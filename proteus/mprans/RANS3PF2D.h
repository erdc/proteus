#ifndef RANS3PF2D_H
#define RANS3PF2D_H
#include <cmath>
#include <valarray>
#include <iostream>
#include <vector>
#include <set>
#include <cstring>
#include "CompKernel.h"
#include "ModelFactory.h"
#include "SedClosure.h"
#define DRAG_FAC 1.0
#define TURB_FORCE_FAC 0.0
#define CUT_CELL_INTEGRATION 0.0
//////////////////////
// ***** TODO ***** //
//////////////////////
// *fix the following w.r.t. not dividing momentum eqn by rho
//      * updateSolidParticleTerms
// *Double check the following w.r.t. not dividing momentum eqn by rho
//      * updateDarcyForchheimerTerms_Ergun
//      * updateTurbulenceClosure
//      * check pdeResidual_p. In particular check the term with q_dvos_dt
//      * double check exteriorNumericalAdvectiveFlux. I multiply from outside porosity*rho
//      * MOVING MESH. Double check.
//      * Turbulence: double check eddy_viscosity within evaluateCoefficients
// ***** END OF TODO *****

#define CELL_BASED_EV_COEFF 1
#define POWER_SMOOTHNESS_INDICATOR 2

inline void baryCoords(const double r0[2],
                       const double r1[2],
                       const double r2[2],
                       const double r[2],
                       double* lambda)
{
  double detT = (r1[1] - r2[1])*(r0[0] - r2[0]) + (r2[0] - r1[0])*(r0[1] - r2[1]);
  lambda[0] = ((r1[1] - r2[1])*(r[0] - r2[0]) + (r2[0] - r1[0])*(r[1] - r2[1]))/detT;
  lambda[1] = ((r2[1] - r0[1])*(r[0] - r2[0]) + (r0[0] - r2[0])*(r[1] - r2[1]))/detT;
  lambda[2] = 1.0 - lambda[0] - lambda[1];
}

namespace proteus
{
  class cppRANS3PF2D_base
  {

  public:
    virtual ~cppRANS3PF2D_base() {}

    virtual void setSedClosure(double aDarcy,
                               double betaForch,
                               double grain,
                               double packFraction,
                               double packMargin,
                               double maxFraction,
                               double frFraction,
                               double sigmaC,
                               double C3e,
                               double C4e,
                               double eR,
                               double fContact,
                               double mContact,
                               double nContact,
                               double angFriction,double vos_limiter,double mu_fr_limiter ){}
    virtual void calculateResidual(double *mesh_trial_ref,
                                   double *mesh_grad_trial_ref,
                                   double *mesh_dof,
                                   double *mesh_velocity_dof,
                                   double MOVING_DOMAIN, //0 or 1
                                   double PSTAB,
                                   int *mesh_l2g,
                                   double *dV_ref,
                                   int nDOF_per_element_pressure,
                                   double *p_trial_ref,
                                   double *p_grad_trial_ref,
                                   double *p_test_ref,
                                   double *p_grad_test_ref,
                                   double *q_p,
                                   double *q_grad_p,
                                   double *ebqe_p,
                                   double *ebqe_grad_p,
                                   double *vel_trial_ref,
                                   double *vel_grad_trial_ref,
                                   double *vel_hess_trial_ref,
                                   double *vel_test_ref,
                                   double *vel_grad_test_ref,
                                   double *mesh_trial_trace_ref,
                                   double *mesh_grad_trial_trace_ref,
                                   double *dS_ref,
                                   double *p_trial_trace_ref,
                                   double *p_grad_trial_trace_ref,
                                   double *p_test_trace_ref,
                                   double *p_grad_test_trace_ref,
                                   double *vel_trial_trace_ref,
                                   double *vel_grad_trial_trace_ref,
                                   double *vel_test_trace_ref,
                                   double *vel_grad_test_trace_ref,
                                   double *normal_ref,
                                   double *boundaryJac_ref,
                                   double eb_adjoint_sigma,
                                   double *elementDiameter,
                                   double *nodeDiametersArray,
                                   double hFactor,
                                   int nElements_global,
                                   int nElements_owned,
                                   int nElementBoundaries_owned,
                                   int nNodes_owned,
                                   double useRBLES,
                                   double useMetrics,
                                   double alphaBDF,
                                   double epsFact_rho,
                                   double epsFact_mu,
                                   double sigma,
                                   double rho_0,
                                   double nu_0,
                                   double rho_1,
                                   double nu_1,
                                   double smagorinskyConstant,
                                   int turbulenceClosureModel,
                                   double Ct_sge,
                                   double Cd_sge,
                                   double C_dc,
                                   double C_b,
                                   const double* eps_solid,
                                   const double* ebq_global_phi_solid,
                                   const double* ebq_global_grad_phi_solid,
                                   const double* ebq_particle_velocity_solid,
                                         double* phi_solid_nodes,
                                         double* phi_solid,
                                   const double* q_velocity_solid,
                                   const double* q_velocityStar_solid,
                                   const double* q_vos,
                                   const double* q_dvos_dt,
				   const double* q_grad_vos,
                                   const double* q_dragAlpha,
                                   const double* q_dragBeta,
                                   const double* q_mass_source,
                                   const double* q_turb_var_0,
                                   const double* q_turb_var_1,
                                   const double* q_turb_var_grad_0,
                                   double * q_eddy_viscosity,
                                   int* p_l2g,
                                   int* vel_l2g,
                                   double* p_dof,
                                   double* u_dof,
                                   double* v_dof,
                                   double* w_dof,
                                   double* u_dof_old,
                                   double* v_dof_old,
                                   double* w_dof_old,
                                   double* u_dof_old_old,
                                   double* v_dof_old_old,
                                   double* w_dof_old_old,
				   double* uStar_dof,
				   double* vStar_dof,
				   double* wStar_dof,
                                   double* g,
                                   const double useVF,
                                   double *vf,
                                   double *phi,
                                   double *normal_phi,
                                   double *kappa_phi,
                                   double *q_mom_u_acc,
                                   double *q_mom_v_acc,
                                   double *q_mom_w_acc,
                                   double *q_mass_adv,
                                   double *q_mom_u_acc_beta_bdf,
                                   double *q_mom_v_acc_beta_bdf,
                                   double *q_mom_w_acc_beta_bdf,
                                   double *q_dV,
                                   double *q_dV_last,
                                   double *q_velocity_sge,
                                   double *ebqe_velocity_star,
                                   double *q_cfl,
                                   double *q_numDiff_u,
                                   double *q_numDiff_v,
                                   double *q_numDiff_w,
                                   double *q_numDiff_u_last,
                                   double *q_numDiff_v_last,
                                   double *q_numDiff_w_last,
                                   int *sdInfo_u_u_rowptr,
                                   int *sdInfo_u_u_colind,
                                   int *sdInfo_u_v_rowptr,
                                   int *sdInfo_u_v_colind,
                                   int *sdInfo_u_w_rowptr,
                                   int *sdInfo_u_w_colind,
                                   int *sdInfo_v_v_rowptr,
                                   int *sdInfo_v_v_colind,
                                   int *sdInfo_v_u_rowptr,
                                   int *sdInfo_v_u_colind,
                                   int *sdInfo_v_w_rowptr,
                                   int *sdInfo_v_w_colind,
                                   int *sdInfo_w_w_rowptr,
                                   int *sdInfo_w_w_colind,
                                   int *sdInfo_w_u_rowptr,
                                   int *sdInfo_w_u_colind,
                                   int *sdInfo_w_v_rowptr,
                                   int *sdInfo_w_v_colind,
                                   int offset_p,
                                   int offset_u,
                                   int offset_v,
                                   int offset_w,
                                   int stride_p,
                                   int stride_u,
                                   int stride_v,
                                   int stride_w,
                                   double *globalResidual,
                                   int nExteriorElementBoundaries_global,
                                   int* exteriorElementBoundariesArray,
                                   int* elementBoundariesArray,
                                   int* elementBoundaryElementsArray,
                                   int* elementBoundaryLocalElementBoundariesArray,
                                   double* ebqe_vf_ext,
                                   double* bc_ebqe_vf_ext,
                                   double* ebqe_phi_ext,
                                   double* bc_ebqe_phi_ext,
                                   double* ebqe_normal_phi_ext,
                                   double* ebqe_kappa_phi_ext,
                                   const double* ebqe_vos_ext,
                                   const double* ebqe_turb_var_0,
                                   const double* ebqe_turb_var_1,
                                   int* isDOFBoundary_p,
                                   int* isDOFBoundary_u,
                                   int* isDOFBoundary_v,
                                   int* isDOFBoundary_w,
                                   int* isAdvectiveFluxBoundary_p,
                                   int* isAdvectiveFluxBoundary_u,
                                   int* isAdvectiveFluxBoundary_v,
                                   int* isAdvectiveFluxBoundary_w,
                                   int* isDiffusiveFluxBoundary_u,
                                   int* isDiffusiveFluxBoundary_v,
                                   int* isDiffusiveFluxBoundary_w,
                                   double* ebqe_bc_p_ext,
                                   double* ebqe_bc_flux_mass_ext,
                                   double* ebqe_bc_flux_mom_u_adv_ext,
                                   double* ebqe_bc_flux_mom_v_adv_ext,
                                   double* ebqe_bc_flux_mom_w_adv_ext,
                                   double* ebqe_bc_u_ext,
                                   double* ebqe_bc_flux_u_diff_ext,
                                   double* ebqe_penalty_ext,
                                   double* ebqe_bc_v_ext,
                                   double* ebqe_bc_flux_v_diff_ext,
                                   double* ebqe_bc_w_ext,
                                   double* ebqe_bc_flux_w_diff_ext,
                                   double* q_x,
                                   double* q_velocity,
                                   double* ebqe_velocity,
                                   double* q_grad_u,
                                   double* q_grad_v,
                                   double* q_grad_w,
                                   double* q_divU,
                                   double* ebqe_grad_u,
                                   double* ebqe_grad_v,
                                   double* ebqe_grad_w,
                                   double* flux,
                                   double* elementResidual_p,
                                   int* elementFlags,
                                   int* boundaryFlags,
                                   double* barycenters,
                                   double* wettedAreas,
                                   double* netForces_p,
                                   double* netForces_v,
                                   double* netMoments,
                                   double* q_rho,
                                   double* ebqe_rho,
                                   double* q_nu,
                                   double* ebqe_nu,
                                   int nParticles,
                                   double particle_epsFact,
                                   double particle_alpha,
                                   double particle_beta,
                                   double particle_penalty_constant,
                                   double* particle_signed_distances,
                                   double* particle_signed_distance_normals,
                                   double* particle_velocities,
                                   double* particle_centroids,
                                   double* particle_netForces,
                                   double* particle_netMoments,
                                   double* particle_surfaceArea,
                                   double particle_nitsche,
                                   int use_ball_as_particle,
                                   double* ball_center,
                                   double* ball_radius,
                                   double* ball_velocity,
                                   double* ball_angular_velocity,
                                   double* phisError,
                                   double* phisErrorNodal,
                                   int USE_SUPG,
                                   int ARTIFICIAL_VISCOSITY,
                                   double cMax,
                                   double cE,
                                   int MULTIPLY_EXTERNAL_FORCE_BY_DENSITY,
                                   double* forcex,
                                   double* forcey,
                                   double* forcez,
                                   int KILL_PRESSURE_TERM,
                                   double dt,
                                   double* quantDOFs,
                                   int MATERIAL_PARAMETERS_AS_FUNCTION,
                                   double* density_as_function,
                                   double* dynamic_viscosity_as_function,
                                   double* ebqe_density_as_function,
                                   double* ebqe_dynamic_viscosity_as_function,
                                   double order_polynomial,
                                   double* isActiveDOF,
                                   int USE_SBM,
<<<<<<< HEAD
                                   double* ncDrag,
                                   double* betaDrag,
                                   double* vos_vel_nodes
=======
				   // For edge based dissipation
				   double * entropyResidualPerNode,
				   double * laggedEntropyResidualPerNode,
				   double * dMatrix,
				   int numDOFs_1D,
				   int NNZ_1D,
				   int *csrRowIndeces_1D, int *csrColumnOffsets_1D,
				   int *rowptr_1D, int *colind_1D,
				   // int by parts pressure
				   int INT_BY_PARTS_PRESSURE
>>>>>>> c7739595
                                   )=0;
    virtual void calculateJacobian(//element
                                   double* mesh_trial_ref,
                                   double* mesh_grad_trial_ref,
                                   double* mesh_dof,
                                   double* mesh_velocity_dof,
                                   double MOVING_DOMAIN,
                                   double PSTAB,
                                   int *mesh_l2g,
                                   double *dV_ref,
                                   double *p_trial_ref,
                                   double *p_grad_trial_ref,
                                   double *p_test_ref,
                                   double *p_grad_test_ref,
                                   double *q_p,
                                   double *q_grad_p,
                                   double *ebqe_p,
                                   double *ebqe_grad_p,
                                   double *vel_trial_ref,
                                   double *vel_grad_trial_ref,
                                   double *vel_hess_trial_ref,
                                   double *vel_test_ref,
                                   double *vel_grad_test_ref,
                                   //element boundary
                                   double *mesh_trial_trace_ref,
                                   double *mesh_grad_trial_trace_ref,
                                   double *dS_ref,
                                   double *p_trial_trace_ref,
                                   double *p_grad_trial_trace_ref,
                                   double *p_test_trace_ref,
                                   double *p_grad_test_trace_ref,
                                   double *vel_trial_trace_ref,
                                   double *vel_grad_trial_trace_ref,
                                   double *vel_test_trace_ref,
                                   double *vel_grad_test_trace_ref,
                                   double *normal_ref,
                                   double *boundaryJac_ref,
                                   //physics
                                   double eb_adjoint_sigma,
                                   double *elementDiameter,
                                   double *nodeDiametersArray,
                                   double hFactor,
                                   int nElements_global,
                                   int nElements_owned,
                                   int nElementBoundaries_owned,
                                   int nNodes_owned,
                                   double useRBLES,
                                   double useMetrics,
                                   double alphaBDF,
                                   double epsFact_rho,
                                   double epsFact_mu,
                                   double sigma,
                                   double rho_0,
                                   double nu_0,
                                   double rho_1,
                                   double nu_1,
                                   double smagorinskyConstant,
                                   int turbulenceClosureModel,
                                   double Ct_sge,
                                   double Cd_sge,
                                   double C_dg,
                                   double C_b,
                                   //VRANS
                                   const double *eps_solid,
                                   const double *ebq_global_phi_solid,
                                   const double *ebq_global_grad_phi_solid,
                                   const double* ebq_particle_velocity_solid,
                                         double *phi_solid_nodes,
                                   const double *phi_solid,
                                   const double *q_velocity_solid,
                                   const double *q_velocityStar_solid,
                                   const double *q_vos,
                                   const double *q_dvos_dt,
                                   const double *q_grad_vos,
                                   const double *q_dragAlpha,
                                   const double *q_dragBeta,
                                   const double *q_mass_source,
                                   const double *q_turb_var_0,
                                   const double *q_turb_var_1,
                                   const double *q_turb_var_grad_0,
                                   int *p_l2g,
                                   int *vel_l2g,
                                   double *p_dof, double *u_dof, double *v_dof, double *w_dof,
                                   double *g,
                                   const double useVF,
                                   double *vf,
                                   double *phi,
                                   double *normal_phi,
                                   double *kappa_phi,
                                   double *q_mom_u_acc_beta_bdf, double *q_mom_v_acc_beta_bdf, double *q_mom_w_acc_beta_bdf,
                                   double *q_dV,
                                   double *q_dV_last,
                                   double *q_velocity_sge,
                                   double *ebqe_velocity_star,
                                   double *q_cfl,
                                   double *q_numDiff_u_last, double *q_numDiff_v_last, double *q_numDiff_w_last,
                                   int *sdInfo_u_u_rowptr, int *sdInfo_u_u_colind,
                                   int *sdInfo_u_v_rowptr, int *sdInfo_u_v_colind,
                                   int *sdInfo_u_w_rowptr, int *sdInfo_u_w_colind,
                                   int *sdInfo_v_v_rowptr, int *sdInfo_v_v_colind,
                                   int *sdInfo_v_u_rowptr, int *sdInfo_v_u_colind,
                                   int *sdInfo_v_w_rowptr, int *sdInfo_v_w_colind,
                                   int *sdInfo_w_w_rowptr, int *sdInfo_w_w_colind,
                                   int *sdInfo_w_u_rowptr, int *sdInfo_w_u_colind,
                                   int *sdInfo_w_v_rowptr, int *sdInfo_w_v_colind,
                                   int *csrRowIndeces_p_p, int *csrColumnOffsets_p_p,
                                   int *csrRowIndeces_p_u, int *csrColumnOffsets_p_u,
                                   int *csrRowIndeces_p_v, int *csrColumnOffsets_p_v,
                                   int *csrRowIndeces_p_w, int *csrColumnOffsets_p_w,
                                   int *csrRowIndeces_u_p, int *csrColumnOffsets_u_p,
                                   int *csrRowIndeces_u_u, int *csrColumnOffsets_u_u,
                                   int *csrRowIndeces_u_v, int *csrColumnOffsets_u_v,
                                   int *csrRowIndeces_u_w, int *csrColumnOffsets_u_w,
                                   int *csrRowIndeces_v_p, int *csrColumnOffsets_v_p,
                                   int *csrRowIndeces_v_u, int *csrColumnOffsets_v_u,
                                   int *csrRowIndeces_v_v, int *csrColumnOffsets_v_v,
                                   int *csrRowIndeces_v_w, int *csrColumnOffsets_v_w,
                                   int *csrRowIndeces_w_p, int *csrColumnOffsets_w_p,
                                   int *csrRowIndeces_w_u, int *csrColumnOffsets_w_u,
                                   int *csrRowIndeces_w_v, int *csrColumnOffsets_w_v,
                                   int *csrRowIndeces_w_w, int *csrColumnOffsets_w_w,
                                   double *globalJacobian,
                                   int nExteriorElementBoundaries_global,
                                   int *exteriorElementBoundariesArray,
                                   int *elementBoundariesArray,
                                   int *elementBoundaryElementsArray,
                                   int *elementBoundaryLocalElementBoundariesArray,
                                   double *ebqe_vf_ext,
                                   double *bc_ebqe_vf_ext,
                                   double *ebqe_phi_ext,
                                   double *bc_ebqe_phi_ext,
                                   double *ebqe_normal_phi_ext,
                                   double *ebqe_kappa_phi_ext,
                                   //VRANS
                                   const double *ebqe_vos_ext,
                                   const double *ebqe_turb_var_0,
                                   const double *ebqe_turb_var_1,
                                   //VRANS end
                                   int *isDOFBoundary_p,
                                   int *isDOFBoundary_u,
                                   int *isDOFBoundary_v,
                                   int *isDOFBoundary_w,
                                   int *isAdvectiveFluxBoundary_p,
                                   int *isAdvectiveFluxBoundary_u,
                                   int *isAdvectiveFluxBoundary_v,
                                   int *isAdvectiveFluxBoundary_w,
                                   int *isDiffusiveFluxBoundary_u,
                                   int *isDiffusiveFluxBoundary_v,
                                   int *isDiffusiveFluxBoundary_w,
                                   double *ebqe_bc_p_ext,
                                   double *ebqe_bc_flux_mass_ext,
                                   double *ebqe_bc_flux_mom_u_adv_ext,
                                   double *ebqe_bc_flux_mom_v_adv_ext,
                                   double *ebqe_bc_flux_mom_w_adv_ext,
                                   double *ebqe_bc_u_ext,
                                   double *ebqe_bc_flux_u_diff_ext,
                                   double *ebqe_penalty_ext,
                                   double *ebqe_bc_v_ext,
                                   double *ebqe_bc_flux_v_diff_ext,
                                   double *ebqe_bc_w_ext,
                                   double *ebqe_bc_flux_w_diff_ext,
                                   int *csrColumnOffsets_eb_p_p,
                                   int *csrColumnOffsets_eb_p_u,
                                   int *csrColumnOffsets_eb_p_v,
                                   int *csrColumnOffsets_eb_p_w,
                                   int *csrColumnOffsets_eb_u_p,
                                   int *csrColumnOffsets_eb_u_u,
                                   int *csrColumnOffsets_eb_u_v,
                                   int *csrColumnOffsets_eb_u_w,
                                   int *csrColumnOffsets_eb_v_p,
                                   int *csrColumnOffsets_eb_v_u,
                                   int *csrColumnOffsets_eb_v_v,
                                   int *csrColumnOffsets_eb_v_w,
                                   int *csrColumnOffsets_eb_w_p,
                                   int *csrColumnOffsets_eb_w_u,
                                   int *csrColumnOffsets_eb_w_v,
                                   int *csrColumnOffsets_eb_w_w,
                                   int *elementFlags,
                                   int nParticles,
                                   double particle_epsFact,
                                   double particle_alpha,
                                   double particle_beta,
                                   double particle_penalty_constant,
                                   double* particle_signed_distances,
                                   double* particle_signed_distance_normals,
                                   double* particle_velocities,
                                   double* particle_centroids,
                                   double particle_nitsche,
                                   int use_ball_as_particle,
                                   double* ball_center,
                                   double* ball_radius,
                                   double* ball_velocity,
                                   double* ball_angular_velocity,
                                   int USE_SUPG,
                                   int KILL_PRESSURE_TERM,
                                   double dt,
                                   int MATERIAL_PARAMETERS_AS_FUNCTION,
                                   double* density_as_function,
                                   double* dynamic_viscosity_as_function,
                                   double* ebqe_density_as_function,
                                   double* ebqe_dynamic_viscosity_as_function,
                                   int USE_SBM,
				   // For edge based dissipation
				   int ARTIFICIAL_VISCOSITY,
				   double * dMatrix,
				   int numDOFs_1D,
				   int offset_u, int offset_v, int offset_w,
				   int stride_u, int stride_v, int stride_w,
				   int *rowptr_1D, int *colind_1D,
				   int *rowptr, int *colind,
				   int INT_BY_PARTS_PRESSURE)=0;
    virtual void calculateVelocityAverage(int nExteriorElementBoundaries_global,
                                          int *exteriorElementBoundariesArray,
                                          int nInteriorElementBoundaries_global,
                                          int *interiorElementBoundariesArray,
                                          int *elementBoundaryElementsArray,
                                          int *elementBoundaryLocalElementBoundariesArray,
                                          double *mesh_dof,
                                          double *mesh_velocity_dof,
                                          double MOVING_DOMAIN, //0 or 1
                                          int *mesh_l2g,
                                          double *mesh_trial_trace_ref,
                                          double *mesh_grad_trial_trace_ref,
                                          double *normal_ref,
                                          double *boundaryJac_ref,
                                          int *vel_l2g,
                                          double *u_dof,
                                          double *v_dof,
                                          double *w_dof,
                                          double *vos_dof,
                                          double *vel_trial_trace_ref,
                                          double *ebqe_velocity,
                                          double *velocityAverage) = 0;
  };

  template<class CompKernelType,
    int nSpace,
    int nQuadraturePoints_element,
    int nDOF_mesh_trial_element,
    int nDOF_trial_element,
    int nDOF_test_element,
    int nQuadraturePoints_elementBoundary>
    class cppRANS3PF2D : public cppRANS3PF2D_base
    {
    public:
//      std::vector<int> surrogate_boundaries, surrogate_boundary_elements, surrogate_boundary_particle;
      const double C_sbm;//penalty constant for sbm
      const double beta_sbm;//tangent penalty constant for sbm

      cppHsuSedStress<2> closure;
      const int nDOF_test_X_trial_element,
        nSpace2;
      CompKernelType ck;
    cppRANS3PF2D():
      nSpace2(4),
        closure(150.0,
                0.0,
                0.0102,
                0.2,
                0.01,
                0.635,
                0.57,
                1.1,
                1.2,
                1.0,
                0.8,
                0.02,
                2.0,
                5.0,
                M_PI/6., 0.05, 1.00),
        nDOF_test_X_trial_element(nDOF_test_element*nDOF_trial_element),
        C_sbm(1000),
        beta_sbm(0.0),
        ck()
          {/*        std::cout<<"Constructing cppRANS3PF2D<CompKernelTemplate<"
                     <<0<<","
                     <<0<<","
                     <<0<<","
                     <<0<<">,"*/
            /*  <<nSpaceIn<<","
                <<nQuadraturePoints_elementIn<<","
                <<nDOF_mesh_trial_elementIn<<","
                <<nDOF_trial_elementIn<<","
                <<nDOF_test_elementIn<<","
                <<nQuadraturePoints_elementBoundaryIn<<">());"*/
            /*  <<std::endl<<std::flush; */
          }

      void setSedClosure(double aDarcy,
                         double betaForch,
                         double grain,
                         double packFraction,
                         double packMargin,
                         double maxFraction,
                         double frFraction,
                         double sigmaC,
                         double C3e,
                         double C4e,
                         double eR,
                         double fContact,
                         double mContact,
                         double nContact,
                         double angFriction,double vos_limiter, double mu_fr_limiter)
      {
        closure = cppHsuSedStress<2>(aDarcy,
                                     betaForch,
                                     grain,
                                     packFraction,
                                     packMargin,
                                     maxFraction,
                                     frFraction,
                                     sigmaC,
                                     C3e,
                                     C4e,
                                     eR,
                                     fContact,
                                     mContact,
                                     nContact,
                                     angFriction, vos_limiter,mu_fr_limiter );
      }

      inline double Dot(const double vec1[nSpace],
                        const double vec2[nSpace])
      {
        double dot = 0;
        for (int I=0; I<nSpace; I++)
          dot += vec1[I]*vec2[I];
        return dot;
      }

      inline void calculateTangentialGradient(const double normal[nSpace],
                                              const double vel_grad[nSpace],
                                              double vel_tgrad[nSpace])
      {
        double normal_dot_vel_grad = Dot(normal,vel_grad);
        for (int I=0; I<nSpace; I++)
          vel_tgrad[I] = vel_grad[I] - normal_dot_vel_grad*normal[I];
      }

      inline double smoothedHeaviside(double eps, double phi)
      {
        double H;
        if (phi > eps)
          H=1.0;
        else if (phi < -eps)
          H=0.0;
        else if (phi==0.0)
          H=0.5;
        else
          H = 0.5*(1.0 + phi/eps + sin(M_PI*phi/eps)/M_PI);
        return H;
      }

      inline double smoothedHeaviside_integral(double eps, double phi)
      {
        double HI;
        if (phi > eps)
          {
            HI= phi - eps                                                       \
              + 0.5*(eps + 0.5*eps*eps/eps - eps*cos(M_PI*eps/eps)/(M_PI*M_PI)) \
              - 0.5*((-eps) + 0.5*(-eps)*(-eps)/eps - eps*cos(M_PI*(-eps)/eps)/(M_PI*M_PI));
          }
        else if (phi < -eps)
          {
            HI=0.0;
          }
        else
          {
            HI = 0.5*(phi + 0.5*phi*phi/eps - eps*cos(M_PI*phi/eps)/(M_PI*M_PI)) \
              - 0.5*((-eps) + 0.5*(-eps)*(-eps)/eps - eps*cos(M_PI*(-eps)/eps)/(M_PI*M_PI));
          }
        return HI;
      }

      inline double smoothedDirac(double eps, double phi)
      {
        double d;
        if (phi > eps)
          d=0.0;
        else if (phi < -eps)
          d=0.0;
        else
          d = 0.5*(1.0 + cos(M_PI*phi/eps))/eps;
        return d;
      }
      inline
        void evaluateCoefficients(const double eps_rho,
                                  const double eps_mu,
                                  const double eps_s,
                                  const double sigma,
                                  const double rho_0,
                                  double nu_0,
                                  const double rho_1,
                                  double nu_1,
                                  const double h_e,
                                  const double smagorinskyConstant,
                                  const int turbulenceClosureModel,
                                  const double g[nSpace],
                                  const double useVF,
                                  const double& vf,
                                  const double& phi,
                                  const double n[nSpace],
                                  const int nParticles,
                                  const int sd_offset,
                                  const double* particle_signed_distances,
                                  const double& kappa,
                                  const double porosity,//VRANS specific
                                  const double& p,
                                  const double grad_p[nSpace],
                                  const double grad_u[nSpace],
                                  const double grad_v[nSpace],
                                  const double grad_w[nSpace],
                                  const double& u,
                                  const double& v,
                                  const double& w,
                                  const double& uStar,
                                  const double& vStar,
                                  const double& wStar,
                                  double& eddy_viscosity,
                                  double& mom_u_acc,
                                  double& dmom_u_acc_u,
                                  double& mom_v_acc,
                                  double& dmom_v_acc_v,
                                  double& mom_w_acc,
                                  double& dmom_w_acc_w,
                                  double mass_adv[nSpace],
                                  double dmass_adv_u[nSpace],
                                  double dmass_adv_v[nSpace],
                                  double dmass_adv_w[nSpace],
                                  double mom_u_adv[nSpace],
                                  double dmom_u_adv_u[nSpace],
                                  double dmom_u_adv_v[nSpace],
                                  double dmom_u_adv_w[nSpace],
                                  double mom_v_adv[nSpace],
                                  double dmom_v_adv_u[nSpace],
                                  double dmom_v_adv_v[nSpace],
                                  double dmom_v_adv_w[nSpace],
                                  double mom_w_adv[nSpace],
                                  double dmom_w_adv_u[nSpace],
                                  double dmom_w_adv_v[nSpace],
                                  double dmom_w_adv_w[nSpace],
                                  double mom_uu_diff_ten[nSpace],
                                  double mom_vv_diff_ten[nSpace],
                                  double mom_ww_diff_ten[nSpace],
                                  double mom_uv_diff_ten[1],
                                  double mom_uw_diff_ten[1],
                                  double mom_vu_diff_ten[1],
                                  double mom_vw_diff_ten[1],
                                  double mom_wu_diff_ten[1],
                                  double mom_wv_diff_ten[1],
                                  double& mom_u_source,
                                  double& mom_v_source,
                                  double& mom_w_source,
                                  double& mom_u_ham,
                                  double dmom_u_ham_grad_p[nSpace],
                                  double dmom_u_ham_grad_u[nSpace],
                                  double& mom_v_ham,
                                  double dmom_v_ham_grad_p[nSpace],
                                  double dmom_v_ham_grad_v[nSpace],
                                  double& mom_w_ham,
                                  double dmom_w_ham_grad_p[nSpace],
                                  double dmom_w_ham_grad_w[nSpace],
                                  double& rhoSave,
                                  double& nuSave,
                                  int KILL_PRESSURE_TERM,
                                  int MULTIPLY_EXTERNAL_FORCE_BY_DENSITY,
                                  double forcex,
                                  double forcey,
                                  double forcez,
                                  int MATERIAL_PARAMETERS_AS_FUNCTION,
                                  double density_as_function,
                                  double dynamic_viscosity_as_function,
                                  int USE_SBM,
                                  double x, double y, double z,
                                  int use_ball_as_particle,
                                  double* ball_center,
                                  double* ball_radius,
                                  double* ball_velocity,
                                  double* ball_angular_velocity,
				  // int by parts pressure
				  int INT_BY_PARTS_PRESSURE)
      {
        double rho,nu,mu,H_rho,d_rho,H_mu,d_mu,norm_n,nu_t0=0.0,nu_t1=0.0,nu_t;
        H_rho = (1.0-useVF)*smoothedHeaviside(eps_rho,phi) + useVF*fmin(1.0,fmax(0.0,vf));
        d_rho = (1.0-useVF)*smoothedDirac(eps_rho,phi);
        H_mu = (1.0-useVF)*smoothedHeaviside(eps_mu,phi) + useVF*fmin(1.0,fmax(0.0,vf));
        d_mu = (1.0-useVF)*smoothedDirac(eps_mu,phi);

        //calculate eddy viscosity
        switch (turbulenceClosureModel)
          {
            double norm_S;
          case 1:
            {
              norm_S = sqrt(2.0*(grad_u[0]*grad_u[0] + grad_v[1]*grad_v[1] + //grad_w[2]*grad_w[2] +
                                 0.5*(grad_u[1]+grad_v[0])*(grad_u[1]+grad_v[0])));

              nu_t0 = smagorinskyConstant*smagorinskyConstant*h_e*h_e*norm_S;
              nu_t1 = smagorinskyConstant*smagorinskyConstant*h_e*h_e*norm_S;
            }
          case 2:
            {
              double re_0,cs_0=0.0,re_1,cs_1=0.0;
              norm_S = sqrt(2.0*(grad_u[0]*grad_u[0] + grad_v[1]*grad_v[1] +//grad_w[2]*grad_w[2] +
                                 0.5*(grad_u[1]+grad_v[0])*(grad_u[1]+grad_v[0])));
              re_0 = h_e*h_e*norm_S/nu_0;
              if (re_0 > 1.0)
                cs_0=0.027*pow(10.0,-3.23*pow(re_0,-0.92));
              nu_t0 = cs_0*h_e*h_e*norm_S;
              re_1 = h_e*h_e*norm_S/nu_1;
              if (re_1 > 1.0)
                cs_1=0.027*pow(10.0,-3.23*pow(re_1,-0.92));
              nu_t1 = cs_1*h_e*h_e*norm_S;
            }
          }

        if (MATERIAL_PARAMETERS_AS_FUNCTION==0)
          {
            rho = rho_0*(1.0-H_rho)+rho_1*H_rho;
            nu_t= nu_t0*(1.0-H_mu)+nu_t1*H_mu;
            nu  = nu_0*(1.0-H_mu)+nu_1*H_mu;
            nu += nu_t;
            mu  = rho_0*nu_0*(1.0-H_mu)+rho_1*nu_1*H_mu;
          }
        else // set the material parameters by a function. To check convergence
          {
            rho = density_as_function;
            nu_t= 0;
            mu  = dynamic_viscosity_as_function;
            nu  = mu/rho;
          }

        rhoSave = rho;
        nuSave = nu;

        eddy_viscosity = nu_t*rho; // mql. CHECK. Most changes about not divide by rho are here

        // mass (volume accumulation)
        //..hardwired
        double phi_s = 1.0;
        if(use_ball_as_particle==1)
        {
            get_distance_to_ball(nParticles,ball_center,ball_radius,x,y,z,phi_s);
        }
        else
        {
            for (int i = 0; i < nParticles; i++)
            {
                double temp_phi_s = particle_signed_distances[i * sd_offset];
                if (temp_phi_s < phi_s)
                    phi_s = temp_phi_s;
            }
        }
        double phi_s_effect = (phi_s > 0.0) ? 1.0 : 0.0;
        if(USE_SBM>0)
          phi_s_effect = 1.0;
        //u momentum accumulation
        mom_u_acc=phi_s_effect * u;//trick for non-conservative form
        dmom_u_acc_u=phi_s_effect * rho*porosity;

        //v momentum accumulation
        mom_v_acc=phi_s_effect * v;
        dmom_v_acc_v=phi_s_effect * rho*porosity;

        /* //w momentum accumulation */
        /* mom_w_acc=w; */
        /* dmom_w_acc_w=rho*porosity; */

        //mass advective flux
        mass_adv[0]=phi_s_effect * porosity*u;
        mass_adv[1]=phi_s_effect * porosity*v;
        /* mass_adv[2]=porosity*w; */

        dmass_adv_u[0]=phi_s_effect * porosity;
        dmass_adv_u[1]=0.0;
        /* dmass_adv_u[2]=0.0; */

        dmass_adv_v[0]=0.0;
        dmass_adv_v[1]=phi_s_effect * porosity;
        /* dmass_adv_v[2]=0.0; */

        /* dmass_adv_w[0]=0.0; */
        /* dmass_adv_w[1]=0.0; */
        /* dmass_adv_w[2]=porosity; */

        //advection switched to non-conservative form but could be used for mesh motion...
        //u momentum advective flux
        mom_u_adv[0]=0.0;
        mom_u_adv[1]=0.0;
        /* mom_u_adv[2]=0.0; */

        dmom_u_adv_u[0]=0.0;
        dmom_u_adv_u[1]=0.0;
        /* dmom_u_adv_u[2]=0.0; */

        dmom_u_adv_v[0]=0.0;
        dmom_u_adv_v[1]=0.0;
        /* dmom_u_adv_v[2]=0.0; */

        /* dmom_u_adv_w[0]=0.0; */
        /* dmom_u_adv_w[1]=0.0; */
        /* dmom_u_adv_w[2]=0.0; */

        //v momentum advective_flux
        mom_v_adv[0]=0.0;
        mom_v_adv[1]=0.0;
        /* mom_v_adv[2]=0.0; */

        dmom_v_adv_u[0]=0.0;
        dmom_v_adv_u[1]=0.0;
        /* dmom_v_adv_u[2]=0.0; */

        /* dmom_v_adv_w[0]=0.0; */
        /* dmom_v_adv_w[1]=0.0; */
        /* dmom_v_adv_w[2]=0.0; */

        dmom_v_adv_v[0]=0.0;
        dmom_v_adv_v[1]=0.0;
        /* dmom_v_adv_v[2]=0.0; */

        /* //w momentum advective_flux */
        /* mom_w_adv[0]=0.0; */
        /* mom_w_adv[1]=0.0; */
        /* mom_w_adv[2]=0.0; */

        /* dmom_w_adv_u[0]=0.0; */
        /* dmom_w_adv_u[1]=0.0; */
        /* dmom_w_adv_u[2]=0.0; */

        /* dmom_w_adv_v[0]=0.0; */
        /* dmom_w_adv_v[1]=0.0; */
        /* dmom_w_adv_v[2]=0.0; */

        /* dmom_w_adv_w[0]=0.0; */
        /* dmom_w_adv_w[1]=0.0; */
        /* dmom_w_adv_w[2]=0.0; */

        //u momentum diffusion tensor
        mom_uu_diff_ten[0] = phi_s_effect * porosity*2.0*mu;
        mom_uu_diff_ten[1] = phi_s_effect * porosity*mu;
        /* mom_uu_diff_ten[2] = porosity*mu; */

        mom_uv_diff_ten[0]=phi_s_effect * porosity*mu;

        /* mom_uw_diff_ten[0]=porosity*mu; */

        //v momentum diffusion tensor
        mom_vv_diff_ten[0] = phi_s_effect * porosity*mu;
        mom_vv_diff_ten[1] = phi_s_effect * porosity*2.0*mu;
        /* mom_vv_diff_ten[2] = porosity*mu; */

        mom_vu_diff_ten[0]=phi_s_effect * porosity*mu;

        /* mom_vw_diff_ten[0]=porosity*mu; */

        /* //w momentum diffusion tensor */
        /* mom_ww_diff_ten[0] = porosity*mu; */
        /* mom_ww_diff_ten[1] = porosity*mu; */
        /* mom_ww_diff_ten[2] = porosity*2.0*mu; */

        /* mom_wu_diff_ten[0]=porosity*mu; */

        /* mom_wv_diff_ten[0]=porosity*mu; */

        //momentum sources
        norm_n = sqrt(n[0]*n[0]+n[1]*n[1]);//+n[2]*n[2]);
        mom_u_source = -phi_s_effect * porosity*rho*g[0];// - porosity*d_mu*sigma*kappa*n[0]/(rho*(norm_n+1.0e-8));
        mom_v_source = -phi_s_effect * porosity*rho*g[1];// - porosity*d_mu*sigma*kappa*n[1]/(rho*(norm_n+1.0e-8));
        /* mom_w_source = -porosity*rho*g[2];// - porosity*d_mu*sigma*kappa*n[2]/(rho*(norm_n+1.0e-8)); */

        // mql: add general force term
        mom_u_source -= (MULTIPLY_EXTERNAL_FORCE_BY_DENSITY == 1 ? porosity*rho : 1.0)*forcex;
        mom_v_source -= (MULTIPLY_EXTERNAL_FORCE_BY_DENSITY == 1 ? porosity*rho : 1.0)*forcey;
        /* mom_w_source -= forcez; */

        //u momentum Hamiltonian (pressure)
	double aux_pressure = (KILL_PRESSURE_TERM==1 ? 0. : 1.)*(INT_BY_PARTS_PRESSURE==1 ? 0. : 1.);
        mom_u_ham = phi_s_effect * porosity*grad_p[0]*aux_pressure;
        dmom_u_ham_grad_p[0]=phi_s_effect * porosity*aux_pressure;
        dmom_u_ham_grad_p[1]=0.0;
        /* dmom_u_ham_grad_p[2]=0.0; */

        //v momentum Hamiltonian (pressure)
        mom_v_ham = phi_s_effect * porosity*grad_p[1]*aux_pressure;
        dmom_v_ham_grad_p[0]=0.0;
        dmom_v_ham_grad_p[1]=phi_s_effect * porosity*aux_pressure;
        /* dmom_v_ham_grad_p[2]=0.0; */

        /* //w momentum Hamiltonian (pressure) */
        /* mom_w_ham = porosity*grad_p[2]; */
        /* dmom_w_ham_grad_p[0]=0.0; */
        /* dmom_w_ham_grad_p[1]=0.0; */
        /* dmom_w_ham_grad_p[2]=porosity; */

        //u momentum Hamiltonian (advection)
        mom_u_ham += phi_s_effect * porosity*rho*(uStar*grad_u[0]+vStar*grad_u[1]);
        dmom_u_ham_grad_u[0]=phi_s_effect * porosity*rho*uStar;
        dmom_u_ham_grad_u[1]=phi_s_effect * porosity*rho*vStar;
        /* dmom_u_ham_grad_u[2]=porosity*rho*wStar; */

        //v momentum Hamiltonian (advection)
        mom_v_ham += phi_s_effect * porosity*rho*(uStar*grad_v[0]+vStar*grad_v[1]);
        dmom_v_ham_grad_v[0]=phi_s_effect * porosity*rho*uStar;
        dmom_v_ham_grad_v[1]=phi_s_effect * porosity*rho*vStar;
        /* dmom_v_ham_grad_v[2]=porosity*rho*wStar; */

        /* //w momentum Hamiltonian (advection) */
        /* mom_w_ham += porosity*rho*(uStar*grad_w[0]+vStar*grad_w[1]+wStar*grad_w[2]); */
        /* dmom_w_ham_grad_w[0]=porosity*rho*uStar; */
        /* dmom_w_ham_grad_w[1]=porosity*rho*vStar; */
        /* dmom_w_ham_grad_w[2]=porosity*rho*wStar; */
      }

      //VRANS specific
      inline
        void updateDarcyForchheimerTerms_Ergun(/* const double linearDragFactor, */
                                               /* const double nonlinearDragFactor, */
                                               /* const double porosity, */
                                               /* const double meanGrainSize, */
                                               const double alpha,
                                               const double beta,
                                               const double eps_rho,
                                               const double eps_mu,
                                               const double rho_0,
                                               const double nu_0,
                                               const double rho_1,
                                               const double nu_1,
					       double nu_t,
                                               const double useVF,
                                               const double vf,
                                               const double phi,
                                               const double u,
                                               const double v,
                                               const double w,
                                               const double uStar,
                                               const double vStar,
                                               const double wStar,
                                               const double eps_s,
                                               const double phi_s,
                                               const double u_s,
                                               const double v_s,
                                               const double w_s,
                                               const double uStar_s,
                                               const double vStar_s,
                                               const double wStar_s,
                                               double& mom_u_source,
                                               double& mom_v_source,
                                               double& mom_w_source,
                                               double dmom_u_source[nSpace],
                                               double dmom_v_source[nSpace],
                                               double dmom_w_source[nSpace],
                                               double gradC_x,
					       double gradC_y,
					       double gradC_z)
      {
        double rho, mu,nu,H_mu,uc,duc_du,duc_dv,duc_dw,viscosity,H_s;
        H_mu = (1.0-useVF)*smoothedHeaviside(eps_mu,phi)+useVF*fmin(1.0,fmax(0.0,vf));
        nu  = nu_0*(1.0-H_mu)+nu_1*H_mu;
        rho  = rho_0*(1.0-H_mu)+rho_1*H_mu;
        mu  = rho_0*nu_0*(1.0-H_mu)+rho_1*nu_1*H_mu;
        viscosity = nu;
        uc = sqrt(u*u+v*v*+w*w);
        duc_du = u/(uc+1.0e-12);
        duc_dv = v/(uc+1.0e-12);
        duc_dw = w/(uc+1.0e-12);
        double fluid_velocity[2]={uStar,vStar}, solid_velocity[2]={uStar_s,vStar_s};
        double new_beta = closure.betaCoeff(1.0-phi_s,
					    rho,
					    fluid_velocity,
					    solid_velocity,
					    viscosity)*DRAG_FAC;
        //new_beta = 254800.0;//hack fall velocity of 0.1 with no pressure gradient
        double beta2 = 156976.4;//hack, fall velocity of 0.1 with hydrostatic water
        
        mom_u_source += (1.0 - phi_s) * new_beta * (u - u_s) - TURB_FORCE_FAC*new_beta*nu_t*gradC_x/closure.sigmaC_  +
          (1.0 - phi_s)*(1.0-DRAG_FAC)*beta2*(u-u_s);
	mom_v_source += (1.0 - phi_s) * new_beta * (v - v_s) - TURB_FORCE_FAC*new_beta*nu_t*gradC_y/closure.sigmaC_ +
          (1.0 - phi_s)*(1.0-DRAG_FAC)*beta2*(v-v_s);

        /* mom_w_source += phi_s*new_beta*(w-w_s); */

        dmom_u_source[0] = (1.0 - phi_s) * new_beta + (1.0 - phi_s)*(1.0-DRAG_FAC)*beta2;
        dmom_u_source[1] = 0.0;
        /* dmom_u_source[2] = 0.0; */

        dmom_v_source[0] = 0.0;
        dmom_v_source[1] = (1.0 - phi_s) * new_beta + (1.0 - phi_s)*(1.0-DRAG_FAC)*beta2;
        /*dmom_v_source[2] = 0.0; */

        dmom_w_source[0] = 0.0;
        dmom_w_source[1] = 0.0;
        /*dmom_w_source[2] =  (1.0 - phi_s) * new_beta; */
      }

      inline void updateSolidParticleTerms(bool element_owned,
                                           const double particle_nitsche,
                                           const double dV,
                                           const int nParticles,
                                           const int sd_offset,
                                           double *particle_signed_distances,
                                           double *particle_signed_distance_normals,
                                           double *particle_velocities,
                                           double *particle_centroids,
                                           int use_ball_as_particle,
                                           double* ball_center,
                                           double* ball_radius,
                                           double* ball_velocity,
                                           double* ball_angular_velocity,
                                           const double porosity, //VRANS specific
                                           const double penalty,
                                           const double alpha,
                                           const double beta,
                                           const double eps_rho,
                                           const double eps_mu,
                                           const double rho_0,
                                           const double nu_0,
                                           const double rho_1,
                                           const double nu_1,
                                           const double useVF,
                                           const double vf,
                                           const double phi,
                                           const double x,
                                           const double y,
                                           const double z,
                                           const double p,
                                           const double u,
                                           const double v,
                                           const double w,
                                           const double uStar,
                                           const double vStar,
                                           const double wStar,
                                           const double eps_s,
                                           const double grad_u[nSpace],
                                           const double grad_v[nSpace],
                                           const double grad_w[nSpace],
                                           double &mom_u_source,
                                           double &mom_v_source,
                                           double &mom_w_source,
                                           double dmom_u_source[nSpace],
                                           double dmom_v_source[nSpace],
                                           double dmom_w_source[nSpace],
                                           double mom_u_adv[nSpace],
                                           double mom_v_adv[nSpace],
                                           double mom_w_adv[nSpace],
                                           double dmom_u_adv_u[nSpace],
                                           double dmom_v_adv_v[nSpace],
                                           double dmom_w_adv_w[nSpace],
                                           double &mom_u_ham,
                                           double dmom_u_ham_grad_u[nSpace],
                                           double &mom_v_ham,
                                           double dmom_v_ham_grad_v[nSpace],
                                           double &mom_w_ham,
                                           double dmom_w_ham_grad_w[nSpace],
                                           double *particle_netForces,
                                           double *particle_netMoments,
                                           double *particle_surfaceArea)
      {
        double C, rho, mu, nu, H_mu, uc, duc_du, duc_dv, duc_dw, H_s, D_s, phi_s, u_s, v_s, w_s;
        double force_x, force_y, r_x, r_y, force_p_x, force_p_y, force_stress_x, force_stress_y;
        double phi_s_normal[2]={0.0};
        double fluid_outward_normal[2];
        double vel[2];
        double center[2];
        H_mu = (1.0 - useVF) * smoothedHeaviside(eps_mu, phi) + useVF * fmin(1.0, fmax(0.0, vf));
        nu = nu_0 * (1.0 - H_mu) + nu_1 * H_mu;
        rho = rho_0 * (1.0 - H_mu) + rho_1 * H_mu;
        mu = rho_0 * nu_0 * (1.0 - H_mu) + rho_1 * nu_1 * H_mu;
        C = 0.0;
        for (int i = 0; i < nParticles; i++)
          {
            if(use_ball_as_particle==1)
            {
                get_distance_to_ith_ball(nParticles,ball_center,ball_radius,i,x,y,z,phi_s);
                get_normal_to_ith_ball(nParticles,ball_center,ball_radius,i,x,y,z,phi_s_normal[0],phi_s_normal[1]);
                get_velocity_to_ith_ball(nParticles,ball_center,ball_radius,
                                         ball_velocity,ball_angular_velocity,
                                         i,x,y,z,
                                         vel[0],vel[1]);
                center[0] = ball_center[3*i+0];
                center[1] = ball_center[3*i+1];
            }
            else
            {
                phi_s = particle_signed_distances[i * sd_offset];
                phi_s_normal[0] = particle_signed_distance_normals[i * sd_offset * nSpace + 0];
                phi_s_normal[1] = particle_signed_distance_normals[i * sd_offset * nSpace + 1];
                vel[0] = particle_velocities[i * sd_offset * nSpace + 0];
                vel[1] = particle_velocities[i * sd_offset * nSpace + 1];
                center[0] = particle_centroids[3*i+0];
                center[1] = particle_centroids[3*i+1];

            }
            fluid_outward_normal[0] = -phi_s_normal[0];
            fluid_outward_normal[1] = -phi_s_normal[1];
            u_s = vel[0];
            v_s = vel[1];
            w_s = 0;
            H_s = smoothedHeaviside(eps_s, phi_s);
            D_s = smoothedDirac(eps_s, phi_s);
            double rel_vel_norm = sqrt((uStar - u_s) * (uStar - u_s) +
                                       (vStar - v_s) * (vStar - v_s) +
                                       (wStar - w_s) * (wStar - w_s));

            double C_surf = (phi_s > 0.0) ? 0.0 : nu * penalty;
            double C_vol = (phi_s > 0.0) ? 0.0 : (alpha + beta * rel_vel_norm);

            C = (D_s * C_surf + (1.0 - H_s) * C_vol);
            force_x = dV * D_s * (p * fluid_outward_normal[0]
                                  -mu * (fluid_outward_normal[0] * 2* grad_u[0] + fluid_outward_normal[1] * (grad_u[1]+grad_v[0]))
                                  +C_surf*(u-u_s)*rho
                                  );
            force_y = dV * D_s * (p * fluid_outward_normal[1]
                                  -mu * (fluid_outward_normal[0] * (grad_u[1]+grad_v[0]) + fluid_outward_normal[1] * 2* grad_v[1])
                                  +C_surf*(v-v_s)*rho
                                  );
            force_p_x = dV * D_s * p * fluid_outward_normal[0];
            force_p_y = dV * D_s * p * fluid_outward_normal[1];
            force_stress_x = dV * D_s * (-mu * (fluid_outward_normal[0] * 2* grad_u[0] + fluid_outward_normal[1] * (grad_u[1]+grad_v[0]))
                                  +C_surf*(u-u_s)*rho
                                  );
            force_stress_y = dV * D_s * (-mu * (fluid_outward_normal[0] * (grad_u[1]+grad_v[0]) + fluid_outward_normal[1] * 2* grad_v[1])
                                  +C_surf*(v-v_s)*rho
                                  );
            //always 3D for particle centroids
            r_x = x - center[0];
            r_y = y - center[1];

            if (element_owned)
              {
                particle_surfaceArea[i] += dV * D_s;
                particle_netForces[i * 3 + 0] += force_x;
                particle_netForces[i * 3 + 1] += force_y;
                particle_netForces[(i+  nParticles)*3+0]+= force_stress_x;
                particle_netForces[(i+2*nParticles)*3+0]+= force_p_x;
                particle_netForces[(i+  nParticles)*3+1]+= force_stress_y;
                particle_netForces[(i+2*nParticles)*3+1]+= force_p_y;
                particle_netMoments[i * 3 + 2] += (r_x * force_y - r_y * force_x);
              }

            // These should be done inside to make sure the correct velocity of different particles are used
            mom_u_source += C * (u - u_s);
            mom_v_source += C * (v - v_s);

            dmom_u_source[0] += C;
            dmom_v_source[1] += C;

            //Nitsche terms
            mom_u_ham -= D_s * porosity * nu * (fluid_outward_normal[0] * grad_u[0] + fluid_outward_normal[1] * grad_u[1]);
            dmom_u_ham_grad_u[0] -= D_s * porosity * nu * fluid_outward_normal[0];
            dmom_u_ham_grad_u[1] -= D_s * porosity * nu * fluid_outward_normal[1];

            mom_v_ham -= D_s * porosity * nu * (fluid_outward_normal[0] * grad_v[0] + fluid_outward_normal[1] * grad_v[1]);
            dmom_v_ham_grad_v[0] -= D_s * porosity * nu * fluid_outward_normal[0];
            dmom_v_ham_grad_v[1] -= D_s * porosity * nu * fluid_outward_normal[1];

            mom_u_adv[0] += D_s * porosity * nu * fluid_outward_normal[0] * (u - u_s);
            mom_u_adv[1] += D_s * porosity * nu * fluid_outward_normal[1] * (u - u_s);
            dmom_u_adv_u[0] += D_s * porosity * nu * fluid_outward_normal[0];
            dmom_u_adv_u[1] += D_s * porosity * nu * fluid_outward_normal[1];

            mom_v_adv[0] += D_s * porosity * nu * fluid_outward_normal[0] * (v - v_s);
            mom_v_adv[1] += D_s * porosity * nu * fluid_outward_normal[1] * (v - v_s);
            dmom_v_adv_v[0] += D_s * porosity * nu * fluid_outward_normal[0];
            dmom_v_adv_v[1] += D_s * porosity * nu * fluid_outward_normal[1];
          }
      }
      inline void compute_force_around_solid(bool element_owned,
                                             const double dV,
                                             const int nParticles,
                                             const int sd_offset,
                                             double *particle_signed_distances,
                                             double *particle_signed_distance_normals,
                                             double *particle_velocities,
                                             double *particle_centroids,
                                             int use_ball_as_particle,
                                             double* ball_center,
                                             double* ball_radius,
                                             double* ball_velocity,
                                             double* ball_angular_velocity,
                                             const double penalty,
                                             const double alpha,
                                             const double beta,
                                             const double eps_rho,
                                             const double eps_mu,
                                             const double rho_0,
                                             const double nu_0,
                                             const double rho_1,
                                             const double nu_1,
                                             const double useVF,
                                             const double vf,
                                             const double phi,
                                             const double x,
                                             const double y,
                                             const double z,
                                             const double p,
                                             const double u,
                                             const double v,
                                             const double w,
                                             const double uStar,
                                             const double vStar,
                                             const double wStar,
                                             const double eps_s,
                                             const double grad_u[nSpace],
                                             const double grad_v[nSpace],
                                             const double grad_w[nSpace],
                                             double* particle_netForces,
                                             double* particle_netMoments)
      {
        double C, rho, mu, nu, H_mu, uc, duc_du, duc_dv, duc_dw, H_s, D_s, phi_s, u_s, v_s, w_s, force_x, force_y, r_x, r_y;
        double phi_s_normal[2];
        double fluid_outward_normal[2];
        double vel[2];
        double center[2];
        H_mu = (1.0 - useVF) * smoothedHeaviside(eps_mu, phi) + useVF * fmin(1.0, fmax(0.0, vf));
        nu = nu_0 * (1.0 - H_mu) + nu_1 * H_mu;
        rho = rho_0 * (1.0 - H_mu) + rho_1 * H_mu;
        mu = rho_0 * nu_0 * (1.0 - H_mu) + rho_1 * nu_1 * H_mu;
        C = 0.0;
        for (int i = 0; i < nParticles; i++)
        {
            if(use_ball_as_particle==1)
            {
                get_distance_to_ith_ball(nParticles,ball_center,ball_radius,i,x,y,z,phi_s);
                get_normal_to_ith_ball(nParticles,ball_center,ball_radius,i,x,y,z,phi_s_normal[0],phi_s_normal[1]);
                get_velocity_to_ith_ball(nParticles,ball_center,ball_radius,
                                         ball_velocity,ball_angular_velocity,
                                         i,x,y,z,
                                         vel[0],vel[1]);
                center[0] = ball_center[3*i+0];
                center[1] = ball_center[3*i+1];
            }
            else
            {
                phi_s = particle_signed_distances[i * sd_offset];
                phi_s_normal[0] = particle_signed_distance_normals[i * sd_offset * nSpace + 0];
                phi_s_normal[1] = particle_signed_distance_normals[i * sd_offset * nSpace + 1];
                vel[0] = particle_velocities[i * sd_offset * nSpace + 0];
                vel[1] = particle_velocities[i * sd_offset * nSpace + 1];
                center[0] = particle_centroids[3*i+0];
                center[1] = particle_centroids[3*i+1];

            }
            fluid_outward_normal[0] = -phi_s_normal[0];
            fluid_outward_normal[1] = -phi_s_normal[1];
            u_s = vel[0];
            v_s = vel[1];
            w_s = 0;
            H_s = smoothedHeaviside(eps_s, phi_s);
            D_s = smoothedDirac(eps_s, phi_s);
            double rel_vel_norm = sqrt((uStar - u_s) * (uStar - u_s) +(vStar - v_s) * (vStar - v_s) + (wStar - w_s) * (wStar - w_s));
            double C_surf = (phi_s > 0.0) ? 0.0 : nu * penalty;
            double C_vol = (phi_s > 0.0) ? 0.0 : (alpha + beta * rel_vel_norm);

            C = (D_s * C_surf + (1.0 - H_s) * C_vol);
            force_x = dV * D_s * (p * fluid_outward_normal[0]
                                  -mu * (fluid_outward_normal[0] * 2* grad_u[0] + fluid_outward_normal[1] * (grad_u[1]+grad_v[0]))
                                  );
            //+dV*D_s*C_surf*rel_vel_norm*(u-u_s)*rho
            //+dV * (1.0 - H_s) * C_vol * (u - u_s) * rho;
            force_y = dV * D_s * (p * fluid_outward_normal[1]
                                  -mu * (fluid_outward_normal[0] * (grad_u[1]+grad_v[0]) + fluid_outward_normal[1] * 2* grad_v[1])
                                  );
            //+dV*D_s*C_surf*rel_vel_norm*(v-v_s)*rho
            //+dV * (1.0 - H_s) * C_vol * (v - v_s) * rho;

            //always 3D for particle centroids
            r_x = x - center[0];
            r_y = y - center[1];

            if (element_owned)
              {
                particle_netForces[i * 3 + 0] += force_x;
                particle_netForces[i * 3 + 1] += force_y;
                particle_netMoments[i * 3 + 2] += (r_x * force_y - r_y * force_x);
              }
        }
      }
      inline
        void calculateCFL(const double& hFactor,
                          const double& elementDiameter,
                          const double& dm,
                          const double df[nSpace],
                          double& cfl)
      {
        double h,density,nrm_df=0.0;
        h = hFactor*elementDiameter;
        density = dm;
        for(int I=0;I<nSpace;I++)
          nrm_df+=df[I]*df[I];
        nrm_df = sqrt(nrm_df);
        if (density > 1.0e-8)
          cfl = nrm_df/(h*density);//this is really cfl/dt, but that's what we want to know, the step controller expect this
        else
          cfl = nrm_df/h;
        //cfl = nrm_df/(h*density);//this is really cfl/dt, but that's what we want to know, the step controller expect this
      }

      inline void updateTurbulenceClosure(const int turbulenceClosureModel,
                                          const double eps_rho,
                                          const double eps_mu,
                                          const double rho_0,
                                          const double nu_0,
                                          const double rho_1,
                                          const double nu_1,
                                          const double useVF,
                                          const double vf,
                                          const double phi,
                                          const double porosity,
                                          const double eddy_visc_coef_0,
                                          const double turb_var_0,                //k for k-eps or k-omega
                                          const double turb_var_1,                //epsilon for k-epsilon, omega for k-omega
                                          const double turb_grad_0[nSpace], //grad k for k-eps,k-omega
                                          double &eddy_viscosity,
                                          double mom_uu_diff_ten[nSpace],
                                          double mom_vv_diff_ten[nSpace],
                                          double mom_ww_diff_ten[nSpace],
                                          double mom_uv_diff_ten[1],
                                          double mom_uw_diff_ten[1],
                                          double mom_vu_diff_ten[1],
                                          double mom_vw_diff_ten[1],
                                          double mom_wu_diff_ten[1],
                                          double mom_wv_diff_ten[1],
                                          double &mom_u_source,
                                          double &mom_v_source,
                                          double &mom_w_source)
      {
        /****
             eddy_visc_coef
             <= 2  LES (do nothing)
             == 3  k-epsilon

        */
        assert (turbulenceClosureModel >=3);
        double rho,nu,H_mu,nu_t=0.0,nu_t_keps =0.0, nu_t_komega=0.0;
        double isKEpsilon = 1.0;
        if (turbulenceClosureModel == 4)
          isKEpsilon = 0.0;
        H_mu = (1.0-useVF)*smoothedHeaviside(eps_mu,phi)+useVF*fmin(1.0,fmax(0.0,vf));
        nu  = nu_0*(1.0-H_mu)+nu_1*H_mu;
        rho  = rho_0*(1.0-H_mu)+rho_1*H_mu;

        const double twoThirds = 2.0/3.0; const double div_zero = 1.0e-2*fmin(nu_0,nu_1);
        mom_u_source += twoThirds*turb_grad_0[0];
        mom_v_source += twoThirds*turb_grad_0[1];
        /* mom_w_source += twoThirds*turb_grad_0[2]; */

        //--- closure model specific ---
        //k-epsilon
        nu_t_keps = eddy_visc_coef_0*turb_var_0*turb_var_0/(fabs(turb_var_1) + div_zero);
        //k-omega
        nu_t_komega = turb_var_0/(fabs(turb_var_1) + div_zero);
        //
        nu_t = isKEpsilon*nu_t_keps + (1.0-isKEpsilon)*nu_t_komega;
        //mwf debug
        //if (nu_t > 1.e6*nu)
        //{
        //  std::cout<<"RANS3PF2D WARNING isKEpsilon = "<<isKEpsilon<<" nu_t = " <<nu_t<<" nu= "<<nu<<" k= "<<turb_var_0<<" turb_var_1= "<<turb_var_1<<std::endl;
        //}

        nu_t = fmax(nu_t,1.0e-4*nu); //limit according to Lew, Buscaglia etal 01
        //mwf hack
        nu_t     = fmin(nu_t,1.0e6*nu);

        eddy_viscosity = nu_t*rho; // mql. CHECK.
        //u momentum diffusion tensor
        mom_uu_diff_ten[0] += porosity*2.0*eddy_viscosity;
        mom_uu_diff_ten[1] += porosity*eddy_viscosity;
        /* mom_uu_diff_ten[2] += porosity*eddy_viscosity; */

        mom_uv_diff_ten[0]+=porosity*eddy_viscosity;

        /* mom_uw_diff_ten[0]+=porosity*eddy_viscosity; */

        //v momentum diffusion tensor
        mom_vv_diff_ten[0] += porosity*eddy_viscosity;
        mom_vv_diff_ten[1] += porosity*2.0*eddy_viscosity;
        /* mom_vv_diff_ten[2] += porosity*eddy_viscosity; */

        mom_vu_diff_ten[0]+=porosity*eddy_viscosity;

        /* mom_vw_diff_ten[0]+=porosity*eddy_viscosity; */

        /* //w momentum diffusion tensor */
        /* mom_ww_diff_ten[0] += porosity*eddy_viscosity; */
        /* mom_ww_diff_ten[1] += porosity*eddy_viscosity; */
        /* mom_ww_diff_ten[2] += porosity*2.0*eddy_viscosity; */

        /* mom_wu_diff_ten[0]+=porosity*eddy_viscosity; */

        /* mom_wv_diff_ten[0]+=eddy_viscosity; */
      }

      inline void calculateSubgridError_tau(const double &hFactor,
                                            const double &elementDiameter,
                                            const double &dmt,
                                            const double &dm,
                                            const double df[nSpace],
                                            const double &a,
                                            const double &pfac,
                                            double &tau_v,
                                            double &tau_p,
                                            double &cfl)
      {
        double h, oneByAbsdt, density, viscosity, nrm_df;
        h = hFactor * elementDiameter;
        density = dm;
        viscosity = a;
        nrm_df = 0.0;
        for (int I = 0; I < nSpace; I++)
          nrm_df += df[I] * df[I];
        nrm_df = sqrt(nrm_df);
        if (density > 1.0e-8)
          cfl = nrm_df/(h*density);//this is really cfl/dt, but that's what we want to know, the step controller expect this
        else
          cfl = nrm_df/h;
        oneByAbsdt =  fabs(dmt);
        tau_v = 1.0/(4.0*viscosity/(h*h) + 2.0*nrm_df/h + oneByAbsdt);
        tau_p = (4.0*viscosity + 2.0*nrm_df*h + oneByAbsdt*h*h)/pfac;
      }

      inline void calculateSubgridError_tau(const double &Ct_sge,
                                            const double &Cd_sge,
                                            const double G[nSpace * nSpace],
                                            const double &G_dd_G,
                                            const double &tr_G,
                                            const double &A0,
                                            const double Ai[nSpace],
                                            const double &Kij,
                                            const double &pfac,
                                            double &tau_v,
                                            double &tau_p,
                                            double &q_cfl)
      {
        double v_d_Gv = 0.0;
        for (int I = 0; I < nSpace; I++)
          for (int J = 0; J < nSpace; J++)
            v_d_Gv += Ai[I] * G[I * nSpace + J] * Ai[J];
        tau_v = 1.0 / sqrt(Ct_sge * A0 * A0 + v_d_Gv + Cd_sge * Kij * Kij * G_dd_G + 1.0e-12);
        tau_p = 1.0 / (pfac * tr_G * tau_v);
      }

      inline void calculateSubgridError_tauRes(const double &tau_p,
                                               const double &tau_v,
                                               const double &pdeResidualP,
                                               const double &pdeResidualU,
                                               const double &pdeResidualV,
                                               const double &pdeResidualW,
                                               double &subgridErrorP,
                                               double &subgridErrorU,
                                               double &subgridErrorV,
                                               double &subgridErrorW)
      {
        /* GLS pressure */
        subgridErrorP = -tau_p * pdeResidualP;
        /* GLS momentum */
        subgridErrorU = -tau_v * pdeResidualU;
        subgridErrorV = -tau_v * pdeResidualV;
        /* subgridErrorW = -tau_v*pdeResidualW; */
      }

      inline void calculateSubgridErrorDerivatives_tauRes(const double &tau_p,
                                                          const double &tau_v,
                                                          const double dpdeResidualP_du[nDOF_trial_element],
                                                          const double dpdeResidualP_dv[nDOF_trial_element],
                                                          const double dpdeResidualP_dw[nDOF_trial_element],
                                                          const double dpdeResidualU_dp[nDOF_trial_element],
                                                          const double dpdeResidualU_du[nDOF_trial_element],
                                                          const double dpdeResidualV_dp[nDOF_trial_element],
                                                          const double dpdeResidualV_dv[nDOF_trial_element],
                                                          const double dpdeResidualW_dp[nDOF_trial_element],
                                                          const double dpdeResidualW_dw[nDOF_trial_element],
                                                          double dsubgridErrorP_du[nDOF_trial_element],
                                                          double dsubgridErrorP_dv[nDOF_trial_element],
                                                          double dsubgridErrorP_dw[nDOF_trial_element],
                                                          double dsubgridErrorU_dp[nDOF_trial_element],
                                                          double dsubgridErrorU_du[nDOF_trial_element],
                                                          double dsubgridErrorV_dp[nDOF_trial_element],
                                                          double dsubgridErrorV_dv[nDOF_trial_element],
                                                          double dsubgridErrorW_dp[nDOF_trial_element],
                                                          double dsubgridErrorW_dw[nDOF_trial_element])
      {
        for (int j = 0; j < nDOF_trial_element; j++)
          {
            /* GLS pressure */
            dsubgridErrorP_du[j] = -tau_p * dpdeResidualP_du[j];
            dsubgridErrorP_dv[j] = -tau_p * dpdeResidualP_dv[j];
            /* dsubgridErrorP_dw[j] = -tau_p*dpdeResidualP_dw[j]; */
            /* GLS  momentum*/
            /* u */
            dsubgridErrorU_dp[j] = -tau_v * dpdeResidualU_dp[j];
            dsubgridErrorU_du[j] = -tau_v * dpdeResidualU_du[j];
            /* v */
            dsubgridErrorV_dp[j] = -tau_v * dpdeResidualV_dp[j];
            dsubgridErrorV_dv[j] = -tau_v * dpdeResidualV_dv[j];
            /* /\* w *\/ */
            /* dsubgridErrorW_dp[j] = -tau_v*dpdeResidualW_dp[j]; */
            /* dsubgridErrorW_dw[j] = -tau_v*dpdeResidualW_dw[j]; */
          }
      }

      inline
        void exteriorNumericalAdvectiveFlux(const int& isDOFBoundary_p,
                                            const int& isDOFBoundary_u,
                                            const int& isDOFBoundary_v,
                                            const int& isDOFBoundary_w,
                                            const int& isFluxBoundary_p,
                                            const int& isFluxBoundary_u,
                                            const int& isFluxBoundary_v,
                                            const int& isFluxBoundary_w,
                                            const double& oneByRho,
                                            const double& bc_oneByRho,
                                            const double n[nSpace],
                                            const double& porosity, //mql. CHECK. Multiply by rho outside
                                            const double& bc_p,
                                            const double& bc_u,
                                            const double& bc_v,
                                            const double& bc_w,
                                            const double bc_f_mass[nSpace],
                                            const double bc_f_umom[nSpace],
                                            const double bc_f_vmom[nSpace],
                                            const double bc_f_wmom[nSpace],
                                            const double& bc_flux_mass,
                                            const double& bc_flux_umom,
                                            const double& bc_flux_vmom,
                                            const double& bc_flux_wmom,
                                            const double& p,
                                            const double& u,
                                            const double& v,
                                            const double& w,
                                            const double f_mass[nSpace],
                                            const double f_umom[nSpace],
                                            const double f_vmom[nSpace],
                                            const double f_wmom[nSpace],
                                            const double df_mass_du[nSpace],
                                            const double df_mass_dv[nSpace],
                                            const double df_mass_dw[nSpace],
                                            const double df_umom_dp[nSpace],
                                            const double df_umom_du[nSpace],
                                            const double df_umom_dv[nSpace],
                                            const double df_umom_dw[nSpace],
                                            const double df_vmom_dp[nSpace],
                                            const double df_vmom_du[nSpace],
                                            const double df_vmom_dv[nSpace],
                                            const double df_vmom_dw[nSpace],
                                            const double df_wmom_dp[nSpace],
                                            const double df_wmom_du[nSpace],
                                            const double df_wmom_dv[nSpace],
                                            const double df_wmom_dw[nSpace],
                                            double& flux_mass,
                                            double& flux_umom,
                                            double& flux_vmom,
                                            double& flux_wmom,
                                            double* velocity_star,
                                            double* velocity)
      {
        double flowSpeedNormal;
        flux_mass = 0.0;
        flux_umom = 0.0;
        flux_vmom = 0.0;
        /* flux_wmom = 0.0; */
        flowSpeedNormal=porosity*(n[0]*velocity_star[0] +
                                  n[1]*velocity_star[1]);
        velocity[0] = u;
        velocity[1] = v;
        /* velocity[2] = w; */
        if (isDOFBoundary_u != 1)
          {
            flux_mass += n[0]*f_mass[0];
            if (flowSpeedNormal < 0.0)
              {
                flux_umom+=flowSpeedNormal*(0.0 - u);
              }
          }
        else
          {
            flux_mass += n[0]*f_mass[0];
            if (flowSpeedNormal < 0.0)
              {
                flux_umom+=flowSpeedNormal*(bc_u - u);
                velocity[0] = bc_u;
              }
          }
        if (isDOFBoundary_v != 1)
          {
            flux_mass+=n[1]*f_mass[1];
            if (flowSpeedNormal < 0.0)
              {
                flux_vmom+=flowSpeedNormal*(0.0 - v);
              }
          }
        else
          {
            flux_mass+=n[1]*f_mass[1];
            if (flowSpeedNormal < 0.0)
              {
                flux_vmom+=flowSpeedNormal*(bc_v - v);
                velocity[1] = bc_v;
              }
          }
        /* if (isDOFBoundary_w != 1) */
        /*   { */
        /*     flux_mass+=n[2]*f_mass[2]; */
        /*   } */
        /* else */
        /*   { */
        /*     flux_mass +=n[2]*f_mass[2]; */
        /*     if (flowSpeedNormal < 0.0) */
        /*       { */
        /*         flux_wmom+=flowSpeedNormal*(bc_w - w); */
        /*       } */
        /*   } */
        /* if (isDOFBoundary_w != 1) */
        /*   { */
        /*     flux_mass+=n[2]*f_mass[2]; */
        /*   } */
        /* else */
        /*   { */
        /*     flux_mass +=n[2]*f_mass[2]; */
        /*     if (flowSpeedNormal < 0.0) */
        /*       flux_wmom+=bc_speed*(bc_w - w); */
        /*   } */
        if (isFluxBoundary_u == 1)
          {
            flux_umom = bc_flux_umom;
	    velocity[0] = bc_flux_umom/porosity;
          }
        if (isFluxBoundary_v == 1)
          {
            flux_vmom = bc_flux_vmom;
	    velocity[1] = bc_flux_umom/porosity;
          }
        /* if (isFluxBoundary_w == 1) */
        /*   { */
        /*     flux_wmom = bc_flux_wmom; */
        /*   } */
      }

      inline
        void exteriorNumericalAdvectiveFluxDerivatives(const int& isDOFBoundary_p,
                                                       const int& isDOFBoundary_u,
                                                       const int& isDOFBoundary_v,
                                                       const int& isDOFBoundary_w,
                                                       const int& isFluxBoundary_p,
                                                       const int& isFluxBoundary_u,
                                                       const int& isFluxBoundary_v,
                                                       const int& isFluxBoundary_w,
                                                       const double& oneByRho,
                                                       const double n[nSpace],
                                                       const double& porosity, //mql. CHECK. Multiply by rho outside
                                                       const double& bc_p,
                                                       const double& bc_u,
                                                       const double& bc_v,
                                                       const double& bc_w,
                                                       const double bc_f_mass[nSpace],
                                                       const double bc_f_umom[nSpace],
                                                       const double bc_f_vmom[nSpace],
                                                       const double bc_f_wmom[nSpace],
                                                       const double& bc_flux_mass,
                                                       const double& bc_flux_umom,
                                                       const double& bc_flux_vmom,
                                                       const double& bc_flux_wmom,
                                                       const double& p,
                                                       const double& u,
                                                       const double& v,
                                                       const double& w,
                                                       const double f_mass[nSpace],
                                                       const double f_umom[nSpace],
                                                       const double f_vmom[nSpace],
                                                       const double f_wmom[nSpace],
                                                       const double df_mass_du[nSpace],
                                                       const double df_mass_dv[nSpace],
                                                       const double df_mass_dw[nSpace],
                                                       const double df_umom_dp[nSpace],
                                                       const double df_umom_du[nSpace],
                                                       const double df_umom_dv[nSpace],
                                                       const double df_umom_dw[nSpace],
                                                       const double df_vmom_dp[nSpace],
                                                       const double df_vmom_du[nSpace],
                                                       const double df_vmom_dv[nSpace],
                                                       const double df_vmom_dw[nSpace],
                                                       const double df_wmom_dp[nSpace],
                                                       const double df_wmom_du[nSpace],
                                                       const double df_wmom_dv[nSpace],
                                                       const double df_wmom_dw[nSpace],
                                                       double& dflux_mass_du,
                                                       double& dflux_mass_dv,
                                                       double& dflux_mass_dw,
                                                       double& dflux_umom_dp,
                                                       double& dflux_umom_du,
                                                       double& dflux_umom_dv,
                                                       double& dflux_umom_dw,
                                                       double& dflux_vmom_dp,
                                                       double& dflux_vmom_du,
                                                       double& dflux_vmom_dv,
                                                       double& dflux_vmom_dw,
                                                       double& dflux_wmom_dp,
                                                       double& dflux_wmom_du,
                                                       double& dflux_wmom_dv,
                                                       double& dflux_wmom_dw,
                                                       double* velocity_star)
      {
        double flowSpeedNormal;
        dflux_mass_du = 0.0;
        dflux_mass_dv = 0.0;
        /* dflux_mass_dw = 0.0; */

        dflux_umom_dp = 0.0;
        dflux_umom_du = 0.0;
        dflux_umom_dv = 0.0;
        /* dflux_umom_dw = 0.0; */

        dflux_vmom_dp = 0.0;
        dflux_vmom_du = 0.0;
        dflux_vmom_dv = 0.0;
        /* dflux_vmom_dw = 0.0; */

        dflux_wmom_dp = 0.0;
        dflux_wmom_du = 0.0;
        dflux_wmom_dv = 0.0;
        /* dflux_wmom_dw = 0.0; */
        flowSpeedNormal=porosity*(n[0]*velocity_star[0] +
                                  n[1]*velocity_star[1]);
        if (isDOFBoundary_u != 1)
          {
            dflux_mass_du += n[0]*df_mass_du[0];
            if (flowSpeedNormal < 0.0)
              dflux_umom_du -= flowSpeedNormal;
          }
        else
          {
            dflux_mass_du += n[0]*df_mass_du[0];
            if (flowSpeedNormal < 0.0)
              dflux_umom_du -= flowSpeedNormal;
          }
        if (isDOFBoundary_v != 1)
          {
            dflux_mass_dv += n[1]*df_mass_dv[1];
            if (flowSpeedNormal < 0.0)
              dflux_vmom_dv -= flowSpeedNormal;
          }
        else
          {
            dflux_mass_dv += n[1]*df_mass_dv[1];
            if (flowSpeedNormal < 0.0)
              dflux_vmom_dv -= flowSpeedNormal;
          }
        /* if (isDOFBoundary_w != 1) */
        /*   { */
        /*     dflux_mass_dw+=n[2]*df_mass_dw[2]; */
        /*   } */
        /* else */
        /*   { */
        /*     dflux_mass_dw += n[2]*df_mass_dw[2]; */
        /*     if (flowSpeedNormal < 0.0) */
        /*       dflux_wmom_dw -= flowSpeedNormal; */
        /*   } */
        /* if (isDOFBoundary_w != 1) */
        /*   { */
        /*     dflux_mass_dw+=n[2]*df_mass_dw[2]; */
        /*   } */
        /* else */
        /*   { */
        /*     dflux_mass_dw += n[2]*df_mass_dw[2]; */
        /*     if (flowSpeedNormal < 0.0) */
        /*       dflux_wmom_dw += bc_speed; */
        /*   } */
        /* if (isDOFBoundary_p == 1) */
        /*   { */
        /*     dflux_umom_dp= -n[0]*oneByRho; */
        /*     dflux_vmom_dp= -n[1]*oneByRho; */
        /*     /\* dflux_wmom_dp= -n[2]*oneByRho; *\/ */
        /*   } */
        /* if (isFluxBoundary_p == 1) */
        /*   { */
        /*     dflux_mass_du = 0.0; */
        /*     dflux_mass_dv = 0.0; */
        /*     /\* dflux_mass_dw = 0.0; *\/ */
        /*   } */
        if (isFluxBoundary_u == 1)
          {
            dflux_umom_dp = 0.0;
            dflux_umom_du = 0.0;
            dflux_umom_dv = 0.0;
            /* dflux_umom_dw = 0.0; */
          }
        if (isFluxBoundary_v == 1)
          {
            dflux_vmom_dp = 0.0;
            dflux_vmom_du = 0.0;
            dflux_vmom_dv = 0.0;
            /* dflux_vmom_dw = 0.0; */
          }
        /* if (isFluxBoundary_w == 1) */
        /*      { */
        /*        dflux_wmom_dp = 0.0; */
        /*        dflux_wmom_du = 0.0; */
        /*        dflux_wmom_dv = 0.0; */
        /*        dflux_wmom_dw = 0.0; */
        /*      } */
      }

      inline
        void exteriorNumericalDiffusiveFlux(const double& eps,
                                            const double& phi,
                                            int* rowptr,
                                            int* colind,
                                            const int& isDOFBoundary,
                                            const int& isFluxBoundary,
                                            const double n[nSpace],
                                            double* bc_a,
                                            const double& bc_u,
                                            const double& bc_flux,
                                            double* a,
                                            const double grad_potential[nSpace],
                                            const double& u,
                                            const double& penalty,
                                            double& flux)
      {
        double diffusiveVelocityComponent_I,penaltyFlux,max_a;
        if(isFluxBoundary == 1)
          {
            flux = bc_flux;
          }
        else if(isDOFBoundary == 1)
          {
            flux = 0.0;
            max_a=0.0;
            for(int I=0;I<nSpace;I++)
              {
                diffusiveVelocityComponent_I=0.0;
                for(int m=rowptr[I];m<rowptr[I+1];m++)
                  {
                    diffusiveVelocityComponent_I -= a[m]*grad_potential[colind[m]];
                    max_a = fmax(max_a,a[m]);
                  }
                flux+= diffusiveVelocityComponent_I*n[I];
              }
            penaltyFlux = max_a*penalty*(u-bc_u);
            flux += penaltyFlux;
            //contact line slip
            //flux*=(smoothedDirac(eps,0) - smoothedDirac(eps,phi))/smoothedDirac(eps,0);
          }
        else
          {
            std::cerr<<"RANS3PF2D: warning, diffusion term with no boundary condition set, setting diffusive flux to 0.0"<<std::endl;
            flux = 0.0;
          }
      }

      inline
        double ExteriorNumericalDiffusiveFluxJacobian(const double& eps,
                                                      const double& phi,
                                                      int* rowptr,
                                                      int* colind,
                                                      const int& isDOFBoundary,
                                                      const int& isFluxBoundary,
                                                      const double n[nSpace],
                                                      double* a,
                                                      const double& v,
                                                      const double grad_v[nSpace],
                                                      const double& penalty)
      {
        double dvel_I,tmp=0.0,max_a=0.0;
        if(isFluxBoundary==0 && isDOFBoundary==1)
          {
            for(int I=0;I<nSpace;I++)
              {
                dvel_I=0.0;
                for(int m=rowptr[I];m<rowptr[I+1];m++)
                  {
                    dvel_I -= a[m]*grad_v[colind[m]];
                    max_a = fmax(max_a,a[m]);
                  }
                tmp += dvel_I*n[I];
              }
            tmp +=max_a*penalty*v;
            //contact line slip
            //tmp*=(smoothedDirac(eps,0) - smoothedDirac(eps,phi))/smoothedDirac(eps,0);
          }
        return tmp;
      }
      void get_symmetric_gradient_dot_vec(const double *grad_u, const double *grad_v, const double *n,double res[2])
      {
//          res[0] =         2.0*grad_u[0]*n[0]+(grad_u[1]+grad_v[0])*n[1];
//          res[1] = (grad_v[0]+grad_u[1])*n[0]+          2*grad_v[1]*n[1];
          res[0] = grad_u[0]*n[0]+grad_u[1]*n[1];
          res[1] = grad_v[0]*n[0]+grad_v[1]*n[1];
      }
      double get_cross_product(const double *u, const double *v)
      {
          return u[0]*v[1]-u[1]*v[0];
      }
      double get_dot_product(const double *u, const double *v)
      {
          return u[0]*v[0]+u[1]*v[1];
      }
      int get_distance_to_ball(int n_balls,double* ball_center, double* ball_radius, double x, double y, double z, double& distance)
      {
          distance = 1e10;
          int index = -1;
          double d_ball_i;
          for (int i=0; i<n_balls; ++i)
          {
              d_ball_i = std::sqrt((ball_center[i*3+0]-x)*(ball_center[i*3+0]-x)
                                  +(ball_center[i*3+1]-y)*(ball_center[i*3+1]-y)
//                                  +(ball_center[i*3+2]-z)*(ball_center[i*3+2]-z)
                                  ) - ball_radius[i];
              if(d_ball_i<distance)
              {
                  distance = d_ball_i;
                  index = i;
              }
          }
          return index;
      }
      void get_distance_to_ith_ball(int n_balls,double* ball_center, double* ball_radius,
                                  int I,
                                  double x, double y, double z,
                                  double& distance)
      {
          distance = std::sqrt((ball_center[I*3+0]-x)*(ball_center[I*3+0]-x)
                                    + (ball_center[I*3+1]-y)*(ball_center[I*3+1]-y)
//                                  + (ball_center[I*3+2]-z)*(ball_center[I*3+2]-z)
                            ) - ball_radius[I];
      }
      void get_normal_to_ith_ball(int n_balls,double* ball_center, double* ball_radius,
                                  int I,
                                  double x, double y, double z,
                                  double& nx, double& ny)
      {
          double distance = std::sqrt((ball_center[I*3+0]-x)*(ball_center[I*3+0]-x)
                                    + (ball_center[I*3+1]-y)*(ball_center[I*3+1]-y)
//                                  + (ball_center[I*3+2]-z)*(ball_center[I*3+2]-z)
                            );
          nx = (x - ball_center[I*3+0])/(distance+1e-10);
          ny = (y - ball_center[I*3+1])/(distance+1e-10);
      }
      void get_velocity_to_ith_ball(int n_balls,double* ball_center, double* ball_radius,
                                    double* ball_velocity, double* ball_angular_velocity,
                                    int I,
                                    double x, double y, double z,
                                    double& vx, double& vy)
      {
          vx = ball_velocity[3*I + 0] - ball_angular_velocity[3*I + 2]*(y-ball_center[3*I + 1]);
          vy = ball_velocity[3*I + 1] + ball_angular_velocity[3*I + 2]*(x-ball_center[3*I + 0]);
      }

      void calculateResidual(//element
                             double* mesh_trial_ref,
                             double* mesh_grad_trial_ref,
                             double* mesh_dof,
                             double* mesh_velocity_dof,
                             double MOVING_DOMAIN,
                             double PSTAB,
                             int* mesh_l2g,
                             double* dV_ref,
                             int nDOF_per_element_pressure,
                             double* p_trial_ref,
                             double* p_grad_trial_ref,
                             double* p_test_ref,
                             double* p_grad_test_ref,
                             double* q_p,
                             double* q_grad_p,
                             double* ebqe_p,
                             double* ebqe_grad_p,
                             double* vel_trial_ref,
                             double* vel_grad_trial_ref,
                             double* vel_hess_trial_ref,
                             double* vel_test_ref,
                             double* vel_grad_test_ref,
                             //element boundary
                             double* mesh_trial_trace_ref,
                             double* mesh_grad_trial_trace_ref,
                             double* dS_ref,
                             double* p_trial_trace_ref,
                             double* p_grad_trial_trace_ref,
                             double* p_test_trace_ref,
                             double* p_grad_test_trace_ref,
                             double* vel_trial_trace_ref,
                             double* vel_grad_trial_trace_ref,
                             double* vel_test_trace_ref,
                             double* vel_grad_test_trace_ref,
                             double* normal_ref,
                             double* boundaryJac_ref,
                             //physics
                             double eb_adjoint_sigma,
                             double* elementDiameter,
                             double* nodeDiametersArray,
                             double hFactor,
                             int nElements_global,
                             int nElements_owned,
                             int nElementBoundaries_owned,
                             int nNodes_owned,
                             double useRBLES,
                             double useMetrics,
                             double alphaBDF,
                             double epsFact_rho,
                             double epsFact_mu,
                             double sigma,
                             double rho_0,
                             double nu_0,
                             double rho_1,
                             double nu_1,
                             double smagorinskyConstant,
                             int turbulenceClosureModel,
                             double Ct_sge,
                             double Cd_sge,
                             double C_dc,
                             double C_b,
                             //VRANS
                             const double* eps_solid,
                             const double* ebq_global_phi_solid,
                             const double* ebq_global_grad_phi_solid,
                             const double* ebq_particle_velocity_solid,
                                   double* phi_solid_nodes,
                                   double* phi_solid,
                             const double* q_velocity_solid,
                             const double* q_velocityStar_solid,
                             const double* q_vos,
                             const double* q_dvos_dt,
                             const double* q_grad_vos,
                             const double* q_dragAlpha,
                             const double* q_dragBeta,
                             const double* q_mass_source,
                             const double* q_turb_var_0,
                             const double* q_turb_var_1,
                             const double* q_turb_var_grad_0,
                             double * q_eddy_viscosity,
                             //
                             int* p_l2g,
                             int* vel_l2g,
                             double* p_dof,
                             double* u_dof,
                             double* v_dof,
                             double* w_dof,
                             double* u_dof_old,
                             double* v_dof_old,
                             double* w_dof_old,
                             double* u_dof_old_old,
                             double* v_dof_old_old,
                             double* w_dof_old_old,
			     double* uStar_dof,
			     double* vStar_dof,
			     double* wStar_dof,
                             double* g,
                             const double useVF,
                             double* vf,
                             double* phi,
                             double* normal_phi,
                             double* kappa_phi,
                             double* q_mom_u_acc,
                             double* q_mom_v_acc,
                             double* q_mom_w_acc,
                             double* q_mass_adv,
                             double* q_mom_u_acc_beta_bdf, double* q_mom_v_acc_beta_bdf, double* q_mom_w_acc_beta_bdf,
                             double* q_dV,
                             double* q_dV_last,
                             double* q_velocity_sge,
                             double* ebqe_velocity_star,
                             double* q_cfl,
                             double* q_numDiff_u, double* q_numDiff_v, double* q_numDiff_w,
                             double* q_numDiff_u_last, double* q_numDiff_v_last, double* q_numDiff_w_last,
                             int* sdInfo_u_u_rowptr,int* sdInfo_u_u_colind,
                             int* sdInfo_u_v_rowptr,int* sdInfo_u_v_colind,
                             int* sdInfo_u_w_rowptr,int* sdInfo_u_w_colind,
                             int* sdInfo_v_v_rowptr,int* sdInfo_v_v_colind,
                             int* sdInfo_v_u_rowptr,int* sdInfo_v_u_colind,
                             int* sdInfo_v_w_rowptr,int* sdInfo_v_w_colind,
                             int* sdInfo_w_w_rowptr,int* sdInfo_w_w_colind,
                             int* sdInfo_w_u_rowptr,int* sdInfo_w_u_colind,
                             int* sdInfo_w_v_rowptr,int* sdInfo_w_v_colind,
                             int offset_p, int offset_u, int offset_v, int offset_w,
                             int stride_p, int stride_u, int stride_v, int stride_w,
                             double* globalResidual,
                             int nExteriorElementBoundaries_global,
                             int* exteriorElementBoundariesArray,
                             int* elementBoundariesArray,
                             int* elementBoundaryElementsArray,
                             int* elementBoundaryLocalElementBoundariesArray,
                             double* ebqe_vf_ext,
                             double* bc_ebqe_vf_ext,
                             double* ebqe_phi_ext,
                             double* bc_ebqe_phi_ext,
                             double* ebqe_normal_phi_ext,
                             double* ebqe_kappa_phi_ext,
                             //VRANS
                             const double* ebqe_vos_ext,
                             const double* ebqe_turb_var_0,
                             const double* ebqe_turb_var_1,
                             //VRANS end
                             int* isDOFBoundary_p,
                             int* isDOFBoundary_u,
                             int* isDOFBoundary_v,
                             int* isDOFBoundary_w,
                             int* isAdvectiveFluxBoundary_p,
                             int* isAdvectiveFluxBoundary_u,
                             int* isAdvectiveFluxBoundary_v,
                             int* isAdvectiveFluxBoundary_w,
                             int* isDiffusiveFluxBoundary_u,
                             int* isDiffusiveFluxBoundary_v,
                             int* isDiffusiveFluxBoundary_w,
                             double* ebqe_bc_p_ext,
                             double* ebqe_bc_flux_mass_ext,
                             double* ebqe_bc_flux_mom_u_adv_ext,
                             double* ebqe_bc_flux_mom_v_adv_ext,
                             double* ebqe_bc_flux_mom_w_adv_ext,
                             double* ebqe_bc_u_ext,
                             double* ebqe_bc_flux_u_diff_ext,
                             double* ebqe_penalty_ext,
                             double* ebqe_bc_v_ext,
                             double* ebqe_bc_flux_v_diff_ext,
                             double* ebqe_bc_w_ext,
                             double* ebqe_bc_flux_w_diff_ext,
                             double* q_x,
                             double* q_velocity,
                             double* ebqe_velocity,
                             double* q_grad_u,
                             double* q_grad_v,
                             double* q_grad_w,
                             double* q_divU,
                             double* ebqe_grad_u,
                             double* ebqe_grad_v,
                             double* ebqe_grad_w,
                             double* flux,
                             double* elementResidual_p_save,
                             int* elementFlags,
                             int* boundaryFlags,
                             double* barycenters,
                             double* wettedAreas,
                             double* netForces_p,
                             double* netForces_v,
                             double* netMoments,
                             double* q_rho,
                             double* ebqe_rho,
                             double* q_nu,
                             double* ebqe_nu,
                             int nParticles,
                             double particle_epsFact,
                             double particle_alpha,
                             double particle_beta,
                             double particle_penalty_constant,
                             double* particle_signed_distances,
                             double* particle_signed_distance_normals,
                             double* particle_velocities,
                             double* particle_centroids,
                             double* particle_netForces,
                             double* particle_netMoments,
                             double* particle_surfaceArea,
                             double particle_nitsche,
                             int use_ball_as_particle,
                             double* ball_center,
                             double* ball_radius,
                             double* ball_velocity,
                             double* ball_angular_velocity,
                             double* phisError,
                             double* phisErrorNodal,
                             int USE_SUPG,
                             int ARTIFICIAL_VISCOSITY,
                             double cMax,
                             double cE,
                             int MULTIPLY_EXTERNAL_FORCE_BY_DENSITY,
                             double* forcex,
                             double* forcey,
                             double* forcez,
                             int KILL_PRESSURE_TERM,
                             double dt,
                             double* quantDOFs,
                             int MATERIAL_PARAMETERS_AS_FUNCTION,
                             double* density_as_function,
                             double* dynamic_viscosity_as_function,
                             double* ebqe_density_as_function,
                             double* ebqe_dynamic_viscosity_as_function,
                             double order_polynomial,
                             double* isActiveDOF,
                             int USE_SBM,
<<<<<<< HEAD
                             double* ncDrag,
                             double* betaDrag,
                             double* vos_vel_nodes)
=======
			     // For edge based discretization
			     double * entropyResidualPerNode,
			     double * laggedEntropyResidualPerNode,
			     double * dMatrix,
			     int numDOFs_1D,
			     int NNZ_1D,
			     int *csrRowIndeces_1D, int *csrColumnOffsets_1D,
			     int *rowptr_1D, int *colind_1D,
			     // int by parts pressure
			     int INT_BY_PARTS_PRESSURE)
>>>>>>> c7739595
      {
	register double TransportMatrix[NNZ_1D], TransposeTransportMatrix[NNZ_1D];
	register double psi[numDOFs_1D];
	if (ARTIFICIAL_VISCOSITY==3 || ARTIFICIAL_VISCOSITY==4)
	  {
	    for (int i=0; i<NNZ_1D; i++)
	      {
		dMatrix[i]=0.;
		TransportMatrix[i] = 0.;
		TransposeTransportMatrix[i] = 0.;
	      }
	    for (int i=0; i<numDOFs_1D; i++)
	      {
		psi[i]=1.;
		entropyResidualPerNode[i]=0.;
	      }
	  }

        //
        //Loop over elements to compute volume integrals and load them into element and global residual
        //
        double mesh_volume_conservation=0.0,
          mesh_volume_conservation_weak=0.0,
          mesh_volume_conservation_err_max=0.0,
          mesh_volume_conservation_err_max_weak=0.0;
        double globalConservationError=0.0;
        const int nQuadraturePoints_global(nElements_global*nQuadraturePoints_element);
        std::vector<int> surrogate_boundaries, surrogate_boundary_elements, surrogate_boundary_particle;
        surrogate_boundaries.clear();
        surrogate_boundary_elements.clear();
        surrogate_boundary_particle.clear();

        //std::set<int> active_velocity_dof;
        for(int eN=0;eN<nElements_global;eN++)
          {
	    register double  elementTransport[nDOF_test_element][nDOF_trial_element];
	    register double  elementTransposeTransport[nDOF_test_element][nDOF_trial_element];
            //declare local storage for element residual and initialize
            register double elementResidual_p[nDOF_test_element],elementResidual_mesh[nDOF_test_element],
              elementResidual_u[nDOF_test_element],
              elementResidual_v[nDOF_test_element],
              mom_u_source_i[nDOF_test_element],
              mom_v_source_i[nDOF_test_element],
              betaDrag_i[nDOF_test_element],
              vos_i[nDOF_test_element],
              phisErrorElement[nDOF_test_element],
              //elementResidual_w[nDOF_test_element],
	      elementEntropyResidual[nDOF_test_element],
              eps_rho,eps_mu;
            //const double* elementResidual_w(NULL);
            double element_active=1.0;//use 1 since by default it is ibm
            double mesh_volume_conservation_element=0.0,
              mesh_volume_conservation_element_weak=0.0;
	    // for entropy viscosity
	    double linVisc_eN = 0, nlinVisc_eN_num = 0, nlinVisc_eN_den = 0;
            for (int i=0;i<nDOF_test_element;i++)
              {
                int eN_i = eN*nDOF_test_element+i;
                elementResidual_p_save[eN_i]=0.0;
                elementResidual_mesh[i]=0.0;
                elementResidual_p[i]=0.0;
                elementResidual_u[i]=0.0;
                elementResidual_v[i]=0.0;
                mom_u_source_i[i]=0.0;
                mom_v_source_i[i]=0.0;
                betaDrag_i[i]=0.0;
                vos_i[i]=0.0;
                phisErrorElement[i]=0.0;
                /* elementResidual_w[i]=0.0; */
		elementEntropyResidual[i]=0.0;
		if (ARTIFICIAL_VISCOSITY==3 || ARTIFICIAL_VISCOSITY==4)
		  {
		    for (int j=0;j<nDOF_trial_element;j++)
		      {
			elementTransport[i][j]=0.0;
			elementTransposeTransport[i][j]=0.0;
		      }
		  }
              }//i
            //Use for plotting result
            if(use_ball_as_particle==1)
            {
                for (int I=0;I<nDOF_mesh_trial_element;I++)
                    get_distance_to_ball(nParticles, ball_center, ball_radius,
                                                mesh_dof[3*mesh_l2g[eN*nDOF_mesh_trial_element+I]+0],
                                                mesh_dof[3*mesh_l2g[eN*nDOF_mesh_trial_element+I]+1],
                                                mesh_dof[3*mesh_l2g[eN*nDOF_mesh_trial_element+I]+2],
                                                phi_solid_nodes[mesh_l2g[eN*nDOF_mesh_trial_element+I]]);
            }
            if(CUT_CELL_INTEGRATION > 0)
              {
                //
                //detect cut cells, for unfitted fem we want all cells cut by phi=0 or with phi=0 lying on any boundary
                //
                double _distance[nDOF_mesh_trial_element]={0.0};
                int pos_counter=0;
                for (int I=0;I<nDOF_mesh_trial_element;I++)
                  {
                    if(use_ball_as_particle==1)
                      {
                        get_distance_to_ball(nParticles, ball_center, ball_radius,
                                             mesh_dof[3*mesh_l2g[eN*nDOF_mesh_trial_element+I]+0],
                                             mesh_dof[3*mesh_l2g[eN*nDOF_mesh_trial_element+I]+1],
                                             mesh_dof[3*mesh_l2g[eN*nDOF_mesh_trial_element+I]+2],
                                             _distance[I]);
                      }
                    else
                      {
                        _distance[I] = phi_solid_nodes[mesh_l2g[eN*nDOF_mesh_trial_element+I]];
                      }
                    if ( _distance[I] > 0)//fully in fluid
                      pos_counter++;
                  }
                if (pos_counter == 3)
                  {
                    element_active = 1.0;
                  }
                else if (pos_counter == 0)
                  {
                    element_active = 1.0;
                  }
                else
                  {
                    std::cout<<"submesh "<<eN<<std::endl;
                    element_active = 1.0;//for now leave all elements active
                    //P1 interpolation operator; only 2D for now
                    double GI[6*3];//3 DOF to 6DOF for linear interpolation onto 4T refinement
                    double sub_mesh_dof[6*3], sub_u_dof[15], sub_v_dof[15], sub_phi_dof[6];//6 3D points
                    int boundaryNodes[6] = {0,0,0,0,0,0};
                    for (int I=0;I<nDOF_mesh_trial_element;I++)
                      {
                        for (int K=0;K<nDOF_mesh_trial_element;K++)
                          {
                            GI[I*3+K] = 0.0;
                            if (I==K)
                              {
                                GI[I*3+K] = 1.0;
                              }
                          }
                        const double eps = 1.0e-4;
                        double delta_phi=0.0,theta;
                        delta_phi = _distance[(I+1)%3] - _distance[I];
                        if (fabs(delta_phi) > eps)//level set does NOT lie on edge (intersects line SOMEWHERE)
                          //need tolerance selection guidance
                          {
                            theta = -_distance[I]/delta_phi;//zero level set is at theta*xIp1+(1-theta)*xI
                            if (theta > 1.0-eps || theta < eps)//zero level does NOT intersect between nodes
                              {
                                theta = 0.5;//just put the subelement node at midpoint
                              }
                            else
                              boundaryNodes[3+I]=1;
                          }
                        else //level set lies on edge
                          {
                            theta = 0.5;
                            if (fabs(_distance[I]) <= eps) //edge IS the zero level set
                              {
                                boundaryNodes[I]=1;
                                boundaryNodes[3+I]=1;
                                boundaryNodes[(I+1)%3]=1;
                              }
                          }
                        assert(theta <= 1.0);
                        GI[3*3 + I*3 + I] = 1.0-theta;
                        GI[3*3 + I*3 + (I+1)%3] = theta;
                        GI[3*3 + I*3 + (I+2)%3] = 0.0;
                      }
                    int sub_mesh_l2g[12] = {0,3,5,
                                            1,4,3,
                                            2,5,4,
                                            3,4,5};
                    for (int I=0; I<6; I++)
                      {
                        sub_phi_dof[I] = 0.0;
                        for (int K=0; K<3; K++)
                          sub_mesh_dof[I*3+K] = 0.0; 
                        for (int J=0; J<3; J++)
                          {
                            for (int K=0; K<3; K++)
                              {
                                sub_mesh_dof[I*3+K] += GI[I*3+J]*mesh_dof[3*mesh_l2g[eN*nDOF_mesh_trial_element+J]+K];
                              }
                            sub_phi_dof[I] += GI[I*3+J]*phi_solid_nodes[mesh_l2g[eN*nDOF_mesh_trial_element+J]];
                          }
                      }
                    //TODO for P2
                    //1. Now define the Lagrange nodes for P2 on the submesh X
                    //2. Define and evaluate the P2 trial functions for the parent element at the new submesh P2 nodes. X
                    //3. Form the G2I interpolation operator X
                    //4. Interpolate the P2 DOF from the parent element to the submesh DOF X
                    double G2I[15*6];//6 DOF to 15 DOF for quadratic interpolation onto 4T refinement
                    double lagrangeNodes[9*3];//9 new quadratic nodes in addition to the 6 we have 
                    for (int K=0;K<3;K++)
                      {
                        lagrangeNodes[0*3+K] = 0.5*(sub_mesh_dof[0*3+K] + sub_mesh_dof[3*3+0*3+K]);
                        lagrangeNodes[1*3+K] = 0.5*(sub_mesh_dof[1*3+K] + sub_mesh_dof[3*3+0*3+K]);
                        lagrangeNodes[2*3+K] = 0.5*(sub_mesh_dof[1*3+K] + sub_mesh_dof[3*3+1*3+K]);
                        lagrangeNodes[3*3+K] = 0.5*(sub_mesh_dof[2*3+K] + sub_mesh_dof[3*3+1*3+K]);
                        lagrangeNodes[4*3+K] = 0.5*(sub_mesh_dof[2*3+K] + sub_mesh_dof[3*3+2*3+K]);
                        lagrangeNodes[5*3+K] = 0.5*(sub_mesh_dof[0*3+K] + sub_mesh_dof[3*3+2*3+K]);
                        lagrangeNodes[6*3+K] = 0.5*(sub_mesh_dof[3*3+0*3+K] + sub_mesh_dof[3*3+1*3+K]);
                        lagrangeNodes[7*3+K] = 0.5*(sub_mesh_dof[3*3+1*3+K] + sub_mesh_dof[3*3+2*3+K]);
                        lagrangeNodes[8*3+K] = 0.5*(sub_mesh_dof[3*3+2*3+K] + sub_mesh_dof[3*3+0*3+K]);
                      }
                    double lambda[3];
                    for (int I=0;I<6;I++)
                      {
                        baryCoords(&sub_mesh_dof[0],&sub_mesh_dof[1*3],&sub_mesh_dof[2*3],&sub_mesh_dof[I*3],lambda);
                        //std::cout<<"lambda"<<'\t'<<lambda[0]<<'\t'<<lambda[1]<<'\t'<<lambda[2]<<std::endl;
                        G2I[I*6+0] = lambda[0]*(2.0*lambda[0] - 1.0);
                        G2I[I*6+1] = lambda[1]*(2.0*lambda[1] - 1.0);
                        G2I[I*6+2] = lambda[2]*(2.0*lambda[2] - 1.0);
                        G2I[I*6+3] = 4.0*lambda[0]*lambda[1];
                        G2I[I*6+4] = 4.0*lambda[1]*lambda[2];
                        G2I[I*6+5] = 4.0*lambda[2]*lambda[0];
                      }
                    for (int I=0;I<9;I++)
                      {
                        baryCoords(&sub_mesh_dof[0],&sub_mesh_dof[1*3],&sub_mesh_dof[2*3],&lagrangeNodes[I*3],lambda);
                        G2I[6*6 + I*6 + 0] = lambda[0]*(2.0*lambda[0] - 1.0);
                        G2I[6*6 + I*6 + 1] = lambda[1]*(2.0*lambda[1] - 1.0);
                        G2I[6*6 + I*6 + 2] = lambda[2]*(2.0*lambda[2] - 1.0);
                        G2I[6*6 + I*6 + 3] = 4.0*lambda[0]*lambda[1];
                        G2I[6*6 + I*6 + 4] = 4.0*lambda[1]*lambda[2];
                        G2I[6*6 + I*6 + 5] = 4.0*lambda[2]*lambda[0];
                      }
                    for (int I=0; I<15; I++)
                      {
                        sub_u_dof[I] = 0.0;
                        sub_v_dof[I] = 0.0;
                        for (int J=0; J<6; J++)
                          {
                            sub_u_dof[I] += G2I[I*6+J]*u_dof[vel_l2g[eN*nDOF_trial_element+J]];
                            sub_v_dof[I] += G2I[I*6+J]*v_dof[vel_l2g[eN*nDOF_trial_element+J]];
                          }
                      }
                    for (int esN=0;esN<4;esN++)
                      {
                        std::cout<<sub_mesh_l2g[esN*3]<<'\t'<<sub_mesh_l2g[esN*3+1]<<'\t'<<sub_mesh_l2g[esN*3+2]<<std::endl;
                      }
                    for (int I=0; I<6; I++)
                      {
                        std::cout<<sub_mesh_dof[I*3+0]<<'\t'<<sub_mesh_dof[I*3+1]<<'\t'<<sub_mesh_dof[I*3+2]<<'\t'<<boundaryNodes[I]<<'\t'<<sub_phi_dof[I]<<'\t'<<sub_u_dof[I]<<'\t'<<sub_v_dof[I]<<'\t'<<G2I[I*6+0]<<'\t'<<G2I[I*6+1]<<'\t'<<G2I[I*6+2]<<'\t'<<G2I[I*6+3]<<'\t'<<G2I[I*6+4]<<'\t'<<G2I[I*6+5]<<std::endl;
                      }
                  }
              }
            if(USE_SBM>0)
            {
                //
                //detect cut cells
                //
                double _distance[nDOF_mesh_trial_element]={0.0};
                int pos_counter=0;
                for (int I=0;I<nDOF_mesh_trial_element;I++)
                {
                    if(use_ball_as_particle==1)
                    {
                        get_distance_to_ball(nParticles, ball_center, ball_radius,
                                mesh_dof[3*mesh_l2g[eN*nDOF_mesh_trial_element+I]+0],
                                mesh_dof[3*mesh_l2g[eN*nDOF_mesh_trial_element+I]+1],
                                mesh_dof[3*mesh_l2g[eN*nDOF_mesh_trial_element+I]+2],
                                _distance[I]);
                    }
                    else
                    {
                        _distance[I] = phi_solid_nodes[mesh_l2g[eN*nDOF_mesh_trial_element+I]];
                    }
                    if ( _distance[I] >= 0)
                        pos_counter++;
                }
                if (pos_counter == 2)
                {
                    element_active=0.0;
                    int opp_node=-1;
                    for (int I=0;I<nDOF_mesh_trial_element;I++)
                    {
//                        quantDOFs[vel_l2g[eN*nDOF_trial_element + I]] = 2.0;//for test
                        if (_distance[I] < 0)
                        {
                            opp_node = I;
//                            quantDOFs[vel_l2g[eN*nDOF_trial_element + I]] = 1.0;//for test
                        }
                    }
                    assert(opp_node >=0);
                    assert(opp_node <nDOF_mesh_trial_element);
                    //For parallel. Two reasons:
                    //if none of nodes of this edge is owned by this processor,
                    //1. The surrogate_boundary_elements corresponding to this edge is -1, which gives 0 JacDet and infty h_penalty.
                    //2. there is no contribution of the integral over this edge to Jacobian and residual.
                    const int ebN = elementBoundariesArray[eN*nDOF_mesh_trial_element+opp_node];//only works for simplices
                    const int eN_oppo = (eN == elementBoundaryElementsArray[ebN*2+0])?elementBoundaryElementsArray[ebN*2+1]:elementBoundaryElementsArray[ebN*2+0];
                    if((mesh_l2g[eN*nDOF_mesh_trial_element+(opp_node+1)%3]<nNodes_owned
                        || mesh_l2g[eN*nDOF_mesh_trial_element+(opp_node+2)%3]<nNodes_owned)
                       && eN_oppo!= -1)
                    {
                        surrogate_boundaries.push_back(ebN);
                        //now find which element neighbor this element is
                        //YY: what if this face is a boundary face?
                        if (eN == elementBoundaryElementsArray[ebN*2+0])//should be ebN
                            surrogate_boundary_elements.push_back(1);
                        else
                            surrogate_boundary_elements.push_back(0);

                        //check which particle this surrogate edge is related to.
                        int j=-1;
                        if(use_ball_as_particle==1)
                        {
                            double middle_point_coord[3]={0.0};
                            double middle_point_distance;
                            middle_point_coord[0] = 0.5*(mesh_dof[3*mesh_l2g[eN*nDOF_mesh_trial_element+(opp_node+1)%3]+0]+mesh_dof[3*mesh_l2g[eN*nDOF_mesh_trial_element+(opp_node+2)%3]+0]);
                            middle_point_coord[1] = 0.5*(mesh_dof[3*mesh_l2g[eN*nDOF_mesh_trial_element+(opp_node+1)%3]+1]+mesh_dof[3*mesh_l2g[eN*nDOF_mesh_trial_element+(opp_node+2)%3]+1]);
                            j = get_distance_to_ball(nParticles, ball_center, ball_radius,
                                    middle_point_coord[0],middle_point_coord[1],middle_point_coord[2],
                                    middle_point_distance);

                        }
                        else
                        {
                            //The method is to check one quadrature point inside of this element.
                            //It works based on the assumption that the distance between any two particles
                            //is larger than 2*h_min, otherwise it depends on the choice of the quadrature point
                            //or one edge belongs to two particles .
                            //But in any case, phi_s is well defined as the minimum.
                            double distance=1e10, distance_to_ith_particle;
                            for (int i=0;i<nParticles;++i)
                            {
                                distance_to_ith_particle=particle_signed_distances[i*nElements_global*nQuadraturePoints_element
                                                                                   +eN*nQuadraturePoints_element
                                                                                   +0];//0-th quadrature point
                                if (distance_to_ith_particle<distance)
                                {
                                    distance = distance_to_ith_particle;
                                    j = i;
                                }
                            }
                        }
                        surrogate_boundary_particle.push_back(j);
                    }else{
                        //If the integral over the surrogate boundary is needed, we have to make sure all edges are in surrogate_boundaries,
                        //which is based on the assumption that if none of its nodes is owned by the processor, then the edge is not owned
                        //by the processor. This assert is used to make sure this is the case.
                        if(ebN<nElementBoundaries_owned)//eN_oppo ==-1
                        {
                            assert(eN_oppo==-1);
                        }
                    }
                }
                else if (pos_counter == 3)
                {
                    element_active=1.0;
                    for (int i=0;i<nDOF_test_element;i++)
                    {
                        isActiveDOF[offset_u+stride_u*vel_l2g[eN*nDOF_trial_element + i]]=1.0;
                        isActiveDOF[offset_v+stride_v*vel_l2g[eN*nDOF_trial_element + i]]=1.0;
                    }
                }
                else
                {
                    element_active=0.0;
                }
            }
            //
            //loop over quadrature points and compute integrands
            //
            for(int k=0;k<nQuadraturePoints_element;k++)
              {
                //compute indices and declare local storage
                register int eN_k = eN*nQuadraturePoints_element+k,
                  eN_k_nSpace = eN_k*nSpace,
                  eN_k_3d     = eN_k*3,
                  eN_nDOF_trial_element = eN*nDOF_trial_element;
                register double p=0.0,u=0.0,v=0.0,w=0.0,un=0.0,vn=0.0,wn=0.0,
                  grad_p[nSpace],grad_u[nSpace],grad_v[nSpace],grad_w[nSpace],
                  hess_u[nSpace2],hess_v[nSpace2],
                  mom_u_acc=0.0,
                  dmom_u_acc_u=0.0,
                  mom_v_acc=0.0,
                  dmom_v_acc_v=0.0,
                  mom_w_acc=0.0,
                  dmom_w_acc_w=0.0,
                  mass_adv[nSpace],
                  dmass_adv_u[nSpace],
                  dmass_adv_v[nSpace],
                  dmass_adv_w[nSpace],
                  mom_u_adv[nSpace],
                  dmom_u_adv_u[nSpace],
                  dmom_u_adv_v[nSpace],
                  dmom_u_adv_w[nSpace],
                  mom_v_adv[nSpace],
                  dmom_v_adv_u[nSpace],
                  dmom_v_adv_v[nSpace],
                  dmom_v_adv_w[nSpace],
                  mom_w_adv[nSpace],
                  dmom_w_adv_u[nSpace],
                  dmom_w_adv_v[nSpace],
                  dmom_w_adv_w[nSpace],
                  mom_uu_diff_ten[nSpace],
                  mom_vv_diff_ten[nSpace],
                  mom_ww_diff_ten[nSpace],
                  mom_uv_diff_ten[1],
                  mom_uw_diff_ten[1],
                  mom_vu_diff_ten[1],
                  mom_vw_diff_ten[1],
                  mom_wu_diff_ten[1],
                  mom_wv_diff_ten[1],
                  mom_u_source=0.0,
                  mom_v_source=0.0,
                  mom_w_source=0.0,
                  mom_u_ham=0.0,
                  dmom_u_ham_grad_p[nSpace],
                  dmom_u_ham_grad_u[nSpace],
                  mom_v_ham=0.0,
                  dmom_v_ham_grad_p[nSpace],
                  dmom_v_ham_grad_v[nSpace],
                  mom_w_ham=0.0,
                  dmom_w_ham_grad_p[nSpace],
                  dmom_w_ham_grad_w[nSpace],
                  mom_u_acc_t=0.0,
                  dmom_u_acc_u_t=0.0,
                  mom_v_acc_t=0.0,
                  dmom_v_acc_v_t=0.0,
                  mom_w_acc_t=0.0,
                  dmom_w_acc_w_t=0.0,
                  pdeResidual_p=0.0,
                  pdeResidual_u=0.0,
                  pdeResidual_v=0.0,
                  pdeResidual_w=0.0,
                  Lstar_u_p[nDOF_test_element],
                  Lstar_v_p[nDOF_test_element],
                  Lstar_w_p[nDOF_test_element],
                  Lstar_u_u[nDOF_test_element],
                  Lstar_v_v[nDOF_test_element],
                  Lstar_w_w[nDOF_test_element],
                  Lstar_p_u[nDOF_test_element],
                  Lstar_p_v[nDOF_test_element],
                  Lstar_p_w[nDOF_test_element],
                  subgridError_p=0.0,
                  subgridError_u=0.0,
                  subgridError_v=0.0,
                  subgridError_w=0.0,
                  tau_p=0.0,tau_p0=0.0,tau_p1=0.0,
                  tau_v=0.0,tau_v0=0.0,tau_v1=0.0,
                  jac[nSpace*nSpace],
                  jacDet,
                  jacInv[nSpace*nSpace],
                  p_grad_trial[nDOF_trial_element*nSpace],vel_grad_trial[nDOF_trial_element*nSpace],
                  vel_hess_trial[nDOF_trial_element*nSpace2],
                  p_test_dV[nDOF_trial_element],vel_test_dV[nDOF_trial_element],
                  p_grad_test_dV[nDOF_test_element*nSpace],vel_grad_test_dV[nDOF_test_element*nSpace],
		  u_times_vel_grad_test_dV[nDOF_test_element*nSpace], // For entropy residual
                  v_times_vel_grad_test_dV[nDOF_test_element*nSpace], // For entropy residual
                  dV,x,y,z,xt,yt,zt,
                  //
                  porosity,
                  //meanGrainSize,
                  mass_source,
                  dmom_u_source[nSpace],
                  dmom_v_source[nSpace],
                  dmom_w_source[nSpace],
                  //
		  velStar[nSpace],
		  //
                  G[nSpace*nSpace],G_dd_G,tr_G,norm_Rv,h_phi, dmom_adv_star[nSpace],dmom_adv_sge[nSpace];
                //get jacobian, etc for mapping reference element
                ck.calculateMapping_element(eN,
                                            k,
                                            mesh_dof,
                                            mesh_l2g,
                                            mesh_trial_ref,
                                            mesh_grad_trial_ref,
                                            jac,
                                            jacDet,
                                            jacInv,
                                            x,y,z);
                ck.calculateH_element(eN,
                                      k,
                                      nodeDiametersArray,
                                      mesh_l2g,
                                      mesh_trial_ref,
                                      h_phi);
                ck.calculateMappingVelocity_element(eN,
                                                    k,
                                                    mesh_velocity_dof,
                                                    mesh_l2g,
                                                    mesh_trial_ref,
                                                    xt,yt,zt);
                //xt=0.0;yt=0.0;zt=0.0;
                //std::cout<<"xt "<<xt<<'\t'<<yt<<'\t'<<zt<<std::endl;
                //get the physical integration weight
                dV = fabs(jacDet)*dV_ref[k];
                ck.calculateG(jacInv,G,G_dd_G,tr_G);
                //ck.calculateGScale(G,&normal_phi[eN_k_nSpace],h_phi);

                eps_rho = epsFact_rho*(useMetrics*h_phi+(1.0-useMetrics)*elementDiameter[eN]);
                eps_mu  = epsFact_mu *(useMetrics*h_phi+(1.0-useMetrics)*elementDiameter[eN]);
                double particle_eps  = particle_epsFact*(useMetrics*h_phi+(1.0-useMetrics)*elementDiameter[eN]);

                //get the trial function gradients
                /* ck.gradTrialFromRef(&p_grad_trial_ref[k*nDOF_trial_element*nSpace],jacInv,p_grad_trial); */
                ck.gradTrialFromRef(&vel_grad_trial_ref[k*nDOF_trial_element*nSpace],jacInv,vel_grad_trial);
                ck.hessTrialFromRef(&vel_hess_trial_ref[k*nDOF_trial_element*nSpace2],jacInv,vel_hess_trial);
                //get the solution
                /* ck.valFromDOF(p_dof,&p_l2g[eN_nDOF_trial_element],&p_trial_ref[k*nDOF_trial_element],p); */
                p = q_p[eN_k];
                // get solution at quad points
                ck.valFromDOF(u_dof,&vel_l2g[eN_nDOF_trial_element],&vel_trial_ref[k*nDOF_trial_element],u);
                ck.valFromDOF(v_dof,&vel_l2g[eN_nDOF_trial_element],&vel_trial_ref[k*nDOF_trial_element],v);
                /* ck.valFromDOF(w_dof,&vel_l2g[eN_nDOF_trial_element],&vel_trial_ref[k*nDOF_trial_element],w); */
                // get old solution at quad points
                ck.valFromDOF(u_dof_old,&vel_l2g[eN_nDOF_trial_element],&vel_trial_ref[k*nDOF_trial_element],un);
                ck.valFromDOF(v_dof_old,&vel_l2g[eN_nDOF_trial_element],&vel_trial_ref[k*nDOF_trial_element],vn);
                /* ck.valFromDOF(w_dof_old,&vel_l2g[eN_nDOF_trial_element],&vel_trial_ref[k*nDOF_trial_element],wn); */
                //get the solution gradients
                /* ck.gradFromDOF(p_dof,&p_l2g[eN_nDOF_trial_element],p_grad_trial,grad_p); */
                for (int I=0;I<nSpace;I++)
                  grad_p[I] = q_grad_p[eN_k_nSpace + I];
                ck.gradFromDOF(u_dof,&vel_l2g[eN_nDOF_trial_element],vel_grad_trial,grad_u);
                ck.gradFromDOF(v_dof,&vel_l2g[eN_nDOF_trial_element],vel_grad_trial,grad_v);
                ck.hessFromDOF(u_dof,&vel_l2g[eN_nDOF_trial_element],vel_hess_trial,hess_u);
                ck.hessFromDOF(v_dof,&vel_l2g[eN_nDOF_trial_element],vel_hess_trial,hess_v);
                /* ck.gradFromDOF(w_dof,&vel_l2g[eN_nDOF_trial_element],vel_grad_trial,grad_w); */
                //precalculate test function products with integration weights
                for (int j=0;j<nDOF_trial_element;j++)
                  {
                    /* p_test_dV[j] = p_test_ref[k*nDOF_trial_element+j]*dV; */
                    vel_test_dV[j] = vel_test_ref[k*nDOF_trial_element+j]*dV;
                    for (int I=0;I<nSpace;I++)
                      {
                        /* p_grad_test_dV[j*nSpace+I]   = p_grad_trial[j*nSpace+I]*dV;//cek warning won't work for Petrov-Galerkin */
                        vel_grad_test_dV[j*nSpace+I] = vel_grad_trial[j*nSpace+I]*dV;//cek warning won't work for Petrov-Galerkin
			if (ARTIFICIAL_VISCOSITY==4)
			  {
			    // mql: for entropy residual. grad(u*phi) and grad(v*phi)
			    u_times_vel_grad_test_dV[j*nSpace+I] =
			      u*vel_grad_trial[j*nSpace+I]*dV + vel_test_dV[j]*grad_u[I];
			    v_times_vel_grad_test_dV[j*nSpace+I] =
			      v*vel_grad_trial[j*nSpace+I]*dV + vel_test_dV[j]*grad_v[I];
			    /*w_times_vel_grad_test_dV[j*nSpace+I] =
			      w*vel_grad_trial[j*nSpace+I]*dV + vel_test_dV[j]*grad_w[I];*/
			  }
                      }
                  }
                //cek hack
                double div_mesh_velocity=0.0;
                int NDOF_MESH_TRIAL_ELEMENT=3;
                for (int j=0;j<NDOF_MESH_TRIAL_ELEMENT;j++)
                  {
                    int eN_j=eN*NDOF_MESH_TRIAL_ELEMENT+j;
                    div_mesh_velocity +=
                      mesh_velocity_dof[mesh_l2g[eN_j]*3+0]*vel_grad_trial[j*nSpace+0] +
                      mesh_velocity_dof[mesh_l2g[eN_j]*3+1]*vel_grad_trial[j*nSpace+1];
                  }
                mesh_volume_conservation_element += (alphaBDF*(dV-q_dV_last[eN_k])/dV - div_mesh_velocity)*dV;
                div_mesh_velocity = DM3*div_mesh_velocity + (1.0-DM3)*alphaBDF*(dV-q_dV_last[eN_k])/dV;
                //VRANS
                porosity      = 1.0 - q_vos[eN_k];
                //meanGrainSize = q_meanGrain[eN_k];
                //
                q_x[eN_k_3d+0]=x;
                q_x[eN_k_3d+1]=y;
                /* q_x[eN_k_3d+2]=z; */
                if(use_ball_as_particle==1)
                {
                    get_distance_to_ball(nParticles, ball_center, ball_radius,
                                         x,y,z,
                                         phi_solid[eN_k]);
                }
                /* // */
                //calculate pde coefficients at quadrature points
                //
                evaluateCoefficients(eps_rho,
                                     eps_mu,
                                     particle_eps,
                                     sigma,
                                     rho_0,
                                     nu_0,
                                     rho_1,
                                     nu_1,
                                     elementDiameter[eN],
                                     smagorinskyConstant,
                                     turbulenceClosureModel,
                                     g,
                                     useVF,
                                     vf[eN_k],
                                     phi[eN_k],
                                     &normal_phi[eN_k_nSpace],
                                     nParticles,
                                     nQuadraturePoints_global,
                                     &particle_signed_distances[eN_k],
                                     kappa_phi[eN_k],
                                     //VRANS
                                     porosity,
                                     //
                                     p,
                                     grad_p,
                                     grad_u,
                                     grad_v,
                                     grad_w,
                                     u,
                                     v,
                                     w,
                                     q_velocity_sge[eN_k_nSpace+0],
                                     q_velocity_sge[eN_k_nSpace+1],
                                     q_velocity_sge[eN_k_nSpace+1],//hack, shouldn't  be used
                                     q_eddy_viscosity[eN_k],
                                     mom_u_acc,
                                     dmom_u_acc_u,
                                     mom_v_acc,
                                     dmom_v_acc_v,
                                     mom_w_acc,
                                     dmom_w_acc_w,
                                     mass_adv,
                                     dmass_adv_u,
                                     dmass_adv_v,
                                     dmass_adv_w,
                                     mom_u_adv,
                                     dmom_u_adv_u,
                                     dmom_u_adv_v,
                                     dmom_u_adv_w,
                                     mom_v_adv,
                                     dmom_v_adv_u,
                                     dmom_v_adv_v,
                                     dmom_v_adv_w,
                                     mom_w_adv,
                                     dmom_w_adv_u,
                                     dmom_w_adv_v,
                                     dmom_w_adv_w,
                                     mom_uu_diff_ten,
                                     mom_vv_diff_ten,
                                     mom_ww_diff_ten,
                                     mom_uv_diff_ten,
                                     mom_uw_diff_ten,
                                     mom_vu_diff_ten,
                                     mom_vw_diff_ten,
                                     mom_wu_diff_ten,
                                     mom_wv_diff_ten,
                                     mom_u_source,
                                     mom_v_source,
                                     mom_w_source,
                                     mom_u_ham,
                                     dmom_u_ham_grad_p,
                                     dmom_u_ham_grad_u,
                                     mom_v_ham,
                                     dmom_v_ham_grad_p,
                                     dmom_v_ham_grad_v,
                                     mom_w_ham,
                                     dmom_w_ham_grad_p,
                                     dmom_w_ham_grad_w,
                                     q_rho[eN_k],
                                     q_nu[eN_k],
                                     KILL_PRESSURE_TERM,
                                     MULTIPLY_EXTERNAL_FORCE_BY_DENSITY,
                                     forcex[eN_k],
                                     forcey[eN_k],
                                     forcez[eN_k],
                                     MATERIAL_PARAMETERS_AS_FUNCTION,
                                     density_as_function[eN_k],
                                     dynamic_viscosity_as_function[eN_k],
                                     USE_SBM,
                                     x,y,z,
                                     use_ball_as_particle,
                                     ball_center,
                                     ball_radius,
                                     ball_velocity,
                                     ball_angular_velocity,
				     INT_BY_PARTS_PRESSURE);

                //VRANS
                mass_source = q_mass_source[eN_k];
                for (int I=0;I<nSpace;I++)
                  {
                    dmom_u_source[I] = 0.0;
                    dmom_v_source[I] = 0.0;
                    dmom_w_source[I] = 0.0;
                  }
                updateDarcyForchheimerTerms_Ergun(
                                                  q_dragAlpha[eN_k],
                                                  q_dragBeta[eN_k],
                                                  eps_rho,
                                                  eps_mu,
                                                  rho_0,
                                                  nu_0,
                                                  rho_1,
                                                  nu_1,
						  q_eddy_viscosity[eN_k],
                                                  useVF,
                                                  vf[eN_k],
                                                  phi[eN_k],
                                                  u,
                                                  v,
                                                  w,
                                                  q_velocity_sge[eN_k_nSpace+0],
                                                  q_velocity_sge[eN_k_nSpace+1],
                                                  q_velocity_sge[eN_k_nSpace+1],//hack, shouldn't  be used
                                                  eps_solid[elementFlags[eN]],
                                                  porosity,
                                                  q_velocity_solid[eN_k_nSpace+0],
                                                  q_velocity_solid[eN_k_nSpace+1],
                                                  q_velocity_solid[eN_k_nSpace+1],//cek hack, should not be used
                                                  q_velocityStar_solid[eN_k_nSpace+0],
                                                  q_velocityStar_solid[eN_k_nSpace+1],
                                                  q_velocityStar_solid[eN_k_nSpace+1],//cek hack, should not be used
                                                  mom_u_source,
                                                  mom_v_source,
                                                  mom_w_source,
                                                  dmom_u_source,
                                                  dmom_v_source,
                                                  dmom_w_source,
                                                  q_grad_vos[eN_k_nSpace+0],
                                                  q_grad_vos[eN_k_nSpace+1],
                                                  q_grad_vos[eN_k_nSpace+1]);
                double C_particles=0.0;
                if(nParticles > 0 && USE_SBM==0)
                  updateSolidParticleTerms(eN < nElements_owned,
                                           particle_nitsche,
                                           dV,
                                           nParticles,
                                           nQuadraturePoints_global,
                                           &particle_signed_distances[eN_k],
                                           &particle_signed_distance_normals[eN_k_nSpace],
                                           particle_velocities,
                                           particle_centroids,
                                           use_ball_as_particle,
                                           ball_center,
                                           ball_radius,
                                           ball_velocity,
                                           ball_angular_velocity,
                                           porosity,
                                           particle_penalty_constant/h_phi,
                                           particle_alpha/h_phi,
                                           particle_beta/h_phi,
                                           eps_rho,
                                           eps_mu,
                                           rho_0,
                                           nu_0,
                                           rho_1,
                                           nu_1,
                                           useVF,
                                           vf[eN_k],
                                           phi[eN_k],
                                           x,
                                           y,
                                           z,
                                           p,
                                           u,
                                           v,
                                           w,
                                           q_velocity_sge[eN_k_nSpace+0],
                                           q_velocity_sge[eN_k_nSpace+1],
                                           q_velocity_sge[eN_k_nSpace+1],
                                           particle_eps,
                                           grad_u,
                                           grad_v,
                                           grad_w,
                                           mom_u_source,
                                           mom_v_source,
                                           mom_w_source,
                                           dmom_u_source,
                                           dmom_v_source,
                                           dmom_w_source,
                                           mom_u_adv,
                                           mom_v_adv,
                                           mom_w_adv,
                                           dmom_u_adv_u,
                                           dmom_v_adv_v,
                                           dmom_w_adv_w,
                                           mom_u_ham,
                                           dmom_u_ham_grad_u,
                                           mom_v_ham,
                                           dmom_v_ham_grad_v,
                                           mom_w_ham,
                                           dmom_w_ham_grad_w,
                                           particle_netForces,
                                           particle_netMoments,
                                           particle_surfaceArea);
                if(USE_SBM==2)
                compute_force_around_solid(eN < nElements_owned,
                                           dV,
                                           nParticles,
                                           nQuadraturePoints_global,
                                           &particle_signed_distances[eN_k],
                                           &particle_signed_distance_normals[eN_k_nSpace],
                                           particle_velocities,
                                           particle_centroids,
                                           use_ball_as_particle,
                                           ball_center,
                                           ball_radius,
                                           ball_velocity,
                                           ball_angular_velocity,
                                           particle_penalty_constant/h_phi,
                                           particle_alpha/h_phi,
                                           particle_beta/h_phi,
                                           eps_rho,
                                           eps_mu,
                                           rho_0,
                                           nu_0,
                                           rho_1,
                                           nu_1,
                                           useVF,
                                           vf[eN_k],
                                           phi[eN_k],
                                           x,
                                           y,
                                           z,
                                           p,
                                           u,
                                           v,
                                           w,
                                           q_velocity_sge[eN_k_nSpace+0],
                                           q_velocity_sge[eN_k_nSpace+1],
                                           q_velocity_sge[eN_k_nSpace+1],
                                           particle_eps,
                                           grad_u,
                                           grad_v,
                                           grad_w,
                                           particle_netForces,
                                           particle_netMoments);
                //Turbulence closure model
                if (turbulenceClosureModel >= 3)
                  {
                    const double c_mu = 0.09;//mwf hack
                    updateTurbulenceClosure(turbulenceClosureModel,
                                            eps_rho,
                                            eps_mu,
                                            rho_0,
                                            nu_0,
                                            rho_1,
                                            nu_1,
                                            useVF,
                                            vf[eN_k],
                                            phi[eN_k],
                                            porosity,
                                            c_mu, //mwf hack
                                            q_turb_var_0[eN_k],
                                            q_turb_var_1[eN_k],
                                            &q_turb_var_grad_0[eN_k_nSpace],
                                            q_eddy_viscosity[eN_k],
                                            mom_uu_diff_ten,
                                            mom_vv_diff_ten,
                                            mom_ww_diff_ten,
                                            mom_uv_diff_ten,
                                            mom_uw_diff_ten,
                                            mom_vu_diff_ten,
                                            mom_vw_diff_ten,
                                            mom_wu_diff_ten,
                                            mom_wv_diff_ten,
                                            mom_u_source,
                                            mom_v_source,
                                            mom_w_source);

                  }
                //
                //save momentum for time history and velocity for subgrid error
                //
                q_mom_u_acc[eN_k] = mom_u_acc;
                q_mom_v_acc[eN_k] = mom_v_acc;
                /* q_mom_w_acc[eN_k] = mom_w_acc; */
                //subgrid error uses grid scale velocity
                q_mass_adv[eN_k_nSpace+0] = u;
                q_mass_adv[eN_k_nSpace+1] = v;
                /* q_mass_adv[eN_k_nSpace+2] = w; */
                //
                //moving mesh
                //
                mom_u_adv[0] -= MOVING_DOMAIN*dmom_u_acc_u*mom_u_acc*xt; // multiply by rho*porosity. mql. CHECK.
                mom_u_adv[1] -= MOVING_DOMAIN*dmom_u_acc_u*mom_u_acc*yt;
                /* mom_u_adv[2] -= MOVING_DOMAIN*dmom_u_acc_u*mom_u_acc*zt; */
                dmom_u_adv_u[0] -= MOVING_DOMAIN*dmom_u_acc_u*xt;
                dmom_u_adv_u[1] -= MOVING_DOMAIN*dmom_u_acc_u*yt;
                /* dmom_u_adv_u[2] -= MOVING_DOMAIN*dmom_u_acc_u*zt; */

                mom_v_adv[0] -= MOVING_DOMAIN*dmom_v_acc_v*mom_v_acc*xt;
                mom_v_adv[1] -= MOVING_DOMAIN*dmom_v_acc_v*mom_v_acc*yt;
                /* mom_v_adv[2] -= MOVING_DOMAIN*dmom_v_acc_v*mom_v_acc*zt; */
                dmom_v_adv_v[0] -= MOVING_DOMAIN*dmom_v_acc_v*xt;
                dmom_v_adv_v[1] -= MOVING_DOMAIN*dmom_v_acc_v*yt;
                /* dmom_v_adv_v[2] -= MOVING_DOMAIN*dmom_v_acc_v*zt; */

                /* mom_w_adv[0] -= MOVING_DOMAIN*dmom_w_acc_w*mom_w_acc*xt; */
                /* mom_w_adv[1] -= MOVING_DOMAIN*dmom_w_acc_w*mom_w_acc*yt; */
                /* mom_w_adv[2] -= MOVING_DOMAIN*dmom_w_acc_w*mom_w_acc*zt; */
                /* dmom_w_adv_w[0] -= MOVING_DOMAIN*dmom_w_acc_w*xt; */
                /* dmom_w_adv_w[1] -= MOVING_DOMAIN*dmom_w_acc_w*yt; */
                /* dmom_w_adv_w[2] -= MOVING_DOMAIN*dmom_w_acc_w*zt; */
                //
                //calculate time derivative at quadrature points
                //
                if (q_dV_last[eN_k] <= -100)
                  q_dV_last[eN_k] = dV;
                q_dV[eN_k] = dV;
                ck.bdf(alphaBDF,
                       q_mom_u_acc_beta_bdf[eN_k]*q_dV_last[eN_k]/dV,
                       mom_u_acc,
                       dmom_u_acc_u,
                       mom_u_acc_t,
                       dmom_u_acc_u_t);
                ck.bdf(alphaBDF,
                       q_mom_v_acc_beta_bdf[eN_k]*q_dV_last[eN_k]/dV,
                       mom_v_acc,
                       dmom_v_acc_v,
                       mom_v_acc_t,
                       dmom_v_acc_v_t);

                /* ck.bdf(alphaBDF, */
                /*           q_mom_w_acc_beta_bdf[eN_k]*q_dV_last[eN_k]/dV, */
                /*           mom_w_acc, */
                /*           dmom_w_acc_w, */
                /*           mom_w_acc_t, */
                /*           dmom_w_acc_w_t); */
                /* // */

                mom_u_acc_t *= dmom_u_acc_u; //multiply by rho*porosity. mql. CHECK.
                mom_v_acc_t *= dmom_v_acc_v;

		//calculate subgrid error (strong residual and adjoint)
		//
		//calculate strong residual
		pdeResidual_p =
		  ck.Mass_strong(-q_dvos_dt[eN_k]) + // mql. CHECK.
		  ck.Advection_strong(dmass_adv_u,grad_u) +
		  ck.Advection_strong(dmass_adv_v,grad_v) +
      		  /* ck.Advection_strong(dmass_adv_w,grad_w) + */
		  DM2*MOVING_DOMAIN*ck.Reaction_strong(alphaBDF*(dV-q_dV_last[eN_k])/dV - div_mesh_velocity) +
		  //VRANS
       		  ck.Reaction_strong(mass_source);
       		//

       		dmom_adv_sge[0] = dmom_u_acc_u*(q_velocity_sge[eN_k_nSpace+0] - MOVING_DOMAIN*xt);
       		dmom_adv_sge[1] = dmom_u_acc_u*(q_velocity_sge[eN_k_nSpace+1] - MOVING_DOMAIN*yt);
       		/* dmom_adv_sge[2] = dmom_u_acc_u*(q_velocity_sge[eN_k_nSpace+2] - MOVING_DOMAIN*zt); */

       		pdeResidual_u =
       		  ck.Mass_strong(mom_u_acc_t) + // mql. CHECK.
       		  ck.Advection_strong(dmom_adv_sge,grad_u) + //note here and below: same in cons. and non-cons.
       		  ck.Hamiltonian_strong(dmom_u_ham_grad_p,grad_p) +
       		  ck.Reaction_strong(mom_u_source) -
       		  ck.Reaction_strong(u*div_mesh_velocity);

       		pdeResidual_v =
       		  ck.Mass_strong(mom_v_acc_t) +
       		  ck.Advection_strong(dmom_adv_sge,grad_v) +
       		  ck.Hamiltonian_strong(dmom_v_ham_grad_p,grad_p) +
       		  ck.Reaction_strong(mom_v_source) -
       		  ck.Reaction_strong(v*div_mesh_velocity);

       		/* pdeResidual_w = ck.Mass_strong(dmom_w_acc_w*mom_w_acc_t) + */
       		/*      ck.Advection_strong(dmom_adv_sge,grad_w) + */
       		/*      ck.Hamiltonian_strong(dmom_w_ham_grad_p,grad_p) + */
       		/*      ck.Reaction_strong(mom_w_source) - */
       		/*   ck.Reaction_strong(w*div_mesh_velocity); */

       		//calculate tau and tau*Res
       		//cek debug
       		double tmpR=dmom_u_acc_u_t + dmom_u_source[0];
       		calculateSubgridError_tau(hFactor,
       					  elementDiameter[eN],
       					  tmpR,//dmom_u_acc_u_t,
       					  dmom_u_acc_u,
       					  dmom_adv_sge,
       					  mom_uu_diff_ten[1],
       					  dmom_u_ham_grad_p[0],
       					  tau_v0,
       					  tau_p0,
       					  q_cfl[eN_k]);

       		calculateSubgridError_tau(Ct_sge,Cd_sge,
       					  G,G_dd_G,tr_G,
       					  tmpR,//dmom_u_acc_u_t,
       					  dmom_adv_sge,
       					  mom_uu_diff_ten[1],
       					  dmom_u_ham_grad_p[0],
       					  tau_v1,
       					  tau_p1,
       					  q_cfl[eN_k]);

       		tau_v = useMetrics*tau_v1+(1.0-useMetrics)*tau_v0;
       		tau_p = KILL_PRESSURE_TERM == 1 ? 0. : PSTAB*(useMetrics*tau_p1+(1.0-useMetrics)*tau_p0);

       		calculateSubgridError_tauRes(tau_p,
       					     tau_v,
       					     pdeResidual_p,
       					     pdeResidual_u,
       					     pdeResidual_v,
       					     pdeResidual_w,
       					     subgridError_p,
       					     subgridError_u,
       					     subgridError_v,
       					     subgridError_w);
       		// velocity used in adjoint (VMS or RBLES, with or without lagging the grid scale velocity)
       		dmom_adv_star[0] = dmom_u_acc_u*(q_velocity_sge[eN_k_nSpace+0] - MOVING_DOMAIN*xt + useRBLES*subgridError_u);
       		dmom_adv_star[1] = dmom_u_acc_u*(q_velocity_sge[eN_k_nSpace+1] - MOVING_DOMAIN*yt + useRBLES*subgridError_v);
       		/* dmom_adv_star[2] = dmom_u_acc_u*(q_velocity_sge[eN_k_nSpace+2] - MOVING_DOMAIN*zt + useRBLES*subgridError_w); */

       		mom_u_adv[0] += dmom_u_acc_u*(useRBLES*subgridError_u*q_velocity_sge[eN_k_nSpace+0]);
       		mom_u_adv[1] += dmom_u_acc_u*(useRBLES*subgridError_v*q_velocity_sge[eN_k_nSpace+0]);
       		/* mom_u_adv[2] += dmom_u_acc_u*(useRBLES*subgridError_w*q_velocity_sge[eN_k_nSpace+0]);  */

       		// adjoint times the test functions
       		for (int i=0;i<nDOF_test_element;i++)
       		  {
       		    register int i_nSpace = i*nSpace;
		    /* Lstar_u_p[i]=ck.Advection_adjoint(dmass_adv_u,&p_grad_test_dV[i_nSpace]); */
		    /* Lstar_v_p[i]=ck.Advection_adjoint(dmass_adv_v,&p_grad_test_dV[i_nSpace]); */
		    /* Lstar_w_p[i]=ck.Advection_adjoint(dmass_adv_w,&p_grad_test_dV[i_nSpace]); */
		    //use the same advection adjoint for all three since we're approximating the linearized adjoint
		    Lstar_u_u[i]=ck.Advection_adjoint(dmom_adv_star,&vel_grad_test_dV[i_nSpace]);
		    Lstar_v_v[i]=ck.Advection_adjoint(dmom_adv_star,&vel_grad_test_dV[i_nSpace]);
		    /* Lstar_w_w[i]=ck.Advection_adjoint(dmom_adv_star,&vel_grad_test_dV[i_nSpace]); */
		    Lstar_p_u[i]=ck.Hamiltonian_adjoint(dmom_u_ham_grad_p,&vel_grad_test_dV[i_nSpace]);
		    Lstar_p_v[i]=ck.Hamiltonian_adjoint(dmom_v_ham_grad_p,&vel_grad_test_dV[i_nSpace]);
		    /* Lstar_p_w[i]=ck.Hamiltonian_adjoint(dmom_w_ham_grad_p,&vel_grad_test_dV[i_nSpace]); */

		    //VRANS account for drag terms, diagonal only here ... decide if need off diagonal terms too
		    Lstar_u_u[i]+=ck.Reaction_adjoint(dmom_u_source[0],vel_test_dV[i]);
		    Lstar_v_v[i]+=ck.Reaction_adjoint(dmom_v_source[1],vel_test_dV[i]);
		    /* Lstar_w_w[i]+=ck.Reaction_adjoint(dmom_w_source[2],vel_test_dV[i]); */
		    //
		  }

		if (ARTIFICIAL_VISCOSITY==0 || ARTIFICIAL_VISCOSITY==3 || ARTIFICIAL_VISCOSITY==4)
		  {
		    q_numDiff_u[eN_k] = 0;
		    q_numDiff_v[eN_k] = 0;
		    q_numDiff_w[eN_k] = 0;
		  }
		else if (ARTIFICIAL_VISCOSITY==1) // SHOCK CAPTURING
		  {
		    norm_Rv = sqrt(pdeResidual_u*pdeResidual_u + pdeResidual_v*pdeResidual_v);// + pdeResidual_w*pdeResidual_w);
		    q_numDiff_u[eN_k] = C_dc*norm_Rv*(useMetrics/sqrt(G_dd_G+1.0e-12)  +
						      (1.0-useMetrics)*hFactor*hFactor*elementDiameter[eN]*elementDiameter[eN]);
		    q_numDiff_v[eN_k] = q_numDiff_u[eN_k];
		    q_numDiff_w[eN_k] = q_numDiff_u[eN_k];
		  }
		else // ARTIFICIAL_VISCOSITY==2; i.e, ENTROPY VISCOSITY
		  {
		    double rho = q_rho[eN_k];
		    double mu = q_rho[eN_k]*q_nu[eN_k];

		    double vel2 = u*u + v*v;

		    // entropy residual
		    double Res_in_x =
		      porosity*rho*((u-un)/dt + (u*grad_u[0]+v*grad_u[1]) - g[0])
		      + (KILL_PRESSURE_TERM == 1 ? 0. : 1.)*grad_p[0]
		      - (MULTIPLY_EXTERNAL_FORCE_BY_DENSITY == 1 ? porosity*rho : 1.0)*forcex[eN_k]
		      - mu*(hess_u[0] + hess_u[3]) //  u_xx + u_yy
		      - mu*(hess_u[0] + hess_v[2]); // u_xx + v_yx

		    double Res_in_y =
		      porosity*rho*((v-vn)/dt + (u*grad_v[0]+v*grad_v[1]) - g[1])
		      + (KILL_PRESSURE_TERM == 1 ? 0. : 1.)*grad_p[1]
		      - (MULTIPLY_EXTERNAL_FORCE_BY_DENSITY == 1 ? porosity*rho : 1.0)*forcey[eN_k]
		      - mu*(hess_v[0] + hess_v[3])  // v_xx + v_yy
		      - mu*(hess_u[1] + hess_v[3]); // u_xy + v_yy

		    // compute entropy residual
		    double entRes_times_u = Res_in_x*u + Res_in_y*v;

		    double hK = elementDiameter[eN]/order_polynomial;
		    q_numDiff_u[eN_k] = fmin(cMax*porosity*rho*hK*std::sqrt(vel2),
					     cE*hK*hK*fabs(entRes_times_u)/(vel2+1E-10));
		    q_numDiff_v[eN_k] = q_numDiff_u[eN_k];
		    q_numDiff_w[eN_k] = q_numDiff_u[eN_k];

		    if (CELL_BASED_EV_COEFF)
		      {
			linVisc_eN  = fmax(porosity*rho*std::sqrt(vel2),linVisc_eN);
			nlinVisc_eN_num = fmax(fabs(entRes_times_u),nlinVisc_eN_num);
			nlinVisc_eN_den = fmax(vel2,nlinVisc_eN_den);
		      }
		  }

		//
		//update element residual
		//
		double mesh_vel[2];
		mesh_vel[0] = xt;
		mesh_vel[1] = yt;
		// Save velocity and its gradient (to be used in other models and to compute errors)
		q_velocity[eN_k_nSpace+0]=u;
		q_velocity[eN_k_nSpace+1]=v;
		/* q_velocity[eN_k_nSpace+2]=w; */
		for (int I=0;I<nSpace;I++)
		  {
		    q_grad_u[eN_k_nSpace+I] = grad_u[I];
		    q_grad_v[eN_k_nSpace+I] = grad_v[I];
		    /* q_grad_w[eN_k_nSpace+I] = grad_w[I]; */
		  }
		// save divergence of velocity
		q_divU[eN_k] = q_grad_u[eN_k_nSpace+0] + q_grad_v[eN_k_nSpace+1];

		// SURFACE TENSION //
                double unit_normal[nSpace];
                double norm_grad_phi = 0.;
                for (int I=0;I<nSpace;I++)
                  norm_grad_phi += normal_phi[eN_k_nSpace+I]*normal_phi[eN_k_nSpace+I];
                norm_grad_phi = std::sqrt(norm_grad_phi) + 1E-10;
                for (int I=0;I<nSpace;I++)
                  unit_normal[I] = normal_phi[eN_k_nSpace+I]/norm_grad_phi;
                // compute auxiliary vectors for explicit term of 2D surf tension
                // v1 = [1-nx^2 -nx*ny]^T
                double v1[nSpace];
                v1[0]=1.-unit_normal[0]*unit_normal[0];
                v1[1]=-unit_normal[0]*unit_normal[1];
                // v2 = [-nx*ny 1-ny^2]^T
                double v2[nSpace];
                v2[0]=-unit_normal[0]*unit_normal[1];
                v2[1]=1.-unit_normal[1]*unit_normal[1];
                double delta = smoothedDirac(eps_mu,phi[eN_k]); //use eps_rho instead?
                register double vel_tgrad_test_i[nSpace], tgrad_u[nSpace], tgrad_v[nSpace];
                calculateTangentialGradient(unit_normal,
                                            grad_u,
                                            tgrad_u);
                calculateTangentialGradient(unit_normal,
                                            grad_v,
                                            tgrad_v);
                // END OF SURFACE TENSION //

		if (ARTIFICIAL_VISCOSITY==3 || ARTIFICIAL_VISCOSITY==4)
		  {
		    velStar[0] = q_velocity_sge[eN_k_nSpace+0];
		    velStar[1] = q_velocity_sge[eN_k_nSpace+1];
		    /*velStar[2] = q_velocity_sge[eN_k_nSpace+2];*/
		  }
                for(int i=0;i<nDOF_test_element;i++)
                  {
                    register int i_nSpace=i*nSpace;
                    calculateTangentialGradient(unit_normal,
                                                &vel_grad_trial[i_nSpace],
                                                vel_tgrad_test_i);

                    phisErrorElement[i]+=std::abs(phisError[eN_k_nSpace+0])*p_test_dV[i];
                    /* std::cout<<"elemRes_mesh "<<mesh_vel[0]<<'\t'<<mesh_vel[2]<<'\t'<<p_test_dV[i]<<'\t'<<(q_dV_last[eN_k]/dV)<<'\t'<<dV<<std::endl; */
                    /* elementResidual_mesh[i] += ck.Reaction_weak(1.0,p_test_dV[i]) - */
                    /*   ck.Reaction_weak(1.0,p_test_dV[i]*q_dV_last[eN_k]/dV) - */
                    /*   ck.Advection_weak(mesh_vel,&p_grad_test_dV[i_nSpace]); */

                    /* elementResidual_p[i] += ck.Mass_weak(-q_dvos_dt[eN_k],p_test_dV[i]) + */
                    /*   ck.Advection_weak(mass_adv,&p_grad_test_dV[i_nSpace]) + */
                    /*   DM*MOVING_DOMAIN*(ck.Reaction_weak(alphaBDF*1.0,p_test_dV[i]) - */
                    /*                     ck.Reaction_weak(alphaBDF*1.0,p_test_dV[i]*q_dV_last[eN_k]/dV) - */
                    /*                     ck.Advection_weak(mesh_vel,&p_grad_test_dV[i_nSpace])) + */
                    /*   //VRANS */
                    /*   ck.Reaction_weak(mass_source,p_test_dV[i])   + //VRANS source term for wave maker */
                    /*   // */
                    /*   ck.SubgridError(subgridError_u,Lstar_u_p[i]) +  */
                    /*   ck.SubgridError(subgridError_v,Lstar_v_p[i]);// +  */
                    /*   /\* ck.SubgridError(subgridError_w,Lstar_w_p[i]); *\/ */

                    elementResidual_u[i] += // mql. CHECK.
                      ck.Mass_weak(mom_u_acc_t,vel_test_dV[i]) +
                      ck.Advection_weak(mom_u_adv,&vel_grad_test_dV[i_nSpace]) +
                      ck.Diffusion_weak(sdInfo_u_u_rowptr,sdInfo_u_u_colind,mom_uu_diff_ten,grad_u,&vel_grad_test_dV[i_nSpace]) +
                      ck.Diffusion_weak(sdInfo_u_v_rowptr,sdInfo_u_v_colind,mom_uv_diff_ten,grad_v,&vel_grad_test_dV[i_nSpace]) +
                      /* ck.Diffusion_weak(sdInfo_u_w_rowptr,sdInfo_u_w_colind,mom_uw_diff_ten,grad_w,&vel_grad_test_dV[i_nSpace]) +  */
                      ck.Reaction_weak(mom_u_source,vel_test_dV[i]) +
                      ck.Hamiltonian_weak(mom_u_ham,vel_test_dV[i]) +
		      (INT_BY_PARTS_PRESSURE==1 ? -1.0*p*vel_grad_test_dV[i_nSpace+0] : 0.) +
                      //ck.SubgridError(subgridError_p,Lstar_p_u[i]) +
                      USE_SUPG*ck.SubgridError(subgridError_u,Lstar_u_u[i]) +
                      ck.NumericalDiffusion(q_numDiff_u_last[eN_k],grad_u,&vel_grad_test_dV[i_nSpace]) +
                      //surface tension
                      ck.NumericalDiffusion(delta*sigma*dV,v1,vel_tgrad_test_i) +  //exp.
                      ck.NumericalDiffusion(dt*delta*sigma*dV,tgrad_u,vel_tgrad_test_i); //imp.
                    mom_u_source_i[i] += ck.Reaction_weak(mom_u_source,vel_test_dV[i]);
                    betaDrag_i[i] += ck.Reaction_weak(dmom_u_source[0],
                                                      vel_test_dV[i]);
                    vos_i[i] += ck.Reaction_weak(1.0-porosity,
                                                 vel_test_dV[i]);

                    elementResidual_v[i] +=
                      ck.Mass_weak(mom_v_acc_t,vel_test_dV[i]) +
                      ck.Advection_weak(mom_v_adv,&vel_grad_test_dV[i_nSpace]) +
                      ck.Diffusion_weak(sdInfo_v_u_rowptr,sdInfo_v_u_colind,mom_vu_diff_ten,grad_u,&vel_grad_test_dV[i_nSpace]) +
                      ck.Diffusion_weak(sdInfo_v_v_rowptr,sdInfo_v_v_colind,mom_vv_diff_ten,grad_v,&vel_grad_test_dV[i_nSpace]) +
                      /* ck.Diffusion_weak(sdInfo_v_w_rowptr,sdInfo_v_w_colind,mom_vw_diff_ten,grad_w,&vel_grad_test_dV[i_nSpace]) +  */
                      ck.Reaction_weak(mom_v_source,vel_test_dV[i]) +
                      ck.Hamiltonian_weak(mom_v_ham,vel_test_dV[i]) +
		      (INT_BY_PARTS_PRESSURE==1 ? -1.0*p*vel_grad_test_dV[i_nSpace+1] : 0.) +
                      //ck.SubgridError(subgridError_p,Lstar_p_v[i]) +
                      USE_SUPG*ck.SubgridError(subgridError_v,Lstar_v_v[i]) +
                      ck.NumericalDiffusion(q_numDiff_v_last[eN_k],grad_v,&vel_grad_test_dV[i_nSpace]) +
                      //surface tension
                      ck.NumericalDiffusion(delta*sigma*dV,v2,vel_tgrad_test_i) +  //exp.
                      ck.NumericalDiffusion(dt*delta*sigma*dV,tgrad_v,vel_tgrad_test_i); //imp.
                    mom_v_source_i[i] += ck.Reaction_weak(mom_v_source,vel_test_dV[i]);

                    /* elementResidual_w[i] +=
                       ck.Mass_weak(mom_w_acc_t,vel_test_dV[i]) + */
                    /*   ck.Advection_weak(mom_w_adv,&vel_grad_test_dV[i_nSpace]) +  */
                    /*   ck.Diffusion_weak(sdInfo_w_u_rowptr,sdInfo_w_u_colind,mom_wu_diff_ten,grad_u,&vel_grad_test_dV[i_nSpace]) +  */
                    /*   ck.Diffusion_weak(sdInfo_w_v_rowptr,sdInfo_w_v_colind,mom_wv_diff_ten,grad_v,&vel_grad_test_dV[i_nSpace]) +  */
                    /*   ck.Diffusion_weak(sdInfo_w_w_rowptr,sdInfo_w_w_colind,mom_ww_diff_ten,grad_w,&vel_grad_test_dV[i_nSpace]) +  */
                    /*   ck.Reaction_weak(mom_w_source,vel_test_dV[i]) +  */
                    /*   ck.Hamiltonian_weak(mom_w_ham,vel_test_dV[i]) +  */
		    /*   (INT_BY_PARTS_PRESSURE==1 ? -1.0*p*vel_grad_test_dV[i_nSpace+2] : 0.) + */
                    /*   ck.SubgridError(subgridError_p,Lstar_p_w[i]) +  */
                    /*   ck.SubgridError(subgridError_w,Lstar_w_w[i]) +  */
                    /*   ck.NumericalDiffusion(q_numDiff_w_last[eN_k],grad_w,&vel_grad_test_dV[i_nSpace]);  */
		    if (ARTIFICIAL_VISCOSITY==4)
		      {
			// ***** COMPUTE ENTROPY RESIDUAL ***** //
			// mql. NOTE that the test functions are weighted by the velocity
			elementEntropyResidual[i] +=
			  // x-component
			  ck.Mass_weak(mom_u_acc_t,u*vel_test_dV[i]) + // time derivative
			  ck.Advection_weak(mom_u_adv,&u_times_vel_grad_test_dV[i_nSpace])+//m.mesh
			  ck.Diffusion_weak(sdInfo_u_u_rowptr,
					    sdInfo_u_u_colind,
					    mom_uu_diff_ten,
					    grad_u,
					    &u_times_vel_grad_test_dV[i_nSpace]) +
			  ck.Diffusion_weak(sdInfo_u_v_rowptr,
					    sdInfo_u_v_colind,
					    mom_uv_diff_ten,
					    grad_v,
					    &u_times_vel_grad_test_dV[i_nSpace]) +
			  ck.Reaction_weak(mom_u_source,u*vel_test_dV[i]) + // Force term
			  ck.Hamiltonian_weak(mom_u_ham,u*vel_test_dV[i])  // Pres + Non-linearity
			  + // y-component
			  ck.Mass_weak(mom_v_acc_t,v*vel_test_dV[i]) + // time derivative
			  ck.Advection_weak(mom_v_adv,&v_times_vel_grad_test_dV[i_nSpace])+//m.mesh
			  ck.Diffusion_weak(sdInfo_v_u_rowptr,
					    sdInfo_v_u_colind,
					    mom_vu_diff_ten,
					    grad_u,
					    &v_times_vel_grad_test_dV[i_nSpace])+
			  ck.Diffusion_weak(sdInfo_v_v_rowptr,
					    sdInfo_v_v_colind,
					    mom_vv_diff_ten,
					    grad_v,
					    &v_times_vel_grad_test_dV[i_nSpace])+
			  ck.Reaction_weak(mom_v_source,v*vel_test_dV[i]) + // force term
			  ck.Hamiltonian_weak(mom_v_ham,v*vel_test_dV[i]); // Pres + Non-linearity
		      }
		    if (ARTIFICIAL_VISCOSITY==3 || ARTIFICIAL_VISCOSITY==4)
		      {
			for(int j=0;j<nDOF_trial_element;j++)
			  {
			    int j_nSpace = j*nSpace;
			    int i_nSpace = i*nSpace;
			    elementTransport[i][j] += // int[rho*(velStar.grad_wj)*wi*dx]
			      q_rho[eN_k]*porosity*
			      ck.AdvectionJacobian_strong(velStar,
							  &vel_grad_test_dV[j_nSpace])
			      *vel_trial_ref[k*nDOF_trial_element+i];
			    elementTransposeTransport[i][j] += // int[rho*(velStar.grad_wi)*wj*dx]
			      q_rho[eN_k]*porosity*
			      ck.AdvectionJacobian_strong(velStar,
							  &vel_grad_test_dV[i_nSpace])
			      *vel_trial_ref[k*nDOF_trial_element+j];
			  }
		      }//j
		  }//i
              }
	    // End computation of cell based EV coeff //
	    if (CELL_BASED_EV_COEFF && ARTIFICIAL_VISCOSITY==2)
	      {
		double hK = elementDiameter[eN];
		double artVisc = fmin(cMax*hK*linVisc_eN,
				      cE*hK*hK*nlinVisc_eN_num/(nlinVisc_eN_den+1E-10));
		for(int k=0;k<nQuadraturePoints_element;k++)
		  {
		    register int eN_k = eN*nQuadraturePoints_element+k;
		    q_numDiff_u[eN_k] = artVisc;
		    q_numDiff_v[eN_k] = artVisc;
		    q_numDiff_w[eN_k] = artVisc;
		  }
	      }
            //
            //load element into global residual and save element residual
            //
            for(int i=0;i<nDOF_test_element;i++)
            {
                register int eN_i=eN*nDOF_test_element+i;
                phisErrorNodal[vel_l2g[eN_i]]+= element_active*phisErrorElement[i];
                /* elementResidual_p_save[eN_i] +=  elementResidual_p[i]; */
                /* mesh_volume_conservation_element_weak += elementResidual_mesh[i]; */
                /* globalResidual[offset_p+stride_p*p_l2g[eN_i]]+=elementResidual_p[i]; */
                globalResidual[offset_u+stride_u*vel_l2g[eN_i]]+=element_active*elementResidual_u[i];
                globalResidual[offset_v+stride_v*vel_l2g[eN_i]]+=element_active*elementResidual_v[i];
                ncDrag[offset_u+stride_u*vel_l2g[eN_i]]+=mom_u_source_i[i]; 
                ncDrag[offset_v+stride_v*vel_l2g[eN_i]]+=mom_v_source_i[i];
                betaDrag[vel_l2g[eN_i]] += betaDrag_i[i];
                vos_vel_nodes[vel_l2g[eN_i]] += vos_i[i];
                /* globalResidual[offset_w+stride_w*vel_l2g[eN_i]]+=elementResidual_w[i]; */

		if (ARTIFICIAL_VISCOSITY==4)
		  {
		    // DISTRIBUTE ENTROPY RESIDUAL //
		    entropyResidualPerNode[vel_l2g[eN_i]] += elementEntropyResidual[i];
		  }
		if (ARTIFICIAL_VISCOSITY==3 || ARTIFICIAL_VISCOSITY==4)
		  {
		    for (int j=0;j<nDOF_trial_element;j++)
		      {
			int eN_i_j = eN_i*nDOF_trial_element+j;
			TransportMatrix[csrRowIndeces_1D[eN_i]
					+ csrColumnOffsets_1D[eN_i_j]]
			  += elementTransport[i][j];
			// transpose
			TransposeTransportMatrix[csrRowIndeces_1D[eN_i]
						 + csrColumnOffsets_1D[eN_i_j]]
			  += elementTransposeTransport[i][j];
		      }//j
		  }
            }//i
            /* mesh_volume_conservation += mesh_volume_conservation_element; */
            /* mesh_volume_conservation_weak += mesh_volume_conservation_element_weak; */
            /* mesh_volume_conservation_err_max=fmax(mesh_volume_conservation_err_max,fabs(mesh_volume_conservation_element)); */
            /* mesh_volume_conservation_err_max_weak=fmax(mesh_volume_conservation_err_max_weak,fabs(mesh_volume_conservation_element_weak)); */
          }//elements
<<<<<<< HEAD
	  if(CUT_CELL_INTEGRATION > 0)
	    std::cout<<std::flush;
=======

	// loop in DOFs for discrete upwinding
	if (ARTIFICIAL_VISCOSITY==3 || ARTIFICIAL_VISCOSITY==4)
	  {
	    // FIRST LOOP ON DOFs //
	    for (int i=0; i<numDOFs_1D; i++)
	      {
		if (ARTIFICIAL_VISCOSITY==4) // via entropy viscosity
		  {
		    // normalize entropy residual per node
		    double max_u2i = (std::pow(u_dof[i],2.) +
				      std::pow(v_dof[i],2.));
		    double min_u2i = max_u2i;
		    for (int offset=rowptr_1D[i]; offset<rowptr_1D[i+1]; offset++)
		      {
			int j = colind_1D[offset];
			double u2j = (std::pow(u_dof[j],2.) +
				      std::pow(v_dof[j],2.));
			max_u2i = fmax(max_u2i,u2j);
			min_u2i = fmin(min_u2i,u2j);
		      }
		    double normi = 0.5*(max_u2i + min_u2i) + 1E-10;
		    entropyResidualPerNode[i] = fabs(entropyResidualPerNode[i])/normi;
		  }
		else // via smoothness indicator
		  {
		    double uStari = uStar_dof[i];
		    double vStari = vStar_dof[i];

		    double u_alpha_numerator = 0., u_alpha_denominator = 0.;
		    double v_alpha_numerator = 0., v_alpha_denominator = 0.;

		    // loop on sparsity pattern
		    for (int offset=rowptr_1D[i]; offset<rowptr_1D[i+1]; offset++)
		      {
			int j = colind_1D[offset];
			double uStarj = uStar_dof[j];
			double vStarj = vStar_dof[j];

			// for u component
			u_alpha_numerator += (uStarj - uStari);
			u_alpha_denominator += fabs(uStarj - uStari);
			// for v component
			v_alpha_numerator += (vStarj - vStari);
			v_alpha_denominator += fabs(vStarj - vStari);
		      }
		    double u_alpha = fabs(u_alpha_numerator)/(u_alpha_denominator+1E-10);
		    double v_alpha = fabs(v_alpha_numerator)/(v_alpha_denominator+1E-10);
		    // compute psi=alpha^power
		    psi[i] = (POWER_SMOOTHNESS_INDICATOR==0 ? 1.0 :
			      std::pow(fmax(u_alpha,v_alpha),
				       POWER_SMOOTHNESS_INDICATOR));
		  }
	      }

	    // SECOND LOOP ON DOFs //
	    int ij=0;
	    for (int i=0; i<numDOFs_1D; i++)
	      {
		int ii;
		double dii = 0;
		double ui = u_dof[i];
		double vi = v_dof[i];

		double ith_u_dissipative_term = 0;
		double ith_v_dissipative_term = 0;

		for (int offset=rowptr_1D[i]; offset<rowptr_1D[i+1]; offset++)
		  {
		    int j = colind_1D[offset];
		    if (i!=j)
		      {
			double uj = u_dof[j];
			double vj = v_dof[j];

			if (ARTIFICIAL_VISCOSITY==4) // via entropy viscosity
			  {
			    double dEVij = fmax(laggedEntropyResidualPerNode[i],
						laggedEntropyResidualPerNode[j]);
			    double dLij = fmax(0.,fmax(TransportMatrix[ij],
						       TransposeTransportMatrix[ij]));
			    dMatrix[ij] = fmin(dLij,cE*dEVij);
			  }
			else // via smoothness indicator
			  {
			    dMatrix[ij] = fmax(0.,fmax(psi[i]*TransportMatrix[ij], // by S. Badia
						       psi[j]*TransposeTransportMatrix[ij]));
			  }
			dii -= dMatrix[ij];
			//dissipative terms
			ith_u_dissipative_term += dMatrix[ij]*(uj-ui);
			ith_v_dissipative_term += dMatrix[ij]*(vj-vi);
		      }
		    else
		      {
			ii = ij;
		      }
		    // update ij
		    ij++;
		  }
		dMatrix[ii] = dii;
		globalResidual[offset_u+stride_u*i] += -ith_u_dissipative_term;
		globalResidual[offset_v+stride_v*i] += -ith_v_dissipative_term;
	      }
	  }

>>>>>>> c7739595
        //
        //loop over the surrogate boundaries in SB method and assembly into residual
        //
        if(USE_SBM>0)
          {
            if(USE_SBM==1)
            {
                std::memset(particle_netForces,0,nParticles*3*sizeof(double));
                std::memset(particle_netMoments,0,nParticles*3*sizeof(double));
            }
            for (int ebN_s=0;ebN_s < surrogate_boundaries.size();ebN_s++)
              {
                // Initialization of the force to 0
                register double Fx = 0.0, Fy = 0.0, Mz = 0.0;
                register int ebN = surrogate_boundaries[ebN_s],
                  eN = elementBoundaryElementsArray[ebN*2+surrogate_boundary_elements[ebN_s]],
                  ebN_local = elementBoundaryLocalElementBoundariesArray[ebN*2+surrogate_boundary_elements[ebN_s]],
                  eN_nDOF_trial_element = eN*nDOF_trial_element;
                register double elementResidual_mesh[nDOF_test_element],
                  elementResidual_p[nDOF_test_element],
                  elementResidual_u[nDOF_test_element],
                  elementResidual_v[nDOF_test_element],
                  //elementResidual_w[nDOF_test_element],
                  eps_rho,eps_mu;
                //This assumption is wrong for parallel: If one of nodes of this edge is owned by this processor,
                //then the integral over this edge has contribution to the residual and Jacobian.
                //if (ebN >= nElementBoundaries_owned) continue;
                //std::cout<<"Surrogate edge "<<ebN<<" element neighbor "<<eN<<" local element boundary "<<ebN_local<<std::endl;
                for (int i=0;i<nDOF_test_element;i++)
                  {
                    elementResidual_mesh[i]=0.0;
                    elementResidual_p[i]=0.0;
                    elementResidual_u[i]=0.0;
                    elementResidual_v[i]=0.0;
                    /* elementResidual_w[i]=0.0; */
                  }
                for  (int kb=0;kb<nQuadraturePoints_elementBoundary;kb++)
                  {
                    register int ebN_kb = ebN*nQuadraturePoints_elementBoundary+kb,
                      /* ebNE_kb_nSpace = ebNE_kb*nSpace, */
                      ebN_local_kb = ebN_local*nQuadraturePoints_elementBoundary+kb,
                      ebN_local_kb_nSpace = ebN_local_kb*nSpace;
                    register double
                      u_ext=0.0,
                      v_ext=0.0,
                      bc_u_ext=0.0,
                      bc_v_ext=0.0,
                      grad_u_ext[nSpace],
                      grad_v_ext[nSpace],
                      jac_ext[nSpace*nSpace],
                      jacDet_ext,
                      jacInv_ext[nSpace*nSpace],
                      boundaryJac[nSpace*(nSpace-1)],
                      metricTensor[(nSpace-1)*(nSpace-1)],
                      metricTensorDetSqrt,
                      dS,p_test_dS[nDOF_test_element],vel_test_dS[nDOF_test_element],
                      p_grad_trial_trace[nDOF_trial_element*nSpace],vel_grad_trial_trace[nDOF_trial_element*nSpace],
                      vel_grad_test_dS[nDOF_trial_element*nSpace],
                      normal[2],x_ext,y_ext,z_ext,xt_ext,yt_ext,zt_ext,integralScaling,
                      G[nSpace*nSpace],G_dd_G,tr_G,h_phi,h_penalty,penalty,
                      force_x,force_y,force_z,force_p_x,force_p_y,force_p_z,force_v_x,force_v_y,force_v_z,r_x,r_y,r_z;
                    //compute information about mapping from reference element to physical element
                    ck.calculateMapping_elementBoundary(eN,
                                                        ebN_local,
                                                        kb,
                                                        ebN_local_kb,
                                                        mesh_dof,
                                                        mesh_l2g,
                                                        mesh_trial_trace_ref,
                                                        mesh_grad_trial_trace_ref,
                                                        boundaryJac_ref,
                                                        jac_ext,
                                                        jacDet_ext,
                                                        jacInv_ext,
                                                        boundaryJac,
                                                        metricTensor,
                                                        metricTensorDetSqrt,
                                                        normal_ref,
                                                        normal,
                                                        x_ext,y_ext,z_ext);
                    ck.calculateMappingVelocity_elementBoundary(eN,
                                                                ebN_local,
                                                                kb,
                                                                ebN_local_kb,
                                                                mesh_velocity_dof,
                                                                mesh_l2g,
                                                                mesh_trial_trace_ref,
                                                                xt_ext,yt_ext,zt_ext,
                                                                normal,
                                                                boundaryJac,
                                                                metricTensor,
                                                                integralScaling);
                    dS = metricTensorDetSqrt*dS_ref[kb];
                    //get the metric tensor
                    ck.calculateG(jacInv_ext,G,G_dd_G,tr_G);
                    //compute shape and solution information
                    //shape
                    ck.gradTrialFromRef(&vel_grad_trial_trace_ref[ebN_local_kb_nSpace*nDOF_trial_element],jacInv_ext,vel_grad_trial_trace);
                    //solution and gradients
                    ck.valFromDOF(u_dof,&vel_l2g[eN_nDOF_trial_element],&vel_trial_trace_ref[ebN_local_kb*nDOF_test_element],u_ext);
                    ck.valFromDOF(v_dof,&vel_l2g[eN_nDOF_trial_element],&vel_trial_trace_ref[ebN_local_kb*nDOF_test_element],v_ext);

                    ck.gradFromDOF(u_dof,&vel_l2g[eN_nDOF_trial_element],vel_grad_trial_trace,grad_u_ext);
                    ck.gradFromDOF(v_dof,&vel_l2g[eN_nDOF_trial_element],vel_grad_trial_trace,grad_v_ext);
                    //precalculate test function products with integration weights
                    for (int j=0;j<nDOF_trial_element;j++)
                      {
                        vel_test_dS[j] = vel_test_trace_ref[ebN_local_kb*nDOF_test_element+j]*dS;
                        for (int I=0;I<nSpace;I++)
                          vel_grad_test_dS[j*nSpace+I] = vel_grad_trial_trace[j*nSpace+I]*dS;//cek hack, using trial
                      }

                    double dist = 0.0;
                    double distance[2], P_normal[2], P_tangent[2]; // distance vector, normal and tangent of the physical boundary



                    if(use_ball_as_particle==1)
                    {
                        get_distance_to_ball(nParticles,ball_center,ball_radius,
                                             x_ext,y_ext,z_ext,
                                             dist);
                        get_normal_to_ith_ball(nParticles,ball_center,ball_radius,
                                               surrogate_boundary_particle[ebN_s],
                                               x_ext,y_ext,z_ext,
                                               P_normal[0],P_normal[1]);
                        get_velocity_to_ith_ball(nParticles,ball_center,ball_radius,
                                                 ball_velocity,ball_angular_velocity,
                                                 surrogate_boundary_particle[ebN_s],
                                                 x_ext-dist*P_normal[0],//corresponding point on the boundary of the particle
                                                 y_ext-dist*P_normal[1],
                                                 0.0,//z_ext,
                                                 bc_u_ext,bc_v_ext);
                    }
                    else
                    {
                        dist = ebq_global_phi_solid[ebN_kb];
                        P_normal[0] = ebq_global_grad_phi_solid[ebN_kb*nSpace+0];
                        P_normal[1] = ebq_global_grad_phi_solid[ebN_kb*nSpace+1];
                        bc_u_ext = ebq_particle_velocity_solid [ebN_kb*nSpace+0];
                        bc_v_ext = ebq_particle_velocity_solid [ebN_kb*nSpace+1];

                    }

                    ck.calculateGScale(G,normal,h_penalty);
                    //
                    //update the element and global residual storage
                    //
                    assert(h_penalty>0.0);
                    if (h_penalty < std::abs(dist))
                        h_penalty = std::abs(dist);
                    distance[0] = -P_normal[0]*dist;//distance=vector from \tilde{x} to x. It holds also when dist<0.0
                    distance[1] = -P_normal[1]*dist;
                    P_tangent[0] = -P_normal[1];
                    P_tangent[1] = P_normal[0];
                    double visco = nu_0*rho_0;
                    double C_adim = C_sbm*visco/h_penalty;
                    //std::cout << "C_adim "<< C_adim << std::endl;
                    double beta = 0.0;
                    double beta_adim = beta*visco/h_penalty;

                    const double grad_u_d[2] = {get_dot_product(distance,grad_u_ext),
                                                get_dot_product(distance,grad_v_ext)};
                    double res[2];
                    const double u_m_uD[2] = {u_ext - bc_u_ext,v_ext - bc_v_ext};
                    const double zero_vec[2]={0.,0.};
                    const double grad_u_t[2] = {get_dot_product(P_tangent,grad_u_ext),
                                                get_dot_product(P_tangent,grad_v_ext)};
                    for (int i=0;i<nDOF_test_element;i++)
                      {
                        int eN_i = eN*nDOF_test_element+i;

                        int GlobPos_u = offset_u+stride_u*vel_l2g[eN_i];
                        int GlobPos_v = offset_v+stride_v*vel_l2g[eN_i];
                        double phi_i = vel_test_dS[i];
                        double Gxphi_i = vel_grad_test_dS[i*nSpace+0];
                        double Gyphi_i = vel_grad_test_dS[i*nSpace+1];
                        double *grad_phi_i = &vel_grad_test_dS[i*nSpace+0];
                        const double grad_phi_i_dot_d =  get_dot_product(distance,grad_phi_i);
                        const double grad_phi_i_dot_t =  get_dot_product(P_tangent,grad_phi_i);

                        // (1)
                        globalResidual[GlobPos_u] += C_adim*phi_i*u_m_uD[0];
                        globalResidual[GlobPos_v] += C_adim*phi_i*u_m_uD[1];

                        // (2)
                        get_symmetric_gradient_dot_vec(grad_u_ext,grad_v_ext,normal,res);//Use normal for consistency
                        globalResidual[GlobPos_u] -= visco * phi_i*res[0];
                        globalResidual[GlobPos_v] -= visco * phi_i*res[1];

                        // (3)
                        get_symmetric_gradient_dot_vec(grad_phi_i,zero_vec,normal,res);
                        globalResidual[GlobPos_u] -= visco * get_dot_product(u_m_uD,res);//Use normal for consistency
                        get_symmetric_gradient_dot_vec(zero_vec,grad_phi_i,normal,res);
                        globalResidual[GlobPos_v] -= visco * get_dot_product(u_m_uD,res);//Use normal for consistency

                        // (4)
                        globalResidual[GlobPos_u] += C_adim*grad_phi_i_dot_d*u_m_uD[0];
                        globalResidual[GlobPos_v] += C_adim*grad_phi_i_dot_d*u_m_uD[1];

                        // (5)
                        globalResidual[GlobPos_u] += C_adim*grad_phi_i_dot_d*grad_u_d[0];
                        globalResidual[GlobPos_v] += C_adim*grad_phi_i_dot_d*grad_u_d[1];

                        // (6)
                        globalResidual[GlobPos_u] += C_adim*phi_i*grad_u_d[0];
                        globalResidual[GlobPos_v] += C_adim*phi_i*grad_u_d[1];

                        // (7)
                        get_symmetric_gradient_dot_vec(grad_phi_i,zero_vec,normal,res);//Use normal for consistency
                        globalResidual[GlobPos_u] -= visco*get_dot_product(grad_u_d,res);
                        get_symmetric_gradient_dot_vec(zero_vec,grad_phi_i,normal,res);//Use normal for consistency
                        globalResidual[GlobPos_v] -= visco*get_dot_product(grad_u_d,res);

                        //the penalization on the tangential derivative
                        //B < Gw t , (Gu - GuD) t >
                        globalResidual[GlobPos_u] += beta_adim*grad_u_t[0]*grad_phi_i_dot_t;
                        globalResidual[GlobPos_v] += beta_adim*grad_u_t[1]*grad_phi_i_dot_t;

                      }//i

                    //
                    // Forces
                    //
                    //compute pressure at the quadrature point of the edge from dof-value of the pressure
                    double p_ext = 0.0;
                    for (int i=0; i<nDOF_per_element_pressure;++i)
                      {
                        p_ext += p_dof[p_l2g[eN*nDOF_per_element_pressure+i]]*p_trial_trace_ref[ebN_local_kb*nDOF_per_element_pressure+i];
                      }
                    double nx = P_normal[0]; //YY: normal direction outward of the solid.
                    double ny = P_normal[1];

                    double S_xx = 2*visco*grad_u_ext[0];
                    double S_xy = visco*(grad_u_ext[1] + grad_v_ext[0]); // sym tensor -> S_yx = S_xy
                    double S_yy = 2*visco*grad_v_ext[1];

                    Fx -= p_ext*nx*dS;
                    Fx += (S_xx*nx + S_xy*ny)*dS;
                    //                  Fx += dS*(C_adim*(u_ext - bc_u_ext)
                    //                          - visco * (normal[0]*2*grad_u_ext[0] + normal[1]*(grad_u_ext[1]+grad_v_ext[0]))
                    //                          + C_adim*dd1);
                    Fy -= p_ext*ny*dS;
                    Fy += (S_xy*nx + S_yy*ny)*dS;
                    //                  Fy += dS*(C_adim*(v_ext - bc_v_ext)
                    //                          - visco * (normal[0]*(grad_u_ext[1]+grad_v_ext[0]) + normal[1]*2*grad_v_ext[1])
                    //                          + C_adim*dd2);
                    if(use_ball_as_particle==1)
                    {
                        r_x = x_ext - ball_center[surrogate_boundary_particle[ebN_s] * 3 + 0];
                        r_y = y_ext - ball_center[surrogate_boundary_particle[ebN_s] * 3 + 1];
                    }
                    else
                    {
                        r_x = x_ext - particle_centroids[surrogate_boundary_particle[ebN_s] * 3 + 0];
                        r_y = y_ext - particle_centroids[surrogate_boundary_particle[ebN_s] * 3 + 1];
                    }
                    Mz  += r_x*Fy-r_y*Fx;
                  }//kb
                if(USE_SBM==1
                        && ebN < nElementBoundaries_owned)//avoid double counting
                {
                    particle_netForces[3*surrogate_boundary_particle[ebN_s]+0] += Fx;
                    particle_netForces[3*surrogate_boundary_particle[ebN_s]+1] += Fy;
                    particle_netMoments[3*surrogate_boundary_particle[ebN_s]+2]+= Mz;
                }

              }//ebN_s
            //std::cout<<" sbm force over surrogate boundary is: "<<Fx<<"\t"<<Fy<<std::endl;
            //
          }
        //loop over exterior element boundaries to calculate surface integrals and load into element and global residuals
        //
        //ebNE is the Exterior element boundary INdex
        //ebN is the element boundary INdex
        //eN is the element index
        for (int ebNE = 0; ebNE < nExteriorElementBoundaries_global; ebNE++)
          {
            register int ebN = exteriorElementBoundariesArray[ebNE],
              eN  = elementBoundaryElementsArray[ebN*2+0],
              ebN_local = elementBoundaryLocalElementBoundariesArray[ebN*2+0],
              eN_nDOF_trial_element = eN*nDOF_trial_element;
            register double elementResidual_mesh[nDOF_test_element],
              elementResidual_p[nDOF_test_element],
              elementResidual_u[nDOF_test_element],
              elementResidual_v[nDOF_test_element],
              //elementResidual_w[nDOF_test_element],
              eps_rho,eps_mu;
            const double* elementResidual_w(NULL);
            for (int i=0;i<nDOF_test_element;i++)
              {
                elementResidual_mesh[i]=0.0;
                elementResidual_p[i]=0.0;
                elementResidual_u[i]=0.0;
                elementResidual_v[i]=0.0;
                /* elementResidual_w[i]=0.0; */
              }
            for  (int kb=0;kb<nQuadraturePoints_elementBoundary;kb++)
              {
                register int ebNE_kb = ebNE*nQuadraturePoints_elementBoundary+kb,
                  ebNE_kb_nSpace = ebNE_kb*nSpace,
                  ebN_local_kb = ebN_local*nQuadraturePoints_elementBoundary+kb,
                  ebN_local_kb_nSpace = ebN_local_kb*nSpace;
                register double p_ext=0.0,
                  u_ext=0.0,
                  v_ext=0.0,
                  w_ext=0.0,
                  grad_p_ext[nSpace],
                  grad_u_ext[nSpace],
                  grad_v_ext[nSpace],
                  grad_w_ext[nSpace],
                  mom_u_acc_ext=0.0,
                  dmom_u_acc_u_ext=0.0,
                  mom_v_acc_ext=0.0,
                  dmom_v_acc_v_ext=0.0,
                  mom_w_acc_ext=0.0,
                  dmom_w_acc_w_ext=0.0,
                  mass_adv_ext[nSpace],
                  dmass_adv_u_ext[nSpace],
                  dmass_adv_v_ext[nSpace],
                  dmass_adv_w_ext[nSpace],
                  mom_u_adv_ext[nSpace],
                  dmom_u_adv_u_ext[nSpace],
                  dmom_u_adv_v_ext[nSpace],
                  dmom_u_adv_w_ext[nSpace],
                  mom_v_adv_ext[nSpace],
                  dmom_v_adv_u_ext[nSpace],
                  dmom_v_adv_v_ext[nSpace],
                  dmom_v_adv_w_ext[nSpace],
                  mom_w_adv_ext[nSpace],
                  dmom_w_adv_u_ext[nSpace],
                  dmom_w_adv_v_ext[nSpace],
                  dmom_w_adv_w_ext[nSpace],
                  mom_uu_diff_ten_ext[nSpace],
                  mom_vv_diff_ten_ext[nSpace],
                  mom_ww_diff_ten_ext[nSpace],
                  mom_uv_diff_ten_ext[1],
                  mom_uw_diff_ten_ext[1],
                  mom_vu_diff_ten_ext[1],
                  mom_vw_diff_ten_ext[1],
                  mom_wu_diff_ten_ext[1],
                  mom_wv_diff_ten_ext[1],
                  mom_u_source_ext=0.0,
                  mom_v_source_ext=0.0,
                  mom_w_source_ext=0.0,
                  mom_u_ham_ext=0.0,
                  dmom_u_ham_grad_p_ext[nSpace],
                  dmom_u_ham_grad_u_ext[nSpace],
                  mom_v_ham_ext=0.0,
                  dmom_v_ham_grad_p_ext[nSpace],
                  dmom_v_ham_grad_v_ext[nSpace],
                  mom_w_ham_ext=0.0,
                  dmom_w_ham_grad_p_ext[nSpace],
                  dmom_w_ham_grad_w_ext[nSpace],
                  dmom_u_adv_p_ext[nSpace],
                  dmom_v_adv_p_ext[nSpace],
                  dmom_w_adv_p_ext[nSpace],
                  flux_mass_ext=0.0,
                  flux_mom_u_adv_ext=0.0,
                  flux_mom_v_adv_ext=0.0,
                  flux_mom_w_adv_ext=0.0,
                  flux_mom_uu_diff_ext=0.0,
                  flux_mom_uv_diff_ext=0.0,
                  flux_mom_uw_diff_ext=0.0,
                  flux_mom_vu_diff_ext=0.0,
                  flux_mom_vv_diff_ext=0.0,
                  flux_mom_vw_diff_ext=0.0,
                  flux_mom_wu_diff_ext=0.0,
                  flux_mom_wv_diff_ext=0.0,
                  flux_mom_ww_diff_ext=0.0,
                  bc_p_ext=0.0,
                  bc_u_ext=0.0,
                  bc_v_ext=0.0,
                  bc_w_ext=0.0,
                  bc_mom_u_acc_ext=0.0,
                  bc_dmom_u_acc_u_ext=0.0,
                  bc_mom_v_acc_ext=0.0,
                  bc_dmom_v_acc_v_ext=0.0,
                  bc_mom_w_acc_ext=0.0,
                  bc_dmom_w_acc_w_ext=0.0,
                  bc_mass_adv_ext[nSpace],
                  bc_dmass_adv_u_ext[nSpace],
                  bc_dmass_adv_v_ext[nSpace],
                  bc_dmass_adv_w_ext[nSpace],
                  bc_mom_u_adv_ext[nSpace],
                  bc_dmom_u_adv_u_ext[nSpace],
                  bc_dmom_u_adv_v_ext[nSpace],
                  bc_dmom_u_adv_w_ext[nSpace],
                  bc_mom_v_adv_ext[nSpace],
                  bc_dmom_v_adv_u_ext[nSpace],
                  bc_dmom_v_adv_v_ext[nSpace],
                  bc_dmom_v_adv_w_ext[nSpace],
                  bc_mom_w_adv_ext[nSpace],
                  bc_dmom_w_adv_u_ext[nSpace],
                  bc_dmom_w_adv_v_ext[nSpace],
                  bc_dmom_w_adv_w_ext[nSpace],
                  bc_mom_uu_diff_ten_ext[nSpace],
                  bc_mom_vv_diff_ten_ext[nSpace],
                  bc_mom_ww_diff_ten_ext[nSpace],
                  bc_mom_uv_diff_ten_ext[1],
                  bc_mom_uw_diff_ten_ext[1],
                  bc_mom_vu_diff_ten_ext[1],
                  bc_mom_vw_diff_ten_ext[1],
                  bc_mom_wu_diff_ten_ext[1],
                  bc_mom_wv_diff_ten_ext[1],
                  bc_mom_u_source_ext=0.0,
                  bc_mom_v_source_ext=0.0,
                  bc_mom_w_source_ext=0.0,
                  bc_mom_u_ham_ext=0.0,
                  bc_dmom_u_ham_grad_p_ext[nSpace],
                  bc_dmom_u_ham_grad_u_ext[nSpace],
                  bc_mom_v_ham_ext=0.0,
                  bc_dmom_v_ham_grad_p_ext[nSpace],
                  bc_dmom_v_ham_grad_v_ext[nSpace],
                  bc_mom_w_ham_ext=0.0,
                  bc_dmom_w_ham_grad_p_ext[nSpace],
                  bc_dmom_w_ham_grad_w_ext[nSpace],
                  jac_ext[nSpace*nSpace],
                  jacDet_ext,
                  jacInv_ext[nSpace*nSpace],
                  boundaryJac[nSpace*(nSpace-1)],
                  metricTensor[(nSpace-1)*(nSpace-1)],
                  metricTensorDetSqrt,
                  dS,p_test_dS[nDOF_test_element],vel_test_dS[nDOF_test_element],
                  p_grad_trial_trace[nDOF_trial_element*nSpace],vel_grad_trial_trace[nDOF_trial_element*nSpace],
                  vel_grad_test_dS[nDOF_trial_element*nSpace],
                  normal[2],x_ext,y_ext,z_ext,xt_ext,yt_ext,zt_ext,integralScaling,
                  //VRANS
                  porosity_ext,
                  //
                  G[nSpace*nSpace],G_dd_G,tr_G,h_phi,h_penalty,penalty,
                  force_x,force_y,force_z,force_p_x,force_p_y,force_p_z,force_v_x,force_v_y,force_v_z,r_x,r_y,r_z;
                //compute information about mapping from reference element to physical element
                ck.calculateMapping_elementBoundary(eN,
                                                    ebN_local,
                                                    kb,
                                                    ebN_local_kb,
                                                    mesh_dof,
                                                    mesh_l2g,
                                                    mesh_trial_trace_ref,
                                                    mesh_grad_trial_trace_ref,
                                                    boundaryJac_ref,
                                                    jac_ext,
                                                    jacDet_ext,
                                                    jacInv_ext,
                                                    boundaryJac,
                                                    metricTensor,
                                                    metricTensorDetSqrt,
                                                    normal_ref,
                                                    normal,
                                                    x_ext,y_ext,z_ext);
                ck.calculateMappingVelocity_elementBoundary(eN,
                                                            ebN_local,
                                                            kb,
                                                            ebN_local_kb,
                                                            mesh_velocity_dof,
                                                            mesh_l2g,
                                                            mesh_trial_trace_ref,
                                                            xt_ext,yt_ext,zt_ext,
                                                            normal,
                                                            boundaryJac,
                                                            metricTensor,
                                                            integralScaling);
                //xt_ext=0.0;yt_ext=0.0;zt_ext=0.0;
                //std::cout<<"xt_ext "<<xt_ext<<'\t'<<yt_ext<<'\t'<<zt_ext<<std::endl;
                //std::cout<<"x_ext "<<x_ext<<'\t'<<y_ext<<'\t'<<z_ext<<std::endl;
                //std::cout<<"integralScaling - metricTensorDetSrt ==============================="<<integralScaling-metricTensorDetSqrt<<std::endl;
                /* std::cout<<"metricTensorDetSqrt "<<metricTensorDetSqrt */
                /*             <<"dS_ref[kb]"<<dS_ref[kb]<<std::endl; */
                //dS = ((1.0-MOVING_DOMAIN)*metricTensorDetSqrt + MOVING_DOMAIN*integralScaling)*dS_ref[kb];//cek need to test effect on accuracy
                dS = metricTensorDetSqrt*dS_ref[kb];
                //get the metric tensor
                //cek todo use symmetry
                ck.calculateG(jacInv_ext,G,G_dd_G,tr_G);
                ck.calculateGScale(G,&ebqe_normal_phi_ext[ebNE_kb_nSpace],h_phi);

                eps_rho = epsFact_rho*(useMetrics*h_phi+(1.0-useMetrics)*elementDiameter[eN]);
                eps_mu  = epsFact_mu *(useMetrics*h_phi+(1.0-useMetrics)*elementDiameter[eN]);
                double particle_eps  = particle_epsFact*(useMetrics*h_phi+(1.0-useMetrics)*elementDiameter[eN]);

                //compute shape and solution information
                //shape
                /* ck.gradTrialFromRef(&p_grad_trial_trace_ref[ebN_local_kb_nSpace*nDOF_trial_element],jacInv_ext,p_grad_trial_trace); */
                ck.gradTrialFromRef(&vel_grad_trial_trace_ref[ebN_local_kb_nSpace*nDOF_trial_element],jacInv_ext,vel_grad_trial_trace);
                //cek hack use trial ck.gradTrialFromRef(&vel_grad_test_trace_ref[ebN_local_kb_nSpace*nDOF_trial_element],jacInv_ext,vel_grad_test_trace);
                //solution and gradients
                /* ck.valFromDOF(p_dof,&p_l2g[eN_nDOF_trial_element],&p_trial_trace_ref[ebN_local_kb*nDOF_test_element],p_ext); */
                p_ext = ebqe_p[ebNE_kb];
                ck.valFromDOF(u_dof,&vel_l2g[eN_nDOF_trial_element],&vel_trial_trace_ref[ebN_local_kb*nDOF_test_element],u_ext);
                ck.valFromDOF(v_dof,&vel_l2g[eN_nDOF_trial_element],&vel_trial_trace_ref[ebN_local_kb*nDOF_test_element],v_ext);
                /* ck.valFromDOF(w_dof,&vel_l2g[eN_nDOF_trial_element],&vel_trial_trace_ref[ebN_local_kb*nDOF_test_element],w_ext); */
                /* ck.gradFromDOF(p_dof,&p_l2g[eN_nDOF_trial_element],p_grad_trial_trace,grad_p_ext); */
                for (int I=0;I<nSpace;I++)
                  grad_p_ext[I] = ebqe_grad_p[ebNE_kb_nSpace + I];
                ck.gradFromDOF(u_dof,&vel_l2g[eN_nDOF_trial_element],vel_grad_trial_trace,grad_u_ext);
                ck.gradFromDOF(v_dof,&vel_l2g[eN_nDOF_trial_element],vel_grad_trial_trace,grad_v_ext);
                /* ck.gradFromDOF(w_dof,&vel_l2g[eN_nDOF_trial_element],vel_grad_trial_trace,grad_w_ext); */
                //precalculate test function products with integration weights
                for (int j=0;j<nDOF_trial_element;j++)
                  {
                    /* p_test_dS[j] = p_test_trace_ref[ebN_local_kb*nDOF_test_element+j]*dS; */
                    vel_test_dS[j] = vel_test_trace_ref[ebN_local_kb*nDOF_test_element+j]*dS;
                    for (int I=0;I<nSpace;I++)
                      vel_grad_test_dS[j*nSpace+I] = vel_grad_trial_trace[j*nSpace+I]*dS;//cek hack, using trial
                  }
                bc_p_ext = isDOFBoundary_p[ebNE_kb]*ebqe_bc_p_ext[ebNE_kb]+(1-isDOFBoundary_p[ebNE_kb])*p_ext;
                //note, our convention is that bc values at moving boundaries are relative to boundary velocity so we add it here
                bc_u_ext = isDOFBoundary_u[ebNE_kb]*(ebqe_bc_u_ext[ebNE_kb] + MOVING_DOMAIN*xt_ext) + (1-isDOFBoundary_u[ebNE_kb])*u_ext;
                bc_v_ext = isDOFBoundary_v[ebNE_kb]*(ebqe_bc_v_ext[ebNE_kb] + MOVING_DOMAIN*yt_ext) + (1-isDOFBoundary_v[ebNE_kb])*v_ext;
                /* bc_w_ext = isDOFBoundary_w[ebNE_kb]*(ebqe_bc_w_ext[ebNE_kb] + MOVING_DOMAIN*zt_ext) + (1-isDOFBoundary_w[ebNE_kb])*w_ext; */
                //VRANS
                porosity_ext = 1.0 - ebqe_vos_ext[ebNE_kb];
                //
                //calculate the pde coefficients using the solution and the boundary values for the solution
                //
                double eddy_viscosity_ext(0.),bc_eddy_viscosity_ext(0.); //not interested in saving boundary eddy viscosity for now
                evaluateCoefficients(eps_rho,
                                     eps_mu,
                                     particle_eps,
                                     sigma,
                                     rho_0,
                                     nu_0,
                                     rho_1,
                                     nu_1,
                                     elementDiameter[eN],
                                     smagorinskyConstant,
                                     turbulenceClosureModel,
                                     g,
                                     useVF,
                                     ebqe_vf_ext[ebNE_kb],
                                     ebqe_phi_ext[ebNE_kb],
                                     &ebqe_normal_phi_ext[ebNE_kb_nSpace],
                                     nParticles,
                                     nQuadraturePoints_global,
                                     &particle_signed_distances[ebNE_kb],
                                     ebqe_kappa_phi_ext[ebNE_kb],
                                     //VRANS
                                     porosity_ext,
                                     //
                                     p_ext,
                                     grad_p_ext,
                                     grad_u_ext,
                                     grad_v_ext,
                                     grad_w_ext,
                                     u_ext,
                                     v_ext,
                                     w_ext,
                                     ebqe_velocity_star[ebNE_kb_nSpace+0],
                                     ebqe_velocity_star[ebNE_kb_nSpace+1],
                                     ebqe_velocity_star[ebNE_kb_nSpace+1],//hack,not used
                                     eddy_viscosity_ext,
                                     mom_u_acc_ext,
                                     dmom_u_acc_u_ext,
                                     mom_v_acc_ext,
                                     dmom_v_acc_v_ext,
                                     mom_w_acc_ext,
                                     dmom_w_acc_w_ext,
                                     mass_adv_ext,
                                     dmass_adv_u_ext,
                                     dmass_adv_v_ext,
                                     dmass_adv_w_ext,
                                     mom_u_adv_ext,
                                     dmom_u_adv_u_ext,
                                     dmom_u_adv_v_ext,
                                     dmom_u_adv_w_ext,
                                     mom_v_adv_ext,
                                     dmom_v_adv_u_ext,
                                     dmom_v_adv_v_ext,
                                     dmom_v_adv_w_ext,
                                     mom_w_adv_ext,
                                     dmom_w_adv_u_ext,
                                     dmom_w_adv_v_ext,
                                     dmom_w_adv_w_ext,
                                     mom_uu_diff_ten_ext,
                                     mom_vv_diff_ten_ext,
                                     mom_ww_diff_ten_ext,
                                     mom_uv_diff_ten_ext,
                                     mom_uw_diff_ten_ext,
                                     mom_vu_diff_ten_ext,
                                     mom_vw_diff_ten_ext,
                                     mom_wu_diff_ten_ext,
                                     mom_wv_diff_ten_ext,
                                     mom_u_source_ext,
                                     mom_v_source_ext,
                                     mom_w_source_ext,
                                     mom_u_ham_ext,
                                     dmom_u_ham_grad_p_ext,
                                     dmom_u_ham_grad_u_ext,
                                     mom_v_ham_ext,
                                     dmom_v_ham_grad_p_ext,
                                     dmom_v_ham_grad_v_ext,
                                     mom_w_ham_ext,
                                     dmom_w_ham_grad_p_ext,
                                     dmom_w_ham_grad_w_ext,
                                     ebqe_rho[ebNE_kb],
                                     ebqe_nu[ebNE_kb],
                                     KILL_PRESSURE_TERM,
                                     0,
                                     0., // mql: zero force term at boundary
                                     0.,
                                     0.,
                                     MATERIAL_PARAMETERS_AS_FUNCTION,
                                     ebqe_density_as_function[ebNE_kb],
                                     ebqe_dynamic_viscosity_as_function[ebNE_kb],
                                     USE_SBM,
                                     x_ext,y_ext,z_ext,
                                     use_ball_as_particle,
                                     ball_center,
                                     ball_radius,
                                     ball_velocity,
                                     ball_angular_velocity,
				     INT_BY_PARTS_PRESSURE);
                evaluateCoefficients(eps_rho,
                                     eps_mu,
                                     particle_eps,
                                     sigma,
                                     rho_0,
                                     nu_0,
                                     rho_1,
                                     nu_1,
                                     elementDiameter[eN],
                                     smagorinskyConstant,
                                     turbulenceClosureModel,
                                     g,
                                     useVF,
                                     bc_ebqe_vf_ext[ebNE_kb],
                                     bc_ebqe_phi_ext[ebNE_kb],
                                     &ebqe_normal_phi_ext[ebNE_kb_nSpace],
                                     nParticles,
                                     nQuadraturePoints_global,
                                     &particle_signed_distances[ebNE_kb],
                                     ebqe_kappa_phi_ext[ebNE_kb],
                                     //VRANS
                                     porosity_ext,
                                     //
                                     bc_p_ext,
                                     grad_p_ext,
                                     grad_u_ext,
                                     grad_v_ext,
                                     grad_w_ext,
                                     bc_u_ext,
                                     bc_v_ext,
                                     bc_w_ext,
                                     ebqe_velocity_star[ebNE_kb_nSpace+0],
                                     ebqe_velocity_star[ebNE_kb_nSpace+1],
                                     ebqe_velocity_star[ebNE_kb_nSpace+1],//hack,not used
                                     bc_eddy_viscosity_ext,
                                     bc_mom_u_acc_ext,
                                     bc_dmom_u_acc_u_ext,
                                     bc_mom_v_acc_ext,
                                     bc_dmom_v_acc_v_ext,
                                     bc_mom_w_acc_ext,
                                     bc_dmom_w_acc_w_ext,
                                     bc_mass_adv_ext,
                                     bc_dmass_adv_u_ext,
                                     bc_dmass_adv_v_ext,
                                     bc_dmass_adv_w_ext,
                                     bc_mom_u_adv_ext,
                                     bc_dmom_u_adv_u_ext,
                                     bc_dmom_u_adv_v_ext,
                                     bc_dmom_u_adv_w_ext,
                                     bc_mom_v_adv_ext,
                                     bc_dmom_v_adv_u_ext,
                                     bc_dmom_v_adv_v_ext,
                                     bc_dmom_v_adv_w_ext,
                                     bc_mom_w_adv_ext,
                                     bc_dmom_w_adv_u_ext,
                                     bc_dmom_w_adv_v_ext,
                                     bc_dmom_w_adv_w_ext,
                                     bc_mom_uu_diff_ten_ext,
                                     bc_mom_vv_diff_ten_ext,
                                     bc_mom_ww_diff_ten_ext,
                                     bc_mom_uv_diff_ten_ext,
                                     bc_mom_uw_diff_ten_ext,
                                     bc_mom_vu_diff_ten_ext,
                                     bc_mom_vw_diff_ten_ext,
                                     bc_mom_wu_diff_ten_ext,
                                     bc_mom_wv_diff_ten_ext,
                                     bc_mom_u_source_ext,
                                     bc_mom_v_source_ext,
                                     bc_mom_w_source_ext,
                                     bc_mom_u_ham_ext,
                                     bc_dmom_u_ham_grad_p_ext,
                                     bc_dmom_u_ham_grad_u_ext,
                                     bc_mom_v_ham_ext,
                                     bc_dmom_v_ham_grad_p_ext,
                                     bc_dmom_v_ham_grad_v_ext,
                                     bc_mom_w_ham_ext,
                                     bc_dmom_w_ham_grad_p_ext,
                                     bc_dmom_w_ham_grad_w_ext,
                                     ebqe_rho[ebNE_kb],
                                     ebqe_nu[ebNE_kb],
                                     KILL_PRESSURE_TERM,
                                     0,
                                     0., // mql: zero force term at boundary
                                     0.,
                                     0.,
                                     MATERIAL_PARAMETERS_AS_FUNCTION,
                                     ebqe_density_as_function[ebNE_kb],
                                     ebqe_dynamic_viscosity_as_function[ebNE_kb],
                                     USE_SBM,
                                     x_ext,y_ext,z_ext,
                                     use_ball_as_particle,
                                     ball_center,
                                     ball_radius,
                                     ball_velocity,
                                     ball_angular_velocity,
				     INT_BY_PARTS_PRESSURE);

                //Turbulence closure model
                if (turbulenceClosureModel >= 3)
                  {
                    const double turb_var_grad_0_dummy[2] = {0.,0.};
                    const double c_mu = 0.09;//mwf hack
                    updateTurbulenceClosure(turbulenceClosureModel,
                                            eps_rho,
                                            eps_mu,
                                            rho_0,
                                            nu_0,
                                            rho_1,
                                            nu_1,
                                            useVF,
                                            ebqe_vf_ext[ebNE_kb],
                                            ebqe_phi_ext[ebNE_kb],
                                            porosity_ext,
                                            c_mu, //mwf hack
                                            ebqe_turb_var_0[ebNE_kb],
                                            ebqe_turb_var_1[ebNE_kb],
                                            turb_var_grad_0_dummy, //not needed
                                            eddy_viscosity_ext,
                                            mom_uu_diff_ten_ext,
                                            mom_vv_diff_ten_ext,
                                            mom_ww_diff_ten_ext,
                                            mom_uv_diff_ten_ext,
                                            mom_uw_diff_ten_ext,
                                            mom_vu_diff_ten_ext,
                                            mom_vw_diff_ten_ext,
                                            mom_wu_diff_ten_ext,
                                            mom_wv_diff_ten_ext,
                                            mom_u_source_ext,
                                            mom_v_source_ext,
                                            mom_w_source_ext);

                    updateTurbulenceClosure(turbulenceClosureModel,
                                            eps_rho,
                                            eps_mu,
                                            rho_0,
                                            nu_0,
                                            rho_1,
                                            nu_1,
                                            useVF,
                                            bc_ebqe_vf_ext[ebNE_kb],
                                            bc_ebqe_phi_ext[ebNE_kb],
                                            porosity_ext,
                                            c_mu, //mwf hack
                                            ebqe_turb_var_0[ebNE_kb],
                                            ebqe_turb_var_1[ebNE_kb],
                                            turb_var_grad_0_dummy, //not needed
                                            bc_eddy_viscosity_ext,
                                            bc_mom_uu_diff_ten_ext,
                                            bc_mom_vv_diff_ten_ext,
                                            bc_mom_ww_diff_ten_ext,
                                            bc_mom_uv_diff_ten_ext,
                                            bc_mom_uw_diff_ten_ext,
                                            bc_mom_vu_diff_ten_ext,
                                            bc_mom_vw_diff_ten_ext,
                                            bc_mom_wu_diff_ten_ext,
                                            bc_mom_wv_diff_ten_ext,
                                            bc_mom_u_source_ext,
                                            bc_mom_v_source_ext,
                                            bc_mom_w_source_ext);
                  }


                //
                //moving domain
                //
                mom_u_adv_ext[0] -= MOVING_DOMAIN*dmom_u_acc_u_ext*mom_u_acc_ext*xt_ext; // times rho*porosity. mql. CHECK.
                mom_u_adv_ext[1] -= MOVING_DOMAIN*dmom_u_acc_u_ext*mom_u_acc_ext*yt_ext;
                /* mom_u_adv_ext[2] -= MOVING_DOMAIN*dmom_u_acc_u_ext*mom_u_acc_ext*zt_ext; */
                dmom_u_adv_u_ext[0] -= MOVING_DOMAIN*dmom_u_acc_u_ext*xt_ext;
                dmom_u_adv_u_ext[1] -= MOVING_DOMAIN*dmom_u_acc_u_ext*yt_ext;
                /* dmom_u_adv_u_ext[2] -= MOVING_DOMAIN*dmom_u_acc_u_ext*zt_ext; */

                mom_v_adv_ext[0] -= MOVING_DOMAIN*dmom_v_acc_v_ext*mom_v_acc_ext*xt_ext;
                mom_v_adv_ext[1] -= MOVING_DOMAIN*dmom_v_acc_v_ext*mom_v_acc_ext*yt_ext;
                /* mom_v_adv_ext[2] -= MOVING_DOMAIN*dmom_v_acc_v_ext*mom_v_acc_ext*zt_ext; */
                dmom_v_adv_v_ext[0] -= MOVING_DOMAIN*dmom_v_acc_v_ext*xt_ext;
                dmom_v_adv_v_ext[1] -= MOVING_DOMAIN*dmom_v_acc_v_ext*yt_ext;
                /* dmom_v_adv_v_ext[2] -= MOVING_DOMAIN*dmom_v_acc_v_ext*zt_ext; */

                /* mom_w_adv_ext[0] -= MOVING_DOMAIN*dmom_w_acc_w_ext*mom_w_acc_ext*xt_ext; */
                /* mom_w_adv_ext[1] -= MOVING_DOMAIN*dmom_w_acc_w_ext*mom_w_acc_ext*yt_ext; */
                /* mom_w_adv_ext[2] -= MOVING_DOMAIN*dmom_w_acc_w_ext*mom_w_acc_ext*zt_ext; */
                /* dmom_w_adv_w_ext[0] -= MOVING_DOMAIN*dmom_w_acc_w_ext*xt_ext; */
                /* dmom_w_adv_w_ext[1] -= MOVING_DOMAIN*dmom_w_acc_w_ext*yt_ext; */
                /* dmom_w_adv_w_ext[2] -= MOVING_DOMAIN*dmom_w_acc_w_ext*zt_ext; */

                //bc's
                // mql. CHECK.
                bc_mom_u_adv_ext[0] -= MOVING_DOMAIN*dmom_u_acc_u_ext*bc_mom_u_acc_ext*xt_ext;
                bc_mom_u_adv_ext[1] -= MOVING_DOMAIN*dmom_u_acc_u_ext*bc_mom_u_acc_ext*yt_ext;
                /* bc_mom_u_adv_ext[2] -= MOVING_DOMAIN*dmom_u_acc_u_ext*bc_mom_u_acc_ext*zt_ext; */

                bc_mom_v_adv_ext[0] -= MOVING_DOMAIN*dmom_v_acc_v_ext*bc_mom_v_acc_ext*xt_ext;
                bc_mom_v_adv_ext[1] -= MOVING_DOMAIN*dmom_v_acc_v_ext*bc_mom_v_acc_ext*yt_ext;
                /* bc_mom_v_adv_ext[2] -= MOVING_DOMAIN*dmom_v_acc_v_ext*bc_mom_v_acc_ext*zt_ext; */

                /* bc_mom_w_adv_ext[0] -= MOVING_DOMAIN*dmom_w_acc_w_ext*bc_mom_w_acc_ext*xt_ext; */
                /* bc_mom_w_adv_ext[1] -= MOVING_DOMAIN*dmom_w_acc_w_ext*bc_mom_w_acc_ext*yt_ext; */
                /* bc_mom_w_adv_ext[2] -= MOVING_DOMAIN*dmom_w_acc_w_ext*bc_mom_w_acc_ext*zt_ext; */
                //
                //calculate the numerical fluxes
                //
                ck.calculateGScale(G,normal,h_penalty);
                penalty = useMetrics*C_b/h_penalty + (1.0-useMetrics)*ebqe_penalty_ext[ebNE_kb];
                exteriorNumericalAdvectiveFlux(isDOFBoundary_p[ebNE_kb],
                                               isDOFBoundary_u[ebNE_kb],
                                               isDOFBoundary_v[ebNE_kb],
                                               isDOFBoundary_w[ebNE_kb],
                                               isAdvectiveFluxBoundary_p[ebNE_kb],
                                               isAdvectiveFluxBoundary_u[ebNE_kb],
                                               isAdvectiveFluxBoundary_v[ebNE_kb],
                                               isAdvectiveFluxBoundary_w[ebNE_kb],
                                               dmom_u_ham_grad_p_ext[0],//=1/rho,
                                               bc_dmom_u_ham_grad_p_ext[0],//=1/bc_rho,
                                               normal,
                                               dmom_u_acc_u_ext,
                                               bc_p_ext,
                                               bc_u_ext,
                                               bc_v_ext,
                                               bc_w_ext,
                                               bc_mass_adv_ext,
                                               bc_mom_u_adv_ext,
                                               bc_mom_v_adv_ext,
                                               bc_mom_w_adv_ext,
                                               ebqe_bc_flux_mass_ext[ebNE_kb]+MOVING_DOMAIN*(xt_ext*normal[0]+yt_ext*normal[1]),//BC is relative mass flux
                                               ebqe_bc_flux_mom_u_adv_ext[ebNE_kb],
                                               ebqe_bc_flux_mom_v_adv_ext[ebNE_kb],
                                               ebqe_bc_flux_mom_w_adv_ext[ebNE_kb],
                                               p_ext,
                                               u_ext,
                                               v_ext,
                                               w_ext,
                                               mass_adv_ext,
                                               mom_u_adv_ext,
                                               mom_v_adv_ext,
                                               mom_w_adv_ext,
                                               dmass_adv_u_ext,
                                               dmass_adv_v_ext,
                                               dmass_adv_w_ext,
                                               dmom_u_adv_p_ext,
                                               dmom_u_adv_u_ext,
                                               dmom_u_adv_v_ext,
                                               dmom_u_adv_w_ext,
                                               dmom_v_adv_p_ext,
                                               dmom_v_adv_u_ext,
                                               dmom_v_adv_v_ext,
                                               dmom_v_adv_w_ext,
                                               dmom_w_adv_p_ext,
                                               dmom_w_adv_u_ext,
                                               dmom_w_adv_v_ext,
                                               dmom_w_adv_w_ext,
                                               flux_mass_ext,
                                               flux_mom_u_adv_ext,
                                               flux_mom_v_adv_ext,
                                               flux_mom_w_adv_ext,
                                               &ebqe_velocity_star[ebNE_kb_nSpace],
                                               &ebqe_velocity[ebNE_kb_nSpace]);
                // mql: save gradient of solution for other models and to compute errors
                for (int I=0;I<nSpace;I++)
                  {
                    ebqe_grad_u[ebNE_kb_nSpace+I] = grad_u_ext[I];
                    ebqe_grad_v[ebNE_kb_nSpace+I] = grad_v_ext[I];
                    /* ebqe_grad_w[ebNE_kb_nSpace+I] = grad_w_ext[I]; */
                  }
                exteriorNumericalDiffusiveFlux(eps_rho,
                                               ebqe_phi_ext[ebNE_kb],
                                               sdInfo_u_u_rowptr,
                                               sdInfo_u_u_colind,
                                               isDOFBoundary_u[ebNE_kb],
                                               isDiffusiveFluxBoundary_u[ebNE_kb],
                                               normal,
                                               bc_mom_uu_diff_ten_ext,
                                               bc_u_ext,
                                               ebqe_bc_flux_u_diff_ext[ebNE_kb],
                                               mom_uu_diff_ten_ext,
                                               grad_u_ext,
                                               u_ext,
                                               penalty,//ebqe_penalty_ext[ebNE_kb],
                                               flux_mom_uu_diff_ext);
                exteriorNumericalDiffusiveFlux(eps_rho,
                                               ebqe_phi_ext[ebNE_kb],
                                               sdInfo_u_v_rowptr,
                                               sdInfo_u_v_colind,
                                               isDOFBoundary_v[ebNE_kb],
                                               isDiffusiveFluxBoundary_v[ebNE_kb],
                                               normal,
                                               bc_mom_uv_diff_ten_ext,
                                               bc_v_ext,
                                               0.0,//assume all of the flux gets applied in diagonal component
                                               mom_uv_diff_ten_ext,
                                               grad_v_ext,
                                               v_ext,
                                               penalty,//ebqe_penalty_ext[ebNE_kb],
                                               flux_mom_uv_diff_ext);
                /* exteriorNumericalDiffusiveFlux(eps_rho, */
                /*                                   ebqe_phi_ext[ebNE_kb], */
                /*                                   sdInfo_u_w_rowptr, */
                /*                                   sdInfo_u_w_colind, */
                /*                                   isDOFBoundary_w[ebNE_kb], */
                /*                                   isDiffusiveFluxBoundary_u[ebNE_kb], */
                /*                                   normal, */
                /*                                   bc_mom_uw_diff_ten_ext, */
                /*                                   bc_w_ext, */
                /*                                   0.0,//see above */
                /*                                   mom_uw_diff_ten_ext, */
                /*                                   grad_w_ext, */
                /*                                   w_ext, */
                /*                                   penalty,//ebqe_penalty_ext[ebNE_kb], */
                /*                                   flux_mom_uw_diff_ext); */
                exteriorNumericalDiffusiveFlux(eps_rho,
                                               ebqe_phi_ext[ebNE_kb],
                                               sdInfo_v_u_rowptr,
                                               sdInfo_v_u_colind,
                                               isDOFBoundary_u[ebNE_kb],
                                               isDiffusiveFluxBoundary_u[ebNE_kb],
                                               normal,
                                               bc_mom_vu_diff_ten_ext,
                                               bc_u_ext,
                                               0.0,//see above
                                               mom_vu_diff_ten_ext,
                                               grad_u_ext,
                                               u_ext,
                                               penalty,//ebqe_penalty_ext[ebNE_kb],
                                               flux_mom_vu_diff_ext);
                exteriorNumericalDiffusiveFlux(eps_rho,
                                               ebqe_phi_ext[ebNE_kb],
                                               sdInfo_v_v_rowptr,
                                               sdInfo_v_v_colind,
                                               isDOFBoundary_v[ebNE_kb],
                                               isDiffusiveFluxBoundary_v[ebNE_kb],
                                               normal,
                                               bc_mom_vv_diff_ten_ext,
                                               bc_v_ext,
                                               ebqe_bc_flux_v_diff_ext[ebNE_kb],
                                               mom_vv_diff_ten_ext,
                                               grad_v_ext,
                                               v_ext,
                                               penalty,//ebqe_penalty_ext[ebNE_kb],
                                               flux_mom_vv_diff_ext);
                /* exteriorNumericalDiffusiveFlux(eps_rho, */
                /*                                   ebqe_phi_ext[ebNE_kb], */
                /*                                   sdInfo_v_w_rowptr, */
                /*                                   sdInfo_v_w_colind, */
                /*                                   isDOFBoundary_w[ebNE_kb], */
                /*                                   isDiffusiveFluxBoundary_v[ebNE_kb], */
                /*                                   normal, */
                /*                                   bc_mom_vw_diff_ten_ext, */
                /*                                   bc_w_ext, */
                /*                                   0.0,//see above */
                /*                                   mom_vw_diff_ten_ext, */
                /*                                   grad_w_ext, */
                /*                                   w_ext, */
                /*                                   penalty,//ebqe_penalty_ext[ebNE_kb], */
                /*                                   flux_mom_vw_diff_ext); */
                /* exteriorNumericalDiffusiveFlux(eps_rho, */
                /*                                   ebqe_phi_ext[ebNE_kb], */
                /*                                   sdInfo_w_u_rowptr, */
                /*                                   sdInfo_w_u_colind, */
                /*                                   isDOFBoundary_u[ebNE_kb], */
                /*                                   isDiffusiveFluxBoundary_w[ebNE_kb], */
                /*                                   normal, */
                /*                                   bc_mom_wu_diff_ten_ext, */
                /*                                   bc_u_ext, */
                /*                                   0.0,//see above */
                /*                                   mom_wu_diff_ten_ext, */
                /*                                   grad_u_ext, */
                /*                                   u_ext, */
                /*                                   penalty,//ebqe_penalty_ext[ebNE_kb], */
                /*                                   flux_mom_wu_diff_ext); */
                /* exteriorNumericalDiffusiveFlux(eps_rho, */
                /*                                   ebqe_phi_ext[ebNE_kb], */
                /*                                   sdInfo_w_v_rowptr, */
                /*                                   sdInfo_w_v_colind, */
                /*                                   isDOFBoundary_v[ebNE_kb], */
                /*                                   isDiffusiveFluxBoundary_w[ebNE_kb], */
                /*                                   normal, */
                /*                                   bc_mom_wv_diff_ten_ext, */
                /*                                   bc_v_ext, */
                /*                                   0.0,//see above */
                /*                                   mom_wv_diff_ten_ext, */
                /*                                   grad_v_ext, */
                /*                                   v_ext, */
                /*                                   penalty,//ebqe_penalty_ext[ebNE_kb], */
                /*                                   flux_mom_wv_diff_ext); */
                /* exteriorNumericalDiffusiveFlux(eps_rho, */
                /*                                   ebqe_phi_ext[ebNE_kb], */
                /*                                   sdInfo_w_w_rowptr, */
                /*                                   sdInfo_w_w_colind, */
                /*                                   isDOFBoundary_w[ebNE_kb], */
                /*                                   isDiffusiveFluxBoundary_w[ebNE_kb], */
                /*                                   normal, */
                /*                                   bc_mom_ww_diff_ten_ext, */
                /*                                   bc_w_ext, */
                /*                                   ebqe_bc_flux_w_diff_ext[ebNE_kb], */
                /*                                   mom_ww_diff_ten_ext, */
                /*                                   grad_w_ext, */
                /*                                   w_ext, */
                /*                                   penalty,//ebqe_penalty_ext[ebNE_kb], */
                /*                                   flux_mom_ww_diff_ext); */
                flux[ebN*nQuadraturePoints_elementBoundary+kb] = flux_mass_ext;
                /* std::cout<<"external u,v,u_n " */
                /*             <<ebqe_velocity[ebNE_kb_nSpace+0]<<'\t' */
                /*             <<ebqe_velocity[ebNE_kb_nSpace+1]<<'\t' */
                /*             <<flux[ebN*nQuadraturePoints_elementBoundary+kb]<<std::endl; */
                //
                //integrate the net force and moment on flagged boundaries
                //
                if (ebN < nElementBoundaries_owned)
                  {
                    force_v_x = (flux_mom_u_adv_ext + flux_mom_uu_diff_ext + flux_mom_uv_diff_ext + flux_mom_uw_diff_ext)/dmom_u_ham_grad_p_ext[0];//same as *rho
                    force_v_y = (flux_mom_v_adv_ext + flux_mom_vu_diff_ext + flux_mom_vv_diff_ext + flux_mom_vw_diff_ext)/dmom_u_ham_grad_p_ext[0];
                    //force_v_z = (flux_mom_wu_diff_ext + flux_mom_wv_diff_ext + flux_mom_ww_diff_ext)/dmom_u_ham_grad_p_ext[0];

                    force_p_x = p_ext*normal[0];
                    force_p_y = p_ext*normal[1];
                    //force_p_z = p_ext*normal[2];

                    force_x = force_p_x + force_v_x;
                    force_y = force_p_y + force_v_y;
                    //force_z = force_p_z + force_v_z;

                    r_x = x_ext - barycenters[3*boundaryFlags[ebN]+0];
                    r_y = y_ext - barycenters[3*boundaryFlags[ebN]+1];
                    //r_z = z_ext - barycenters[3*boundaryFlags[ebN]+2];

                    wettedAreas[boundaryFlags[ebN]] += dS*(1.0-ebqe_vf_ext[ebNE_kb]);

                    netForces_p[3*boundaryFlags[ebN]+0] += force_p_x*dS;
                    netForces_p[3*boundaryFlags[ebN]+1] += force_p_y*dS;
                    //netForces_p[3*boundaryFlags[ebN]+2] += force_p_z*dS;

                    netForces_v[3*boundaryFlags[ebN]+0] += force_v_x*dS;
                    netForces_v[3*boundaryFlags[ebN]+1] += force_v_y*dS;
                    //netForces_v[3*boundaryFlags[ebN]+2] += force_v_z*dS;

                    //netMoments[3*boundaryFlags[ebN]+0] += (r_y*force_z - r_z*force_y)*dS;
                    //netMoments[3*boundaryFlags[ebN]+1] += (r_z*force_x - r_x*force_z)*dS;
                    netMoments[3*boundaryFlags[ebN]+2] += (r_x*force_y - r_y*force_x)*dS;
                  }
                //
                //update residuals
                //
                for (int i=0;i<nDOF_test_element;i++)
                  {
                    /* elementResidual_mesh[i] -= ck.ExteriorElementBoundaryFlux(MOVING_DOMAIN*(xt_ext*normal[0]+yt_ext*normal[1]),p_test_dS[i]); */
                    /* elementResidual_p[i] += ck.ExteriorElementBoundaryFlux(flux_mass_ext,p_test_dS[i]); */
                    /* elementResidual_p[i] -= DM*ck.ExteriorElementBoundaryFlux(MOVING_DOMAIN*(xt_ext*normal[0]+yt_ext*normal[1]),p_test_dS[i]); */
                    /* globalConservationError += ck.ExteriorElementBoundaryFlux(flux_mass_ext,p_test_dS[i]); */
                    elementResidual_u[i] +=
		      (INT_BY_PARTS_PRESSURE==1 ? p_ext*vel_test_dS[i]*normal[0] : 0.) +
                      ck.ExteriorElementBoundaryFlux(flux_mom_u_adv_ext,vel_test_dS[i])+
                      ck.ExteriorElementBoundaryFlux(flux_mom_uu_diff_ext,vel_test_dS[i])+
                      ck.ExteriorElementBoundaryFlux(flux_mom_uv_diff_ext,vel_test_dS[i])+
                      ck.ExteriorElementBoundaryDiffusionAdjoint(isDOFBoundary_u[ebNE_kb],
                                                                 isDiffusiveFluxBoundary_u[ebNE_kb],
                                                                 eb_adjoint_sigma,
                                                                 u_ext,
                                                                 bc_u_ext,
                                                                 normal,
                                                                 sdInfo_u_u_rowptr,
                                                                 sdInfo_u_u_colind,
                                                                 mom_uu_diff_ten_ext,
                                                                 &vel_grad_test_dS[i*nSpace])+
                      ck.ExteriorElementBoundaryDiffusionAdjoint(isDOFBoundary_v[ebNE_kb],
                                                                 isDiffusiveFluxBoundary_u[ebNE_kb],
                                                                 eb_adjoint_sigma,
                                                                 v_ext,
                                                                 bc_v_ext,
                                                                 normal,
                                                                 sdInfo_u_v_rowptr,
                                                                 sdInfo_u_v_colind,
                                                                 mom_uv_diff_ten_ext,
                                                                 &vel_grad_test_dS[i*nSpace]);//+
                    /* ck.ExteriorElementBoundaryDiffusionAdjoint(isDOFBoundary_w[ebNE_kb], */
                    /*                                         isDiffusiveFluxBoundary_u[ebNE_kb], */
                    /*                                         eb_adjoint_sigma, */
                    /*                                         w_ext, */
                    /*                                         bc_w_ext, */
                    /*                                         normal, */
                    /*                                         sdInfo_u_w_rowptr, */
                    /*                                         sdInfo_u_w_colind, */
                    /*                                         mom_uw_diff_ten_ext, */
                    /*                                         &vel_grad_test_dS[i*nSpace]); */
                    elementResidual_v[i] +=
		      (INT_BY_PARTS_PRESSURE==1 ? p_ext*vel_test_dS[i]*normal[1] : 0.) +
		      ck.ExteriorElementBoundaryFlux(flux_mom_v_adv_ext,vel_test_dS[i]) +
                      ck.ExteriorElementBoundaryFlux(flux_mom_vu_diff_ext,vel_test_dS[i])+
                      ck.ExteriorElementBoundaryFlux(flux_mom_vv_diff_ext,vel_test_dS[i])+
                      ck.ExteriorElementBoundaryDiffusionAdjoint(isDOFBoundary_u[ebNE_kb],
                                                                 isDiffusiveFluxBoundary_v[ebNE_kb],
                                                                 eb_adjoint_sigma,
                                                                 u_ext,
                                                                 bc_u_ext,
                                                                 normal,
                                                                 sdInfo_v_u_rowptr,
                                                                 sdInfo_v_u_colind,
                                                                 mom_vu_diff_ten_ext,
                                                                 &vel_grad_test_dS[i*nSpace])+
                      ck.ExteriorElementBoundaryDiffusionAdjoint(isDOFBoundary_v[ebNE_kb],
                                                                 isDiffusiveFluxBoundary_v[ebNE_kb],
                                                                 eb_adjoint_sigma,
                                                                 v_ext,
                                                                 bc_v_ext,
                                                                 normal,
                                                                 sdInfo_v_v_rowptr,
                                                                 sdInfo_v_v_colind,
                                                                 mom_vv_diff_ten_ext,
                                                                 &vel_grad_test_dS[i*nSpace]);//+
                    /* ck.ExteriorElementBoundaryDiffusionAdjoint(isDOFBoundary_w[ebNE_kb], */
                    /*                                         isDiffusiveFluxBoundary_v[ebNE_kb], */
                    /*                                         eb_adjoint_sigma, */
                    /*                                         w_ext, */
                    /*                                         bc_w_ext, */
                    /*                                         normal, */
                    /*                                         sdInfo_v_w_rowptr, */
                    /*                                         sdInfo_v_w_colind, */
                    /*                                         mom_vw_diff_ten_ext, */
                    /*                                         &vel_grad_test_dS[i*nSpace]);  */

                    /* elementResidual_w[i] += */
		    /*   (INT_BY_PARTS_PRESSURE==1 ? p_ext*vel_test_dS[i]*normal[2] : 0.) +*/
		    /*   ck.ExteriorElementBoundaryFlux(flux_mom_w_adv_ext,vel_test_dS[i]) + */
                    /*   ck.ExteriorElementBoundaryFlux(flux_mom_wu_diff_ext,vel_test_dS[i])+ */
                    /*   ck.ExteriorElementBoundaryFlux(flux_mom_wv_diff_ext,vel_test_dS[i])+ */
                    /*   ck.ExteriorElementBoundaryFlux(flux_mom_ww_diff_ext,vel_test_dS[i])+ */
                    /*   ck.ExteriorElementBoundaryDiffusionAdjoint(isDOFBoundary_u[ebNE_kb], */
                    /*                                         isDiffusiveFluxBoundary_w[ebNE_kb], */
                    /*                                         eb_adjoint_sigma, */
                    /*                                         u_ext, */
                    /*                                         bc_u_ext, */
                    /*                                         normal, */
                    /*                                         sdInfo_w_u_rowptr, */
                    /*                                         sdInfo_w_u_colind, */
                    /*                                         mom_wu_diff_ten_ext, */
                    /*                                         &vel_grad_test_dS[i*nSpace])+ */
                    /*   ck.ExteriorElementBoundaryDiffusionAdjoint(isDOFBoundary_v[ebNE_kb], */
                    /*                                         isDiffusiveFluxBoundary_w[ebNE_kb], */
                    /*                                         eb_adjoint_sigma, */
                    /*                                         v_ext, */
                    /*                                         bc_v_ext, */
                    /*                                         normal, */
                    /*                                         sdInfo_w_v_rowptr, */
                    /*                                         sdInfo_w_v_colind, */
                    /*                                         mom_wv_diff_ten_ext, */
                    /*                                         &vel_grad_test_dS[i*nSpace])+ */
                    /*   ck.ExteriorElementBoundaryDiffusionAdjoint(isDOFBoundary_w[ebNE_kb], */
                    /*                                         isDiffusiveFluxBoundary_w[ebNE_kb], */
                    /*                                         eb_adjoint_sigma, */
                    /*                                         w_ext, */
                    /*                                         bc_w_ext, */
                    /*                                         normal, */
                    /*                                         sdInfo_w_w_rowptr, */
                    /*                                         sdInfo_w_w_colind, */
                    /*                                         mom_ww_diff_ten_ext, */
                    /*                                         &vel_grad_test_dS[i*nSpace]);  */
                  }//i
              }//kb
            //
            //update the element and global residual storage
            //
            for (int i=0;i<nDOF_test_element;i++)
              {
                int eN_i = eN*nDOF_test_element+i;

                /* elementResidual_p_save[eN_i] +=  elementResidual_p[i]; */
                /* mesh_volume_conservation_weak += elementResidual_mesh[i];               */
                /* globalResidual[offset_p+stride_p*p_l2g[eN_i]]+=elementResidual_p[i]; */
                globalResidual[offset_u+stride_u*vel_l2g[eN_i]]+=elementResidual_u[i];
                globalResidual[offset_v+stride_v*vel_l2g[eN_i]]+=elementResidual_v[i];
                /* globalResidual[offset_w+stride_w*vel_l2g[eN_i]]+=elementResidual_w[i]; */
              }//i
          }//ebNE
        /* std::cout<<"mesh volume conservation = "<<mesh_volume_conservation<<std::endl; */
        /* std::cout<<"mesh volume conservation weak = "<<mesh_volume_conservation_weak<<std::endl; */
        /* std::cout<<"mesh volume conservation err max= "<<mesh_volume_conservation_err_max<<std::endl; */
        /* std::cout<<"mesh volume conservation err max weak = "<<mesh_volume_conservation_err_max_weak<<std::endl; */
      }

      void calculateJacobian(//element
                             double* mesh_trial_ref,
                             double* mesh_grad_trial_ref,
                             double* mesh_dof,
                             double* mesh_velocity_dof,
                             double MOVING_DOMAIN,
                             double PSTAB,
                             int* mesh_l2g,
                             double* dV_ref,
                             double* p_trial_ref,
                             double* p_grad_trial_ref,
                             double* p_test_ref,
                             double* p_grad_test_ref,
                             double* q_p,
                             double* q_grad_p,
                             double* ebqe_p,
                             double* ebqe_grad_p,
                             double* vel_trial_ref,
                             double* vel_grad_trial_ref,
                             double* vel_hess_trial_ref,
                             double* vel_test_ref,
                             double* vel_grad_test_ref,
                             //element boundary
                             double* mesh_trial_trace_ref,
                             double* mesh_grad_trial_trace_ref,
                             double* dS_ref,
                             double* p_trial_trace_ref,
                             double* p_grad_trial_trace_ref,
                             double* p_test_trace_ref,
                             double* p_grad_test_trace_ref,
                             double* vel_trial_trace_ref,
                             double* vel_grad_trial_trace_ref,
                             double* vel_test_trace_ref,
                             double* vel_grad_test_trace_ref,
                             double* normal_ref,
                             double* boundaryJac_ref,
                             //physics
                             double eb_adjoint_sigma,
                             double* elementDiameter,
                             double* nodeDiametersArray,
                             double hFactor,
                             int nElements_global,
                             int nElements_owned,
                             int nElementBoundaries_owned,
                             int nNodes_owned,
                             double useRBLES,
                             double useMetrics,
                             double alphaBDF,
                             double epsFact_rho,
                             double epsFact_mu,
                             double sigma,
                             double rho_0,
                             double nu_0,
                             double rho_1,
                             double nu_1,
                             double smagorinskyConstant,
                             int turbulenceClosureModel,
                             double Ct_sge,
                             double Cd_sge,
                             double C_dg,
                             double C_b,
                             //VRANS
                             const double* eps_solid,
                             const double* ebq_global_phi_solid,
                             const double* ebq_global_grad_phi_solid,
                             const double* ebq_particle_velocity_solid,
                                   double* phi_solid_nodes,
                             const double* phi_solid,
                             const double* q_velocity_solid,
                             const double* q_velocityStar_solid,
                             const double* q_vos,
                             const double* q_dvos_dt,
                             const double* q_grad_vos,
                             const double* q_dragAlpha,
                             const double* q_dragBeta,
                             const double* q_mass_source,
                             const double* q_turb_var_0,
                             const double* q_turb_var_1,
                             const double* q_turb_var_grad_0,
                             //
                             int* p_l2g,
                             int* vel_l2g,
                             double* p_dof, double* u_dof, double* v_dof, double* w_dof,
                             double* g,
                             const double useVF,
                             double* vf,
                             double* phi,
                             double* normal_phi,
                             double* kappa_phi,
                             double* q_mom_u_acc_beta_bdf, double* q_mom_v_acc_beta_bdf, double* q_mom_w_acc_beta_bdf,
                             double* q_dV,
                             double* q_dV_last,
                             double* q_velocity_sge,
                             double* ebqe_velocity_star,
                             double* q_cfl,
                             double* q_numDiff_u_last, double* q_numDiff_v_last, double* q_numDiff_w_last,
                             int* sdInfo_u_u_rowptr,int* sdInfo_u_u_colind,
                             int* sdInfo_u_v_rowptr,int* sdInfo_u_v_colind,
                             int* sdInfo_u_w_rowptr,int* sdInfo_u_w_colind,
                             int* sdInfo_v_v_rowptr,int* sdInfo_v_v_colind,
                             int* sdInfo_v_u_rowptr,int* sdInfo_v_u_colind,
                             int* sdInfo_v_w_rowptr,int* sdInfo_v_w_colind,
                             int* sdInfo_w_w_rowptr,int* sdInfo_w_w_colind,
                             int* sdInfo_w_u_rowptr,int* sdInfo_w_u_colind,
                             int* sdInfo_w_v_rowptr,int* sdInfo_w_v_colind,
                             int* csrRowIndeces_p_p,int* csrColumnOffsets_p_p,
                             int* csrRowIndeces_p_u,int* csrColumnOffsets_p_u,
                             int* csrRowIndeces_p_v,int* csrColumnOffsets_p_v,
                             int* csrRowIndeces_p_w,int* csrColumnOffsets_p_w,
                             int* csrRowIndeces_u_p,int* csrColumnOffsets_u_p,
                             int* csrRowIndeces_u_u,int* csrColumnOffsets_u_u,
                             int* csrRowIndeces_u_v,int* csrColumnOffsets_u_v,
                             int* csrRowIndeces_u_w,int* csrColumnOffsets_u_w,
                             int* csrRowIndeces_v_p,int* csrColumnOffsets_v_p,
                             int* csrRowIndeces_v_u,int* csrColumnOffsets_v_u,
                             int* csrRowIndeces_v_v,int* csrColumnOffsets_v_v,
                             int* csrRowIndeces_v_w,int* csrColumnOffsets_v_w,
                             int* csrRowIndeces_w_p,int* csrColumnOffsets_w_p,
                             int* csrRowIndeces_w_u,int* csrColumnOffsets_w_u,
                             int* csrRowIndeces_w_v,int* csrColumnOffsets_w_v,
                             int* csrRowIndeces_w_w,int* csrColumnOffsets_w_w,
                             double* globalJacobian,
                             int nExteriorElementBoundaries_global,
                             int* exteriorElementBoundariesArray,
                             int* elementBoundariesArray,
                             int* elementBoundaryElementsArray,
                             int* elementBoundaryLocalElementBoundariesArray,
                             double* ebqe_vf_ext,
                             double* bc_ebqe_vf_ext,
                             double* ebqe_phi_ext,
                             double* bc_ebqe_phi_ext,
                             double* ebqe_normal_phi_ext,
                             double* ebqe_kappa_phi_ext,
                             //VRANS
                             const double* ebqe_vos_ext,
                             const double* ebqe_turb_var_0,
                             const double* ebqe_turb_var_1,
                             //
                             int* isDOFBoundary_p,
                             int* isDOFBoundary_u,
                             int* isDOFBoundary_v,
                             int* isDOFBoundary_w,
                             int* isAdvectiveFluxBoundary_p,
                             int* isAdvectiveFluxBoundary_u,
                             int* isAdvectiveFluxBoundary_v,
                             int* isAdvectiveFluxBoundary_w,
                             int* isDiffusiveFluxBoundary_u,
                             int* isDiffusiveFluxBoundary_v,
                             int* isDiffusiveFluxBoundary_w,
                             double* ebqe_bc_p_ext,
                             double* ebqe_bc_flux_mass_ext,
                             double* ebqe_bc_flux_mom_u_adv_ext,
                             double* ebqe_bc_flux_mom_v_adv_ext,
                             double* ebqe_bc_flux_mom_w_adv_ext,
                             double* ebqe_bc_u_ext,
                             double* ebqe_bc_flux_u_diff_ext,
                             double* ebqe_penalty_ext,
                             double* ebqe_bc_v_ext,
                             double* ebqe_bc_flux_v_diff_ext,
                             double* ebqe_bc_w_ext,
                             double* ebqe_bc_flux_w_diff_ext,
                             int* csrColumnOffsets_eb_p_p,
                             int* csrColumnOffsets_eb_p_u,
                             int* csrColumnOffsets_eb_p_v,
                             int* csrColumnOffsets_eb_p_w,
                             int* csrColumnOffsets_eb_u_p,
                             int* csrColumnOffsets_eb_u_u,
                             int* csrColumnOffsets_eb_u_v,
                             int* csrColumnOffsets_eb_u_w,
                             int* csrColumnOffsets_eb_v_p,
                             int* csrColumnOffsets_eb_v_u,
                             int* csrColumnOffsets_eb_v_v,
                             int* csrColumnOffsets_eb_v_w,
                             int* csrColumnOffsets_eb_w_p,
                             int* csrColumnOffsets_eb_w_u,
                             int* csrColumnOffsets_eb_w_v,
                             int* csrColumnOffsets_eb_w_w,
                             int* elementFlags,
                             int nParticles,
                             double particle_epsFact,
                             double particle_alpha,
                             double particle_beta,
                             double particle_penalty_constant,
                             double* particle_signed_distances,
                             double* particle_signed_distance_normals,
                             double* particle_velocities,
                             double* particle_centroids,
                             double particle_nitsche,
                             int use_ball_as_particle,
                             double* ball_center,
                             double* ball_radius,
                             double* ball_velocity,
                             double* ball_angular_velocity,
                             int USE_SUPG,
                             int KILL_PRESSURE_TERM,
                             double dt,
                             int MATERIAL_PARAMETERS_AS_FUNCTION,
                             double* density_as_function,
                             double* dynamic_viscosity_as_function,
                             double* ebqe_density_as_function,
                             double* ebqe_dynamic_viscosity_as_function,
                             int USE_SBM,
			     // For edge based dissipation
			     int ARTIFICIAL_VISCOSITY,
			     double * dMatrix,
			     int numDOFs_1D,
			     int offset_u, int offset_v, int offset_w,
			     int stride_u, int stride_v, int stride_w,
			     int *rowptr_1D, int *colind_1D,
			     int *rowptr, int *colind,
			     int INT_BY_PARTS_PRESSURE)
      {
        //
        //loop over elements to compute volume integrals and load them into the element Jacobians and global Jacobian
        //
        std::valarray<double> particle_surfaceArea(nParticles), particle_netForces(nParticles*3*3), particle_netMoments(nParticles*3);
        const int nQuadraturePoints_global(nElements_global*nQuadraturePoints_element);
        std::vector<int> surrogate_boundaries,surrogate_boundary_elements,surrogate_boundary_particle;
        //std::set<int> active_velocity_dof;

        for(int eN=0;eN<nElements_global;eN++)
          {
            register double eps_rho,eps_mu;
            double element_active=1.0;//value 1 is because it is ibm by default

            register double  elementJacobian_p_p[nDOF_test_element][nDOF_trial_element],
              elementJacobian_p_u[nDOF_test_element][nDOF_trial_element],
              elementJacobian_p_v[nDOF_test_element][nDOF_trial_element],
              elementJacobian_p_w[nDOF_test_element][nDOF_trial_element],
              elementJacobian_u_p[nDOF_test_element][nDOF_trial_element],
              elementJacobian_u_u[nDOF_test_element][nDOF_trial_element],
              elementJacobian_u_v[nDOF_test_element][nDOF_trial_element],
              elementJacobian_u_w[nDOF_test_element][nDOF_trial_element],
              elementJacobian_v_p[nDOF_test_element][nDOF_trial_element],
              elementJacobian_v_u[nDOF_test_element][nDOF_trial_element],
              elementJacobian_v_v[nDOF_test_element][nDOF_trial_element],
              elementJacobian_v_w[nDOF_test_element][nDOF_trial_element],
              elementJacobian_w_p[nDOF_test_element][nDOF_trial_element],
              elementJacobian_w_u[nDOF_test_element][nDOF_trial_element],
              elementJacobian_w_v[nDOF_test_element][nDOF_trial_element],
              elementJacobian_w_w[nDOF_test_element][nDOF_trial_element];
            for (int i=0;i<nDOF_test_element;i++)
              for (int j=0;j<nDOF_trial_element;j++)
                {
                  elementJacobian_p_p[i][j]=0.0;
                  elementJacobian_p_u[i][j]=0.0;
                  elementJacobian_p_v[i][j]=0.0;
                  elementJacobian_p_w[i][j]=0.0;
                  elementJacobian_u_p[i][j]=0.0;
                  elementJacobian_u_u[i][j]=0.0;
                  elementJacobian_u_v[i][j]=0.0;
                  elementJacobian_u_w[i][j]=0.0;
                  elementJacobian_v_p[i][j]=0.0;
                  elementJacobian_v_u[i][j]=0.0;
                  elementJacobian_v_v[i][j]=0.0;
                  elementJacobian_v_w[i][j]=0.0;
                  elementJacobian_w_p[i][j]=0.0;
                  elementJacobian_w_u[i][j]=0.0;
                  elementJacobian_w_v[i][j]=0.0;
                  elementJacobian_w_w[i][j]=0.0;
                }
            if(use_ball_as_particle==1)
            {
                for (int I=0;I<nDOF_mesh_trial_element;I++)
                    get_distance_to_ball(nParticles, ball_center, ball_radius,
                                                mesh_dof[3*mesh_l2g[eN*nDOF_mesh_trial_element+I]+0],
                                                mesh_dof[3*mesh_l2g[eN*nDOF_mesh_trial_element+I]+1],
                                                mesh_dof[3*mesh_l2g[eN*nDOF_mesh_trial_element+I]+2],
                                                phi_solid_nodes[mesh_l2g[eN*nDOF_mesh_trial_element+I]]);
            }
            //
            //detect cut cells
            //
            //if(0)
            if(USE_SBM>0)
              {
                //
                //detect cut cells
                //
                double _distance[nDOF_mesh_trial_element]={0.0};
                int pos_counter=0;
                for (int I=0;I<nDOF_mesh_trial_element;I++)
                {
                    if(use_ball_as_particle==1)
                    {
                        get_distance_to_ball(nParticles, ball_center, ball_radius,
                                mesh_dof[3*mesh_l2g[eN*nDOF_mesh_trial_element+I]+0],
                                mesh_dof[3*mesh_l2g[eN*nDOF_mesh_trial_element+I]+1],
                                mesh_dof[3*mesh_l2g[eN*nDOF_mesh_trial_element+I]+2],
                                _distance[I]);
                    }
                    else
                    {
                        _distance[I] = phi_solid_nodes[mesh_l2g[eN*nDOF_mesh_trial_element+I]];
                    }
                    if ( _distance[I] >= 0)
                        pos_counter++;
                }
                if (pos_counter == 2)
                  {
                    element_active=0.0;
                    //std::cout<<"Identified cut cell"<<std::endl;
                    int opp_node=-1;
                    for (int I=0;I<nDOF_mesh_trial_element;I++)
                      {
                        if (_distance[I] < 0)
                          opp_node = I;
                      }
                    assert(opp_node >=0);
                    assert(opp_node <nDOF_mesh_trial_element);
                    //For parallel. Two reasons:
                    //if none of nodes of this edge is owned by this processor,
                    //1. The surrogate_boundary_elements corresponding to this edge is -1, which gives 0 JacDet and infty h_penalty.
                    //2. there is no contribution of the integral over this edge to Jacobian and residual.
                    const int ebN = elementBoundariesArray[eN*nDOF_mesh_trial_element+opp_node];//only works for simplices
                    const int eN_oppo = (eN == elementBoundaryElementsArray[ebN*2+0])?elementBoundaryElementsArray[ebN*2+1]:elementBoundaryElementsArray[ebN*2+0];
                    if((mesh_l2g[eN*nDOF_mesh_trial_element+(opp_node+1)%3]<nNodes_owned
                        || mesh_l2g[eN*nDOF_mesh_trial_element+(opp_node+2)%3]<nNodes_owned
                       )&& eN_oppo!= -1)
                    {
                        surrogate_boundaries.push_back(ebN);
                        //now find which element neighbor this element is
                        if (eN == elementBoundaryElementsArray[ebN*2+0])
                            surrogate_boundary_elements.push_back(1);
                        else
                            surrogate_boundary_elements.push_back(0);
                        //check which particle is this surrogate edge related to.
                        int j=-1;
                        if(use_ball_as_particle==1)
                        {
                            double middle_point_coord[3]={0.0};
                            double middle_point_distance;
                            middle_point_coord[0] = 0.5*(mesh_dof[3*mesh_l2g[eN*nDOF_mesh_trial_element+(opp_node+1)%3]+0]+mesh_dof[3*mesh_l2g[eN*nDOF_mesh_trial_element+(opp_node+2)%3]+0]);
                            middle_point_coord[1] = 0.5*(mesh_dof[3*mesh_l2g[eN*nDOF_mesh_trial_element+(opp_node+1)%3]+1]+mesh_dof[3*mesh_l2g[eN*nDOF_mesh_trial_element+(opp_node+2)%3]+1]);
                            j = get_distance_to_ball(nParticles, ball_center, ball_radius,
                                    middle_point_coord[0],middle_point_coord[1],middle_point_coord[2],
                                    middle_point_distance);

                        }
                        else
                        {
                            //The method is to check one quadrature point inside of this element.
                            //It works based on the assumption that the distance between any two particles
                            //is larger than 2*h_min, otherwise it depends on the choice of the quadrature point
                            //or one edge belongs to two particles .
                            //But in any case, phi_s is well defined as the minimum.
                            double distance=1e10, distance_to_ith_particle;
                            for (int i=0;i<nParticles;++i)
                            {
                                distance_to_ith_particle=particle_signed_distances[i*nElements_global*nQuadraturePoints_element
                                                                                   +eN*nQuadraturePoints_element
                                                                                   +0];//0-th quadrature point
                                if (distance_to_ith_particle<distance)
                                {
                                    distance = distance_to_ith_particle;
                                    j = i;
                                }
                            }
                        }
                        surrogate_boundary_particle.push_back(j);
                    }else{
                        //If the integral over the surrogate boundary is needed, we have to make sure all edges are in surrogate_boundaries,
                        //which is based on the assumption that if none of its nodes is owned by the processor, then the edge is not owned
                        //by the processor. This assert is used to make sure this is the case.
                        if(ebN<nElementBoundaries_owned)//eN_oppo ==-1
                        {
                            assert(eN_oppo==-1);
                        }
                    }
                  }
                else if (pos_counter == 3)
                  {
                    element_active=1.0;
                  }
                else
                  {
                    element_active=0.0;
                  }
              }
            for  (int k=0;k<nQuadraturePoints_element;k++)
              {
                int eN_k = eN*nQuadraturePoints_element+k, //index to a scalar at a quadrature point
                  eN_k_nSpace = eN_k*nSpace,
                  eN_nDOF_trial_element = eN*nDOF_trial_element; //index to a vector at a quadrature point

                //declare local storage
                register double p=0.0,u=0.0,v=0.0,w=0.0,
                  grad_p[nSpace],grad_u[nSpace],grad_v[nSpace],grad_w[nSpace],
                  hess_u[nSpace2],hess_v[nSpace2],
                  mom_u_acc=0.0,
                  dmom_u_acc_u=0.0,
                  mom_v_acc=0.0,
                  dmom_v_acc_v=0.0,
                  mom_w_acc=0.0,
                  dmom_w_acc_w=0.0,
                  mass_adv[nSpace],
                  dmass_adv_u[nSpace],
                  dmass_adv_v[nSpace],
                  dmass_adv_w[nSpace],
                  mom_u_adv[nSpace],
                  dmom_u_adv_u[nSpace],
                  dmom_u_adv_v[nSpace],
                  dmom_u_adv_w[nSpace],
                  mom_v_adv[nSpace],
                  dmom_v_adv_u[nSpace],
                  dmom_v_adv_v[nSpace],
                  dmom_v_adv_w[nSpace],
                  mom_w_adv[nSpace],
                  dmom_w_adv_u[nSpace],
                  dmom_w_adv_v[nSpace],
                  dmom_w_adv_w[nSpace],
                  mom_uu_diff_ten[nSpace],
                  mom_vv_diff_ten[nSpace],
                  mom_ww_diff_ten[nSpace],
                  mom_uv_diff_ten[1],
                  mom_uw_diff_ten[1],
                  mom_vu_diff_ten[1],
                  mom_vw_diff_ten[1],
                  mom_wu_diff_ten[1],
                  mom_wv_diff_ten[1],
                  mom_u_source=0.0,
                  mom_v_source=0.0,
                  mom_w_source=0.0,
                  mom_u_ham=0.0,
                  dmom_u_ham_grad_p[nSpace],
                  dmom_u_ham_grad_u[nSpace],
                  mom_v_ham=0.0,
                  dmom_v_ham_grad_p[nSpace],
                  dmom_v_ham_grad_v[nSpace],
                  mom_w_ham=0.0,
                  dmom_w_ham_grad_p[nSpace],
                  dmom_w_ham_grad_w[nSpace],
                  mom_u_acc_t=0.0,
                  dmom_u_acc_u_t=0.0,
                  mom_v_acc_t=0.0,
                  dmom_v_acc_v_t=0.0,
                  mom_w_acc_t=0.0,
                  dmom_w_acc_w_t=0.0,
                  pdeResidual_p=0.0,
                  pdeResidual_u=0.0,
                  pdeResidual_v=0.0,
                  pdeResidual_w=0.0,
                  dpdeResidual_p_u[nDOF_trial_element],dpdeResidual_p_v[nDOF_trial_element],dpdeResidual_p_w[nDOF_trial_element],
                  dpdeResidual_u_p[nDOF_trial_element],dpdeResidual_u_u[nDOF_trial_element],
                  dpdeResidual_v_p[nDOF_trial_element],dpdeResidual_v_v[nDOF_trial_element],
                  dpdeResidual_w_p[nDOF_trial_element],dpdeResidual_w_w[nDOF_trial_element],
                  Lstar_u_p[nDOF_test_element],
                  Lstar_v_p[nDOF_test_element],
                  Lstar_w_p[nDOF_test_element],
                  Lstar_u_u[nDOF_test_element],
                  Lstar_v_v[nDOF_test_element],
                  Lstar_w_w[nDOF_test_element],
                  Lstar_p_u[nDOF_test_element],
                  Lstar_p_v[nDOF_test_element],
                  Lstar_p_w[nDOF_test_element],
                  subgridError_p=0.0,
                  subgridError_u=0.0,
                  subgridError_v=0.0,
                  subgridError_w=0.0,
                  dsubgridError_p_u[nDOF_trial_element],
                  dsubgridError_p_v[nDOF_trial_element],
                  dsubgridError_p_w[nDOF_trial_element],
                  dsubgridError_u_p[nDOF_trial_element],
                  dsubgridError_u_u[nDOF_trial_element],
                  dsubgridError_v_p[nDOF_trial_element],
                  dsubgridError_v_v[nDOF_trial_element],
                  dsubgridError_w_p[nDOF_trial_element],
                  dsubgridError_w_w[nDOF_trial_element],
                  tau_p=0.0,tau_p0=0.0,tau_p1=0.0,
                  tau_v=0.0,tau_v0=0.0,tau_v1=0.0,
                  jac[nSpace*nSpace],
                  jacDet,
                  jacInv[nSpace*nSpace],
                  p_grad_trial[nDOF_trial_element*nSpace],vel_grad_trial[nDOF_trial_element*nSpace],
                  vel_hess_trial[nDOF_trial_element*nSpace2],
                  dV,
                  p_test_dV[nDOF_test_element],vel_test_dV[nDOF_test_element],
                  p_grad_test_dV[nDOF_test_element*nSpace],vel_grad_test_dV[nDOF_test_element*nSpace],
                  x,y,z,xt,yt,zt,
                  //VRANS
                  porosity,
                  //meanGrainSize,
                  dmom_u_source[nSpace],
                  dmom_v_source[nSpace],
                  dmom_w_source[nSpace],
                  mass_source,
                  //
                  G[nSpace*nSpace],G_dd_G,tr_G,h_phi, dmom_adv_star[nSpace], dmom_adv_sge[nSpace];
                //get jacobian, etc for mapping reference element
                ck.calculateMapping_element(eN,
                                            k,
                                            mesh_dof,
                                            mesh_l2g,
                                            mesh_trial_ref,
                                            mesh_grad_trial_ref,
                                            jac,
                                            jacDet,
                                            jacInv,
                                            x,y,z);
                ck.calculateH_element(eN,
                                      k,
                                      nodeDiametersArray,
                                      mesh_l2g,
                                      mesh_trial_ref,
                                      h_phi);
                ck.calculateMappingVelocity_element(eN,
                                                    k,
                                                    mesh_velocity_dof,
                                                    mesh_l2g,
                                                    mesh_trial_ref,
                                                    xt,yt,zt);
                //xt=0.0;yt=0.0;zt=0.0;
                //std::cout<<"xt "<<xt<<'\t'<<yt<<'\t'<<zt<<std::endl;
                //get the physical integration weight
                dV = fabs(jacDet)*dV_ref[k];
                ck.calculateG(jacInv,G,G_dd_G,tr_G);
                //ck.calculateGScale(G,&normal_phi[eN_k_nSpace],h_phi);

                eps_rho = epsFact_rho*(useMetrics*h_phi+(1.0-useMetrics)*elementDiameter[eN]);
                eps_mu  = epsFact_mu *(useMetrics*h_phi+(1.0-useMetrics)*elementDiameter[eN]);
                const double particle_eps  = particle_epsFact*(useMetrics*h_phi+(1.0-useMetrics)*elementDiameter[eN]);

                //get the trial function gradients
                /* ck.gradTrialFromRef(&p_grad_trial_ref[k*nDOF_trial_element*nSpace],jacInv,p_grad_trial); */
                ck.gradTrialFromRef(&vel_grad_trial_ref[k*nDOF_trial_element*nSpace],jacInv,vel_grad_trial);
                ck.hessTrialFromRef(&vel_hess_trial_ref[k*nDOF_trial_element*nSpace2],jacInv,vel_hess_trial);
                //get the solution
                /* ck.valFromDOF(p_dof,&p_l2g[eN_nDOF_trial_element],&p_trial_ref[k*nDOF_trial_element],p); */
                p = q_p[eN_k];
                ck.valFromDOF(u_dof,&vel_l2g[eN_nDOF_trial_element],&vel_trial_ref[k*nDOF_trial_element],u);
                ck.valFromDOF(v_dof,&vel_l2g[eN_nDOF_trial_element],&vel_trial_ref[k*nDOF_trial_element],v);
                /* ck.valFromDOF(w_dof,&vel_l2g[eN_nDOF_trial_element],&vel_trial_ref[k*nDOF_trial_element],w); */
                //get the solution gradients
                /* ck.gradFromDOF(p_dof,&p_l2g[eN_nDOF_trial_element],p_grad_trial,grad_p); */
                for (int I=0;I<nSpace;I++)
                  grad_p[I] = q_grad_p[eN_k_nSpace+I];
                ck.gradFromDOF(u_dof,&vel_l2g[eN_nDOF_trial_element],vel_grad_trial,grad_u);
                ck.gradFromDOF(v_dof,&vel_l2g[eN_nDOF_trial_element],vel_grad_trial,grad_v);
                ck.hessFromDOF(u_dof,&vel_l2g[eN_nDOF_trial_element],vel_hess_trial,hess_u);
                ck.hessFromDOF(v_dof,&vel_l2g[eN_nDOF_trial_element],vel_hess_trial,hess_v);
                /* ck.gradFromDOF(w_dof,&vel_l2g[eN_nDOF_trial_element],vel_grad_trial,grad_w); */
                //precalculate test function products with integration weights
                for (int j=0;j<nDOF_trial_element;j++)
                  {
                    /* p_test_dV[j] = p_test_ref[k*nDOF_trial_element+j]*dV; */
                    vel_test_dV[j] = vel_test_ref[k*nDOF_trial_element+j]*dV;
                    for (int I=0;I<nSpace;I++)
                      {
                        /* p_grad_test_dV[j*nSpace+I]   = p_grad_trial[j*nSpace+I]*dV;//cek warning won't work for Petrov-Galerkin */
                        vel_grad_test_dV[j*nSpace+I] = vel_grad_trial[j*nSpace+I]*dV;//cek warning won't work for Petrov-Galerkin}
                      }
                  }
                //cek hack
                double div_mesh_velocity=0.0;
                int NDOF_MESH_TRIAL_ELEMENT=3;
                for (int j=0;j<NDOF_MESH_TRIAL_ELEMENT;j++)
                  {
                    int eN_j=eN*NDOF_MESH_TRIAL_ELEMENT+j;
                    div_mesh_velocity +=
                      mesh_velocity_dof[mesh_l2g[eN_j]*3+0]*vel_grad_trial[j*2+0] +
                      mesh_velocity_dof[mesh_l2g[eN_j]*3+1]*vel_grad_trial[j*2+1];
                  }
                div_mesh_velocity = DM3*div_mesh_velocity + (1.0-DM3)*alphaBDF*(dV-q_dV_last[eN_k])/dV;
                //
                //VRANS
                porosity = 1.0 - q_vos[eN_k];
                //
                //
                //calculate pde coefficients and derivatives at quadrature points
                //
                double eddy_viscosity(0.),rhoSave,nuSave;//not really interested in saving eddy_viscosity in jacobian
                evaluateCoefficients(eps_rho,
                                     eps_mu,
                                     particle_eps,
                                     sigma,
                                     rho_0,
                                     nu_0,
                                     rho_1,
                                     nu_1,
                                     elementDiameter[eN],
                                     smagorinskyConstant,
                                     turbulenceClosureModel,
                                     g,
                                     useVF,
                                     vf[eN_k],
                                     phi[eN_k],
                                     &normal_phi[eN_k_nSpace],
                                     nParticles,
                                     nQuadraturePoints_global,
                                     &particle_signed_distances[eN_k],
                                     kappa_phi[eN_k],
                                     //VRANS
                                     porosity,
                                     //
                                     p,
                                     grad_p,
                                     grad_u,
                                     grad_v,
                                     grad_w,
                                     u,
                                     v,
                                     w,
                                     q_velocity_sge[eN_k_nSpace+0],
                                     q_velocity_sge[eN_k_nSpace+1],
                                     q_velocity_sge[eN_k_nSpace+1],//hack, shouldn't be used
                                     eddy_viscosity,
                                     mom_u_acc,
                                     dmom_u_acc_u,
                                     mom_v_acc,
                                     dmom_v_acc_v,
                                     mom_w_acc,
                                     dmom_w_acc_w,
                                     mass_adv,
                                     dmass_adv_u,
                                     dmass_adv_v,
                                     dmass_adv_w,
                                     mom_u_adv,
                                     dmom_u_adv_u,
                                     dmom_u_adv_v,
                                     dmom_u_adv_w,
                                     mom_v_adv,
                                     dmom_v_adv_u,
                                     dmom_v_adv_v,
                                     dmom_v_adv_w,
                                     mom_w_adv,
                                     dmom_w_adv_u,
                                     dmom_w_adv_v,
                                     dmom_w_adv_w,
                                     mom_uu_diff_ten,
                                     mom_vv_diff_ten,
                                     mom_ww_diff_ten,
                                     mom_uv_diff_ten,
                                     mom_uw_diff_ten,
                                     mom_vu_diff_ten,
                                     mom_vw_diff_ten,
                                     mom_wu_diff_ten,
                                     mom_wv_diff_ten,
                                     mom_u_source,
                                     mom_v_source,
                                     mom_w_source,
                                     mom_u_ham,
                                     dmom_u_ham_grad_p,
                                     dmom_u_ham_grad_u,
                                     mom_v_ham,
                                     dmom_v_ham_grad_p,
                                     dmom_v_ham_grad_v,
                                     mom_w_ham,
                                     dmom_w_ham_grad_p,
                                     dmom_w_ham_grad_w,
                                     rhoSave,
                                     nuSave,
                                     KILL_PRESSURE_TERM,
                                     0,
                                     0., // mql: the force term doesn't play a role in the Jacobian
                                     0.,
                                     0.,
                                     MATERIAL_PARAMETERS_AS_FUNCTION,
                                     density_as_function[eN_k],
                                     dynamic_viscosity_as_function[eN_k],
                                     USE_SBM,
                                     x,y,z,
                                     use_ball_as_particle,
                                     ball_center,
                                     ball_radius,
                                     ball_velocity,
                                     ball_angular_velocity,
				     INT_BY_PARTS_PRESSURE);
                //VRANS
                mass_source = q_mass_source[eN_k];
                for (int I=0;I<nSpace;I++)
                  {
                    dmom_u_source[I] = 0.0;
                    dmom_v_source[I] = 0.0;
                    dmom_w_source[I] = 0.0;
                  }
                updateDarcyForchheimerTerms_Ergun(/* linearDragFactor, */
                                                  /* nonlinearDragFactor, */
                                                  /* porosity, */
                                                  /* meanGrainSize, */
                                                  q_dragAlpha[eN_k],
                                                  q_dragBeta[eN_k],
                                                  eps_rho,
                                                  eps_mu,
                                                  rho_0,
                                                  nu_0,
                                                  rho_1,
                                                  nu_1,
						                          eddy_viscosity,
                                                  useVF,
                                                  vf[eN_k],
                                                  phi[eN_k],
                                                  u,
                                                  v,
                                                  w,
                                                  q_velocity_sge[eN_k_nSpace+0],
                                                  q_velocity_sge[eN_k_nSpace+1],
                                                  q_velocity_sge[eN_k_nSpace+1],//hack, shouldn't  be used
                                                  eps_solid[elementFlags[eN]],
                                                  porosity,
                                                  q_velocity_solid[eN_k_nSpace+0],
                                                  q_velocity_solid[eN_k_nSpace+1],
                                                  q_velocity_solid[eN_k_nSpace+1],//cek hack, should not be used
                                                  q_velocityStar_solid[eN_k_nSpace+0],
                                                  q_velocityStar_solid[eN_k_nSpace+1],
                                                  q_velocityStar_solid[eN_k_nSpace+1],//cek hack, should not be used
                                                  mom_u_source,
                                                  mom_v_source,
                                                  mom_w_source,
                                                  dmom_u_source,
                                                  dmom_v_source,
                                                  dmom_w_source,
                                                  q_grad_vos[eN_k_nSpace+0],
                                                  q_grad_vos[eN_k_nSpace+1],
                                                  q_grad_vos[eN_k_nSpace+1]);//cek hack, should not be used

                double C_particles=0.0;
                if(nParticles > 0 && USE_SBM==0)
                  updateSolidParticleTerms(eN < nElements_owned,
                                           particle_nitsche,
                                           dV,
                                           nParticles,
                                           nQuadraturePoints_global,
                                           &particle_signed_distances[eN_k],
                                           &particle_signed_distance_normals[eN_k_nSpace],
                                           particle_velocities,
                                           particle_centroids,
                                           use_ball_as_particle,
                                           ball_center,
                                           ball_radius,
                                           ball_velocity,
                                           ball_angular_velocity,
                                           porosity,
                                           particle_penalty_constant/h_phi,
                                           particle_alpha/h_phi,
                                           particle_beta/h_phi,
                                           eps_rho,
                                           eps_mu,
                                           rho_0,
                                           nu_0,
                                           rho_1,
                                           nu_1,
                                           useVF,
                                           vf[eN_k],
                                           phi[eN_k],
                                           x,
                                           y,
                                           z,
                                           p,
                                           u,
                                           v,
                                           w,
                                           q_velocity_sge[eN_k_nSpace+0],
                                           q_velocity_sge[eN_k_nSpace+1],
                                           q_velocity_sge[eN_k_nSpace+1],
                                           particle_eps,
                                           grad_u,
                                           grad_v,
                                           grad_w,
                                           mom_u_source,
                                           mom_v_source,
                                           mom_w_source,
                                           dmom_u_source,
                                           dmom_v_source,
                                           dmom_w_source,
                                           mom_u_adv,
                                           mom_v_adv,
                                           mom_w_adv,
                                           dmom_u_adv_u,
                                           dmom_v_adv_v,
                                           dmom_w_adv_w,
                                           mom_u_ham,
                                           dmom_u_ham_grad_u,
                                           mom_v_ham,
                                           dmom_v_ham_grad_v,
                                           mom_w_ham,
                                           dmom_w_ham_grad_w,
                                           &particle_netForces[0],
                                           &particle_netMoments[0],
                                           &particle_surfaceArea[0]);
                //Turbulence closure model
                if (turbulenceClosureModel >= 3)
                  {
                    const double c_mu = 0.09;//mwf hack
                    updateTurbulenceClosure(turbulenceClosureModel,
                                            eps_rho,
                                            eps_mu,
                                            rho_0,
                                            nu_0,
                                            rho_1,
                                            nu_1,
                                            useVF,
                                            vf[eN_k],
                                            phi[eN_k],
                                            porosity,
                                            c_mu, //mwf hack
                                            q_turb_var_0[eN_k],
                                            q_turb_var_1[eN_k],
                                            &q_turb_var_grad_0[eN_k_nSpace],
                                            eddy_viscosity,
                                            mom_uu_diff_ten,
                                            mom_vv_diff_ten,
                                            mom_ww_diff_ten,
                                            mom_uv_diff_ten,
                                            mom_uw_diff_ten,
                                            mom_vu_diff_ten,
                                            mom_vw_diff_ten,
                                            mom_wu_diff_ten,
                                            mom_wv_diff_ten,
                                            mom_u_source,
                                            mom_v_source,
                                            mom_w_source);

                  }
                //
                //
                //moving mesh
                //
                mom_u_adv[0] -= MOVING_DOMAIN*dmom_u_acc_u*mom_u_acc*xt; // multiply by rho*porosity. mql. CHECK.
                mom_u_adv[1] -= MOVING_DOMAIN*dmom_u_acc_u*mom_u_acc*yt;
                /* mom_u_adv[2] -= MOVING_DOMAIN*dmom_u_acc_u*mom_u_acc*zt; */
                dmom_u_adv_u[0] -= MOVING_DOMAIN*dmom_u_acc_u*xt;
                dmom_u_adv_u[1] -= MOVING_DOMAIN*dmom_u_acc_u*yt;
                /* dmom_u_adv_u[2] -= MOVING_DOMAIN*dmom_u_acc_u*zt; */

                mom_v_adv[0] -= MOVING_DOMAIN*dmom_v_acc_v*mom_v_acc*xt;
                mom_v_adv[1] -= MOVING_DOMAIN*dmom_v_acc_v*mom_v_acc*yt;
                /* mom_v_adv[2] -= MOVING_DOMAIN*dmom_v_acc_v*mom_v_acc*zt; */
                dmom_v_adv_v[0] -= MOVING_DOMAIN*dmom_v_acc_v*xt;
                dmom_v_adv_v[1] -= MOVING_DOMAIN*dmom_v_acc_v*yt;
                /* dmom_v_adv_v[2] -= MOVING_DOMAIN*dmom_v_acc_v*zt; */

                /* mom_w_adv[0] -= MOVING_DOMAIN*dmom_w_acc_w*mom_w_acc*xt; */
                /* mom_w_adv[1] -= MOVING_DOMAIN*dmom_w_acc_w*mom_w_acc*yt; */
                /* mom_w_adv[2] -= MOVING_DOMAIN*dmom_w_acc_w*mom_w_acc*zt; */
                /* dmom_w_adv_w[0] -= MOVING_DOMAIN*dmom_w_acc_w*xt; */
                /* dmom_w_adv_w[1] -= MOVING_DOMAIN*dmom_w_acc_w*yt; */
                /* dmom_w_adv_w[2] -= MOVING_DOMAIN*dmom_w_acc_w*zt; */
                //
                //calculate time derivatives
                //
                ck.bdf(alphaBDF,
                       q_mom_u_acc_beta_bdf[eN_k]*q_dV_last[eN_k]/dV,
                       mom_u_acc,
                       dmom_u_acc_u,
                       mom_u_acc_t,
                       dmom_u_acc_u_t);
                ck.bdf(alphaBDF,
                       q_mom_v_acc_beta_bdf[eN_k]*q_dV_last[eN_k]/dV,
                       mom_v_acc,
                       dmom_v_acc_v,
                       mom_v_acc_t,
                       dmom_v_acc_v_t);
                /* ck.bdf(alphaBDF, */
                /*           q_mom_w_acc_beta_bdf[eN_k]*q_dV_last[eN_k]/dV, */
                /*           mom_w_acc, */
                /*           dmom_w_acc_w, */
                /*           mom_w_acc_t, */
                /*           dmom_w_acc_w_t); */
                //
                //calculate subgrid error contribution to the Jacobian (strong residual, adjoint, jacobian of strong residual)

                mom_u_acc_t *= dmom_u_acc_u; //multiply by porosity*rho. mql. CHECK.
                mom_v_acc_t *= dmom_v_acc_v;

                //
                dmom_adv_sge[0] = dmom_u_acc_u*(q_velocity_sge[eN_k_nSpace+0] - MOVING_DOMAIN*xt);
                dmom_adv_sge[1] = dmom_u_acc_u*(q_velocity_sge[eN_k_nSpace+1] - MOVING_DOMAIN*yt);
                /* dmom_adv_sge[2] = dmom_u_acc_u*(q_velocity_sge[eN_k_nSpace+2] - MOVING_DOMAIN*zt); */
                //
                //calculate strong residual
                //
                pdeResidual_p =
                  ck.Mass_strong(-q_dvos_dt[eN_k]) + // mql. CHECK.
                  ck.Advection_strong(dmass_adv_u,grad_u) +
                  ck.Advection_strong(dmass_adv_v,grad_v) +
                  /* ck.Advection_strong(dmass_adv_w,grad_w) + */
                  DM2*MOVING_DOMAIN*ck.Reaction_strong(alphaBDF*(dV-q_dV_last[eN_k])/dV - div_mesh_velocity) +
                  //VRANS
                  ck.Reaction_strong(mass_source);
                //

                pdeResidual_u =
                  ck.Mass_strong(mom_u_acc_t) +
                  ck.Advection_strong(dmom_adv_sge,grad_u) +
                  ck.Hamiltonian_strong(dmom_u_ham_grad_p,grad_p) +
                  ck.Reaction_strong(mom_u_source) -
                  ck.Reaction_strong(u*div_mesh_velocity);

                pdeResidual_v =
                  ck.Mass_strong(mom_v_acc_t) +
                  ck.Advection_strong(dmom_adv_sge,grad_v) +
                  ck.Hamiltonian_strong(dmom_v_ham_grad_p,grad_p) +
                  ck.Reaction_strong(mom_v_source)  -
                  ck.Reaction_strong(v*div_mesh_velocity);

                /* pdeResidual_w =
                   ck.Mass_strong(mom_w_acc_t) +  */
                /*   ck.Advection_strong(dmom_adv_sge,grad_w) + */
                /*   ck.Hamiltonian_strong(dmom_w_ham_grad_p,grad_p) + */
                /*   ck.Reaction_strong(mom_w_source) -  */
                /*   ck.Reaction_strong(w*div_mesh_velocity); */

                //calculate the Jacobian of strong residual
                for (int j=0;j<nDOF_trial_element;j++)
                  {
                    register int j_nSpace = j*nSpace;
                    dpdeResidual_p_u[j]=ck.AdvectionJacobian_strong(dmass_adv_u,&vel_grad_trial[j_nSpace]);
                    dpdeResidual_p_v[j]=ck.AdvectionJacobian_strong(dmass_adv_v,&vel_grad_trial[j_nSpace]);
                    /* dpdeResidual_p_w[j]=ck.AdvectionJacobian_strong(dmass_adv_w,&vel_grad_trial[j_nSpace]); */

                    dpdeResidual_u_p[j]=ck.HamiltonianJacobian_strong(dmom_u_ham_grad_p,&p_grad_trial[j_nSpace]);
                    dpdeResidual_u_u[j]=ck.MassJacobian_strong(dmom_u_acc_u_t,vel_trial_ref[k*nDOF_trial_element+j]) +
                      ck.AdvectionJacobian_strong(dmom_adv_sge,&vel_grad_trial[j_nSpace]) -
                      ck.ReactionJacobian_strong(div_mesh_velocity,vel_trial_ref[k*nDOF_trial_element+j]);

                    dpdeResidual_v_p[j]=ck.HamiltonianJacobian_strong(dmom_v_ham_grad_p,&p_grad_trial[j_nSpace]);
                    dpdeResidual_v_v[j]=ck.MassJacobian_strong(dmom_v_acc_v_t,vel_trial_ref[k*nDOF_trial_element+j]) +
                      ck.AdvectionJacobian_strong(dmom_adv_sge,&vel_grad_trial[j_nSpace]) -
                      ck.ReactionJacobian_strong(div_mesh_velocity,vel_trial_ref[k*nDOF_trial_element+j]);

                    /* dpdeResidual_w_p[j]=ck.HamiltonianJacobian_strong(dmom_w_ham_grad_p,&p_grad_trial[j_nSpace]); */
                    /* dpdeResidual_w_w[j]=ck.MassJacobian_strong(dmom_w_acc_w_t,vel_trial_ref[k*nDOF_trial_element+j]) +  */
                    /*   ck.AdvectionJacobian_strong(dmom_adv_sge,&vel_grad_trial[j_nSpace]) -
                         ck.ReactionJacobian_strong(div_mesh_velocity,vel_trial_ref[k*nDOF_trial_element+j]); */

                    //VRANS account for drag terms, diagonal only here ... decide if need off diagonal terms too
                    dpdeResidual_u_u[j]+= ck.ReactionJacobian_strong(dmom_u_source[0],vel_trial_ref[k*nDOF_trial_element+j]);
                    dpdeResidual_v_v[j]+= ck.ReactionJacobian_strong(dmom_v_source[1],vel_trial_ref[k*nDOF_trial_element+j]);
                    /* dpdeResidual_w_w[j]+= ck.ReactionJacobian_strong(dmom_w_source[2],vel_trial_ref[k*nDOF_trial_element+j]); */
                    //
                  }
                //calculate tau and tau*Res
                //cek debug
                double tmpR=dmom_u_acc_u_t + dmom_u_source[0];
                calculateSubgridError_tau(hFactor,
                                          elementDiameter[eN],
                                          tmpR,//dmom_u_acc_u_t,
                                          dmom_u_acc_u,
                                          dmom_adv_sge,
                                          mom_uu_diff_ten[1],
                                          dmom_u_ham_grad_p[0],
                                          tau_v0,
                                          tau_p0,
                                          q_cfl[eN_k]);

                calculateSubgridError_tau(Ct_sge,Cd_sge,
                                          G,G_dd_G,tr_G,
                                          tmpR,//dmom_u_acc_u_t,
                                          dmom_adv_sge,
                                          mom_uu_diff_ten[1],
                                          dmom_u_ham_grad_p[0],
                                          tau_v1,
                                          tau_p1,
                                          q_cfl[eN_k]);


                tau_v = useMetrics*tau_v1+(1.0-useMetrics)*tau_v0;
                tau_p = KILL_PRESSURE_TERM == 1 ? 0. : PSTAB*(useMetrics*tau_p1+(1.0-useMetrics)*tau_p0);
                calculateSubgridError_tauRes(tau_p,
                                             tau_v,
                                             pdeResidual_p,
                                             pdeResidual_u,
                                             pdeResidual_v,
                                             pdeResidual_w,
                                             subgridError_p,
                                             subgridError_u,
                                             subgridError_v,
                                             subgridError_w);

                calculateSubgridErrorDerivatives_tauRes(tau_p,
                                                        tau_v,
                                                        dpdeResidual_p_u,
                                                        dpdeResidual_p_v,
                                                        dpdeResidual_p_w,
                                                        dpdeResidual_u_p,
                                                        dpdeResidual_u_u,
                                                        dpdeResidual_v_p,
                                                        dpdeResidual_v_v,
                                                        dpdeResidual_w_p,
                                                        dpdeResidual_w_w,
                                                        dsubgridError_p_u,
                                                        dsubgridError_p_v,
                                                        dsubgridError_p_w,
                                                        dsubgridError_u_p,
                                                        dsubgridError_u_u,
                                                        dsubgridError_v_p,
                                                        dsubgridError_v_v,
                                                        dsubgridError_w_p,
                                                        dsubgridError_w_w);
                // velocity used in adjoint (VMS or RBLES, with or without lagging the grid scale velocity)
                dmom_adv_star[0] = dmom_u_acc_u*(q_velocity_sge[eN_k_nSpace+0] - MOVING_DOMAIN*xt + useRBLES*subgridError_u);
                dmom_adv_star[1] = dmom_u_acc_u*(q_velocity_sge[eN_k_nSpace+1] - MOVING_DOMAIN*yt + useRBLES*subgridError_v);
                /* dmom_adv_star[2] = dmom_u_acc_u*(q_velocity_sge[eN_k_nSpace+2] - MOVING_DOMAIN*zt + useRBLES*subgridError_w); */

                //calculate the adjoint times the test functions
                for (int i=0;i<nDOF_test_element;i++)
                  {
                    register int i_nSpace = i*nSpace;
                    Lstar_u_p[i]=ck.Advection_adjoint(dmass_adv_u,&p_grad_test_dV[i_nSpace]);
                    Lstar_v_p[i]=ck.Advection_adjoint(dmass_adv_v,&p_grad_test_dV[i_nSpace]);
                    /* Lstar_w_p[i]=ck.Advection_adjoint(dmass_adv_w,&p_grad_test_dV[i_nSpace]); */
                    Lstar_u_u[i]=ck.Advection_adjoint(dmom_adv_star,&vel_grad_test_dV[i_nSpace]);
                    Lstar_v_v[i]=ck.Advection_adjoint(dmom_adv_star,&vel_grad_test_dV[i_nSpace]);
                    /* Lstar_w_w[i]=ck.Advection_adjoint(dmom_adv_star,&vel_grad_test_dV[i_nSpace]); */
                    Lstar_p_u[i]=ck.Hamiltonian_adjoint(dmom_u_ham_grad_p,&vel_grad_test_dV[i_nSpace]);
                    Lstar_p_v[i]=ck.Hamiltonian_adjoint(dmom_v_ham_grad_p,&vel_grad_test_dV[i_nSpace]);
                    /* Lstar_p_w[i]=ck.Hamiltonian_adjoint(dmom_w_ham_grad_p,&vel_grad_test_dV[i_nSpace]); */
                    //VRANS account for drag terms, diagonal only here ... decide if need off diagonal terms too
                    Lstar_u_u[i]+=ck.Reaction_adjoint(dmom_u_source[0],vel_test_dV[i]);
                    Lstar_v_v[i]+=ck.Reaction_adjoint(dmom_v_source[1],vel_test_dV[i]);
                    /* Lstar_w_w[i]+=ck.Reaction_adjoint(dmom_w_source[2],vel_test_dV[i]); */
                  }

                // Assumes non-lagged subgrid velocity
                dmom_u_adv_u[0] += dmom_u_acc_u*(useRBLES*subgridError_u);
                dmom_u_adv_u[1] += dmom_u_acc_u*(useRBLES*subgridError_v);
                /* dmom_u_adv_u[2] += dmom_u_acc_u*(useRBLES*subgridError_w);  */

                dmom_v_adv_v[0] += dmom_u_acc_u*(useRBLES*subgridError_u);
                dmom_v_adv_v[1] += dmom_u_acc_u*(useRBLES*subgridError_v);
                /* dmom_v_adv_v[2] += dmom_u_acc_u*(useRBLES*subgridError_w);  */

                /* dmom_w_adv_w[0] += dmom_u_acc_u*(useRBLES*subgridError_u);               */
                /* dmom_w_adv_w[1] += dmom_u_acc_u*(useRBLES*subgridError_v);  */
                /* dmom_w_adv_w[2] += dmom_u_acc_u*(useRBLES*subgridError_w);  */

                // SURFACE TENSION //
                double unit_normal[nSpace];
                double norm_grad_phi = 0.;
                for (int I=0;I<nSpace;I++)
                  norm_grad_phi += normal_phi[eN_k_nSpace+I]*normal_phi[eN_k_nSpace+I];
                norm_grad_phi = std::sqrt(norm_grad_phi) + 1E-10;
                for (int I=0;I<nSpace;I++)
                  unit_normal[I] = normal_phi[eN_k_nSpace+I]/norm_grad_phi;
                double delta = smoothedDirac(eps_mu,phi[eN_k]); //use eps_rho instead?
                register double vel_tgrad_test_i[nSpace], vel_tgrad_test_j[nSpace];
                // END OF SURFACE TENSION //

                //cek todo add RBLES terms consistent to residual modifications or ignore the partials w.r.t the additional RBLES terms
                for(int i=0;i<nDOF_test_element;i++)
                  {
                    register int i_nSpace = i*nSpace;
                    calculateTangentialGradient(unit_normal,
                                                &vel_grad_trial[i_nSpace],
                                                vel_tgrad_test_i);
                    for(int j=0;j<nDOF_trial_element;j++)
                      {
                        register int j_nSpace = j*nSpace;
                        calculateTangentialGradient(unit_normal,
                                                    &vel_grad_trial[j_nSpace],
                                                    vel_tgrad_test_j);

                        /* elementJacobian_p_p[i][j] += ck.SubgridErrorJacobian(dsubgridError_u_p[j],Lstar_u_p[i]) +  */
                        /*   ck.SubgridErrorJacobian(dsubgridError_v_p[j],Lstar_v_p[i]);// +  */
                        /*   /\* ck.SubgridErrorJacobian(dsubgridError_w_p[j],Lstar_w_p[i]);  *\/ */

                        /* elementJacobian_p_u[i][j] += ck.AdvectionJacobian_weak(dmass_adv_u,vel_trial_ref[k*nDOF_trial_element+j],&p_grad_test_dV[i_nSpace]) +  */
                        /*   ck.SubgridErrorJacobian(dsubgridError_u_u[j],Lstar_u_p[i]);  */
                        /* elementJacobian_p_v[i][j] += ck.AdvectionJacobian_weak(dmass_adv_v,vel_trial_ref[k*nDOF_trial_element+j],&p_grad_test_dV[i_nSpace]) +  */
                        /*   ck.SubgridErrorJacobian(dsubgridError_v_v[j],Lstar_v_p[i]);  */
                        /* elementJacobian_p_w[i][j] += ck.AdvectionJacobian_weak(dmass_adv_w,vel_trial_ref[k*nDOF_trial_element+j],&p_grad_test_dV[i_nSpace]) +  */
                        /*      ck.SubgridErrorJacobian(dsubgridError_w_w[j],Lstar_w_p[i]);  */

                        /* elementJacobian_u_p[i][j] += ck.HamiltonianJacobian_weak(dmom_u_ham_grad_p,&p_grad_trial[j_nSpace],vel_test_dV[i]) +  */
                        /*   ck.SubgridErrorJacobian(dsubgridError_u_p[j],Lstar_u_u[i]);  */
                        elementJacobian_u_u[i][j] +=
                          ck.MassJacobian_weak(dmom_u_acc_u_t,vel_trial_ref[k*nDOF_trial_element+j],vel_test_dV[i]) +
                          ck.HamiltonianJacobian_weak(dmom_u_ham_grad_u,&vel_grad_trial[j_nSpace],vel_test_dV[i]) +
                          ck.AdvectionJacobian_weak(dmom_u_adv_u,vel_trial_ref[k*nDOF_trial_element+j],&vel_grad_test_dV[i_nSpace]) +
                          ck.SimpleDiffusionJacobian_weak(sdInfo_u_u_rowptr,sdInfo_u_u_colind,mom_uu_diff_ten,&vel_grad_trial[j_nSpace],&vel_grad_test_dV[i_nSpace]) +
                          //VRANS
                          ck.ReactionJacobian_weak(dmom_u_source[0],vel_trial_ref[k*nDOF_trial_element+j],vel_test_dV[i]) +
                          //
                          //ck.SubgridErrorJacobian(dsubgridError_p_u[j],Lstar_p_u[i]) +
                          USE_SUPG*ck.SubgridErrorJacobian(dsubgridError_u_u[j],Lstar_u_u[i]) +
                          ck.NumericalDiffusionJacobian(q_numDiff_u_last[eN_k],&vel_grad_trial[j_nSpace],&vel_grad_test_dV[i_nSpace]) +
                          // surface tension
                          ck.NumericalDiffusion(dt*delta*sigma*dV,
                                                vel_tgrad_test_i,
                                                vel_tgrad_test_j);

                        elementJacobian_u_v[i][j] +=
                          ck.AdvectionJacobian_weak(dmom_u_adv_v,vel_trial_ref[k*nDOF_trial_element+j],&vel_grad_test_dV[i_nSpace]) +
                          ck.SimpleDiffusionJacobian_weak(sdInfo_u_v_rowptr,sdInfo_u_v_colind,mom_uv_diff_ten,&vel_grad_trial[j_nSpace],&vel_grad_test_dV[i_nSpace]) +
                          //VRANS
                          ck.ReactionJacobian_weak(dmom_u_source[1],vel_trial_ref[k*nDOF_trial_element+j],vel_test_dV[i])
                          //+ck.SubgridErrorJacobian(dsubgridError_p_v[j],Lstar_p_u[i])
                          ;
                        /* elementJacobian_u_w[i][j] += ck.AdvectionJacobian_weak(dmom_u_adv_w,vel_trial_ref[k*nDOF_trial_element+j],&vel_grad_test_dV[i_nSpace]) +  */
                        /*      ck.SimpleDiffusionJacobian_weak(sdInfo_u_w_rowptr,sdInfo_u_w_colind,mom_uw_diff_ten,&vel_grad_trial[j_nSpace],&vel_grad_test_dV[i_nSpace]) +  */
                        /*      //VRANS */
                        /*      ck.ReactionJacobian_weak(dmom_u_source[2],vel_trial_ref[k*nDOF_trial_element+j],vel_test_dV[i]) + */
                        /*      // */
                        /*      ck.SubgridErrorJacobian(dsubgridError_p_w[j],Lstar_p_u[i]);  */

                        /* elementJacobian_v_p[i][j] += ck.HamiltonianJacobian_weak(dmom_v_ham_grad_p,&p_grad_trial[j_nSpace],vel_test_dV[i]) +  */
                        /*   ck.SubgridErrorJacobian(dsubgridError_v_p[j],Lstar_v_v[i]);  */
                        elementJacobian_v_u[i][j] +=
                          ck.AdvectionJacobian_weak(dmom_v_adv_u,vel_trial_ref[k*nDOF_trial_element+j],&vel_grad_test_dV[i_nSpace]) +
                          ck.SimpleDiffusionJacobian_weak(sdInfo_v_u_rowptr,sdInfo_v_u_colind,mom_vu_diff_ten,&vel_grad_trial[j_nSpace],&vel_grad_test_dV[i_nSpace]) +
                          //VRANS
                          ck.ReactionJacobian_weak(dmom_v_source[0],vel_trial_ref[k*nDOF_trial_element+j],vel_test_dV[i])
                          //+ck.SubgridErrorJacobian(dsubgridError_p_u[j],Lstar_p_v[i])
                          ;
                        elementJacobian_v_v[i][j] +=
                          ck.MassJacobian_weak(dmom_v_acc_v_t,vel_trial_ref[k*nDOF_trial_element+j],vel_test_dV[i]) +
                          ck.HamiltonianJacobian_weak(dmom_v_ham_grad_v,&vel_grad_trial[j_nSpace],vel_test_dV[i]) +
                          ck.AdvectionJacobian_weak(dmom_v_adv_v,vel_trial_ref[k*nDOF_trial_element+j],&vel_grad_test_dV[i_nSpace]) +
                          ck.SimpleDiffusionJacobian_weak(sdInfo_v_v_rowptr,sdInfo_v_v_colind,mom_vv_diff_ten,&vel_grad_trial[j_nSpace],&vel_grad_test_dV[i_nSpace]) +
                          //VRANS
                          ck.ReactionJacobian_weak(dmom_v_source[1],vel_trial_ref[k*nDOF_trial_element+j],vel_test_dV[i]) +
                          //
                          //ck.SubgridErrorJacobian(dsubgridError_p_v[j],Lstar_p_v[i]) +
                          USE_SUPG*ck.SubgridErrorJacobian(dsubgridError_v_v[j],Lstar_v_v[i]) +
                          ck.NumericalDiffusionJacobian(q_numDiff_v_last[eN_k],&vel_grad_trial[j_nSpace],&vel_grad_test_dV[i_nSpace]) +
                          // surface tension
                          ck.NumericalDiffusion(dt*delta*sigma*dV,
                                                vel_tgrad_test_i,
                                                vel_tgrad_test_j);

                        /* elementJacobian_v_w[i][j] += ck.AdvectionJacobian_weak(dmom_v_adv_w,vel_trial_ref[k*nDOF_trial_element+j],&vel_grad_test_dV[i_nSpace]) +   */
                        /*   ck.SimpleDiffusionJacobian_weak(sdInfo_v_w_rowptr,sdInfo_v_w_colind,mom_vw_diff_ten,&vel_grad_trial[j_nSpace],&vel_grad_test_dV[i_nSpace]) +  */
                        /*   //VRANS */
                        /*   ck.ReactionJacobian_weak(dmom_v_source[2],vel_trial_ref[k*nDOF_trial_element+j],vel_test_dV[i]) + */
                        /*   // */
                        /*   ck.SubgridErrorJacobian(dsubgridError_p_w[j],Lstar_p_v[i]); */

                        /* elementJacobian_w_p[i][j] += ck.HamiltonianJacobian_weak(dmom_w_ham_grad_p,&p_grad_trial[j_nSpace],vel_test_dV[i]) +  */
                        /*   ck.SubgridErrorJacobian(dsubgridError_w_p[j],Lstar_w_w[i]);  */
                        /* elementJacobian_w_u[i][j] += ck.AdvectionJacobian_weak(dmom_w_adv_u,vel_trial_ref[k*nDOF_trial_element+j],&vel_grad_test_dV[i_nSpace]) +   */
                        /*   ck.SimpleDiffusionJacobian_weak(sdInfo_w_u_rowptr,sdInfo_w_u_colind,mom_wu_diff_ten,&vel_grad_trial[j_nSpace],&vel_grad_test_dV[i_nSpace]) +  */
                        /*   //VRANS */
                        /*   ck.ReactionJacobian_weak(dmom_w_source[0],vel_trial_ref[k*nDOF_trial_element+j],vel_test_dV[i]) + */
                        /*   // */
                        /*   ck.SubgridErrorJacobian(dsubgridError_p_u[j],Lstar_p_w[i]);  */
                        /* elementJacobian_w_v[i][j] += ck.AdvectionJacobian_weak(dmom_w_adv_v,vel_trial_ref[k*nDOF_trial_element+j],&vel_grad_test_dV[i_nSpace]) +  */
                        /*   ck.SimpleDiffusionJacobian_weak(sdInfo_w_v_rowptr,sdInfo_w_v_colind,mom_wv_diff_ten,&vel_grad_trial[j_nSpace],&vel_grad_test_dV[i_nSpace]) +  */
                        /*   //VRANS */
                        /*   ck.ReactionJacobian_weak(dmom_w_source[1],vel_trial_ref[k*nDOF_trial_element+j],vel_test_dV[i]) + */
                        /*   // */
                        /*   ck.SubgridErrorJacobian(dsubgridError_p_v[j],Lstar_p_w[i]);  */
                        /* elementJacobian_w_w[i][j] += ck.MassJacobian_weak(dmom_w_acc_w_t,vel_trial_ref[k*nDOF_trial_element+j],vel_test_dV[i]) +  */
                        /*   ck.HamiltonianJacobian_weak(dmom_w_ham_grad_w,&vel_grad_trial[j_nSpace],vel_test_dV[i]) +  */
                        /*   ck.AdvectionJacobian_weak(dmom_w_adv_w,vel_trial_ref[k*nDOF_trial_element+j],&vel_grad_test_dV[i_nSpace]) +   */
                        /*   ck.SimpleDiffusionJacobian_weak(sdInfo_w_w_rowptr,sdInfo_w_w_colind,mom_ww_diff_ten,&vel_grad_trial[j_nSpace],&vel_grad_test_dV[i_nSpace]) +  */
                        /*   //VRANS */
                        /*   ck.ReactionJacobian_weak(dmom_w_source[2],vel_trial_ref[k*nDOF_trial_element+j],vel_test_dV[i]) + */
                        /*   // */
                        /*   ck.SubgridErrorJacobian(dsubgridError_p_w[j],Lstar_p_w[i]) +  */
                        /*   ck.SubgridErrorJacobian(dsubgridError_w_w[j],Lstar_w_w[i]) +  */
                        /*   ck.NumericalDiffusionJacobian(q_numDiff_w_last[eN_k],&vel_grad_trial[j_nSpace],&vel_grad_test_dV[i_nSpace]);  */
                      }//j
                  }//i
              }//k
            //
            //load into element Jacobian into global Jacobian
            //
            for (int i=0;i<nDOF_test_element;i++)
              {
                register int eN_i = eN*nDOF_test_element+i;
                for (int j=0;j<nDOF_trial_element;j++)
                  {
                    register int eN_i_j = eN_i*nDOF_trial_element+j;
                    /* globalJacobian[csrRowIndeces_p_p[eN_i] + csrColumnOffsets_p_p[eN_i_j]] += elementJacobian_p_p[i][j]; */
                    /* globalJacobian[csrRowIndeces_p_u[eN_i] + csrColumnOffsets_p_u[eN_i_j]] += elementJacobian_p_u[i][j]; */
                    /* globalJacobian[csrRowIndeces_p_v[eN_i] + csrColumnOffsets_p_v[eN_i_j]] += elementJacobian_p_v[i][j]; */
                    /* globalJacobian[csrRowIndeces_p_w[eN_i] + csrColumnOffsets_p_w[eN_i_j]] += elementJacobian_p_w[i][j]; */

                    /* globalJacobian[csrRowIndeces_u_p[eN_i] + csrColumnOffsets_u_p[eN_i_j]] += elementJacobian_u_p[i][j]; */
                    globalJacobian[csrRowIndeces_u_u[eN_i] + csrColumnOffsets_u_u[eN_i_j]] += element_active*elementJacobian_u_u[i][j];
                    globalJacobian[csrRowIndeces_u_v[eN_i] + csrColumnOffsets_u_v[eN_i_j]] += element_active*elementJacobian_u_v[i][j];
                    /* globalJacobian[csrRowIndeces_u_w[eN_i] + csrColumnOffsets_u_w[eN_i_j]] += elementJacobian_u_w[i][j]; */

                    /* globalJacobian[csrRowIndeces_v_p[eN_i] + csrColumnOffsets_v_p[eN_i_j]] += elementJacobian_v_p[i][j]; */
                    globalJacobian[csrRowIndeces_v_u[eN_i] + csrColumnOffsets_v_u[eN_i_j]] += element_active*elementJacobian_v_u[i][j];
                    globalJacobian[csrRowIndeces_v_v[eN_i] + csrColumnOffsets_v_v[eN_i_j]] += element_active*elementJacobian_v_v[i][j];
                    /* globalJacobian[csrRowIndeces_v_w[eN_i] + csrColumnOffsets_v_w[eN_i_j]] += elementJacobian_v_w[i][j]; */

                    /* globalJacobian[csrRowIndeces_w_p[eN_i] + csrColumnOffsets_w_p[eN_i_j]] += elementJacobian_w_p[i][j]; */
                    /* globalJacobian[csrRowIndeces_w_u[eN_i] + csrColumnOffsets_w_u[eN_i_j]] += elementJacobian_w_u[i][j]; */
                    /* globalJacobian[csrRowIndeces_w_v[eN_i] + csrColumnOffsets_w_v[eN_i_j]] += elementJacobian_w_v[i][j]; */
                    /* globalJacobian[csrRowIndeces_w_w[eN_i] + csrColumnOffsets_w_w[eN_i_j]] += elementJacobian_w_w[i][j]; */
                  }//j
              }//i
          }//elements

	// loop in DOFs for discrete upwinding
	if (ARTIFICIAL_VISCOSITY==3 || ARTIFICIAL_VISCOSITY==4)
	  {
	    int ij=0;
	    for (int i=0; i<numDOFs_1D; i++)
	      {
		// global index for each component
		int u_gi = offset_u+stride_u*i;
		int v_gi = offset_v+stride_v*i;

		// pointer to first entry in the ith row for each component
		int u_ith_row_ptr = rowptr[u_gi];
		int v_ith_row_ptr = rowptr[v_gi];

		// number of DOFs in the ith row (of the small matrix dMatrix)
		int numDOFs_ith_row = rowptr_1D[i+1]-rowptr_1D[i];
		for (int counter = 0; counter < numDOFs_ith_row; counter++)
		  {
		    // ij pointer for each component
		    int uu_ij = u_ith_row_ptr + (offset_u + counter*stride_u);
		    int vv_ij = v_ith_row_ptr + (offset_v + counter*stride_v);

		    // read ij component of dissipative matrix
		    double dij = dMatrix[ij];

		    // update global Jacobian
		    globalJacobian[uu_ij] -= dij;
		    globalJacobian[vv_ij] -= dij;

		    // update ij
		    ij++;
		  }
	      }
	  }

        if(USE_SBM>0)
          {
            //loop over the surrogate boundaries in SB method and assembly into jacobian
            //
            for (int ebN_s=0;ebN_s < surrogate_boundaries.size();ebN_s++)
              {
                register int ebN = surrogate_boundaries[ebN_s],
                  eN = elementBoundaryElementsArray[ebN*2+surrogate_boundary_elements[ebN_s]],
                  ebN_local = elementBoundaryLocalElementBoundariesArray[ebN*2+surrogate_boundary_elements[ebN_s]],
                  eN_nDOF_trial_element = eN*nDOF_trial_element;
                register double eps_rho,eps_mu;
                //This assumption is wrong for parallel: If one of nodes of this edge is owned by this processor,
                //then the integral over this edge has contribution to the residual and Jacobian.
                //if (ebN >= nElementBoundaries_owned) continue;
                for  (int kb=0;kb<nQuadraturePoints_elementBoundary;kb++)
                  {
                    register int ebN_kb = ebN*nQuadraturePoints_elementBoundary+kb,
                      ebN_kb_nSpace = ebN_kb*nSpace,
                      ebN_local_kb = ebN_local*nQuadraturePoints_elementBoundary+kb,
                      ebN_local_kb_nSpace = ebN_local_kb*nSpace;

                    register double u_ext=0.0,
                      v_ext=0.0,
                      bc_u_ext=0.0,
                      bc_v_ext=0.0,
                      grad_u_ext[nSpace],
                      grad_v_ext[nSpace],
                      jac_ext[nSpace*nSpace],
                      jacDet_ext,
                      jacInv_ext[nSpace*nSpace],
                      boundaryJac[nSpace*(nSpace-1)],
                      metricTensor[(nSpace-1)*(nSpace-1)],
                      metricTensorDetSqrt,
                      vel_grad_trial_trace[nDOF_trial_element*nSpace],
                      dS,
                      vel_test_dS[nDOF_test_element],
                      normal[2],
                      x_ext,y_ext,z_ext,xt_ext,yt_ext,zt_ext,integralScaling,
                      vel_grad_test_dS[nDOF_trial_element*nSpace],
                      G[nSpace*nSpace],G_dd_G,tr_G,h_phi,h_penalty,penalty;
                    ck.calculateMapping_elementBoundary(eN,
                                                        ebN_local,
                                                        kb,
                                                        ebN_local_kb,
                                                        mesh_dof,
                                                        mesh_l2g,
                                                        mesh_trial_trace_ref,
                                                        mesh_grad_trial_trace_ref,
                                                        boundaryJac_ref,
                                                        jac_ext,
                                                        jacDet_ext,
                                                        jacInv_ext,
                                                        boundaryJac,
                                                        metricTensor,
                                                        metricTensorDetSqrt,
                                                        normal_ref,
                                                        normal,
                                                        x_ext,y_ext,z_ext);
                    ck.calculateMappingVelocity_elementBoundary(eN,
                                                                ebN_local,
                                                                kb,
                                                                ebN_local_kb,
                                                                mesh_velocity_dof,
                                                                mesh_l2g,
                                                                mesh_trial_trace_ref,
                                                                xt_ext,yt_ext,zt_ext,
                                                                normal,
                                                                boundaryJac,
                                                                metricTensor,
                                                                integralScaling);
                    dS = metricTensorDetSqrt*dS_ref[kb];
                    ck.calculateG(jacInv_ext,G,G_dd_G,tr_G);
                    //compute shape and solution information
                    //shape
                    ck.gradTrialFromRef(&vel_grad_trial_trace_ref[ebN_local_kb_nSpace*nDOF_trial_element],jacInv_ext,vel_grad_trial_trace);
                    //solution and gradients
                    ck.valFromDOF(u_dof,&vel_l2g[eN_nDOF_trial_element],&vel_trial_trace_ref[ebN_local_kb*nDOF_test_element],u_ext);
                    ck.valFromDOF(v_dof,&vel_l2g[eN_nDOF_trial_element],&vel_trial_trace_ref[ebN_local_kb*nDOF_test_element],v_ext);

                    ck.gradFromDOF(u_dof,&vel_l2g[eN_nDOF_trial_element],vel_grad_trial_trace,grad_u_ext);
                    ck.gradFromDOF(v_dof,&vel_l2g[eN_nDOF_trial_element],vel_grad_trial_trace,grad_v_ext);
                    //precalculate test function products with integration weights
                    for (int j=0;j<nDOF_trial_element;j++)
                      {
                        vel_test_dS[j] = vel_test_trace_ref[ebN_local_kb*nDOF_test_element+j]*dS;
                        for (int I=0;I<nSpace;I++)
                          vel_grad_test_dS[j*nSpace+I] = vel_grad_trial_trace[j*nSpace+I]*dS;//cek hack, using trial
                      }
                    //
                    //load the boundary values
                    //
                    bc_u_ext = 0.0;
                    bc_v_ext = 0.0;
                    ck.calculateGScale(G,normal,h_penalty);
                    //
                    //update the global Jacobian from the flux Jacobian
                    //

                    double dist = 0.0;
                    double distance[2], P_normal[2], P_tangent[2]; // distance vector, normal and tangent of the physical boundary

                    if(use_ball_as_particle==1)
                    {
                        get_distance_to_ball(nParticles,ball_center,ball_radius,
                                             x_ext,y_ext,z_ext,
                                             dist);
                        get_normal_to_ith_ball(nParticles,ball_center,ball_radius,
                                               surrogate_boundary_particle[ebN_s],
                                               x_ext,y_ext,z_ext,
                                               P_normal[0],P_normal[1]);
                        get_velocity_to_ith_ball(nParticles,ball_center,ball_radius,
                                                 ball_velocity, ball_angular_velocity,
                                                 surrogate_boundary_particle[ebN_s],
                                                 x_ext-dist*P_normal[0],
                                                 y_ext-dist*P_normal[1],
                                                 0.0,//z_ext,
                                                 bc_u_ext,bc_v_ext);
                    }
                    else
                    {
                        dist = ebq_global_phi_solid[ebN_kb];
                        P_normal[0] = ebq_global_grad_phi_solid[ebN_kb*nSpace+0];
                        P_normal[1] = ebq_global_grad_phi_solid[ebN_kb*nSpace+1];
                        bc_u_ext = ebq_particle_velocity_solid [ebN_kb*nSpace+0];
                        bc_v_ext = ebq_particle_velocity_solid [ebN_kb*nSpace+1];
                    }
                    distance[0] = -P_normal[0]*dist;//distance=vector from \tilde{x} to x. It holds also when dist<0.0
                    distance[1] = -P_normal[1]*dist;
                    P_tangent[0]= -P_normal[1];
                    P_tangent[1]= P_normal[0];
                    assert(h_penalty>0.0);
                    if (h_penalty < std::abs(dist))
                        h_penalty = std::abs(dist);
                    double visco = nu_0*rho_0;
                    double C_adim = C_sbm*visco/h_penalty;
                    double beta_adim = beta_sbm*visco/h_penalty;

                    for (int i=0;i<nDOF_test_element;i++)
                      {
                        register int eN_i = eN*nDOF_test_element+i;
                        double phi_i = vel_test_dS[i];
                        double* grad_phi_i = &vel_grad_test_dS[i*nSpace+0];
                        const double grad_phi_i_dot_d = get_dot_product(grad_phi_i,distance);
                        const double grad_phi_i_dot_t = get_dot_product(P_tangent,grad_phi_i);

                        double res[2];
                        const double zero_vec[2]={0.,0.};
                        for (int j=0;j<nDOF_trial_element;j++)
                          {
                            register int ebN_i_j = ebN*4*nDOF_test_X_trial_element
                                                   + surrogate_boundary_elements[ebN_s]*2*nDOF_test_X_trial_element
                                                   + surrogate_boundary_elements[ebN_s]*nDOF_test_X_trial_element
                                                   + i*nDOF_trial_element
                                                   + j;

                            double phi_j = vel_test_dS[j]/dS;
                            const double grad_phi_j[2]={vel_grad_test_dS[j*nSpace+0]/dS,
                                                        vel_grad_test_dS[j*nSpace+1]/dS};
                            const double grad_phi_j_dot_d = get_dot_product(distance, grad_phi_j);
                            const double grad_phi_j_dot_t = get_dot_product(P_tangent,grad_phi_j);

                            // Classical Nitsche
                            // (1)
                            globalJacobian[csrRowIndeces_u_u[eN_i] + csrColumnOffsets_eb_u_u[ebN_i_j]] +=
                                    phi_i*phi_j*C_adim;
                            globalJacobian[csrRowIndeces_v_v[eN_i] + csrColumnOffsets_eb_v_v[ebN_i_j]] +=
                                    phi_i*phi_j*C_adim;

                            // (2)
                            get_symmetric_gradient_dot_vec(grad_phi_j,zero_vec,normal,res);
                            globalJacobian[csrRowIndeces_u_u[eN_i] + csrColumnOffsets_eb_u_u[ebN_i_j]] -=
                                    visco * phi_i * res[0];
                            globalJacobian[csrRowIndeces_u_v[eN_i] + csrColumnOffsets_eb_u_v[ebN_i_j]] -=
                                    visco * phi_i * res[1];

                            get_symmetric_gradient_dot_vec(zero_vec,grad_phi_j,normal,res);
                            globalJacobian[csrRowIndeces_v_u[eN_i] + csrColumnOffsets_eb_v_u[ebN_i_j]] -=
                                    visco * phi_i * res[0];
                            globalJacobian[csrRowIndeces_v_v[eN_i] + csrColumnOffsets_eb_v_v[ebN_i_j]] -=
                                    visco * phi_i * res[1];

                            // (3)
                            get_symmetric_gradient_dot_vec(grad_phi_i,zero_vec,normal,res);
                            globalJacobian[csrRowIndeces_u_u[eN_i] + csrColumnOffsets_eb_u_u[ebN_i_j]] -=
                                    visco * phi_j * res[0];
                            globalJacobian[csrRowIndeces_u_v[eN_i] + csrColumnOffsets_eb_u_v[ebN_i_j]] -=
                                    visco * phi_j * res[1];
                            get_symmetric_gradient_dot_vec(zero_vec,grad_phi_i,normal,res);
                            globalJacobian[csrRowIndeces_v_u[eN_i] + csrColumnOffsets_eb_v_u[ebN_i_j]] -=
                                    visco * phi_j * res[0];
                            globalJacobian[csrRowIndeces_v_v[eN_i] + csrColumnOffsets_eb_v_v[ebN_i_j]] -=
                                    visco * phi_j * res[1];

                            // (4)
                            globalJacobian[csrRowIndeces_u_u[eN_i] + csrColumnOffsets_eb_u_u[ebN_i_j]] +=
                                    C_adim*grad_phi_i_dot_d*phi_j;
                            globalJacobian[csrRowIndeces_v_v[eN_i] + csrColumnOffsets_eb_v_v[ebN_i_j]] +=
                                    C_adim*grad_phi_i_dot_d*phi_j;

                            // (5)
                            globalJacobian[csrRowIndeces_u_u[eN_i] + csrColumnOffsets_eb_u_u[ebN_i_j]] +=
                                    C_adim*grad_phi_i_dot_d*grad_phi_j_dot_d;
                            globalJacobian[csrRowIndeces_v_v[eN_i] + csrColumnOffsets_eb_v_v[ebN_i_j]] +=
                                    C_adim*grad_phi_i_dot_d*grad_phi_j_dot_d;

                            // (6)
                            globalJacobian[csrRowIndeces_u_u[eN_i] + csrColumnOffsets_eb_u_u[ebN_i_j]] +=
                                    C_adim*grad_phi_j_dot_d*phi_i;
                            globalJacobian[csrRowIndeces_v_v[eN_i] + csrColumnOffsets_eb_v_v[ebN_i_j]] +=
                                    C_adim*grad_phi_j_dot_d*phi_i;

                            // (7)
                            get_symmetric_gradient_dot_vec(grad_phi_i,zero_vec,normal,res);
                            globalJacobian[csrRowIndeces_u_u[eN_i] + csrColumnOffsets_eb_u_u[ebN_i_j]] -=
                                    visco * grad_phi_j_dot_d * res[0];
                            globalJacobian[csrRowIndeces_u_v[eN_i] + csrColumnOffsets_eb_u_v[ebN_i_j]] -=
                                    visco * grad_phi_j_dot_d * res[1];

                            get_symmetric_gradient_dot_vec(zero_vec,grad_phi_i,normal,res);
                            globalJacobian[csrRowIndeces_v_u[eN_i] + csrColumnOffsets_eb_v_u[ebN_i_j]] -=
                                    visco * grad_phi_j_dot_d * res[0] ;
                            globalJacobian[csrRowIndeces_v_v[eN_i] + csrColumnOffsets_eb_v_v[ebN_i_j]] -=
                                    visco * grad_phi_j_dot_d * res[1];

                            // (8)
                            // the penalization on the tangential derivative
                            // B < Gw t , (Gu - GuD) t >
                            globalJacobian[csrRowIndeces_u_u[eN_i] + csrColumnOffsets_eb_u_u[ebN_i_j]] +=
                                    beta_adim*grad_phi_j_dot_t*grad_phi_i_dot_t;
                            globalJacobian[csrRowIndeces_v_v[eN_i] + csrColumnOffsets_eb_v_v[ebN_i_j]] +=
                                    beta_adim*grad_phi_j_dot_t*grad_phi_i_dot_t;

                          }//j
                      }//i
                  }//kb
              }//ebN_s
          }
        //
        //loop over exterior element boundaries to compute the surface integrals and load them into the global Jacobian
        //
        for (int ebNE = 0; ebNE < nExteriorElementBoundaries_global; ebNE++)
          {
            register int ebN = exteriorElementBoundariesArray[ebNE],
              eN  = elementBoundaryElementsArray[ebN*2+0],
              eN_nDOF_trial_element = eN*nDOF_trial_element,
              ebN_local = elementBoundaryLocalElementBoundariesArray[ebN*2+0];
            register double eps_rho,eps_mu;
            for  (int kb=0;kb<nQuadraturePoints_elementBoundary;kb++)
              {
                register int ebNE_kb = ebNE*nQuadraturePoints_elementBoundary+kb,
                  ebNE_kb_nSpace = ebNE_kb*nSpace,
                  ebN_local_kb = ebN_local*nQuadraturePoints_elementBoundary+kb,
                  ebN_local_kb_nSpace = ebN_local_kb*nSpace;

                register double p_ext=0.0,
                  u_ext=0.0,
                  v_ext=0.0,
                  w_ext=0.0,
                  grad_p_ext[nSpace],
                  grad_u_ext[nSpace],
                  grad_v_ext[nSpace],
                  grad_w_ext[nSpace],
                  mom_u_acc_ext=0.0,
                  dmom_u_acc_u_ext=0.0,
                  mom_v_acc_ext=0.0,
                  dmom_v_acc_v_ext=0.0,
                  mom_w_acc_ext=0.0,
                  dmom_w_acc_w_ext=0.0,
                  mass_adv_ext[nSpace],
                  dmass_adv_u_ext[nSpace],
                  dmass_adv_v_ext[nSpace],
                  dmass_adv_w_ext[nSpace],
                  mom_u_adv_ext[nSpace],
                  dmom_u_adv_u_ext[nSpace],
                  dmom_u_adv_v_ext[nSpace],
                  dmom_u_adv_w_ext[nSpace],
                  mom_v_adv_ext[nSpace],
                  dmom_v_adv_u_ext[nSpace],
                  dmom_v_adv_v_ext[nSpace],
                  dmom_v_adv_w_ext[nSpace],
                  mom_w_adv_ext[nSpace],
                  dmom_w_adv_u_ext[nSpace],
                  dmom_w_adv_v_ext[nSpace],
                  dmom_w_adv_w_ext[nSpace],
                  mom_uu_diff_ten_ext[nSpace],
                  mom_vv_diff_ten_ext[nSpace],
                  mom_ww_diff_ten_ext[nSpace],
                  mom_uv_diff_ten_ext[1],
                  mom_uw_diff_ten_ext[1],
                  mom_vu_diff_ten_ext[1],
                  mom_vw_diff_ten_ext[1],
                  mom_wu_diff_ten_ext[1],
                  mom_wv_diff_ten_ext[1],
                  mom_u_source_ext=0.0,
                  mom_v_source_ext=0.0,
                  mom_w_source_ext=0.0,
                  mom_u_ham_ext=0.0,
                  dmom_u_ham_grad_p_ext[nSpace],
                  dmom_u_ham_grad_u_ext[nSpace],
                  mom_v_ham_ext=0.0,
                  dmom_v_ham_grad_p_ext[nSpace],
                  dmom_v_ham_grad_v_ext[nSpace],
                  mom_w_ham_ext=0.0,
                  dmom_w_ham_grad_p_ext[nSpace],
                  dmom_w_ham_grad_w_ext[nSpace],
                  dmom_u_adv_p_ext[nSpace],
                  dmom_v_adv_p_ext[nSpace],
                  dmom_w_adv_p_ext[nSpace],
                  dflux_mass_u_ext=0.0,
                  dflux_mass_v_ext=0.0,
                  dflux_mass_w_ext=0.0,
                  dflux_mom_u_adv_p_ext=0.0,
                  dflux_mom_u_adv_u_ext=0.0,
                  dflux_mom_u_adv_v_ext=0.0,
                  dflux_mom_u_adv_w_ext=0.0,
                  dflux_mom_v_adv_p_ext=0.0,
                  dflux_mom_v_adv_u_ext=0.0,
                  dflux_mom_v_adv_v_ext=0.0,
                  dflux_mom_v_adv_w_ext=0.0,
                  dflux_mom_w_adv_p_ext=0.0,
                  dflux_mom_w_adv_u_ext=0.0,
                  dflux_mom_w_adv_v_ext=0.0,
                  dflux_mom_w_adv_w_ext=0.0,
                  bc_p_ext=0.0,
                  bc_u_ext=0.0,
                  bc_v_ext=0.0,
                  bc_w_ext=0.0,
                  bc_mom_u_acc_ext=0.0,
                  bc_dmom_u_acc_u_ext=0.0,
                  bc_mom_v_acc_ext=0.0,
                  bc_dmom_v_acc_v_ext=0.0,
                  bc_mom_w_acc_ext=0.0,
                  bc_dmom_w_acc_w_ext=0.0,
                  bc_mass_adv_ext[nSpace],
                  bc_dmass_adv_u_ext[nSpace],
                  bc_dmass_adv_v_ext[nSpace],
                  bc_dmass_adv_w_ext[nSpace],
                  bc_mom_u_adv_ext[nSpace],
                  bc_dmom_u_adv_u_ext[nSpace],
                  bc_dmom_u_adv_v_ext[nSpace],
                  bc_dmom_u_adv_w_ext[nSpace],
                  bc_mom_v_adv_ext[nSpace],
                  bc_dmom_v_adv_u_ext[nSpace],
                  bc_dmom_v_adv_v_ext[nSpace],
                  bc_dmom_v_adv_w_ext[nSpace],
                  bc_mom_w_adv_ext[nSpace],
                  bc_dmom_w_adv_u_ext[nSpace],
                  bc_dmom_w_adv_v_ext[nSpace],
                  bc_dmom_w_adv_w_ext[nSpace],
                  bc_mom_uu_diff_ten_ext[nSpace],
                  bc_mom_vv_diff_ten_ext[nSpace],
                  bc_mom_ww_diff_ten_ext[nSpace],
                  bc_mom_uv_diff_ten_ext[1],
                  bc_mom_uw_diff_ten_ext[1],
                  bc_mom_vu_diff_ten_ext[1],
                  bc_mom_vw_diff_ten_ext[1],
                  bc_mom_wu_diff_ten_ext[1],
                  bc_mom_wv_diff_ten_ext[1],
                  bc_mom_u_source_ext=0.0,
                  bc_mom_v_source_ext=0.0,
                  bc_mom_w_source_ext=0.0,
                  bc_mom_u_ham_ext=0.0,
                  bc_dmom_u_ham_grad_p_ext[nSpace],
                  bc_dmom_u_ham_grad_u_ext[nSpace],
                  bc_mom_v_ham_ext=0.0,
                  bc_dmom_v_ham_grad_p_ext[nSpace],
                  bc_dmom_v_ham_grad_v_ext[nSpace],
                  bc_mom_w_ham_ext=0.0,
                  bc_dmom_w_ham_grad_p_ext[nSpace],
                  bc_dmom_w_ham_grad_w_ext[nSpace],
                  fluxJacobian_p_p[nDOF_trial_element],
                  fluxJacobian_p_u[nDOF_trial_element],
                  fluxJacobian_p_v[nDOF_trial_element],
                  fluxJacobian_p_w[nDOF_trial_element],
                  fluxJacobian_u_p[nDOF_trial_element],
                  fluxJacobian_u_u[nDOF_trial_element],
                  fluxJacobian_u_v[nDOF_trial_element],
                  fluxJacobian_u_w[nDOF_trial_element],
                  fluxJacobian_v_p[nDOF_trial_element],
                  fluxJacobian_v_u[nDOF_trial_element],
                  fluxJacobian_v_v[nDOF_trial_element],
                  fluxJacobian_v_w[nDOF_trial_element],
                  fluxJacobian_w_p[nDOF_trial_element],
                  fluxJacobian_w_u[nDOF_trial_element],
                  fluxJacobian_w_v[nDOF_trial_element],
                  fluxJacobian_w_w[nDOF_trial_element],
                  jac_ext[nSpace*nSpace],
                  jacDet_ext,
                  jacInv_ext[nSpace*nSpace],
                  boundaryJac[nSpace*(nSpace-1)],
                  metricTensor[(nSpace-1)*(nSpace-1)],
                  metricTensorDetSqrt,
                  p_grad_trial_trace[nDOF_trial_element*nSpace],
                  vel_grad_trial_trace[nDOF_trial_element*nSpace],
                  dS,
                  p_test_dS[nDOF_test_element],
                  vel_test_dS[nDOF_test_element],
                  normal[2],
                  x_ext,y_ext,z_ext,xt_ext,yt_ext,zt_ext,integralScaling,
                  vel_grad_test_dS[nDOF_trial_element*nSpace],
                  //VRANS
                  porosity_ext,
                  //
                  G[nSpace*nSpace],G_dd_G,tr_G,h_phi,h_penalty,penalty;
                ck.calculateMapping_elementBoundary(eN,
                                                    ebN_local,
                                                    kb,
                                                    ebN_local_kb,
                                                    mesh_dof,
                                                    mesh_l2g,
                                                    mesh_trial_trace_ref,
                                                    mesh_grad_trial_trace_ref,
                                                    boundaryJac_ref,
                                                    jac_ext,
                                                    jacDet_ext,
                                                    jacInv_ext,
                                                    boundaryJac,
                                                    metricTensor,
                                                    metricTensorDetSqrt,
                                                    normal_ref,
                                                    normal,
                                                    x_ext,y_ext,z_ext);
                ck.calculateMappingVelocity_elementBoundary(eN,
                                                            ebN_local,
                                                            kb,
                                                            ebN_local_kb,
                                                            mesh_velocity_dof,
                                                            mesh_l2g,
                                                            mesh_trial_trace_ref,
                                                            xt_ext,yt_ext,zt_ext,
                                                            normal,
                                                            boundaryJac,
                                                            metricTensor,
                                                            integralScaling);
                //dS = ((1.0-MOVING_DOMAIN)*metricTensorDetSqrt + MOVING_DOMAIN*integralScaling)*dS_ref[kb];
                dS = metricTensorDetSqrt*dS_ref[kb];
                ck.calculateG(jacInv_ext,G,G_dd_G,tr_G);
                ck.calculateGScale(G,&ebqe_normal_phi_ext[ebNE_kb_nSpace],h_phi);

                eps_rho = epsFact_rho*(useMetrics*h_phi+(1.0-useMetrics)*elementDiameter[eN]);
                eps_mu  = epsFact_mu *(useMetrics*h_phi+(1.0-useMetrics)*elementDiameter[eN]);
                const double particle_eps = particle_epsFact * (useMetrics * h_phi + (1.0 - useMetrics) * elementDiameter[eN]);

                //compute shape and solution information
                //shape
                /* ck.gradTrialFromRef(&p_grad_trial_trace_ref[ebN_local_kb_nSpace*nDOF_trial_element],jacInv_ext,p_grad_trial_trace); */
                ck.gradTrialFromRef(&vel_grad_trial_trace_ref[ebN_local_kb_nSpace*nDOF_trial_element],jacInv_ext,vel_grad_trial_trace);
                //solution and gradients
                /* ck.valFromDOF(p_dof,&p_l2g[eN_nDOF_trial_element],&p_trial_trace_ref[ebN_local_kb*nDOF_test_element],p_ext); */
                p_ext = ebqe_p[ebNE_kb];
                ck.valFromDOF(u_dof,&vel_l2g[eN_nDOF_trial_element],&vel_trial_trace_ref[ebN_local_kb*nDOF_test_element],u_ext);
                ck.valFromDOF(v_dof,&vel_l2g[eN_nDOF_trial_element],&vel_trial_trace_ref[ebN_local_kb*nDOF_test_element],v_ext);
                /* ck.valFromDOF(w_dof,&vel_l2g[eN_nDOF_trial_element],&vel_trial_trace_ref[ebN_local_kb*nDOF_test_element],w_ext); */
                /* ck.gradFromDOF(p_dof,&p_l2g[eN_nDOF_trial_element],p_grad_trial_trace,grad_p_ext); */
                for (int I=0;I<nSpace;I++)
                  grad_p_ext[I] = ebqe_grad_p[ebNE_kb_nSpace+I];
                ck.gradFromDOF(u_dof,&vel_l2g[eN_nDOF_trial_element],vel_grad_trial_trace,grad_u_ext);
                ck.gradFromDOF(v_dof,&vel_l2g[eN_nDOF_trial_element],vel_grad_trial_trace,grad_v_ext);
                /* ck.gradFromDOF(w_dof,&vel_l2g[eN_nDOF_trial_element],vel_grad_trial_trace,grad_w_ext); */
                //precalculate test function products with integration weights
                for (int j=0;j<nDOF_trial_element;j++)
                  {
                    /* p_test_dS[j] = p_test_trace_ref[ebN_local_kb*nDOF_test_element+j]*dS; */
                    vel_test_dS[j] = vel_test_trace_ref[ebN_local_kb*nDOF_test_element+j]*dS;
                    for (int I=0;I<nSpace;I++)
                      vel_grad_test_dS[j*nSpace+I] = vel_grad_trial_trace[j*nSpace+I]*dS;//cek hack, using trial
                  }
                //
                //load the boundary values
                //
                bc_p_ext = isDOFBoundary_p[ebNE_kb]*ebqe_bc_p_ext[ebNE_kb]+(1-isDOFBoundary_p[ebNE_kb])*p_ext;
                //bc values at moving boundaries are specified relative to boundary motion so we need to add it here
                bc_u_ext = isDOFBoundary_u[ebNE_kb]*(ebqe_bc_u_ext[ebNE_kb] + MOVING_DOMAIN*xt_ext) + (1-isDOFBoundary_u[ebNE_kb])*u_ext;
                bc_v_ext = isDOFBoundary_v[ebNE_kb]*(ebqe_bc_v_ext[ebNE_kb] + MOVING_DOMAIN*yt_ext) + (1-isDOFBoundary_v[ebNE_kb])*v_ext;
                /* bc_w_ext = isDOFBoundary_w[ebNE_kb]*(ebqe_bc_w_ext[ebNE_kb] + MOVING_DOMAIN*zt_ext) + (1-isDOFBoundary_w[ebNE_kb])*w_ext; */
                //VRANS
                porosity_ext = 1.0 - ebqe_vos_ext[ebNE_kb];
                //
                //calculate the internal and external trace of the pde coefficients
                //
                double eddy_viscosity_ext(0.),bc_eddy_viscosity_ext(0.),rhoSave, nuSave;//not interested in saving boundary eddy viscosity for now
                evaluateCoefficients(eps_rho,
                                     eps_mu,
                                     particle_eps,
                                     sigma,
                                     rho_0,
                                     nu_0,
                                     rho_1,
                                     nu_1,
                                     elementDiameter[eN],
                                     smagorinskyConstant,
                                     turbulenceClosureModel,
                                     g,
                                     useVF,
                                     ebqe_vf_ext[ebNE_kb],
                                     ebqe_phi_ext[ebNE_kb],
                                     &ebqe_normal_phi_ext[ebNE_kb_nSpace],
                                     nParticles,
                                     nQuadraturePoints_global,
                                     &particle_signed_distances[ebNE_kb],
                                     ebqe_kappa_phi_ext[ebNE_kb],
                                     //VRANS
                                     porosity_ext,
                                     //
                                     p_ext,
                                     grad_p_ext,
                                     grad_u_ext,
                                     grad_v_ext,
                                     grad_w_ext,
                                     u_ext,
                                     v_ext,
                                     w_ext,
                                     ebqe_velocity_star[ebNE_kb_nSpace+0],
                                     ebqe_velocity_star[ebNE_kb_nSpace+1],
                                     ebqe_velocity_star[ebNE_kb_nSpace+1],//hack,not used
                                     eddy_viscosity_ext,
                                     mom_u_acc_ext,
                                     dmom_u_acc_u_ext,
                                     mom_v_acc_ext,
                                     dmom_v_acc_v_ext,
                                     mom_w_acc_ext,
                                     dmom_w_acc_w_ext,
                                     mass_adv_ext,
                                     dmass_adv_u_ext,
                                     dmass_adv_v_ext,
                                     dmass_adv_w_ext,
                                     mom_u_adv_ext,
                                     dmom_u_adv_u_ext,
                                     dmom_u_adv_v_ext,
                                     dmom_u_adv_w_ext,
                                     mom_v_adv_ext,
                                     dmom_v_adv_u_ext,
                                     dmom_v_adv_v_ext,
                                     dmom_v_adv_w_ext,
                                     mom_w_adv_ext,
                                     dmom_w_adv_u_ext,
                                     dmom_w_adv_v_ext,
                                     dmom_w_adv_w_ext,
                                     mom_uu_diff_ten_ext,
                                     mom_vv_diff_ten_ext,
                                     mom_ww_diff_ten_ext,
                                     mom_uv_diff_ten_ext,
                                     mom_uw_diff_ten_ext,
                                     mom_vu_diff_ten_ext,
                                     mom_vw_diff_ten_ext,
                                     mom_wu_diff_ten_ext,
                                     mom_wv_diff_ten_ext,
                                     mom_u_source_ext,
                                     mom_v_source_ext,
                                     mom_w_source_ext,
                                     mom_u_ham_ext,
                                     dmom_u_ham_grad_p_ext,
                                     dmom_u_ham_grad_u_ext,
                                     mom_v_ham_ext,
                                     dmom_v_ham_grad_p_ext,
                                     dmom_v_ham_grad_v_ext,
                                     mom_w_ham_ext,
                                     dmom_w_ham_grad_p_ext,
                                     dmom_w_ham_grad_w_ext,
                                     rhoSave,
                                     nuSave,
                                     KILL_PRESSURE_TERM,
                                     0,
                                     0., // mql: zero force term at boundary
                                     0.,
                                     0.,
                                     MATERIAL_PARAMETERS_AS_FUNCTION,
                                     ebqe_density_as_function[ebNE_kb],
                                     ebqe_dynamic_viscosity_as_function[ebNE_kb],
                                     USE_SBM,
                                     x_ext,y_ext,z_ext,
                                     use_ball_as_particle,
                                     ball_center,
                                     ball_radius,
                                     ball_velocity,
                                     ball_angular_velocity,
				     INT_BY_PARTS_PRESSURE);
                evaluateCoefficients(eps_rho,
                                     eps_mu,
                                     particle_eps,
                                     sigma,
                                     rho_0,
                                     nu_0,
                                     rho_1,
                                     nu_1,
                                     elementDiameter[eN],
                                     smagorinskyConstant,
                                     turbulenceClosureModel,
                                     g,
                                     useVF,
                                     bc_ebqe_vf_ext[ebNE_kb],
                                     bc_ebqe_phi_ext[ebNE_kb],
                                     &ebqe_normal_phi_ext[ebNE_kb_nSpace],
                                     nParticles,
                                     nQuadraturePoints_global,
                                     &particle_signed_distances[ebNE_kb],
                                     ebqe_kappa_phi_ext[ebNE_kb],
                                     //VRANS
                                     porosity_ext,
                                     //
                                     bc_p_ext,
                                     grad_p_ext,
                                     grad_u_ext,
                                     grad_v_ext,
                                     grad_w_ext,
                                     bc_u_ext,
                                     bc_v_ext,
                                     bc_w_ext,
                                     ebqe_velocity_star[ebNE_kb_nSpace+0],
                                     ebqe_velocity_star[ebNE_kb_nSpace+1],
                                     ebqe_velocity_star[ebNE_kb_nSpace+1],//hack,not used
                                     bc_eddy_viscosity_ext,
                                     bc_mom_u_acc_ext,
                                     bc_dmom_u_acc_u_ext,
                                     bc_mom_v_acc_ext,
                                     bc_dmom_v_acc_v_ext,
                                     bc_mom_w_acc_ext,
                                     bc_dmom_w_acc_w_ext,
                                     bc_mass_adv_ext,
                                     bc_dmass_adv_u_ext,
                                     bc_dmass_adv_v_ext,
                                     bc_dmass_adv_w_ext,
                                     bc_mom_u_adv_ext,
                                     bc_dmom_u_adv_u_ext,
                                     bc_dmom_u_adv_v_ext,
                                     bc_dmom_u_adv_w_ext,
                                     bc_mom_v_adv_ext,
                                     bc_dmom_v_adv_u_ext,
                                     bc_dmom_v_adv_v_ext,
                                     bc_dmom_v_adv_w_ext,
                                     bc_mom_w_adv_ext,
                                     bc_dmom_w_adv_u_ext,
                                     bc_dmom_w_adv_v_ext,
                                     bc_dmom_w_adv_w_ext,
                                     bc_mom_uu_diff_ten_ext,
                                     bc_mom_vv_diff_ten_ext,
                                     bc_mom_ww_diff_ten_ext,
                                     bc_mom_uv_diff_ten_ext,
                                     bc_mom_uw_diff_ten_ext,
                                     bc_mom_vu_diff_ten_ext,
                                     bc_mom_vw_diff_ten_ext,
                                     bc_mom_wu_diff_ten_ext,
                                     bc_mom_wv_diff_ten_ext,
                                     bc_mom_u_source_ext,
                                     bc_mom_v_source_ext,
                                     bc_mom_w_source_ext,
                                     bc_mom_u_ham_ext,
                                     bc_dmom_u_ham_grad_p_ext,
                                     bc_dmom_u_ham_grad_u_ext,
                                     bc_mom_v_ham_ext,
                                     bc_dmom_v_ham_grad_p_ext,
                                     bc_dmom_v_ham_grad_v_ext,
                                     bc_mom_w_ham_ext,
                                     bc_dmom_w_ham_grad_p_ext,
                                     bc_dmom_w_ham_grad_w_ext,
                                     rhoSave,
                                     nuSave,
                                     KILL_PRESSURE_TERM,
                                     0,
                                     0., // mql: zero force term at boundary
                                     0.,
                                     0.,
                                     MATERIAL_PARAMETERS_AS_FUNCTION,
                                     ebqe_density_as_function[ebNE_kb],
                                     ebqe_dynamic_viscosity_as_function[ebNE_kb],
                                     USE_SBM,
                                     x_ext,y_ext,z_ext,
                                     use_ball_as_particle,
                                     ball_center,
                                     ball_radius,
                                     ball_velocity,
                                     ball_angular_velocity,
				     INT_BY_PARTS_PRESSURE);
                //Turbulence closure model
                if (turbulenceClosureModel >= 3)
                  {
                    const double turb_var_grad_0_dummy[2] = {0.,0.};
                    const double c_mu = 0.09;//mwf hack
                    updateTurbulenceClosure(turbulenceClosureModel,
                                            eps_rho,
                                            eps_mu,
                                            rho_0,
                                            nu_0,
                                            rho_1,
                                            nu_1,
                                            useVF,
                                            ebqe_vf_ext[ebNE_kb],
                                            ebqe_phi_ext[ebNE_kb],
                                            porosity_ext,
                                            c_mu, //mwf hack
                                            ebqe_turb_var_0[ebNE_kb],
                                            ebqe_turb_var_1[ebNE_kb],
                                            turb_var_grad_0_dummy, //not needed
                                            eddy_viscosity_ext,
                                            mom_uu_diff_ten_ext,
                                            mom_vv_diff_ten_ext,
                                            mom_ww_diff_ten_ext,
                                            mom_uv_diff_ten_ext,
                                            mom_uw_diff_ten_ext,
                                            mom_vu_diff_ten_ext,
                                            mom_vw_diff_ten_ext,
                                            mom_wu_diff_ten_ext,
                                            mom_wv_diff_ten_ext,
                                            mom_u_source_ext,
                                            mom_v_source_ext,
                                            mom_w_source_ext);

                    updateTurbulenceClosure(turbulenceClosureModel,
                                            eps_rho,
                                            eps_mu,
                                            rho_0,
                                            nu_0,
                                            rho_1,
                                            nu_1,
                                            useVF,
                                            ebqe_vf_ext[ebNE_kb],
                                            ebqe_phi_ext[ebNE_kb],
                                            porosity_ext,
                                            c_mu, //mwf hack
                                            ebqe_turb_var_0[ebNE_kb],
                                            ebqe_turb_var_1[ebNE_kb],
                                            turb_var_grad_0_dummy, //not needed
                                            bc_eddy_viscosity_ext,
                                            bc_mom_uu_diff_ten_ext,
                                            bc_mom_vv_diff_ten_ext,
                                            bc_mom_ww_diff_ten_ext,
                                            bc_mom_uv_diff_ten_ext,
                                            bc_mom_uw_diff_ten_ext,
                                            bc_mom_vu_diff_ten_ext,
                                            bc_mom_vw_diff_ten_ext,
                                            bc_mom_wu_diff_ten_ext,
                                            bc_mom_wv_diff_ten_ext,
                                            bc_mom_u_source_ext,
                                            bc_mom_v_source_ext,
                                            bc_mom_w_source_ext);
                  }
                //
                //moving domain
                //
                mom_u_adv_ext[0] -= MOVING_DOMAIN*dmom_u_acc_u_ext*mom_u_acc_ext*xt_ext; //times rho*porosity. mql. CHECK.
                mom_u_adv_ext[1] -= MOVING_DOMAIN*dmom_u_acc_u_ext*mom_u_acc_ext*yt_ext;
                /* mom_u_adv_ext[2] -= MOVING_DOMAIN*dmom_u_acc_u_ext*mom_u_acc_ext*zt_ext; */
                dmom_u_adv_u_ext[0] -= MOVING_DOMAIN*dmom_u_acc_u_ext*xt_ext;
                dmom_u_adv_u_ext[1] -= MOVING_DOMAIN*dmom_u_acc_u_ext*yt_ext;
                /* dmom_u_adv_u_ext[2] -= MOVING_DOMAIN*dmom_u_acc_u_ext*zt_ext; */

                mom_v_adv_ext[0] -= MOVING_DOMAIN*dmom_v_acc_v_ext*mom_v_acc_ext*xt_ext;
                mom_v_adv_ext[1] -= MOVING_DOMAIN*dmom_v_acc_v_ext*mom_v_acc_ext*yt_ext;
                /* mom_v_adv_ext[2] -= MOVING_DOMAIN*dmom_v_acc_v_ext*mom_v_acc_ext*zt_ext; */
                dmom_v_adv_v_ext[0] -= MOVING_DOMAIN*dmom_v_acc_v_ext*xt_ext;
                dmom_v_adv_v_ext[1] -= MOVING_DOMAIN*dmom_v_acc_v_ext*yt_ext;
                /* dmom_v_adv_v_ext[2] -= MOVING_DOMAIN*dmom_v_acc_v_ext*zt_ext; */

                /* mom_w_adv_ext[0] -= MOVING_DOMAIN*dmom_w_acc_w_ext*mom_w_acc_ext*xt_ext; */
                /* mom_w_adv_ext[1] -= MOVING_DOMAIN*dmom_w_acc_w_ext*mom_w_acc_ext*yt_ext; */
                /* mom_w_adv_ext[2] -= MOVING_DOMAIN*dmom_w_acc_w_ext*mom_w_acc_ext*zt_ext; */
                /* dmom_w_adv_w_ext[0] -= MOVING_DOMAIN*dmom_w_acc_w_ext*xt_ext; */
                /* dmom_w_adv_w_ext[1] -= MOVING_DOMAIN*dmom_w_acc_w_ext*yt_ext; */
                /* dmom_w_adv_w_ext[2] -= MOVING_DOMAIN*dmom_w_acc_w_ext*zt_ext; */

                //moving domain bc's
                // mql. CHECK.
                bc_mom_u_adv_ext[0] -= MOVING_DOMAIN*dmom_u_acc_u_ext*bc_mom_u_acc_ext*xt_ext; //times rho*porosity
                bc_mom_u_adv_ext[1] -= MOVING_DOMAIN*dmom_u_acc_u_ext*bc_mom_u_acc_ext*yt_ext;
                /* bc_mom_u_adv_ext[2] -= MOVING_DOMAIN*dmom_u_acc_u_ext*bc_mom_u_acc_ext*zt_ext; */

                bc_mom_v_adv_ext[0] -= MOVING_DOMAIN*dmom_v_acc_v_ext*bc_mom_v_acc_ext*xt_ext;
                bc_mom_v_adv_ext[1] -= MOVING_DOMAIN*dmom_v_acc_v_ext*bc_mom_v_acc_ext*yt_ext;
                /* bc_mom_v_adv_ext[2] -= MOVING_DOMAIN*dmom_v_acc_v_ext*bc_mom_v_acc_ext*zt_ext; */

                /* bc_mom_w_adv_ext[0] -= MOVING_DOMAIN*dmom_w_acc_w_ext*bc_mom_w_acc_ext*xt_ext; */
                /* bc_mom_w_adv_ext[1] -= MOVING_DOMAIN*dmom_w_acc_w_ext*bc_mom_w_acc_ext*yt_ext; */
                /* bc_mom_w_adv_ext[2] -= MOVING_DOMAIN*dmom_w_acc_w_ext*bc_mom_w_acc_ext*zt_ext; */
                //
                //calculate the numerical fluxes
                //
                exteriorNumericalAdvectiveFluxDerivatives(isDOFBoundary_p[ebNE_kb],
                                                          isDOFBoundary_u[ebNE_kb],
                                                          isDOFBoundary_v[ebNE_kb],
                                                          isDOFBoundary_w[ebNE_kb],
                                                          isAdvectiveFluxBoundary_p[ebNE_kb],
                                                          isAdvectiveFluxBoundary_u[ebNE_kb],
                                                          isAdvectiveFluxBoundary_v[ebNE_kb],
                                                          isAdvectiveFluxBoundary_w[ebNE_kb],
                                                          dmom_u_ham_grad_p_ext[0],//=1/rho
                                                          normal,
                                                          porosity_ext*dmom_u_acc_u_ext, //multiply by rho. mql. CHECK.
                                                          bc_p_ext,
                                                          bc_u_ext,
                                                          bc_v_ext,
                                                          bc_w_ext,
                                                          bc_mass_adv_ext,
                                                          bc_mom_u_adv_ext,
                                                          bc_mom_v_adv_ext,
                                                          bc_mom_w_adv_ext,
                                                          ebqe_bc_flux_mass_ext[ebNE_kb]+MOVING_DOMAIN*(xt_ext*normal[0]+yt_ext*normal[1]),//bc is relative mass  flux
                                                          ebqe_bc_flux_mom_u_adv_ext[ebNE_kb],
                                                          ebqe_bc_flux_mom_v_adv_ext[ebNE_kb],
                                                          ebqe_bc_flux_mom_w_adv_ext[ebNE_kb],
                                                          p_ext,
                                                          u_ext,
                                                          v_ext,
                                                          w_ext,
                                                          mass_adv_ext,
                                                          mom_u_adv_ext,
                                                          mom_v_adv_ext,
                                                          mom_w_adv_ext,
                                                          dmass_adv_u_ext,
                                                          dmass_adv_v_ext,
                                                          dmass_adv_w_ext,
                                                          dmom_u_adv_p_ext,
                                                          dmom_u_adv_u_ext,
                                                          dmom_u_adv_v_ext,
                                                          dmom_u_adv_w_ext,
                                                          dmom_v_adv_p_ext,
                                                          dmom_v_adv_u_ext,
                                                          dmom_v_adv_v_ext,
                                                          dmom_v_adv_w_ext,
                                                          dmom_w_adv_p_ext,
                                                          dmom_w_adv_u_ext,
                                                          dmom_w_adv_v_ext,
                                                          dmom_w_adv_w_ext,
                                                          dflux_mass_u_ext,
                                                          dflux_mass_v_ext,
                                                          dflux_mass_w_ext,
                                                          dflux_mom_u_adv_p_ext,
                                                          dflux_mom_u_adv_u_ext,
                                                          dflux_mom_u_adv_v_ext,
                                                          dflux_mom_u_adv_w_ext,
                                                          dflux_mom_v_adv_p_ext,
                                                          dflux_mom_v_adv_u_ext,
                                                          dflux_mom_v_adv_v_ext,
                                                          dflux_mom_v_adv_w_ext,
                                                          dflux_mom_w_adv_p_ext,
                                                          dflux_mom_w_adv_u_ext,
                                                          dflux_mom_w_adv_v_ext,
                                                          dflux_mom_w_adv_w_ext,
                                                          &ebqe_velocity_star[ebNE_kb_nSpace]);
                //
                //calculate the flux jacobian
                //
                ck.calculateGScale(G,normal,h_penalty);
                penalty = useMetrics*C_b/h_penalty + (1.0-useMetrics)*ebqe_penalty_ext[ebNE_kb];
                for (int j=0;j<nDOF_trial_element;j++)
                  {
                    register int j_nSpace = j*nSpace,ebN_local_kb_j=ebN_local_kb*nDOF_trial_element+j;
                    /* fluxJacobian_p_p[j]=0.0; */
                    /* fluxJacobian_p_u[j]=ck.ExteriorNumericalAdvectiveFluxJacobian(dflux_mass_u_ext,vel_trial_trace_ref[ebN_local_kb_j]); */
                    /* fluxJacobian_p_v[j]=ck.ExteriorNumericalAdvectiveFluxJacobian(dflux_mass_v_ext,vel_trial_trace_ref[ebN_local_kb_j]); */
                    /* fluxJacobian_p_w[j]=ck.ExteriorNumericalAdvectiveFluxJacobian(dflux_mass_w_ext,vel_trial_trace_ref[ebN_local_kb_j]); */

                    /* fluxJacobian_u_p[j]=ck.ExteriorNumericalAdvectiveFluxJacobian(dflux_mom_u_adv_p_ext,p_trial_trace_ref[ebN_local_kb_j]); */
                    fluxJacobian_u_u[j] =
                      ck.ExteriorNumericalAdvectiveFluxJacobian(dflux_mom_u_adv_u_ext,vel_trial_trace_ref[ebN_local_kb_j]) +
                      ExteriorNumericalDiffusiveFluxJacobian(eps_rho,
                                                             ebqe_phi_ext[ebNE_kb],
                                                             sdInfo_u_u_rowptr,
                                                             sdInfo_u_u_colind,
                                                             isDOFBoundary_u[ebNE_kb],
                                                             isDiffusiveFluxBoundary_u[ebNE_kb],
                                                             normal,
                                                             mom_uu_diff_ten_ext,
                                                             vel_trial_trace_ref[ebN_local_kb_j],
                                                             &vel_grad_trial_trace[j_nSpace],
                                                             penalty);//ebqe_penalty_ext[ebNE_kb]);
                    fluxJacobian_u_v[j]=
                      ck.ExteriorNumericalAdvectiveFluxJacobian(dflux_mom_u_adv_v_ext,vel_trial_trace_ref[ebN_local_kb_j]) +
                      ExteriorNumericalDiffusiveFluxJacobian(eps_rho,
                                                             ebqe_phi_ext[ebNE_kb],
                                                             sdInfo_u_v_rowptr,
                                                             sdInfo_u_v_colind,
                                                             isDOFBoundary_v[ebNE_kb],
                                                             isDiffusiveFluxBoundary_v[ebNE_kb],
                                                             normal,
                                                             mom_uv_diff_ten_ext,
                                                             vel_trial_trace_ref[ebN_local_kb_j],
                                                             &vel_grad_trial_trace[j_nSpace],
                                                             penalty);//ebqe_penalty_ext[ebNE_kb]);
                    /*fluxJacobian_u_w[j]=
                      ck.ExteriorNumericalAdvectiveFluxJacobian(dflux_mom_u_adv_w_ext,vel_trial_trace_ref[ebN_local_kb_j])+*/
                    /*   ExteriorNumericalDiffusiveFluxJacobian(eps_rho, */
                    /*                                     ebqe_phi_ext[ebNE_kb], */
                    /*                                     sdInfo_u_w_rowptr, */
                    /*                                     sdInfo_u_w_colind, */
                    /*                                     isDOFBoundary_w[ebNE_kb], */
                    /*                                     isDiffusiveFluxBoundary_u[ebNE_kb], */
                    /*                                     normal, */
                    /*                                     mom_uw_diff_ten_ext, */
                    /*                                     vel_trial_trace_ref[ebN_local_kb_j], */
                    /*                                     &vel_grad_trial_trace[j_nSpace], */
                    /*                                     penalty);//ebqe_penalty_ext[ebNE_kb]); */

                    /* fluxJacobian_v_p[j]=ck.ExteriorNumericalAdvectiveFluxJacobian(dflux_mom_v_adv_p_ext,p_trial_trace_ref[ebN_local_kb_j]); */
                    fluxJacobian_v_u[j]=
                      ck.ExteriorNumericalAdvectiveFluxJacobian(dflux_mom_v_adv_u_ext,vel_trial_trace_ref[ebN_local_kb_j]) +
                      ExteriorNumericalDiffusiveFluxJacobian(eps_rho,
                                                             ebqe_phi_ext[ebNE_kb],
                                                             sdInfo_v_u_rowptr,
                                                             sdInfo_v_u_colind,
                                                             isDOFBoundary_u[ebNE_kb],
                                                             isDiffusiveFluxBoundary_u[ebNE_kb],
                                                             normal,
                                                             mom_vu_diff_ten_ext,
                                                             vel_trial_trace_ref[ebN_local_kb_j],
                                                             &vel_grad_trial_trace[j_nSpace],
                                                             penalty);//ebqe_penalty_ext[ebNE_kb]);
                    fluxJacobian_v_v[j]=
                      ck.ExteriorNumericalAdvectiveFluxJacobian(dflux_mom_v_adv_v_ext,vel_trial_trace_ref[ebN_local_kb_j]) +
                      ExteriorNumericalDiffusiveFluxJacobian(eps_rho,
                                                             ebqe_phi_ext[ebNE_kb],
                                                             sdInfo_v_v_rowptr,
                                                             sdInfo_v_v_colind,
                                                             isDOFBoundary_v[ebNE_kb],
                                                             isDiffusiveFluxBoundary_v[ebNE_kb],
                                                             normal,
                                                             mom_vv_diff_ten_ext,
                                                             vel_trial_trace_ref[ebN_local_kb_j],
                                                             &vel_grad_trial_trace[j_nSpace],
                                                             penalty);//ebqe_penalty_ext[ebNE_kb]);
                    /* fluxJacobian_v_w[j]=
                       ck.ExteriorNumericalAdvectiveFluxJacobian(dflux_mom_v_adv_w_ext,vel_trial_trace_ref[ebN_local_kb_j]) + */
                    /*   ExteriorNumericalDiffusiveFluxJacobian(eps_rho, */
                    /*                                     ebqe_phi_ext[ebNE_kb], */
                    /*                                     sdInfo_v_w_rowptr, */
                    /*                                     sdInfo_v_w_colind, */
                    /*                                     isDOFBoundary_w[ebNE_kb], */
                    /*                                     isDiffusiveFluxBoundary_v[ebNE_kb], */
                    /*                                     normal, */
                    /*                                     mom_vw_diff_ten_ext, */
                    /*                                     vel_trial_trace_ref[ebN_local_kb_j], */
                    /*                                     &vel_grad_trial_trace[j_nSpace], */
                    /*                                     penalty);//ebqe_penalty_ext[ebNE_kb]); */

                    /* fluxJacobian_w_p[j]=ck.ExteriorNumericalAdvectiveFluxJacobian(dflux_mom_w_adv_p_ext,p_trial_trace_ref[ebN_local_kb_j]); */
                    /* fluxJacobian_w_u[j]=ck.ExteriorNumericalAdvectiveFluxJacobian(dflux_mom_w_adv_u_ext,vel_trial_trace_ref[ebN_local_kb_j]) + */
                    /*   ExteriorNumericalDiffusiveFluxJacobian(eps_rho, */
                    /*                                     ebqe_phi_ext[ebNE_kb], */
                    /*                                     sdInfo_w_u_rowptr, */
                    /*                                     sdInfo_w_u_colind, */
                    /*                                     isDOFBoundary_u[ebNE_kb], */
                    /*                                     isDiffusiveFluxBoundary_w[ebNE_kb], */
                    /*                                     normal, */
                    /*                                     mom_wu_diff_ten_ext, */
                    /*                                     vel_trial_trace_ref[ebN_local_kb_j], */
                    /*                                     &vel_grad_trial_trace[j_nSpace], */
                    /*                                     penalty);//ebqe_penalty_ext[ebNE_kb]); */
                    /* fluxJacobian_w_v[j]=ck.ExteriorNumericalAdvectiveFluxJacobian(dflux_mom_w_adv_v_ext,vel_trial_trace_ref[ebN_local_kb_j]) + */
                    /*   ExteriorNumericalDiffusiveFluxJacobian(eps_rho, */
                    /*                                     ebqe_phi_ext[ebNE_kb], */
                    /*                                     sdInfo_w_v_rowptr, */
                    /*                                     sdInfo_w_v_colind, */
                    /*                                     isDOFBoundary_v[ebNE_kb], */
                    /*                                     isDiffusiveFluxBoundary_w[ebNE_kb], */
                    /*                                     normal, */
                    /*                                     mom_wv_diff_ten_ext, */
                    /*                                     vel_trial_trace_ref[ebN_local_kb_j], */
                    /*                                     &vel_grad_trial_trace[j_nSpace], */
                    /*                                     penalty);//ebqe_penalty_ext[ebNE_kb]); */
                    /* fluxJacobian_w_w[j]=ck.ExteriorNumericalAdvectiveFluxJacobian(dflux_mom_w_adv_w_ext,vel_trial_trace_ref[ebN_local_kb_j]) + */
                    /*   ExteriorNumericalDiffusiveFluxJacobian(eps_rho, */
                    /*                                     ebqe_phi_ext[ebNE_kb], */
                    /*                                     sdInfo_w_w_rowptr, */
                    /*                                     sdInfo_w_w_colind, */
                    /*                                     isDOFBoundary_w[ebNE_kb], */
                    /*                                     isDiffusiveFluxBoundary_w[ebNE_kb], */
                    /*                                     normal, */
                    /*                                     mom_ww_diff_ten_ext, */
                    /*                                     vel_trial_trace_ref[ebN_local_kb_j], */
                    /*                                     &vel_grad_trial_trace[j_nSpace], */
                    /*                                     penalty);//ebqe_penalty_ext[ebNE_kb]); */
                  }//j
                //
                //update the global Jacobian from the flux Jacobian
                //
                for (int i=0;i<nDOF_test_element;i++)
                  {
                    register int eN_i = eN*nDOF_test_element+i;
                    for (int j=0;j<nDOF_trial_element;j++)
                      {
                        register int ebN_i_j = ebN*4*nDOF_test_X_trial_element + i*nDOF_trial_element + j,ebN_local_kb_j=ebN_local_kb*nDOF_trial_element+j;

                        /* globalJacobian[csrRowIndeces_p_p[eN_i] + csrColumnOffsets_eb_p_p[ebN_i_j]] += fluxJacobian_p_p[j]*p_test_dS[i]; */
                        /* globalJacobian[csrRowIndeces_p_u[eN_i] + csrColumnOffsets_eb_p_u[ebN_i_j]] += fluxJacobian_p_u[j]*p_test_dS[i]; */
                        /* globalJacobian[csrRowIndeces_p_v[eN_i] + csrColumnOffsets_eb_p_v[ebN_i_j]] += fluxJacobian_p_v[j]*p_test_dS[i]; */
                        /* globalJacobian[csrRowIndeces_p_w[eN_i] + csrColumnOffsets_eb_p_w[ebN_i_j]] += fluxJacobian_p_w[j]*p_test_dS[i]; */

                        /* globalJacobian[csrRowIndeces_u_p[eN_i] + csrColumnOffsets_eb_u_p[ebN_i_j]] += fluxJacobian_u_p[j]*vel_test_dS[i]; */
                        globalJacobian[csrRowIndeces_u_u[eN_i] + csrColumnOffsets_eb_u_u[ebN_i_j]] += fluxJacobian_u_u[j]*vel_test_dS[i]+
                          ck.ExteriorElementBoundaryDiffusionAdjointJacobian(isDOFBoundary_u[ebNE_kb],
                                                                             isDiffusiveFluxBoundary_u[ebNE_kb],
                                                                             eb_adjoint_sigma,
                                                                             vel_trial_trace_ref[ebN_local_kb_j],
                                                                             normal,
                                                                             sdInfo_u_u_rowptr,
                                                                             sdInfo_u_u_colind,
                                                                             mom_uu_diff_ten_ext,
                                                                             &vel_grad_test_dS[i*nSpace]);
                        globalJacobian[csrRowIndeces_u_v[eN_i] + csrColumnOffsets_eb_u_v[ebN_i_j]] += fluxJacobian_u_v[j]*vel_test_dS[i]+
                          ck.ExteriorElementBoundaryDiffusionAdjointJacobian(isDOFBoundary_v[ebNE_kb],
                                                                             isDiffusiveFluxBoundary_u[ebNE_kb],
                                                                             eb_adjoint_sigma,
                                                                             vel_trial_trace_ref[ebN_local_kb_j],
                                                                             normal,
                                                                             sdInfo_u_v_rowptr,
                                                                             sdInfo_u_v_colind,
                                                                             mom_uv_diff_ten_ext,
                                                                             &vel_grad_test_dS[i*nSpace]);
                        /* globalJacobian[csrRowIndeces_u_w[eN_i] + csrColumnOffsets_eb_u_w[ebN_i_j]] += fluxJacobian_u_w[j]*vel_test_dS[i]+ */
                        /*      ck.ExteriorElementBoundaryDiffusionAdjointJacobian(isDOFBoundary_w[ebNE_kb], */
                        /*                                                         isDiffusiveFluxBoundary_u[ebNE_kb], */
                        /*                                                         eb_adjoint_sigma, */
                        /*                                                         vel_trial_trace_ref[ebN_local_kb_j], */
                        /*                                                         normal, */
                        /*                                                         sdInfo_u_w_rowptr, */
                        /*                                                         sdInfo_u_w_colind, */
                        /*                                                         mom_uw_diff_ten_ext, */
                        /*                                                         &vel_grad_test_dS[i*nSpace]); */

                        /* globalJacobian[csrRowIndeces_v_p[eN_i] + csrColumnOffsets_eb_v_p[ebN_i_j]] += fluxJacobian_v_p[j]*vel_test_dS[i]; */
                        globalJacobian[csrRowIndeces_v_u[eN_i] + csrColumnOffsets_eb_v_u[ebN_i_j]] += fluxJacobian_v_u[j]*vel_test_dS[i]+
                          ck.ExteriorElementBoundaryDiffusionAdjointJacobian(isDOFBoundary_u[ebNE_kb],
                                                                             isDiffusiveFluxBoundary_v[ebNE_kb],
                                                                             eb_adjoint_sigma,
                                                                             vel_trial_trace_ref[ebN_local_kb_j],
                                                                             normal,
                                                                             sdInfo_v_u_rowptr,
                                                                             sdInfo_v_u_colind,
                                                                             mom_vu_diff_ten_ext,
                                                                             &vel_grad_test_dS[i*nSpace]);
                        globalJacobian[csrRowIndeces_v_v[eN_i] + csrColumnOffsets_eb_v_v[ebN_i_j]] += fluxJacobian_v_v[j]*vel_test_dS[i]+
                          ck.ExteriorElementBoundaryDiffusionAdjointJacobian(isDOFBoundary_v[ebNE_kb],
                                                                             isDiffusiveFluxBoundary_v[ebNE_kb],
                                                                             eb_adjoint_sigma,
                                                                             vel_trial_trace_ref[ebN_local_kb_j],
                                                                             normal,
                                                                             sdInfo_v_v_rowptr,
                                                                             sdInfo_v_v_colind,
                                                                             mom_vv_diff_ten_ext,
                                                                             &vel_grad_test_dS[i*nSpace]);
                        /* globalJacobian[csrRowIndeces_v_w[eN_i] + csrColumnOffsets_eb_v_w[ebN_i_j]] += fluxJacobian_v_w[j]*vel_test_dS[i]+ */
                        /*      ck.ExteriorElementBoundaryDiffusionAdjointJacobian(isDOFBoundary_w[ebNE_kb], */
                        /*                                                         isDiffusiveFluxBoundary_v[ebNE_kb], */
                        /*                                                         eb_adjoint_sigma, */
                        /*                                                         vel_trial_trace_ref[ebN_local_kb_j], */
                        /*                                                         normal, */
                        /*                                                         sdInfo_v_w_rowptr, */
                        /*                                                         sdInfo_v_w_colind, */
                        /*                                                         mom_vw_diff_ten_ext, */
                        /*                                                         &vel_grad_test_dS[i*nSpace]); */

                        /* globalJacobian[csrRowIndeces_w_p[eN_i] + csrColumnOffsets_eb_w_p[ebN_i_j]] += fluxJacobian_w_p[j]*vel_test_dS[i]; */
                        /* globalJacobian[csrRowIndeces_w_u[eN_i] + csrColumnOffsets_eb_w_u[ebN_i_j]] += fluxJacobian_w_u[j]*vel_test_dS[i]+ */
                        /*      ck.ExteriorElementBoundaryDiffusionAdjointJacobian(isDOFBoundary_u[ebNE_kb], */
                        /*                                                         isDiffusiveFluxBoundary_w[ebNE_kb], */
                        /*                                                         eb_adjoint_sigma, */
                        /*                                                         vel_trial_trace_ref[ebN_local_kb_j], */
                        /*                                                         normal, */
                        /*                                                         sdInfo_w_u_rowptr, */
                        /*                                                         sdInfo_w_u_colind, */
                        /*                                                         mom_wu_diff_ten_ext, */
                        /*                                                         &vel_grad_test_dS[i*nSpace]); */
                        /* globalJacobian[csrRowIndeces_w_v[eN_i] + csrColumnOffsets_eb_w_v[ebN_i_j]] += fluxJacobian_w_v[j]*vel_test_dS[i]+ */
                        /*      ck.ExteriorElementBoundaryDiffusionAdjointJacobian(isDOFBoundary_v[ebNE_kb], */
                        /*                                                         isDiffusiveFluxBoundary_w[ebNE_kb], */
                        /*                                                         eb_adjoint_sigma, */
                        /*                                                         vel_trial_trace_ref[ebN_local_kb_j], */
                        /*                                                         normal, */
                        /*                                                         sdInfo_w_v_rowptr, */
                        /*                                                         sdInfo_w_v_colind, */
                        /*                                                         mom_wv_diff_ten_ext, */
                        /*                                                         &vel_grad_test_dS[i*nSpace]); */
                        /* globalJacobian[csrRowIndeces_w_w[eN_i] + csrColumnOffsets_eb_w_w[ebN_i_j]] += fluxJacobian_w_w[j]*vel_test_dS[i]+ */
                        /*      ck.ExteriorElementBoundaryDiffusionAdjointJacobian(isDOFBoundary_w[ebNE_kb], */
                        /*                                                         isDiffusiveFluxBoundary_w[ebNE_kb], */
                        /*                                                         eb_adjoint_sigma, */
                        /*                                                         vel_trial_trace_ref[ebN_local_kb_j], */
                        /*                                                         normal, */
                        /*                                                         sdInfo_w_w_rowptr, */
                        /*                                                         sdInfo_w_w_colind, */
                        /*                                                         mom_ww_diff_ten_ext, */
                        /*                                                         &vel_grad_test_dS[i*nSpace]); */
                      }//j
                  }//i
              }//kb
          }//ebNE
      }//computeJacobian

      void calculateVelocityAverage(int nExteriorElementBoundaries_global,
                                    int* exteriorElementBoundariesArray,
                                    int nInteriorElementBoundaries_global,
                                    int* interiorElementBoundariesArray,
                                    int* elementBoundaryElementsArray,
                                    int* elementBoundaryLocalElementBoundariesArray,
                                    double* mesh_dof,
                                    double* mesh_velocity_dof,
                                    double MOVING_DOMAIN,//0 or 1
                                    int* mesh_l2g,
                                    double* mesh_trial_trace_ref,
                                    double* mesh_grad_trial_trace_ref,
                                    double* normal_ref,
                                    double* boundaryJac_ref,
                                    int* vel_l2g,
                                    double* u_dof,
                                    double* v_dof,
                                    double* w_dof,
                                    double* vos_dof,
                                    double* vel_trial_trace_ref,
                                    double* ebqe_velocity,
                                    double* velocityAverage)
      {
        int permutations[nQuadraturePoints_elementBoundary];
        double xArray_left[nQuadraturePoints_elementBoundary*2],
          xArray_right[nQuadraturePoints_elementBoundary*2];
        for (int i=0;i<nQuadraturePoints_elementBoundary;i++)
          permutations[i]=i;//just to initialize
        for (int ebNE = 0; ebNE < nExteriorElementBoundaries_global; ebNE++)
          {
            register int ebN = exteriorElementBoundariesArray[ebNE];
            for  (int kb=0;kb<nQuadraturePoints_elementBoundary;kb++)
              {
                register int ebN_kb_nSpace = ebN*nQuadraturePoints_elementBoundary*nSpace+kb*nSpace,
                  ebNE_kb_nSpace = ebNE*nQuadraturePoints_elementBoundary*nSpace+kb*nSpace;
                velocityAverage[ebN_kb_nSpace+0]=ebqe_velocity[ebNE_kb_nSpace+0];
                velocityAverage[ebN_kb_nSpace+1]=ebqe_velocity[ebNE_kb_nSpace+1];
              }//ebNE
          }
        for (int ebNI = 0; ebNI < nInteriorElementBoundaries_global; ebNI++)
          {
            register int ebN = interiorElementBoundariesArray[ebNI],
              left_eN_global   = elementBoundaryElementsArray[ebN*2+0],
              left_ebN_element  = elementBoundaryLocalElementBoundariesArray[ebN*2+0],
              right_eN_global  = elementBoundaryElementsArray[ebN*2+1],
              right_ebN_element = elementBoundaryLocalElementBoundariesArray[ebN*2+1],
              left_eN_nDOF_trial_element = left_eN_global*nDOF_trial_element,
              right_eN_nDOF_trial_element = right_eN_global*nDOF_trial_element;
            double jac[nSpace*nSpace],
              jacDet,
              jacInv[nSpace*nSpace],
              boundaryJac[nSpace*(nSpace-1)],
              metricTensor[(nSpace-1)*(nSpace-1)],
              metricTensorDetSqrt,
              normal[2],
              x,y,z,
              xt,yt,zt,integralScaling;

            for  (int kb=0;kb<nQuadraturePoints_elementBoundary;kb++)
              {
                ck.calculateMapping_elementBoundary(left_eN_global,
                                                    left_ebN_element,
                                                    kb,
                                                    left_ebN_element*nQuadraturePoints_elementBoundary+kb,
                                                    mesh_dof,
                                                    mesh_l2g,
                                                    mesh_trial_trace_ref,
                                                    mesh_grad_trial_trace_ref,
                                                    boundaryJac_ref,
                                                    jac,
                                                    jacDet,
                                                    jacInv,
                                                    boundaryJac,
                                                    metricTensor,
                                                    metricTensorDetSqrt,
                                                    normal_ref,
                                                    normal,
                                                    x,y,z);
                xArray_left[kb*2+0] = x;
                xArray_left[kb*2+1] = y;
                /* xArray_left[kb*3+2] = z; */
                ck.calculateMapping_elementBoundary(right_eN_global,
                                                    right_ebN_element,
                                                    kb,
                                                    right_ebN_element*nQuadraturePoints_elementBoundary+kb,
                                                    mesh_dof,
                                                    mesh_l2g,
                                                    mesh_trial_trace_ref,
                                                    mesh_grad_trial_trace_ref,
                                                    boundaryJac_ref,
                                                    jac,
                                                    jacDet,
                                                    jacInv,
                                                    boundaryJac,
                                                    metricTensor,
                                                    metricTensorDetSqrt,
                                                    normal_ref,
                                                    normal,
                                                    x,y,z);
                ck.calculateMappingVelocity_elementBoundary(left_eN_global,
                                                            left_ebN_element,
                                                            kb,
                                                            left_ebN_element*nQuadraturePoints_elementBoundary+kb,
                                                            mesh_velocity_dof,
                                                            mesh_l2g,
                                                            mesh_trial_trace_ref,
                                                            xt,yt,zt,
                                                            normal,
                                                            boundaryJac,
                                                            metricTensor,
                                                            integralScaling);
                xArray_right[kb*2+0] = x;
                xArray_right[kb*2+1] = y;
                /* xArray_right[kb*3+2] = z; */
              }
            for  (int kb_left=0;kb_left<nQuadraturePoints_elementBoundary;kb_left++)
              {
                double errorNormMin = 1.0;
                for  (int kb_right=0;kb_right<nQuadraturePoints_elementBoundary;kb_right++)
                  {
                    double errorNorm=0.0;
                    for (int I=0;I<nSpace;I++)
                      {
                        errorNorm += fabs(xArray_left[kb_left*2+I]
                                          -
                                          xArray_right[kb_right*2+I]);
                      }
                    if (errorNorm < errorNormMin)
                      {
                        permutations[kb_right] = kb_left;
                        errorNormMin = errorNorm;
                      }
                  }
              }
            for  (int kb=0;kb<nQuadraturePoints_elementBoundary;kb++)
              {
                register int ebN_kb_nSpace = ebN*nQuadraturePoints_elementBoundary*nSpace+kb*nSpace;
                register double u_left=0.0,
                  v_left=0.0,
                  w_left=0.0,
                  u_right=0.0,
                  v_right=0.0,
                  w_right=0.0,
                  vos_left=0.0,
                  vos_right=0.0,
                  porosity_left=0.0,
                  porosity_right=0.0;
                register int left_kb = kb,
                  right_kb = permutations[kb],
                  left_ebN_element_kb_nDOF_test_element=(left_ebN_element*nQuadraturePoints_elementBoundary+left_kb)*nDOF_test_element,
                  right_ebN_element_kb_nDOF_test_element=(right_ebN_element*nQuadraturePoints_elementBoundary+right_kb)*nDOF_test_element;
                //
                //calculate the velocity solution at quadrature points on left and right
                //
                ck.valFromDOF(vos_dof,&vel_l2g[left_eN_nDOF_trial_element],&vel_trial_trace_ref[left_ebN_element_kb_nDOF_test_element],vos_left);
                ck.valFromDOF(u_dof,&vel_l2g[left_eN_nDOF_trial_element],&vel_trial_trace_ref[left_ebN_element_kb_nDOF_test_element],u_left);
                ck.valFromDOF(v_dof,&vel_l2g[left_eN_nDOF_trial_element],&vel_trial_trace_ref[left_ebN_element_kb_nDOF_test_element],v_left);
                /* ck.valFromDOF(w_dof,&vel_l2g[left_eN_nDOF_trial_element],&vel_trial_trace_ref[left_ebN_element_kb_nDOF_test_element],w_left); */
                //
                ck.valFromDOF(vos_dof,&vel_l2g[right_eN_nDOF_trial_element],&vel_trial_trace_ref[right_ebN_element_kb_nDOF_test_element],vos_right);
                ck.valFromDOF(u_dof,&vel_l2g[right_eN_nDOF_trial_element],&vel_trial_trace_ref[right_ebN_element_kb_nDOF_test_element],u_right);
                ck.valFromDOF(v_dof,&vel_l2g[right_eN_nDOF_trial_element],&vel_trial_trace_ref[right_ebN_element_kb_nDOF_test_element],v_right);
                /* ck.valFromDOF(w_dof,&vel_l2g[right_eN_nDOF_trial_element],&vel_trial_trace_ref[right_ebN_element_kb_nDOF_test_element],w_right); */
                //
                /* porosity_left = 1.0 - vos_left; */
                /* porosity_right = 1.0 - vos_right; */
                velocityAverage[ebN_kb_nSpace+0]=0.5*(u_left + u_right);
                velocityAverage[ebN_kb_nSpace+1]=0.5*(v_left + v_right);
                /* velocityAverage[ebN_kb_nSpace+2]=0.5*(w_left + w_right); */
              }//ebNI
          }
      }
    };//RANS3PF2D

  inline cppRANS3PF2D_base* newRANS3PF2D(int nSpaceIn,
                                         int nQuadraturePoints_elementIn,
                                         int nDOF_mesh_trial_elementIn,
                                         int nDOF_trial_elementIn,
                                         int nDOF_test_elementIn,
                                         int nQuadraturePoints_elementBoundaryIn,
                                         int CompKernelFlag,
                                         double aDarcy,
                                         double betaForch,
                                         double grain,
                                         double packFraction,
                                         double packMargin,
                                         double maxFraction,
                                         double frFraction,
                                         double sigmaC,
                                         double C3e,
                                         double C4e,
                                         double eR,
                                         double fContact,
                                         double mContact,
                                         double nContact,
                                         double angFriction, double vos_limiter, double mu_fr_limiter )
  {
    cppRANS3PF2D_base *rvalue = proteus::chooseAndAllocateDiscretization2D<cppRANS3PF2D_base, cppRANS3PF2D, CompKernel>(nSpaceIn,
                                                                                                                        nQuadraturePoints_elementIn,
                                                                                                                        nDOF_mesh_trial_elementIn,
                                                                                                                        nDOF_trial_elementIn,
                                                                                                                        nDOF_test_elementIn,
                                                                                                                        nQuadraturePoints_elementBoundaryIn,
                                                                                                                        CompKernelFlag);
    rvalue->setSedClosure(aDarcy,
                          betaForch,
                          grain,
                          packFraction,
                          packMargin,
                          maxFraction,
                          frFraction,
                          sigmaC,
                          C3e,
                          C4e,
                          eR,
                          fContact,
                          mContact,
                          nContact,
                          angFriction, vos_limiter, mu_fr_limiter );
    return rvalue;
  }
} //proteus

#endif<|MERGE_RESOLUTION|>--- conflicted
+++ resolved
@@ -306,12 +306,10 @@
                                    double order_polynomial,
                                    double* isActiveDOF,
                                    int USE_SBM,
-<<<<<<< HEAD
                                    double* ncDrag,
                                    double* betaDrag,
-                                   double* vos_vel_nodes
-=======
-				   // For edge based dissipation
+                                   double* vos_vel_nodes,
+                                   // For edge based dissipation
 				   double * entropyResidualPerNode,
 				   double * laggedEntropyResidualPerNode,
 				   double * dMatrix,
@@ -321,7 +319,6 @@
 				   int *rowptr_1D, int *colind_1D,
 				   // int by parts pressure
 				   int INT_BY_PARTS_PRESSURE
->>>>>>> c7739595
                                    )=0;
     virtual void calculateJacobian(//element
                                    double* mesh_trial_ref,
@@ -2297,14 +2294,12 @@
                              double order_polynomial,
                              double* isActiveDOF,
                              int USE_SBM,
-<<<<<<< HEAD
                              double* ncDrag,
                              double* betaDrag,
-                             double* vos_vel_nodes)
-=======
-			     // For edge based discretization
-			     double * entropyResidualPerNode,
-			     double * laggedEntropyResidualPerNode,
+                             double* vos_vel_nodes,
+                             // For edge based discretization
+                             double * entropyResidualPerNode,
+                             double * laggedEntropyResidualPerNode,
 			     double * dMatrix,
 			     int numDOFs_1D,
 			     int NNZ_1D,
@@ -2312,7 +2307,6 @@
 			     int *rowptr_1D, int *colind_1D,
 			     // int by parts pressure
 			     int INT_BY_PARTS_PRESSURE)
->>>>>>> c7739595
       {
 	register double TransportMatrix[NNZ_1D], TransposeTransportMatrix[NNZ_1D];
 	register double psi[numDOFs_1D];
@@ -3626,11 +3620,9 @@
             /* mesh_volume_conservation_err_max=fmax(mesh_volume_conservation_err_max,fabs(mesh_volume_conservation_element)); */
             /* mesh_volume_conservation_err_max_weak=fmax(mesh_volume_conservation_err_max_weak,fabs(mesh_volume_conservation_element_weak)); */
           }//elements
-<<<<<<< HEAD
+
 	  if(CUT_CELL_INTEGRATION > 0)
 	    std::cout<<std::flush;
-=======
-
 	// loop in DOFs for discrete upwinding
 	if (ARTIFICIAL_VISCOSITY==3 || ARTIFICIAL_VISCOSITY==4)
 	  {
@@ -3736,7 +3728,6 @@
 	      }
 	  }
 
->>>>>>> c7739595
         //
         //loop over the surrogate boundaries in SB method and assembly into residual
         //
