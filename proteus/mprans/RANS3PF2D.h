#ifndef RANS3PF2D_H
#define RANS3PF2D_H
#include <cmath>
#include <valarray>
#include <iostream>
#include <vector>
#include <set>
#include <cstring>
#include "CompKernel.h"
#include "ModelFactory.h"
#include "SedClosure.h"
<<<<<<< HEAD
#define DRAG_FAC 0.0
#define TURB_FORCE_FAC 0.0
=======
#define NO_DRAG 0.0
>>>>>>> 36ecede0
//////////////////////
// ***** TODO ***** //
//////////////////////
// *fix the following w.r.t. not dividing momentum eqn by rho
//      * updateSolidParticleTerms
// *Double check the following w.r.t. not dividing momentum eqn by rho
//      * updateDarcyForchheimerTerms_Ergun
//      * updateTurbulenceClosure
//      * check pdeResidual_p. In particular check the term with q_dvos_dt
//      * double check exteriorNumericalAdvectiveFlux. I multiply from outside porosity*rho
//      * MOVING MESH. Double check.
//      * Turbulence: double check eddy_viscosity within evaluateCoefficients
// ***** END OF TODO *****

#define CELL_BASED_EV_COEFF 1

namespace proteus
{
  class cppRANS3PF2D_base
  {

  public:
    virtual ~cppRANS3PF2D_base() {}

    virtual void setSedClosure(double aDarcy,
                               double betaForch,
                               double grain,
                               double packFraction,
                               double packMargin,
                               double maxFraction,
                               double frFraction,
                               double sigmaC,
                               double C3e,
                               double C4e,
                               double eR,
                               double fContact,
                               double mContact,
                               double nContact,
                               double angFriction,double vos_limiter,double mu_fr_limiter ){}
    virtual void calculateResidual(double *mesh_trial_ref,
                                   double *mesh_grad_trial_ref,
                                   double *mesh_dof,
                                   double *mesh_velocity_dof,
                                   double MOVING_DOMAIN, //0 or 1
                                   double PSTAB,
                                   int *mesh_l2g,
                                   double *dV_ref,
                                   int nDOF_per_element_pressure,
                                   double *p_trial_ref,
                                   double *p_grad_trial_ref,
                                   double *p_test_ref,
                                   double *p_grad_test_ref,
                                   double *q_p,
                                   double *q_grad_p,
                                   double *ebqe_p,
                                   double *ebqe_grad_p,
                                   double *vel_trial_ref,
                                   double *vel_grad_trial_ref,
                                   double *vel_hess_trial_ref,
                                   double *vel_test_ref,
                                   double *vel_grad_test_ref,
                                   double *mesh_trial_trace_ref,
                                   double *mesh_grad_trial_trace_ref,
                                   double *dS_ref,
                                   double *p_trial_trace_ref,
                                   double *p_grad_trial_trace_ref,
                                   double *p_test_trace_ref,
                                   double *p_grad_test_trace_ref,
                                   double *vel_trial_trace_ref,
                                   double *vel_grad_trial_trace_ref,
                                   double *vel_test_trace_ref,
                                   double *vel_grad_test_trace_ref,
                                   double *normal_ref,
                                   double *boundaryJac_ref,
                                   double eb_adjoint_sigma,
                                   double *elementDiameter,
                                   double *nodeDiametersArray,
                                   double hFactor,
                                   int nElements_global,
                                   int nElements_owned,
                                   int nElementBoundaries_owned,
                                   int nNodes_owned,
                                   double useRBLES,
                                   double useMetrics,
                                   double alphaBDF,
                                   double epsFact_rho,
                                   double epsFact_mu,
                                   double sigma,
                                   double rho_0,
                                   double nu_0,
                                   double rho_1,
                                   double nu_1,
                                   double smagorinskyConstant,
                                   int turbulenceClosureModel,
                                   double Ct_sge,
                                   double Cd_sge,
                                   double C_dc,
                                   double C_b,
                                   const double* eps_solid,
                                   const double* ebq_global_phi_solid,
                                   const double* ebq_global_grad_phi_solid,
                                   const double* ebq_particle_velocity_solid,
                                         double* phi_solid_nodes,
                                         double* phi_solid,
                                   const double* q_velocity_solid,
                                   const double* q_velocityStar_solid,
                                   const double* q_vos,
                                   const double* q_dvos_dt,
				   const double* q_grad_vos,
                                   const double* q_dragAlpha,
                                   const double* q_dragBeta,
                                   const double* q_mass_source,
                                   const double* q_turb_var_0,
                                   const double* q_turb_var_1,
                                   const double* q_turb_var_grad_0,
                                   double * q_eddy_viscosity,
                                   int* p_l2g,
                                   int* vel_l2g,
                                   double* p_dof,
                                   double* u_dof,
                                   double* v_dof,
                                   double* w_dof,
                                   double* u_dof_old,
                                   double* v_dof_old,
                                   double* w_dof_old,
                                   double* u_dof_old_old,
                                   double* v_dof_old_old,
                                   double* w_dof_old_old,
                                   double* g,
                                   const double useVF,
                                   double *vf,
                                   double *phi,
                                   double *normal_phi,
                                   double *kappa_phi,
                                   double *q_mom_u_acc,
                                   double *q_mom_v_acc,
                                   double *q_mom_w_acc,
                                   double *q_mass_adv,
                                   double *q_mom_u_acc_beta_bdf,
                                   double *q_mom_v_acc_beta_bdf,
                                   double *q_mom_w_acc_beta_bdf,
                                   double *q_dV,
                                   double *q_dV_last,
                                   double *q_velocity_sge,
                                   double *ebqe_velocity_star,
                                   double *q_cfl,
                                   double *q_numDiff_u,
                                   double *q_numDiff_v,
                                   double *q_numDiff_w,
                                   double *q_numDiff_u_last,
                                   double *q_numDiff_v_last,
                                   double *q_numDiff_w_last,
                                   int *sdInfo_u_u_rowptr,
                                   int *sdInfo_u_u_colind,
                                   int *sdInfo_u_v_rowptr,
                                   int *sdInfo_u_v_colind,
                                   int *sdInfo_u_w_rowptr,
                                   int *sdInfo_u_w_colind,
                                   int *sdInfo_v_v_rowptr,
                                   int *sdInfo_v_v_colind,
                                   int *sdInfo_v_u_rowptr,
                                   int *sdInfo_v_u_colind,
                                   int *sdInfo_v_w_rowptr,
                                   int *sdInfo_v_w_colind,
                                   int *sdInfo_w_w_rowptr,
                                   int *sdInfo_w_w_colind,
                                   int *sdInfo_w_u_rowptr,
                                   int *sdInfo_w_u_colind,
                                   int *sdInfo_w_v_rowptr,
                                   int *sdInfo_w_v_colind,
                                   int offset_p,
                                   int offset_u,
                                   int offset_v,
                                   int offset_w,
                                   int stride_p,
                                   int stride_u,
                                   int stride_v,
                                   int stride_w,
                                   double *globalResidual,
                                   int nExteriorElementBoundaries_global,
                                   int* exteriorElementBoundariesArray,
                                   int* elementBoundariesArray,
                                   int* elementBoundaryElementsArray,
                                   int* elementBoundaryLocalElementBoundariesArray,
                                   double* ebqe_vf_ext,
                                   double* bc_ebqe_vf_ext,
                                   double* ebqe_phi_ext,
                                   double* bc_ebqe_phi_ext,
                                   double* ebqe_normal_phi_ext,
                                   double* ebqe_kappa_phi_ext,
                                   const double* ebqe_vos_ext,
                                   const double* ebqe_turb_var_0,
                                   const double* ebqe_turb_var_1,
                                   int* isDOFBoundary_p,
                                   int* isDOFBoundary_u,
                                   int* isDOFBoundary_v,
                                   int* isDOFBoundary_w,
                                   int* isAdvectiveFluxBoundary_p,
                                   int* isAdvectiveFluxBoundary_u,
                                   int* isAdvectiveFluxBoundary_v,
                                   int* isAdvectiveFluxBoundary_w,
                                   int* isDiffusiveFluxBoundary_u,
                                   int* isDiffusiveFluxBoundary_v,
                                   int* isDiffusiveFluxBoundary_w,
                                   double* ebqe_bc_p_ext,
                                   double* ebqe_bc_flux_mass_ext,
                                   double* ebqe_bc_flux_mom_u_adv_ext,
                                   double* ebqe_bc_flux_mom_v_adv_ext,
                                   double* ebqe_bc_flux_mom_w_adv_ext,
                                   double* ebqe_bc_u_ext,
                                   double* ebqe_bc_flux_u_diff_ext,
                                   double* ebqe_penalty_ext,
                                   double* ebqe_bc_v_ext,
                                   double* ebqe_bc_flux_v_diff_ext,
                                   double* ebqe_bc_w_ext,
                                   double* ebqe_bc_flux_w_diff_ext,
                                   double* q_x,
                                   double* q_velocity,
                                   double* ebqe_velocity,
                                   double* q_grad_u,
                                   double* q_grad_v,
                                   double* q_grad_w,
                                   double* q_divU,
                                   double* ebqe_grad_u,
                                   double* ebqe_grad_v,
                                   double* ebqe_grad_w,
                                   double* flux,
                                   double* elementResidual_p,
                                   int* elementFlags,
                                   int* boundaryFlags,
                                   double* barycenters,
                                   double* wettedAreas,
                                   double* netForces_p,
                                   double* netForces_v,
                                   double* netMoments,
                                   double* q_rho,
                                   double* ebqe_rho,
                                   double* q_nu,
                                   double* ebqe_nu,
                                   int nParticles,
                                   double particle_epsFact,
                                   double particle_alpha,
                                   double particle_beta,
                                   double particle_penalty_constant,
                                   double* particle_signed_distances,
                                   double* particle_signed_distance_normals,
                                   double* particle_velocities,
                                   double* particle_centroids,
                                   double* particle_netForces,
                                   double* particle_netMoments,
                                   double* particle_surfaceArea,
                                   double particle_nitsche,
                                   int use_ball_as_particle,
                                   double* ball_center,
                                   double* ball_radius,
                                   double* ball_velocity,
                                   double* ball_angular_velocity,
                                   double* phisError,
                                   double* phisErrorNodal,
                                   int USE_SUPG,
                                   int ARTIFICIAL_VISCOSITY,
                                   double cMax,
                                   double cE,
                                   int MULTIPLY_EXTERNAL_FORCE_BY_DENSITY,
                                   double* forcex,
                                   double* forcey,
                                   double* forcez,
                                   int KILL_PRESSURE_TERM,
                                   double dt,
                                   double* quantDOFs,
                                   int MATERIAL_PARAMETERS_AS_FUNCTION,
                                   double* density_as_function,
                                   double* dynamic_viscosity_as_function,
                                   double* ebqe_density_as_function,
                                   double* ebqe_dynamic_viscosity_as_function,
                                   double order_polynomial,
                                   double* isActiveDOF,
                                   int USE_SBM,
                                   double* ncDrag,
                                   double* betaDrag,
                                   double* vos_vel_nodes
                                   )=0;
    virtual void calculateJacobian(//element
                                   double* mesh_trial_ref,
                                   double* mesh_grad_trial_ref,
                                   double* mesh_dof,
                                   double* mesh_velocity_dof,
                                   double MOVING_DOMAIN,
                                   double PSTAB,
                                   int *mesh_l2g,
                                   double *dV_ref,
                                   double *p_trial_ref,
                                   double *p_grad_trial_ref,
                                   double *p_test_ref,
                                   double *p_grad_test_ref,
                                   double *q_p,
                                   double *q_grad_p,
                                   double *ebqe_p,
                                   double *ebqe_grad_p,
                                   double *vel_trial_ref,
                                   double *vel_grad_trial_ref,
                                   double *vel_hess_trial_ref,
                                   double *vel_test_ref,
                                   double *vel_grad_test_ref,
                                   //element boundary
                                   double *mesh_trial_trace_ref,
                                   double *mesh_grad_trial_trace_ref,
                                   double *dS_ref,
                                   double *p_trial_trace_ref,
                                   double *p_grad_trial_trace_ref,
                                   double *p_test_trace_ref,
                                   double *p_grad_test_trace_ref,
                                   double *vel_trial_trace_ref,
                                   double *vel_grad_trial_trace_ref,
                                   double *vel_test_trace_ref,
                                   double *vel_grad_test_trace_ref,
                                   double *normal_ref,
                                   double *boundaryJac_ref,
                                   //physics
                                   double eb_adjoint_sigma,
                                   double *elementDiameter,
                                   double *nodeDiametersArray,
                                   double hFactor,
                                   int nElements_global,
                                   int nElements_owned,
                                   int nElementBoundaries_owned,
                                   int nNodes_owned,
                                   double useRBLES,
                                   double useMetrics,
                                   double alphaBDF,
                                   double epsFact_rho,
                                   double epsFact_mu,
                                   double sigma,
                                   double rho_0,
                                   double nu_0,
                                   double rho_1,
                                   double nu_1,
                                   double smagorinskyConstant,
                                   int turbulenceClosureModel,
                                   double Ct_sge,
                                   double Cd_sge,
                                   double C_dg,
                                   double C_b,
                                   //VRANS
                                   const double *eps_solid,
                                   const double *ebq_global_phi_solid,
                                   const double *ebq_global_grad_phi_solid,
                                   const double* ebq_particle_velocity_solid,
                                         double *phi_solid_nodes,
                                   const double *phi_solid,
                                   const double *q_velocity_solid,
                                   const double *q_velocityStar_solid,
                                   const double *q_vos,
                                   const double *q_dvos_dt,
                                   const double *q_grad_vos,
                                   const double *q_dragAlpha,
                                   const double *q_dragBeta,
                                   const double *q_mass_source,
                                   const double *q_turb_var_0,
                                   const double *q_turb_var_1,
                                   const double *q_turb_var_grad_0,
                                   int *p_l2g,
                                   int *vel_l2g,
                                   double *p_dof, double *u_dof, double *v_dof, double *w_dof,
                                   double *g,
                                   const double useVF,
                                   double *vf,
                                   double *phi,
                                   double *normal_phi,
                                   double *kappa_phi,
                                   double *q_mom_u_acc_beta_bdf, double *q_mom_v_acc_beta_bdf, double *q_mom_w_acc_beta_bdf,
                                   double *q_dV,
                                   double *q_dV_last,
                                   double *q_velocity_sge,
                                   double *ebqe_velocity_star,
                                   double *q_cfl,
                                   double *q_numDiff_u_last, double *q_numDiff_v_last, double *q_numDiff_w_last,
                                   int *sdInfo_u_u_rowptr, int *sdInfo_u_u_colind,
                                   int *sdInfo_u_v_rowptr, int *sdInfo_u_v_colind,
                                   int *sdInfo_u_w_rowptr, int *sdInfo_u_w_colind,
                                   int *sdInfo_v_v_rowptr, int *sdInfo_v_v_colind,
                                   int *sdInfo_v_u_rowptr, int *sdInfo_v_u_colind,
                                   int *sdInfo_v_w_rowptr, int *sdInfo_v_w_colind,
                                   int *sdInfo_w_w_rowptr, int *sdInfo_w_w_colind,
                                   int *sdInfo_w_u_rowptr, int *sdInfo_w_u_colind,
                                   int *sdInfo_w_v_rowptr, int *sdInfo_w_v_colind,
                                   int *csrRowIndeces_p_p, int *csrColumnOffsets_p_p,
                                   int *csrRowIndeces_p_u, int *csrColumnOffsets_p_u,
                                   int *csrRowIndeces_p_v, int *csrColumnOffsets_p_v,
                                   int *csrRowIndeces_p_w, int *csrColumnOffsets_p_w,
                                   int *csrRowIndeces_u_p, int *csrColumnOffsets_u_p,
                                   int *csrRowIndeces_u_u, int *csrColumnOffsets_u_u,
                                   int *csrRowIndeces_u_v, int *csrColumnOffsets_u_v,
                                   int *csrRowIndeces_u_w, int *csrColumnOffsets_u_w,
                                   int *csrRowIndeces_v_p, int *csrColumnOffsets_v_p,
                                   int *csrRowIndeces_v_u, int *csrColumnOffsets_v_u,
                                   int *csrRowIndeces_v_v, int *csrColumnOffsets_v_v,
                                   int *csrRowIndeces_v_w, int *csrColumnOffsets_v_w,
                                   int *csrRowIndeces_w_p, int *csrColumnOffsets_w_p,
                                   int *csrRowIndeces_w_u, int *csrColumnOffsets_w_u,
                                   int *csrRowIndeces_w_v, int *csrColumnOffsets_w_v,
                                   int *csrRowIndeces_w_w, int *csrColumnOffsets_w_w,
                                   double *globalJacobian,
                                   int nExteriorElementBoundaries_global,
                                   int *exteriorElementBoundariesArray,
                                   int *elementBoundariesArray,
                                   int *elementBoundaryElementsArray,
                                   int *elementBoundaryLocalElementBoundariesArray,
                                   double *ebqe_vf_ext,
                                   double *bc_ebqe_vf_ext,
                                   double *ebqe_phi_ext,
                                   double *bc_ebqe_phi_ext,
                                   double *ebqe_normal_phi_ext,
                                   double *ebqe_kappa_phi_ext,
                                   //VRANS
                                   const double *ebqe_vos_ext,
                                   const double *ebqe_turb_var_0,
                                   const double *ebqe_turb_var_1,
                                   //VRANS end
                                   int *isDOFBoundary_p,
                                   int *isDOFBoundary_u,
                                   int *isDOFBoundary_v,
                                   int *isDOFBoundary_w,
                                   int *isAdvectiveFluxBoundary_p,
                                   int *isAdvectiveFluxBoundary_u,
                                   int *isAdvectiveFluxBoundary_v,
                                   int *isAdvectiveFluxBoundary_w,
                                   int *isDiffusiveFluxBoundary_u,
                                   int *isDiffusiveFluxBoundary_v,
                                   int *isDiffusiveFluxBoundary_w,
                                   double *ebqe_bc_p_ext,
                                   double *ebqe_bc_flux_mass_ext,
                                   double *ebqe_bc_flux_mom_u_adv_ext,
                                   double *ebqe_bc_flux_mom_v_adv_ext,
                                   double *ebqe_bc_flux_mom_w_adv_ext,
                                   double *ebqe_bc_u_ext,
                                   double *ebqe_bc_flux_u_diff_ext,
                                   double *ebqe_penalty_ext,
                                   double *ebqe_bc_v_ext,
                                   double *ebqe_bc_flux_v_diff_ext,
                                   double *ebqe_bc_w_ext,
                                   double *ebqe_bc_flux_w_diff_ext,
                                   int *csrColumnOffsets_eb_p_p,
                                   int *csrColumnOffsets_eb_p_u,
                                   int *csrColumnOffsets_eb_p_v,
                                   int *csrColumnOffsets_eb_p_w,
                                   int *csrColumnOffsets_eb_u_p,
                                   int *csrColumnOffsets_eb_u_u,
                                   int *csrColumnOffsets_eb_u_v,
                                   int *csrColumnOffsets_eb_u_w,
                                   int *csrColumnOffsets_eb_v_p,
                                   int *csrColumnOffsets_eb_v_u,
                                   int *csrColumnOffsets_eb_v_v,
                                   int *csrColumnOffsets_eb_v_w,
                                   int *csrColumnOffsets_eb_w_p,
                                   int *csrColumnOffsets_eb_w_u,
                                   int *csrColumnOffsets_eb_w_v,
                                   int *csrColumnOffsets_eb_w_w,
                                   int *elementFlags,
                                   int nParticles,
                                   double particle_epsFact,
                                   double particle_alpha,
                                   double particle_beta,
                                   double particle_penalty_constant,
                                   double* particle_signed_distances,
                                   double* particle_signed_distance_normals,
                                   double* particle_velocities,
                                   double* particle_centroids,
                                   double particle_nitsche,
                                   int use_ball_as_particle,
                                   double* ball_center,
                                   double* ball_radius,
                                   double* ball_velocity,
                                   double* ball_angular_velocity,
                                   int USE_SUPG,
                                   int KILL_PRESSURE_TERM,
                                   double dt,
                                   int MATERIAL_PARAMETERS_AS_FUNCTION,
                                   double* density_as_function,
                                   double* dynamic_viscosity_as_function,
                                   double* ebqe_density_as_function,
                                   double* ebqe_dynamic_viscosity_as_function,
                                   int USE_SBM)=0;
    virtual void calculateVelocityAverage(int nExteriorElementBoundaries_global,
                                          int *exteriorElementBoundariesArray,
                                          int nInteriorElementBoundaries_global,
                                          int *interiorElementBoundariesArray,
                                          int *elementBoundaryElementsArray,
                                          int *elementBoundaryLocalElementBoundariesArray,
                                          double *mesh_dof,
                                          double *mesh_velocity_dof,
                                          double MOVING_DOMAIN, //0 or 1
                                          int *mesh_l2g,
                                          double *mesh_trial_trace_ref,
                                          double *mesh_grad_trial_trace_ref,
                                          double *normal_ref,
                                          double *boundaryJac_ref,
                                          int *vel_l2g,
                                          double *u_dof,
                                          double *v_dof,
                                          double *w_dof,
                                          double *vos_dof,
                                          double *vel_trial_trace_ref,
                                          double *ebqe_velocity,
                                          double *velocityAverage) = 0;
  };

  template<class CompKernelType,
    int nSpace,
    int nQuadraturePoints_element,
    int nDOF_mesh_trial_element,
    int nDOF_trial_element,
    int nDOF_test_element,
    int nQuadraturePoints_elementBoundary>
    class cppRANS3PF2D : public cppRANS3PF2D_base
    {
    public:
//      std::vector<int> surrogate_boundaries, surrogate_boundary_elements, surrogate_boundary_particle;
      const double C_sbm;//penalty constant for sbm
      const double beta_sbm;//tangent penalty constant for sbm

      cppHsuSedStress<2> closure;
      const int nDOF_test_X_trial_element,
        nSpace2;
      CompKernelType ck;
    cppRANS3PF2D():
      nSpace2(4),
        closure(150.0,
                0.0,
                0.0102,
                0.2,
                0.01,
                0.635,
                0.57,
                1.1,
                1.2,
                1.0,
                0.8,
                0.02,
                2.0,
                5.0,
                M_PI/6., 0.05, 1.00),
        nDOF_test_X_trial_element(nDOF_test_element*nDOF_trial_element),
        C_sbm(1000),
        beta_sbm(0.0),
        ck()
          {/*        std::cout<<"Constructing cppRANS3PF2D<CompKernelTemplate<"
                     <<0<<","
                     <<0<<","
                     <<0<<","
                     <<0<<">,"*/
            /*  <<nSpaceIn<<","
                <<nQuadraturePoints_elementIn<<","
                <<nDOF_mesh_trial_elementIn<<","
                <<nDOF_trial_elementIn<<","
                <<nDOF_test_elementIn<<","
                <<nQuadraturePoints_elementBoundaryIn<<">());"*/
            /*  <<std::endl<<std::flush; */
          }

      void setSedClosure(double aDarcy,
                         double betaForch,
                         double grain,
                         double packFraction,
                         double packMargin,
                         double maxFraction,
                         double frFraction,
                         double sigmaC,
                         double C3e,
                         double C4e,
                         double eR,
                         double fContact,
                         double mContact,
                         double nContact,
                         double angFriction,double vos_limiter, double mu_fr_limiter)
      {
        closure = cppHsuSedStress<2>(aDarcy,
                                     betaForch,
                                     grain,
                                     packFraction,
                                     packMargin,
                                     maxFraction,
                                     frFraction,
                                     sigmaC,
                                     C3e,
                                     C4e,
                                     eR,
                                     fContact,
                                     mContact,
                                     nContact,
                                     angFriction, vos_limiter,mu_fr_limiter );
      }

      inline double Dot(const double vec1[nSpace],
                        const double vec2[nSpace])
      {
        double dot = 0;
        for (int I=0; I<nSpace; I++)
          dot += vec1[I]*vec2[I];
        return dot;
      }

      inline void calculateTangentialGradient(const double normal[nSpace],
                                              const double vel_grad[nSpace],
                                              double vel_tgrad[nSpace])
      {
        double normal_dot_vel_grad = Dot(normal,vel_grad);
        for (int I=0; I<nSpace; I++)
          vel_tgrad[I] = vel_grad[I] - normal_dot_vel_grad*normal[I];
      }

      inline double smoothedHeaviside(double eps, double phi)
      {
        double H;
        if (phi > eps)
          H=1.0;
        else if (phi < -eps)
          H=0.0;
        else if (phi==0.0)
          H=0.5;
        else
          H = 0.5*(1.0 + phi/eps + sin(M_PI*phi/eps)/M_PI);
        return H;
      }

      inline double smoothedHeaviside_integral(double eps, double phi)
      {
        double HI;
        if (phi > eps)
          {
            HI= phi - eps                                                       \
              + 0.5*(eps + 0.5*eps*eps/eps - eps*cos(M_PI*eps/eps)/(M_PI*M_PI)) \
              - 0.5*((-eps) + 0.5*(-eps)*(-eps)/eps - eps*cos(M_PI*(-eps)/eps)/(M_PI*M_PI));
          }
        else if (phi < -eps)
          {
            HI=0.0;
          }
        else
          {
            HI = 0.5*(phi + 0.5*phi*phi/eps - eps*cos(M_PI*phi/eps)/(M_PI*M_PI)) \
              - 0.5*((-eps) + 0.5*(-eps)*(-eps)/eps - eps*cos(M_PI*(-eps)/eps)/(M_PI*M_PI));
          }
        return HI;
      }

      inline double smoothedDirac(double eps, double phi)
      {
        double d;
        if (phi > eps)
          d=0.0;
        else if (phi < -eps)
          d=0.0;
        else
          d = 0.5*(1.0 + cos(M_PI*phi/eps))/eps;
        return d;
      }
      inline
        void evaluateCoefficients(const double eps_rho,
                                  const double eps_mu,
                                  const double eps_s,
                                  const double sigma,
                                  const double rho_0,
                                  double nu_0,
                                  const double rho_1,
                                  double nu_1,
                                  const double h_e,
                                  const double smagorinskyConstant,
                                  const int turbulenceClosureModel,
                                  const double g[nSpace],
                                  const double useVF,
                                  const double& vf,
                                  const double& phi,
                                  const double n[nSpace],
                                  const int nParticles,
                                  const int sd_offset,
                                  const double* particle_signed_distances,
                                  const double& kappa,
                                  const double porosity,//VRANS specific
                                  const double& p,
                                  const double grad_p[nSpace],
                                  const double grad_u[nSpace],
                                  const double grad_v[nSpace],
                                  const double grad_w[nSpace],
                                  const double& u,
                                  const double& v,
                                  const double& w,
                                  const double& uStar,
                                  const double& vStar,
                                  const double& wStar,
                                  double& eddy_viscosity,
                                  double& mom_u_acc,
                                  double& dmom_u_acc_u,
                                  double& mom_v_acc,
                                  double& dmom_v_acc_v,
                                  double& mom_w_acc,
                                  double& dmom_w_acc_w,
                                  double mass_adv[nSpace],
                                  double dmass_adv_u[nSpace],
                                  double dmass_adv_v[nSpace],
                                  double dmass_adv_w[nSpace],
                                  double mom_u_adv[nSpace],
                                  double dmom_u_adv_u[nSpace],
                                  double dmom_u_adv_v[nSpace],
                                  double dmom_u_adv_w[nSpace],
                                  double mom_v_adv[nSpace],
                                  double dmom_v_adv_u[nSpace],
                                  double dmom_v_adv_v[nSpace],
                                  double dmom_v_adv_w[nSpace],
                                  double mom_w_adv[nSpace],
                                  double dmom_w_adv_u[nSpace],
                                  double dmom_w_adv_v[nSpace],
                                  double dmom_w_adv_w[nSpace],
                                  double mom_uu_diff_ten[nSpace],
                                  double mom_vv_diff_ten[nSpace],
                                  double mom_ww_diff_ten[nSpace],
                                  double mom_uv_diff_ten[1],
                                  double mom_uw_diff_ten[1],
                                  double mom_vu_diff_ten[1],
                                  double mom_vw_diff_ten[1],
                                  double mom_wu_diff_ten[1],
                                  double mom_wv_diff_ten[1],
                                  double& mom_u_source,
                                  double& mom_v_source,
                                  double& mom_w_source,
                                  double& mom_u_ham,
                                  double dmom_u_ham_grad_p[nSpace],
                                  double dmom_u_ham_grad_u[nSpace],
                                  double& mom_v_ham,
                                  double dmom_v_ham_grad_p[nSpace],
                                  double dmom_v_ham_grad_v[nSpace],
                                  double& mom_w_ham,
                                  double dmom_w_ham_grad_p[nSpace],
                                  double dmom_w_ham_grad_w[nSpace],
                                  double& rhoSave,
                                  double& nuSave,
                                  int KILL_PRESSURE_TERM,
                                  int MULTIPLY_EXTERNAL_FORCE_BY_DENSITY,
                                  double forcex,
                                  double forcey,
                                  double forcez,
                                  int MATERIAL_PARAMETERS_AS_FUNCTION,
                                  double density_as_function,
                                  double dynamic_viscosity_as_function,
                                  int USE_SBM,
                                  double x, double y, double z,
                                  int use_ball_as_particle,
                                  double* ball_center,
                                  double* ball_radius,
                                  double* ball_velocity,
                                  double* ball_angular_velocity)
      {
        double rho,nu,mu,H_rho,d_rho,H_mu,d_mu,norm_n,nu_t0=0.0,nu_t1=0.0,nu_t;
        H_rho = (1.0-useVF)*smoothedHeaviside(eps_rho,phi) + useVF*fmin(1.0,fmax(0.0,vf));
        d_rho = (1.0-useVF)*smoothedDirac(eps_rho,phi);
        H_mu = (1.0-useVF)*smoothedHeaviside(eps_mu,phi) + useVF*fmin(1.0,fmax(0.0,vf));
        d_mu = (1.0-useVF)*smoothedDirac(eps_mu,phi);

        //calculate eddy viscosity
        switch (turbulenceClosureModel)
          {
            double norm_S;
          case 1:
            {
              norm_S = sqrt(2.0*(grad_u[0]*grad_u[0] + grad_v[1]*grad_v[1] + //grad_w[2]*grad_w[2] +
                                 0.5*(grad_u[1]+grad_v[0])*(grad_u[1]+grad_v[0])));

              nu_t0 = smagorinskyConstant*smagorinskyConstant*h_e*h_e*norm_S;
              nu_t1 = smagorinskyConstant*smagorinskyConstant*h_e*h_e*norm_S;
            }
          case 2: 
            {
              double re_0,cs_0=0.0,re_1,cs_1=0.0;
              norm_S = sqrt(2.0*(grad_u[0]*grad_u[0] + grad_v[1]*grad_v[1] +//grad_w[2]*grad_w[2] + 
                                 0.5*(grad_u[1]+grad_v[0])*(grad_u[1]+grad_v[0])));
              re_0 = h_e*h_e*norm_S/nu_0;
              if (re_0 > 1.0)
                cs_0=0.027*pow(10.0,-3.23*pow(re_0,-0.92));
              nu_t0 = cs_0*h_e*h_e*norm_S;
              re_1 = h_e*h_e*norm_S/nu_1;
              if (re_1 > 1.0)
                cs_1=0.027*pow(10.0,-3.23*pow(re_1,-0.92));
              nu_t1 = cs_1*h_e*h_e*norm_S;
            }
          }

        if (MATERIAL_PARAMETERS_AS_FUNCTION==0)
          {
            rho = rho_0*(1.0-H_rho)+rho_1*H_rho;
            nu_t= nu_t0*(1.0-H_mu)+nu_t1*H_mu;
            nu  = nu_0*(1.0-H_mu)+nu_1*H_mu;
            nu += nu_t;
            mu  = rho_0*nu_0*(1.0-H_mu)+rho_1*nu_1*H_mu;
          }
        else // set the material parameters by a function. To check convergence
          {
            rho = density_as_function;
            nu_t= 0;
            mu  = dynamic_viscosity_as_function;
            nu  = mu/rho;
          }

        rhoSave = rho;
        nuSave = nu;

        eddy_viscosity = nu_t*rho; // mql. CHECK. Most changes about not divide by rho are here

        // mass (volume accumulation)
        //..hardwired
        double phi_s = 1.0;
        if(use_ball_as_particle==1)
        {
            get_distance_to_ball(nParticles,ball_center,ball_radius,x,y,z,phi_s);
        }
        else
        {
            for (int i = 0; i < nParticles; i++)
            {
                double temp_phi_s = particle_signed_distances[i * sd_offset];
                if (temp_phi_s < phi_s)
                    phi_s = temp_phi_s;
            }
        }
        double phi_s_effect = (phi_s > 0.0) ? 1.0 : 0.0;
        if(USE_SBM>0)
          phi_s_effect = 1.0;
        //u momentum accumulation
        mom_u_acc=phi_s_effect * u;//trick for non-conservative form
        dmom_u_acc_u=phi_s_effect * rho*porosity;

        //v momentum accumulation
        mom_v_acc=phi_s_effect * v;
        dmom_v_acc_v=phi_s_effect * rho*porosity;

        /* //w momentum accumulation */
        /* mom_w_acc=w; */
        /* dmom_w_acc_w=rho*porosity; */

        //mass advective flux
        mass_adv[0]=phi_s_effect * porosity*u;
        mass_adv[1]=phi_s_effect * porosity*v;
        /* mass_adv[2]=porosity*w; */

        dmass_adv_u[0]=phi_s_effect * porosity;
        dmass_adv_u[1]=0.0;
        /* dmass_adv_u[2]=0.0; */

        dmass_adv_v[0]=0.0;
        dmass_adv_v[1]=phi_s_effect * porosity;
        /* dmass_adv_v[2]=0.0; */

        /* dmass_adv_w[0]=0.0; */
        /* dmass_adv_w[1]=0.0; */
        /* dmass_adv_w[2]=porosity; */

        //advection switched to non-conservative form but could be used for mesh motion...
        //u momentum advective flux
        mom_u_adv[0]=0.0;
        mom_u_adv[1]=0.0;
        /* mom_u_adv[2]=0.0; */

        dmom_u_adv_u[0]=0.0;
        dmom_u_adv_u[1]=0.0;
        /* dmom_u_adv_u[2]=0.0; */

        dmom_u_adv_v[0]=0.0;
        dmom_u_adv_v[1]=0.0;
        /* dmom_u_adv_v[2]=0.0; */

        /* dmom_u_adv_w[0]=0.0; */
        /* dmom_u_adv_w[1]=0.0; */
        /* dmom_u_adv_w[2]=0.0; */

        //v momentum advective_flux
        mom_v_adv[0]=0.0;
        mom_v_adv[1]=0.0;
        /* mom_v_adv[2]=0.0; */

        dmom_v_adv_u[0]=0.0;
        dmom_v_adv_u[1]=0.0;
        /* dmom_v_adv_u[2]=0.0; */

        /* dmom_v_adv_w[0]=0.0; */
        /* dmom_v_adv_w[1]=0.0; */
        /* dmom_v_adv_w[2]=0.0; */

        dmom_v_adv_v[0]=0.0;
        dmom_v_adv_v[1]=0.0;
        /* dmom_v_adv_v[2]=0.0; */

        /* //w momentum advective_flux */
        /* mom_w_adv[0]=0.0; */
        /* mom_w_adv[1]=0.0; */
        /* mom_w_adv[2]=0.0; */

        /* dmom_w_adv_u[0]=0.0; */
        /* dmom_w_adv_u[1]=0.0; */
        /* dmom_w_adv_u[2]=0.0; */

        /* dmom_w_adv_v[0]=0.0; */
        /* dmom_w_adv_v[1]=0.0; */
        /* dmom_w_adv_v[2]=0.0; */

        /* dmom_w_adv_w[0]=0.0; */
        /* dmom_w_adv_w[1]=0.0; */
        /* dmom_w_adv_w[2]=0.0; */

        //u momentum diffusion tensor
        mom_uu_diff_ten[0] = phi_s_effect * porosity*2.0*mu;
        mom_uu_diff_ten[1] = phi_s_effect * porosity*mu;
        /* mom_uu_diff_ten[2] = porosity*mu; */

        mom_uv_diff_ten[0]=phi_s_effect * porosity*mu;

        /* mom_uw_diff_ten[0]=porosity*mu; */

        //v momentum diffusion tensor
        mom_vv_diff_ten[0] = phi_s_effect * porosity*mu;
        mom_vv_diff_ten[1] = phi_s_effect * porosity*2.0*mu;
        /* mom_vv_diff_ten[2] = porosity*mu; */

        mom_vu_diff_ten[0]=phi_s_effect * porosity*mu;

        /* mom_vw_diff_ten[0]=porosity*mu; */

        /* //w momentum diffusion tensor */
        /* mom_ww_diff_ten[0] = porosity*mu; */
        /* mom_ww_diff_ten[1] = porosity*mu; */
        /* mom_ww_diff_ten[2] = porosity*2.0*mu; */

        /* mom_wu_diff_ten[0]=porosity*mu; */

        /* mom_wv_diff_ten[0]=porosity*mu; */

        //momentum sources
        norm_n = sqrt(n[0]*n[0]+n[1]*n[1]);//+n[2]*n[2]);
        mom_u_source = -phi_s_effect * porosity*rho*g[0];// - porosity*d_mu*sigma*kappa*n[0]/(rho*(norm_n+1.0e-8));
        mom_v_source = -phi_s_effect * porosity*rho*g[1];// - porosity*d_mu*sigma*kappa*n[1]/(rho*(norm_n+1.0e-8));
        /* mom_w_source = -porosity*rho*g[2];// - porosity*d_mu*sigma*kappa*n[2]/(rho*(norm_n+1.0e-8)); */

        // mql: add general force term
        mom_u_source -= (MULTIPLY_EXTERNAL_FORCE_BY_DENSITY == 1 ? porosity*rho : 1.0)*forcex;
        mom_v_source -= (MULTIPLY_EXTERNAL_FORCE_BY_DENSITY == 1 ? porosity*rho : 1.0)*forcey;
        /* mom_w_source -= forcez; */

        //u momentum Hamiltonian (pressure)
        mom_u_ham = phi_s_effect * porosity*grad_p[0]*(KILL_PRESSURE_TERM == 1 ? 0. : 1.);
        dmom_u_ham_grad_p[0]=phi_s_effect * porosity*(KILL_PRESSURE_TERM == 1 ? 0. : 1.);
        dmom_u_ham_grad_p[1]=0.0;
        /* dmom_u_ham_grad_p[2]=0.0; */

        //v momentum Hamiltonian (pressure)
        mom_v_ham = phi_s_effect * porosity*grad_p[1]*(KILL_PRESSURE_TERM == 1 ? 0. : 1.);
        dmom_v_ham_grad_p[0]=0.0;
        dmom_v_ham_grad_p[1]=phi_s_effect * porosity*(KILL_PRESSURE_TERM == 1 ? 0. : 1.);
        /* dmom_v_ham_grad_p[2]=0.0; */

        /* //w momentum Hamiltonian (pressure) */
        /* mom_w_ham = porosity*grad_p[2]; */
        /* dmom_w_ham_grad_p[0]=0.0; */
        /* dmom_w_ham_grad_p[1]=0.0; */
        /* dmom_w_ham_grad_p[2]=porosity; */

        //u momentum Hamiltonian (advection)
        mom_u_ham += phi_s_effect * porosity*rho*(uStar*grad_u[0]+vStar*grad_u[1]);
        dmom_u_ham_grad_u[0]=phi_s_effect * porosity*rho*uStar;
        dmom_u_ham_grad_u[1]=phi_s_effect * porosity*rho*vStar;
        /* dmom_u_ham_grad_u[2]=porosity*rho*wStar; */

        //v momentum Hamiltonian (advection)
        mom_v_ham += phi_s_effect * porosity*rho*(uStar*grad_v[0]+vStar*grad_v[1]);
        dmom_v_ham_grad_v[0]=phi_s_effect * porosity*rho*uStar;
        dmom_v_ham_grad_v[1]=phi_s_effect * porosity*rho*vStar;
        /* dmom_v_ham_grad_v[2]=porosity*rho*wStar; */

        /* //w momentum Hamiltonian (advection) */
        /* mom_w_ham += porosity*rho*(uStar*grad_w[0]+vStar*grad_w[1]+wStar*grad_w[2]); */
        /* dmom_w_ham_grad_w[0]=porosity*rho*uStar; */
        /* dmom_w_ham_grad_w[1]=porosity*rho*vStar; */
        /* dmom_w_ham_grad_w[2]=porosity*rho*wStar; */
      }

      //VRANS specific
      inline
        void updateDarcyForchheimerTerms_Ergun(/* const double linearDragFactor, */
                                               /* const double nonlinearDragFactor, */
                                               /* const double porosity, */
                                               /* const double meanGrainSize, */
                                               const double alpha,
                                               const double beta,
                                               const double eps_rho,
                                               const double eps_mu,
                                               const double rho_0,
                                               const double nu_0,
                                               const double rho_1,
                                               const double nu_1,
					       double nu_t,
                                               const double useVF,
                                               const double vf,
                                               const double phi,
                                               const double u,
                                               const double v,
                                               const double w,
                                               const double uStar,
                                               const double vStar,
                                               const double wStar,
                                               const double eps_s,
                                               const double phi_s,
                                               const double u_s,
                                               const double v_s,
                                               const double w_s,
                                               const double uStar_s,
                                               const double vStar_s,
                                               const double wStar_s,
                                               double& mom_u_source,
                                               double& mom_v_source,
                                               double& mom_w_source,
                                               double dmom_u_source[nSpace],
                                               double dmom_v_source[nSpace],
                                               double dmom_w_source[nSpace],
                                               double gradC_x,
					       double gradC_y,
					       double gradC_z)
      {
        double rho, mu,nu,H_mu,uc,duc_du,duc_dv,duc_dw,viscosity,H_s;
        H_mu = (1.0-useVF)*smoothedHeaviside(eps_mu,phi)+useVF*fmin(1.0,fmax(0.0,vf));
        nu  = nu_0*(1.0-H_mu)+nu_1*H_mu;
        rho  = rho_0*(1.0-H_mu)+rho_1*H_mu;
        mu  = rho_0*nu_0*(1.0-H_mu)+rho_1*nu_1*H_mu;
        viscosity = nu;
        uc = sqrt(u*u+v*v*+w*w); 
        duc_du = u/(uc+1.0e-12);
        duc_dv = v/(uc+1.0e-12);
        duc_dw = w/(uc+1.0e-12);
        double fluid_velocity[2]={uStar,vStar}, solid_velocity[2]={uStar_s,vStar_s};
        double new_beta = closure.betaCoeff(1.0-phi_s,
					    rho,
					    fluid_velocity,
					    solid_velocity,
<<<<<<< HEAD
					    viscosity)*DRAG_FAC;
        //new_beta = 254800.0;//hack fall velocity of 0.1 with no pressure gradient
        double beta2 = 156976.4;//hack, fall velocity of 0.1 with hydrostatic water
        
        mom_u_source += (1.0 - phi_s) * new_beta * ( (u - u_s) - TURB_FORCE_FAC*nu_t*gradC_x/closure.sigmaC_ ) +
          (1.0 - phi_s)*(1.0-DRAG_FAC)*beta2*(u-u_s);
	mom_v_source += (1.0 - phi_s) * new_beta * ( (v - v_s) - TURB_FORCE_FAC*nu_t*gradC_y/closure.sigmaC_) +
          (1.0 - phi_s)*(1.0-DRAG_FAC)*beta2*(v-v_s);
=======
					    viscosity)*NO_DRAG;
	mom_u_source += (1.0 - phi_s) * new_beta * ( (u - u_s) - nu_t*gradC_x/closure.sigmaC_ );
	mom_v_source += (1.0 - phi_s) * new_beta * ( (v - v_s) - nu_t*gradC_y/closure.sigmaC_);
>>>>>>> 36ecede0
        /* mom_w_source += phi_s*new_beta*(w-w_s); */

        dmom_u_source[0] = (1.0 - phi_s) * new_beta + (1.0 - phi_s)*(1.0-DRAG_FAC)*beta2;
        dmom_u_source[1] = 0.0;
        /* dmom_u_source[2] = 0.0; */

        dmom_v_source[0] = 0.0;
        dmom_v_source[1] = (1.0 - phi_s) * new_beta + (1.0 - phi_s)*(1.0-DRAG_FAC)*beta2;
        /*dmom_v_source[2] = 0.0; */

        dmom_w_source[0] = 0.0;
        dmom_w_source[1] = 0.0;
        /*dmom_w_source[2] =  (1.0 - phi_s) * new_beta; */
      }

      inline void updateSolidParticleTerms(bool element_owned,
                                           const double particle_nitsche,
                                           const double dV,
                                           const int nParticles,
                                           const int sd_offset,
                                           double *particle_signed_distances,
                                           double *particle_signed_distance_normals,
                                           double *particle_velocities,
                                           double *particle_centroids,
                                           int use_ball_as_particle,
                                           double* ball_center,
                                           double* ball_radius,
                                           double* ball_velocity,
                                           double* ball_angular_velocity,
                                           const double porosity, //VRANS specific
                                           const double penalty,
                                           const double alpha,
                                           const double beta,
                                           const double eps_rho,
                                           const double eps_mu,
                                           const double rho_0,
                                           const double nu_0,
                                           const double rho_1,
                                           const double nu_1,
                                           const double useVF,
                                           const double vf,
                                           const double phi,
                                           const double x,
                                           const double y,
                                           const double z,
                                           const double p,
                                           const double u,
                                           const double v,
                                           const double w,
                                           const double uStar,
                                           const double vStar,
                                           const double wStar,
                                           const double eps_s,
                                           const double grad_u[nSpace],
                                           const double grad_v[nSpace],
                                           const double grad_w[nSpace],
                                           double &mom_u_source,
                                           double &mom_v_source,
                                           double &mom_w_source,
                                           double dmom_u_source[nSpace],
                                           double dmom_v_source[nSpace],
                                           double dmom_w_source[nSpace],
                                           double mom_u_adv[nSpace],
                                           double mom_v_adv[nSpace],
                                           double mom_w_adv[nSpace],
                                           double dmom_u_adv_u[nSpace],
                                           double dmom_v_adv_v[nSpace],
                                           double dmom_w_adv_w[nSpace],
                                           double &mom_u_ham,
                                           double dmom_u_ham_grad_u[nSpace],
                                           double &mom_v_ham,
                                           double dmom_v_ham_grad_v[nSpace],
                                           double &mom_w_ham,
                                           double dmom_w_ham_grad_w[nSpace],
                                           double *particle_netForces,
                                           double *particle_netMoments,
                                           double *particle_surfaceArea)
      {
        double C, rho, mu, nu, H_mu, uc, duc_du, duc_dv, duc_dw, H_s, D_s, phi_s, u_s, v_s, w_s;
        double force_x, force_y, r_x, r_y, force_p_x, force_p_y, force_stress_x, force_stress_y;
        double phi_s_normal[2]={0.0};
        double fluid_outward_normal[2];
        double vel[2];
        double center[2];
        H_mu = (1.0 - useVF) * smoothedHeaviside(eps_mu, phi) + useVF * fmin(1.0, fmax(0.0, vf));
        nu = nu_0 * (1.0 - H_mu) + nu_1 * H_mu;
        rho = rho_0 * (1.0 - H_mu) + rho_1 * H_mu;
        mu = rho_0 * nu_0 * (1.0 - H_mu) + rho_1 * nu_1 * H_mu;
        C = 0.0;
        for (int i = 0; i < nParticles; i++)
          {
            if(use_ball_as_particle==1)
            {
                get_distance_to_ith_ball(nParticles,ball_center,ball_radius,i,x,y,z,phi_s);
                get_normal_to_ith_ball(nParticles,ball_center,ball_radius,i,x,y,z,phi_s_normal[0],phi_s_normal[1]);
                get_velocity_to_ith_ball(nParticles,ball_center,ball_radius,
                                         ball_velocity,ball_angular_velocity,
                                         i,x,y,z,
                                         vel[0],vel[1]);
                center[0] = ball_center[3*i+0];
                center[1] = ball_center[3*i+1];
            }
            else
            {
                phi_s = particle_signed_distances[i * sd_offset];
                phi_s_normal[0] = particle_signed_distance_normals[i * sd_offset * nSpace + 0];
                phi_s_normal[1] = particle_signed_distance_normals[i * sd_offset * nSpace + 1];
                vel[0] = particle_velocities[i * sd_offset * nSpace + 0];
                vel[1] = particle_velocities[i * sd_offset * nSpace + 1];
                center[0] = particle_centroids[3*i+0];
                center[1] = particle_centroids[3*i+1];

            }
            fluid_outward_normal[0] = -phi_s_normal[0];
            fluid_outward_normal[1] = -phi_s_normal[1];
            u_s = vel[0];
            v_s = vel[1];
            w_s = 0;
            H_s = smoothedHeaviside(eps_s, phi_s);
            D_s = smoothedDirac(eps_s, phi_s);
            double rel_vel_norm = sqrt((uStar - u_s) * (uStar - u_s) +
                                       (vStar - v_s) * (vStar - v_s) +
                                       (wStar - w_s) * (wStar - w_s));

            double C_surf = (phi_s > 0.0) ? 0.0 : nu * penalty;
            double C_vol = (phi_s > 0.0) ? 0.0 : (alpha + beta * rel_vel_norm);

            C = (D_s * C_surf + (1.0 - H_s) * C_vol);
            force_x = dV * D_s * (p * fluid_outward_normal[0]
                                  -mu * (fluid_outward_normal[0] * 2* grad_u[0] + fluid_outward_normal[1] * (grad_u[1]+grad_v[0]))
                                  +C_surf*(u-u_s)*rho
                                  );
            force_y = dV * D_s * (p * fluid_outward_normal[1]
                                  -mu * (fluid_outward_normal[0] * (grad_u[1]+grad_v[0]) + fluid_outward_normal[1] * 2* grad_v[1])
                                  +C_surf*(v-v_s)*rho
                                  );
            force_p_x = dV * D_s * p * fluid_outward_normal[0];
            force_p_y = dV * D_s * p * fluid_outward_normal[1];
            force_stress_x = dV * D_s * (-mu * (fluid_outward_normal[0] * 2* grad_u[0] + fluid_outward_normal[1] * (grad_u[1]+grad_v[0]))
                                  +C_surf*(u-u_s)*rho
                                  );
            force_stress_y = dV * D_s * (-mu * (fluid_outward_normal[0] * (grad_u[1]+grad_v[0]) + fluid_outward_normal[1] * 2* grad_v[1])
                                  +C_surf*(v-v_s)*rho
                                  );
            //always 3D for particle centroids
            r_x = x - center[0];
            r_y = y - center[1];

            if (element_owned)
              {
                particle_surfaceArea[i] += dV * D_s;
                particle_netForces[i * 3 + 0] += force_x;
                particle_netForces[i * 3 + 1] += force_y;
                particle_netForces[(i+  nParticles)*3+0]+= force_stress_x;
                particle_netForces[(i+2*nParticles)*3+0]+= force_p_x;
                particle_netForces[(i+  nParticles)*3+1]+= force_stress_y;
                particle_netForces[(i+2*nParticles)*3+1]+= force_p_y;
                particle_netMoments[i * 3 + 2] += (r_x * force_y - r_y * force_x);
              }

            // These should be done inside to make sure the correct velocity of different particles are used
            mom_u_source += C * (u - u_s);
            mom_v_source += C * (v - v_s);

            dmom_u_source[0] += C;
            dmom_v_source[1] += C;

            //Nitsche terms
            mom_u_ham -= D_s * porosity * nu * (fluid_outward_normal[0] * grad_u[0] + fluid_outward_normal[1] * grad_u[1]);
            dmom_u_ham_grad_u[0] -= D_s * porosity * nu * fluid_outward_normal[0];
            dmom_u_ham_grad_u[1] -= D_s * porosity * nu * fluid_outward_normal[1];

            mom_v_ham -= D_s * porosity * nu * (fluid_outward_normal[0] * grad_v[0] + fluid_outward_normal[1] * grad_v[1]);
            dmom_v_ham_grad_v[0] -= D_s * porosity * nu * fluid_outward_normal[0];
            dmom_v_ham_grad_v[1] -= D_s * porosity * nu * fluid_outward_normal[1];

            mom_u_adv[0] += D_s * porosity * nu * fluid_outward_normal[0] * (u - u_s);
            mom_u_adv[1] += D_s * porosity * nu * fluid_outward_normal[1] * (u - u_s);
            dmom_u_adv_u[0] += D_s * porosity * nu * fluid_outward_normal[0];
            dmom_u_adv_u[1] += D_s * porosity * nu * fluid_outward_normal[1];

            mom_v_adv[0] += D_s * porosity * nu * fluid_outward_normal[0] * (v - v_s);
            mom_v_adv[1] += D_s * porosity * nu * fluid_outward_normal[1] * (v - v_s);
            dmom_v_adv_v[0] += D_s * porosity * nu * fluid_outward_normal[0];
            dmom_v_adv_v[1] += D_s * porosity * nu * fluid_outward_normal[1];
          }
      }
      inline void compute_force_around_solid(bool element_owned,
                                             const double dV,
                                             const int nParticles,
                                             const int sd_offset,
                                             double *particle_signed_distances,
                                             double *particle_signed_distance_normals,
                                             double *particle_velocities,
                                             double *particle_centroids,
                                             int use_ball_as_particle,
                                             double* ball_center,
                                             double* ball_radius,
                                             double* ball_velocity,
                                             double* ball_angular_velocity,
                                             const double penalty,
                                             const double alpha,
                                             const double beta,
                                             const double eps_rho,
                                             const double eps_mu,
                                             const double rho_0,
                                             const double nu_0,
                                             const double rho_1,
                                             const double nu_1,
                                             const double useVF,
                                             const double vf,
                                             const double phi,
                                             const double x,
                                             const double y,
                                             const double z,
                                             const double p,
                                             const double u,
                                             const double v,
                                             const double w,
                                             const double uStar,
                                             const double vStar,
                                             const double wStar,
                                             const double eps_s,
                                             const double grad_u[nSpace],
                                             const double grad_v[nSpace],
                                             const double grad_w[nSpace],
                                             double* particle_netForces,
                                             double* particle_netMoments)
      {
        double C, rho, mu, nu, H_mu, uc, duc_du, duc_dv, duc_dw, H_s, D_s, phi_s, u_s, v_s, w_s, force_x, force_y, r_x, r_y;
        double phi_s_normal[2];
        double fluid_outward_normal[2];
        double vel[2];
        double center[2];
        H_mu = (1.0 - useVF) * smoothedHeaviside(eps_mu, phi) + useVF * fmin(1.0, fmax(0.0, vf));
        nu = nu_0 * (1.0 - H_mu) + nu_1 * H_mu;
        rho = rho_0 * (1.0 - H_mu) + rho_1 * H_mu;
        mu = rho_0 * nu_0 * (1.0 - H_mu) + rho_1 * nu_1 * H_mu;
        C = 0.0;
        for (int i = 0; i < nParticles; i++)
        {
            if(use_ball_as_particle==1)
            {
                get_distance_to_ith_ball(nParticles,ball_center,ball_radius,i,x,y,z,phi_s);
                get_normal_to_ith_ball(nParticles,ball_center,ball_radius,i,x,y,z,phi_s_normal[0],phi_s_normal[1]);
                get_velocity_to_ith_ball(nParticles,ball_center,ball_radius,
                                         ball_velocity,ball_angular_velocity,
                                         i,x,y,z,
                                         vel[0],vel[1]);
                center[0] = ball_center[3*i+0];
                center[1] = ball_center[3*i+1];
            }
            else
            {
                phi_s = particle_signed_distances[i * sd_offset];
                phi_s_normal[0] = particle_signed_distance_normals[i * sd_offset * nSpace + 0];
                phi_s_normal[1] = particle_signed_distance_normals[i * sd_offset * nSpace + 1];
                vel[0] = particle_velocities[i * sd_offset * nSpace + 0];
                vel[1] = particle_velocities[i * sd_offset * nSpace + 1];
                center[0] = particle_centroids[3*i+0];
                center[1] = particle_centroids[3*i+1];

            }
            fluid_outward_normal[0] = -phi_s_normal[0];
            fluid_outward_normal[1] = -phi_s_normal[1];
            u_s = vel[0];
            v_s = vel[1];
            w_s = 0;
            H_s = smoothedHeaviside(eps_s, phi_s);
            D_s = smoothedDirac(eps_s, phi_s);
            double rel_vel_norm = sqrt((uStar - u_s) * (uStar - u_s) +(vStar - v_s) * (vStar - v_s) + (wStar - w_s) * (wStar - w_s));
            double C_surf = (phi_s > 0.0) ? 0.0 : nu * penalty;
            double C_vol = (phi_s > 0.0) ? 0.0 : (alpha + beta * rel_vel_norm);

            C = (D_s * C_surf + (1.0 - H_s) * C_vol);
            force_x = dV * D_s * (p * fluid_outward_normal[0]
                                  -mu * (fluid_outward_normal[0] * 2* grad_u[0] + fluid_outward_normal[1] * (grad_u[1]+grad_v[0]))
                                  );
            //+dV*D_s*C_surf*rel_vel_norm*(u-u_s)*rho
            //+dV * (1.0 - H_s) * C_vol * (u - u_s) * rho;
            force_y = dV * D_s * (p * fluid_outward_normal[1]
                                  -mu * (fluid_outward_normal[0] * (grad_u[1]+grad_v[0]) + fluid_outward_normal[1] * 2* grad_v[1])
                                  );
            //+dV*D_s*C_surf*rel_vel_norm*(v-v_s)*rho
            //+dV * (1.0 - H_s) * C_vol * (v - v_s) * rho;

            //always 3D for particle centroids
            r_x = x - center[0];
            r_y = y - center[1];

            if (element_owned)
              {
                particle_netForces[i * 3 + 0] += force_x;
                particle_netForces[i * 3 + 1] += force_y;
                particle_netMoments[i * 3 + 2] += (r_x * force_y - r_y * force_x);
              }
        }
      }
      inline
        void calculateCFL(const double& hFactor,
                          const double& elementDiameter,
                          const double& dm,
                          const double df[nSpace],
                          double& cfl)
      {
        double h,density,nrm_df=0.0;
        h = hFactor*elementDiameter;
        density = dm;
        for(int I=0;I<nSpace;I++)
          nrm_df+=df[I]*df[I];
        nrm_df = sqrt(nrm_df);
        if (density > 1.0e-8)
          cfl = nrm_df/(h*density);//this is really cfl/dt, but that's what we want to know, the step controller expect this
        else
          cfl = nrm_df/h;
        //cfl = nrm_df/(h*density);//this is really cfl/dt, but that's what we want to know, the step controller expect this
      }

      inline void updateTurbulenceClosure(const int turbulenceClosureModel,
                                          const double eps_rho,
                                          const double eps_mu,
                                          const double rho_0,
                                          const double nu_0,
                                          const double rho_1,
                                          const double nu_1,
                                          const double useVF,
                                          const double vf,
                                          const double phi,
                                          const double porosity,
                                          const double eddy_visc_coef_0,
                                          const double turb_var_0,                //k for k-eps or k-omega
                                          const double turb_var_1,                //epsilon for k-epsilon, omega for k-omega
                                          const double turb_grad_0[nSpace], //grad k for k-eps,k-omega
                                          double &eddy_viscosity,
                                          double mom_uu_diff_ten[nSpace],
                                          double mom_vv_diff_ten[nSpace],
                                          double mom_ww_diff_ten[nSpace],
                                          double mom_uv_diff_ten[1],
                                          double mom_uw_diff_ten[1],
                                          double mom_vu_diff_ten[1],
                                          double mom_vw_diff_ten[1],
                                          double mom_wu_diff_ten[1],
                                          double mom_wv_diff_ten[1],
                                          double &mom_u_source,
                                          double &mom_v_source,
                                          double &mom_w_source)
      {
        /****
             eddy_visc_coef
             <= 2  LES (do nothing)
             == 3  k-epsilon

        */
        assert (turbulenceClosureModel >=3);
        double rho,nu,H_mu,nu_t=0.0,nu_t_keps =0.0, nu_t_komega=0.0;
        double isKEpsilon = 1.0;
        if (turbulenceClosureModel == 4)
          isKEpsilon = 0.0;
        H_mu = (1.0-useVF)*smoothedHeaviside(eps_mu,phi)+useVF*fmin(1.0,fmax(0.0,vf));
        nu  = nu_0*(1.0-H_mu)+nu_1*H_mu;
        rho  = rho_0*(1.0-H_mu)+rho_1*H_mu;

        const double twoThirds = 2.0/3.0; const double div_zero = 1.0e-2*fmin(nu_0,nu_1);
        mom_u_source += twoThirds*turb_grad_0[0];
        mom_v_source += twoThirds*turb_grad_0[1];
        /* mom_w_source += twoThirds*turb_grad_0[2]; */

        //--- closure model specific ---
        //k-epsilon
        nu_t_keps = eddy_visc_coef_0*turb_var_0*turb_var_0/(fabs(turb_var_1) + div_zero);
        //k-omega
        nu_t_komega = turb_var_0/(fabs(turb_var_1) + div_zero);
        //
        nu_t = isKEpsilon*nu_t_keps + (1.0-isKEpsilon)*nu_t_komega;
        //mwf debug
        //if (nu_t > 1.e6*nu)
        //{
        //  std::cout<<"RANS3PF2D WARNING isKEpsilon = "<<isKEpsilon<<" nu_t = " <<nu_t<<" nu= "<<nu<<" k= "<<turb_var_0<<" turb_var_1= "<<turb_var_1<<std::endl;
        //}

        nu_t = fmax(nu_t,1.0e-4*nu); //limit according to Lew, Buscaglia etal 01
        //mwf hack
        nu_t     = fmin(nu_t,1.0e6*nu);

        eddy_viscosity = nu_t*rho; // mql. CHECK.
        //u momentum diffusion tensor
        mom_uu_diff_ten[0] += porosity*2.0*eddy_viscosity;
        mom_uu_diff_ten[1] += porosity*eddy_viscosity;
        /* mom_uu_diff_ten[2] += porosity*eddy_viscosity; */

        mom_uv_diff_ten[0]+=porosity*eddy_viscosity;

        /* mom_uw_diff_ten[0]+=porosity*eddy_viscosity; */

        //v momentum diffusion tensor
        mom_vv_diff_ten[0] += porosity*eddy_viscosity;
        mom_vv_diff_ten[1] += porosity*2.0*eddy_viscosity;
        /* mom_vv_diff_ten[2] += porosity*eddy_viscosity; */

        mom_vu_diff_ten[0]+=porosity*eddy_viscosity;

        /* mom_vw_diff_ten[0]+=porosity*eddy_viscosity; */

        /* //w momentum diffusion tensor */
        /* mom_ww_diff_ten[0] += porosity*eddy_viscosity; */
        /* mom_ww_diff_ten[1] += porosity*eddy_viscosity; */
        /* mom_ww_diff_ten[2] += porosity*2.0*eddy_viscosity; */

        /* mom_wu_diff_ten[0]+=porosity*eddy_viscosity; */

        /* mom_wv_diff_ten[0]+=eddy_viscosity; */
      }

      inline void calculateSubgridError_tau(const double &hFactor,
                                            const double &elementDiameter,
                                            const double &dmt,
                                            const double &dm,
                                            const double df[nSpace],
                                            const double &a,
                                            const double &pfac,
                                            double &tau_v,
                                            double &tau_p,
                                            double &cfl)
      {
        double h, oneByAbsdt, density, viscosity, nrm_df;
        h = hFactor * elementDiameter;
        density = dm;
        viscosity = a;
        nrm_df = 0.0;
        for (int I = 0; I < nSpace; I++)
          nrm_df += df[I] * df[I];
        nrm_df = sqrt(nrm_df);
        if (density > 1.0e-8)
          cfl = nrm_df/(h*density);//this is really cfl/dt, but that's what we want to know, the step controller expect this
        else
          cfl = nrm_df/h;
        oneByAbsdt =  fabs(dmt);
        tau_v = 1.0/(4.0*viscosity/(h*h) + 2.0*nrm_df/h + oneByAbsdt);
        tau_p = (4.0*viscosity + 2.0*nrm_df*h + oneByAbsdt*h*h)/pfac;
      }

      inline void calculateSubgridError_tau(const double &Ct_sge,
                                            const double &Cd_sge,
                                            const double G[nSpace * nSpace],
                                            const double &G_dd_G,
                                            const double &tr_G,
                                            const double &A0,
                                            const double Ai[nSpace],
                                            const double &Kij,
                                            const double &pfac,
                                            double &tau_v,
                                            double &tau_p,
                                            double &q_cfl)
      {
        double v_d_Gv = 0.0;
        for (int I = 0; I < nSpace; I++)
          for (int J = 0; J < nSpace; J++)
            v_d_Gv += Ai[I] * G[I * nSpace + J] * Ai[J];
        tau_v = 1.0 / sqrt(Ct_sge * A0 * A0 + v_d_Gv + Cd_sge * Kij * Kij * G_dd_G + 1.0e-12);
        tau_p = 1.0 / (pfac * tr_G * tau_v);
      }

      inline void calculateSubgridError_tauRes(const double &tau_p,
                                               const double &tau_v,
                                               const double &pdeResidualP,
                                               const double &pdeResidualU,
                                               const double &pdeResidualV,
                                               const double &pdeResidualW,
                                               double &subgridErrorP,
                                               double &subgridErrorU,
                                               double &subgridErrorV,
                                               double &subgridErrorW)
      {
        /* GLS pressure */
        subgridErrorP = -tau_p * pdeResidualP;
        /* GLS momentum */
        subgridErrorU = -tau_v * pdeResidualU;
        subgridErrorV = -tau_v * pdeResidualV;
        /* subgridErrorW = -tau_v*pdeResidualW; */
      }

      inline void calculateSubgridErrorDerivatives_tauRes(const double &tau_p,
                                                          const double &tau_v,
                                                          const double dpdeResidualP_du[nDOF_trial_element],
                                                          const double dpdeResidualP_dv[nDOF_trial_element],
                                                          const double dpdeResidualP_dw[nDOF_trial_element],
                                                          const double dpdeResidualU_dp[nDOF_trial_element],
                                                          const double dpdeResidualU_du[nDOF_trial_element],
                                                          const double dpdeResidualV_dp[nDOF_trial_element],
                                                          const double dpdeResidualV_dv[nDOF_trial_element],
                                                          const double dpdeResidualW_dp[nDOF_trial_element],
                                                          const double dpdeResidualW_dw[nDOF_trial_element],
                                                          double dsubgridErrorP_du[nDOF_trial_element],
                                                          double dsubgridErrorP_dv[nDOF_trial_element],
                                                          double dsubgridErrorP_dw[nDOF_trial_element],
                                                          double dsubgridErrorU_dp[nDOF_trial_element],
                                                          double dsubgridErrorU_du[nDOF_trial_element],
                                                          double dsubgridErrorV_dp[nDOF_trial_element],
                                                          double dsubgridErrorV_dv[nDOF_trial_element],
                                                          double dsubgridErrorW_dp[nDOF_trial_element],
                                                          double dsubgridErrorW_dw[nDOF_trial_element])
      {
        for (int j = 0; j < nDOF_trial_element; j++)
          {
            /* GLS pressure */
            dsubgridErrorP_du[j] = -tau_p * dpdeResidualP_du[j];
            dsubgridErrorP_dv[j] = -tau_p * dpdeResidualP_dv[j];
            /* dsubgridErrorP_dw[j] = -tau_p*dpdeResidualP_dw[j]; */
            /* GLS  momentum*/
            /* u */
            dsubgridErrorU_dp[j] = -tau_v * dpdeResidualU_dp[j];
            dsubgridErrorU_du[j] = -tau_v * dpdeResidualU_du[j];
            /* v */
            dsubgridErrorV_dp[j] = -tau_v * dpdeResidualV_dp[j];
            dsubgridErrorV_dv[j] = -tau_v * dpdeResidualV_dv[j];
            /* /\* w *\/ */
            /* dsubgridErrorW_dp[j] = -tau_v*dpdeResidualW_dp[j]; */
            /* dsubgridErrorW_dw[j] = -tau_v*dpdeResidualW_dw[j]; */
          }
      }

      inline
        void exteriorNumericalAdvectiveFlux(const int& isDOFBoundary_p,
                                            const int& isDOFBoundary_u,
                                            const int& isDOFBoundary_v,
                                            const int& isDOFBoundary_w,
                                            const int& isFluxBoundary_p,
                                            const int& isFluxBoundary_u,
                                            const int& isFluxBoundary_v,
                                            const int& isFluxBoundary_w,
                                            const double& oneByRho,
                                            const double& bc_oneByRho,
                                            const double n[nSpace],
                                            const double& porosity, //mql. CHECK. Multiply by rho outside
                                            const double& bc_p,
                                            const double& bc_u,
                                            const double& bc_v,
                                            const double& bc_w,
                                            const double bc_f_mass[nSpace],
                                            const double bc_f_umom[nSpace],
                                            const double bc_f_vmom[nSpace],
                                            const double bc_f_wmom[nSpace],
                                            const double& bc_flux_mass,
                                            const double& bc_flux_umom,
                                            const double& bc_flux_vmom,
                                            const double& bc_flux_wmom,
                                            const double& p,
                                            const double& u,
                                            const double& v,
                                            const double& w,
                                            const double f_mass[nSpace],
                                            const double f_umom[nSpace],
                                            const double f_vmom[nSpace],
                                            const double f_wmom[nSpace],
                                            const double df_mass_du[nSpace],
                                            const double df_mass_dv[nSpace],
                                            const double df_mass_dw[nSpace],
                                            const double df_umom_dp[nSpace],
                                            const double df_umom_du[nSpace],
                                            const double df_umom_dv[nSpace],
                                            const double df_umom_dw[nSpace],
                                            const double df_vmom_dp[nSpace],
                                            const double df_vmom_du[nSpace],
                                            const double df_vmom_dv[nSpace],
                                            const double df_vmom_dw[nSpace],
                                            const double df_wmom_dp[nSpace],
                                            const double df_wmom_du[nSpace],
                                            const double df_wmom_dv[nSpace],
                                            const double df_wmom_dw[nSpace],
                                            double& flux_mass,
                                            double& flux_umom,
                                            double& flux_vmom,
                                            double& flux_wmom,
                                            double* velocity_star,
                                            double* velocity)
      {
        double flowSpeedNormal;
        flux_mass = 0.0;
        flux_umom = 0.0;
        flux_vmom = 0.0;
        /* flux_wmom = 0.0; */
        flowSpeedNormal=porosity*(n[0]*velocity_star[0] +
                                  n[1]*velocity_star[1]);
        velocity[0] = u;
        velocity[1] = v;
        /* velocity[2] = w; */
        if (isDOFBoundary_u != 1)
          {
            flux_mass += n[0]*f_mass[0];
            if (flowSpeedNormal < 0.0)
              {
                flux_umom+=flowSpeedNormal*(0.0 - u);
              }
          }
        else
          {
            flux_mass += n[0]*f_mass[0];
            if (flowSpeedNormal < 0.0)
              {
                flux_umom+=flowSpeedNormal*(bc_u - u);
                velocity[0] = bc_u;
              }
          }
        if (isDOFBoundary_v != 1)
          {
            flux_mass+=n[1]*f_mass[1];
            if (flowSpeedNormal < 0.0)
              {
                flux_vmom+=flowSpeedNormal*(0.0 - v);
              }
          }
        else
          {
            flux_mass+=n[1]*f_mass[1];
            if (flowSpeedNormal < 0.0)
              {
                flux_vmom+=flowSpeedNormal*(bc_v - v);
                velocity[1] = bc_v;
              }
          }
        /* if (isDOFBoundary_w != 1) */
        /*   { */
        /*     flux_mass+=n[2]*f_mass[2]; */
        /*   } */
        /* else */
        /*   { */
        /*     flux_mass +=n[2]*f_mass[2]; */
        /*     if (flowSpeedNormal < 0.0) */
        /*       { */
        /*         flux_wmom+=flowSpeedNormal*(bc_w - w); */
        /*       } */
        /*   } */
        /* if (isDOFBoundary_w != 1) */
        /*   { */
        /*     flux_mass+=n[2]*f_mass[2]; */
        /*   } */
        /* else */
        /*   { */
        /*     flux_mass +=n[2]*f_mass[2]; */
        /*     if (flowSpeedNormal < 0.0) */
        /*       flux_wmom+=bc_speed*(bc_w - w); */
        /*   } */
        if (isFluxBoundary_u == 1)
          {
            flux_umom = bc_flux_umom;
	    velocity[0] = bc_flux_umom/porosity;
          }
        if (isFluxBoundary_v == 1)
          {
            flux_vmom = bc_flux_vmom;
	    velocity[1] = bc_flux_umom/porosity;
          }
        /* if (isFluxBoundary_w == 1) */
        /*   { */
        /*     flux_wmom = bc_flux_wmom; */
        /*   } */
      }

      inline
        void exteriorNumericalAdvectiveFluxDerivatives(const int& isDOFBoundary_p,
                                                       const int& isDOFBoundary_u,
                                                       const int& isDOFBoundary_v,
                                                       const int& isDOFBoundary_w,
                                                       const int& isFluxBoundary_p,
                                                       const int& isFluxBoundary_u,
                                                       const int& isFluxBoundary_v,
                                                       const int& isFluxBoundary_w,
                                                       const double& oneByRho,
                                                       const double n[nSpace],
                                                       const double& porosity, //mql. CHECK. Multiply by rho outside
                                                       const double& bc_p,
                                                       const double& bc_u,
                                                       const double& bc_v,
                                                       const double& bc_w,
                                                       const double bc_f_mass[nSpace],
                                                       const double bc_f_umom[nSpace],
                                                       const double bc_f_vmom[nSpace],
                                                       const double bc_f_wmom[nSpace],
                                                       const double& bc_flux_mass,
                                                       const double& bc_flux_umom,
                                                       const double& bc_flux_vmom,
                                                       const double& bc_flux_wmom,
                                                       const double& p,
                                                       const double& u,
                                                       const double& v,
                                                       const double& w,
                                                       const double f_mass[nSpace],
                                                       const double f_umom[nSpace],
                                                       const double f_vmom[nSpace],
                                                       const double f_wmom[nSpace],
                                                       const double df_mass_du[nSpace],
                                                       const double df_mass_dv[nSpace],
                                                       const double df_mass_dw[nSpace],
                                                       const double df_umom_dp[nSpace],
                                                       const double df_umom_du[nSpace],
                                                       const double df_umom_dv[nSpace],
                                                       const double df_umom_dw[nSpace],
                                                       const double df_vmom_dp[nSpace],
                                                       const double df_vmom_du[nSpace],
                                                       const double df_vmom_dv[nSpace],
                                                       const double df_vmom_dw[nSpace],
                                                       const double df_wmom_dp[nSpace],
                                                       const double df_wmom_du[nSpace],
                                                       const double df_wmom_dv[nSpace],
                                                       const double df_wmom_dw[nSpace],
                                                       double& dflux_mass_du,
                                                       double& dflux_mass_dv,
                                                       double& dflux_mass_dw,
                                                       double& dflux_umom_dp,
                                                       double& dflux_umom_du,
                                                       double& dflux_umom_dv,
                                                       double& dflux_umom_dw,
                                                       double& dflux_vmom_dp,
                                                       double& dflux_vmom_du,
                                                       double& dflux_vmom_dv,
                                                       double& dflux_vmom_dw,
                                                       double& dflux_wmom_dp,
                                                       double& dflux_wmom_du,
                                                       double& dflux_wmom_dv,
                                                       double& dflux_wmom_dw,
                                                       double* velocity_star)
      {
        double flowSpeedNormal;
        dflux_mass_du = 0.0;
        dflux_mass_dv = 0.0;
        /* dflux_mass_dw = 0.0; */

        dflux_umom_dp = 0.0;
        dflux_umom_du = 0.0;
        dflux_umom_dv = 0.0;
        /* dflux_umom_dw = 0.0; */

        dflux_vmom_dp = 0.0;
        dflux_vmom_du = 0.0;
        dflux_vmom_dv = 0.0;
        /* dflux_vmom_dw = 0.0; */

        dflux_wmom_dp = 0.0;
        dflux_wmom_du = 0.0;
        dflux_wmom_dv = 0.0;
        /* dflux_wmom_dw = 0.0; */
        flowSpeedNormal=porosity*(n[0]*velocity_star[0] +
                                  n[1]*velocity_star[1]);
        if (isDOFBoundary_u != 1)
          {
            dflux_mass_du += n[0]*df_mass_du[0];
            if (flowSpeedNormal < 0.0)
              dflux_umom_du -= flowSpeedNormal;
          }
        else
          {
            dflux_mass_du += n[0]*df_mass_du[0];
            if (flowSpeedNormal < 0.0)
              dflux_umom_du -= flowSpeedNormal;
          }
        if (isDOFBoundary_v != 1)
          {
            dflux_mass_dv += n[1]*df_mass_dv[1];
            if (flowSpeedNormal < 0.0)
              dflux_vmom_dv -= flowSpeedNormal;
          }
        else
          {
            dflux_mass_dv += n[1]*df_mass_dv[1];
            if (flowSpeedNormal < 0.0)
              dflux_vmom_dv -= flowSpeedNormal;
          }
        /* if (isDOFBoundary_w != 1) */
        /*   { */
        /*     dflux_mass_dw+=n[2]*df_mass_dw[2]; */
        /*   } */
        /* else */
        /*   { */
        /*     dflux_mass_dw += n[2]*df_mass_dw[2]; */
        /*     if (flowSpeedNormal < 0.0) */
        /*       dflux_wmom_dw -= flowSpeedNormal; */
        /*   } */
        /* if (isDOFBoundary_w != 1) */
        /*   { */
        /*     dflux_mass_dw+=n[2]*df_mass_dw[2]; */
        /*   } */
        /* else */
        /*   { */
        /*     dflux_mass_dw += n[2]*df_mass_dw[2]; */
        /*     if (flowSpeedNormal < 0.0) */
        /*       dflux_wmom_dw += bc_speed; */
        /*   } */
        /* if (isDOFBoundary_p == 1) */
        /*   { */
        /*     dflux_umom_dp= -n[0]*oneByRho; */
        /*     dflux_vmom_dp= -n[1]*oneByRho; */
        /*     /\* dflux_wmom_dp= -n[2]*oneByRho; *\/ */
        /*   } */
        /* if (isFluxBoundary_p == 1) */
        /*   { */
        /*     dflux_mass_du = 0.0; */
        /*     dflux_mass_dv = 0.0; */
        /*     /\* dflux_mass_dw = 0.0; *\/ */
        /*   } */
        if (isFluxBoundary_u == 1)
          {
            dflux_umom_dp = 0.0;
            dflux_umom_du = 0.0;
            dflux_umom_dv = 0.0;
            /* dflux_umom_dw = 0.0; */
          }
        if (isFluxBoundary_v == 1)
          {
            dflux_vmom_dp = 0.0;
            dflux_vmom_du = 0.0;
            dflux_vmom_dv = 0.0;
            /* dflux_vmom_dw = 0.0; */
          }
        /* if (isFluxBoundary_w == 1) */
        /*      { */
        /*        dflux_wmom_dp = 0.0; */
        /*        dflux_wmom_du = 0.0; */
        /*        dflux_wmom_dv = 0.0; */
        /*        dflux_wmom_dw = 0.0; */
        /*      } */
      }

      inline
        void exteriorNumericalDiffusiveFlux(const double& eps,
                                            const double& phi,
                                            int* rowptr,
                                            int* colind,
                                            const int& isDOFBoundary,
                                            const int& isFluxBoundary,
                                            const double n[nSpace],
                                            double* bc_a,
                                            const double& bc_u,
                                            const double& bc_flux,
                                            double* a,
                                            const double grad_potential[nSpace],
                                            const double& u,
                                            const double& penalty,
                                            double& flux)
      {
        double diffusiveVelocityComponent_I,penaltyFlux,max_a;
        if(isFluxBoundary == 1)
          {
            flux = bc_flux;
          }
        else if(isDOFBoundary == 1)
          {
            flux = 0.0;
            max_a=0.0;
            for(int I=0;I<nSpace;I++)
              {
                diffusiveVelocityComponent_I=0.0;
                for(int m=rowptr[I];m<rowptr[I+1];m++)
                  {
                    diffusiveVelocityComponent_I -= a[m]*grad_potential[colind[m]];
                    max_a = fmax(max_a,a[m]);
                  }
                flux+= diffusiveVelocityComponent_I*n[I];
              }
            penaltyFlux = max_a*penalty*(u-bc_u);
            flux += penaltyFlux;
            //contact line slip
            //flux*=(smoothedDirac(eps,0) - smoothedDirac(eps,phi))/smoothedDirac(eps,0);
          }
        else
          {
            std::cerr<<"RANS3PF2D: warning, diffusion term with no boundary condition set, setting diffusive flux to 0.0"<<std::endl;
            flux = 0.0;
          }
      }

      inline
        double ExteriorNumericalDiffusiveFluxJacobian(const double& eps,
                                                      const double& phi,
                                                      int* rowptr,
                                                      int* colind,
                                                      const int& isDOFBoundary,
                                                      const int& isFluxBoundary,
                                                      const double n[nSpace],
                                                      double* a,
                                                      const double& v,
                                                      const double grad_v[nSpace],
                                                      const double& penalty)
      {
        double dvel_I,tmp=0.0,max_a=0.0;
        if(isFluxBoundary==0 && isDOFBoundary==1)
          {
            for(int I=0;I<nSpace;I++)
              {
                dvel_I=0.0;
                for(int m=rowptr[I];m<rowptr[I+1];m++)
                  {
                    dvel_I -= a[m]*grad_v[colind[m]];
                    max_a = fmax(max_a,a[m]);
                  }
                tmp += dvel_I*n[I];
              }
            tmp +=max_a*penalty*v;
            //contact line slip
            //tmp*=(smoothedDirac(eps,0) - smoothedDirac(eps,phi))/smoothedDirac(eps,0);
          }
        return tmp;
      }
      void get_symmetric_gradient_dot_vec(const double *grad_u, const double *grad_v, const double *n,double res[2])
      {
//          res[0] =         2.0*grad_u[0]*n[0]+(grad_u[1]+grad_v[0])*n[1];
//          res[1] = (grad_v[0]+grad_u[1])*n[0]+          2*grad_v[1]*n[1];
          res[0] = grad_u[0]*n[0]+grad_u[1]*n[1];
          res[1] = grad_v[0]*n[0]+grad_v[1]*n[1];
      }
      double get_cross_product(const double *u, const double *v)
      {
          return u[0]*v[1]-u[1]*v[0];
      }
      double get_dot_product(const double *u, const double *v)
      {
          return u[0]*v[0]+u[1]*v[1];
      }
      int get_distance_to_ball(int n_balls,double* ball_center, double* ball_radius, double x, double y, double z, double& distance)
      {
          distance = 1e10;
          int index = -1;
          double d_ball_i;
          for (int i=0; i<n_balls; ++i)
          {
              d_ball_i = std::sqrt((ball_center[i*3+0]-x)*(ball_center[i*3+0]-x)
                                  +(ball_center[i*3+1]-y)*(ball_center[i*3+1]-y)
//                                  +(ball_center[i*3+2]-z)*(ball_center[i*3+2]-z)
                                  ) - ball_radius[i];
              if(d_ball_i<distance)
              {
                  distance = d_ball_i;
                  index = i;
              }
          }
          return index;
      }
      void get_distance_to_ith_ball(int n_balls,double* ball_center, double* ball_radius,
                                  int I,
                                  double x, double y, double z,
                                  double& distance)
      {
          distance = std::sqrt((ball_center[I*3+0]-x)*(ball_center[I*3+0]-x)
                                    + (ball_center[I*3+1]-y)*(ball_center[I*3+1]-y)
//                                  + (ball_center[I*3+2]-z)*(ball_center[I*3+2]-z)
                            ) - ball_radius[I];
      }
      void get_normal_to_ith_ball(int n_balls,double* ball_center, double* ball_radius,
                                  int I,
                                  double x, double y, double z,
                                  double& nx, double& ny)
      {
          double distance = std::sqrt((ball_center[I*3+0]-x)*(ball_center[I*3+0]-x)
                                    + (ball_center[I*3+1]-y)*(ball_center[I*3+1]-y)
//                                  + (ball_center[I*3+2]-z)*(ball_center[I*3+2]-z)
                            );
          nx = (x - ball_center[I*3+0])/(distance+1e-10);
          ny = (y - ball_center[I*3+1])/(distance+1e-10);
      }
      void get_velocity_to_ith_ball(int n_balls,double* ball_center, double* ball_radius,
                                    double* ball_velocity, double* ball_angular_velocity,
                                    int I,
                                    double x, double y, double z,
                                    double& vx, double& vy)
      {
          vx = ball_velocity[3*I + 0] - ball_angular_velocity[3*I + 2]*(y-ball_center[3*I + 1]);
          vy = ball_velocity[3*I + 1] + ball_angular_velocity[3*I + 2]*(x-ball_center[3*I + 0]);
      }
      void calculateResidual(//element
                             double* mesh_trial_ref,
                             double* mesh_grad_trial_ref,
                             double* mesh_dof,
                             double* mesh_velocity_dof,
                             double MOVING_DOMAIN,
                             double PSTAB,
                             int* mesh_l2g,
                             double* dV_ref,
                             int nDOF_per_element_pressure,
                             double* p_trial_ref,
                             double* p_grad_trial_ref,
                             double* p_test_ref,
                             double* p_grad_test_ref,
                             double* q_p,
                             double* q_grad_p,
                             double* ebqe_p,
                             double* ebqe_grad_p,
                             double* vel_trial_ref,
                             double* vel_grad_trial_ref,
                             double* vel_hess_trial_ref,
                             double* vel_test_ref,
                             double* vel_grad_test_ref,
                             //element boundary
                             double* mesh_trial_trace_ref,
                             double* mesh_grad_trial_trace_ref,
                             double* dS_ref,
                             double* p_trial_trace_ref,
                             double* p_grad_trial_trace_ref,
                             double* p_test_trace_ref,
                             double* p_grad_test_trace_ref,
                             double* vel_trial_trace_ref,
                             double* vel_grad_trial_trace_ref,
                             double* vel_test_trace_ref,
                             double* vel_grad_test_trace_ref,
                             double* normal_ref,
                             double* boundaryJac_ref,
                             //physics
                             double eb_adjoint_sigma,
                             double* elementDiameter,
                             double* nodeDiametersArray,
                             double hFactor,
                             int nElements_global,
                             int nElements_owned,
                             int nElementBoundaries_owned,
                             int nNodes_owned,
                             double useRBLES,
                             double useMetrics,
                             double alphaBDF,
                             double epsFact_rho,
                             double epsFact_mu,
                             double sigma,
                             double rho_0,
                             double nu_0,
                             double rho_1,
                             double nu_1,
                             double smagorinskyConstant,
                             int turbulenceClosureModel,
                             double Ct_sge,
                             double Cd_sge,
                             double C_dc,
                             double C_b,
                             //VRANS
                             const double* eps_solid,
                             const double* ebq_global_phi_solid,
                             const double* ebq_global_grad_phi_solid,
                             const double* ebq_particle_velocity_solid,
                                   double* phi_solid_nodes,
                                   double* phi_solid,
                             const double* q_velocity_solid,
                             const double* q_velocityStar_solid,
                             const double* q_vos,
                             const double* q_dvos_dt,
                             const double* q_grad_vos,
                             const double* q_dragAlpha,
                             const double* q_dragBeta,
                             const double* q_mass_source,
                             const double* q_turb_var_0,
                             const double* q_turb_var_1,
                             const double* q_turb_var_grad_0,
                             double * q_eddy_viscosity,
                             //
                             int* p_l2g,
                             int* vel_l2g,
                             double* p_dof,
                             double* u_dof,
                             double* v_dof,
                             double* w_dof,
                             double* u_dof_old,
                             double* v_dof_old,
                             double* w_dof_old,
                             double* u_dof_old_old,
                             double* v_dof_old_old,
                             double* w_dof_old_old,
                             double* g,
                             const double useVF,
                             double* vf,
                             double* phi,
                             double* normal_phi,
                             double* kappa_phi,
                             double* q_mom_u_acc,
                             double* q_mom_v_acc,
                             double* q_mom_w_acc,
                             double* q_mass_adv,
                             double* q_mom_u_acc_beta_bdf, double* q_mom_v_acc_beta_bdf, double* q_mom_w_acc_beta_bdf,
                             double* q_dV,
                             double* q_dV_last,
                             double* q_velocity_sge,
                             double* ebqe_velocity_star,
                             double* q_cfl,
                             double* q_numDiff_u, double* q_numDiff_v, double* q_numDiff_w,
                             double* q_numDiff_u_last, double* q_numDiff_v_last, double* q_numDiff_w_last,
                             int* sdInfo_u_u_rowptr,int* sdInfo_u_u_colind,
                             int* sdInfo_u_v_rowptr,int* sdInfo_u_v_colind,
                             int* sdInfo_u_w_rowptr,int* sdInfo_u_w_colind,
                             int* sdInfo_v_v_rowptr,int* sdInfo_v_v_colind,
                             int* sdInfo_v_u_rowptr,int* sdInfo_v_u_colind,
                             int* sdInfo_v_w_rowptr,int* sdInfo_v_w_colind,
                             int* sdInfo_w_w_rowptr,int* sdInfo_w_w_colind,
                             int* sdInfo_w_u_rowptr,int* sdInfo_w_u_colind,
                             int* sdInfo_w_v_rowptr,int* sdInfo_w_v_colind,
                             int offset_p, int offset_u, int offset_v, int offset_w,
                             int stride_p, int stride_u, int stride_v, int stride_w,
                             double* globalResidual,
                             int nExteriorElementBoundaries_global,
                             int* exteriorElementBoundariesArray,
                             int* elementBoundariesArray,
                             int* elementBoundaryElementsArray,
                             int* elementBoundaryLocalElementBoundariesArray,
                             double* ebqe_vf_ext,
                             double* bc_ebqe_vf_ext,
                             double* ebqe_phi_ext,
                             double* bc_ebqe_phi_ext,
                             double* ebqe_normal_phi_ext,
                             double* ebqe_kappa_phi_ext,
                             //VRANS
                             const double* ebqe_vos_ext,
                             const double* ebqe_turb_var_0,
                             const double* ebqe_turb_var_1,
                             //VRANS end
                             int* isDOFBoundary_p,
                             int* isDOFBoundary_u,
                             int* isDOFBoundary_v,
                             int* isDOFBoundary_w,
                             int* isAdvectiveFluxBoundary_p,
                             int* isAdvectiveFluxBoundary_u,
                             int* isAdvectiveFluxBoundary_v,
                             int* isAdvectiveFluxBoundary_w,
                             int* isDiffusiveFluxBoundary_u,
                             int* isDiffusiveFluxBoundary_v,
                             int* isDiffusiveFluxBoundary_w,
                             double* ebqe_bc_p_ext,
                             double* ebqe_bc_flux_mass_ext,
                             double* ebqe_bc_flux_mom_u_adv_ext,
                             double* ebqe_bc_flux_mom_v_adv_ext,
                             double* ebqe_bc_flux_mom_w_adv_ext,
                             double* ebqe_bc_u_ext,
                             double* ebqe_bc_flux_u_diff_ext,
                             double* ebqe_penalty_ext,
                             double* ebqe_bc_v_ext,
                             double* ebqe_bc_flux_v_diff_ext,
                             double* ebqe_bc_w_ext,
                             double* ebqe_bc_flux_w_diff_ext,
                             double* q_x,
                             double* q_velocity,
                             double* ebqe_velocity,
                             double* q_grad_u,
                             double* q_grad_v,
                             double* q_grad_w,
                             double* q_divU,
                             double* ebqe_grad_u,
                             double* ebqe_grad_v,
                             double* ebqe_grad_w,
                             double* flux,
                             double* elementResidual_p_save,
                             int* elementFlags,
                             int* boundaryFlags,
                             double* barycenters,
                             double* wettedAreas,
                             double* netForces_p,
                             double* netForces_v,
                             double* netMoments,
                             double* q_rho,
                             double* ebqe_rho,
                             double* q_nu,
                             double* ebqe_nu,
                             int nParticles,
                             double particle_epsFact,
                             double particle_alpha,
                             double particle_beta,
                             double particle_penalty_constant,
                             double* particle_signed_distances,
                             double* particle_signed_distance_normals,
                             double* particle_velocities,
                             double* particle_centroids,
                             double* particle_netForces,
                             double* particle_netMoments,
                             double* particle_surfaceArea,
                             double particle_nitsche,
                             int use_ball_as_particle,
                             double* ball_center,
                             double* ball_radius,
                             double* ball_velocity,
                             double* ball_angular_velocity,
                             double* phisError,
                             double* phisErrorNodal,
                             int USE_SUPG,
                             int ARTIFICIAL_VISCOSITY,
                             double cMax,
                             double cE,
                             int MULTIPLY_EXTERNAL_FORCE_BY_DENSITY,
                             double* forcex,
                             double* forcey,
                             double* forcez,
                             int KILL_PRESSURE_TERM,
                             double dt,
                             double* quantDOFs,
                             int MATERIAL_PARAMETERS_AS_FUNCTION,
                             double* density_as_function,
                             double* dynamic_viscosity_as_function,
                             double* ebqe_density_as_function,
                             double* ebqe_dynamic_viscosity_as_function,
                             double order_polynomial,
                             double* isActiveDOF,
                             int USE_SBM,
                             double* ncDrag,
                             double* betaDrag,
                             double* vos_vel_nodes)
      {
        //
        //Loop over elements to compute volume integrals and load them into element and global residual
        //
        double mesh_volume_conservation=0.0,
          mesh_volume_conservation_weak=0.0,
          mesh_volume_conservation_err_max=0.0,
          mesh_volume_conservation_err_max_weak=0.0;
        double globalConservationError=0.0;
        const int nQuadraturePoints_global(nElements_global*nQuadraturePoints_element);
        std::vector<int> surrogate_boundaries, surrogate_boundary_elements, surrogate_boundary_particle;
        surrogate_boundaries.clear();
        surrogate_boundary_elements.clear();
        surrogate_boundary_particle.clear();

        //std::set<int> active_velocity_dof;
        for(int eN=0;eN<nElements_global;eN++)
          {
            //declare local storage for element residual and initialize
            register double elementResidual_p[nDOF_test_element],elementResidual_mesh[nDOF_test_element],
              elementResidual_u[nDOF_test_element],
              elementResidual_v[nDOF_test_element],
              mom_u_source_i[nDOF_test_element],
              mom_v_source_i[nDOF_test_element],
              betaDrag_i[nDOF_test_element],
              vos_i[nDOF_test_element],
              phisErrorElement[nDOF_test_element],
              //elementResidual_w[nDOF_test_element],
              eps_rho,eps_mu;
            //const double* elementResidual_w(NULL);
            double element_active=1.0;//use 1 since by default it is ibm
            double mesh_volume_conservation_element=0.0,
              mesh_volume_conservation_element_weak=0.0;
	    // for entropy viscosity
	    double linVisc_eN = 0, nlinVisc_eN_num = 0, nlinVisc_eN_den = 0;
            for (int i=0;i<nDOF_test_element;i++)
              {
                int eN_i = eN*nDOF_test_element+i;
                elementResidual_p_save[eN_i]=0.0;
                elementResidual_mesh[i]=0.0;
                elementResidual_p[i]=0.0;
                elementResidual_u[i]=0.0;
                elementResidual_v[i]=0.0;
                mom_u_source_i[i]=0.0;
                mom_v_source_i[i]=0.0;
                betaDrag_i[i]=0.0;
                vos_i[i]=0.0;
                phisErrorElement[i]=0.0;
                /* elementResidual_w[i]=0.0; */
              }//i
            //Use for plotting result
            if(use_ball_as_particle==1)
            {
                for (int I=0;I<nDOF_mesh_trial_element;I++)
                    get_distance_to_ball(nParticles, ball_center, ball_radius,
                                                mesh_dof[3*mesh_l2g[eN*nDOF_mesh_trial_element+I]+0],
                                                mesh_dof[3*mesh_l2g[eN*nDOF_mesh_trial_element+I]+1],
                                                mesh_dof[3*mesh_l2g[eN*nDOF_mesh_trial_element+I]+2],
                                                phi_solid_nodes[mesh_l2g[eN*nDOF_mesh_trial_element+I]]);
            }
            if(USE_SBM>0)
            {
                //
                //detect cut cells
                //
                double _distance[nDOF_mesh_trial_element]={0.0};
                int pos_counter=0;
                for (int I=0;I<nDOF_mesh_trial_element;I++)
                {
                    if(use_ball_as_particle==1)
                    {
                        get_distance_to_ball(nParticles, ball_center, ball_radius,
                                mesh_dof[3*mesh_l2g[eN*nDOF_mesh_trial_element+I]+0],
                                mesh_dof[3*mesh_l2g[eN*nDOF_mesh_trial_element+I]+1],
                                mesh_dof[3*mesh_l2g[eN*nDOF_mesh_trial_element+I]+2],
                                _distance[I]);
                    }
                    else
                    {
                        _distance[I] = phi_solid_nodes[mesh_l2g[eN*nDOF_mesh_trial_element+I]];
                    }
                    if ( _distance[I] >= 0)
                        pos_counter++;
                }
                if (pos_counter == 2)
                {
                    element_active=0.0;
                    int opp_node=-1;
                    for (int I=0;I<nDOF_mesh_trial_element;I++)
                    {
//                        quantDOFs[vel_l2g[eN*nDOF_trial_element + I]] = 2.0;//for test
                        if (_distance[I] < 0)
                        {
                            opp_node = I;
//                            quantDOFs[vel_l2g[eN*nDOF_trial_element + I]] = 1.0;//for test
                        }
                    }
                    assert(opp_node >=0);
                    assert(opp_node <nDOF_mesh_trial_element);
                    //For parallel. Two reasons:
                    //if none of nodes of this edge is owned by this processor,
                    //1. The surrogate_boundary_elements corresponding to this edge is -1, which gives 0 JacDet and infty h_penalty.
                    //2. there is no contribution of the integral over this edge to Jacobian and residual.
                    const int ebN = elementBoundariesArray[eN*nDOF_mesh_trial_element+opp_node];//only works for simplices
                    const int eN_oppo = (eN == elementBoundaryElementsArray[ebN*2+0])?elementBoundaryElementsArray[ebN*2+1]:elementBoundaryElementsArray[ebN*2+0];
                    if((mesh_l2g[eN*nDOF_mesh_trial_element+(opp_node+1)%3]<nNodes_owned
                        || mesh_l2g[eN*nDOF_mesh_trial_element+(opp_node+2)%3]<nNodes_owned)
                       && eN_oppo!= -1)
                    {
                        surrogate_boundaries.push_back(ebN);
                        //now find which element neighbor this element is
                        //YY: what if this face is a boundary face?
                        if (eN == elementBoundaryElementsArray[ebN*2+0])//should be ebN
                            surrogate_boundary_elements.push_back(1);
                        else
                            surrogate_boundary_elements.push_back(0);

                        //check which particle this surrogate edge is related to.
                        int j=-1;
                        if(use_ball_as_particle==1)
                        {
                            double middle_point_coord[3]={0.0};
                            double middle_point_distance;
                            middle_point_coord[0] = 0.5*(mesh_dof[3*mesh_l2g[eN*nDOF_mesh_trial_element+(opp_node+1)%3]+0]+mesh_dof[3*mesh_l2g[eN*nDOF_mesh_trial_element+(opp_node+2)%3]+0]);
                            middle_point_coord[1] = 0.5*(mesh_dof[3*mesh_l2g[eN*nDOF_mesh_trial_element+(opp_node+1)%3]+1]+mesh_dof[3*mesh_l2g[eN*nDOF_mesh_trial_element+(opp_node+2)%3]+1]);
                            j = get_distance_to_ball(nParticles, ball_center, ball_radius,
                                    middle_point_coord[0],middle_point_coord[1],middle_point_coord[2],
                                    middle_point_distance);

                        }
                        else
                        {
                            //The method is to check one quadrature point inside of this element.
                            //It works based on the assumption that the distance between any two particles
                            //is larger than 2*h_min, otherwise it depends on the choice of the quadrature point
                            //or one edge belongs to two particles .
                            //But in any case, phi_s is well defined as the minimum.
                            double distance=1e10, distance_to_ith_particle;
                            for (int i=0;i<nParticles;++i)
                            {
                                distance_to_ith_particle=particle_signed_distances[i*nElements_global*nQuadraturePoints_element
                                                                                   +eN*nQuadraturePoints_element
                                                                                   +0];//0-th quadrature point
                                if (distance_to_ith_particle<distance)
                                {
                                    distance = distance_to_ith_particle;
                                    j = i;
                                }
                            }
                        }
                        surrogate_boundary_particle.push_back(j);
                    }else{
                        //If the integral over the surrogate boundary is needed, we have to make sure all edges are in surrogate_boundaries,
                        //which is based on the assumption that if none of its nodes is owned by the processor, then the edge is not owned
                        //by the processor. This assert is used to make sure this is the case.
                        if(ebN<nElementBoundaries_owned)//eN_oppo ==-1
                        {
                            assert(eN_oppo==-1);
                        }
                    }
                }
                else if (pos_counter == 3)
                {
                    element_active=1.0;
                    for (int i=0;i<nDOF_test_element;i++)
                    {
                        isActiveDOF[offset_u+stride_u*vel_l2g[eN*nDOF_trial_element + i]]=1.0;
                        isActiveDOF[offset_v+stride_v*vel_l2g[eN*nDOF_trial_element + i]]=1.0;
                    }
                }
                else
                {
                    element_active=0.0;
                }
            }
            //
            //loop over quadrature points and compute integrands
            //
            for(int k=0;k<nQuadraturePoints_element;k++)
              {
                //compute indices and declare local storage
                register int eN_k = eN*nQuadraturePoints_element+k,
                  eN_k_nSpace = eN_k*nSpace,
                  eN_k_3d     = eN_k*3,
                  eN_nDOF_trial_element = eN*nDOF_trial_element;
                register double p=0.0,u=0.0,v=0.0,w=0.0,un=0.0,vn=0.0,wn=0.0,
                  grad_p[nSpace],grad_u[nSpace],grad_v[nSpace],grad_w[nSpace],
                  hess_u[nSpace2],hess_v[nSpace2],
                  mom_u_acc=0.0,
                  dmom_u_acc_u=0.0,
                  mom_v_acc=0.0,
                  dmom_v_acc_v=0.0,
                  mom_w_acc=0.0,
                  dmom_w_acc_w=0.0,
                  mass_adv[nSpace],
                  dmass_adv_u[nSpace],
                  dmass_adv_v[nSpace],
                  dmass_adv_w[nSpace],
                  mom_u_adv[nSpace],
                  dmom_u_adv_u[nSpace],
                  dmom_u_adv_v[nSpace],
                  dmom_u_adv_w[nSpace],
                  mom_v_adv[nSpace],
                  dmom_v_adv_u[nSpace],
                  dmom_v_adv_v[nSpace],
                  dmom_v_adv_w[nSpace],
                  mom_w_adv[nSpace],
                  dmom_w_adv_u[nSpace],
                  dmom_w_adv_v[nSpace],
                  dmom_w_adv_w[nSpace],
                  mom_uu_diff_ten[nSpace],
                  mom_vv_diff_ten[nSpace],
                  mom_ww_diff_ten[nSpace],
                  mom_uv_diff_ten[1],
                  mom_uw_diff_ten[1],
                  mom_vu_diff_ten[1],
                  mom_vw_diff_ten[1],
                  mom_wu_diff_ten[1],
                  mom_wv_diff_ten[1],
                  mom_u_source=0.0,
                  mom_v_source=0.0,
                  mom_w_source=0.0,
                  mom_u_ham=0.0,
                  dmom_u_ham_grad_p[nSpace],
                  dmom_u_ham_grad_u[nSpace],
                  mom_v_ham=0.0,
                  dmom_v_ham_grad_p[nSpace],
                  dmom_v_ham_grad_v[nSpace],
                  mom_w_ham=0.0,
                  dmom_w_ham_grad_p[nSpace],
                  dmom_w_ham_grad_w[nSpace],
                  mom_u_acc_t=0.0,
                  dmom_u_acc_u_t=0.0,
                  mom_v_acc_t=0.0,
                  dmom_v_acc_v_t=0.0,
                  mom_w_acc_t=0.0,
                  dmom_w_acc_w_t=0.0,
                  pdeResidual_p=0.0,
                  pdeResidual_u=0.0,
                  pdeResidual_v=0.0,
                  pdeResidual_w=0.0,
                  Lstar_u_p[nDOF_test_element],
                  Lstar_v_p[nDOF_test_element],
                  Lstar_w_p[nDOF_test_element],
                  Lstar_u_u[nDOF_test_element],
                  Lstar_v_v[nDOF_test_element],
                  Lstar_w_w[nDOF_test_element],
                  Lstar_p_u[nDOF_test_element],
                  Lstar_p_v[nDOF_test_element],
                  Lstar_p_w[nDOF_test_element],
                  subgridError_p=0.0,
                  subgridError_u=0.0,
                  subgridError_v=0.0,
                  subgridError_w=0.0,
                  tau_p=0.0,tau_p0=0.0,tau_p1=0.0,
                  tau_v=0.0,tau_v0=0.0,tau_v1=0.0,
                  jac[nSpace*nSpace],
                  jacDet,
                  jacInv[nSpace*nSpace],
                  p_grad_trial[nDOF_trial_element*nSpace],vel_grad_trial[nDOF_trial_element*nSpace],
                  vel_hess_trial[nDOF_trial_element*nSpace2],
                  p_test_dV[nDOF_trial_element],vel_test_dV[nDOF_trial_element],
                  p_grad_test_dV[nDOF_test_element*nSpace],vel_grad_test_dV[nDOF_test_element*nSpace],
                  dV,x,y,z,xt,yt,zt,
                  //
                  porosity,
                  //meanGrainSize,
                  mass_source,
                  dmom_u_source[nSpace],
                  dmom_v_source[nSpace],
                  dmom_w_source[nSpace],
                  //
                  G[nSpace*nSpace],G_dd_G,tr_G,norm_Rv,h_phi, dmom_adv_star[nSpace],dmom_adv_sge[nSpace];
                //get jacobian, etc for mapping reference element
                ck.calculateMapping_element(eN,
                                            k,
                                            mesh_dof,
                                            mesh_l2g,
                                            mesh_trial_ref,
                                            mesh_grad_trial_ref,
                                            jac,
                                            jacDet,
                                            jacInv,
                                            x,y,z);
                ck.calculateH_element(eN,
                                      k,
                                      nodeDiametersArray,
                                      mesh_l2g,
                                      mesh_trial_ref,
                                      h_phi);
                ck.calculateMappingVelocity_element(eN,
                                                    k,
                                                    mesh_velocity_dof,
                                                    mesh_l2g,
                                                    mesh_trial_ref,
                                                    xt,yt,zt);
                //xt=0.0;yt=0.0;zt=0.0;
                //std::cout<<"xt "<<xt<<'\t'<<yt<<'\t'<<zt<<std::endl;
                //get the physical integration weight
                dV = fabs(jacDet)*dV_ref[k];
                ck.calculateG(jacInv,G,G_dd_G,tr_G);
                //ck.calculateGScale(G,&normal_phi[eN_k_nSpace],h_phi);

                eps_rho = epsFact_rho*(useMetrics*h_phi+(1.0-useMetrics)*elementDiameter[eN]);
                eps_mu  = epsFact_mu *(useMetrics*h_phi+(1.0-useMetrics)*elementDiameter[eN]);
                double particle_eps  = particle_epsFact*(useMetrics*h_phi+(1.0-useMetrics)*elementDiameter[eN]);

                //get the trial function gradients
                /* ck.gradTrialFromRef(&p_grad_trial_ref[k*nDOF_trial_element*nSpace],jacInv,p_grad_trial); */
                ck.gradTrialFromRef(&vel_grad_trial_ref[k*nDOF_trial_element*nSpace],jacInv,vel_grad_trial);
                ck.hessTrialFromRef(&vel_hess_trial_ref[k*nDOF_trial_element*nSpace2],jacInv,vel_hess_trial);
                //get the solution
                /* ck.valFromDOF(p_dof,&p_l2g[eN_nDOF_trial_element],&p_trial_ref[k*nDOF_trial_element],p); */
                p = q_p[eN_k];
                // get solution at quad points
                ck.valFromDOF(u_dof,&vel_l2g[eN_nDOF_trial_element],&vel_trial_ref[k*nDOF_trial_element],u);
                ck.valFromDOF(v_dof,&vel_l2g[eN_nDOF_trial_element],&vel_trial_ref[k*nDOF_trial_element],v);
                /* ck.valFromDOF(w_dof,&vel_l2g[eN_nDOF_trial_element],&vel_trial_ref[k*nDOF_trial_element],w); */
                // get old solution at quad points
                ck.valFromDOF(u_dof_old,&vel_l2g[eN_nDOF_trial_element],&vel_trial_ref[k*nDOF_trial_element],un);
                ck.valFromDOF(v_dof_old,&vel_l2g[eN_nDOF_trial_element],&vel_trial_ref[k*nDOF_trial_element],vn);
                /* ck.valFromDOF(w_dof_old,&vel_l2g[eN_nDOF_trial_element],&vel_trial_ref[k*nDOF_trial_element],wn); */
                //get the solution gradients
                /* ck.gradFromDOF(p_dof,&p_l2g[eN_nDOF_trial_element],p_grad_trial,grad_p); */
                for (int I=0;I<nSpace;I++)
                  grad_p[I] = q_grad_p[eN_k_nSpace + I];
                ck.gradFromDOF(u_dof,&vel_l2g[eN_nDOF_trial_element],vel_grad_trial,grad_u);
                ck.gradFromDOF(v_dof,&vel_l2g[eN_nDOF_trial_element],vel_grad_trial,grad_v);
                ck.hessFromDOF(u_dof,&vel_l2g[eN_nDOF_trial_element],vel_hess_trial,hess_u);
                ck.hessFromDOF(v_dof,&vel_l2g[eN_nDOF_trial_element],vel_hess_trial,hess_v);
                /* ck.gradFromDOF(w_dof,&vel_l2g[eN_nDOF_trial_element],vel_grad_trial,grad_w); */
                //precalculate test function products with integration weights
                for (int j=0;j<nDOF_trial_element;j++)
                  {
                    /* p_test_dV[j] = p_test_ref[k*nDOF_trial_element+j]*dV; */
                    vel_test_dV[j] = vel_test_ref[k*nDOF_trial_element+j]*dV;
                    for (int I=0;I<nSpace;I++)
                      {
                        /* p_grad_test_dV[j*nSpace+I]   = p_grad_trial[j*nSpace+I]*dV;//cek warning won't work for Petrov-Galerkin */
                        vel_grad_test_dV[j*nSpace+I] = vel_grad_trial[j*nSpace+I]*dV;//cek warning won't work for Petrov-Galerkin
                      }
                  }
                //cek hack
                double div_mesh_velocity=0.0;
                int NDOF_MESH_TRIAL_ELEMENT=3;
                for (int j=0;j<NDOF_MESH_TRIAL_ELEMENT;j++)
                  {
                    int eN_j=eN*NDOF_MESH_TRIAL_ELEMENT+j;
                    div_mesh_velocity +=
                      mesh_velocity_dof[mesh_l2g[eN_j]*3+0]*vel_grad_trial[j*nSpace+0] +
                      mesh_velocity_dof[mesh_l2g[eN_j]*3+1]*vel_grad_trial[j*nSpace+1];
                  }
                mesh_volume_conservation_element += (alphaBDF*(dV-q_dV_last[eN_k])/dV - div_mesh_velocity)*dV;
                div_mesh_velocity = DM3*div_mesh_velocity + (1.0-DM3)*alphaBDF*(dV-q_dV_last[eN_k])/dV;
                //VRANS
                porosity      = 1.0 - q_vos[eN_k];
                //meanGrainSize = q_meanGrain[eN_k];
                //
                q_x[eN_k_3d+0]=x;
                q_x[eN_k_3d+1]=y;
                /* q_x[eN_k_3d+2]=z; */
                if(use_ball_as_particle==1)
                {
                    get_distance_to_ball(nParticles, ball_center, ball_radius,
                                         x,y,z,
                                         phi_solid[eN_k]);
                }
                /* // */
                //calculate pde coefficients at quadrature points
                //
                evaluateCoefficients(eps_rho,
                                     eps_mu,
                                     particle_eps,
                                     sigma,
                                     rho_0,
                                     nu_0,
                                     rho_1,
                                     nu_1,
                                     elementDiameter[eN],
                                     smagorinskyConstant,
                                     turbulenceClosureModel,
                                     g,
                                     useVF,
                                     vf[eN_k],
                                     phi[eN_k],
                                     &normal_phi[eN_k_nSpace],
                                     nParticles,
                                     nQuadraturePoints_global,
                                     &particle_signed_distances[eN_k],
                                     kappa_phi[eN_k],
                                     //VRANS
                                     porosity,
                                     //
                                     p,
                                     grad_p,
                                     grad_u,
                                     grad_v,
                                     grad_w,
                                     u,
                                     v,
                                     w,
                                     q_velocity_sge[eN_k_nSpace+0],
                                     q_velocity_sge[eN_k_nSpace+1],
                                     q_velocity_sge[eN_k_nSpace+1],//hack, shouldn't  be used
                                     q_eddy_viscosity[eN_k],
                                     mom_u_acc,
                                     dmom_u_acc_u,
                                     mom_v_acc,
                                     dmom_v_acc_v,
                                     mom_w_acc,
                                     dmom_w_acc_w,
                                     mass_adv,
                                     dmass_adv_u,
                                     dmass_adv_v,
                                     dmass_adv_w,
                                     mom_u_adv,
                                     dmom_u_adv_u,
                                     dmom_u_adv_v,
                                     dmom_u_adv_w,
                                     mom_v_adv,
                                     dmom_v_adv_u,
                                     dmom_v_adv_v,
                                     dmom_v_adv_w,
                                     mom_w_adv,
                                     dmom_w_adv_u,
                                     dmom_w_adv_v,
                                     dmom_w_adv_w,
                                     mom_uu_diff_ten,
                                     mom_vv_diff_ten,
                                     mom_ww_diff_ten,
                                     mom_uv_diff_ten,
                                     mom_uw_diff_ten,
                                     mom_vu_diff_ten,
                                     mom_vw_diff_ten,
                                     mom_wu_diff_ten,
                                     mom_wv_diff_ten,
                                     mom_u_source,
                                     mom_v_source,
                                     mom_w_source,
                                     mom_u_ham,
                                     dmom_u_ham_grad_p,
                                     dmom_u_ham_grad_u,
                                     mom_v_ham,
                                     dmom_v_ham_grad_p,
                                     dmom_v_ham_grad_v,
                                     mom_w_ham,
                                     dmom_w_ham_grad_p,
                                     dmom_w_ham_grad_w,
                                     q_rho[eN_k],
                                     q_nu[eN_k],
                                     KILL_PRESSURE_TERM,
                                     MULTIPLY_EXTERNAL_FORCE_BY_DENSITY,
                                     forcex[eN_k],
                                     forcey[eN_k],
                                     forcez[eN_k],
                                     MATERIAL_PARAMETERS_AS_FUNCTION,
                                     density_as_function[eN_k],
                                     dynamic_viscosity_as_function[eN_k],
                                     USE_SBM,
                                     x,y,z,
                                     use_ball_as_particle,
                                     ball_center,
                                     ball_radius,
                                     ball_velocity,
                                     ball_angular_velocity);

                //VRANS
                mass_source = q_mass_source[eN_k];
                for (int I=0;I<nSpace;I++)
                  {
                    dmom_u_source[I] = 0.0;
                    dmom_v_source[I] = 0.0;
                    dmom_w_source[I] = 0.0;
                  }
                updateDarcyForchheimerTerms_Ergun(
                                                  q_dragAlpha[eN_k],
                                                  q_dragBeta[eN_k],
                                                  eps_rho,
                                                  eps_mu,
                                                  rho_0,
                                                  nu_0,
                                                  rho_1,
                                                  nu_1,
						  q_eddy_viscosity[eN_k],
                                                  useVF,
                                                  vf[eN_k],
                                                  phi[eN_k],
                                                  u,
                                                  v,
                                                  w,
                                                  q_velocity_sge[eN_k_nSpace+0],
                                                  q_velocity_sge[eN_k_nSpace+1],
                                                  q_velocity_sge[eN_k_nSpace+1],//hack, shouldn't  be used
                                                  eps_solid[elementFlags[eN]],
                                                  porosity,
                                                  q_velocity_solid[eN_k_nSpace+0],
                                                  q_velocity_solid[eN_k_nSpace+1],
                                                  q_velocity_solid[eN_k_nSpace+1],//cek hack, should not be used
                                                  q_velocityStar_solid[eN_k_nSpace+0],
                                                  q_velocityStar_solid[eN_k_nSpace+1],
                                                  q_velocityStar_solid[eN_k_nSpace+1],//cek hack, should not be used
                                                  mom_u_source,
                                                  mom_v_source,
                                                  mom_w_source,
                                                  dmom_u_source,
                                                  dmom_v_source,
                                                  dmom_w_source,
                                                  q_grad_vos[eN_k_nSpace+0],
                                                  q_grad_vos[eN_k_nSpace+1],
                                                  q_grad_vos[eN_k_nSpace+1]);
                double C_particles=0.0;
                if(nParticles > 0 && USE_SBM==0)
                  updateSolidParticleTerms(eN < nElements_owned,
                                           particle_nitsche,
                                           dV,
                                           nParticles,
                                           nQuadraturePoints_global,
                                           &particle_signed_distances[eN_k],
                                           &particle_signed_distance_normals[eN_k_nSpace],
                                           particle_velocities,
                                           particle_centroids,
                                           use_ball_as_particle,
                                           ball_center,
                                           ball_radius,
                                           ball_velocity,
                                           ball_angular_velocity,
                                           porosity,
                                           particle_penalty_constant/h_phi,
                                           particle_alpha/h_phi,
                                           particle_beta/h_phi,
                                           eps_rho,
                                           eps_mu,
                                           rho_0,
                                           nu_0,
                                           rho_1,
                                           nu_1,
                                           useVF,
                                           vf[eN_k],
                                           phi[eN_k],
                                           x,
                                           y,
                                           z,
                                           p,
                                           u,
                                           v,
                                           w,
                                           q_velocity_sge[eN_k_nSpace+0],
                                           q_velocity_sge[eN_k_nSpace+1],
                                           q_velocity_sge[eN_k_nSpace+1],
                                           particle_eps,
                                           grad_u,
                                           grad_v,
                                           grad_w,
                                           mom_u_source,
                                           mom_v_source,
                                           mom_w_source,
                                           dmom_u_source,
                                           dmom_v_source,
                                           dmom_w_source,
                                           mom_u_adv,
                                           mom_v_adv,
                                           mom_w_adv,
                                           dmom_u_adv_u,
                                           dmom_v_adv_v,
                                           dmom_w_adv_w,
                                           mom_u_ham,
                                           dmom_u_ham_grad_u,
                                           mom_v_ham,
                                           dmom_v_ham_grad_v,
                                           mom_w_ham,
                                           dmom_w_ham_grad_w,
                                           particle_netForces,
                                           particle_netMoments,
                                           particle_surfaceArea);
                if(USE_SBM==2)
                compute_force_around_solid(eN < nElements_owned,
                                           dV,
                                           nParticles,
                                           nQuadraturePoints_global,
                                           &particle_signed_distances[eN_k],
                                           &particle_signed_distance_normals[eN_k_nSpace],
                                           particle_velocities,
                                           particle_centroids,
                                           use_ball_as_particle,
                                           ball_center,
                                           ball_radius,
                                           ball_velocity,
                                           ball_angular_velocity,
                                           particle_penalty_constant/h_phi,
                                           particle_alpha/h_phi,
                                           particle_beta/h_phi,
                                           eps_rho,
                                           eps_mu,
                                           rho_0,
                                           nu_0,
                                           rho_1,
                                           nu_1,
                                           useVF,
                                           vf[eN_k],
                                           phi[eN_k],
                                           x,
                                           y,
                                           z,
                                           p,
                                           u,
                                           v,
                                           w,
                                           q_velocity_sge[eN_k_nSpace+0],
                                           q_velocity_sge[eN_k_nSpace+1],
                                           q_velocity_sge[eN_k_nSpace+1],
                                           particle_eps,
                                           grad_u,
                                           grad_v,
                                           grad_w,
                                           particle_netForces,
                                           particle_netMoments);
                //Turbulence closure model
                if (turbulenceClosureModel >= 3)
                  {
                    const double c_mu = 0.09;//mwf hack
                    updateTurbulenceClosure(turbulenceClosureModel,
                                            eps_rho,
                                            eps_mu,
                                            rho_0,
                                            nu_0,
                                            rho_1,
                                            nu_1,
                                            useVF,
                                            vf[eN_k],
                                            phi[eN_k],
                                            porosity,
                                            c_mu, //mwf hack
                                            q_turb_var_0[eN_k],
                                            q_turb_var_1[eN_k],
                                            &q_turb_var_grad_0[eN_k_nSpace],
                                            q_eddy_viscosity[eN_k],
                                            mom_uu_diff_ten,
                                            mom_vv_diff_ten,
                                            mom_ww_diff_ten,
                                            mom_uv_diff_ten,
                                            mom_uw_diff_ten,
                                            mom_vu_diff_ten,
                                            mom_vw_diff_ten,
                                            mom_wu_diff_ten,
                                            mom_wv_diff_ten,
                                            mom_u_source,
                                            mom_v_source,
                                            mom_w_source);

                  }
                //
                //save momentum for time history and velocity for subgrid error
                //
                q_mom_u_acc[eN_k] = mom_u_acc;
                q_mom_v_acc[eN_k] = mom_v_acc;
                /* q_mom_w_acc[eN_k] = mom_w_acc; */
                //subgrid error uses grid scale velocity
                q_mass_adv[eN_k_nSpace+0] = u;
                q_mass_adv[eN_k_nSpace+1] = v;
                /* q_mass_adv[eN_k_nSpace+2] = w; */
                //
                //moving mesh
                //
                mom_u_adv[0] -= MOVING_DOMAIN*dmom_u_acc_u*mom_u_acc*xt; // multiply by rho*porosity. mql. CHECK.
                mom_u_adv[1] -= MOVING_DOMAIN*dmom_u_acc_u*mom_u_acc*yt;
                /* mom_u_adv[2] -= MOVING_DOMAIN*dmom_u_acc_u*mom_u_acc*zt; */
                dmom_u_adv_u[0] -= MOVING_DOMAIN*dmom_u_acc_u*xt;
                dmom_u_adv_u[1] -= MOVING_DOMAIN*dmom_u_acc_u*yt;
                /* dmom_u_adv_u[2] -= MOVING_DOMAIN*dmom_u_acc_u*zt; */

                mom_v_adv[0] -= MOVING_DOMAIN*dmom_v_acc_v*mom_v_acc*xt;
                mom_v_adv[1] -= MOVING_DOMAIN*dmom_v_acc_v*mom_v_acc*yt;
                /* mom_v_adv[2] -= MOVING_DOMAIN*dmom_v_acc_v*mom_v_acc*zt; */
                dmom_v_adv_v[0] -= MOVING_DOMAIN*dmom_v_acc_v*xt;
                dmom_v_adv_v[1] -= MOVING_DOMAIN*dmom_v_acc_v*yt;
                /* dmom_v_adv_v[2] -= MOVING_DOMAIN*dmom_v_acc_v*zt; */

                /* mom_w_adv[0] -= MOVING_DOMAIN*dmom_w_acc_w*mom_w_acc*xt; */
                /* mom_w_adv[1] -= MOVING_DOMAIN*dmom_w_acc_w*mom_w_acc*yt; */
                /* mom_w_adv[2] -= MOVING_DOMAIN*dmom_w_acc_w*mom_w_acc*zt; */
                /* dmom_w_adv_w[0] -= MOVING_DOMAIN*dmom_w_acc_w*xt; */
                /* dmom_w_adv_w[1] -= MOVING_DOMAIN*dmom_w_acc_w*yt; */
                /* dmom_w_adv_w[2] -= MOVING_DOMAIN*dmom_w_acc_w*zt; */
                //
                //calculate time derivative at quadrature points
                //
                if (q_dV_last[eN_k] <= -100)
                  q_dV_last[eN_k] = dV;
                q_dV[eN_k] = dV;
                ck.bdf(alphaBDF,
                       q_mom_u_acc_beta_bdf[eN_k]*q_dV_last[eN_k]/dV,
                       mom_u_acc,
                       dmom_u_acc_u,
                       mom_u_acc_t,
                       dmom_u_acc_u_t);
                ck.bdf(alphaBDF,
                       q_mom_v_acc_beta_bdf[eN_k]*q_dV_last[eN_k]/dV,
                       mom_v_acc,
                       dmom_v_acc_v,
                       mom_v_acc_t,
                       dmom_v_acc_v_t);

                /* ck.bdf(alphaBDF, */
                /*           q_mom_w_acc_beta_bdf[eN_k]*q_dV_last[eN_k]/dV, */
                /*           mom_w_acc, */
                /*           dmom_w_acc_w, */
                /*           mom_w_acc_t, */
                /*           dmom_w_acc_w_t); */
                /* // */

                mom_u_acc_t *= dmom_u_acc_u; //multiply by rho*porosity. mql. CHECK.
                mom_v_acc_t *= dmom_v_acc_v;

		//calculate subgrid error (strong residual and adjoint)
		//
		//calculate strong residual
		pdeResidual_p =
		  ck.Mass_strong(-q_dvos_dt[eN_k]) + // mql. CHECK.
		  ck.Advection_strong(dmass_adv_u,grad_u) +
		  ck.Advection_strong(dmass_adv_v,grad_v) +
      		  /* ck.Advection_strong(dmass_adv_w,grad_w) + */
		  DM2*MOVING_DOMAIN*ck.Reaction_strong(alphaBDF*(dV-q_dV_last[eN_k])/dV - div_mesh_velocity) +
		  //VRANS
       		  ck.Reaction_strong(mass_source);
       		//
       		
       		dmom_adv_sge[0] = dmom_u_acc_u*(q_velocity_sge[eN_k_nSpace+0] - MOVING_DOMAIN*xt);
       		dmom_adv_sge[1] = dmom_u_acc_u*(q_velocity_sge[eN_k_nSpace+1] - MOVING_DOMAIN*yt);
       		/* dmom_adv_sge[2] = dmom_u_acc_u*(q_velocity_sge[eN_k_nSpace+2] - MOVING_DOMAIN*zt); */
       		
       		pdeResidual_u =
       		  ck.Mass_strong(mom_u_acc_t) + // mql. CHECK.
       		  ck.Advection_strong(dmom_adv_sge,grad_u) + //note here and below: same in cons. and non-cons.
       		  ck.Hamiltonian_strong(dmom_u_ham_grad_p,grad_p) +
       		  ck.Reaction_strong(mom_u_source) -
       		  ck.Reaction_strong(u*div_mesh_velocity);
       		
       		pdeResidual_v =
       		  ck.Mass_strong(mom_v_acc_t) +
       		  ck.Advection_strong(dmom_adv_sge,grad_v) +
       		  ck.Hamiltonian_strong(dmom_v_ham_grad_p,grad_p) +
       		  ck.Reaction_strong(mom_v_source) -
       		  ck.Reaction_strong(v*div_mesh_velocity);
       		
       		/* pdeResidual_w = ck.Mass_strong(dmom_w_acc_w*mom_w_acc_t) + */
       		/*      ck.Advection_strong(dmom_adv_sge,grad_w) + */
       		/*      ck.Hamiltonian_strong(dmom_w_ham_grad_p,grad_p) + */
       		/*      ck.Reaction_strong(mom_w_source) - */
       		/*   ck.Reaction_strong(w*div_mesh_velocity); */
       		
       		//calculate tau and tau*Res
       		//cek debug
       		double tmpR=dmom_u_acc_u_t + dmom_u_source[0];
       		calculateSubgridError_tau(hFactor,
       					  elementDiameter[eN],
       					  tmpR,//dmom_u_acc_u_t,
       					  dmom_u_acc_u,
       					  dmom_adv_sge,
       					  mom_uu_diff_ten[1],
       					  dmom_u_ham_grad_p[0],
       					  tau_v0,
       					  tau_p0,
       					  q_cfl[eN_k]);
       		
       		calculateSubgridError_tau(Ct_sge,Cd_sge,
       					  G,G_dd_G,tr_G,
       					  tmpR,//dmom_u_acc_u_t,
       					  dmom_adv_sge,
       					  mom_uu_diff_ten[1],
       					  dmom_u_ham_grad_p[0],
       					  tau_v1,
       					  tau_p1,
       					  q_cfl[eN_k]);
       		
       		tau_v = useMetrics*tau_v1+(1.0-useMetrics)*tau_v0;
       		tau_p = KILL_PRESSURE_TERM == 1 ? 0. : PSTAB*(useMetrics*tau_p1+(1.0-useMetrics)*tau_p0);
       		
       		calculateSubgridError_tauRes(tau_p,
       					     tau_v,
       					     pdeResidual_p,
       					     pdeResidual_u,
       					     pdeResidual_v,
       					     pdeResidual_w,
       					     subgridError_p,
       					     subgridError_u,
       					     subgridError_v,
       					     subgridError_w);
       		// velocity used in adjoint (VMS or RBLES, with or without lagging the grid scale velocity)
       		dmom_adv_star[0] = dmom_u_acc_u*(q_velocity_sge[eN_k_nSpace+0] - MOVING_DOMAIN*xt + useRBLES*subgridError_u);
       		dmom_adv_star[1] = dmom_u_acc_u*(q_velocity_sge[eN_k_nSpace+1] - MOVING_DOMAIN*yt + useRBLES*subgridError_v);
       		/* dmom_adv_star[2] = dmom_u_acc_u*(q_velocity_sge[eN_k_nSpace+2] - MOVING_DOMAIN*zt + useRBLES*subgridError_w); */
       		
       		mom_u_adv[0] += dmom_u_acc_u*(useRBLES*subgridError_u*q_velocity_sge[eN_k_nSpace+0]);
       		mom_u_adv[1] += dmom_u_acc_u*(useRBLES*subgridError_v*q_velocity_sge[eN_k_nSpace+0]);
       		/* mom_u_adv[2] += dmom_u_acc_u*(useRBLES*subgridError_w*q_velocity_sge[eN_k_nSpace+0]);  */
       		
       		// adjoint times the test functions
       		for (int i=0;i<nDOF_test_element;i++)
       		  {
       		    register int i_nSpace = i*nSpace;
		    /* Lstar_u_p[i]=ck.Advection_adjoint(dmass_adv_u,&p_grad_test_dV[i_nSpace]); */
		    /* Lstar_v_p[i]=ck.Advection_adjoint(dmass_adv_v,&p_grad_test_dV[i_nSpace]); */
		    /* Lstar_w_p[i]=ck.Advection_adjoint(dmass_adv_w,&p_grad_test_dV[i_nSpace]); */
		    //use the same advection adjoint for all three since we're approximating the linearized adjoint
		    Lstar_u_u[i]=ck.Advection_adjoint(dmom_adv_star,&vel_grad_test_dV[i_nSpace]);
		    Lstar_v_v[i]=ck.Advection_adjoint(dmom_adv_star,&vel_grad_test_dV[i_nSpace]);
		    /* Lstar_w_w[i]=ck.Advection_adjoint(dmom_adv_star,&vel_grad_test_dV[i_nSpace]); */
		    Lstar_p_u[i]=ck.Hamiltonian_adjoint(dmom_u_ham_grad_p,&vel_grad_test_dV[i_nSpace]);
		    Lstar_p_v[i]=ck.Hamiltonian_adjoint(dmom_v_ham_grad_p,&vel_grad_test_dV[i_nSpace]);
		    /* Lstar_p_w[i]=ck.Hamiltonian_adjoint(dmom_w_ham_grad_p,&vel_grad_test_dV[i_nSpace]); */
		    
		    //VRANS account for drag terms, diagonal only here ... decide if need off diagonal terms too
		    Lstar_u_u[i]+=ck.Reaction_adjoint(dmom_u_source[0],vel_test_dV[i]);
		    Lstar_v_v[i]+=ck.Reaction_adjoint(dmom_v_source[1],vel_test_dV[i]);
		    /* Lstar_w_w[i]+=ck.Reaction_adjoint(dmom_w_source[2],vel_test_dV[i]); */
		    //
		  }

		if (ARTIFICIAL_VISCOSITY==0)
		  {
		    q_numDiff_u[eN_k] = 0;
		    q_numDiff_v[eN_k] = 0;
		    q_numDiff_w[eN_k] = 0;
		  }
		else if (ARTIFICIAL_VISCOSITY==1) // SHOCK CAPTURING
		  {
		    norm_Rv = sqrt(pdeResidual_u*pdeResidual_u + pdeResidual_v*pdeResidual_v);// + pdeResidual_w*pdeResidual_w);
		    q_numDiff_u[eN_k] = C_dc*norm_Rv*(useMetrics/sqrt(G_dd_G+1.0e-12)  +
						      (1.0-useMetrics)*hFactor*hFactor*elementDiameter[eN]*elementDiameter[eN]);
		    q_numDiff_v[eN_k] = q_numDiff_u[eN_k];
		    q_numDiff_w[eN_k] = q_numDiff_u[eN_k];
		  }
		else // ENTROPY VISCOSITY
		  {
		    double rho = q_rho[eN_k];
		    double mu = q_rho[eN_k]*q_nu[eN_k];

		    double vel2 = u*u + v*v;
		    
		    // entropy residual
		    double Res_in_x =
		      porosity*rho*((u-un)/dt + (u*grad_u[0]+v*grad_u[1]) - g[0])
		      + (KILL_PRESSURE_TERM == 1 ? 0. : 1.)*grad_p[0]
		      - (MULTIPLY_EXTERNAL_FORCE_BY_DENSITY == 1 ? porosity*rho : 1.0)*forcex[eN_k]
		      - mu*(hess_u[0] + hess_u[3]) //  u_xx + u_yy
		      - mu*(hess_u[0] + hess_v[2]); // u_xx + v_yx

		    double Res_in_y =
		      porosity*rho*((v-vn)/dt + (u*grad_v[0]+v*grad_v[1]) - g[1])
		      + (KILL_PRESSURE_TERM == 1 ? 0. : 1.)*grad_p[1] 
		      - (MULTIPLY_EXTERNAL_FORCE_BY_DENSITY == 1 ? porosity*rho : 1.0)*forcey[eN_k]
		      - mu*(hess_v[0] + hess_v[3])  // v_xx + v_yy
		      - mu*(hess_u[1] + hess_v[3]); // u_xy + v_yy
		    
		    // compute entropy residual
		    double entRes_times_u = Res_in_x*u + Res_in_y*v;

		    double hK = elementDiameter[eN]/order_polynomial;
		    q_numDiff_u[eN_k] = fmin(cMax*porosity*rho*hK*std::sqrt(vel2),
					     cE*hK*hK*fabs(entRes_times_u)/(vel2+1E-10));
		    q_numDiff_v[eN_k] = q_numDiff_u[eN_k];
		    q_numDiff_w[eN_k] = q_numDiff_u[eN_k];

		    if (CELL_BASED_EV_COEFF)
		      {
			linVisc_eN  = fmax(porosity*rho*std::sqrt(vel2),linVisc_eN);
			nlinVisc_eN_num = fmax(fabs(entRes_times_u),nlinVisc_eN_num);
			nlinVisc_eN_den = fmax(vel2,nlinVisc_eN_den);
		      }
		  }
		   
		//
		//update element residual
		//
		double mesh_vel[2];
		mesh_vel[0] = xt;
		mesh_vel[1] = yt;
		// Save velocity and its gradient (to be used in other models and to compute errors)
		q_velocity[eN_k_nSpace+0]=u;
		q_velocity[eN_k_nSpace+1]=v;
		/* q_velocity[eN_k_nSpace+2]=w; */
		for (int I=0;I<nSpace;I++)
		  {
		    q_grad_u[eN_k_nSpace+I] = grad_u[I];
		    q_grad_v[eN_k_nSpace+I] = grad_v[I];
		    /* q_grad_w[eN_k_nSpace+I] = grad_w[I]; */
		  }
		// save divergence of velocity
		q_divU[eN_k] = q_grad_u[eN_k_nSpace+0] + q_grad_v[eN_k_nSpace+1];
		
		// SURFACE TENSION //
                double unit_normal[nSpace];
                double norm_grad_phi = 0.;
                for (int I=0;I<nSpace;I++)
                  norm_grad_phi += normal_phi[eN_k_nSpace+I]*normal_phi[eN_k_nSpace+I];
                norm_grad_phi = std::sqrt(norm_grad_phi) + 1E-10;
                for (int I=0;I<nSpace;I++)
                  unit_normal[I] = normal_phi[eN_k_nSpace+I]/norm_grad_phi;
                // compute auxiliary vectors for explicit term of 2D surf tension
                // v1 = [1-nx^2 -nx*ny]^T
                double v1[nSpace];
                v1[0]=1.-unit_normal[0]*unit_normal[0];
                v1[1]=-unit_normal[0]*unit_normal[1];
                // v2 = [-nx*ny 1-ny^2]^T
                double v2[nSpace];
                v2[0]=-unit_normal[0]*unit_normal[1];
                v2[1]=1.-unit_normal[1]*unit_normal[1];
                double delta = smoothedDirac(eps_mu,phi[eN_k]); //use eps_rho instead?
                register double vel_tgrad_test_i[nSpace], tgrad_u[nSpace], tgrad_v[nSpace];
                calculateTangentialGradient(unit_normal,
                                            grad_u,
                                            tgrad_u);
                calculateTangentialGradient(unit_normal,
                                            grad_v,
                                            tgrad_v);
                // END OF SURFACE TENSION //

                for(int i=0;i<nDOF_test_element;i++)
                  {
                    register int i_nSpace=i*nSpace;
                    calculateTangentialGradient(unit_normal,
                                                &vel_grad_trial[i_nSpace],
                                                vel_tgrad_test_i);

                    phisErrorElement[i]+=std::abs(phisError[eN_k_nSpace+0])*p_test_dV[i];
                    /* std::cout<<"elemRes_mesh "<<mesh_vel[0]<<'\t'<<mesh_vel[2]<<'\t'<<p_test_dV[i]<<'\t'<<(q_dV_last[eN_k]/dV)<<'\t'<<dV<<std::endl; */
                    /* elementResidual_mesh[i] += ck.Reaction_weak(1.0,p_test_dV[i]) - */
                    /*   ck.Reaction_weak(1.0,p_test_dV[i]*q_dV_last[eN_k]/dV) - */
                    /*   ck.Advection_weak(mesh_vel,&p_grad_test_dV[i_nSpace]); */

                    /* elementResidual_p[i] += ck.Mass_weak(-q_dvos_dt[eN_k],p_test_dV[i]) + */
                    /*   ck.Advection_weak(mass_adv,&p_grad_test_dV[i_nSpace]) + */
                    /*   DM*MOVING_DOMAIN*(ck.Reaction_weak(alphaBDF*1.0,p_test_dV[i]) - */
                    /*                     ck.Reaction_weak(alphaBDF*1.0,p_test_dV[i]*q_dV_last[eN_k]/dV) - */
                    /*                     ck.Advection_weak(mesh_vel,&p_grad_test_dV[i_nSpace])) + */
                    /*   //VRANS */
                    /*   ck.Reaction_weak(mass_source,p_test_dV[i])   + //VRANS source term for wave maker */
                    /*   // */
                    /*   ck.SubgridError(subgridError_u,Lstar_u_p[i]) +  */
                    /*   ck.SubgridError(subgridError_v,Lstar_v_p[i]);// +  */
                    /*   /\* ck.SubgridError(subgridError_w,Lstar_w_p[i]); *\/ */

                    elementResidual_u[i] += // mql. CHECK.
                      ck.Mass_weak(mom_u_acc_t,vel_test_dV[i]) +
                      ck.Advection_weak(mom_u_adv,&vel_grad_test_dV[i_nSpace]) +
                      ck.Diffusion_weak(sdInfo_u_u_rowptr,sdInfo_u_u_colind,mom_uu_diff_ten,grad_u,&vel_grad_test_dV[i_nSpace]) +
                      ck.Diffusion_weak(sdInfo_u_v_rowptr,sdInfo_u_v_colind,mom_uv_diff_ten,grad_v,&vel_grad_test_dV[i_nSpace]) +
                      /* ck.Diffusion_weak(sdInfo_u_w_rowptr,sdInfo_u_w_colind,mom_uw_diff_ten,grad_w,&vel_grad_test_dV[i_nSpace]) +  */
                      ck.Reaction_weak(mom_u_source,vel_test_dV[i]) +
                      ck.Hamiltonian_weak(mom_u_ham,vel_test_dV[i]) +
                      //ck.SubgridError(subgridError_p,Lstar_p_u[i]) +
                      USE_SUPG*ck.SubgridError(subgridError_u,Lstar_u_u[i]) +
                      ck.NumericalDiffusion(q_numDiff_u_last[eN_k],grad_u,&vel_grad_test_dV[i_nSpace]) +
                      //surface tension
                      ck.NumericalDiffusion(delta*sigma*dV,v1,vel_tgrad_test_i) +  //exp.
                      ck.NumericalDiffusion(dt*delta*sigma*dV,tgrad_u,vel_tgrad_test_i); //imp.
                    mom_u_source_i[i] += ck.Reaction_weak(mom_u_source,vel_test_dV[i]);
                    betaDrag_i[i] += ck.Reaction_weak(dmom_u_source[0],
                                                      vel_test_dV[i]);
                    vos_i[i] += ck.Reaction_weak(1.0-porosity,
                                                 vel_test_dV[i]);

                    elementResidual_v[i] +=
                      ck.Mass_weak(mom_v_acc_t,vel_test_dV[i]) +
                      ck.Advection_weak(mom_v_adv,&vel_grad_test_dV[i_nSpace]) +
                      ck.Diffusion_weak(sdInfo_v_u_rowptr,sdInfo_v_u_colind,mom_vu_diff_ten,grad_u,&vel_grad_test_dV[i_nSpace]) +
                      ck.Diffusion_weak(sdInfo_v_v_rowptr,sdInfo_v_v_colind,mom_vv_diff_ten,grad_v,&vel_grad_test_dV[i_nSpace]) +
                      /* ck.Diffusion_weak(sdInfo_v_w_rowptr,sdInfo_v_w_colind,mom_vw_diff_ten,grad_w,&vel_grad_test_dV[i_nSpace]) +  */
                      ck.Reaction_weak(mom_v_source,vel_test_dV[i]) +
                      ck.Hamiltonian_weak(mom_v_ham,vel_test_dV[i]) +
                      //ck.SubgridError(subgridError_p,Lstar_p_v[i]) +
                      USE_SUPG*ck.SubgridError(subgridError_v,Lstar_v_v[i]) +
                      ck.NumericalDiffusion(q_numDiff_v_last[eN_k],grad_v,&vel_grad_test_dV[i_nSpace]) +
                      //surface tension
                      ck.NumericalDiffusion(delta*sigma*dV,v2,vel_tgrad_test_i) +  //exp.
                      ck.NumericalDiffusion(dt*delta*sigma*dV,tgrad_v,vel_tgrad_test_i); //imp.
                    mom_v_source_i[i] += ck.Reaction_weak(mom_v_source,vel_test_dV[i]);

                    /* elementResidual_w[i] +=
                       ck.Mass_weak(mom_w_acc_t,vel_test_dV[i]) + */
                    /*   ck.Advection_weak(mom_w_adv,&vel_grad_test_dV[i_nSpace]) +  */
                    /*   ck.Diffusion_weak(sdInfo_w_u_rowptr,sdInfo_w_u_colind,mom_wu_diff_ten,grad_u,&vel_grad_test_dV[i_nSpace]) +  */
                    /*   ck.Diffusion_weak(sdInfo_w_v_rowptr,sdInfo_w_v_colind,mom_wv_diff_ten,grad_v,&vel_grad_test_dV[i_nSpace]) +  */
                    /*   ck.Diffusion_weak(sdInfo_w_w_rowptr,sdInfo_w_w_colind,mom_ww_diff_ten,grad_w,&vel_grad_test_dV[i_nSpace]) +  */
                    /*   ck.Reaction_weak(mom_w_source,vel_test_dV[i]) +  */
                    /*   ck.Hamiltonian_weak(mom_w_ham,vel_test_dV[i]) +  */
                    /*   ck.SubgridError(subgridError_p,Lstar_p_w[i]) +  */
                    /*   ck.SubgridError(subgridError_w,Lstar_w_w[i]) +  */
                    /*   ck.NumericalDiffusion(q_numDiff_w_last[eN_k],grad_w,&vel_grad_test_dV[i_nSpace]);  */
                  }//i
              }
	    // End computation of cell based EV coeff //
	    if (CELL_BASED_EV_COEFF && ARTIFICIAL_VISCOSITY==2)
	      {
		double hK = elementDiameter[eN];
		double artVisc = fmin(cMax*hK*linVisc_eN,
				      cE*hK*hK*nlinVisc_eN_num/(nlinVisc_eN_den+1E-10));
		for(int k=0;k<nQuadraturePoints_element;k++)
		  {
		    register int eN_k = eN*nQuadraturePoints_element+k;
		    q_numDiff_u[eN_k] = artVisc;
		    q_numDiff_v[eN_k] = artVisc;
		    q_numDiff_w[eN_k] = artVisc;
		  }
	      }
            //
            //load element into global residual and save element residual
            //
            for(int i=0;i<nDOF_test_element;i++)
            {
                register int eN_i=eN*nDOF_test_element+i;
                phisErrorNodal[vel_l2g[eN_i]]+= element_active*phisErrorElement[i];
                /* elementResidual_p_save[eN_i] +=  elementResidual_p[i]; */
                /* mesh_volume_conservation_element_weak += elementResidual_mesh[i]; */
                /* globalResidual[offset_p+stride_p*p_l2g[eN_i]]+=elementResidual_p[i]; */
                globalResidual[offset_u+stride_u*vel_l2g[eN_i]]+=element_active*elementResidual_u[i];
                globalResidual[offset_v+stride_v*vel_l2g[eN_i]]+=element_active*elementResidual_v[i];
                ncDrag[offset_u+stride_u*vel_l2g[eN_i]]+=mom_u_source_i[i]; 
                ncDrag[offset_v+stride_v*vel_l2g[eN_i]]+=mom_v_source_i[i];
                betaDrag[vel_l2g[eN_i]] += betaDrag_i[i];
                vos_vel_nodes[vel_l2g[eN_i]] += vos_i[i];
                /* globalResidual[offset_w+stride_w*vel_l2g[eN_i]]+=elementResidual_w[i]; */
            }//i
            /* mesh_volume_conservation += mesh_volume_conservation_element; */
            /* mesh_volume_conservation_weak += mesh_volume_conservation_element_weak; */
            /* mesh_volume_conservation_err_max=fmax(mesh_volume_conservation_err_max,fabs(mesh_volume_conservation_element)); */
            /* mesh_volume_conservation_err_max_weak=fmax(mesh_volume_conservation_err_max_weak,fabs(mesh_volume_conservation_element_weak)); */
          }//elements
        //
        //loop over the surrogate boundaries in SB method and assembly into residual
        //
        if(USE_SBM>0)
          {
            if(USE_SBM==1)
            {
                std::memset(particle_netForces,0,nParticles*3*sizeof(double));
                std::memset(particle_netMoments,0,nParticles*3*sizeof(double));
            }
            for (int ebN_s=0;ebN_s < surrogate_boundaries.size();ebN_s++)
              {
                // Initialization of the force to 0
                register double Fx = 0.0, Fy = 0.0, Mz = 0.0;
                register int ebN = surrogate_boundaries[ebN_s],
                  eN = elementBoundaryElementsArray[ebN*2+surrogate_boundary_elements[ebN_s]],
                  ebN_local = elementBoundaryLocalElementBoundariesArray[ebN*2+surrogate_boundary_elements[ebN_s]],
                  eN_nDOF_trial_element = eN*nDOF_trial_element;
                register double elementResidual_mesh[nDOF_test_element],
                  elementResidual_p[nDOF_test_element],
                  elementResidual_u[nDOF_test_element],
                  elementResidual_v[nDOF_test_element],
                  //elementResidual_w[nDOF_test_element],
                  eps_rho,eps_mu;
                //This assumption is wrong for parallel: If one of nodes of this edge is owned by this processor,
                //then the integral over this edge has contribution to the residual and Jacobian.
                //if (ebN >= nElementBoundaries_owned) continue;
                //std::cout<<"Surrogate edge "<<ebN<<" element neighbor "<<eN<<" local element boundary "<<ebN_local<<std::endl;
                for (int i=0;i<nDOF_test_element;i++)
                  {
                    elementResidual_mesh[i]=0.0;
                    elementResidual_p[i]=0.0;
                    elementResidual_u[i]=0.0;
                    elementResidual_v[i]=0.0;
                    /* elementResidual_w[i]=0.0; */
                  }
                for  (int kb=0;kb<nQuadraturePoints_elementBoundary;kb++)
                  {
                    register int ebN_kb = ebN*nQuadraturePoints_elementBoundary+kb,
                      /* ebNE_kb_nSpace = ebNE_kb*nSpace, */
                      ebN_local_kb = ebN_local*nQuadraturePoints_elementBoundary+kb,
                      ebN_local_kb_nSpace = ebN_local_kb*nSpace;
                    register double
                      u_ext=0.0,
                      v_ext=0.0,
                      bc_u_ext=0.0,
                      bc_v_ext=0.0,
                      grad_u_ext[nSpace],
                      grad_v_ext[nSpace],
                      jac_ext[nSpace*nSpace],
                      jacDet_ext,
                      jacInv_ext[nSpace*nSpace],
                      boundaryJac[nSpace*(nSpace-1)],
                      metricTensor[(nSpace-1)*(nSpace-1)],
                      metricTensorDetSqrt,
                      dS,p_test_dS[nDOF_test_element],vel_test_dS[nDOF_test_element],
                      p_grad_trial_trace[nDOF_trial_element*nSpace],vel_grad_trial_trace[nDOF_trial_element*nSpace],
                      vel_grad_test_dS[nDOF_trial_element*nSpace],
                      normal[2],x_ext,y_ext,z_ext,xt_ext,yt_ext,zt_ext,integralScaling,
                      G[nSpace*nSpace],G_dd_G,tr_G,h_phi,h_penalty,penalty,
                      force_x,force_y,force_z,force_p_x,force_p_y,force_p_z,force_v_x,force_v_y,force_v_z,r_x,r_y,r_z;
                    //compute information about mapping from reference element to physical element
                    ck.calculateMapping_elementBoundary(eN,
                                                        ebN_local,
                                                        kb,
                                                        ebN_local_kb,
                                                        mesh_dof,
                                                        mesh_l2g,
                                                        mesh_trial_trace_ref,
                                                        mesh_grad_trial_trace_ref,
                                                        boundaryJac_ref,
                                                        jac_ext,
                                                        jacDet_ext,
                                                        jacInv_ext,
                                                        boundaryJac,
                                                        metricTensor,
                                                        metricTensorDetSqrt,
                                                        normal_ref,
                                                        normal,
                                                        x_ext,y_ext,z_ext);
                    ck.calculateMappingVelocity_elementBoundary(eN,
                                                                ebN_local,
                                                                kb,
                                                                ebN_local_kb,
                                                                mesh_velocity_dof,
                                                                mesh_l2g,
                                                                mesh_trial_trace_ref,
                                                                xt_ext,yt_ext,zt_ext,
                                                                normal,
                                                                boundaryJac,
                                                                metricTensor,
                                                                integralScaling);
                    dS = metricTensorDetSqrt*dS_ref[kb];
                    //get the metric tensor
                    ck.calculateG(jacInv_ext,G,G_dd_G,tr_G);
                    //compute shape and solution information
                    //shape
                    ck.gradTrialFromRef(&vel_grad_trial_trace_ref[ebN_local_kb_nSpace*nDOF_trial_element],jacInv_ext,vel_grad_trial_trace);
                    //solution and gradients
                    ck.valFromDOF(u_dof,&vel_l2g[eN_nDOF_trial_element],&vel_trial_trace_ref[ebN_local_kb*nDOF_test_element],u_ext);
                    ck.valFromDOF(v_dof,&vel_l2g[eN_nDOF_trial_element],&vel_trial_trace_ref[ebN_local_kb*nDOF_test_element],v_ext);

                    ck.gradFromDOF(u_dof,&vel_l2g[eN_nDOF_trial_element],vel_grad_trial_trace,grad_u_ext);
                    ck.gradFromDOF(v_dof,&vel_l2g[eN_nDOF_trial_element],vel_grad_trial_trace,grad_v_ext);
                    //precalculate test function products with integration weights
                    for (int j=0;j<nDOF_trial_element;j++)
                      {
                        vel_test_dS[j] = vel_test_trace_ref[ebN_local_kb*nDOF_test_element+j]*dS;
                        for (int I=0;I<nSpace;I++)
                          vel_grad_test_dS[j*nSpace+I] = vel_grad_trial_trace[j*nSpace+I]*dS;//cek hack, using trial
                      }

                    double dist = 0.0;
                    double distance[2], P_normal[2], P_tangent[2]; // distance vector, normal and tangent of the physical boundary



                    if(use_ball_as_particle==1)
                    {
                        get_distance_to_ball(nParticles,ball_center,ball_radius,
                                             x_ext,y_ext,z_ext,
                                             dist);
                        get_normal_to_ith_ball(nParticles,ball_center,ball_radius,
                                               surrogate_boundary_particle[ebN_s],
                                               x_ext,y_ext,z_ext,
                                               P_normal[0],P_normal[1]);
                        get_velocity_to_ith_ball(nParticles,ball_center,ball_radius,
                                                 ball_velocity,ball_angular_velocity,
                                                 surrogate_boundary_particle[ebN_s],
                                                 x_ext-dist*P_normal[0],//corresponding point on the boundary of the particle
                                                 y_ext-dist*P_normal[1],
                                                 0.0,//z_ext,
                                                 bc_u_ext,bc_v_ext);
                    }
                    else
                    {
                        dist = ebq_global_phi_solid[ebN_kb];
                        P_normal[0] = ebq_global_grad_phi_solid[ebN_kb*nSpace+0];
                        P_normal[1] = ebq_global_grad_phi_solid[ebN_kb*nSpace+1];
                        bc_u_ext = ebq_particle_velocity_solid [ebN_kb*nSpace+0];
                        bc_v_ext = ebq_particle_velocity_solid [ebN_kb*nSpace+1];

                    }

                    ck.calculateGScale(G,normal,h_penalty);
                    //
                    //update the element and global residual storage
                    //
                    assert(h_penalty>0.0);
                    if (h_penalty < std::abs(dist))
                        h_penalty = std::abs(dist);
                    distance[0] = -P_normal[0]*dist;//distance=vector from \tilde{x} to x. It holds also when dist<0.0
                    distance[1] = -P_normal[1]*dist;
                    P_tangent[0] = -P_normal[1];
                    P_tangent[1] = P_normal[0];
                    double visco = nu_0*rho_0;
                    double C_adim = C_sbm*visco/h_penalty;
                    //std::cout << "C_adim "<< C_adim << std::endl;
                    double beta = 0.0;
                    double beta_adim = beta*visco/h_penalty;

                    const double grad_u_d[2] = {get_dot_product(distance,grad_u_ext),
                                                get_dot_product(distance,grad_v_ext)};
                    double res[2];
                    const double u_m_uD[2] = {u_ext - bc_u_ext,v_ext - bc_v_ext};
                    const double zero_vec[2]={0.,0.};
                    const double grad_u_t[2] = {get_dot_product(P_tangent,grad_u_ext),
                                                get_dot_product(P_tangent,grad_v_ext)};
                    for (int i=0;i<nDOF_test_element;i++)
                      {
                        int eN_i = eN*nDOF_test_element+i;

                        int GlobPos_u = offset_u+stride_u*vel_l2g[eN_i];
                        int GlobPos_v = offset_v+stride_v*vel_l2g[eN_i];
                        double phi_i = vel_test_dS[i];
                        double Gxphi_i = vel_grad_test_dS[i*nSpace+0];
                        double Gyphi_i = vel_grad_test_dS[i*nSpace+1];
                        double *grad_phi_i = &vel_grad_test_dS[i*nSpace+0];
                        const double grad_phi_i_dot_d =  get_dot_product(distance,grad_phi_i);
                        const double grad_phi_i_dot_t =  get_dot_product(P_tangent,grad_phi_i);

                        // (1)
                        globalResidual[GlobPos_u] += C_adim*phi_i*u_m_uD[0];
                        globalResidual[GlobPos_v] += C_adim*phi_i*u_m_uD[1];

                        // (2)
                        get_symmetric_gradient_dot_vec(grad_u_ext,grad_v_ext,normal,res);//Use normal for consistency
                        globalResidual[GlobPos_u] -= visco * phi_i*res[0];
                        globalResidual[GlobPos_v] -= visco * phi_i*res[1];

                        // (3)
                        get_symmetric_gradient_dot_vec(grad_phi_i,zero_vec,normal,res);
                        globalResidual[GlobPos_u] -= visco * get_dot_product(u_m_uD,res);//Use normal for consistency
                        get_symmetric_gradient_dot_vec(zero_vec,grad_phi_i,normal,res);
                        globalResidual[GlobPos_v] -= visco * get_dot_product(u_m_uD,res);//Use normal for consistency

                        // (4)
                        globalResidual[GlobPos_u] += C_adim*grad_phi_i_dot_d*u_m_uD[0];
                        globalResidual[GlobPos_v] += C_adim*grad_phi_i_dot_d*u_m_uD[1];

                        // (5)
                        globalResidual[GlobPos_u] += C_adim*grad_phi_i_dot_d*grad_u_d[0];
                        globalResidual[GlobPos_v] += C_adim*grad_phi_i_dot_d*grad_u_d[1];

                        // (6)
                        globalResidual[GlobPos_u] += C_adim*phi_i*grad_u_d[0];
                        globalResidual[GlobPos_v] += C_adim*phi_i*grad_u_d[1];

                        // (7)
                        get_symmetric_gradient_dot_vec(grad_phi_i,zero_vec,normal,res);//Use normal for consistency
                        globalResidual[GlobPos_u] -= visco*get_dot_product(grad_u_d,res);
                        get_symmetric_gradient_dot_vec(zero_vec,grad_phi_i,normal,res);//Use normal for consistency
                        globalResidual[GlobPos_v] -= visco*get_dot_product(grad_u_d,res);

                        //the penalization on the tangential derivative
                        //B < Gw t , (Gu - GuD) t >
                        globalResidual[GlobPos_u] += beta_adim*grad_u_t[0]*grad_phi_i_dot_t;
                        globalResidual[GlobPos_v] += beta_adim*grad_u_t[1]*grad_phi_i_dot_t;

                      }//i

                    //
                    // Forces
                    //
                    //compute pressure at the quadrature point of the edge from dof-value of the pressure
                    double p_ext = 0.0;
                    for (int i=0; i<nDOF_per_element_pressure;++i)
                      {
                        p_ext += p_dof[p_l2g[eN*nDOF_per_element_pressure+i]]*p_trial_trace_ref[ebN_local_kb*nDOF_per_element_pressure+i];
                      }
                    double nx = P_normal[0]; //YY: normal direction outward of the solid.
                    double ny = P_normal[1];

                    double S_xx = 2*visco*grad_u_ext[0];
                    double S_xy = visco*(grad_u_ext[1] + grad_v_ext[0]); // sym tensor -> S_yx = S_xy
                    double S_yy = 2*visco*grad_v_ext[1];

                    Fx -= p_ext*nx*dS;
                    Fx += (S_xx*nx + S_xy*ny)*dS;
                    //                  Fx += dS*(C_adim*(u_ext - bc_u_ext)
                    //                          - visco * (normal[0]*2*grad_u_ext[0] + normal[1]*(grad_u_ext[1]+grad_v_ext[0]))
                    //                          + C_adim*dd1);
                    Fy -= p_ext*ny*dS;
                    Fy += (S_xy*nx + S_yy*ny)*dS;
                    //                  Fy += dS*(C_adim*(v_ext - bc_v_ext)
                    //                          - visco * (normal[0]*(grad_u_ext[1]+grad_v_ext[0]) + normal[1]*2*grad_v_ext[1])
                    //                          + C_adim*dd2);
                    if(use_ball_as_particle==1)
                    {
                        r_x = x_ext - ball_center[surrogate_boundary_particle[ebN_s] * 3 + 0];
                        r_y = y_ext - ball_center[surrogate_boundary_particle[ebN_s] * 3 + 1];
                    }
                    else
                    {
                        r_x = x_ext - particle_centroids[surrogate_boundary_particle[ebN_s] * 3 + 0];
                        r_y = y_ext - particle_centroids[surrogate_boundary_particle[ebN_s] * 3 + 1];
                    }
                    Mz  += r_x*Fy-r_y*Fx;
                  }//kb
                if(USE_SBM==1
                        && ebN < nElementBoundaries_owned)//avoid double counting
                {
                    particle_netForces[3*surrogate_boundary_particle[ebN_s]+0] += Fx;
                    particle_netForces[3*surrogate_boundary_particle[ebN_s]+1] += Fy;
                    particle_netMoments[3*surrogate_boundary_particle[ebN_s]+2]+= Mz;
                }

              }//ebN_s
            //std::cout<<" sbm force over surrogate boundary is: "<<Fx<<"\t"<<Fy<<std::endl;
            //
          }
        //loop over exterior element boundaries to calculate surface integrals and load into element and global residuals
        //
        //ebNE is the Exterior element boundary INdex
        //ebN is the element boundary INdex
        //eN is the element index
        for (int ebNE = 0; ebNE < nExteriorElementBoundaries_global; ebNE++)
          {
            register int ebN = exteriorElementBoundariesArray[ebNE],
              eN  = elementBoundaryElementsArray[ebN*2+0],
              ebN_local = elementBoundaryLocalElementBoundariesArray[ebN*2+0],
              eN_nDOF_trial_element = eN*nDOF_trial_element;
            register double elementResidual_mesh[nDOF_test_element],
              elementResidual_p[nDOF_test_element],
              elementResidual_u[nDOF_test_element],
              elementResidual_v[nDOF_test_element],
              //elementResidual_w[nDOF_test_element],
              eps_rho,eps_mu;
            const double* elementResidual_w(NULL);
            for (int i=0;i<nDOF_test_element;i++)
              {
                elementResidual_mesh[i]=0.0;
                elementResidual_p[i]=0.0;
                elementResidual_u[i]=0.0;
                elementResidual_v[i]=0.0;
                /* elementResidual_w[i]=0.0; */
              }
            for  (int kb=0;kb<nQuadraturePoints_elementBoundary;kb++)
              {
                register int ebNE_kb = ebNE*nQuadraturePoints_elementBoundary+kb,
                  ebNE_kb_nSpace = ebNE_kb*nSpace,
                  ebN_local_kb = ebN_local*nQuadraturePoints_elementBoundary+kb,
                  ebN_local_kb_nSpace = ebN_local_kb*nSpace;
                register double p_ext=0.0,
                  u_ext=0.0,
                  v_ext=0.0,
                  w_ext=0.0,
                  grad_p_ext[nSpace],
                  grad_u_ext[nSpace],
                  grad_v_ext[nSpace],
                  grad_w_ext[nSpace],
                  mom_u_acc_ext=0.0,
                  dmom_u_acc_u_ext=0.0,
                  mom_v_acc_ext=0.0,
                  dmom_v_acc_v_ext=0.0,
                  mom_w_acc_ext=0.0,
                  dmom_w_acc_w_ext=0.0,
                  mass_adv_ext[nSpace],
                  dmass_adv_u_ext[nSpace],
                  dmass_adv_v_ext[nSpace],
                  dmass_adv_w_ext[nSpace],
                  mom_u_adv_ext[nSpace],
                  dmom_u_adv_u_ext[nSpace],
                  dmom_u_adv_v_ext[nSpace],
                  dmom_u_adv_w_ext[nSpace],
                  mom_v_adv_ext[nSpace],
                  dmom_v_adv_u_ext[nSpace],
                  dmom_v_adv_v_ext[nSpace],
                  dmom_v_adv_w_ext[nSpace],
                  mom_w_adv_ext[nSpace],
                  dmom_w_adv_u_ext[nSpace],
                  dmom_w_adv_v_ext[nSpace],
                  dmom_w_adv_w_ext[nSpace],
                  mom_uu_diff_ten_ext[nSpace],
                  mom_vv_diff_ten_ext[nSpace],
                  mom_ww_diff_ten_ext[nSpace],
                  mom_uv_diff_ten_ext[1],
                  mom_uw_diff_ten_ext[1],
                  mom_vu_diff_ten_ext[1],
                  mom_vw_diff_ten_ext[1],
                  mom_wu_diff_ten_ext[1],
                  mom_wv_diff_ten_ext[1],
                  mom_u_source_ext=0.0,
                  mom_v_source_ext=0.0,
                  mom_w_source_ext=0.0,
                  mom_u_ham_ext=0.0,
                  dmom_u_ham_grad_p_ext[nSpace],
                  dmom_u_ham_grad_u_ext[nSpace],
                  mom_v_ham_ext=0.0,
                  dmom_v_ham_grad_p_ext[nSpace],
                  dmom_v_ham_grad_v_ext[nSpace],
                  mom_w_ham_ext=0.0,
                  dmom_w_ham_grad_p_ext[nSpace],
                  dmom_w_ham_grad_w_ext[nSpace],
                  dmom_u_adv_p_ext[nSpace],
                  dmom_v_adv_p_ext[nSpace],
                  dmom_w_adv_p_ext[nSpace],
                  flux_mass_ext=0.0,
                  flux_mom_u_adv_ext=0.0,
                  flux_mom_v_adv_ext=0.0,
                  flux_mom_w_adv_ext=0.0,
                  flux_mom_uu_diff_ext=0.0,
                  flux_mom_uv_diff_ext=0.0,
                  flux_mom_uw_diff_ext=0.0,
                  flux_mom_vu_diff_ext=0.0,
                  flux_mom_vv_diff_ext=0.0,
                  flux_mom_vw_diff_ext=0.0,
                  flux_mom_wu_diff_ext=0.0,
                  flux_mom_wv_diff_ext=0.0,
                  flux_mom_ww_diff_ext=0.0,
                  bc_p_ext=0.0,
                  bc_u_ext=0.0,
                  bc_v_ext=0.0,
                  bc_w_ext=0.0,
                  bc_mom_u_acc_ext=0.0,
                  bc_dmom_u_acc_u_ext=0.0,
                  bc_mom_v_acc_ext=0.0,
                  bc_dmom_v_acc_v_ext=0.0,
                  bc_mom_w_acc_ext=0.0,
                  bc_dmom_w_acc_w_ext=0.0,
                  bc_mass_adv_ext[nSpace],
                  bc_dmass_adv_u_ext[nSpace],
                  bc_dmass_adv_v_ext[nSpace],
                  bc_dmass_adv_w_ext[nSpace],
                  bc_mom_u_adv_ext[nSpace],
                  bc_dmom_u_adv_u_ext[nSpace],
                  bc_dmom_u_adv_v_ext[nSpace],
                  bc_dmom_u_adv_w_ext[nSpace],
                  bc_mom_v_adv_ext[nSpace],
                  bc_dmom_v_adv_u_ext[nSpace],
                  bc_dmom_v_adv_v_ext[nSpace],
                  bc_dmom_v_adv_w_ext[nSpace],
                  bc_mom_w_adv_ext[nSpace],
                  bc_dmom_w_adv_u_ext[nSpace],
                  bc_dmom_w_adv_v_ext[nSpace],
                  bc_dmom_w_adv_w_ext[nSpace],
                  bc_mom_uu_diff_ten_ext[nSpace],
                  bc_mom_vv_diff_ten_ext[nSpace],
                  bc_mom_ww_diff_ten_ext[nSpace],
                  bc_mom_uv_diff_ten_ext[1],
                  bc_mom_uw_diff_ten_ext[1],
                  bc_mom_vu_diff_ten_ext[1],
                  bc_mom_vw_diff_ten_ext[1],
                  bc_mom_wu_diff_ten_ext[1],
                  bc_mom_wv_diff_ten_ext[1],
                  bc_mom_u_source_ext=0.0,
                  bc_mom_v_source_ext=0.0,
                  bc_mom_w_source_ext=0.0,
                  bc_mom_u_ham_ext=0.0,
                  bc_dmom_u_ham_grad_p_ext[nSpace],
                  bc_dmom_u_ham_grad_u_ext[nSpace],
                  bc_mom_v_ham_ext=0.0,
                  bc_dmom_v_ham_grad_p_ext[nSpace],
                  bc_dmom_v_ham_grad_v_ext[nSpace],
                  bc_mom_w_ham_ext=0.0,
                  bc_dmom_w_ham_grad_p_ext[nSpace],
                  bc_dmom_w_ham_grad_w_ext[nSpace],
                  jac_ext[nSpace*nSpace],
                  jacDet_ext,
                  jacInv_ext[nSpace*nSpace],
                  boundaryJac[nSpace*(nSpace-1)],
                  metricTensor[(nSpace-1)*(nSpace-1)],
                  metricTensorDetSqrt,
                  dS,p_test_dS[nDOF_test_element],vel_test_dS[nDOF_test_element],
                  p_grad_trial_trace[nDOF_trial_element*nSpace],vel_grad_trial_trace[nDOF_trial_element*nSpace],
                  vel_grad_test_dS[nDOF_trial_element*nSpace],
                  normal[2],x_ext,y_ext,z_ext,xt_ext,yt_ext,zt_ext,integralScaling,
                  //VRANS
                  porosity_ext,
                  //
                  G[nSpace*nSpace],G_dd_G,tr_G,h_phi,h_penalty,penalty,
                  force_x,force_y,force_z,force_p_x,force_p_y,force_p_z,force_v_x,force_v_y,force_v_z,r_x,r_y,r_z;
                //compute information about mapping from reference element to physical element
                ck.calculateMapping_elementBoundary(eN,
                                                    ebN_local,
                                                    kb,
                                                    ebN_local_kb,
                                                    mesh_dof,
                                                    mesh_l2g,
                                                    mesh_trial_trace_ref,
                                                    mesh_grad_trial_trace_ref,
                                                    boundaryJac_ref,
                                                    jac_ext,
                                                    jacDet_ext,
                                                    jacInv_ext,
                                                    boundaryJac,
                                                    metricTensor,
                                                    metricTensorDetSqrt,
                                                    normal_ref,
                                                    normal,
                                                    x_ext,y_ext,z_ext);
                ck.calculateMappingVelocity_elementBoundary(eN,
                                                            ebN_local,
                                                            kb,
                                                            ebN_local_kb,
                                                            mesh_velocity_dof,
                                                            mesh_l2g,
                                                            mesh_trial_trace_ref,
                                                            xt_ext,yt_ext,zt_ext,
                                                            normal,
                                                            boundaryJac,
                                                            metricTensor,
                                                            integralScaling);
                //xt_ext=0.0;yt_ext=0.0;zt_ext=0.0;
                //std::cout<<"xt_ext "<<xt_ext<<'\t'<<yt_ext<<'\t'<<zt_ext<<std::endl;
                //std::cout<<"x_ext "<<x_ext<<'\t'<<y_ext<<'\t'<<z_ext<<std::endl;
                //std::cout<<"integralScaling - metricTensorDetSrt ==============================="<<integralScaling-metricTensorDetSqrt<<std::endl;
                /* std::cout<<"metricTensorDetSqrt "<<metricTensorDetSqrt */
                /*             <<"dS_ref[kb]"<<dS_ref[kb]<<std::endl; */
                //dS = ((1.0-MOVING_DOMAIN)*metricTensorDetSqrt + MOVING_DOMAIN*integralScaling)*dS_ref[kb];//cek need to test effect on accuracy
                dS = metricTensorDetSqrt*dS_ref[kb];
                //get the metric tensor
                //cek todo use symmetry
                ck.calculateG(jacInv_ext,G,G_dd_G,tr_G);
                ck.calculateGScale(G,&ebqe_normal_phi_ext[ebNE_kb_nSpace],h_phi);

                eps_rho = epsFact_rho*(useMetrics*h_phi+(1.0-useMetrics)*elementDiameter[eN]);
                eps_mu  = epsFact_mu *(useMetrics*h_phi+(1.0-useMetrics)*elementDiameter[eN]);
                double particle_eps  = particle_epsFact*(useMetrics*h_phi+(1.0-useMetrics)*elementDiameter[eN]);

                //compute shape and solution information
                //shape
                /* ck.gradTrialFromRef(&p_grad_trial_trace_ref[ebN_local_kb_nSpace*nDOF_trial_element],jacInv_ext,p_grad_trial_trace); */
                ck.gradTrialFromRef(&vel_grad_trial_trace_ref[ebN_local_kb_nSpace*nDOF_trial_element],jacInv_ext,vel_grad_trial_trace);
                //cek hack use trial ck.gradTrialFromRef(&vel_grad_test_trace_ref[ebN_local_kb_nSpace*nDOF_trial_element],jacInv_ext,vel_grad_test_trace);
                //solution and gradients
                /* ck.valFromDOF(p_dof,&p_l2g[eN_nDOF_trial_element],&p_trial_trace_ref[ebN_local_kb*nDOF_test_element],p_ext); */
                p_ext = ebqe_p[ebNE_kb];
                ck.valFromDOF(u_dof,&vel_l2g[eN_nDOF_trial_element],&vel_trial_trace_ref[ebN_local_kb*nDOF_test_element],u_ext);
                ck.valFromDOF(v_dof,&vel_l2g[eN_nDOF_trial_element],&vel_trial_trace_ref[ebN_local_kb*nDOF_test_element],v_ext);
                /* ck.valFromDOF(w_dof,&vel_l2g[eN_nDOF_trial_element],&vel_trial_trace_ref[ebN_local_kb*nDOF_test_element],w_ext); */
                /* ck.gradFromDOF(p_dof,&p_l2g[eN_nDOF_trial_element],p_grad_trial_trace,grad_p_ext); */
                for (int I=0;I<nSpace;I++)
                  grad_p_ext[I] = ebqe_grad_p[ebNE_kb_nSpace + I];
                ck.gradFromDOF(u_dof,&vel_l2g[eN_nDOF_trial_element],vel_grad_trial_trace,grad_u_ext);
                ck.gradFromDOF(v_dof,&vel_l2g[eN_nDOF_trial_element],vel_grad_trial_trace,grad_v_ext);
                /* ck.gradFromDOF(w_dof,&vel_l2g[eN_nDOF_trial_element],vel_grad_trial_trace,grad_w_ext); */
                //precalculate test function products with integration weights
                for (int j=0;j<nDOF_trial_element;j++)
                  {
                    /* p_test_dS[j] = p_test_trace_ref[ebN_local_kb*nDOF_test_element+j]*dS; */
                    vel_test_dS[j] = vel_test_trace_ref[ebN_local_kb*nDOF_test_element+j]*dS;
                    for (int I=0;I<nSpace;I++)
                      vel_grad_test_dS[j*nSpace+I] = vel_grad_trial_trace[j*nSpace+I]*dS;//cek hack, using trial
                  }
                bc_p_ext = isDOFBoundary_p[ebNE_kb]*ebqe_bc_p_ext[ebNE_kb]+(1-isDOFBoundary_p[ebNE_kb])*p_ext;
                //note, our convention is that bc values at moving boundaries are relative to boundary velocity so we add it here
                bc_u_ext = isDOFBoundary_u[ebNE_kb]*(ebqe_bc_u_ext[ebNE_kb] + MOVING_DOMAIN*xt_ext) + (1-isDOFBoundary_u[ebNE_kb])*u_ext;
                bc_v_ext = isDOFBoundary_v[ebNE_kb]*(ebqe_bc_v_ext[ebNE_kb] + MOVING_DOMAIN*yt_ext) + (1-isDOFBoundary_v[ebNE_kb])*v_ext;
                /* bc_w_ext = isDOFBoundary_w[ebNE_kb]*(ebqe_bc_w_ext[ebNE_kb] + MOVING_DOMAIN*zt_ext) + (1-isDOFBoundary_w[ebNE_kb])*w_ext; */
                //VRANS
                porosity_ext = 1.0 - ebqe_vos_ext[ebNE_kb];
                //
                //calculate the pde coefficients using the solution and the boundary values for the solution
                //
                double eddy_viscosity_ext(0.),bc_eddy_viscosity_ext(0.); //not interested in saving boundary eddy viscosity for now
                evaluateCoefficients(eps_rho,
                                     eps_mu,
                                     particle_eps,
                                     sigma,
                                     rho_0,
                                     nu_0,
                                     rho_1,
                                     nu_1,
                                     elementDiameter[eN],
                                     smagorinskyConstant,
                                     turbulenceClosureModel,
                                     g,
                                     useVF,
                                     ebqe_vf_ext[ebNE_kb],
                                     ebqe_phi_ext[ebNE_kb],
                                     &ebqe_normal_phi_ext[ebNE_kb_nSpace],
                                     nParticles,
                                     nQuadraturePoints_global,
                                     &particle_signed_distances[ebNE_kb],
                                     ebqe_kappa_phi_ext[ebNE_kb],
                                     //VRANS
                                     porosity_ext,
                                     //
                                     p_ext,
                                     grad_p_ext,
                                     grad_u_ext,
                                     grad_v_ext,
                                     grad_w_ext,
                                     u_ext,
                                     v_ext,
                                     w_ext,
                                     ebqe_velocity_star[ebNE_kb_nSpace+0],
                                     ebqe_velocity_star[ebNE_kb_nSpace+1],
                                     ebqe_velocity_star[ebNE_kb_nSpace+1],//hack,not used
                                     eddy_viscosity_ext,
                                     mom_u_acc_ext,
                                     dmom_u_acc_u_ext,
                                     mom_v_acc_ext,
                                     dmom_v_acc_v_ext,
                                     mom_w_acc_ext,
                                     dmom_w_acc_w_ext,
                                     mass_adv_ext,
                                     dmass_adv_u_ext,
                                     dmass_adv_v_ext,
                                     dmass_adv_w_ext,
                                     mom_u_adv_ext,
                                     dmom_u_adv_u_ext,
                                     dmom_u_adv_v_ext,
                                     dmom_u_adv_w_ext,
                                     mom_v_adv_ext,
                                     dmom_v_adv_u_ext,
                                     dmom_v_adv_v_ext,
                                     dmom_v_adv_w_ext,
                                     mom_w_adv_ext,
                                     dmom_w_adv_u_ext,
                                     dmom_w_adv_v_ext,
                                     dmom_w_adv_w_ext,
                                     mom_uu_diff_ten_ext,
                                     mom_vv_diff_ten_ext,
                                     mom_ww_diff_ten_ext,
                                     mom_uv_diff_ten_ext,
                                     mom_uw_diff_ten_ext,
                                     mom_vu_diff_ten_ext,
                                     mom_vw_diff_ten_ext,
                                     mom_wu_diff_ten_ext,
                                     mom_wv_diff_ten_ext,
                                     mom_u_source_ext,
                                     mom_v_source_ext,
                                     mom_w_source_ext,
                                     mom_u_ham_ext,
                                     dmom_u_ham_grad_p_ext,
                                     dmom_u_ham_grad_u_ext,
                                     mom_v_ham_ext,
                                     dmom_v_ham_grad_p_ext,
                                     dmom_v_ham_grad_v_ext,
                                     mom_w_ham_ext,
                                     dmom_w_ham_grad_p_ext,
                                     dmom_w_ham_grad_w_ext,
                                     ebqe_rho[ebNE_kb],
                                     ebqe_nu[ebNE_kb],
                                     KILL_PRESSURE_TERM,
                                     0,
                                     0., // mql: zero force term at boundary
                                     0.,
                                     0.,
                                     MATERIAL_PARAMETERS_AS_FUNCTION,
                                     ebqe_density_as_function[ebNE_kb],
                                     ebqe_dynamic_viscosity_as_function[ebNE_kb],
                                     USE_SBM,
                                     x_ext,y_ext,z_ext,
                                     use_ball_as_particle,
                                     ball_center,
                                     ball_radius,
                                     ball_velocity,
                                     ball_angular_velocity);
                evaluateCoefficients(eps_rho,
                                     eps_mu,
                                     particle_eps,
                                     sigma,
                                     rho_0,
                                     nu_0,
                                     rho_1,
                                     nu_1,
                                     elementDiameter[eN],
                                     smagorinskyConstant,
                                     turbulenceClosureModel,
                                     g,
                                     useVF,
                                     bc_ebqe_vf_ext[ebNE_kb],
                                     bc_ebqe_phi_ext[ebNE_kb],
                                     &ebqe_normal_phi_ext[ebNE_kb_nSpace],
                                     nParticles,
                                     nQuadraturePoints_global,
                                     &particle_signed_distances[ebNE_kb],
                                     ebqe_kappa_phi_ext[ebNE_kb],
                                     //VRANS
                                     porosity_ext,
                                     //
                                     bc_p_ext,
                                     grad_p_ext,
                                     grad_u_ext,
                                     grad_v_ext,
                                     grad_w_ext,
                                     bc_u_ext,
                                     bc_v_ext,
                                     bc_w_ext,
                                     ebqe_velocity_star[ebNE_kb_nSpace+0],
                                     ebqe_velocity_star[ebNE_kb_nSpace+1],
                                     ebqe_velocity_star[ebNE_kb_nSpace+1],//hack,not used
                                     bc_eddy_viscosity_ext,
                                     bc_mom_u_acc_ext,
                                     bc_dmom_u_acc_u_ext,
                                     bc_mom_v_acc_ext,
                                     bc_dmom_v_acc_v_ext,
                                     bc_mom_w_acc_ext,
                                     bc_dmom_w_acc_w_ext,
                                     bc_mass_adv_ext,
                                     bc_dmass_adv_u_ext,
                                     bc_dmass_adv_v_ext,
                                     bc_dmass_adv_w_ext,
                                     bc_mom_u_adv_ext,
                                     bc_dmom_u_adv_u_ext,
                                     bc_dmom_u_adv_v_ext,
                                     bc_dmom_u_adv_w_ext,
                                     bc_mom_v_adv_ext,
                                     bc_dmom_v_adv_u_ext,
                                     bc_dmom_v_adv_v_ext,
                                     bc_dmom_v_adv_w_ext,
                                     bc_mom_w_adv_ext,
                                     bc_dmom_w_adv_u_ext,
                                     bc_dmom_w_adv_v_ext,
                                     bc_dmom_w_adv_w_ext,
                                     bc_mom_uu_diff_ten_ext,
                                     bc_mom_vv_diff_ten_ext,
                                     bc_mom_ww_diff_ten_ext,
                                     bc_mom_uv_diff_ten_ext,
                                     bc_mom_uw_diff_ten_ext,
                                     bc_mom_vu_diff_ten_ext,
                                     bc_mom_vw_diff_ten_ext,
                                     bc_mom_wu_diff_ten_ext,
                                     bc_mom_wv_diff_ten_ext,
                                     bc_mom_u_source_ext,
                                     bc_mom_v_source_ext,
                                     bc_mom_w_source_ext,
                                     bc_mom_u_ham_ext,
                                     bc_dmom_u_ham_grad_p_ext,
                                     bc_dmom_u_ham_grad_u_ext,
                                     bc_mom_v_ham_ext,
                                     bc_dmom_v_ham_grad_p_ext,
                                     bc_dmom_v_ham_grad_v_ext,
                                     bc_mom_w_ham_ext,
                                     bc_dmom_w_ham_grad_p_ext,
                                     bc_dmom_w_ham_grad_w_ext,
                                     ebqe_rho[ebNE_kb],
                                     ebqe_nu[ebNE_kb],
                                     KILL_PRESSURE_TERM,
                                     0,
                                     0., // mql: zero force term at boundary
                                     0.,
                                     0.,
                                     MATERIAL_PARAMETERS_AS_FUNCTION,
                                     ebqe_density_as_function[ebNE_kb],
                                     ebqe_dynamic_viscosity_as_function[ebNE_kb],
                                     USE_SBM,
                                     x_ext,y_ext,z_ext,
                                     use_ball_as_particle,
                                     ball_center,
                                     ball_radius,
                                     ball_velocity,
                                     ball_angular_velocity);

                //Turbulence closure model
                if (turbulenceClosureModel >= 3)
                  {
                    const double turb_var_grad_0_dummy[2] = {0.,0.};
                    const double c_mu = 0.09;//mwf hack
                    updateTurbulenceClosure(turbulenceClosureModel,
                                            eps_rho,
                                            eps_mu,
                                            rho_0,
                                            nu_0,
                                            rho_1,
                                            nu_1,
                                            useVF,
                                            ebqe_vf_ext[ebNE_kb],
                                            ebqe_phi_ext[ebNE_kb],
                                            porosity_ext,
                                            c_mu, //mwf hack
                                            ebqe_turb_var_0[ebNE_kb],
                                            ebqe_turb_var_1[ebNE_kb],
                                            turb_var_grad_0_dummy, //not needed
                                            eddy_viscosity_ext,
                                            mom_uu_diff_ten_ext,
                                            mom_vv_diff_ten_ext,
                                            mom_ww_diff_ten_ext,
                                            mom_uv_diff_ten_ext,
                                            mom_uw_diff_ten_ext,
                                            mom_vu_diff_ten_ext,
                                            mom_vw_diff_ten_ext,
                                            mom_wu_diff_ten_ext,
                                            mom_wv_diff_ten_ext,
                                            mom_u_source_ext,
                                            mom_v_source_ext,
                                            mom_w_source_ext);

                    updateTurbulenceClosure(turbulenceClosureModel,
                                            eps_rho,
                                            eps_mu,
                                            rho_0,
                                            nu_0,
                                            rho_1,
                                            nu_1,
                                            useVF,
                                            bc_ebqe_vf_ext[ebNE_kb],
                                            bc_ebqe_phi_ext[ebNE_kb],
                                            porosity_ext,
                                            c_mu, //mwf hack
                                            ebqe_turb_var_0[ebNE_kb],
                                            ebqe_turb_var_1[ebNE_kb],
                                            turb_var_grad_0_dummy, //not needed
                                            bc_eddy_viscosity_ext,
                                            bc_mom_uu_diff_ten_ext,
                                            bc_mom_vv_diff_ten_ext,
                                            bc_mom_ww_diff_ten_ext,
                                            bc_mom_uv_diff_ten_ext,
                                            bc_mom_uw_diff_ten_ext,
                                            bc_mom_vu_diff_ten_ext,
                                            bc_mom_vw_diff_ten_ext,
                                            bc_mom_wu_diff_ten_ext,
                                            bc_mom_wv_diff_ten_ext,
                                            bc_mom_u_source_ext,
                                            bc_mom_v_source_ext,
                                            bc_mom_w_source_ext);
                  }


                //
                //moving domain
                //
                mom_u_adv_ext[0] -= MOVING_DOMAIN*dmom_u_acc_u_ext*mom_u_acc_ext*xt_ext; // times rho*porosity. mql. CHECK.
                mom_u_adv_ext[1] -= MOVING_DOMAIN*dmom_u_acc_u_ext*mom_u_acc_ext*yt_ext;
                /* mom_u_adv_ext[2] -= MOVING_DOMAIN*dmom_u_acc_u_ext*mom_u_acc_ext*zt_ext; */
                dmom_u_adv_u_ext[0] -= MOVING_DOMAIN*dmom_u_acc_u_ext*xt_ext;
                dmom_u_adv_u_ext[1] -= MOVING_DOMAIN*dmom_u_acc_u_ext*yt_ext;
                /* dmom_u_adv_u_ext[2] -= MOVING_DOMAIN*dmom_u_acc_u_ext*zt_ext; */

                mom_v_adv_ext[0] -= MOVING_DOMAIN*dmom_v_acc_v_ext*mom_v_acc_ext*xt_ext;
                mom_v_adv_ext[1] -= MOVING_DOMAIN*dmom_v_acc_v_ext*mom_v_acc_ext*yt_ext;
                /* mom_v_adv_ext[2] -= MOVING_DOMAIN*dmom_v_acc_v_ext*mom_v_acc_ext*zt_ext; */
                dmom_v_adv_v_ext[0] -= MOVING_DOMAIN*dmom_v_acc_v_ext*xt_ext;
                dmom_v_adv_v_ext[1] -= MOVING_DOMAIN*dmom_v_acc_v_ext*yt_ext;
                /* dmom_v_adv_v_ext[2] -= MOVING_DOMAIN*dmom_v_acc_v_ext*zt_ext; */

                /* mom_w_adv_ext[0] -= MOVING_DOMAIN*dmom_w_acc_w_ext*mom_w_acc_ext*xt_ext; */
                /* mom_w_adv_ext[1] -= MOVING_DOMAIN*dmom_w_acc_w_ext*mom_w_acc_ext*yt_ext; */
                /* mom_w_adv_ext[2] -= MOVING_DOMAIN*dmom_w_acc_w_ext*mom_w_acc_ext*zt_ext; */
                /* dmom_w_adv_w_ext[0] -= MOVING_DOMAIN*dmom_w_acc_w_ext*xt_ext; */
                /* dmom_w_adv_w_ext[1] -= MOVING_DOMAIN*dmom_w_acc_w_ext*yt_ext; */
                /* dmom_w_adv_w_ext[2] -= MOVING_DOMAIN*dmom_w_acc_w_ext*zt_ext; */

                //bc's
                // mql. CHECK.
                bc_mom_u_adv_ext[0] -= MOVING_DOMAIN*dmom_u_acc_u_ext*bc_mom_u_acc_ext*xt_ext;
                bc_mom_u_adv_ext[1] -= MOVING_DOMAIN*dmom_u_acc_u_ext*bc_mom_u_acc_ext*yt_ext;
                /* bc_mom_u_adv_ext[2] -= MOVING_DOMAIN*dmom_u_acc_u_ext*bc_mom_u_acc_ext*zt_ext; */

                bc_mom_v_adv_ext[0] -= MOVING_DOMAIN*dmom_v_acc_v_ext*bc_mom_v_acc_ext*xt_ext; 
                bc_mom_v_adv_ext[1] -= MOVING_DOMAIN*dmom_v_acc_v_ext*bc_mom_v_acc_ext*yt_ext;
                /* bc_mom_v_adv_ext[2] -= MOVING_DOMAIN*dmom_v_acc_v_ext*bc_mom_v_acc_ext*zt_ext; */

                /* bc_mom_w_adv_ext[0] -= MOVING_DOMAIN*dmom_w_acc_w_ext*bc_mom_w_acc_ext*xt_ext; */
                /* bc_mom_w_adv_ext[1] -= MOVING_DOMAIN*dmom_w_acc_w_ext*bc_mom_w_acc_ext*yt_ext; */
                /* bc_mom_w_adv_ext[2] -= MOVING_DOMAIN*dmom_w_acc_w_ext*bc_mom_w_acc_ext*zt_ext; */
                // 
                //calculate the numerical fluxes 
                // 
                ck.calculateGScale(G,normal,h_penalty);
                penalty = useMetrics*C_b/h_penalty + (1.0-useMetrics)*ebqe_penalty_ext[ebNE_kb];
                exteriorNumericalAdvectiveFlux(isDOFBoundary_p[ebNE_kb],
                                               isDOFBoundary_u[ebNE_kb],
                                               isDOFBoundary_v[ebNE_kb],
                                               isDOFBoundary_w[ebNE_kb],
                                               isAdvectiveFluxBoundary_p[ebNE_kb],
                                               isAdvectiveFluxBoundary_u[ebNE_kb],
                                               isAdvectiveFluxBoundary_v[ebNE_kb],
                                               isAdvectiveFluxBoundary_w[ebNE_kb],
                                               dmom_u_ham_grad_p_ext[0],//=1/rho,
                                               bc_dmom_u_ham_grad_p_ext[0],//=1/bc_rho,
                                               normal,
                                               dmom_u_acc_u_ext,
                                               bc_p_ext,
                                               bc_u_ext,
                                               bc_v_ext,
                                               bc_w_ext,
                                               bc_mass_adv_ext,
                                               bc_mom_u_adv_ext,
                                               bc_mom_v_adv_ext,
                                               bc_mom_w_adv_ext,
                                               ebqe_bc_flux_mass_ext[ebNE_kb]+MOVING_DOMAIN*(xt_ext*normal[0]+yt_ext*normal[1]),//BC is relative mass flux
                                               ebqe_bc_flux_mom_u_adv_ext[ebNE_kb],
                                               ebqe_bc_flux_mom_v_adv_ext[ebNE_kb],
                                               ebqe_bc_flux_mom_w_adv_ext[ebNE_kb],
                                               p_ext,
                                               u_ext,
                                               v_ext,
                                               w_ext,
                                               mass_adv_ext,
                                               mom_u_adv_ext,
                                               mom_v_adv_ext,
                                               mom_w_adv_ext,
                                               dmass_adv_u_ext,
                                               dmass_adv_v_ext,
                                               dmass_adv_w_ext,
                                               dmom_u_adv_p_ext,
                                               dmom_u_adv_u_ext,
                                               dmom_u_adv_v_ext,
                                               dmom_u_adv_w_ext,
                                               dmom_v_adv_p_ext,
                                               dmom_v_adv_u_ext,
                                               dmom_v_adv_v_ext,
                                               dmom_v_adv_w_ext,
                                               dmom_w_adv_p_ext,
                                               dmom_w_adv_u_ext,
                                               dmom_w_adv_v_ext,
                                               dmom_w_adv_w_ext,
                                               flux_mass_ext,
                                               flux_mom_u_adv_ext,
                                               flux_mom_v_adv_ext,
                                               flux_mom_w_adv_ext,
                                               &ebqe_velocity_star[ebNE_kb_nSpace],
                                               &ebqe_velocity[ebNE_kb_nSpace]);
                // mql: save gradient of solution for other models and to compute errors
                for (int I=0;I<nSpace;I++)
                  {
                    ebqe_grad_u[ebNE_kb_nSpace+I] = grad_u_ext[I];
                    ebqe_grad_v[ebNE_kb_nSpace+I] = grad_v_ext[I];
                    /* ebqe_grad_w[ebNE_kb_nSpace+I] = grad_w_ext[I]; */
                  }
                exteriorNumericalDiffusiveFlux(eps_rho,
                                               ebqe_phi_ext[ebNE_kb],
                                               sdInfo_u_u_rowptr,
                                               sdInfo_u_u_colind,
                                               isDOFBoundary_u[ebNE_kb],
                                               isDiffusiveFluxBoundary_u[ebNE_kb],
                                               normal,
                                               bc_mom_uu_diff_ten_ext,
                                               bc_u_ext,
                                               ebqe_bc_flux_u_diff_ext[ebNE_kb],
                                               mom_uu_diff_ten_ext,
                                               grad_u_ext,
                                               u_ext,
                                               penalty,//ebqe_penalty_ext[ebNE_kb],
                                               flux_mom_uu_diff_ext);
                exteriorNumericalDiffusiveFlux(eps_rho,
                                               ebqe_phi_ext[ebNE_kb],
                                               sdInfo_u_v_rowptr,
                                               sdInfo_u_v_colind,
                                               isDOFBoundary_v[ebNE_kb],
                                               isDiffusiveFluxBoundary_v[ebNE_kb],
                                               normal,
                                               bc_mom_uv_diff_ten_ext,
                                               bc_v_ext,
                                               0.0,//assume all of the flux gets applied in diagonal component
                                               mom_uv_diff_ten_ext,
                                               grad_v_ext,
                                               v_ext,
                                               penalty,//ebqe_penalty_ext[ebNE_kb],
                                               flux_mom_uv_diff_ext);
                /* exteriorNumericalDiffusiveFlux(eps_rho, */
                /*                                   ebqe_phi_ext[ebNE_kb], */
                /*                                   sdInfo_u_w_rowptr, */
                /*                                   sdInfo_u_w_colind, */
                /*                                   isDOFBoundary_w[ebNE_kb], */
                /*                                   isDiffusiveFluxBoundary_u[ebNE_kb], */
                /*                                   normal, */
                /*                                   bc_mom_uw_diff_ten_ext, */
                /*                                   bc_w_ext, */
                /*                                   0.0,//see above */
                /*                                   mom_uw_diff_ten_ext, */
                /*                                   grad_w_ext, */
                /*                                   w_ext, */
                /*                                   penalty,//ebqe_penalty_ext[ebNE_kb], */
                /*                                   flux_mom_uw_diff_ext); */
                exteriorNumericalDiffusiveFlux(eps_rho,
                                               ebqe_phi_ext[ebNE_kb],
                                               sdInfo_v_u_rowptr,
                                               sdInfo_v_u_colind,
                                               isDOFBoundary_u[ebNE_kb],
                                               isDiffusiveFluxBoundary_u[ebNE_kb],
                                               normal,
                                               bc_mom_vu_diff_ten_ext,
                                               bc_u_ext,
                                               0.0,//see above
                                               mom_vu_diff_ten_ext,
                                               grad_u_ext,
                                               u_ext,
                                               penalty,//ebqe_penalty_ext[ebNE_kb],
                                               flux_mom_vu_diff_ext);
                exteriorNumericalDiffusiveFlux(eps_rho,
                                               ebqe_phi_ext[ebNE_kb],
                                               sdInfo_v_v_rowptr,
                                               sdInfo_v_v_colind,
                                               isDOFBoundary_v[ebNE_kb],
                                               isDiffusiveFluxBoundary_v[ebNE_kb],
                                               normal,
                                               bc_mom_vv_diff_ten_ext,
                                               bc_v_ext,
                                               ebqe_bc_flux_v_diff_ext[ebNE_kb],
                                               mom_vv_diff_ten_ext,
                                               grad_v_ext,
                                               v_ext,
                                               penalty,//ebqe_penalty_ext[ebNE_kb],
                                               flux_mom_vv_diff_ext);
                /* exteriorNumericalDiffusiveFlux(eps_rho, */
                /*                                   ebqe_phi_ext[ebNE_kb], */
                /*                                   sdInfo_v_w_rowptr, */
                /*                                   sdInfo_v_w_colind, */
                /*                                   isDOFBoundary_w[ebNE_kb], */
                /*                                   isDiffusiveFluxBoundary_v[ebNE_kb], */
                /*                                   normal, */
                /*                                   bc_mom_vw_diff_ten_ext, */
                /*                                   bc_w_ext, */
                /*                                   0.0,//see above */
                /*                                   mom_vw_diff_ten_ext, */
                /*                                   grad_w_ext, */
                /*                                   w_ext, */
                /*                                   penalty,//ebqe_penalty_ext[ebNE_kb], */
                /*                                   flux_mom_vw_diff_ext); */
                /* exteriorNumericalDiffusiveFlux(eps_rho, */
                /*                                   ebqe_phi_ext[ebNE_kb], */
                /*                                   sdInfo_w_u_rowptr, */
                /*                                   sdInfo_w_u_colind, */
                /*                                   isDOFBoundary_u[ebNE_kb], */
                /*                                   isDiffusiveFluxBoundary_w[ebNE_kb], */
                /*                                   normal, */
                /*                                   bc_mom_wu_diff_ten_ext, */
                /*                                   bc_u_ext, */
                /*                                   0.0,//see above */
                /*                                   mom_wu_diff_ten_ext, */
                /*                                   grad_u_ext, */
                /*                                   u_ext, */
                /*                                   penalty,//ebqe_penalty_ext[ebNE_kb], */
                /*                                   flux_mom_wu_diff_ext); */
                /* exteriorNumericalDiffusiveFlux(eps_rho, */
                /*                                   ebqe_phi_ext[ebNE_kb], */
                /*                                   sdInfo_w_v_rowptr, */
                /*                                   sdInfo_w_v_colind, */
                /*                                   isDOFBoundary_v[ebNE_kb], */
                /*                                   isDiffusiveFluxBoundary_w[ebNE_kb], */
                /*                                   normal, */
                /*                                   bc_mom_wv_diff_ten_ext, */
                /*                                   bc_v_ext, */
                /*                                   0.0,//see above */
                /*                                   mom_wv_diff_ten_ext, */
                /*                                   grad_v_ext, */
                /*                                   v_ext, */
                /*                                   penalty,//ebqe_penalty_ext[ebNE_kb], */
                /*                                   flux_mom_wv_diff_ext); */
                /* exteriorNumericalDiffusiveFlux(eps_rho, */
                /*                                   ebqe_phi_ext[ebNE_kb], */
                /*                                   sdInfo_w_w_rowptr, */
                /*                                   sdInfo_w_w_colind, */
                /*                                   isDOFBoundary_w[ebNE_kb], */
                /*                                   isDiffusiveFluxBoundary_w[ebNE_kb], */
                /*                                   normal, */
                /*                                   bc_mom_ww_diff_ten_ext, */
                /*                                   bc_w_ext, */
                /*                                   ebqe_bc_flux_w_diff_ext[ebNE_kb], */
                /*                                   mom_ww_diff_ten_ext, */
                /*                                   grad_w_ext, */
                /*                                   w_ext, */
                /*                                   penalty,//ebqe_penalty_ext[ebNE_kb], */
                /*                                   flux_mom_ww_diff_ext); */
                flux[ebN*nQuadraturePoints_elementBoundary+kb] = flux_mass_ext;
                /* std::cout<<"external u,v,u_n " */
                /*             <<ebqe_velocity[ebNE_kb_nSpace+0]<<'\t' */
                /*             <<ebqe_velocity[ebNE_kb_nSpace+1]<<'\t' */
                /*             <<flux[ebN*nQuadraturePoints_elementBoundary+kb]<<std::endl; */
                //
                //integrate the net force and moment on flagged boundaries
                //
                if (ebN < nElementBoundaries_owned)
                  {
                    force_v_x = (flux_mom_u_adv_ext + flux_mom_uu_diff_ext + flux_mom_uv_diff_ext + flux_mom_uw_diff_ext)/dmom_u_ham_grad_p_ext[0];//same as *rho
                    force_v_y = (flux_mom_v_adv_ext + flux_mom_vu_diff_ext + flux_mom_vv_diff_ext + flux_mom_vw_diff_ext)/dmom_u_ham_grad_p_ext[0];
                    //force_v_z = (flux_mom_wu_diff_ext + flux_mom_wv_diff_ext + flux_mom_ww_diff_ext)/dmom_u_ham_grad_p_ext[0];

                    force_p_x = p_ext*normal[0];
                    force_p_y = p_ext*normal[1];
                    //force_p_z = p_ext*normal[2];

                    force_x = force_p_x + force_v_x;
                    force_y = force_p_y + force_v_y;
                    //force_z = force_p_z + force_v_z;

                    r_x = x_ext - barycenters[3*boundaryFlags[ebN]+0];
                    r_y = y_ext - barycenters[3*boundaryFlags[ebN]+1];
                    //r_z = z_ext - barycenters[3*boundaryFlags[ebN]+2];

                    wettedAreas[boundaryFlags[ebN]] += dS*(1.0-ebqe_vf_ext[ebNE_kb]);

                    netForces_p[3*boundaryFlags[ebN]+0] += force_p_x*dS;
                    netForces_p[3*boundaryFlags[ebN]+1] += force_p_y*dS;
                    //netForces_p[3*boundaryFlags[ebN]+2] += force_p_z*dS;

                    netForces_v[3*boundaryFlags[ebN]+0] += force_v_x*dS;
                    netForces_v[3*boundaryFlags[ebN]+1] += force_v_y*dS;
                    //netForces_v[3*boundaryFlags[ebN]+2] += force_v_z*dS;

                    //netMoments[3*boundaryFlags[ebN]+0] += (r_y*force_z - r_z*force_y)*dS;
                    //netMoments[3*boundaryFlags[ebN]+1] += (r_z*force_x - r_x*force_z)*dS;
                    netMoments[3*boundaryFlags[ebN]+2] += (r_x*force_y - r_y*force_x)*dS;
                  }
                //
                //update residuals
                //
                for (int i=0;i<nDOF_test_element;i++)
                  {
                    /* elementResidual_mesh[i] -= ck.ExteriorElementBoundaryFlux(MOVING_DOMAIN*(xt_ext*normal[0]+yt_ext*normal[1]),p_test_dS[i]); */
                    /* elementResidual_p[i] += ck.ExteriorElementBoundaryFlux(flux_mass_ext,p_test_dS[i]); */
                    /* elementResidual_p[i] -= DM*ck.ExteriorElementBoundaryFlux(MOVING_DOMAIN*(xt_ext*normal[0]+yt_ext*normal[1]),p_test_dS[i]); */
                    /* globalConservationError += ck.ExteriorElementBoundaryFlux(flux_mass_ext,p_test_dS[i]); */
                    elementResidual_u[i] +=
                      ck.ExteriorElementBoundaryFlux(flux_mom_u_adv_ext,vel_test_dS[i])+
                      ck.ExteriorElementBoundaryFlux(flux_mom_uu_diff_ext,vel_test_dS[i])+
                      ck.ExteriorElementBoundaryFlux(flux_mom_uv_diff_ext,vel_test_dS[i])+
                      ck.ExteriorElementBoundaryDiffusionAdjoint(isDOFBoundary_u[ebNE_kb],
                                                                 isDiffusiveFluxBoundary_u[ebNE_kb],
                                                                 eb_adjoint_sigma,
                                                                 u_ext,
                                                                 bc_u_ext,
                                                                 normal,
                                                                 sdInfo_u_u_rowptr,
                                                                 sdInfo_u_u_colind,
                                                                 mom_uu_diff_ten_ext,
                                                                 &vel_grad_test_dS[i*nSpace])+
                      ck.ExteriorElementBoundaryDiffusionAdjoint(isDOFBoundary_v[ebNE_kb],
                                                                 isDiffusiveFluxBoundary_u[ebNE_kb],
                                                                 eb_adjoint_sigma,
                                                                 v_ext,
                                                                 bc_v_ext,
                                                                 normal,
                                                                 sdInfo_u_v_rowptr,
                                                                 sdInfo_u_v_colind,
                                                                 mom_uv_diff_ten_ext,
                                                                 &vel_grad_test_dS[i*nSpace]);//+
                    /* ck.ExteriorElementBoundaryDiffusionAdjoint(isDOFBoundary_w[ebNE_kb], */
                    /*                                         isDiffusiveFluxBoundary_u[ebNE_kb], */
                    /*                                         eb_adjoint_sigma, */
                    /*                                         w_ext, */
                    /*                                         bc_w_ext, */
                    /*                                         normal, */
                    /*                                         sdInfo_u_w_rowptr, */
                    /*                                         sdInfo_u_w_colind, */
                    /*                                         mom_uw_diff_ten_ext, */
                    /*                                         &vel_grad_test_dS[i*nSpace]); */
                    elementResidual_v[i] += ck.ExteriorElementBoundaryFlux(flux_mom_v_adv_ext,vel_test_dS[i]) +
                      ck.ExteriorElementBoundaryFlux(flux_mom_vu_diff_ext,vel_test_dS[i])+
                      ck.ExteriorElementBoundaryFlux(flux_mom_vv_diff_ext,vel_test_dS[i])+
                      ck.ExteriorElementBoundaryDiffusionAdjoint(isDOFBoundary_u[ebNE_kb],
                                                                 isDiffusiveFluxBoundary_v[ebNE_kb],
                                                                 eb_adjoint_sigma,
                                                                 u_ext,
                                                                 bc_u_ext,
                                                                 normal,
                                                                 sdInfo_v_u_rowptr,
                                                                 sdInfo_v_u_colind,
                                                                 mom_vu_diff_ten_ext,
                                                                 &vel_grad_test_dS[i*nSpace])+
                      ck.ExteriorElementBoundaryDiffusionAdjoint(isDOFBoundary_v[ebNE_kb],
                                                                 isDiffusiveFluxBoundary_v[ebNE_kb],
                                                                 eb_adjoint_sigma,
                                                                 v_ext,
                                                                 bc_v_ext,
                                                                 normal,
                                                                 sdInfo_v_v_rowptr,
                                                                 sdInfo_v_v_colind,
                                                                 mom_vv_diff_ten_ext,
                                                                 &vel_grad_test_dS[i*nSpace]);//+
                    /* ck.ExteriorElementBoundaryDiffusionAdjoint(isDOFBoundary_w[ebNE_kb], */
                    /*                                         isDiffusiveFluxBoundary_v[ebNE_kb], */
                    /*                                         eb_adjoint_sigma, */
                    /*                                         w_ext, */
                    /*                                         bc_w_ext, */
                    /*                                         normal, */
                    /*                                         sdInfo_v_w_rowptr, */
                    /*                                         sdInfo_v_w_colind, */
                    /*                                         mom_vw_diff_ten_ext, */
                    /*                                         &vel_grad_test_dS[i*nSpace]);  */

                    /* elementResidual_w[i] += ck.ExteriorElementBoundaryFlux(flux_mom_w_adv_ext,vel_test_dS[i]) + */
                    /*   ck.ExteriorElementBoundaryFlux(flux_mom_wu_diff_ext,vel_test_dS[i])+ */
                    /*   ck.ExteriorElementBoundaryFlux(flux_mom_wv_diff_ext,vel_test_dS[i])+ */
                    /*   ck.ExteriorElementBoundaryFlux(flux_mom_ww_diff_ext,vel_test_dS[i])+ */
                    /*   ck.ExteriorElementBoundaryDiffusionAdjoint(isDOFBoundary_u[ebNE_kb], */
                    /*                                         isDiffusiveFluxBoundary_w[ebNE_kb], */
                    /*                                         eb_adjoint_sigma, */
                    /*                                         u_ext, */
                    /*                                         bc_u_ext, */
                    /*                                         normal, */
                    /*                                         sdInfo_w_u_rowptr, */
                    /*                                         sdInfo_w_u_colind, */
                    /*                                         mom_wu_diff_ten_ext, */
                    /*                                         &vel_grad_test_dS[i*nSpace])+ */
                    /*   ck.ExteriorElementBoundaryDiffusionAdjoint(isDOFBoundary_v[ebNE_kb], */
                    /*                                         isDiffusiveFluxBoundary_w[ebNE_kb], */
                    /*                                         eb_adjoint_sigma, */
                    /*                                         v_ext, */
                    /*                                         bc_v_ext, */
                    /*                                         normal, */
                    /*                                         sdInfo_w_v_rowptr, */
                    /*                                         sdInfo_w_v_colind, */
                    /*                                         mom_wv_diff_ten_ext, */
                    /*                                         &vel_grad_test_dS[i*nSpace])+ */
                    /*   ck.ExteriorElementBoundaryDiffusionAdjoint(isDOFBoundary_w[ebNE_kb], */
                    /*                                         isDiffusiveFluxBoundary_w[ebNE_kb], */
                    /*                                         eb_adjoint_sigma, */
                    /*                                         w_ext, */
                    /*                                         bc_w_ext, */
                    /*                                         normal, */
                    /*                                         sdInfo_w_w_rowptr, */
                    /*                                         sdInfo_w_w_colind, */
                    /*                                         mom_ww_diff_ten_ext, */
                    /*                                         &vel_grad_test_dS[i*nSpace]);  */
                  }//i
              }//kb
            //
            //update the element and global residual storage
            //
            for (int i=0;i<nDOF_test_element;i++)
              {
                int eN_i = eN*nDOF_test_element+i;

                /* elementResidual_p_save[eN_i] +=  elementResidual_p[i]; */
                /* mesh_volume_conservation_weak += elementResidual_mesh[i];               */
                /* globalResidual[offset_p+stride_p*p_l2g[eN_i]]+=elementResidual_p[i]; */
                globalResidual[offset_u+stride_u*vel_l2g[eN_i]]+=elementResidual_u[i];
                globalResidual[offset_v+stride_v*vel_l2g[eN_i]]+=elementResidual_v[i];
                /* globalResidual[offset_w+stride_w*vel_l2g[eN_i]]+=elementResidual_w[i]; */
              }//i
          }//ebNE
        /* std::cout<<"mesh volume conservation = "<<mesh_volume_conservation<<std::endl; */
        /* std::cout<<"mesh volume conservation weak = "<<mesh_volume_conservation_weak<<std::endl; */
        /* std::cout<<"mesh volume conservation err max= "<<mesh_volume_conservation_err_max<<std::endl; */
        /* std::cout<<"mesh volume conservation err max weak = "<<mesh_volume_conservation_err_max_weak<<std::endl; */
      }

      void calculateJacobian(//element
                             double* mesh_trial_ref,
                             double* mesh_grad_trial_ref,
                             double* mesh_dof,
                             double* mesh_velocity_dof,
                             double MOVING_DOMAIN,
                             double PSTAB,
                             int* mesh_l2g,
                             double* dV_ref,
                             double* p_trial_ref,
                             double* p_grad_trial_ref,
                             double* p_test_ref,
                             double* p_grad_test_ref,
                             double* q_p,
                             double* q_grad_p,
                             double* ebqe_p,
                             double* ebqe_grad_p,
                             double* vel_trial_ref,
                             double* vel_grad_trial_ref,
                             double* vel_hess_trial_ref,
                             double* vel_test_ref,
                             double* vel_grad_test_ref,
                             //element boundary
                             double* mesh_trial_trace_ref,
                             double* mesh_grad_trial_trace_ref,
                             double* dS_ref,
                             double* p_trial_trace_ref,
                             double* p_grad_trial_trace_ref,
                             double* p_test_trace_ref,
                             double* p_grad_test_trace_ref,
                             double* vel_trial_trace_ref,
                             double* vel_grad_trial_trace_ref,
                             double* vel_test_trace_ref,
                             double* vel_grad_test_trace_ref,
                             double* normal_ref,
                             double* boundaryJac_ref,
                             //physics
                             double eb_adjoint_sigma,
                             double* elementDiameter,
                             double* nodeDiametersArray,
                             double hFactor,
                             int nElements_global,
                             int nElements_owned,
                             int nElementBoundaries_owned,
                             int nNodes_owned,
                             double useRBLES,
                             double useMetrics,
                             double alphaBDF,
                             double epsFact_rho,
                             double epsFact_mu,
                             double sigma,
                             double rho_0,
                             double nu_0,
                             double rho_1,
                             double nu_1,
                             double smagorinskyConstant,
                             int turbulenceClosureModel,
                             double Ct_sge,
                             double Cd_sge,
                             double C_dg,
                             double C_b,
                             //VRANS
                             const double* eps_solid,
                             const double* ebq_global_phi_solid,
                             const double* ebq_global_grad_phi_solid,
                             const double* ebq_particle_velocity_solid,
                                   double* phi_solid_nodes,
                             const double* phi_solid,
                             const double* q_velocity_solid,
                             const double* q_velocityStar_solid,
                             const double* q_vos,
                             const double* q_dvos_dt,
                             const double* q_grad_vos,
                             const double* q_dragAlpha,
                             const double* q_dragBeta,
                             const double* q_mass_source,
                             const double* q_turb_var_0,
                             const double* q_turb_var_1,
                             const double* q_turb_var_grad_0,
                             //
                             int* p_l2g,
                             int* vel_l2g,
                             double* p_dof, double* u_dof, double* v_dof, double* w_dof,
                             double* g,
                             const double useVF,
                             double* vf,
                             double* phi,
                             double* normal_phi,
                             double* kappa_phi,
                             double* q_mom_u_acc_beta_bdf, double* q_mom_v_acc_beta_bdf, double* q_mom_w_acc_beta_bdf,
                             double* q_dV,
                             double* q_dV_last,
                             double* q_velocity_sge,
                             double* ebqe_velocity_star,
                             double* q_cfl,
                             double* q_numDiff_u_last, double* q_numDiff_v_last, double* q_numDiff_w_last,
                             int* sdInfo_u_u_rowptr,int* sdInfo_u_u_colind,
                             int* sdInfo_u_v_rowptr,int* sdInfo_u_v_colind,
                             int* sdInfo_u_w_rowptr,int* sdInfo_u_w_colind,
                             int* sdInfo_v_v_rowptr,int* sdInfo_v_v_colind,
                             int* sdInfo_v_u_rowptr,int* sdInfo_v_u_colind,
                             int* sdInfo_v_w_rowptr,int* sdInfo_v_w_colind,
                             int* sdInfo_w_w_rowptr,int* sdInfo_w_w_colind,
                             int* sdInfo_w_u_rowptr,int* sdInfo_w_u_colind,
                             int* sdInfo_w_v_rowptr,int* sdInfo_w_v_colind,
                             int* csrRowIndeces_p_p,int* csrColumnOffsets_p_p,
                             int* csrRowIndeces_p_u,int* csrColumnOffsets_p_u,
                             int* csrRowIndeces_p_v,int* csrColumnOffsets_p_v,
                             int* csrRowIndeces_p_w,int* csrColumnOffsets_p_w,
                             int* csrRowIndeces_u_p,int* csrColumnOffsets_u_p,
                             int* csrRowIndeces_u_u,int* csrColumnOffsets_u_u,
                             int* csrRowIndeces_u_v,int* csrColumnOffsets_u_v,
                             int* csrRowIndeces_u_w,int* csrColumnOffsets_u_w,
                             int* csrRowIndeces_v_p,int* csrColumnOffsets_v_p,
                             int* csrRowIndeces_v_u,int* csrColumnOffsets_v_u,
                             int* csrRowIndeces_v_v,int* csrColumnOffsets_v_v,
                             int* csrRowIndeces_v_w,int* csrColumnOffsets_v_w,
                             int* csrRowIndeces_w_p,int* csrColumnOffsets_w_p,
                             int* csrRowIndeces_w_u,int* csrColumnOffsets_w_u,
                             int* csrRowIndeces_w_v,int* csrColumnOffsets_w_v,
                             int* csrRowIndeces_w_w,int* csrColumnOffsets_w_w,
                             double* globalJacobian,
                             int nExteriorElementBoundaries_global,
                             int* exteriorElementBoundariesArray,
                             int* elementBoundariesArray,
                             int* elementBoundaryElementsArray,
                             int* elementBoundaryLocalElementBoundariesArray,
                             double* ebqe_vf_ext,
                             double* bc_ebqe_vf_ext,
                             double* ebqe_phi_ext,
                             double* bc_ebqe_phi_ext,
                             double* ebqe_normal_phi_ext,
                             double* ebqe_kappa_phi_ext,
                             //VRANS
                             const double* ebqe_vos_ext,
                             const double* ebqe_turb_var_0,
                             const double* ebqe_turb_var_1,
                             //
                             int* isDOFBoundary_p,
                             int* isDOFBoundary_u,
                             int* isDOFBoundary_v,
                             int* isDOFBoundary_w,
                             int* isAdvectiveFluxBoundary_p,
                             int* isAdvectiveFluxBoundary_u,
                             int* isAdvectiveFluxBoundary_v,
                             int* isAdvectiveFluxBoundary_w,
                             int* isDiffusiveFluxBoundary_u,
                             int* isDiffusiveFluxBoundary_v,
                             int* isDiffusiveFluxBoundary_w,
                             double* ebqe_bc_p_ext,
                             double* ebqe_bc_flux_mass_ext,
                             double* ebqe_bc_flux_mom_u_adv_ext,
                             double* ebqe_bc_flux_mom_v_adv_ext,
                             double* ebqe_bc_flux_mom_w_adv_ext,
                             double* ebqe_bc_u_ext,
                             double* ebqe_bc_flux_u_diff_ext,
                             double* ebqe_penalty_ext,
                             double* ebqe_bc_v_ext,
                             double* ebqe_bc_flux_v_diff_ext,
                             double* ebqe_bc_w_ext,
                             double* ebqe_bc_flux_w_diff_ext,
                             int* csrColumnOffsets_eb_p_p,
                             int* csrColumnOffsets_eb_p_u,
                             int* csrColumnOffsets_eb_p_v,
                             int* csrColumnOffsets_eb_p_w,
                             int* csrColumnOffsets_eb_u_p,
                             int* csrColumnOffsets_eb_u_u,
                             int* csrColumnOffsets_eb_u_v,
                             int* csrColumnOffsets_eb_u_w,
                             int* csrColumnOffsets_eb_v_p,
                             int* csrColumnOffsets_eb_v_u,
                             int* csrColumnOffsets_eb_v_v,
                             int* csrColumnOffsets_eb_v_w,
                             int* csrColumnOffsets_eb_w_p,
                             int* csrColumnOffsets_eb_w_u,
                             int* csrColumnOffsets_eb_w_v,
                             int* csrColumnOffsets_eb_w_w,
                             int* elementFlags,
                             int nParticles,
                             double particle_epsFact,
                             double particle_alpha,
                             double particle_beta,
                             double particle_penalty_constant,
                             double* particle_signed_distances,
                             double* particle_signed_distance_normals,
                             double* particle_velocities,
                             double* particle_centroids,
                             double particle_nitsche,
                             int use_ball_as_particle,
                             double* ball_center,
                             double* ball_radius,
                             double* ball_velocity,
                             double* ball_angular_velocity,
                             int USE_SUPG,
                             int KILL_PRESSURE_TERM,
                             double dt,
                             int MATERIAL_PARAMETERS_AS_FUNCTION,
                             double* density_as_function,
                             double* dynamic_viscosity_as_function,
                             double* ebqe_density_as_function,
                             double* ebqe_dynamic_viscosity_as_function,
                             int USE_SBM)
      {
        //
        //loop over elements to compute volume integrals and load them into the element Jacobians and global Jacobian
        //
        std::valarray<double> particle_surfaceArea(nParticles), particle_netForces(nParticles*3*3), particle_netMoments(nParticles*3);
        const int nQuadraturePoints_global(nElements_global*nQuadraturePoints_element);
        std::vector<int> surrogate_boundaries,surrogate_boundary_elements,surrogate_boundary_particle;
        //std::set<int> active_velocity_dof;

        for(int eN=0;eN<nElements_global;eN++)
          {
            register double eps_rho,eps_mu;
            double element_active=1.0;//value 1 is because it is ibm by default

            register double  elementJacobian_p_p[nDOF_test_element][nDOF_trial_element],
              elementJacobian_p_u[nDOF_test_element][nDOF_trial_element],
              elementJacobian_p_v[nDOF_test_element][nDOF_trial_element],
              elementJacobian_p_w[nDOF_test_element][nDOF_trial_element],
              elementJacobian_u_p[nDOF_test_element][nDOF_trial_element],
              elementJacobian_u_u[nDOF_test_element][nDOF_trial_element],
              elementJacobian_u_v[nDOF_test_element][nDOF_trial_element],
              elementJacobian_u_w[nDOF_test_element][nDOF_trial_element],
              elementJacobian_v_p[nDOF_test_element][nDOF_trial_element],
              elementJacobian_v_u[nDOF_test_element][nDOF_trial_element],
              elementJacobian_v_v[nDOF_test_element][nDOF_trial_element],
              elementJacobian_v_w[nDOF_test_element][nDOF_trial_element],
              elementJacobian_w_p[nDOF_test_element][nDOF_trial_element],
              elementJacobian_w_u[nDOF_test_element][nDOF_trial_element],
              elementJacobian_w_v[nDOF_test_element][nDOF_trial_element],
              elementJacobian_w_w[nDOF_test_element][nDOF_trial_element];
            for (int i=0;i<nDOF_test_element;i++)
              for (int j=0;j<nDOF_trial_element;j++)
                {
                  elementJacobian_p_p[i][j]=0.0;
                  elementJacobian_p_u[i][j]=0.0;
                  elementJacobian_p_v[i][j]=0.0;
                  elementJacobian_p_w[i][j]=0.0;
                  elementJacobian_u_p[i][j]=0.0;
                  elementJacobian_u_u[i][j]=0.0;
                  elementJacobian_u_v[i][j]=0.0;
                  elementJacobian_u_w[i][j]=0.0;
                  elementJacobian_v_p[i][j]=0.0;
                  elementJacobian_v_u[i][j]=0.0;
                  elementJacobian_v_v[i][j]=0.0;
                  elementJacobian_v_w[i][j]=0.0;
                  elementJacobian_w_p[i][j]=0.0;
                  elementJacobian_w_u[i][j]=0.0;
                  elementJacobian_w_v[i][j]=0.0;
                  elementJacobian_w_w[i][j]=0.0;
                }
            if(use_ball_as_particle==1)
            {
                for (int I=0;I<nDOF_mesh_trial_element;I++)
                    get_distance_to_ball(nParticles, ball_center, ball_radius,
                                                mesh_dof[3*mesh_l2g[eN*nDOF_mesh_trial_element+I]+0],
                                                mesh_dof[3*mesh_l2g[eN*nDOF_mesh_trial_element+I]+1],
                                                mesh_dof[3*mesh_l2g[eN*nDOF_mesh_trial_element+I]+2],
                                                phi_solid_nodes[mesh_l2g[eN*nDOF_mesh_trial_element+I]]);
            }
            //
            //detect cut cells
            //
            //if(0)
            if(USE_SBM>0)
              {
                //
                //detect cut cells
                //
                double _distance[nDOF_mesh_trial_element]={0.0};
                int pos_counter=0;
                for (int I=0;I<nDOF_mesh_trial_element;I++)
                {
                    if(use_ball_as_particle==1)
                    {
                        get_distance_to_ball(nParticles, ball_center, ball_radius,
                                mesh_dof[3*mesh_l2g[eN*nDOF_mesh_trial_element+I]+0],
                                mesh_dof[3*mesh_l2g[eN*nDOF_mesh_trial_element+I]+1],
                                mesh_dof[3*mesh_l2g[eN*nDOF_mesh_trial_element+I]+2],
                                _distance[I]);
                    }
                    else
                    {
                        _distance[I] = phi_solid_nodes[mesh_l2g[eN*nDOF_mesh_trial_element+I]];
                    }
                    if ( _distance[I] >= 0)
                        pos_counter++;
                }
                if (pos_counter == 2)
                  {
                    element_active=0.0;
                    //std::cout<<"Identified cut cell"<<std::endl;
                    int opp_node=-1;
                    for (int I=0;I<nDOF_mesh_trial_element;I++)
                      {
                        if (_distance[I] < 0)
                          opp_node = I;
                      }
                    assert(opp_node >=0);
                    assert(opp_node <nDOF_mesh_trial_element);
                    //For parallel. Two reasons:
                    //if none of nodes of this edge is owned by this processor,
                    //1. The surrogate_boundary_elements corresponding to this edge is -1, which gives 0 JacDet and infty h_penalty.
                    //2. there is no contribution of the integral over this edge to Jacobian and residual.
                    const int ebN = elementBoundariesArray[eN*nDOF_mesh_trial_element+opp_node];//only works for simplices
                    const int eN_oppo = (eN == elementBoundaryElementsArray[ebN*2+0])?elementBoundaryElementsArray[ebN*2+1]:elementBoundaryElementsArray[ebN*2+0];
                    if((mesh_l2g[eN*nDOF_mesh_trial_element+(opp_node+1)%3]<nNodes_owned
                        || mesh_l2g[eN*nDOF_mesh_trial_element+(opp_node+2)%3]<nNodes_owned
                       )&& eN_oppo!= -1)
                    {
                        surrogate_boundaries.push_back(ebN);
                        //now find which element neighbor this element is
                        if (eN == elementBoundaryElementsArray[ebN*2+0])
                            surrogate_boundary_elements.push_back(1);
                        else
                            surrogate_boundary_elements.push_back(0);
                        //check which particle is this surrogate edge related to.
                        int j=-1;
                        if(use_ball_as_particle==1)
                        {
                            double middle_point_coord[3]={0.0};
                            double middle_point_distance;
                            middle_point_coord[0] = 0.5*(mesh_dof[3*mesh_l2g[eN*nDOF_mesh_trial_element+(opp_node+1)%3]+0]+mesh_dof[3*mesh_l2g[eN*nDOF_mesh_trial_element+(opp_node+2)%3]+0]);
                            middle_point_coord[1] = 0.5*(mesh_dof[3*mesh_l2g[eN*nDOF_mesh_trial_element+(opp_node+1)%3]+1]+mesh_dof[3*mesh_l2g[eN*nDOF_mesh_trial_element+(opp_node+2)%3]+1]);
                            j = get_distance_to_ball(nParticles, ball_center, ball_radius,
                                    middle_point_coord[0],middle_point_coord[1],middle_point_coord[2],
                                    middle_point_distance);

                        }
                        else
                        {
                            //The method is to check one quadrature point inside of this element.
                            //It works based on the assumption that the distance between any two particles
                            //is larger than 2*h_min, otherwise it depends on the choice of the quadrature point
                            //or one edge belongs to two particles .
                            //But in any case, phi_s is well defined as the minimum.
                            double distance=1e10, distance_to_ith_particle;
                            for (int i=0;i<nParticles;++i)
                            {
                                distance_to_ith_particle=particle_signed_distances[i*nElements_global*nQuadraturePoints_element
                                                                                   +eN*nQuadraturePoints_element
                                                                                   +0];//0-th quadrature point
                                if (distance_to_ith_particle<distance)
                                {
                                    distance = distance_to_ith_particle;
                                    j = i;
                                }
                            }
                        }
                        surrogate_boundary_particle.push_back(j);
                    }else{
                        //If the integral over the surrogate boundary is needed, we have to make sure all edges are in surrogate_boundaries,
                        //which is based on the assumption that if none of its nodes is owned by the processor, then the edge is not owned
                        //by the processor. This assert is used to make sure this is the case.
                        if(ebN<nElementBoundaries_owned)//eN_oppo ==-1
                        {
                            assert(eN_oppo==-1);
                        }
                    }
                  }
                else if (pos_counter == 3)
                  {
                    element_active=1.0;
                  }
                else
                  {
                    element_active=0.0;
                  }
              }
            for  (int k=0;k<nQuadraturePoints_element;k++)
              {
                int eN_k = eN*nQuadraturePoints_element+k, //index to a scalar at a quadrature point
                  eN_k_nSpace = eN_k*nSpace,
                  eN_nDOF_trial_element = eN*nDOF_trial_element; //index to a vector at a quadrature point

                //declare local storage
                register double p=0.0,u=0.0,v=0.0,w=0.0,
                  grad_p[nSpace],grad_u[nSpace],grad_v[nSpace],grad_w[nSpace],
                  hess_u[nSpace2],hess_v[nSpace2],
                  mom_u_acc=0.0,
                  dmom_u_acc_u=0.0,
                  mom_v_acc=0.0,
                  dmom_v_acc_v=0.0,
                  mom_w_acc=0.0,
                  dmom_w_acc_w=0.0,
                  mass_adv[nSpace],
                  dmass_adv_u[nSpace],
                  dmass_adv_v[nSpace],
                  dmass_adv_w[nSpace],
                  mom_u_adv[nSpace],
                  dmom_u_adv_u[nSpace],
                  dmom_u_adv_v[nSpace],
                  dmom_u_adv_w[nSpace],
                  mom_v_adv[nSpace],
                  dmom_v_adv_u[nSpace],
                  dmom_v_adv_v[nSpace],
                  dmom_v_adv_w[nSpace],
                  mom_w_adv[nSpace],
                  dmom_w_adv_u[nSpace],
                  dmom_w_adv_v[nSpace],
                  dmom_w_adv_w[nSpace],
                  mom_uu_diff_ten[nSpace],
                  mom_vv_diff_ten[nSpace],
                  mom_ww_diff_ten[nSpace],
                  mom_uv_diff_ten[1],
                  mom_uw_diff_ten[1],
                  mom_vu_diff_ten[1],
                  mom_vw_diff_ten[1],
                  mom_wu_diff_ten[1],
                  mom_wv_diff_ten[1],
                  mom_u_source=0.0,
                  mom_v_source=0.0,
                  mom_w_source=0.0,
                  mom_u_ham=0.0,
                  dmom_u_ham_grad_p[nSpace],
                  dmom_u_ham_grad_u[nSpace],
                  mom_v_ham=0.0,
                  dmom_v_ham_grad_p[nSpace],
                  dmom_v_ham_grad_v[nSpace],
                  mom_w_ham=0.0,
                  dmom_w_ham_grad_p[nSpace],
                  dmom_w_ham_grad_w[nSpace],
                  mom_u_acc_t=0.0,
                  dmom_u_acc_u_t=0.0,
                  mom_v_acc_t=0.0,
                  dmom_v_acc_v_t=0.0,
                  mom_w_acc_t=0.0,
                  dmom_w_acc_w_t=0.0,
                  pdeResidual_p=0.0,
                  pdeResidual_u=0.0,
                  pdeResidual_v=0.0,
                  pdeResidual_w=0.0,
                  dpdeResidual_p_u[nDOF_trial_element],dpdeResidual_p_v[nDOF_trial_element],dpdeResidual_p_w[nDOF_trial_element],
                  dpdeResidual_u_p[nDOF_trial_element],dpdeResidual_u_u[nDOF_trial_element],
                  dpdeResidual_v_p[nDOF_trial_element],dpdeResidual_v_v[nDOF_trial_element],
                  dpdeResidual_w_p[nDOF_trial_element],dpdeResidual_w_w[nDOF_trial_element],
                  Lstar_u_p[nDOF_test_element],
                  Lstar_v_p[nDOF_test_element],
                  Lstar_w_p[nDOF_test_element],
                  Lstar_u_u[nDOF_test_element],
                  Lstar_v_v[nDOF_test_element],
                  Lstar_w_w[nDOF_test_element],
                  Lstar_p_u[nDOF_test_element],
                  Lstar_p_v[nDOF_test_element],
                  Lstar_p_w[nDOF_test_element],
                  subgridError_p=0.0,
                  subgridError_u=0.0,
                  subgridError_v=0.0,
                  subgridError_w=0.0,
                  dsubgridError_p_u[nDOF_trial_element],
                  dsubgridError_p_v[nDOF_trial_element],
                  dsubgridError_p_w[nDOF_trial_element],
                  dsubgridError_u_p[nDOF_trial_element],
                  dsubgridError_u_u[nDOF_trial_element],
                  dsubgridError_v_p[nDOF_trial_element],
                  dsubgridError_v_v[nDOF_trial_element],
                  dsubgridError_w_p[nDOF_trial_element],
                  dsubgridError_w_w[nDOF_trial_element],
                  tau_p=0.0,tau_p0=0.0,tau_p1=0.0,
                  tau_v=0.0,tau_v0=0.0,tau_v1=0.0,
                  jac[nSpace*nSpace],
                  jacDet,
                  jacInv[nSpace*nSpace],
                  p_grad_trial[nDOF_trial_element*nSpace],vel_grad_trial[nDOF_trial_element*nSpace],
                  vel_hess_trial[nDOF_trial_element*nSpace2],
                  dV,
                  p_test_dV[nDOF_test_element],vel_test_dV[nDOF_test_element],
                  p_grad_test_dV[nDOF_test_element*nSpace],vel_grad_test_dV[nDOF_test_element*nSpace],
                  x,y,z,xt,yt,zt,
                  //VRANS
                  porosity,
                  //meanGrainSize,
                  dmom_u_source[nSpace],
                  dmom_v_source[nSpace],
                  dmom_w_source[nSpace],
                  mass_source,
                  //
                  G[nSpace*nSpace],G_dd_G,tr_G,h_phi, dmom_adv_star[nSpace], dmom_adv_sge[nSpace];
                //get jacobian, etc for mapping reference element
                ck.calculateMapping_element(eN,
                                            k,
                                            mesh_dof,
                                            mesh_l2g,
                                            mesh_trial_ref,
                                            mesh_grad_trial_ref,
                                            jac,
                                            jacDet,
                                            jacInv,
                                            x,y,z);
                ck.calculateH_element(eN,
                                      k,
                                      nodeDiametersArray,
                                      mesh_l2g,
                                      mesh_trial_ref,
                                      h_phi);
                ck.calculateMappingVelocity_element(eN,
                                                    k,
                                                    mesh_velocity_dof,
                                                    mesh_l2g,
                                                    mesh_trial_ref,
                                                    xt,yt,zt);
                //xt=0.0;yt=0.0;zt=0.0;
                //std::cout<<"xt "<<xt<<'\t'<<yt<<'\t'<<zt<<std::endl;
                //get the physical integration weight
                dV = fabs(jacDet)*dV_ref[k];
                ck.calculateG(jacInv,G,G_dd_G,tr_G);
                //ck.calculateGScale(G,&normal_phi[eN_k_nSpace],h_phi);

                eps_rho = epsFact_rho*(useMetrics*h_phi+(1.0-useMetrics)*elementDiameter[eN]);
                eps_mu  = epsFact_mu *(useMetrics*h_phi+(1.0-useMetrics)*elementDiameter[eN]);
                const double particle_eps  = particle_epsFact*(useMetrics*h_phi+(1.0-useMetrics)*elementDiameter[eN]);

                //get the trial function gradients
                /* ck.gradTrialFromRef(&p_grad_trial_ref[k*nDOF_trial_element*nSpace],jacInv,p_grad_trial); */
                ck.gradTrialFromRef(&vel_grad_trial_ref[k*nDOF_trial_element*nSpace],jacInv,vel_grad_trial);
                ck.hessTrialFromRef(&vel_hess_trial_ref[k*nDOF_trial_element*nSpace2],jacInv,vel_hess_trial);
                //get the solution
                /* ck.valFromDOF(p_dof,&p_l2g[eN_nDOF_trial_element],&p_trial_ref[k*nDOF_trial_element],p); */
                p = q_p[eN_k];
                ck.valFromDOF(u_dof,&vel_l2g[eN_nDOF_trial_element],&vel_trial_ref[k*nDOF_trial_element],u);
                ck.valFromDOF(v_dof,&vel_l2g[eN_nDOF_trial_element],&vel_trial_ref[k*nDOF_trial_element],v);
                /* ck.valFromDOF(w_dof,&vel_l2g[eN_nDOF_trial_element],&vel_trial_ref[k*nDOF_trial_element],w); */
                //get the solution gradients
                /* ck.gradFromDOF(p_dof,&p_l2g[eN_nDOF_trial_element],p_grad_trial,grad_p); */
                for (int I=0;I<nSpace;I++)
                  grad_p[I] = q_grad_p[eN_k_nSpace+I];
                ck.gradFromDOF(u_dof,&vel_l2g[eN_nDOF_trial_element],vel_grad_trial,grad_u);
                ck.gradFromDOF(v_dof,&vel_l2g[eN_nDOF_trial_element],vel_grad_trial,grad_v);
                ck.hessFromDOF(u_dof,&vel_l2g[eN_nDOF_trial_element],vel_hess_trial,hess_u);
                ck.hessFromDOF(v_dof,&vel_l2g[eN_nDOF_trial_element],vel_hess_trial,hess_v);
                /* ck.gradFromDOF(w_dof,&vel_l2g[eN_nDOF_trial_element],vel_grad_trial,grad_w); */
                //precalculate test function products with integration weights
                for (int j=0;j<nDOF_trial_element;j++)
                  {
                    /* p_test_dV[j] = p_test_ref[k*nDOF_trial_element+j]*dV; */
                    vel_test_dV[j] = vel_test_ref[k*nDOF_trial_element+j]*dV;
                    for (int I=0;I<nSpace;I++)
                      {
                        /* p_grad_test_dV[j*nSpace+I]   = p_grad_trial[j*nSpace+I]*dV;//cek warning won't work for Petrov-Galerkin */
                        vel_grad_test_dV[j*nSpace+I] = vel_grad_trial[j*nSpace+I]*dV;//cek warning won't work for Petrov-Galerkin}
                      }
                  }
                //cek hack
                double div_mesh_velocity=0.0;
                int NDOF_MESH_TRIAL_ELEMENT=3;
                for (int j=0;j<NDOF_MESH_TRIAL_ELEMENT;j++)
                  {
                    int eN_j=eN*NDOF_MESH_TRIAL_ELEMENT+j;
                    div_mesh_velocity +=
                      mesh_velocity_dof[mesh_l2g[eN_j]*3+0]*vel_grad_trial[j*2+0] +
                      mesh_velocity_dof[mesh_l2g[eN_j]*3+1]*vel_grad_trial[j*2+1];
                  }
                div_mesh_velocity = DM3*div_mesh_velocity + (1.0-DM3)*alphaBDF*(dV-q_dV_last[eN_k])/dV;
                //
                //VRANS
                porosity = 1.0 - q_vos[eN_k];
                //
                //
                //calculate pde coefficients and derivatives at quadrature points
                //
                double eddy_viscosity(0.),rhoSave,nuSave;//not really interested in saving eddy_viscosity in jacobian
                evaluateCoefficients(eps_rho,
                                     eps_mu,
                                     particle_eps,
                                     sigma,
                                     rho_0,
                                     nu_0,
                                     rho_1,
                                     nu_1,
                                     elementDiameter[eN],
                                     smagorinskyConstant,
                                     turbulenceClosureModel,
                                     g,
                                     useVF,
                                     vf[eN_k],
                                     phi[eN_k],
                                     &normal_phi[eN_k_nSpace],
                                     nParticles,
                                     nQuadraturePoints_global,
                                     &particle_signed_distances[eN_k],
                                     kappa_phi[eN_k],
                                     //VRANS
                                     porosity,
                                     //
                                     p,
                                     grad_p,
                                     grad_u,
                                     grad_v,
                                     grad_w,
                                     u,
                                     v,
                                     w,
                                     q_velocity_sge[eN_k_nSpace+0],
                                     q_velocity_sge[eN_k_nSpace+1],
                                     q_velocity_sge[eN_k_nSpace+1],//hack, shouldn't be used
                                     eddy_viscosity,
                                     mom_u_acc,
                                     dmom_u_acc_u,
                                     mom_v_acc,
                                     dmom_v_acc_v,
                                     mom_w_acc,
                                     dmom_w_acc_w,
                                     mass_adv,
                                     dmass_adv_u,
                                     dmass_adv_v,
                                     dmass_adv_w,
                                     mom_u_adv,
                                     dmom_u_adv_u,
                                     dmom_u_adv_v,
                                     dmom_u_adv_w,
                                     mom_v_adv,
                                     dmom_v_adv_u,
                                     dmom_v_adv_v,
                                     dmom_v_adv_w,
                                     mom_w_adv,
                                     dmom_w_adv_u,
                                     dmom_w_adv_v,
                                     dmom_w_adv_w,
                                     mom_uu_diff_ten,
                                     mom_vv_diff_ten,
                                     mom_ww_diff_ten,
                                     mom_uv_diff_ten,
                                     mom_uw_diff_ten,
                                     mom_vu_diff_ten,
                                     mom_vw_diff_ten,
                                     mom_wu_diff_ten,
                                     mom_wv_diff_ten,
                                     mom_u_source,
                                     mom_v_source,
                                     mom_w_source,
                                     mom_u_ham,
                                     dmom_u_ham_grad_p,
                                     dmom_u_ham_grad_u,
                                     mom_v_ham,
                                     dmom_v_ham_grad_p,
                                     dmom_v_ham_grad_v,
                                     mom_w_ham,
                                     dmom_w_ham_grad_p,
                                     dmom_w_ham_grad_w,
                                     rhoSave,
                                     nuSave,
                                     KILL_PRESSURE_TERM,
                                     0,
                                     0., // mql: the force term doesn't play a role in the Jacobian
                                     0.,
                                     0.,
                                     MATERIAL_PARAMETERS_AS_FUNCTION,
                                     density_as_function[eN_k],
                                     dynamic_viscosity_as_function[eN_k],
                                     USE_SBM,
                                     x,y,z,
                                     use_ball_as_particle,
                                     ball_center,
                                     ball_radius,
                                     ball_velocity,
                                     ball_angular_velocity);
                //VRANS
                mass_source = q_mass_source[eN_k];
                for (int I=0;I<nSpace;I++)
                  {
                    dmom_u_source[I] = 0.0;
                    dmom_v_source[I] = 0.0;
                    dmom_w_source[I] = 0.0;
                  }
                updateDarcyForchheimerTerms_Ergun(/* linearDragFactor, */
                                                  /* nonlinearDragFactor, */
                                                  /* porosity, */
                                                  /* meanGrainSize, */
                                                  q_dragAlpha[eN_k],
                                                  q_dragBeta[eN_k],
                                                  eps_rho,
                                                  eps_mu,
                                                  rho_0,
                                                  nu_0,
                                                  rho_1,
                                                  nu_1,
						                          eddy_viscosity,
                                                  useVF,
                                                  vf[eN_k],
                                                  phi[eN_k],
                                                  u,
                                                  v,
                                                  w,
                                                  q_velocity_sge[eN_k_nSpace+0],
                                                  q_velocity_sge[eN_k_nSpace+1],
                                                  q_velocity_sge[eN_k_nSpace+1],//hack, shouldn't  be used
                                                  eps_solid[elementFlags[eN]],
                                                  porosity,
                                                  q_velocity_solid[eN_k_nSpace+0],
                                                  q_velocity_solid[eN_k_nSpace+1],
                                                  q_velocity_solid[eN_k_nSpace+1],//cek hack, should not be used
                                                  q_velocityStar_solid[eN_k_nSpace+0],
                                                  q_velocityStar_solid[eN_k_nSpace+1],
                                                  q_velocityStar_solid[eN_k_nSpace+1],//cek hack, should not be used
                                                  mom_u_source,
                                                  mom_v_source,
                                                  mom_w_source,
                                                  dmom_u_source,
                                                  dmom_v_source,
                                                  dmom_w_source,
                                                  q_grad_vos[eN_k_nSpace+0],
                                                  q_grad_vos[eN_k_nSpace+1],
                                                  q_grad_vos[eN_k_nSpace+1]);//cek hack, should not be used

                double C_particles=0.0;
                if(nParticles > 0 && USE_SBM==0)
                  updateSolidParticleTerms(eN < nElements_owned,
                                           particle_nitsche,
                                           dV,
                                           nParticles,
                                           nQuadraturePoints_global,
                                           &particle_signed_distances[eN_k],
                                           &particle_signed_distance_normals[eN_k_nSpace],
                                           particle_velocities,
                                           particle_centroids,
                                           use_ball_as_particle,
                                           ball_center,
                                           ball_radius,
                                           ball_velocity,
                                           ball_angular_velocity,
                                           porosity,
                                           particle_penalty_constant/h_phi,
                                           particle_alpha/h_phi,
                                           particle_beta/h_phi,
                                           eps_rho,
                                           eps_mu,
                                           rho_0,
                                           nu_0,
                                           rho_1,
                                           nu_1,
                                           useVF,
                                           vf[eN_k],
                                           phi[eN_k],
                                           x,
                                           y,
                                           z,
                                           p,
                                           u,
                                           v,
                                           w,
                                           q_velocity_sge[eN_k_nSpace+0],
                                           q_velocity_sge[eN_k_nSpace+1],
                                           q_velocity_sge[eN_k_nSpace+1],
                                           particle_eps,
                                           grad_u,
                                           grad_v,
                                           grad_w,
                                           mom_u_source,
                                           mom_v_source,
                                           mom_w_source,
                                           dmom_u_source,
                                           dmom_v_source,
                                           dmom_w_source,
                                           mom_u_adv,
                                           mom_v_adv,
                                           mom_w_adv,
                                           dmom_u_adv_u,
                                           dmom_v_adv_v,
                                           dmom_w_adv_w,
                                           mom_u_ham,
                                           dmom_u_ham_grad_u,
                                           mom_v_ham,
                                           dmom_v_ham_grad_v,
                                           mom_w_ham,
                                           dmom_w_ham_grad_w,
                                           &particle_netForces[0],
                                           &particle_netMoments[0],
                                           &particle_surfaceArea[0]);
                //Turbulence closure model
                if (turbulenceClosureModel >= 3)
                  {
                    const double c_mu = 0.09;//mwf hack
                    updateTurbulenceClosure(turbulenceClosureModel,
                                            eps_rho,
                                            eps_mu,
                                            rho_0,
                                            nu_0,
                                            rho_1,
                                            nu_1,
                                            useVF,
                                            vf[eN_k],
                                            phi[eN_k],
                                            porosity,
                                            c_mu, //mwf hack
                                            q_turb_var_0[eN_k],
                                            q_turb_var_1[eN_k],
                                            &q_turb_var_grad_0[eN_k_nSpace],
                                            eddy_viscosity,
                                            mom_uu_diff_ten,
                                            mom_vv_diff_ten,
                                            mom_ww_diff_ten,
                                            mom_uv_diff_ten,
                                            mom_uw_diff_ten,
                                            mom_vu_diff_ten,
                                            mom_vw_diff_ten,
                                            mom_wu_diff_ten,
                                            mom_wv_diff_ten,
                                            mom_u_source,
                                            mom_v_source,
                                            mom_w_source);

                  }
                //
                //
                //moving mesh
                //
                mom_u_adv[0] -= MOVING_DOMAIN*dmom_u_acc_u*mom_u_acc*xt; // multiply by rho*porosity. mql. CHECK.
                mom_u_adv[1] -= MOVING_DOMAIN*dmom_u_acc_u*mom_u_acc*yt;
                /* mom_u_adv[2] -= MOVING_DOMAIN*dmom_u_acc_u*mom_u_acc*zt; */
                dmom_u_adv_u[0] -= MOVING_DOMAIN*dmom_u_acc_u*xt;
                dmom_u_adv_u[1] -= MOVING_DOMAIN*dmom_u_acc_u*yt;
                /* dmom_u_adv_u[2] -= MOVING_DOMAIN*dmom_u_acc_u*zt; */

                mom_v_adv[0] -= MOVING_DOMAIN*dmom_v_acc_v*mom_v_acc*xt;
                mom_v_adv[1] -= MOVING_DOMAIN*dmom_v_acc_v*mom_v_acc*yt;
                /* mom_v_adv[2] -= MOVING_DOMAIN*dmom_v_acc_v*mom_v_acc*zt; */
                dmom_v_adv_v[0] -= MOVING_DOMAIN*dmom_v_acc_v*xt;
                dmom_v_adv_v[1] -= MOVING_DOMAIN*dmom_v_acc_v*yt;
                /* dmom_v_adv_v[2] -= MOVING_DOMAIN*dmom_v_acc_v*zt; */

                /* mom_w_adv[0] -= MOVING_DOMAIN*dmom_w_acc_w*mom_w_acc*xt; */
                /* mom_w_adv[1] -= MOVING_DOMAIN*dmom_w_acc_w*mom_w_acc*yt; */
                /* mom_w_adv[2] -= MOVING_DOMAIN*dmom_w_acc_w*mom_w_acc*zt; */
                /* dmom_w_adv_w[0] -= MOVING_DOMAIN*dmom_w_acc_w*xt; */
                /* dmom_w_adv_w[1] -= MOVING_DOMAIN*dmom_w_acc_w*yt; */
                /* dmom_w_adv_w[2] -= MOVING_DOMAIN*dmom_w_acc_w*zt; */
                //
                //calculate time derivatives
                //
                ck.bdf(alphaBDF,
                       q_mom_u_acc_beta_bdf[eN_k]*q_dV_last[eN_k]/dV,
                       mom_u_acc,
                       dmom_u_acc_u,
                       mom_u_acc_t,
                       dmom_u_acc_u_t);
                ck.bdf(alphaBDF,
                       q_mom_v_acc_beta_bdf[eN_k]*q_dV_last[eN_k]/dV,
                       mom_v_acc,
                       dmom_v_acc_v,
                       mom_v_acc_t,
                       dmom_v_acc_v_t);
                /* ck.bdf(alphaBDF, */
                /*           q_mom_w_acc_beta_bdf[eN_k]*q_dV_last[eN_k]/dV, */
                /*           mom_w_acc, */
                /*           dmom_w_acc_w, */
                /*           mom_w_acc_t, */
                /*           dmom_w_acc_w_t); */
                //
                //calculate subgrid error contribution to the Jacobian (strong residual, adjoint, jacobian of strong residual)

                mom_u_acc_t *= dmom_u_acc_u; //multiply by porosity*rho. mql. CHECK.
                mom_v_acc_t *= dmom_v_acc_v; 

                //
                dmom_adv_sge[0] = dmom_u_acc_u*(q_velocity_sge[eN_k_nSpace+0] - MOVING_DOMAIN*xt);
                dmom_adv_sge[1] = dmom_u_acc_u*(q_velocity_sge[eN_k_nSpace+1] - MOVING_DOMAIN*yt);
                /* dmom_adv_sge[2] = dmom_u_acc_u*(q_velocity_sge[eN_k_nSpace+2] - MOVING_DOMAIN*zt); */
                //
                //calculate strong residual
                //
                pdeResidual_p =
                  ck.Mass_strong(-q_dvos_dt[eN_k]) + // mql. CHECK.
                  ck.Advection_strong(dmass_adv_u,grad_u) +
                  ck.Advection_strong(dmass_adv_v,grad_v) +
                  /* ck.Advection_strong(dmass_adv_w,grad_w) + */
                  DM2*MOVING_DOMAIN*ck.Reaction_strong(alphaBDF*(dV-q_dV_last[eN_k])/dV - div_mesh_velocity) +
                  //VRANS
                  ck.Reaction_strong(mass_source);
                //

                pdeResidual_u =
                  ck.Mass_strong(mom_u_acc_t) +
                  ck.Advection_strong(dmom_adv_sge,grad_u) +
                  ck.Hamiltonian_strong(dmom_u_ham_grad_p,grad_p) +
                  ck.Reaction_strong(mom_u_source) -
                  ck.Reaction_strong(u*div_mesh_velocity);

                pdeResidual_v =
                  ck.Mass_strong(mom_v_acc_t) +
                  ck.Advection_strong(dmom_adv_sge,grad_v) +
                  ck.Hamiltonian_strong(dmom_v_ham_grad_p,grad_p) +
                  ck.Reaction_strong(mom_v_source)  -
                  ck.Reaction_strong(v*div_mesh_velocity);

                /* pdeResidual_w =
                   ck.Mass_strong(mom_w_acc_t) +  */
                /*   ck.Advection_strong(dmom_adv_sge,grad_w) + */
                /*   ck.Hamiltonian_strong(dmom_w_ham_grad_p,grad_p) + */
                /*   ck.Reaction_strong(mom_w_source) -  */
                /*   ck.Reaction_strong(w*div_mesh_velocity); */

                //calculate the Jacobian of strong residual
                for (int j=0;j<nDOF_trial_element;j++)
                  {
                    register int j_nSpace = j*nSpace;
                    dpdeResidual_p_u[j]=ck.AdvectionJacobian_strong(dmass_adv_u,&vel_grad_trial[j_nSpace]);
                    dpdeResidual_p_v[j]=ck.AdvectionJacobian_strong(dmass_adv_v,&vel_grad_trial[j_nSpace]);
                    /* dpdeResidual_p_w[j]=ck.AdvectionJacobian_strong(dmass_adv_w,&vel_grad_trial[j_nSpace]); */

                    dpdeResidual_u_p[j]=ck.HamiltonianJacobian_strong(dmom_u_ham_grad_p,&p_grad_trial[j_nSpace]);
                    dpdeResidual_u_u[j]=ck.MassJacobian_strong(dmom_u_acc_u_t,vel_trial_ref[k*nDOF_trial_element+j]) +
                      ck.AdvectionJacobian_strong(dmom_adv_sge,&vel_grad_trial[j_nSpace]) -
                      ck.ReactionJacobian_strong(div_mesh_velocity,vel_trial_ref[k*nDOF_trial_element+j]);

                    dpdeResidual_v_p[j]=ck.HamiltonianJacobian_strong(dmom_v_ham_grad_p,&p_grad_trial[j_nSpace]);
                    dpdeResidual_v_v[j]=ck.MassJacobian_strong(dmom_v_acc_v_t,vel_trial_ref[k*nDOF_trial_element+j]) +
                      ck.AdvectionJacobian_strong(dmom_adv_sge,&vel_grad_trial[j_nSpace]) -
                      ck.ReactionJacobian_strong(div_mesh_velocity,vel_trial_ref[k*nDOF_trial_element+j]);

                    /* dpdeResidual_w_p[j]=ck.HamiltonianJacobian_strong(dmom_w_ham_grad_p,&p_grad_trial[j_nSpace]); */
                    /* dpdeResidual_w_w[j]=ck.MassJacobian_strong(dmom_w_acc_w_t,vel_trial_ref[k*nDOF_trial_element+j]) +  */
                    /*   ck.AdvectionJacobian_strong(dmom_adv_sge,&vel_grad_trial[j_nSpace]) -
                         ck.ReactionJacobian_strong(div_mesh_velocity,vel_trial_ref[k*nDOF_trial_element+j]); */

                    //VRANS account for drag terms, diagonal only here ... decide if need off diagonal terms too
                    dpdeResidual_u_u[j]+= ck.ReactionJacobian_strong(dmom_u_source[0],vel_trial_ref[k*nDOF_trial_element+j]);
                    dpdeResidual_v_v[j]+= ck.ReactionJacobian_strong(dmom_v_source[1],vel_trial_ref[k*nDOF_trial_element+j]);
                    /* dpdeResidual_w_w[j]+= ck.ReactionJacobian_strong(dmom_w_source[2],vel_trial_ref[k*nDOF_trial_element+j]); */
                    //
                  }
                //calculate tau and tau*Res
                //cek debug
                double tmpR=dmom_u_acc_u_t + dmom_u_source[0];
                calculateSubgridError_tau(hFactor,
                                          elementDiameter[eN],
                                          tmpR,//dmom_u_acc_u_t,
                                          dmom_u_acc_u,
                                          dmom_adv_sge,
                                          mom_uu_diff_ten[1],
                                          dmom_u_ham_grad_p[0],
                                          tau_v0,
                                          tau_p0,
                                          q_cfl[eN_k]);

                calculateSubgridError_tau(Ct_sge,Cd_sge,
                                          G,G_dd_G,tr_G,
                                          tmpR,//dmom_u_acc_u_t,
                                          dmom_adv_sge,
                                          mom_uu_diff_ten[1],
                                          dmom_u_ham_grad_p[0],
                                          tau_v1,
                                          tau_p1,
                                          q_cfl[eN_k]);


                tau_v = useMetrics*tau_v1+(1.0-useMetrics)*tau_v0;
                tau_p = KILL_PRESSURE_TERM == 1 ? 0. : PSTAB*(useMetrics*tau_p1+(1.0-useMetrics)*tau_p0);
                calculateSubgridError_tauRes(tau_p,
                                             tau_v,
                                             pdeResidual_p,
                                             pdeResidual_u,
                                             pdeResidual_v,
                                             pdeResidual_w,
                                             subgridError_p,
                                             subgridError_u,
                                             subgridError_v,
                                             subgridError_w);

                calculateSubgridErrorDerivatives_tauRes(tau_p,
                                                        tau_v,
                                                        dpdeResidual_p_u,
                                                        dpdeResidual_p_v,
                                                        dpdeResidual_p_w,
                                                        dpdeResidual_u_p,
                                                        dpdeResidual_u_u,
                                                        dpdeResidual_v_p,
                                                        dpdeResidual_v_v,
                                                        dpdeResidual_w_p,
                                                        dpdeResidual_w_w,
                                                        dsubgridError_p_u,
                                                        dsubgridError_p_v,
                                                        dsubgridError_p_w,
                                                        dsubgridError_u_p,
                                                        dsubgridError_u_u,
                                                        dsubgridError_v_p,
                                                        dsubgridError_v_v,
                                                        dsubgridError_w_p,
                                                        dsubgridError_w_w);
                // velocity used in adjoint (VMS or RBLES, with or without lagging the grid scale velocity)
                dmom_adv_star[0] = dmom_u_acc_u*(q_velocity_sge[eN_k_nSpace+0] - MOVING_DOMAIN*xt + useRBLES*subgridError_u);
                dmom_adv_star[1] = dmom_u_acc_u*(q_velocity_sge[eN_k_nSpace+1] - MOVING_DOMAIN*yt + useRBLES*subgridError_v);
                /* dmom_adv_star[2] = dmom_u_acc_u*(q_velocity_sge[eN_k_nSpace+2] - MOVING_DOMAIN*zt + useRBLES*subgridError_w); */

                //calculate the adjoint times the test functions
                for (int i=0;i<nDOF_test_element;i++)
                  {
                    register int i_nSpace = i*nSpace;
                    Lstar_u_p[i]=ck.Advection_adjoint(dmass_adv_u,&p_grad_test_dV[i_nSpace]);
                    Lstar_v_p[i]=ck.Advection_adjoint(dmass_adv_v,&p_grad_test_dV[i_nSpace]);
                    /* Lstar_w_p[i]=ck.Advection_adjoint(dmass_adv_w,&p_grad_test_dV[i_nSpace]); */
                    Lstar_u_u[i]=ck.Advection_adjoint(dmom_adv_star,&vel_grad_test_dV[i_nSpace]);
                    Lstar_v_v[i]=ck.Advection_adjoint(dmom_adv_star,&vel_grad_test_dV[i_nSpace]);
                    /* Lstar_w_w[i]=ck.Advection_adjoint(dmom_adv_star,&vel_grad_test_dV[i_nSpace]); */
                    Lstar_p_u[i]=ck.Hamiltonian_adjoint(dmom_u_ham_grad_p,&vel_grad_test_dV[i_nSpace]);
                    Lstar_p_v[i]=ck.Hamiltonian_adjoint(dmom_v_ham_grad_p,&vel_grad_test_dV[i_nSpace]);
                    /* Lstar_p_w[i]=ck.Hamiltonian_adjoint(dmom_w_ham_grad_p,&vel_grad_test_dV[i_nSpace]); */
                    //VRANS account for drag terms, diagonal only here ... decide if need off diagonal terms too
                    Lstar_u_u[i]+=ck.Reaction_adjoint(dmom_u_source[0],vel_test_dV[i]);
                    Lstar_v_v[i]+=ck.Reaction_adjoint(dmom_v_source[1],vel_test_dV[i]);
                    /* Lstar_w_w[i]+=ck.Reaction_adjoint(dmom_w_source[2],vel_test_dV[i]); */
                  }

                // Assumes non-lagged subgrid velocity
                dmom_u_adv_u[0] += dmom_u_acc_u*(useRBLES*subgridError_u);
                dmom_u_adv_u[1] += dmom_u_acc_u*(useRBLES*subgridError_v);
                /* dmom_u_adv_u[2] += dmom_u_acc_u*(useRBLES*subgridError_w);  */

                dmom_v_adv_v[0] += dmom_u_acc_u*(useRBLES*subgridError_u);
                dmom_v_adv_v[1] += dmom_u_acc_u*(useRBLES*subgridError_v);
                /* dmom_v_adv_v[2] += dmom_u_acc_u*(useRBLES*subgridError_w);  */

                /* dmom_w_adv_w[0] += dmom_u_acc_u*(useRBLES*subgridError_u);               */
                /* dmom_w_adv_w[1] += dmom_u_acc_u*(useRBLES*subgridError_v);  */
                /* dmom_w_adv_w[2] += dmom_u_acc_u*(useRBLES*subgridError_w);  */

                // SURFACE TENSION //
                double unit_normal[nSpace];
                double norm_grad_phi = 0.;
                for (int I=0;I<nSpace;I++)
                  norm_grad_phi += normal_phi[eN_k_nSpace+I]*normal_phi[eN_k_nSpace+I];
                norm_grad_phi = std::sqrt(norm_grad_phi) + 1E-10;
                for (int I=0;I<nSpace;I++)
                  unit_normal[I] = normal_phi[eN_k_nSpace+I]/norm_grad_phi;
                double delta = smoothedDirac(eps_mu,phi[eN_k]); //use eps_rho instead?
                register double vel_tgrad_test_i[nSpace], vel_tgrad_test_j[nSpace];
                // END OF SURFACE TENSION //

                //cek todo add RBLES terms consistent to residual modifications or ignore the partials w.r.t the additional RBLES terms
                for(int i=0;i<nDOF_test_element;i++)
                  {
                    register int i_nSpace = i*nSpace;
                    calculateTangentialGradient(unit_normal,
                                                &vel_grad_trial[i_nSpace],
                                                vel_tgrad_test_i);
                    for(int j=0;j<nDOF_trial_element;j++)
                      {
                        register int j_nSpace = j*nSpace;
                        calculateTangentialGradient(unit_normal,
                                                    &vel_grad_trial[j_nSpace],
                                                    vel_tgrad_test_j);

                        /* elementJacobian_p_p[i][j] += ck.SubgridErrorJacobian(dsubgridError_u_p[j],Lstar_u_p[i]) +  */
                        /*   ck.SubgridErrorJacobian(dsubgridError_v_p[j],Lstar_v_p[i]);// +  */
                        /*   /\* ck.SubgridErrorJacobian(dsubgridError_w_p[j],Lstar_w_p[i]);  *\/ */

                        /* elementJacobian_p_u[i][j] += ck.AdvectionJacobian_weak(dmass_adv_u,vel_trial_ref[k*nDOF_trial_element+j],&p_grad_test_dV[i_nSpace]) +  */
                        /*   ck.SubgridErrorJacobian(dsubgridError_u_u[j],Lstar_u_p[i]);  */
                        /* elementJacobian_p_v[i][j] += ck.AdvectionJacobian_weak(dmass_adv_v,vel_trial_ref[k*nDOF_trial_element+j],&p_grad_test_dV[i_nSpace]) +  */
                        /*   ck.SubgridErrorJacobian(dsubgridError_v_v[j],Lstar_v_p[i]);  */
                        /* elementJacobian_p_w[i][j] += ck.AdvectionJacobian_weak(dmass_adv_w,vel_trial_ref[k*nDOF_trial_element+j],&p_grad_test_dV[i_nSpace]) +  */
                        /*      ck.SubgridErrorJacobian(dsubgridError_w_w[j],Lstar_w_p[i]);  */

                        /* elementJacobian_u_p[i][j] += ck.HamiltonianJacobian_weak(dmom_u_ham_grad_p,&p_grad_trial[j_nSpace],vel_test_dV[i]) +  */
                        /*   ck.SubgridErrorJacobian(dsubgridError_u_p[j],Lstar_u_u[i]);  */
                        elementJacobian_u_u[i][j] +=
                          ck.MassJacobian_weak(dmom_u_acc_u_t,vel_trial_ref[k*nDOF_trial_element+j],vel_test_dV[i]) +
                          ck.HamiltonianJacobian_weak(dmom_u_ham_grad_u,&vel_grad_trial[j_nSpace],vel_test_dV[i]) +
                          ck.AdvectionJacobian_weak(dmom_u_adv_u,vel_trial_ref[k*nDOF_trial_element+j],&vel_grad_test_dV[i_nSpace]) +
                          ck.SimpleDiffusionJacobian_weak(sdInfo_u_u_rowptr,sdInfo_u_u_colind,mom_uu_diff_ten,&vel_grad_trial[j_nSpace],&vel_grad_test_dV[i_nSpace]) +
                          //VRANS
                          ck.ReactionJacobian_weak(dmom_u_source[0],vel_trial_ref[k*nDOF_trial_element+j],vel_test_dV[i]) +
                          //
                          //ck.SubgridErrorJacobian(dsubgridError_p_u[j],Lstar_p_u[i]) +
                          USE_SUPG*ck.SubgridErrorJacobian(dsubgridError_u_u[j],Lstar_u_u[i]) +
                          ck.NumericalDiffusionJacobian(q_numDiff_u_last[eN_k],&vel_grad_trial[j_nSpace],&vel_grad_test_dV[i_nSpace]) +
                          // surface tension
                          ck.NumericalDiffusion(dt*delta*sigma*dV,
                                                vel_tgrad_test_i,
                                                vel_tgrad_test_j);

                        elementJacobian_u_v[i][j] +=
                          ck.AdvectionJacobian_weak(dmom_u_adv_v,vel_trial_ref[k*nDOF_trial_element+j],&vel_grad_test_dV[i_nSpace]) +
                          ck.SimpleDiffusionJacobian_weak(sdInfo_u_v_rowptr,sdInfo_u_v_colind,mom_uv_diff_ten,&vel_grad_trial[j_nSpace],&vel_grad_test_dV[i_nSpace]) +
                          //VRANS
                          ck.ReactionJacobian_weak(dmom_u_source[1],vel_trial_ref[k*nDOF_trial_element+j],vel_test_dV[i])
                          //+ck.SubgridErrorJacobian(dsubgridError_p_v[j],Lstar_p_u[i])
                          ;
                        /* elementJacobian_u_w[i][j] += ck.AdvectionJacobian_weak(dmom_u_adv_w,vel_trial_ref[k*nDOF_trial_element+j],&vel_grad_test_dV[i_nSpace]) +  */
                        /*      ck.SimpleDiffusionJacobian_weak(sdInfo_u_w_rowptr,sdInfo_u_w_colind,mom_uw_diff_ten,&vel_grad_trial[j_nSpace],&vel_grad_test_dV[i_nSpace]) +  */
                        /*      //VRANS */
                        /*      ck.ReactionJacobian_weak(dmom_u_source[2],vel_trial_ref[k*nDOF_trial_element+j],vel_test_dV[i]) + */
                        /*      // */
                        /*      ck.SubgridErrorJacobian(dsubgridError_p_w[j],Lstar_p_u[i]);  */

                        /* elementJacobian_v_p[i][j] += ck.HamiltonianJacobian_weak(dmom_v_ham_grad_p,&p_grad_trial[j_nSpace],vel_test_dV[i]) +  */
                        /*   ck.SubgridErrorJacobian(dsubgridError_v_p[j],Lstar_v_v[i]);  */
                        elementJacobian_v_u[i][j] +=
                          ck.AdvectionJacobian_weak(dmom_v_adv_u,vel_trial_ref[k*nDOF_trial_element+j],&vel_grad_test_dV[i_nSpace]) +
                          ck.SimpleDiffusionJacobian_weak(sdInfo_v_u_rowptr,sdInfo_v_u_colind,mom_vu_diff_ten,&vel_grad_trial[j_nSpace],&vel_grad_test_dV[i_nSpace]) +
                          //VRANS
                          ck.ReactionJacobian_weak(dmom_v_source[0],vel_trial_ref[k*nDOF_trial_element+j],vel_test_dV[i])
                          //+ck.SubgridErrorJacobian(dsubgridError_p_u[j],Lstar_p_v[i])
                          ;
                        elementJacobian_v_v[i][j] +=
                          ck.MassJacobian_weak(dmom_v_acc_v_t,vel_trial_ref[k*nDOF_trial_element+j],vel_test_dV[i]) +
                          ck.HamiltonianJacobian_weak(dmom_v_ham_grad_v,&vel_grad_trial[j_nSpace],vel_test_dV[i]) +
                          ck.AdvectionJacobian_weak(dmom_v_adv_v,vel_trial_ref[k*nDOF_trial_element+j],&vel_grad_test_dV[i_nSpace]) +
                          ck.SimpleDiffusionJacobian_weak(sdInfo_v_v_rowptr,sdInfo_v_v_colind,mom_vv_diff_ten,&vel_grad_trial[j_nSpace],&vel_grad_test_dV[i_nSpace]) +
                          //VRANS
                          ck.ReactionJacobian_weak(dmom_v_source[1],vel_trial_ref[k*nDOF_trial_element+j],vel_test_dV[i]) +
                          //
                          //ck.SubgridErrorJacobian(dsubgridError_p_v[j],Lstar_p_v[i]) +
                          USE_SUPG*ck.SubgridErrorJacobian(dsubgridError_v_v[j],Lstar_v_v[i]) +
                          ck.NumericalDiffusionJacobian(q_numDiff_v_last[eN_k],&vel_grad_trial[j_nSpace],&vel_grad_test_dV[i_nSpace]) +
                          // surface tension
                          ck.NumericalDiffusion(dt*delta*sigma*dV,
                                                vel_tgrad_test_i,
                                                vel_tgrad_test_j);

                        /* elementJacobian_v_w[i][j] += ck.AdvectionJacobian_weak(dmom_v_adv_w,vel_trial_ref[k*nDOF_trial_element+j],&vel_grad_test_dV[i_nSpace]) +   */
                        /*   ck.SimpleDiffusionJacobian_weak(sdInfo_v_w_rowptr,sdInfo_v_w_colind,mom_vw_diff_ten,&vel_grad_trial[j_nSpace],&vel_grad_test_dV[i_nSpace]) +  */
                        /*   //VRANS */
                        /*   ck.ReactionJacobian_weak(dmom_v_source[2],vel_trial_ref[k*nDOF_trial_element+j],vel_test_dV[i]) + */
                        /*   // */
                        /*   ck.SubgridErrorJacobian(dsubgridError_p_w[j],Lstar_p_v[i]); */

                        /* elementJacobian_w_p[i][j] += ck.HamiltonianJacobian_weak(dmom_w_ham_grad_p,&p_grad_trial[j_nSpace],vel_test_dV[i]) +  */
                        /*   ck.SubgridErrorJacobian(dsubgridError_w_p[j],Lstar_w_w[i]);  */
                        /* elementJacobian_w_u[i][j] += ck.AdvectionJacobian_weak(dmom_w_adv_u,vel_trial_ref[k*nDOF_trial_element+j],&vel_grad_test_dV[i_nSpace]) +   */
                        /*   ck.SimpleDiffusionJacobian_weak(sdInfo_w_u_rowptr,sdInfo_w_u_colind,mom_wu_diff_ten,&vel_grad_trial[j_nSpace],&vel_grad_test_dV[i_nSpace]) +  */
                        /*   //VRANS */
                        /*   ck.ReactionJacobian_weak(dmom_w_source[0],vel_trial_ref[k*nDOF_trial_element+j],vel_test_dV[i]) + */
                        /*   // */
                        /*   ck.SubgridErrorJacobian(dsubgridError_p_u[j],Lstar_p_w[i]);  */
                        /* elementJacobian_w_v[i][j] += ck.AdvectionJacobian_weak(dmom_w_adv_v,vel_trial_ref[k*nDOF_trial_element+j],&vel_grad_test_dV[i_nSpace]) +  */
                        /*   ck.SimpleDiffusionJacobian_weak(sdInfo_w_v_rowptr,sdInfo_w_v_colind,mom_wv_diff_ten,&vel_grad_trial[j_nSpace],&vel_grad_test_dV[i_nSpace]) +  */
                        /*   //VRANS */
                        /*   ck.ReactionJacobian_weak(dmom_w_source[1],vel_trial_ref[k*nDOF_trial_element+j],vel_test_dV[i]) + */
                        /*   // */
                        /*   ck.SubgridErrorJacobian(dsubgridError_p_v[j],Lstar_p_w[i]);  */
                        /* elementJacobian_w_w[i][j] += ck.MassJacobian_weak(dmom_w_acc_w_t,vel_trial_ref[k*nDOF_trial_element+j],vel_test_dV[i]) +  */
                        /*   ck.HamiltonianJacobian_weak(dmom_w_ham_grad_w,&vel_grad_trial[j_nSpace],vel_test_dV[i]) +  */
                        /*   ck.AdvectionJacobian_weak(dmom_w_adv_w,vel_trial_ref[k*nDOF_trial_element+j],&vel_grad_test_dV[i_nSpace]) +   */
                        /*   ck.SimpleDiffusionJacobian_weak(sdInfo_w_w_rowptr,sdInfo_w_w_colind,mom_ww_diff_ten,&vel_grad_trial[j_nSpace],&vel_grad_test_dV[i_nSpace]) +  */
                        /*   //VRANS */
                        /*   ck.ReactionJacobian_weak(dmom_w_source[2],vel_trial_ref[k*nDOF_trial_element+j],vel_test_dV[i]) + */
                        /*   // */
                        /*   ck.SubgridErrorJacobian(dsubgridError_p_w[j],Lstar_p_w[i]) +  */
                        /*   ck.SubgridErrorJacobian(dsubgridError_w_w[j],Lstar_w_w[i]) +  */
                        /*   ck.NumericalDiffusionJacobian(q_numDiff_w_last[eN_k],&vel_grad_trial[j_nSpace],&vel_grad_test_dV[i_nSpace]);  */
                      }//j
                  }//i
              }//k
            //
            //load into element Jacobian into global Jacobian
            //
            for (int i=0;i<nDOF_test_element;i++)
              {
                register int eN_i = eN*nDOF_test_element+i;
                for (int j=0;j<nDOF_trial_element;j++)
                  {
                    register int eN_i_j = eN_i*nDOF_trial_element+j;
                    /* globalJacobian[csrRowIndeces_p_p[eN_i] + csrColumnOffsets_p_p[eN_i_j]] += elementJacobian_p_p[i][j]; */
                    /* globalJacobian[csrRowIndeces_p_u[eN_i] + csrColumnOffsets_p_u[eN_i_j]] += elementJacobian_p_u[i][j]; */
                    /* globalJacobian[csrRowIndeces_p_v[eN_i] + csrColumnOffsets_p_v[eN_i_j]] += elementJacobian_p_v[i][j]; */
                    /* globalJacobian[csrRowIndeces_p_w[eN_i] + csrColumnOffsets_p_w[eN_i_j]] += elementJacobian_p_w[i][j]; */

                    /* globalJacobian[csrRowIndeces_u_p[eN_i] + csrColumnOffsets_u_p[eN_i_j]] += elementJacobian_u_p[i][j]; */
                    globalJacobian[csrRowIndeces_u_u[eN_i] + csrColumnOffsets_u_u[eN_i_j]] += element_active*elementJacobian_u_u[i][j];
                    globalJacobian[csrRowIndeces_u_v[eN_i] + csrColumnOffsets_u_v[eN_i_j]] += element_active*elementJacobian_u_v[i][j];
                    /* globalJacobian[csrRowIndeces_u_w[eN_i] + csrColumnOffsets_u_w[eN_i_j]] += elementJacobian_u_w[i][j]; */

                    /* globalJacobian[csrRowIndeces_v_p[eN_i] + csrColumnOffsets_v_p[eN_i_j]] += elementJacobian_v_p[i][j]; */
                    globalJacobian[csrRowIndeces_v_u[eN_i] + csrColumnOffsets_v_u[eN_i_j]] += element_active*elementJacobian_v_u[i][j];
                    globalJacobian[csrRowIndeces_v_v[eN_i] + csrColumnOffsets_v_v[eN_i_j]] += element_active*elementJacobian_v_v[i][j];
                    /* globalJacobian[csrRowIndeces_v_w[eN_i] + csrColumnOffsets_v_w[eN_i_j]] += elementJacobian_v_w[i][j]; */

                    /* globalJacobian[csrRowIndeces_w_p[eN_i] + csrColumnOffsets_w_p[eN_i_j]] += elementJacobian_w_p[i][j]; */
                    /* globalJacobian[csrRowIndeces_w_u[eN_i] + csrColumnOffsets_w_u[eN_i_j]] += elementJacobian_w_u[i][j]; */
                    /* globalJacobian[csrRowIndeces_w_v[eN_i] + csrColumnOffsets_w_v[eN_i_j]] += elementJacobian_w_v[i][j]; */
                    /* globalJacobian[csrRowIndeces_w_w[eN_i] + csrColumnOffsets_w_w[eN_i_j]] += elementJacobian_w_w[i][j]; */
                  }//j
              }//i
          }//elements
        if(USE_SBM>0)
          {
            //loop over the surrogate boundaries in SB method and assembly into jacobian
            //
            for (int ebN_s=0;ebN_s < surrogate_boundaries.size();ebN_s++)
              {
                register int ebN = surrogate_boundaries[ebN_s],
                  eN = elementBoundaryElementsArray[ebN*2+surrogate_boundary_elements[ebN_s]],
                  ebN_local = elementBoundaryLocalElementBoundariesArray[ebN*2+surrogate_boundary_elements[ebN_s]],
                  eN_nDOF_trial_element = eN*nDOF_trial_element;
                register double eps_rho,eps_mu;
                //This assumption is wrong for parallel: If one of nodes of this edge is owned by this processor,
                //then the integral over this edge has contribution to the residual and Jacobian.
                //if (ebN >= nElementBoundaries_owned) continue;
                for  (int kb=0;kb<nQuadraturePoints_elementBoundary;kb++)
                  {
                    register int ebN_kb = ebN*nQuadraturePoints_elementBoundary+kb,
                      ebN_kb_nSpace = ebN_kb*nSpace,
                      ebN_local_kb = ebN_local*nQuadraturePoints_elementBoundary+kb,
                      ebN_local_kb_nSpace = ebN_local_kb*nSpace;

                    register double u_ext=0.0,
                      v_ext=0.0,
                      bc_u_ext=0.0,
                      bc_v_ext=0.0,
                      grad_u_ext[nSpace],
                      grad_v_ext[nSpace],
                      jac_ext[nSpace*nSpace],
                      jacDet_ext,
                      jacInv_ext[nSpace*nSpace],
                      boundaryJac[nSpace*(nSpace-1)],
                      metricTensor[(nSpace-1)*(nSpace-1)],
                      metricTensorDetSqrt,
                      vel_grad_trial_trace[nDOF_trial_element*nSpace],
                      dS,
                      vel_test_dS[nDOF_test_element],
                      normal[2],
                      x_ext,y_ext,z_ext,xt_ext,yt_ext,zt_ext,integralScaling,
                      vel_grad_test_dS[nDOF_trial_element*nSpace],
                      G[nSpace*nSpace],G_dd_G,tr_G,h_phi,h_penalty,penalty;
                    ck.calculateMapping_elementBoundary(eN,
                                                        ebN_local,
                                                        kb,
                                                        ebN_local_kb,
                                                        mesh_dof,
                                                        mesh_l2g,
                                                        mesh_trial_trace_ref,
                                                        mesh_grad_trial_trace_ref,
                                                        boundaryJac_ref,
                                                        jac_ext,
                                                        jacDet_ext,
                                                        jacInv_ext,
                                                        boundaryJac,
                                                        metricTensor,
                                                        metricTensorDetSqrt,
                                                        normal_ref,
                                                        normal,
                                                        x_ext,y_ext,z_ext);
                    ck.calculateMappingVelocity_elementBoundary(eN,
                                                                ebN_local,
                                                                kb,
                                                                ebN_local_kb,
                                                                mesh_velocity_dof,
                                                                mesh_l2g,
                                                                mesh_trial_trace_ref,
                                                                xt_ext,yt_ext,zt_ext,
                                                                normal,
                                                                boundaryJac,
                                                                metricTensor,
                                                                integralScaling);
                    dS = metricTensorDetSqrt*dS_ref[kb];
                    ck.calculateG(jacInv_ext,G,G_dd_G,tr_G);
                    //compute shape and solution information
                    //shape
                    ck.gradTrialFromRef(&vel_grad_trial_trace_ref[ebN_local_kb_nSpace*nDOF_trial_element],jacInv_ext,vel_grad_trial_trace);
                    //solution and gradients
                    ck.valFromDOF(u_dof,&vel_l2g[eN_nDOF_trial_element],&vel_trial_trace_ref[ebN_local_kb*nDOF_test_element],u_ext);
                    ck.valFromDOF(v_dof,&vel_l2g[eN_nDOF_trial_element],&vel_trial_trace_ref[ebN_local_kb*nDOF_test_element],v_ext);

                    ck.gradFromDOF(u_dof,&vel_l2g[eN_nDOF_trial_element],vel_grad_trial_trace,grad_u_ext);
                    ck.gradFromDOF(v_dof,&vel_l2g[eN_nDOF_trial_element],vel_grad_trial_trace,grad_v_ext);
                    //precalculate test function products with integration weights
                    for (int j=0;j<nDOF_trial_element;j++)
                      {
                        vel_test_dS[j] = vel_test_trace_ref[ebN_local_kb*nDOF_test_element+j]*dS;
                        for (int I=0;I<nSpace;I++)
                          vel_grad_test_dS[j*nSpace+I] = vel_grad_trial_trace[j*nSpace+I]*dS;//cek hack, using trial
                      }
                    //
                    //load the boundary values
                    //
                    bc_u_ext = 0.0;
                    bc_v_ext = 0.0;
                    ck.calculateGScale(G,normal,h_penalty);
                    //
                    //update the global Jacobian from the flux Jacobian
                    //

                    double dist = 0.0;
                    double distance[2], P_normal[2], P_tangent[2]; // distance vector, normal and tangent of the physical boundary

                    if(use_ball_as_particle==1)
                    {
                        get_distance_to_ball(nParticles,ball_center,ball_radius,
                                             x_ext,y_ext,z_ext,
                                             dist);
                        get_normal_to_ith_ball(nParticles,ball_center,ball_radius,
                                               surrogate_boundary_particle[ebN_s],
                                               x_ext,y_ext,z_ext,
                                               P_normal[0],P_normal[1]);
                        get_velocity_to_ith_ball(nParticles,ball_center,ball_radius,
                                                 ball_velocity, ball_angular_velocity,
                                                 surrogate_boundary_particle[ebN_s],
                                                 x_ext-dist*P_normal[0],
                                                 y_ext-dist*P_normal[1],
                                                 0.0,//z_ext,
                                                 bc_u_ext,bc_v_ext);
                    }
                    else
                    {
                        dist = ebq_global_phi_solid[ebN_kb];
                        P_normal[0] = ebq_global_grad_phi_solid[ebN_kb*nSpace+0];
                        P_normal[1] = ebq_global_grad_phi_solid[ebN_kb*nSpace+1];
                        bc_u_ext = ebq_particle_velocity_solid [ebN_kb*nSpace+0];
                        bc_v_ext = ebq_particle_velocity_solid [ebN_kb*nSpace+1];
                    }
                    distance[0] = -P_normal[0]*dist;//distance=vector from \tilde{x} to x. It holds also when dist<0.0
                    distance[1] = -P_normal[1]*dist;
                    P_tangent[0]= -P_normal[1];
                    P_tangent[1]= P_normal[0];
                    assert(h_penalty>0.0);
                    if (h_penalty < std::abs(dist))
                        h_penalty = std::abs(dist);
                    double visco = nu_0*rho_0;
                    double C_adim = C_sbm*visco/h_penalty;
                    double beta_adim = beta_sbm*visco/h_penalty;

                    for (int i=0;i<nDOF_test_element;i++)
                      {
                        register int eN_i = eN*nDOF_test_element+i;
                        double phi_i = vel_test_dS[i];
                        double* grad_phi_i = &vel_grad_test_dS[i*nSpace+0];
                        const double grad_phi_i_dot_d = get_dot_product(grad_phi_i,distance);
                        const double grad_phi_i_dot_t = get_dot_product(P_tangent,grad_phi_i);

                        double res[2];
                        const double zero_vec[2]={0.,0.};
                        for (int j=0;j<nDOF_trial_element;j++)
                          {
                            register int ebN_i_j = ebN*4*nDOF_test_X_trial_element
                                                   + surrogate_boundary_elements[ebN_s]*2*nDOF_test_X_trial_element
                                                   + surrogate_boundary_elements[ebN_s]*nDOF_test_X_trial_element
                                                   + i*nDOF_trial_element
                                                   + j;

                            double phi_j = vel_test_dS[j]/dS;
                            const double grad_phi_j[2]={vel_grad_test_dS[j*nSpace+0]/dS,
                                                        vel_grad_test_dS[j*nSpace+1]/dS};
                            const double grad_phi_j_dot_d = get_dot_product(distance, grad_phi_j);
                            const double grad_phi_j_dot_t = get_dot_product(P_tangent,grad_phi_j);

                            // Classical Nitsche
                            // (1)
                            globalJacobian[csrRowIndeces_u_u[eN_i] + csrColumnOffsets_eb_u_u[ebN_i_j]] +=
                                    phi_i*phi_j*C_adim;
                            globalJacobian[csrRowIndeces_v_v[eN_i] + csrColumnOffsets_eb_v_v[ebN_i_j]] +=
                                    phi_i*phi_j*C_adim;

                            // (2)
                            get_symmetric_gradient_dot_vec(grad_phi_j,zero_vec,normal,res);
                            globalJacobian[csrRowIndeces_u_u[eN_i] + csrColumnOffsets_eb_u_u[ebN_i_j]] -=
                                    visco * phi_i * res[0];
                            globalJacobian[csrRowIndeces_u_v[eN_i] + csrColumnOffsets_eb_u_v[ebN_i_j]] -=
                                    visco * phi_i * res[1];

                            get_symmetric_gradient_dot_vec(zero_vec,grad_phi_j,normal,res);
                            globalJacobian[csrRowIndeces_v_u[eN_i] + csrColumnOffsets_eb_v_u[ebN_i_j]] -=
                                    visco * phi_i * res[0];
                            globalJacobian[csrRowIndeces_v_v[eN_i] + csrColumnOffsets_eb_v_v[ebN_i_j]] -=
                                    visco * phi_i * res[1];

                            // (3)
                            get_symmetric_gradient_dot_vec(grad_phi_i,zero_vec,normal,res);
                            globalJacobian[csrRowIndeces_u_u[eN_i] + csrColumnOffsets_eb_u_u[ebN_i_j]] -=
                                    visco * phi_j * res[0];
                            globalJacobian[csrRowIndeces_u_v[eN_i] + csrColumnOffsets_eb_u_v[ebN_i_j]] -=
                                    visco * phi_j * res[1];
                            get_symmetric_gradient_dot_vec(zero_vec,grad_phi_i,normal,res);
                            globalJacobian[csrRowIndeces_v_u[eN_i] + csrColumnOffsets_eb_v_u[ebN_i_j]] -=
                                    visco * phi_j * res[0];
                            globalJacobian[csrRowIndeces_v_v[eN_i] + csrColumnOffsets_eb_v_v[ebN_i_j]] -=
                                    visco * phi_j * res[1];

                            // (4)
                            globalJacobian[csrRowIndeces_u_u[eN_i] + csrColumnOffsets_eb_u_u[ebN_i_j]] +=
                                    C_adim*grad_phi_i_dot_d*phi_j;
                            globalJacobian[csrRowIndeces_v_v[eN_i] + csrColumnOffsets_eb_v_v[ebN_i_j]] +=
                                    C_adim*grad_phi_i_dot_d*phi_j;

                            // (5)
                            globalJacobian[csrRowIndeces_u_u[eN_i] + csrColumnOffsets_eb_u_u[ebN_i_j]] +=
                                    C_adim*grad_phi_i_dot_d*grad_phi_j_dot_d;
                            globalJacobian[csrRowIndeces_v_v[eN_i] + csrColumnOffsets_eb_v_v[ebN_i_j]] +=
                                    C_adim*grad_phi_i_dot_d*grad_phi_j_dot_d;

                            // (6)
                            globalJacobian[csrRowIndeces_u_u[eN_i] + csrColumnOffsets_eb_u_u[ebN_i_j]] +=
                                    C_adim*grad_phi_j_dot_d*phi_i;
                            globalJacobian[csrRowIndeces_v_v[eN_i] + csrColumnOffsets_eb_v_v[ebN_i_j]] +=
                                    C_adim*grad_phi_j_dot_d*phi_i;

                            // (7)
                            get_symmetric_gradient_dot_vec(grad_phi_i,zero_vec,normal,res);
                            globalJacobian[csrRowIndeces_u_u[eN_i] + csrColumnOffsets_eb_u_u[ebN_i_j]] -=
                                    visco * grad_phi_j_dot_d * res[0];
                            globalJacobian[csrRowIndeces_u_v[eN_i] + csrColumnOffsets_eb_u_v[ebN_i_j]] -=
                                    visco * grad_phi_j_dot_d * res[1];

                            get_symmetric_gradient_dot_vec(zero_vec,grad_phi_i,normal,res);
                            globalJacobian[csrRowIndeces_v_u[eN_i] + csrColumnOffsets_eb_v_u[ebN_i_j]] -=
                                    visco * grad_phi_j_dot_d * res[0] ;
                            globalJacobian[csrRowIndeces_v_v[eN_i] + csrColumnOffsets_eb_v_v[ebN_i_j]] -=
                                    visco * grad_phi_j_dot_d * res[1];

                            // (8)
                            // the penalization on the tangential derivative
                            // B < Gw t , (Gu - GuD) t >
                            globalJacobian[csrRowIndeces_u_u[eN_i] + csrColumnOffsets_eb_u_u[ebN_i_j]] +=
                                    beta_adim*grad_phi_j_dot_t*grad_phi_i_dot_t;
                            globalJacobian[csrRowIndeces_v_v[eN_i] + csrColumnOffsets_eb_v_v[ebN_i_j]] +=
                                    beta_adim*grad_phi_j_dot_t*grad_phi_i_dot_t;

                          }//j
                      }//i
                  }//kb
              }//ebN_s
          }
        //
        //loop over exterior element boundaries to compute the surface integrals and load them into the global Jacobian
        //
        for (int ebNE = 0; ebNE < nExteriorElementBoundaries_global; ebNE++)
          {
            register int ebN = exteriorElementBoundariesArray[ebNE],
              eN  = elementBoundaryElementsArray[ebN*2+0],
              eN_nDOF_trial_element = eN*nDOF_trial_element,
              ebN_local = elementBoundaryLocalElementBoundariesArray[ebN*2+0];
            register double eps_rho,eps_mu;
            for  (int kb=0;kb<nQuadraturePoints_elementBoundary;kb++)
              {
                register int ebNE_kb = ebNE*nQuadraturePoints_elementBoundary+kb,
                  ebNE_kb_nSpace = ebNE_kb*nSpace,
                  ebN_local_kb = ebN_local*nQuadraturePoints_elementBoundary+kb,
                  ebN_local_kb_nSpace = ebN_local_kb*nSpace;

                register double p_ext=0.0,
                  u_ext=0.0,
                  v_ext=0.0,
                  w_ext=0.0,
                  grad_p_ext[nSpace],
                  grad_u_ext[nSpace],
                  grad_v_ext[nSpace],
                  grad_w_ext[nSpace],
                  mom_u_acc_ext=0.0,
                  dmom_u_acc_u_ext=0.0,
                  mom_v_acc_ext=0.0,
                  dmom_v_acc_v_ext=0.0,
                  mom_w_acc_ext=0.0,
                  dmom_w_acc_w_ext=0.0,
                  mass_adv_ext[nSpace],
                  dmass_adv_u_ext[nSpace],
                  dmass_adv_v_ext[nSpace],
                  dmass_adv_w_ext[nSpace],
                  mom_u_adv_ext[nSpace],
                  dmom_u_adv_u_ext[nSpace],
                  dmom_u_adv_v_ext[nSpace],
                  dmom_u_adv_w_ext[nSpace],
                  mom_v_adv_ext[nSpace],
                  dmom_v_adv_u_ext[nSpace],
                  dmom_v_adv_v_ext[nSpace],
                  dmom_v_adv_w_ext[nSpace],
                  mom_w_adv_ext[nSpace],
                  dmom_w_adv_u_ext[nSpace],
                  dmom_w_adv_v_ext[nSpace],
                  dmom_w_adv_w_ext[nSpace],
                  mom_uu_diff_ten_ext[nSpace],
                  mom_vv_diff_ten_ext[nSpace],
                  mom_ww_diff_ten_ext[nSpace],
                  mom_uv_diff_ten_ext[1],
                  mom_uw_diff_ten_ext[1],
                  mom_vu_diff_ten_ext[1],
                  mom_vw_diff_ten_ext[1],
                  mom_wu_diff_ten_ext[1],
                  mom_wv_diff_ten_ext[1],
                  mom_u_source_ext=0.0,
                  mom_v_source_ext=0.0,
                  mom_w_source_ext=0.0,
                  mom_u_ham_ext=0.0,
                  dmom_u_ham_grad_p_ext[nSpace],
                  dmom_u_ham_grad_u_ext[nSpace],
                  mom_v_ham_ext=0.0,
                  dmom_v_ham_grad_p_ext[nSpace],
                  dmom_v_ham_grad_v_ext[nSpace],
                  mom_w_ham_ext=0.0,
                  dmom_w_ham_grad_p_ext[nSpace],
                  dmom_w_ham_grad_w_ext[nSpace],
                  dmom_u_adv_p_ext[nSpace],
                  dmom_v_adv_p_ext[nSpace],
                  dmom_w_adv_p_ext[nSpace],
                  dflux_mass_u_ext=0.0,
                  dflux_mass_v_ext=0.0,
                  dflux_mass_w_ext=0.0,
                  dflux_mom_u_adv_p_ext=0.0,
                  dflux_mom_u_adv_u_ext=0.0,
                  dflux_mom_u_adv_v_ext=0.0,
                  dflux_mom_u_adv_w_ext=0.0,
                  dflux_mom_v_adv_p_ext=0.0,
                  dflux_mom_v_adv_u_ext=0.0,
                  dflux_mom_v_adv_v_ext=0.0,
                  dflux_mom_v_adv_w_ext=0.0,
                  dflux_mom_w_adv_p_ext=0.0,
                  dflux_mom_w_adv_u_ext=0.0,
                  dflux_mom_w_adv_v_ext=0.0,
                  dflux_mom_w_adv_w_ext=0.0,
                  bc_p_ext=0.0,
                  bc_u_ext=0.0,
                  bc_v_ext=0.0,
                  bc_w_ext=0.0,
                  bc_mom_u_acc_ext=0.0,
                  bc_dmom_u_acc_u_ext=0.0,
                  bc_mom_v_acc_ext=0.0,
                  bc_dmom_v_acc_v_ext=0.0,
                  bc_mom_w_acc_ext=0.0,
                  bc_dmom_w_acc_w_ext=0.0,
                  bc_mass_adv_ext[nSpace],
                  bc_dmass_adv_u_ext[nSpace],
                  bc_dmass_adv_v_ext[nSpace],
                  bc_dmass_adv_w_ext[nSpace],
                  bc_mom_u_adv_ext[nSpace],
                  bc_dmom_u_adv_u_ext[nSpace],
                  bc_dmom_u_adv_v_ext[nSpace],
                  bc_dmom_u_adv_w_ext[nSpace],
                  bc_mom_v_adv_ext[nSpace],
                  bc_dmom_v_adv_u_ext[nSpace],
                  bc_dmom_v_adv_v_ext[nSpace],
                  bc_dmom_v_adv_w_ext[nSpace],
                  bc_mom_w_adv_ext[nSpace],
                  bc_dmom_w_adv_u_ext[nSpace],
                  bc_dmom_w_adv_v_ext[nSpace],
                  bc_dmom_w_adv_w_ext[nSpace],
                  bc_mom_uu_diff_ten_ext[nSpace],
                  bc_mom_vv_diff_ten_ext[nSpace],
                  bc_mom_ww_diff_ten_ext[nSpace],
                  bc_mom_uv_diff_ten_ext[1],
                  bc_mom_uw_diff_ten_ext[1],
                  bc_mom_vu_diff_ten_ext[1],
                  bc_mom_vw_diff_ten_ext[1],
                  bc_mom_wu_diff_ten_ext[1],
                  bc_mom_wv_diff_ten_ext[1],
                  bc_mom_u_source_ext=0.0,
                  bc_mom_v_source_ext=0.0,
                  bc_mom_w_source_ext=0.0,
                  bc_mom_u_ham_ext=0.0,
                  bc_dmom_u_ham_grad_p_ext[nSpace],
                  bc_dmom_u_ham_grad_u_ext[nSpace],
                  bc_mom_v_ham_ext=0.0,
                  bc_dmom_v_ham_grad_p_ext[nSpace],
                  bc_dmom_v_ham_grad_v_ext[nSpace],
                  bc_mom_w_ham_ext=0.0,
                  bc_dmom_w_ham_grad_p_ext[nSpace],
                  bc_dmom_w_ham_grad_w_ext[nSpace],
                  fluxJacobian_p_p[nDOF_trial_element],
                  fluxJacobian_p_u[nDOF_trial_element],
                  fluxJacobian_p_v[nDOF_trial_element],
                  fluxJacobian_p_w[nDOF_trial_element],
                  fluxJacobian_u_p[nDOF_trial_element],
                  fluxJacobian_u_u[nDOF_trial_element],
                  fluxJacobian_u_v[nDOF_trial_element],
                  fluxJacobian_u_w[nDOF_trial_element],
                  fluxJacobian_v_p[nDOF_trial_element],
                  fluxJacobian_v_u[nDOF_trial_element],
                  fluxJacobian_v_v[nDOF_trial_element],
                  fluxJacobian_v_w[nDOF_trial_element],
                  fluxJacobian_w_p[nDOF_trial_element],
                  fluxJacobian_w_u[nDOF_trial_element],
                  fluxJacobian_w_v[nDOF_trial_element],
                  fluxJacobian_w_w[nDOF_trial_element],
                  jac_ext[nSpace*nSpace],
                  jacDet_ext,
                  jacInv_ext[nSpace*nSpace],
                  boundaryJac[nSpace*(nSpace-1)],
                  metricTensor[(nSpace-1)*(nSpace-1)],
                  metricTensorDetSqrt,
                  p_grad_trial_trace[nDOF_trial_element*nSpace],
                  vel_grad_trial_trace[nDOF_trial_element*nSpace],
                  dS,
                  p_test_dS[nDOF_test_element],
                  vel_test_dS[nDOF_test_element],
                  normal[2],
                  x_ext,y_ext,z_ext,xt_ext,yt_ext,zt_ext,integralScaling,
                  vel_grad_test_dS[nDOF_trial_element*nSpace],
                  //VRANS
                  porosity_ext,
                  //
                  G[nSpace*nSpace],G_dd_G,tr_G,h_phi,h_penalty,penalty;
                ck.calculateMapping_elementBoundary(eN,
                                                    ebN_local,
                                                    kb,
                                                    ebN_local_kb,
                                                    mesh_dof,
                                                    mesh_l2g,
                                                    mesh_trial_trace_ref,
                                                    mesh_grad_trial_trace_ref,
                                                    boundaryJac_ref,
                                                    jac_ext,
                                                    jacDet_ext,
                                                    jacInv_ext,
                                                    boundaryJac,
                                                    metricTensor,
                                                    metricTensorDetSqrt,
                                                    normal_ref,
                                                    normal,
                                                    x_ext,y_ext,z_ext);
                ck.calculateMappingVelocity_elementBoundary(eN,
                                                            ebN_local,
                                                            kb,
                                                            ebN_local_kb,
                                                            mesh_velocity_dof,
                                                            mesh_l2g,
                                                            mesh_trial_trace_ref,
                                                            xt_ext,yt_ext,zt_ext,
                                                            normal,
                                                            boundaryJac,
                                                            metricTensor,
                                                            integralScaling);
                //dS = ((1.0-MOVING_DOMAIN)*metricTensorDetSqrt + MOVING_DOMAIN*integralScaling)*dS_ref[kb];
                dS = metricTensorDetSqrt*dS_ref[kb];
                ck.calculateG(jacInv_ext,G,G_dd_G,tr_G);
                ck.calculateGScale(G,&ebqe_normal_phi_ext[ebNE_kb_nSpace],h_phi);

                eps_rho = epsFact_rho*(useMetrics*h_phi+(1.0-useMetrics)*elementDiameter[eN]);
                eps_mu  = epsFact_mu *(useMetrics*h_phi+(1.0-useMetrics)*elementDiameter[eN]);
                const double particle_eps = particle_epsFact * (useMetrics * h_phi + (1.0 - useMetrics) * elementDiameter[eN]);

                //compute shape and solution information
                //shape
                /* ck.gradTrialFromRef(&p_grad_trial_trace_ref[ebN_local_kb_nSpace*nDOF_trial_element],jacInv_ext,p_grad_trial_trace); */
                ck.gradTrialFromRef(&vel_grad_trial_trace_ref[ebN_local_kb_nSpace*nDOF_trial_element],jacInv_ext,vel_grad_trial_trace);
                //solution and gradients
                /* ck.valFromDOF(p_dof,&p_l2g[eN_nDOF_trial_element],&p_trial_trace_ref[ebN_local_kb*nDOF_test_element],p_ext); */
                p_ext = ebqe_p[ebNE_kb];
                ck.valFromDOF(u_dof,&vel_l2g[eN_nDOF_trial_element],&vel_trial_trace_ref[ebN_local_kb*nDOF_test_element],u_ext);
                ck.valFromDOF(v_dof,&vel_l2g[eN_nDOF_trial_element],&vel_trial_trace_ref[ebN_local_kb*nDOF_test_element],v_ext);
                /* ck.valFromDOF(w_dof,&vel_l2g[eN_nDOF_trial_element],&vel_trial_trace_ref[ebN_local_kb*nDOF_test_element],w_ext); */
                /* ck.gradFromDOF(p_dof,&p_l2g[eN_nDOF_trial_element],p_grad_trial_trace,grad_p_ext); */
                for (int I=0;I<nSpace;I++)
                  grad_p_ext[I] = ebqe_grad_p[ebNE_kb_nSpace+I];
                ck.gradFromDOF(u_dof,&vel_l2g[eN_nDOF_trial_element],vel_grad_trial_trace,grad_u_ext);
                ck.gradFromDOF(v_dof,&vel_l2g[eN_nDOF_trial_element],vel_grad_trial_trace,grad_v_ext);
                /* ck.gradFromDOF(w_dof,&vel_l2g[eN_nDOF_trial_element],vel_grad_trial_trace,grad_w_ext); */
                //precalculate test function products with integration weights
                for (int j=0;j<nDOF_trial_element;j++)
                  {
                    /* p_test_dS[j] = p_test_trace_ref[ebN_local_kb*nDOF_test_element+j]*dS; */
                    vel_test_dS[j] = vel_test_trace_ref[ebN_local_kb*nDOF_test_element+j]*dS;
                    for (int I=0;I<nSpace;I++)
                      vel_grad_test_dS[j*nSpace+I] = vel_grad_trial_trace[j*nSpace+I]*dS;//cek hack, using trial
                  }
                //
                //load the boundary values
                //
                bc_p_ext = isDOFBoundary_p[ebNE_kb]*ebqe_bc_p_ext[ebNE_kb]+(1-isDOFBoundary_p[ebNE_kb])*p_ext;
                //bc values at moving boundaries are specified relative to boundary motion so we need to add it here
                bc_u_ext = isDOFBoundary_u[ebNE_kb]*(ebqe_bc_u_ext[ebNE_kb] + MOVING_DOMAIN*xt_ext) + (1-isDOFBoundary_u[ebNE_kb])*u_ext;
                bc_v_ext = isDOFBoundary_v[ebNE_kb]*(ebqe_bc_v_ext[ebNE_kb] + MOVING_DOMAIN*yt_ext) + (1-isDOFBoundary_v[ebNE_kb])*v_ext;
                /* bc_w_ext = isDOFBoundary_w[ebNE_kb]*(ebqe_bc_w_ext[ebNE_kb] + MOVING_DOMAIN*zt_ext) + (1-isDOFBoundary_w[ebNE_kb])*w_ext; */
                //VRANS
                porosity_ext = 1.0 - ebqe_vos_ext[ebNE_kb];
                //
                //calculate the internal and external trace of the pde coefficients
                //
                double eddy_viscosity_ext(0.),bc_eddy_viscosity_ext(0.),rhoSave, nuSave;//not interested in saving boundary eddy viscosity for now
                evaluateCoefficients(eps_rho,
                                     eps_mu,
                                     particle_eps,
                                     sigma,
                                     rho_0,
                                     nu_0,
                                     rho_1,
                                     nu_1,
                                     elementDiameter[eN],
                                     smagorinskyConstant,
                                     turbulenceClosureModel,
                                     g,
                                     useVF,
                                     ebqe_vf_ext[ebNE_kb],
                                     ebqe_phi_ext[ebNE_kb],
                                     &ebqe_normal_phi_ext[ebNE_kb_nSpace],
                                     nParticles,
                                     nQuadraturePoints_global,
                                     &particle_signed_distances[ebNE_kb],
                                     ebqe_kappa_phi_ext[ebNE_kb],
                                     //VRANS
                                     porosity_ext,
                                     //
                                     p_ext,
                                     grad_p_ext,
                                     grad_u_ext,
                                     grad_v_ext,
                                     grad_w_ext,
                                     u_ext,
                                     v_ext,
                                     w_ext,
                                     ebqe_velocity_star[ebNE_kb_nSpace+0],
                                     ebqe_velocity_star[ebNE_kb_nSpace+1],
                                     ebqe_velocity_star[ebNE_kb_nSpace+1],//hack,not used
                                     eddy_viscosity_ext,
                                     mom_u_acc_ext,
                                     dmom_u_acc_u_ext,
                                     mom_v_acc_ext,
                                     dmom_v_acc_v_ext,
                                     mom_w_acc_ext,
                                     dmom_w_acc_w_ext,
                                     mass_adv_ext,
                                     dmass_adv_u_ext,
                                     dmass_adv_v_ext,
                                     dmass_adv_w_ext,
                                     mom_u_adv_ext,
                                     dmom_u_adv_u_ext,
                                     dmom_u_adv_v_ext,
                                     dmom_u_adv_w_ext,
                                     mom_v_adv_ext,
                                     dmom_v_adv_u_ext,
                                     dmom_v_adv_v_ext,
                                     dmom_v_adv_w_ext,
                                     mom_w_adv_ext,
                                     dmom_w_adv_u_ext,
                                     dmom_w_adv_v_ext,
                                     dmom_w_adv_w_ext,
                                     mom_uu_diff_ten_ext,
                                     mom_vv_diff_ten_ext,
                                     mom_ww_diff_ten_ext,
                                     mom_uv_diff_ten_ext,
                                     mom_uw_diff_ten_ext,
                                     mom_vu_diff_ten_ext,
                                     mom_vw_diff_ten_ext,
                                     mom_wu_diff_ten_ext,
                                     mom_wv_diff_ten_ext,
                                     mom_u_source_ext,
                                     mom_v_source_ext,
                                     mom_w_source_ext,
                                     mom_u_ham_ext,
                                     dmom_u_ham_grad_p_ext,
                                     dmom_u_ham_grad_u_ext,
                                     mom_v_ham_ext,
                                     dmom_v_ham_grad_p_ext,
                                     dmom_v_ham_grad_v_ext,
                                     mom_w_ham_ext,
                                     dmom_w_ham_grad_p_ext,
                                     dmom_w_ham_grad_w_ext,
                                     rhoSave,
                                     nuSave,
                                     KILL_PRESSURE_TERM,
                                     0,
                                     0., // mql: zero force term at boundary
                                     0.,
                                     0.,
                                     MATERIAL_PARAMETERS_AS_FUNCTION,
                                     ebqe_density_as_function[ebNE_kb],
                                     ebqe_dynamic_viscosity_as_function[ebNE_kb],
                                     USE_SBM,
                                     x_ext,y_ext,z_ext,
                                     use_ball_as_particle,
                                     ball_center,
                                     ball_radius,
                                     ball_velocity,
                                     ball_angular_velocity);
                evaluateCoefficients(eps_rho,
                                     eps_mu,
                                     particle_eps,
                                     sigma,
                                     rho_0,
                                     nu_0,
                                     rho_1,
                                     nu_1,
                                     elementDiameter[eN],
                                     smagorinskyConstant,
                                     turbulenceClosureModel,
                                     g,
                                     useVF,
                                     bc_ebqe_vf_ext[ebNE_kb],
                                     bc_ebqe_phi_ext[ebNE_kb],
                                     &ebqe_normal_phi_ext[ebNE_kb_nSpace],
                                     nParticles,
                                     nQuadraturePoints_global,
                                     &particle_signed_distances[ebNE_kb],
                                     ebqe_kappa_phi_ext[ebNE_kb],
                                     //VRANS
                                     porosity_ext,
                                     //
                                     bc_p_ext,
                                     grad_p_ext,
                                     grad_u_ext,
                                     grad_v_ext,
                                     grad_w_ext,
                                     bc_u_ext,
                                     bc_v_ext,
                                     bc_w_ext,
                                     ebqe_velocity_star[ebNE_kb_nSpace+0],
                                     ebqe_velocity_star[ebNE_kb_nSpace+1],
                                     ebqe_velocity_star[ebNE_kb_nSpace+1],//hack,not used
                                     bc_eddy_viscosity_ext,
                                     bc_mom_u_acc_ext,
                                     bc_dmom_u_acc_u_ext,
                                     bc_mom_v_acc_ext,
                                     bc_dmom_v_acc_v_ext,
                                     bc_mom_w_acc_ext,
                                     bc_dmom_w_acc_w_ext,
                                     bc_mass_adv_ext,
                                     bc_dmass_adv_u_ext,
                                     bc_dmass_adv_v_ext,
                                     bc_dmass_adv_w_ext,
                                     bc_mom_u_adv_ext,
                                     bc_dmom_u_adv_u_ext,
                                     bc_dmom_u_adv_v_ext,
                                     bc_dmom_u_adv_w_ext,
                                     bc_mom_v_adv_ext,
                                     bc_dmom_v_adv_u_ext,
                                     bc_dmom_v_adv_v_ext,
                                     bc_dmom_v_adv_w_ext,
                                     bc_mom_w_adv_ext,
                                     bc_dmom_w_adv_u_ext,
                                     bc_dmom_w_adv_v_ext,
                                     bc_dmom_w_adv_w_ext,
                                     bc_mom_uu_diff_ten_ext,
                                     bc_mom_vv_diff_ten_ext,
                                     bc_mom_ww_diff_ten_ext,
                                     bc_mom_uv_diff_ten_ext,
                                     bc_mom_uw_diff_ten_ext,
                                     bc_mom_vu_diff_ten_ext,
                                     bc_mom_vw_diff_ten_ext,
                                     bc_mom_wu_diff_ten_ext,
                                     bc_mom_wv_diff_ten_ext,
                                     bc_mom_u_source_ext,
                                     bc_mom_v_source_ext,
                                     bc_mom_w_source_ext,
                                     bc_mom_u_ham_ext,
                                     bc_dmom_u_ham_grad_p_ext,
                                     bc_dmom_u_ham_grad_u_ext,
                                     bc_mom_v_ham_ext,
                                     bc_dmom_v_ham_grad_p_ext,
                                     bc_dmom_v_ham_grad_v_ext,
                                     bc_mom_w_ham_ext,
                                     bc_dmom_w_ham_grad_p_ext,
                                     bc_dmom_w_ham_grad_w_ext,
                                     rhoSave,
                                     nuSave,
                                     KILL_PRESSURE_TERM,
                                     0,
                                     0., // mql: zero force term at boundary
                                     0.,
                                     0.,
                                     MATERIAL_PARAMETERS_AS_FUNCTION,
                                     ebqe_density_as_function[ebNE_kb],
                                     ebqe_dynamic_viscosity_as_function[ebNE_kb],
                                     USE_SBM,
                                     x_ext,y_ext,z_ext,
                                     use_ball_as_particle,
                                     ball_center,
                                     ball_radius,
                                     ball_velocity,
                                     ball_angular_velocity);
                //Turbulence closure model
                if (turbulenceClosureModel >= 3)
                  {
                    const double turb_var_grad_0_dummy[2] = {0.,0.};
                    const double c_mu = 0.09;//mwf hack
                    updateTurbulenceClosure(turbulenceClosureModel,
                                            eps_rho,
                                            eps_mu,
                                            rho_0,
                                            nu_0,
                                            rho_1,
                                            nu_1,
                                            useVF,
                                            ebqe_vf_ext[ebNE_kb],
                                            ebqe_phi_ext[ebNE_kb],
                                            porosity_ext,
                                            c_mu, //mwf hack
                                            ebqe_turb_var_0[ebNE_kb],
                                            ebqe_turb_var_1[ebNE_kb],
                                            turb_var_grad_0_dummy, //not needed
                                            eddy_viscosity_ext,
                                            mom_uu_diff_ten_ext,
                                            mom_vv_diff_ten_ext,
                                            mom_ww_diff_ten_ext,
                                            mom_uv_diff_ten_ext,
                                            mom_uw_diff_ten_ext,
                                            mom_vu_diff_ten_ext,
                                            mom_vw_diff_ten_ext,
                                            mom_wu_diff_ten_ext,
                                            mom_wv_diff_ten_ext,
                                            mom_u_source_ext,
                                            mom_v_source_ext,
                                            mom_w_source_ext);

                    updateTurbulenceClosure(turbulenceClosureModel,
                                            eps_rho,
                                            eps_mu,
                                            rho_0,
                                            nu_0,
                                            rho_1,
                                            nu_1,
                                            useVF,
                                            ebqe_vf_ext[ebNE_kb],
                                            ebqe_phi_ext[ebNE_kb],
                                            porosity_ext,
                                            c_mu, //mwf hack
                                            ebqe_turb_var_0[ebNE_kb],
                                            ebqe_turb_var_1[ebNE_kb],
                                            turb_var_grad_0_dummy, //not needed
                                            bc_eddy_viscosity_ext,
                                            bc_mom_uu_diff_ten_ext,
                                            bc_mom_vv_diff_ten_ext,
                                            bc_mom_ww_diff_ten_ext,
                                            bc_mom_uv_diff_ten_ext,
                                            bc_mom_uw_diff_ten_ext,
                                            bc_mom_vu_diff_ten_ext,
                                            bc_mom_vw_diff_ten_ext,
                                            bc_mom_wu_diff_ten_ext,
                                            bc_mom_wv_diff_ten_ext,
                                            bc_mom_u_source_ext,
                                            bc_mom_v_source_ext,
                                            bc_mom_w_source_ext);
                  }
                //
                //moving domain
                //
                mom_u_adv_ext[0] -= MOVING_DOMAIN*dmom_u_acc_u_ext*mom_u_acc_ext*xt_ext; //times rho*porosity. mql. CHECK.
                mom_u_adv_ext[1] -= MOVING_DOMAIN*dmom_u_acc_u_ext*mom_u_acc_ext*yt_ext;
                /* mom_u_adv_ext[2] -= MOVING_DOMAIN*dmom_u_acc_u_ext*mom_u_acc_ext*zt_ext; */
                dmom_u_adv_u_ext[0] -= MOVING_DOMAIN*dmom_u_acc_u_ext*xt_ext;
                dmom_u_adv_u_ext[1] -= MOVING_DOMAIN*dmom_u_acc_u_ext*yt_ext;
                /* dmom_u_adv_u_ext[2] -= MOVING_DOMAIN*dmom_u_acc_u_ext*zt_ext; */

                mom_v_adv_ext[0] -= MOVING_DOMAIN*dmom_v_acc_v_ext*mom_v_acc_ext*xt_ext;
                mom_v_adv_ext[1] -= MOVING_DOMAIN*dmom_v_acc_v_ext*mom_v_acc_ext*yt_ext;
                /* mom_v_adv_ext[2] -= MOVING_DOMAIN*dmom_v_acc_v_ext*mom_v_acc_ext*zt_ext; */
                dmom_v_adv_v_ext[0] -= MOVING_DOMAIN*dmom_v_acc_v_ext*xt_ext;
                dmom_v_adv_v_ext[1] -= MOVING_DOMAIN*dmom_v_acc_v_ext*yt_ext;
                /* dmom_v_adv_v_ext[2] -= MOVING_DOMAIN*dmom_v_acc_v_ext*zt_ext; */

                /* mom_w_adv_ext[0] -= MOVING_DOMAIN*dmom_w_acc_w_ext*mom_w_acc_ext*xt_ext; */
                /* mom_w_adv_ext[1] -= MOVING_DOMAIN*dmom_w_acc_w_ext*mom_w_acc_ext*yt_ext; */
                /* mom_w_adv_ext[2] -= MOVING_DOMAIN*dmom_w_acc_w_ext*mom_w_acc_ext*zt_ext; */
                /* dmom_w_adv_w_ext[0] -= MOVING_DOMAIN*dmom_w_acc_w_ext*xt_ext; */
                /* dmom_w_adv_w_ext[1] -= MOVING_DOMAIN*dmom_w_acc_w_ext*yt_ext; */
                /* dmom_w_adv_w_ext[2] -= MOVING_DOMAIN*dmom_w_acc_w_ext*zt_ext; */

                //moving domain bc's
                // mql. CHECK.
                bc_mom_u_adv_ext[0] -= MOVING_DOMAIN*dmom_u_acc_u_ext*bc_mom_u_acc_ext*xt_ext; //times rho*porosity
                bc_mom_u_adv_ext[1] -= MOVING_DOMAIN*dmom_u_acc_u_ext*bc_mom_u_acc_ext*yt_ext;
                /* bc_mom_u_adv_ext[2] -= MOVING_DOMAIN*dmom_u_acc_u_ext*bc_mom_u_acc_ext*zt_ext; */

                bc_mom_v_adv_ext[0] -= MOVING_DOMAIN*dmom_v_acc_v_ext*bc_mom_v_acc_ext*xt_ext;
                bc_mom_v_adv_ext[1] -= MOVING_DOMAIN*dmom_v_acc_v_ext*bc_mom_v_acc_ext*yt_ext;
                /* bc_mom_v_adv_ext[2] -= MOVING_DOMAIN*dmom_v_acc_v_ext*bc_mom_v_acc_ext*zt_ext; */

                /* bc_mom_w_adv_ext[0] -= MOVING_DOMAIN*dmom_w_acc_w_ext*bc_mom_w_acc_ext*xt_ext; */ 
                /* bc_mom_w_adv_ext[1] -= MOVING_DOMAIN*dmom_w_acc_w_ext*bc_mom_w_acc_ext*yt_ext; */
                /* bc_mom_w_adv_ext[2] -= MOVING_DOMAIN*dmom_w_acc_w_ext*bc_mom_w_acc_ext*zt_ext; */
                //
                //calculate the numerical fluxes
                //
                exteriorNumericalAdvectiveFluxDerivatives(isDOFBoundary_p[ebNE_kb],
                                                          isDOFBoundary_u[ebNE_kb],
                                                          isDOFBoundary_v[ebNE_kb],
                                                          isDOFBoundary_w[ebNE_kb],
                                                          isAdvectiveFluxBoundary_p[ebNE_kb],
                                                          isAdvectiveFluxBoundary_u[ebNE_kb],
                                                          isAdvectiveFluxBoundary_v[ebNE_kb],
                                                          isAdvectiveFluxBoundary_w[ebNE_kb],
                                                          dmom_u_ham_grad_p_ext[0],//=1/rho
                                                          normal,
                                                          porosity_ext*dmom_u_acc_u_ext, //multiply by rho. mql. CHECK.
                                                          bc_p_ext,
                                                          bc_u_ext,
                                                          bc_v_ext,
                                                          bc_w_ext,
                                                          bc_mass_adv_ext,
                                                          bc_mom_u_adv_ext,
                                                          bc_mom_v_adv_ext,
                                                          bc_mom_w_adv_ext,
                                                          ebqe_bc_flux_mass_ext[ebNE_kb]+MOVING_DOMAIN*(xt_ext*normal[0]+yt_ext*normal[1]),//bc is relative mass  flux
                                                          ebqe_bc_flux_mom_u_adv_ext[ebNE_kb],
                                                          ebqe_bc_flux_mom_v_adv_ext[ebNE_kb],
                                                          ebqe_bc_flux_mom_w_adv_ext[ebNE_kb],
                                                          p_ext,
                                                          u_ext,
                                                          v_ext,
                                                          w_ext,
                                                          mass_adv_ext,
                                                          mom_u_adv_ext,
                                                          mom_v_adv_ext,
                                                          mom_w_adv_ext,
                                                          dmass_adv_u_ext,
                                                          dmass_adv_v_ext,
                                                          dmass_adv_w_ext,
                                                          dmom_u_adv_p_ext,
                                                          dmom_u_adv_u_ext,
                                                          dmom_u_adv_v_ext,
                                                          dmom_u_adv_w_ext,
                                                          dmom_v_adv_p_ext,
                                                          dmom_v_adv_u_ext,
                                                          dmom_v_adv_v_ext,
                                                          dmom_v_adv_w_ext,
                                                          dmom_w_adv_p_ext,
                                                          dmom_w_adv_u_ext,
                                                          dmom_w_adv_v_ext,
                                                          dmom_w_adv_w_ext,
                                                          dflux_mass_u_ext,
                                                          dflux_mass_v_ext,
                                                          dflux_mass_w_ext,
                                                          dflux_mom_u_adv_p_ext,
                                                          dflux_mom_u_adv_u_ext,
                                                          dflux_mom_u_adv_v_ext,
                                                          dflux_mom_u_adv_w_ext,
                                                          dflux_mom_v_adv_p_ext,
                                                          dflux_mom_v_adv_u_ext,
                                                          dflux_mom_v_adv_v_ext,
                                                          dflux_mom_v_adv_w_ext,
                                                          dflux_mom_w_adv_p_ext,
                                                          dflux_mom_w_adv_u_ext,
                                                          dflux_mom_w_adv_v_ext,
                                                          dflux_mom_w_adv_w_ext,
                                                          &ebqe_velocity_star[ebNE_kb_nSpace]);
                //
                //calculate the flux jacobian
                //
                ck.calculateGScale(G,normal,h_penalty);
                penalty = useMetrics*C_b/h_penalty + (1.0-useMetrics)*ebqe_penalty_ext[ebNE_kb];
                for (int j=0;j<nDOF_trial_element;j++)
                  {
                    register int j_nSpace = j*nSpace,ebN_local_kb_j=ebN_local_kb*nDOF_trial_element+j;
                    /* fluxJacobian_p_p[j]=0.0; */
                    /* fluxJacobian_p_u[j]=ck.ExteriorNumericalAdvectiveFluxJacobian(dflux_mass_u_ext,vel_trial_trace_ref[ebN_local_kb_j]); */
                    /* fluxJacobian_p_v[j]=ck.ExteriorNumericalAdvectiveFluxJacobian(dflux_mass_v_ext,vel_trial_trace_ref[ebN_local_kb_j]); */
                    /* fluxJacobian_p_w[j]=ck.ExteriorNumericalAdvectiveFluxJacobian(dflux_mass_w_ext,vel_trial_trace_ref[ebN_local_kb_j]); */

                    /* fluxJacobian_u_p[j]=ck.ExteriorNumericalAdvectiveFluxJacobian(dflux_mom_u_adv_p_ext,p_trial_trace_ref[ebN_local_kb_j]); */
                    fluxJacobian_u_u[j] =
                      ck.ExteriorNumericalAdvectiveFluxJacobian(dflux_mom_u_adv_u_ext,vel_trial_trace_ref[ebN_local_kb_j]) +
                      ExteriorNumericalDiffusiveFluxJacobian(eps_rho,
                                                             ebqe_phi_ext[ebNE_kb],
                                                             sdInfo_u_u_rowptr,
                                                             sdInfo_u_u_colind,
                                                             isDOFBoundary_u[ebNE_kb],
                                                             isDiffusiveFluxBoundary_u[ebNE_kb],
                                                             normal,
                                                             mom_uu_diff_ten_ext,
                                                             vel_trial_trace_ref[ebN_local_kb_j],
                                                             &vel_grad_trial_trace[j_nSpace],
                                                             penalty);//ebqe_penalty_ext[ebNE_kb]);
                    fluxJacobian_u_v[j]=
                      ck.ExteriorNumericalAdvectiveFluxJacobian(dflux_mom_u_adv_v_ext,vel_trial_trace_ref[ebN_local_kb_j]) +
                      ExteriorNumericalDiffusiveFluxJacobian(eps_rho,
                                                             ebqe_phi_ext[ebNE_kb],
                                                             sdInfo_u_v_rowptr,
                                                             sdInfo_u_v_colind,
                                                             isDOFBoundary_v[ebNE_kb],
                                                             isDiffusiveFluxBoundary_v[ebNE_kb],
                                                             normal,
                                                             mom_uv_diff_ten_ext,
                                                             vel_trial_trace_ref[ebN_local_kb_j],
                                                             &vel_grad_trial_trace[j_nSpace],
                                                             penalty);//ebqe_penalty_ext[ebNE_kb]);
                    /*fluxJacobian_u_w[j]=
                      ck.ExteriorNumericalAdvectiveFluxJacobian(dflux_mom_u_adv_w_ext,vel_trial_trace_ref[ebN_local_kb_j])+*/
                    /*   ExteriorNumericalDiffusiveFluxJacobian(eps_rho, */
                    /*                                     ebqe_phi_ext[ebNE_kb], */
                    /*                                     sdInfo_u_w_rowptr, */
                    /*                                     sdInfo_u_w_colind, */
                    /*                                     isDOFBoundary_w[ebNE_kb], */
                    /*                                     isDiffusiveFluxBoundary_u[ebNE_kb], */
                    /*                                     normal, */
                    /*                                     mom_uw_diff_ten_ext, */
                    /*                                     vel_trial_trace_ref[ebN_local_kb_j], */
                    /*                                     &vel_grad_trial_trace[j_nSpace], */
                    /*                                     penalty);//ebqe_penalty_ext[ebNE_kb]); */

                    /* fluxJacobian_v_p[j]=ck.ExteriorNumericalAdvectiveFluxJacobian(dflux_mom_v_adv_p_ext,p_trial_trace_ref[ebN_local_kb_j]); */
                    fluxJacobian_v_u[j]=
                      ck.ExteriorNumericalAdvectiveFluxJacobian(dflux_mom_v_adv_u_ext,vel_trial_trace_ref[ebN_local_kb_j]) +
                      ExteriorNumericalDiffusiveFluxJacobian(eps_rho,
                                                             ebqe_phi_ext[ebNE_kb],
                                                             sdInfo_v_u_rowptr,
                                                             sdInfo_v_u_colind,
                                                             isDOFBoundary_u[ebNE_kb],
                                                             isDiffusiveFluxBoundary_u[ebNE_kb],
                                                             normal,
                                                             mom_vu_diff_ten_ext,
                                                             vel_trial_trace_ref[ebN_local_kb_j],
                                                             &vel_grad_trial_trace[j_nSpace],
                                                             penalty);//ebqe_penalty_ext[ebNE_kb]);
                    fluxJacobian_v_v[j]=
                      ck.ExteriorNumericalAdvectiveFluxJacobian(dflux_mom_v_adv_v_ext,vel_trial_trace_ref[ebN_local_kb_j]) +
                      ExteriorNumericalDiffusiveFluxJacobian(eps_rho,
                                                             ebqe_phi_ext[ebNE_kb],
                                                             sdInfo_v_v_rowptr,
                                                             sdInfo_v_v_colind,
                                                             isDOFBoundary_v[ebNE_kb],
                                                             isDiffusiveFluxBoundary_v[ebNE_kb],
                                                             normal,
                                                             mom_vv_diff_ten_ext,
                                                             vel_trial_trace_ref[ebN_local_kb_j],
                                                             &vel_grad_trial_trace[j_nSpace],
                                                             penalty);//ebqe_penalty_ext[ebNE_kb]);
                    /* fluxJacobian_v_w[j]=
                       ck.ExteriorNumericalAdvectiveFluxJacobian(dflux_mom_v_adv_w_ext,vel_trial_trace_ref[ebN_local_kb_j]) + */
                    /*   ExteriorNumericalDiffusiveFluxJacobian(eps_rho, */
                    /*                                     ebqe_phi_ext[ebNE_kb], */
                    /*                                     sdInfo_v_w_rowptr, */
                    /*                                     sdInfo_v_w_colind, */
                    /*                                     isDOFBoundary_w[ebNE_kb], */
                    /*                                     isDiffusiveFluxBoundary_v[ebNE_kb], */
                    /*                                     normal, */
                    /*                                     mom_vw_diff_ten_ext, */
                    /*                                     vel_trial_trace_ref[ebN_local_kb_j], */
                    /*                                     &vel_grad_trial_trace[j_nSpace], */
                    /*                                     penalty);//ebqe_penalty_ext[ebNE_kb]); */

                    /* fluxJacobian_w_p[j]=ck.ExteriorNumericalAdvectiveFluxJacobian(dflux_mom_w_adv_p_ext,p_trial_trace_ref[ebN_local_kb_j]); */
                    /* fluxJacobian_w_u[j]=ck.ExteriorNumericalAdvectiveFluxJacobian(dflux_mom_w_adv_u_ext,vel_trial_trace_ref[ebN_local_kb_j]) + */
                    /*   ExteriorNumericalDiffusiveFluxJacobian(eps_rho, */
                    /*                                     ebqe_phi_ext[ebNE_kb], */
                    /*                                     sdInfo_w_u_rowptr, */
                    /*                                     sdInfo_w_u_colind, */
                    /*                                     isDOFBoundary_u[ebNE_kb], */
                    /*                                     isDiffusiveFluxBoundary_w[ebNE_kb], */
                    /*                                     normal, */
                    /*                                     mom_wu_diff_ten_ext, */
                    /*                                     vel_trial_trace_ref[ebN_local_kb_j], */
                    /*                                     &vel_grad_trial_trace[j_nSpace], */
                    /*                                     penalty);//ebqe_penalty_ext[ebNE_kb]); */
                    /* fluxJacobian_w_v[j]=ck.ExteriorNumericalAdvectiveFluxJacobian(dflux_mom_w_adv_v_ext,vel_trial_trace_ref[ebN_local_kb_j]) + */
                    /*   ExteriorNumericalDiffusiveFluxJacobian(eps_rho, */
                    /*                                     ebqe_phi_ext[ebNE_kb], */
                    /*                                     sdInfo_w_v_rowptr, */
                    /*                                     sdInfo_w_v_colind, */
                    /*                                     isDOFBoundary_v[ebNE_kb], */
                    /*                                     isDiffusiveFluxBoundary_w[ebNE_kb], */
                    /*                                     normal, */
                    /*                                     mom_wv_diff_ten_ext, */
                    /*                                     vel_trial_trace_ref[ebN_local_kb_j], */
                    /*                                     &vel_grad_trial_trace[j_nSpace], */
                    /*                                     penalty);//ebqe_penalty_ext[ebNE_kb]); */
                    /* fluxJacobian_w_w[j]=ck.ExteriorNumericalAdvectiveFluxJacobian(dflux_mom_w_adv_w_ext,vel_trial_trace_ref[ebN_local_kb_j]) + */
                    /*   ExteriorNumericalDiffusiveFluxJacobian(eps_rho, */
                    /*                                     ebqe_phi_ext[ebNE_kb], */
                    /*                                     sdInfo_w_w_rowptr, */
                    /*                                     sdInfo_w_w_colind, */
                    /*                                     isDOFBoundary_w[ebNE_kb], */
                    /*                                     isDiffusiveFluxBoundary_w[ebNE_kb], */
                    /*                                     normal, */
                    /*                                     mom_ww_diff_ten_ext, */
                    /*                                     vel_trial_trace_ref[ebN_local_kb_j], */
                    /*                                     &vel_grad_trial_trace[j_nSpace], */
                    /*                                     penalty);//ebqe_penalty_ext[ebNE_kb]); */
                  }//j
                //
                //update the global Jacobian from the flux Jacobian
                //
                for (int i=0;i<nDOF_test_element;i++)
                  {
                    register int eN_i = eN*nDOF_test_element+i;
                    for (int j=0;j<nDOF_trial_element;j++)
                      {
                        register int ebN_i_j = ebN*4*nDOF_test_X_trial_element + i*nDOF_trial_element + j,ebN_local_kb_j=ebN_local_kb*nDOF_trial_element+j;

                        /* globalJacobian[csrRowIndeces_p_p[eN_i] + csrColumnOffsets_eb_p_p[ebN_i_j]] += fluxJacobian_p_p[j]*p_test_dS[i]; */
                        /* globalJacobian[csrRowIndeces_p_u[eN_i] + csrColumnOffsets_eb_p_u[ebN_i_j]] += fluxJacobian_p_u[j]*p_test_dS[i]; */
                        /* globalJacobian[csrRowIndeces_p_v[eN_i] + csrColumnOffsets_eb_p_v[ebN_i_j]] += fluxJacobian_p_v[j]*p_test_dS[i]; */
                        /* globalJacobian[csrRowIndeces_p_w[eN_i] + csrColumnOffsets_eb_p_w[ebN_i_j]] += fluxJacobian_p_w[j]*p_test_dS[i]; */

                        /* globalJacobian[csrRowIndeces_u_p[eN_i] + csrColumnOffsets_eb_u_p[ebN_i_j]] += fluxJacobian_u_p[j]*vel_test_dS[i]; */
                        globalJacobian[csrRowIndeces_u_u[eN_i] + csrColumnOffsets_eb_u_u[ebN_i_j]] += fluxJacobian_u_u[j]*vel_test_dS[i]+
                          ck.ExteriorElementBoundaryDiffusionAdjointJacobian(isDOFBoundary_u[ebNE_kb],
                                                                             isDiffusiveFluxBoundary_u[ebNE_kb],
                                                                             eb_adjoint_sigma,
                                                                             vel_trial_trace_ref[ebN_local_kb_j],
                                                                             normal,
                                                                             sdInfo_u_u_rowptr,
                                                                             sdInfo_u_u_colind,
                                                                             mom_uu_diff_ten_ext,
                                                                             &vel_grad_test_dS[i*nSpace]);
                        globalJacobian[csrRowIndeces_u_v[eN_i] + csrColumnOffsets_eb_u_v[ebN_i_j]] += fluxJacobian_u_v[j]*vel_test_dS[i]+
                          ck.ExteriorElementBoundaryDiffusionAdjointJacobian(isDOFBoundary_v[ebNE_kb],
                                                                             isDiffusiveFluxBoundary_u[ebNE_kb],
                                                                             eb_adjoint_sigma,
                                                                             vel_trial_trace_ref[ebN_local_kb_j],
                                                                             normal,
                                                                             sdInfo_u_v_rowptr,
                                                                             sdInfo_u_v_colind,
                                                                             mom_uv_diff_ten_ext,
                                                                             &vel_grad_test_dS[i*nSpace]);
                        /* globalJacobian[csrRowIndeces_u_w[eN_i] + csrColumnOffsets_eb_u_w[ebN_i_j]] += fluxJacobian_u_w[j]*vel_test_dS[i]+ */
                        /*      ck.ExteriorElementBoundaryDiffusionAdjointJacobian(isDOFBoundary_w[ebNE_kb], */
                        /*                                                         isDiffusiveFluxBoundary_u[ebNE_kb], */
                        /*                                                         eb_adjoint_sigma, */
                        /*                                                         vel_trial_trace_ref[ebN_local_kb_j], */
                        /*                                                         normal, */
                        /*                                                         sdInfo_u_w_rowptr, */
                        /*                                                         sdInfo_u_w_colind, */
                        /*                                                         mom_uw_diff_ten_ext, */
                        /*                                                         &vel_grad_test_dS[i*nSpace]); */

                        /* globalJacobian[csrRowIndeces_v_p[eN_i] + csrColumnOffsets_eb_v_p[ebN_i_j]] += fluxJacobian_v_p[j]*vel_test_dS[i]; */
                        globalJacobian[csrRowIndeces_v_u[eN_i] + csrColumnOffsets_eb_v_u[ebN_i_j]] += fluxJacobian_v_u[j]*vel_test_dS[i]+
                          ck.ExteriorElementBoundaryDiffusionAdjointJacobian(isDOFBoundary_u[ebNE_kb],
                                                                             isDiffusiveFluxBoundary_v[ebNE_kb],
                                                                             eb_adjoint_sigma,
                                                                             vel_trial_trace_ref[ebN_local_kb_j],
                                                                             normal,
                                                                             sdInfo_v_u_rowptr,
                                                                             sdInfo_v_u_colind,
                                                                             mom_vu_diff_ten_ext,
                                                                             &vel_grad_test_dS[i*nSpace]);
                        globalJacobian[csrRowIndeces_v_v[eN_i] + csrColumnOffsets_eb_v_v[ebN_i_j]] += fluxJacobian_v_v[j]*vel_test_dS[i]+
                          ck.ExteriorElementBoundaryDiffusionAdjointJacobian(isDOFBoundary_v[ebNE_kb],
                                                                             isDiffusiveFluxBoundary_v[ebNE_kb],
                                                                             eb_adjoint_sigma,
                                                                             vel_trial_trace_ref[ebN_local_kb_j],
                                                                             normal,
                                                                             sdInfo_v_v_rowptr,
                                                                             sdInfo_v_v_colind,
                                                                             mom_vv_diff_ten_ext,
                                                                             &vel_grad_test_dS[i*nSpace]);
                        /* globalJacobian[csrRowIndeces_v_w[eN_i] + csrColumnOffsets_eb_v_w[ebN_i_j]] += fluxJacobian_v_w[j]*vel_test_dS[i]+ */
                        /*      ck.ExteriorElementBoundaryDiffusionAdjointJacobian(isDOFBoundary_w[ebNE_kb], */
                        /*                                                         isDiffusiveFluxBoundary_v[ebNE_kb], */
                        /*                                                         eb_adjoint_sigma, */
                        /*                                                         vel_trial_trace_ref[ebN_local_kb_j], */
                        /*                                                         normal, */
                        /*                                                         sdInfo_v_w_rowptr, */
                        /*                                                         sdInfo_v_w_colind, */
                        /*                                                         mom_vw_diff_ten_ext, */
                        /*                                                         &vel_grad_test_dS[i*nSpace]); */

                        /* globalJacobian[csrRowIndeces_w_p[eN_i] + csrColumnOffsets_eb_w_p[ebN_i_j]] += fluxJacobian_w_p[j]*vel_test_dS[i]; */
                        /* globalJacobian[csrRowIndeces_w_u[eN_i] + csrColumnOffsets_eb_w_u[ebN_i_j]] += fluxJacobian_w_u[j]*vel_test_dS[i]+ */
                        /*      ck.ExteriorElementBoundaryDiffusionAdjointJacobian(isDOFBoundary_u[ebNE_kb], */
                        /*                                                         isDiffusiveFluxBoundary_w[ebNE_kb], */
                        /*                                                         eb_adjoint_sigma, */
                        /*                                                         vel_trial_trace_ref[ebN_local_kb_j], */
                        /*                                                         normal, */
                        /*                                                         sdInfo_w_u_rowptr, */
                        /*                                                         sdInfo_w_u_colind, */
                        /*                                                         mom_wu_diff_ten_ext, */
                        /*                                                         &vel_grad_test_dS[i*nSpace]); */
                        /* globalJacobian[csrRowIndeces_w_v[eN_i] + csrColumnOffsets_eb_w_v[ebN_i_j]] += fluxJacobian_w_v[j]*vel_test_dS[i]+ */
                        /*      ck.ExteriorElementBoundaryDiffusionAdjointJacobian(isDOFBoundary_v[ebNE_kb], */
                        /*                                                         isDiffusiveFluxBoundary_w[ebNE_kb], */
                        /*                                                         eb_adjoint_sigma, */
                        /*                                                         vel_trial_trace_ref[ebN_local_kb_j], */
                        /*                                                         normal, */
                        /*                                                         sdInfo_w_v_rowptr, */
                        /*                                                         sdInfo_w_v_colind, */
                        /*                                                         mom_wv_diff_ten_ext, */
                        /*                                                         &vel_grad_test_dS[i*nSpace]); */
                        /* globalJacobian[csrRowIndeces_w_w[eN_i] + csrColumnOffsets_eb_w_w[ebN_i_j]] += fluxJacobian_w_w[j]*vel_test_dS[i]+ */
                        /*      ck.ExteriorElementBoundaryDiffusionAdjointJacobian(isDOFBoundary_w[ebNE_kb], */
                        /*                                                         isDiffusiveFluxBoundary_w[ebNE_kb], */
                        /*                                                         eb_adjoint_sigma, */
                        /*                                                         vel_trial_trace_ref[ebN_local_kb_j], */
                        /*                                                         normal, */
                        /*                                                         sdInfo_w_w_rowptr, */
                        /*                                                         sdInfo_w_w_colind, */
                        /*                                                         mom_ww_diff_ten_ext, */
                        /*                                                         &vel_grad_test_dS[i*nSpace]); */
                      }//j
                  }//i
              }//kb
          }//ebNE
      }//computeJacobian

      void calculateVelocityAverage(int nExteriorElementBoundaries_global,
                                    int* exteriorElementBoundariesArray,
                                    int nInteriorElementBoundaries_global,
                                    int* interiorElementBoundariesArray,
                                    int* elementBoundaryElementsArray,
                                    int* elementBoundaryLocalElementBoundariesArray,
                                    double* mesh_dof,
                                    double* mesh_velocity_dof,
                                    double MOVING_DOMAIN,//0 or 1
                                    int* mesh_l2g,
                                    double* mesh_trial_trace_ref,
                                    double* mesh_grad_trial_trace_ref,
                                    double* normal_ref,
                                    double* boundaryJac_ref,
                                    int* vel_l2g,
                                    double* u_dof,
                                    double* v_dof,
                                    double* w_dof,
                                    double* vos_dof,
                                    double* vel_trial_trace_ref,
                                    double* ebqe_velocity,
                                    double* velocityAverage)
      {
        int permutations[nQuadraturePoints_elementBoundary];
        double xArray_left[nQuadraturePoints_elementBoundary*2],
          xArray_right[nQuadraturePoints_elementBoundary*2];
        for (int i=0;i<nQuadraturePoints_elementBoundary;i++)
          permutations[i]=i;//just to initialize
        for (int ebNE = 0; ebNE < nExteriorElementBoundaries_global; ebNE++)
          {
            register int ebN = exteriorElementBoundariesArray[ebNE];
            for  (int kb=0;kb<nQuadraturePoints_elementBoundary;kb++)
              {
                register int ebN_kb_nSpace = ebN*nQuadraturePoints_elementBoundary*nSpace+kb*nSpace,
                  ebNE_kb_nSpace = ebNE*nQuadraturePoints_elementBoundary*nSpace+kb*nSpace;
                velocityAverage[ebN_kb_nSpace+0]=ebqe_velocity[ebNE_kb_nSpace+0];
                velocityAverage[ebN_kb_nSpace+1]=ebqe_velocity[ebNE_kb_nSpace+1];
              }//ebNE
          }
        for (int ebNI = 0; ebNI < nInteriorElementBoundaries_global; ebNI++)
          {
            register int ebN = interiorElementBoundariesArray[ebNI],
              left_eN_global   = elementBoundaryElementsArray[ebN*2+0],
              left_ebN_element  = elementBoundaryLocalElementBoundariesArray[ebN*2+0],
              right_eN_global  = elementBoundaryElementsArray[ebN*2+1],
              right_ebN_element = elementBoundaryLocalElementBoundariesArray[ebN*2+1],
              left_eN_nDOF_trial_element = left_eN_global*nDOF_trial_element,
              right_eN_nDOF_trial_element = right_eN_global*nDOF_trial_element;
            double jac[nSpace*nSpace],
              jacDet,
              jacInv[nSpace*nSpace],
              boundaryJac[nSpace*(nSpace-1)],
              metricTensor[(nSpace-1)*(nSpace-1)],
              metricTensorDetSqrt,
              normal[2],
              x,y,z,
              xt,yt,zt,integralScaling;

            for  (int kb=0;kb<nQuadraturePoints_elementBoundary;kb++)
              {
                ck.calculateMapping_elementBoundary(left_eN_global,
                                                    left_ebN_element,
                                                    kb,
                                                    left_ebN_element*nQuadraturePoints_elementBoundary+kb,
                                                    mesh_dof,
                                                    mesh_l2g,
                                                    mesh_trial_trace_ref,
                                                    mesh_grad_trial_trace_ref,
                                                    boundaryJac_ref,
                                                    jac,
                                                    jacDet,
                                                    jacInv,
                                                    boundaryJac,
                                                    metricTensor,
                                                    metricTensorDetSqrt,
                                                    normal_ref,
                                                    normal,
                                                    x,y,z);
                xArray_left[kb*2+0] = x;
                xArray_left[kb*2+1] = y;
                /* xArray_left[kb*3+2] = z; */
                ck.calculateMapping_elementBoundary(right_eN_global,
                                                    right_ebN_element,
                                                    kb,
                                                    right_ebN_element*nQuadraturePoints_elementBoundary+kb,
                                                    mesh_dof,
                                                    mesh_l2g,
                                                    mesh_trial_trace_ref,
                                                    mesh_grad_trial_trace_ref,
                                                    boundaryJac_ref,
                                                    jac,
                                                    jacDet,
                                                    jacInv,
                                                    boundaryJac,
                                                    metricTensor,
                                                    metricTensorDetSqrt,
                                                    normal_ref,
                                                    normal,
                                                    x,y,z);
                ck.calculateMappingVelocity_elementBoundary(left_eN_global,
                                                            left_ebN_element,
                                                            kb,
                                                            left_ebN_element*nQuadraturePoints_elementBoundary+kb,
                                                            mesh_velocity_dof,
                                                            mesh_l2g,
                                                            mesh_trial_trace_ref,
                                                            xt,yt,zt,
                                                            normal,
                                                            boundaryJac,
                                                            metricTensor,
                                                            integralScaling);
                xArray_right[kb*2+0] = x;
                xArray_right[kb*2+1] = y;
                /* xArray_right[kb*3+2] = z; */
              }
            for  (int kb_left=0;kb_left<nQuadraturePoints_elementBoundary;kb_left++)
              {
                double errorNormMin = 1.0;
                for  (int kb_right=0;kb_right<nQuadraturePoints_elementBoundary;kb_right++)
                  {
                    double errorNorm=0.0;
                    for (int I=0;I<nSpace;I++)
                      {
                        errorNorm += fabs(xArray_left[kb_left*2+I]
                                          -
                                          xArray_right[kb_right*2+I]);
                      }
                    if (errorNorm < errorNormMin)
                      {
                        permutations[kb_right] = kb_left;
                        errorNormMin = errorNorm;
                      }
                  }
              }
            for  (int kb=0;kb<nQuadraturePoints_elementBoundary;kb++)
              {
                register int ebN_kb_nSpace = ebN*nQuadraturePoints_elementBoundary*nSpace+kb*nSpace;
                register double u_left=0.0,
                  v_left=0.0,
                  w_left=0.0,
                  u_right=0.0,
                  v_right=0.0,
                  w_right=0.0,
                  vos_left=0.0,
                  vos_right=0.0,
                  porosity_left=0.0,
                  porosity_right=0.0;
                register int left_kb = kb,
                  right_kb = permutations[kb],
                  left_ebN_element_kb_nDOF_test_element=(left_ebN_element*nQuadraturePoints_elementBoundary+left_kb)*nDOF_test_element,
                  right_ebN_element_kb_nDOF_test_element=(right_ebN_element*nQuadraturePoints_elementBoundary+right_kb)*nDOF_test_element;
                //
                //calculate the velocity solution at quadrature points on left and right
                //
                ck.valFromDOF(vos_dof,&vel_l2g[left_eN_nDOF_trial_element],&vel_trial_trace_ref[left_ebN_element_kb_nDOF_test_element],vos_left);
                ck.valFromDOF(u_dof,&vel_l2g[left_eN_nDOF_trial_element],&vel_trial_trace_ref[left_ebN_element_kb_nDOF_test_element],u_left);
                ck.valFromDOF(v_dof,&vel_l2g[left_eN_nDOF_trial_element],&vel_trial_trace_ref[left_ebN_element_kb_nDOF_test_element],v_left);
                /* ck.valFromDOF(w_dof,&vel_l2g[left_eN_nDOF_trial_element],&vel_trial_trace_ref[left_ebN_element_kb_nDOF_test_element],w_left); */
                //
                ck.valFromDOF(vos_dof,&vel_l2g[right_eN_nDOF_trial_element],&vel_trial_trace_ref[right_ebN_element_kb_nDOF_test_element],vos_right);
                ck.valFromDOF(u_dof,&vel_l2g[right_eN_nDOF_trial_element],&vel_trial_trace_ref[right_ebN_element_kb_nDOF_test_element],u_right);
                ck.valFromDOF(v_dof,&vel_l2g[right_eN_nDOF_trial_element],&vel_trial_trace_ref[right_ebN_element_kb_nDOF_test_element],v_right);
                /* ck.valFromDOF(w_dof,&vel_l2g[right_eN_nDOF_trial_element],&vel_trial_trace_ref[right_ebN_element_kb_nDOF_test_element],w_right); */
                //
                /* porosity_left = 1.0 - vos_left; */
                /* porosity_right = 1.0 - vos_right; */
                velocityAverage[ebN_kb_nSpace+0]=0.5*(u_left + u_right);
                velocityAverage[ebN_kb_nSpace+1]=0.5*(v_left + v_right);
                /* velocityAverage[ebN_kb_nSpace+2]=0.5*(w_left + w_right); */
              }//ebNI
          }
      }
    };//RANS3PF2D

  inline cppRANS3PF2D_base* newRANS3PF2D(int nSpaceIn,
                                         int nQuadraturePoints_elementIn,
                                         int nDOF_mesh_trial_elementIn,
                                         int nDOF_trial_elementIn,
                                         int nDOF_test_elementIn,
                                         int nQuadraturePoints_elementBoundaryIn,
                                         int CompKernelFlag,
                                         double aDarcy,
                                         double betaForch,
                                         double grain,
                                         double packFraction,
                                         double packMargin,
                                         double maxFraction,
                                         double frFraction,
                                         double sigmaC,
                                         double C3e,
                                         double C4e,
                                         double eR,
                                         double fContact,
                                         double mContact,
                                         double nContact,
                                         double angFriction, double vos_limiter, double mu_fr_limiter )
  {
    cppRANS3PF2D_base *rvalue = proteus::chooseAndAllocateDiscretization2D<cppRANS3PF2D_base, cppRANS3PF2D, CompKernel>(nSpaceIn,
                                                                                                                        nQuadraturePoints_elementIn,
                                                                                                                        nDOF_mesh_trial_elementIn,
                                                                                                                        nDOF_trial_elementIn,
                                                                                                                        nDOF_test_elementIn,
                                                                                                                        nQuadraturePoints_elementBoundaryIn,
                                                                                                                        CompKernelFlag);
    rvalue->setSedClosure(aDarcy,
                          betaForch,
                          grain,
                          packFraction,
                          packMargin,
                          maxFraction,
                          frFraction,
                          sigmaC,
                          C3e,
                          C4e,
                          eR,
                          fContact,
                          mContact,
                          nContact,
                          angFriction, vos_limiter, mu_fr_limiter );
    return rvalue;
  }
} //proteus

#endif<|MERGE_RESOLUTION|>--- conflicted
+++ resolved
@@ -9,12 +9,8 @@
 #include "CompKernel.h"
 #include "ModelFactory.h"
 #include "SedClosure.h"
-<<<<<<< HEAD
 #define DRAG_FAC 0.0
 #define TURB_FORCE_FAC 0.0
-=======
-#define NO_DRAG 0.0
->>>>>>> 36ecede0
 //////////////////////
 // ***** TODO ***** //
 //////////////////////
@@ -1054,7 +1050,6 @@
 					    rho,
 					    fluid_velocity,
 					    solid_velocity,
-<<<<<<< HEAD
 					    viscosity)*DRAG_FAC;
         //new_beta = 254800.0;//hack fall velocity of 0.1 with no pressure gradient
         double beta2 = 156976.4;//hack, fall velocity of 0.1 with hydrostatic water
@@ -1063,11 +1058,7 @@
           (1.0 - phi_s)*(1.0-DRAG_FAC)*beta2*(u-u_s);
 	mom_v_source += (1.0 - phi_s) * new_beta * ( (v - v_s) - TURB_FORCE_FAC*nu_t*gradC_y/closure.sigmaC_) +
           (1.0 - phi_s)*(1.0-DRAG_FAC)*beta2*(v-v_s);
-=======
-					    viscosity)*NO_DRAG;
-	mom_u_source += (1.0 - phi_s) * new_beta * ( (u - u_s) - nu_t*gradC_x/closure.sigmaC_ );
-	mom_v_source += (1.0 - phi_s) * new_beta * ( (v - v_s) - nu_t*gradC_y/closure.sigmaC_);
->>>>>>> 36ecede0
+
         /* mom_w_source += phi_s*new_beta*(w-w_s); */
 
         dmom_u_source[0] = (1.0 - phi_s) * new_beta + (1.0 - phi_s)*(1.0-DRAG_FAC)*beta2;
