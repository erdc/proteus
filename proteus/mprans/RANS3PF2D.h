#ifndef RANS3PF2D_H
#define RANS3PF2D_H
#include <cmath>
#include <valarray>
#include <iostream>
#include <vector>
#include <set>
#include <cstring>
#include "CompKernel.h"
#include "ModelFactory.h"
#include "SedClosure.h"

//////////////////////
// ***** TODO ***** //
//////////////////////
// *fix the following w.r.t. not dividing momentum eqn by rho
//      * updateSolidParticleTerms
// *Double check the following w.r.t. not dividing momentum eqn by rho
//      * updateDarcyForchheimerTerms_Ergun
//      * updateTurbulenceClosure
//      * check pdeResidual_p. In particular check the term with q_dvos_dt
//      * double check exteriorNumericalAdvectiveFlux. I multiply from outside porosity*rho
//      * MOVING MESH. Double check.
//      * Turbulence: double check eddy_viscosity within evaluateCoefficients
// ***** END OF TODO *****

namespace proteus
{
  class cppRANS3PF2D_base
  {

  public:
    virtual ~cppRANS3PF2D_base() {}

    virtual void setSedClosure(double aDarcy,
                               double betaForch,
                               double grain,
                               double packFraction,
                               double packMargin,
                               double maxFraction,
                               double frFraction,
                               double sigmaC,
                               double C3e,
                               double C4e,
                               double eR,
                               double fContact,
                               double mContact,
                               double nContact,
                               double angFriction,double vos_limiter,double mu_fr_limiter ){}
    virtual void calculateResidual(double *mesh_trial_ref,
                                   double *mesh_grad_trial_ref,
                                   double *mesh_dof,
                                   double *mesh_velocity_dof,
                                   double MOVING_DOMAIN, //0 or 1
                                   double PSTAB,
                                   int *mesh_l2g,
                                   double *dV_ref,
                                   int nDOF_per_element_pressure,
                                   double *p_trial_ref,
                                   double *p_grad_trial_ref,
                                   double *p_test_ref,
                                   double *p_grad_test_ref,
                                   double *q_p,
                                   double *q_grad_p,
                                   double *ebqe_p,
                                   double *ebqe_grad_p,
                                   double *vel_trial_ref,
                                   double *vel_grad_trial_ref,
                                   double *vel_hess_trial_ref,
                                   double *vel_test_ref,
                                   double *vel_grad_test_ref,
                                   double *mesh_trial_trace_ref,
                                   double *mesh_grad_trial_trace_ref,
                                   double *dS_ref,
                                   double *p_trial_trace_ref,
                                   double *p_grad_trial_trace_ref,
                                   double *p_test_trace_ref,
                                   double *p_grad_test_trace_ref,
                                   double *vel_trial_trace_ref,
                                   double *vel_grad_trial_trace_ref,
                                   double *vel_test_trace_ref,
                                   double *vel_grad_test_trace_ref,
                                   double *normal_ref,
                                   double *boundaryJac_ref,
                                   double eb_adjoint_sigma,
                                   double *elementDiameter,
                                   double *nodeDiametersArray,
                                   double hFactor,
                                   int nElements_global,
                                   int nElements_owned,
                                   int nElementBoundaries_owned,
                                   double useRBLES,
                                   double useMetrics,
                                   double alphaBDF,
                                   double epsFact_rho,
                                   double epsFact_mu,
                                   double sigma,
                                   double rho_0,
                                   double nu_0,
                                   double rho_1,
                                   double nu_1,
                                   double smagorinskyConstant,
                                   int turbulenceClosureModel,
                                   double Ct_sge,
                                   double Cd_sge,
                                   double C_dc,
                                   double C_b,
                                   const double* eps_solid,
                                   const double* ebq_global_phi_solid,
                                   const double* ebq_global_grad_phi_solid,
                                   const double* ebq_particle_velocity_solid,
<<<<<<< HEAD
                                   const double* phi_solid_nodes,
                                   const double* phi_solid,
=======
                                         double* phi_solid_nodes,
                                         double* phi_solid,
>>>>>>> 0f539f22
                                   const double* q_velocity_solid,
                                   const double* q_vos,
                                   const double* q_dvos_dt,
                                   const double* q_dragAlpha,
                                   const double* q_dragBeta,
                                   const double* q_mass_source,
                                   const double* q_turb_var_0,
                                   const double* q_turb_var_1,
                                   const double* q_turb_var_grad_0,
                                   double * q_eddy_viscosity,
                                   int* p_l2g,
                                   int* vel_l2g,
                                   double* p_dof,
                                   double* u_dof,
                                   double* v_dof,
                                   double* w_dof,
                                   double* u_dof_old,
                                   double* v_dof_old,
                                   double* w_dof_old,
                                   double* u_dof_old_old,
                                   double* v_dof_old_old,
                                   double* w_dof_old_old,
                                   double* g,
                                   const double useVF,
                                   double *vf,
                                   double *phi,
                                   double *normal_phi,
                                   double *kappa_phi,
                                   double *q_mom_u_acc,
                                   double *q_mom_v_acc,
                                   double *q_mom_w_acc,
                                   double *q_mass_adv,
                                   double *q_mom_u_acc_beta_bdf,
                                   double *q_mom_v_acc_beta_bdf,
                                   double *q_mom_w_acc_beta_bdf,
                                   double *q_dV,
                                   double *q_dV_last,
                                   double *q_velocity_sge,
                                   double *ebqe_velocity_star,
                                   double *q_cfl,
                                   double *q_numDiff_u,
                                   double *q_numDiff_v,
                                   double *q_numDiff_w,
                                   double *q_numDiff_u_last,
                                   double *q_numDiff_v_last,
                                   double *q_numDiff_w_last,
                                   int *sdInfo_u_u_rowptr,
                                   int *sdInfo_u_u_colind,
                                   int *sdInfo_u_v_rowptr,
                                   int *sdInfo_u_v_colind,
                                   int *sdInfo_u_w_rowptr,
                                   int *sdInfo_u_w_colind,
                                   int *sdInfo_v_v_rowptr,
                                   int *sdInfo_v_v_colind,
                                   int *sdInfo_v_u_rowptr,
                                   int *sdInfo_v_u_colind,
                                   int *sdInfo_v_w_rowptr,
                                   int *sdInfo_v_w_colind,
                                   int *sdInfo_w_w_rowptr,
                                   int *sdInfo_w_w_colind,
                                   int *sdInfo_w_u_rowptr,
                                   int *sdInfo_w_u_colind,
                                   int *sdInfo_w_v_rowptr,
                                   int *sdInfo_w_v_colind,
                                   int offset_p,
                                   int offset_u,
                                   int offset_v,
                                   int offset_w,
                                   int stride_p,
                                   int stride_u,
                                   int stride_v,
                                   int stride_w,
                                   double *globalResidual,
                                   int nExteriorElementBoundaries_global,
                                   int* exteriorElementBoundariesArray,
                                   int* elementBoundariesArray,
                                   int* elementBoundaryElementsArray,
                                   int* elementBoundaryLocalElementBoundariesArray,
                                   double* ebqe_vf_ext,
                                   double* bc_ebqe_vf_ext,
                                   double* ebqe_phi_ext,
                                   double* bc_ebqe_phi_ext,
                                   double* ebqe_normal_phi_ext,
                                   double* ebqe_kappa_phi_ext,
                                   const double* ebqe_vos_ext,
                                   const double* ebqe_turb_var_0,
                                   const double* ebqe_turb_var_1,
                                   int* isDOFBoundary_p,
                                   int* isDOFBoundary_u,
                                   int* isDOFBoundary_v,
                                   int* isDOFBoundary_w,
                                   int* isAdvectiveFluxBoundary_p,
                                   int* isAdvectiveFluxBoundary_u,
                                   int* isAdvectiveFluxBoundary_v,
                                   int* isAdvectiveFluxBoundary_w,
                                   int* isDiffusiveFluxBoundary_u,
                                   int* isDiffusiveFluxBoundary_v,
                                   int* isDiffusiveFluxBoundary_w,
                                   double* ebqe_bc_p_ext,
                                   double* ebqe_bc_flux_mass_ext,
                                   double* ebqe_bc_flux_mom_u_adv_ext,
                                   double* ebqe_bc_flux_mom_v_adv_ext,
                                   double* ebqe_bc_flux_mom_w_adv_ext,
                                   double* ebqe_bc_u_ext,
                                   double* ebqe_bc_flux_u_diff_ext,
                                   double* ebqe_penalty_ext,
                                   double* ebqe_bc_v_ext,
                                   double* ebqe_bc_flux_v_diff_ext,
                                   double* ebqe_bc_w_ext,
                                   double* ebqe_bc_flux_w_diff_ext,
                                   double* q_x,
                                   double* q_velocity,
                                   double* ebqe_velocity,
                                   double* q_grad_u,
                                   double* q_grad_v,
                                   double* q_grad_w,
                                   double* q_divU,
                                   double* ebqe_grad_u,
                                   double* ebqe_grad_v,
                                   double* ebqe_grad_w,
                                   double* flux,
                                   double* elementResidual_p,
                                   int* elementFlags,
                                   int* boundaryFlags,
                                   double* barycenters,
                                   double* wettedAreas,
                                   double* netForces_p,
                                   double* netForces_v,
                                   double* netMoments,
                                   double* q_rho,
                                   double* ebqe_rho,
                                   double* q_nu,
                                   double* ebqe_nu,
                                   int nParticles,
                                   double particle_epsFact,
                                   double particle_alpha,
                                   double particle_beta,
                                   double particle_penalty_constant,
                                   double* particle_signed_distances,
                                   double* particle_signed_distance_normals,
                                   double* particle_velocities,
                                   double* particle_centroids,
                                   double* particle_netForces,
                                   double* particle_netMoments,
                                   double* particle_surfaceArea,
                                   double particle_nitsche,
                                   int use_ball_as_particle,
                                   double* ball_center,
                                   double* ball_radius,
                                   double* ball_velocity,
                                   double* ball_angular_velocity,
                                   double* phisError,
                                   double* phisErrorNodal,
                                   int USE_SUPG,
                                   int ARTIFICIAL_VISCOSITY,
                                   double cMax,
                                   double cE,
                                   int MULTIPLY_EXTERNAL_FORCE_BY_DENSITY,
                                   double* forcex,
                                   double* forcey,
                                   double* forcez,
                                   int KILL_PRESSURE_TERM,
                                   double dt,
                                   double* quantDOFs,
                                   int MATERIAL_PARAMETERS_AS_FUNCTION,
                                   double* density_as_function,
                                   double* dynamic_viscosity_as_function,
                                   double* ebqe_density_as_function,
                                   double* ebqe_dynamic_viscosity_as_function,
                                   double order_polynomial,
                                   double* isActiveDOF,
                                   int USE_SBM
                                   )=0;
    virtual void calculateJacobian(//element
                                   double* mesh_trial_ref,
                                   double* mesh_grad_trial_ref,
                                   double* mesh_dof,
                                   double* mesh_velocity_dof,
                                   double MOVING_DOMAIN,
                                   double PSTAB,
                                   int *mesh_l2g,
                                   double *dV_ref,
                                   double *p_trial_ref,
                                   double *p_grad_trial_ref,
                                   double *p_test_ref,
                                   double *p_grad_test_ref,
                                   double *q_p,
                                   double *q_grad_p,
                                   double *ebqe_p,
                                   double *ebqe_grad_p,
                                   double *vel_trial_ref,
                                   double *vel_grad_trial_ref,
                                   double *vel_hess_trial_ref,
                                   double *vel_test_ref,
                                   double *vel_grad_test_ref,
                                   //element boundary
                                   double *mesh_trial_trace_ref,
                                   double *mesh_grad_trial_trace_ref,
                                   double *dS_ref,
                                   double *p_trial_trace_ref,
                                   double *p_grad_trial_trace_ref,
                                   double *p_test_trace_ref,
                                   double *p_grad_test_trace_ref,
                                   double *vel_trial_trace_ref,
                                   double *vel_grad_trial_trace_ref,
                                   double *vel_test_trace_ref,
                                   double *vel_grad_test_trace_ref,
                                   double *normal_ref,
                                   double *boundaryJac_ref,
                                   //physics
                                   double eb_adjoint_sigma,
                                   double *elementDiameter,
                                   double *nodeDiametersArray,
                                   double hFactor,
                                   int nElements_global,
                                   int nElements_owned,
                                   int nElementBoundaries_owned,
                                   double useRBLES,
                                   double useMetrics,
                                   double alphaBDF,
                                   double epsFact_rho,
                                   double epsFact_mu,
                                   double sigma,
                                   double rho_0,
                                   double nu_0,
                                   double rho_1,
                                   double nu_1,
                                   double smagorinskyConstant,
                                   int turbulenceClosureModel,
                                   double Ct_sge,
                                   double Cd_sge,
                                   double C_dg,
                                   double C_b,
                                   //VRANS
                                   const double *eps_solid,
                                   const double *ebq_global_phi_solid,
                                   const double *ebq_global_grad_phi_solid,
                                   const double* ebq_particle_velocity_solid,
                                   const double *phi_solid_nodes,
                                   const double *phi_solid,
                                   const double *q_velocity_solid,
                                   const double *q_vos,
                                   const double *q_dvos_dt,
                                   const double *q_dragAlpha,
                                   const double *q_dragBeta,
                                   const double *q_mass_source,
                                   const double *q_turb_var_0,
                                   const double *q_turb_var_1,
                                   const double *q_turb_var_grad_0,
                                   int *p_l2g,
                                   int *vel_l2g,
                                   double *p_dof, double *u_dof, double *v_dof, double *w_dof,
                                   double *g,
                                   const double useVF,
                                   double *vf,
                                   double *phi,
                                   double *normal_phi,
                                   double *kappa_phi,
                                   double *q_mom_u_acc_beta_bdf, double *q_mom_v_acc_beta_bdf, double *q_mom_w_acc_beta_bdf,
                                   double *q_dV,
                                   double *q_dV_last,
                                   double *q_velocity_sge,
                                   double *ebqe_velocity_star,
                                   double *q_cfl,
                                   double *q_numDiff_u_last, double *q_numDiff_v_last, double *q_numDiff_w_last,
                                   int *sdInfo_u_u_rowptr, int *sdInfo_u_u_colind,
                                   int *sdInfo_u_v_rowptr, int *sdInfo_u_v_colind,
                                   int *sdInfo_u_w_rowptr, int *sdInfo_u_w_colind,
                                   int *sdInfo_v_v_rowptr, int *sdInfo_v_v_colind,
                                   int *sdInfo_v_u_rowptr, int *sdInfo_v_u_colind,
                                   int *sdInfo_v_w_rowptr, int *sdInfo_v_w_colind,
                                   int *sdInfo_w_w_rowptr, int *sdInfo_w_w_colind,
                                   int *sdInfo_w_u_rowptr, int *sdInfo_w_u_colind,
                                   int *sdInfo_w_v_rowptr, int *sdInfo_w_v_colind,
                                   int *csrRowIndeces_p_p, int *csrColumnOffsets_p_p,
                                   int *csrRowIndeces_p_u, int *csrColumnOffsets_p_u,
                                   int *csrRowIndeces_p_v, int *csrColumnOffsets_p_v,
                                   int *csrRowIndeces_p_w, int *csrColumnOffsets_p_w,
                                   int *csrRowIndeces_u_p, int *csrColumnOffsets_u_p,
                                   int *csrRowIndeces_u_u, int *csrColumnOffsets_u_u,
                                   int *csrRowIndeces_u_v, int *csrColumnOffsets_u_v,
                                   int *csrRowIndeces_u_w, int *csrColumnOffsets_u_w,
                                   int *csrRowIndeces_v_p, int *csrColumnOffsets_v_p,
                                   int *csrRowIndeces_v_u, int *csrColumnOffsets_v_u,
                                   int *csrRowIndeces_v_v, int *csrColumnOffsets_v_v,
                                   int *csrRowIndeces_v_w, int *csrColumnOffsets_v_w,
                                   int *csrRowIndeces_w_p, int *csrColumnOffsets_w_p,
                                   int *csrRowIndeces_w_u, int *csrColumnOffsets_w_u,
                                   int *csrRowIndeces_w_v, int *csrColumnOffsets_w_v,
                                   int *csrRowIndeces_w_w, int *csrColumnOffsets_w_w,
                                   double *globalJacobian,
                                   int nExteriorElementBoundaries_global,
                                   int *exteriorElementBoundariesArray,
                                   int *elementBoundariesArray,
                                   int *elementBoundaryElementsArray,
                                   int *elementBoundaryLocalElementBoundariesArray,
                                   double *ebqe_vf_ext,
                                   double *bc_ebqe_vf_ext,
                                   double *ebqe_phi_ext,
                                   double *bc_ebqe_phi_ext,
                                   double *ebqe_normal_phi_ext,
                                   double *ebqe_kappa_phi_ext,
                                   //VRANS
                                   const double *ebqe_vos_ext,
                                   const double *ebqe_turb_var_0,
                                   const double *ebqe_turb_var_1,
                                   //VRANS end
                                   int *isDOFBoundary_p,
                                   int *isDOFBoundary_u,
                                   int *isDOFBoundary_v,
                                   int *isDOFBoundary_w,
                                   int *isAdvectiveFluxBoundary_p,
                                   int *isAdvectiveFluxBoundary_u,
                                   int *isAdvectiveFluxBoundary_v,
                                   int *isAdvectiveFluxBoundary_w,
                                   int *isDiffusiveFluxBoundary_u,
                                   int *isDiffusiveFluxBoundary_v,
                                   int *isDiffusiveFluxBoundary_w,
                                   double *ebqe_bc_p_ext,
                                   double *ebqe_bc_flux_mass_ext,
                                   double *ebqe_bc_flux_mom_u_adv_ext,
                                   double *ebqe_bc_flux_mom_v_adv_ext,
                                   double *ebqe_bc_flux_mom_w_adv_ext,
                                   double *ebqe_bc_u_ext,
                                   double *ebqe_bc_flux_u_diff_ext,
                                   double *ebqe_penalty_ext,
                                   double *ebqe_bc_v_ext,
                                   double *ebqe_bc_flux_v_diff_ext,
                                   double *ebqe_bc_w_ext,
                                   double *ebqe_bc_flux_w_diff_ext,
                                   int *csrColumnOffsets_eb_p_p,
                                   int *csrColumnOffsets_eb_p_u,
                                   int *csrColumnOffsets_eb_p_v,
                                   int *csrColumnOffsets_eb_p_w,
                                   int *csrColumnOffsets_eb_u_p,
                                   int *csrColumnOffsets_eb_u_u,
                                   int *csrColumnOffsets_eb_u_v,
                                   int *csrColumnOffsets_eb_u_w,
                                   int *csrColumnOffsets_eb_v_p,
                                   int *csrColumnOffsets_eb_v_u,
                                   int *csrColumnOffsets_eb_v_v,
                                   int *csrColumnOffsets_eb_v_w,
                                   int *csrColumnOffsets_eb_w_p,
                                   int *csrColumnOffsets_eb_w_u,
                                   int *csrColumnOffsets_eb_w_v,
                                   int *csrColumnOffsets_eb_w_w,
                                   int *elementFlags,
                                   int nParticles,
                                   double particle_epsFact,
                                   double particle_alpha,
                                   double particle_beta,
                                   double particle_penalty_constant,
                                   double* particle_signed_distances,
                                   double* particle_signed_distance_normals,
                                   double* particle_velocities,
                                   double* particle_centroids,
                                   double particle_nitsche,
                                   int use_ball_as_particle,
                                   double* ball_center,
                                   double* ball_radius,
                                   double* ball_velocity,
                                   double* ball_angular_velocity,
                                   int USE_SUPG,
                                   int KILL_PRESSURE_TERM,
                                   double dt,
                                   int MATERIAL_PARAMETERS_AS_FUNCTION,
                                   double* density_as_function,
                                   double* dynamic_viscosity_as_function,
                                   double* ebqe_density_as_function,
                                   double* ebqe_dynamic_viscosity_as_function,
                                   int USE_SBM)=0;
    virtual void calculateVelocityAverage(int nExteriorElementBoundaries_global,
                                          int *exteriorElementBoundariesArray,
                                          int nInteriorElementBoundaries_global,
                                          int *interiorElementBoundariesArray,
                                          int *elementBoundaryElementsArray,
                                          int *elementBoundaryLocalElementBoundariesArray,
                                          double *mesh_dof,
                                          double *mesh_velocity_dof,
                                          double MOVING_DOMAIN, //0 or 1
                                          int *mesh_l2g,
                                          double *mesh_trial_trace_ref,
                                          double *mesh_grad_trial_trace_ref,
                                          double *normal_ref,
                                          double *boundaryJac_ref,
                                          int *vel_l2g,
                                          double *u_dof,
                                          double *v_dof,
                                          double *w_dof,
                                          double *vos_dof,
                                          double *vel_trial_trace_ref,
                                          double *ebqe_velocity,
                                          double *velocityAverage) = 0;
  };

  template<class CompKernelType,
    int nSpace,
    int nQuadraturePoints_element,
    int nDOF_mesh_trial_element,
    int nDOF_trial_element,
    int nDOF_test_element,
    int nQuadraturePoints_elementBoundary>
    class cppRANS3PF2D : public cppRANS3PF2D_base
    {
    public:
//      std::vector<int> surrogate_boundaries, surrogate_boundary_elements, surrogate_boundary_particle;
      static const double C_sbm=1000;//penalty constant for sbm
      static const double beta_sbm=0.0;//tangent penalty constant for sbm

      cppHsuSedStress<2> closure;
      const int nDOF_test_X_trial_element,
        nSpace2;
      CompKernelType ck;
    cppRANS3PF2D():
      nSpace2(4),
        closure(150.0,
                0.0,
                0.0102,
                0.2,
                0.01,
                0.635,
                0.57,
                1.1,
                1.2,
                1.0,
                0.8,
                0.02,
                2.0,
                5.0,
                M_PI/6., 0.05, 1.00),
        nDOF_test_X_trial_element(nDOF_test_element*nDOF_trial_element),
        ck()
          {/*        std::cout<<"Constructing cppRANS3PF2D<CompKernelTemplate<"
                     <<0<<","
                     <<0<<","
                     <<0<<","
                     <<0<<">,"*/
            /*  <<nSpaceIn<<","
                <<nQuadraturePoints_elementIn<<","
                <<nDOF_mesh_trial_elementIn<<","
                <<nDOF_trial_elementIn<<","
                <<nDOF_test_elementIn<<","
                <<nQuadraturePoints_elementBoundaryIn<<">());"*/
            /*  <<std::endl<<std::flush; */
          }

      void setSedClosure(double aDarcy,
                         double betaForch,
                         double grain,
                         double packFraction,
                         double packMargin,
                         double maxFraction,
                         double frFraction,
                         double sigmaC,
                         double C3e,
                         double C4e,
                         double eR,
                         double fContact,
                         double mContact,
                         double nContact,
                         double angFriction,double vos_limiter, double mu_fr_limiter)
      {
        closure = cppHsuSedStress<2>(aDarcy,
                                     betaForch,
                                     grain,
                                     packFraction,
                                     packMargin,
                                     maxFraction,
                                     frFraction,
                                     sigmaC,
                                     C3e,
                                     C4e,
                                     eR,
                                     fContact,
                                     mContact,
                                     nContact,
                                     angFriction, vos_limiter,mu_fr_limiter );
      }

      inline double Dot(const double vec1[nSpace],
                        const double vec2[nSpace])
      {
        double dot = 0;
        for (int I=0; I<nSpace; I++)
          dot += vec1[I]*vec2[I];
        return dot;
      }

      inline void calculateTangentialGradient(const double normal[nSpace],
                                              const double vel_grad[nSpace],
                                              double vel_tgrad[nSpace])
      {
        double normal_dot_vel_grad = Dot(normal,vel_grad);
        for (int I=0; I<nSpace; I++)
          vel_tgrad[I] = vel_grad[I] - normal_dot_vel_grad*normal[I];
      }

      inline double smoothedHeaviside(double eps, double phi)
      {
        double H;
        if (phi > eps)
          H=1.0;
        else if (phi < -eps)
          H=0.0;
        else if (phi==0.0)
          H=0.5;
        else
          H = 0.5*(1.0 + phi/eps + sin(M_PI*phi/eps)/M_PI);
        return H;
      }

      inline double smoothedHeaviside_integral(double eps, double phi)
      {
        double HI;
        if (phi > eps)
          {
            HI= phi - eps                                                       \
              + 0.5*(eps + 0.5*eps*eps/eps - eps*cos(M_PI*eps/eps)/(M_PI*M_PI)) \
              - 0.5*((-eps) + 0.5*(-eps)*(-eps)/eps - eps*cos(M_PI*(-eps)/eps)/(M_PI*M_PI));
          }
        else if (phi < -eps)
          {
            HI=0.0;
          }
        else
          {
            HI = 0.5*(phi + 0.5*phi*phi/eps - eps*cos(M_PI*phi/eps)/(M_PI*M_PI)) \
              - 0.5*((-eps) + 0.5*(-eps)*(-eps)/eps - eps*cos(M_PI*(-eps)/eps)/(M_PI*M_PI));
          }
        return HI;
      }

      inline double smoothedDirac(double eps, double phi)
      {
        double d;
        if (phi > eps)
          d=0.0;
        else if (phi < -eps)
          d=0.0;
        else
          d = 0.5*(1.0 + cos(M_PI*phi/eps))/eps;
        return d;
      }
      inline
        void evaluateCoefficients(const double eps_rho,
                                  const double eps_mu,
                                  const double eps_s,
                                  const double sigma,
                                  const double rho_0,
                                  double nu_0,
                                  const double rho_1,
                                  double nu_1,
                                  const double h_e,
                                  const double smagorinskyConstant,
                                  const int turbulenceClosureModel,
                                  const double g[nSpace],
                                  const double useVF,
                                  const double& vf,
                                  const double& phi,
                                  const double n[nSpace],
                                  const int nParticles,
                                  const int sd_offset,
                                  const double* particle_signed_distances,
                                  const double& kappa,
                                  const double porosity,//VRANS specific
                                  const double& p,
                                  const double grad_p[nSpace],
                                  const double grad_u[nSpace],
                                  const double grad_v[nSpace],
                                  const double grad_w[nSpace],
                                  const double& u,
                                  const double& v,
                                  const double& w,
                                  const double& uStar,
                                  const double& vStar,
                                  const double& wStar,
                                  double& eddy_viscosity,
                                  double& mom_u_acc,
                                  double& dmom_u_acc_u,
                                  double& mom_v_acc,
                                  double& dmom_v_acc_v,
                                  double& mom_w_acc,
                                  double& dmom_w_acc_w,
                                  double mass_adv[nSpace],
                                  double dmass_adv_u[nSpace],
                                  double dmass_adv_v[nSpace],
                                  double dmass_adv_w[nSpace],
                                  double mom_u_adv[nSpace],
                                  double dmom_u_adv_u[nSpace],
                                  double dmom_u_adv_v[nSpace],
                                  double dmom_u_adv_w[nSpace],
                                  double mom_v_adv[nSpace],
                                  double dmom_v_adv_u[nSpace],
                                  double dmom_v_adv_v[nSpace],
                                  double dmom_v_adv_w[nSpace],
                                  double mom_w_adv[nSpace],
                                  double dmom_w_adv_u[nSpace],
                                  double dmom_w_adv_v[nSpace],
                                  double dmom_w_adv_w[nSpace],
                                  double mom_uu_diff_ten[nSpace],
                                  double mom_vv_diff_ten[nSpace],
                                  double mom_ww_diff_ten[nSpace],
                                  double mom_uv_diff_ten[1],
                                  double mom_uw_diff_ten[1],
                                  double mom_vu_diff_ten[1],
                                  double mom_vw_diff_ten[1],
                                  double mom_wu_diff_ten[1],
                                  double mom_wv_diff_ten[1],
                                  double& mom_u_source,
                                  double& mom_v_source,
                                  double& mom_w_source,
                                  double& mom_u_ham,
                                  double dmom_u_ham_grad_p[nSpace],
                                  double dmom_u_ham_grad_u[nSpace],
                                  double& mom_v_ham,
                                  double dmom_v_ham_grad_p[nSpace],
                                  double dmom_v_ham_grad_v[nSpace],
                                  double& mom_w_ham,
                                  double dmom_w_ham_grad_p[nSpace],
                                  double dmom_w_ham_grad_w[nSpace],
                                  double& rhoSave,
                                  double& nuSave,
                                  int KILL_PRESSURE_TERM,
                                  int MULTIPLY_EXTERNAL_FORCE_BY_DENSITY,
                                  double forcex,
                                  double forcey,
                                  double forcez,
                                  int MATERIAL_PARAMETERS_AS_FUNCTION,
                                  double density_as_function,
                                  double dynamic_viscosity_as_function,
                                  int USE_SBM,
                                  double x, double y, double z,
                                  int use_ball_as_particle,
                                  double* ball_center,
                                  double* ball_radius,
                                  double* ball_velocity,
                                  double* ball_angular_velocity)
      {
        double rho,nu,mu,H_rho,d_rho,H_mu,d_mu,norm_n,nu_t0=0.0,nu_t1=0.0,nu_t;
        H_rho = (1.0-useVF)*smoothedHeaviside(eps_rho,phi) + useVF*fmin(1.0,fmax(0.0,vf));
        d_rho = (1.0-useVF)*smoothedDirac(eps_rho,phi);
        H_mu = (1.0-useVF)*smoothedHeaviside(eps_mu,phi) + useVF*fmin(1.0,fmax(0.0,vf));
        d_mu = (1.0-useVF)*smoothedDirac(eps_mu,phi);

        //calculate eddy viscosity
        switch (turbulenceClosureModel)
          {
            double norm_S;
          case 1:
            {
              norm_S = sqrt(2.0*(grad_u[0]*grad_u[0] + grad_v[1]*grad_v[1] + //grad_w[2]*grad_w[2] +
                                 0.5*(grad_u[1]+grad_v[0])*(grad_u[1]+grad_v[0])));

              nu_t0 = smagorinskyConstant*smagorinskyConstant*h_e*h_e*norm_S;
              nu_t1 = smagorinskyConstant*smagorinskyConstant*h_e*h_e*norm_S;
            }
          case 2: 
            {
              double re_0,cs_0=0.0,re_1,cs_1=0.0;
              norm_S = sqrt(2.0*(grad_u[0]*grad_u[0] + grad_v[1]*grad_v[1] +//grad_w[2]*grad_w[2] + 
                                 0.5*(grad_u[1]+grad_v[0])*(grad_u[1]+grad_v[0])));
              re_0 = h_e*h_e*norm_S/nu_0;
              if (re_0 > 1.0)
                cs_0=0.027*pow(10.0,-3.23*pow(re_0,-0.92));
              nu_t0 = cs_0*h_e*h_e*norm_S;
              re_1 = h_e*h_e*norm_S/nu_1;
              if (re_1 > 1.0)
                cs_1=0.027*pow(10.0,-3.23*pow(re_1,-0.92));
              nu_t1 = cs_1*h_e*h_e*norm_S;
            }
          }

        if (MATERIAL_PARAMETERS_AS_FUNCTION==0)
          {
            rho = rho_0*(1.0-H_rho)+rho_1*H_rho;
            nu_t= nu_t0*(1.0-H_mu)+nu_t1*H_mu;
            nu  = nu_0*(1.0-H_mu)+nu_1*H_mu;
            nu += nu_t;
            mu  = rho_0*nu_0*(1.0-H_mu)+rho_1*nu_1*H_mu;
          }
        else // set the material parameters by a function. To check convergence
          {
            rho = density_as_function;
            nu_t= 0;
            mu  = dynamic_viscosity_as_function;
            nu  = mu/rho;
          }

        rhoSave = rho;
        nuSave = nu;

        eddy_viscosity = nu_t*rho; // mql. CHECK. Most changes about not divide by rho are here

        // mass (volume accumulation)
        //..hardwired
        double phi_s = 1.0;
        if(use_ball_as_particle==1)
        {
            get_distance_to_ball(nParticles,ball_center,ball_radius,x,y,z,phi_s);
        }
        else
        {
            for (int i = 0; i < nParticles; i++)
            {
                double temp_phi_s = particle_signed_distances[i * sd_offset];
                if (temp_phi_s < phi_s)
                    phi_s = temp_phi_s;
            }
        }
        double phi_s_effect = (phi_s > 0.0) ? 1.0 : 0.0;
        if(USE_SBM>0)
          phi_s_effect = 1.0;
        //u momentum accumulation
        mom_u_acc=phi_s_effect * u;//trick for non-conservative form
        dmom_u_acc_u=phi_s_effect * rho*porosity;

        //v momentum accumulation
        mom_v_acc=phi_s_effect * v;
        dmom_v_acc_v=phi_s_effect * rho*porosity;

        /* //w momentum accumulation */
        /* mom_w_acc=w; */
        /* dmom_w_acc_w=rho*porosity; */

        //mass advective flux
        mass_adv[0]=phi_s_effect * porosity*u;
        mass_adv[1]=phi_s_effect * porosity*v;
        /* mass_adv[2]=porosity*w; */

        dmass_adv_u[0]=phi_s_effect * porosity;
        dmass_adv_u[1]=0.0;
        /* dmass_adv_u[2]=0.0; */

        dmass_adv_v[0]=0.0;
        dmass_adv_v[1]=phi_s_effect * porosity;
        /* dmass_adv_v[2]=0.0; */

        /* dmass_adv_w[0]=0.0; */
        /* dmass_adv_w[1]=0.0; */
        /* dmass_adv_w[2]=porosity; */

        //advection switched to non-conservative form but could be used for mesh motion...
        //u momentum advective flux
        mom_u_adv[0]=0.0;
        mom_u_adv[1]=0.0;
        /* mom_u_adv[2]=0.0; */

        dmom_u_adv_u[0]=0.0;
        dmom_u_adv_u[1]=0.0;
        /* dmom_u_adv_u[2]=0.0; */

        dmom_u_adv_v[0]=0.0;
        dmom_u_adv_v[1]=0.0;
        /* dmom_u_adv_v[2]=0.0; */

        /* dmom_u_adv_w[0]=0.0; */
        /* dmom_u_adv_w[1]=0.0; */
        /* dmom_u_adv_w[2]=0.0; */

        //v momentum advective_flux
        mom_v_adv[0]=0.0;
        mom_v_adv[1]=0.0;
        /* mom_v_adv[2]=0.0; */

        dmom_v_adv_u[0]=0.0;
        dmom_v_adv_u[1]=0.0;
        /* dmom_v_adv_u[2]=0.0; */

        /* dmom_v_adv_w[0]=0.0; */
        /* dmom_v_adv_w[1]=0.0; */
        /* dmom_v_adv_w[2]=0.0; */

        dmom_v_adv_v[0]=0.0;
        dmom_v_adv_v[1]=0.0;
        /* dmom_v_adv_v[2]=0.0; */

        /* //w momentum advective_flux */
        /* mom_w_adv[0]=0.0; */
        /* mom_w_adv[1]=0.0; */
        /* mom_w_adv[2]=0.0; */

        /* dmom_w_adv_u[0]=0.0; */
        /* dmom_w_adv_u[1]=0.0; */
        /* dmom_w_adv_u[2]=0.0; */

        /* dmom_w_adv_v[0]=0.0; */
        /* dmom_w_adv_v[1]=0.0; */
        /* dmom_w_adv_v[2]=0.0; */

        /* dmom_w_adv_w[0]=0.0; */
        /* dmom_w_adv_w[1]=0.0; */
        /* dmom_w_adv_w[2]=0.0; */

        //u momentum diffusion tensor
        mom_uu_diff_ten[0] = phi_s_effect * porosity*2.0*mu;
        mom_uu_diff_ten[1] = phi_s_effect * porosity*mu;
        /* mom_uu_diff_ten[2] = porosity*mu; */

        mom_uv_diff_ten[0]=phi_s_effect * porosity*mu;

        /* mom_uw_diff_ten[0]=porosity*mu; */

        //v momentum diffusion tensor
        mom_vv_diff_ten[0] = phi_s_effect * porosity*mu;
        mom_vv_diff_ten[1] = phi_s_effect * porosity*2.0*mu;
        /* mom_vv_diff_ten[2] = porosity*mu; */

        mom_vu_diff_ten[0]=phi_s_effect * porosity*mu;

        /* mom_vw_diff_ten[0]=porosity*mu; */

        /* //w momentum diffusion tensor */
        /* mom_ww_diff_ten[0] = porosity*mu; */
        /* mom_ww_diff_ten[1] = porosity*mu; */
        /* mom_ww_diff_ten[2] = porosity*2.0*mu; */

        /* mom_wu_diff_ten[0]=porosity*mu; */

        /* mom_wv_diff_ten[0]=porosity*mu; */

        //momentum sources
        norm_n = sqrt(n[0]*n[0]+n[1]*n[1]);//+n[2]*n[2]);
        mom_u_source = -phi_s_effect * porosity*rho*g[0];// - porosity*d_mu*sigma*kappa*n[0]/(rho*(norm_n+1.0e-8));
        mom_v_source = -phi_s_effect * porosity*rho*g[1];// - porosity*d_mu*sigma*kappa*n[1]/(rho*(norm_n+1.0e-8));
        /* mom_w_source = -porosity*rho*g[2];// - porosity*d_mu*sigma*kappa*n[2]/(rho*(norm_n+1.0e-8)); */

        // mql: add general force term
        mom_u_source -= (MULTIPLY_EXTERNAL_FORCE_BY_DENSITY == 1 ? porosity*rho : 1.0)*forcex;
        mom_v_source -= (MULTIPLY_EXTERNAL_FORCE_BY_DENSITY == 1 ? porosity*rho : 1.0)*forcey;
        /* mom_w_source -= forcez; */

        //u momentum Hamiltonian (pressure)
        mom_u_ham = phi_s_effect * porosity*grad_p[0]*(KILL_PRESSURE_TERM == 1 ? 0. : 1.);
        dmom_u_ham_grad_p[0]=phi_s_effect * porosity*(KILL_PRESSURE_TERM == 1 ? 0. : 1.);
        dmom_u_ham_grad_p[1]=0.0;
        /* dmom_u_ham_grad_p[2]=0.0; */

        //v momentum Hamiltonian (pressure)
        mom_v_ham = phi_s_effect * porosity*grad_p[1]*(KILL_PRESSURE_TERM == 1 ? 0. : 1.);
        dmom_v_ham_grad_p[0]=0.0;
        dmom_v_ham_grad_p[1]=phi_s_effect * porosity*(KILL_PRESSURE_TERM == 1 ? 0. : 1.);
        /* dmom_v_ham_grad_p[2]=0.0; */

        /* //w momentum Hamiltonian (pressure) */
        /* mom_w_ham = porosity*grad_p[2]; */
        /* dmom_w_ham_grad_p[0]=0.0; */
        /* dmom_w_ham_grad_p[1]=0.0; */
        /* dmom_w_ham_grad_p[2]=porosity; */

        //u momentum Hamiltonian (advection)
        mom_u_ham += phi_s_effect * porosity*rho*(uStar*grad_u[0]+vStar*grad_u[1]);
        dmom_u_ham_grad_u[0]=phi_s_effect * porosity*rho*uStar;
        dmom_u_ham_grad_u[1]=phi_s_effect * porosity*rho*vStar;
        /* dmom_u_ham_grad_u[2]=porosity*rho*wStar; */

        //v momentum Hamiltonian (advection)
        mom_v_ham += phi_s_effect * porosity*rho*(uStar*grad_v[0]+vStar*grad_v[1]);
        dmom_v_ham_grad_v[0]=phi_s_effect * porosity*rho*uStar;
        dmom_v_ham_grad_v[1]=phi_s_effect * porosity*rho*vStar;
        /* dmom_v_ham_grad_v[2]=porosity*rho*wStar; */

        /* //w momentum Hamiltonian (advection) */
        /* mom_w_ham += porosity*rho*(uStar*grad_w[0]+vStar*grad_w[1]+wStar*grad_w[2]); */
        /* dmom_w_ham_grad_w[0]=porosity*rho*uStar; */
        /* dmom_w_ham_grad_w[1]=porosity*rho*vStar; */
        /* dmom_w_ham_grad_w[2]=porosity*rho*wStar; */
      }

      //VRANS specific
      inline
        void updateDarcyForchheimerTerms_Ergun(/* const double linearDragFactor, */
                                               /* const double nonlinearDragFactor, */
                                               /* const double porosity, */
                                               /* const double meanGrainSize, */
                                               const double alpha,
                                               const double beta,
                                               const double eps_rho,
                                               const double eps_mu,
                                               const double rho_0,
                                               const double nu_0,
                                               const double rho_1,
                                               const double nu_1,
                                               const double useVF,
                                               const double vf,
                                               const double phi,
                                               const double u,
                                               const double v,
                                               const double w,
                                               const double uStar,
                                               const double vStar,
                                               const double wStar,
                                               const double eps_s,
                                               const double phi_s,
                                               const double u_s,
                                               const double v_s,
                                               const double w_s,
                                               double& mom_u_source,
                                               double& mom_v_source,
                                               double& mom_w_source,
                                               double dmom_u_source[nSpace],
                                               double dmom_v_source[nSpace],
                                               double dmom_w_source[nSpace])
      {
        double rho, mu,nu,H_mu,uc,duc_du,duc_dv,duc_dw,viscosity,H_s;
        H_mu = (1.0-useVF)*smoothedHeaviside(eps_mu,phi)+useVF*fmin(1.0,fmax(0.0,vf));
        nu  = nu_0*(1.0-H_mu)+nu_1*H_mu;
        rho  = rho_0*(1.0-H_mu)+rho_1*H_mu;
        mu  = rho_0*nu_0*(1.0-H_mu)+rho_1*nu_1*H_mu;
        viscosity = nu;
        uc = sqrt(u*u+v*v*+w*w); 
        duc_du = u/(uc+1.0e-12);
        duc_dv = v/(uc+1.0e-12);
        duc_dw = w/(uc+1.0e-12);
        double fluid_velocity[3]={uStar,vStar,wStar}, solid_velocity[3]={u_s,v_s,w_s};
        double new_beta = closure.betaCoeff(1.0-phi_s,
					    rho,
					    fluid_velocity,
					    solid_velocity,
					    viscosity);

        mom_u_source += (1.0 - phi_s) * new_beta * (u - u_s);
        mom_v_source += (1.0 - phi_s) * new_beta * (v - v_s);
        /* mom_w_source += phi_s*new_beta*(w-w_s); */

        dmom_u_source[0] = (1.0 - phi_s) * new_beta;
        dmom_u_source[1] = 0.0;
        /* dmom_u_source[2] = 0.0; */

        dmom_v_source[0] = 0.0;
        dmom_v_source[1] = (1.0 - phi_s) * new_beta;
        /*dmom_v_source[2] = 0.0; */

        dmom_w_source[0] = 0.0;
        dmom_w_source[1] = 0.0;
        /*dmom_w_source[2] =  (1.0 - phi_s) * new_beta; */
      }

      inline void updateSolidParticleTerms(bool element_owned,
                                           const double particle_nitsche,
                                           const double dV,
                                           const int nParticles,
                                           const int sd_offset,
                                           double *particle_signed_distances,
                                           double *particle_signed_distance_normals,
                                           double *particle_velocities,
                                           double *particle_centroids,
                                           int use_ball_as_particle,
                                           double* ball_center,
                                           double* ball_radius,
                                           double* ball_velocity,
                                           double* ball_angular_velocity,
                                           const double porosity, //VRANS specific
                                           const double penalty,
                                           const double alpha,
                                           const double beta,
                                           const double eps_rho,
                                           const double eps_mu,
                                           const double rho_0,
                                           const double nu_0,
                                           const double rho_1,
                                           const double nu_1,
                                           const double useVF,
                                           const double vf,
                                           const double phi,
                                           const double x,
                                           const double y,
                                           const double z,
                                           const double p,
                                           const double u,
                                           const double v,
                                           const double w,
                                           const double uStar,
                                           const double vStar,
                                           const double wStar,
                                           const double eps_s,
                                           const double grad_u[nSpace],
                                           const double grad_v[nSpace],
                                           const double grad_w[nSpace],
                                           double &mom_u_source,
                                           double &mom_v_source,
                                           double &mom_w_source,
                                           double dmom_u_source[nSpace],
                                           double dmom_v_source[nSpace],
                                           double dmom_w_source[nSpace],
                                           double mom_u_adv[nSpace],
                                           double mom_v_adv[nSpace],
                                           double mom_w_adv[nSpace],
                                           double dmom_u_adv_u[nSpace],
                                           double dmom_v_adv_v[nSpace],
                                           double dmom_w_adv_w[nSpace],
                                           double &mom_u_ham,
                                           double dmom_u_ham_grad_u[nSpace],
                                           double &mom_v_ham,
                                           double dmom_v_ham_grad_v[nSpace],
                                           double &mom_w_ham,
                                           double dmom_w_ham_grad_w[nSpace],
                                           double *particle_netForces,
                                           double *particle_netMoments,
                                           double *particle_surfaceArea)
      {
        double C, rho, mu, nu, H_mu, uc, duc_du, duc_dv, duc_dw, H_s, D_s, phi_s, u_s, v_s, w_s, force_x, force_y, r_x, r_y;
        double phi_s_normal[2]={0.0};
        double fluid_outward_normal[2];
        double vel[2];
        double center[2];
        H_mu = (1.0 - useVF) * smoothedHeaviside(eps_mu, phi) + useVF * fmin(1.0, fmax(0.0, vf));
        nu = nu_0 * (1.0 - H_mu) + nu_1 * H_mu;
        rho = rho_0 * (1.0 - H_mu) + rho_1 * H_mu;
        mu = rho_0 * nu_0 * (1.0 - H_mu) + rho_1 * nu_1 * H_mu;
        C = 0.0;
        for (int i = 0; i < nParticles; i++)
          {
            if(use_ball_as_particle==1)
            {
                get_distance_to_ith_ball(nParticles,ball_center,ball_radius,i,x,y,z,phi_s);
                get_normal_to_ith_ball(nParticles,ball_center,ball_radius,i,x,y,z,phi_s_normal[0],phi_s_normal[1]);
                get_velocity_to_ith_ball(nParticles,ball_center,ball_radius,
                                         ball_velocity,ball_angular_velocity,
                                         i,x,y,z,
                                         vel[0],vel[1]);
                center[0] = ball_center[3*i+0];
                center[1] = ball_center[3*i+1];
            }
            else
            {
                phi_s = particle_signed_distances[i * sd_offset];
                phi_s_normal[0] = particle_signed_distance_normals[i * sd_offset * nSpace + 0];
                phi_s_normal[1] = particle_signed_distance_normals[i * sd_offset * nSpace + 1];
                vel[0] = particle_velocities[i * sd_offset * nSpace + 0];
                vel[1] = particle_velocities[i * sd_offset * nSpace + 1];
                center[0] = particle_centroids[3*i+0];
                center[1] = particle_centroids[3*i+1];

            }
            fluid_outward_normal[0] = -phi_s_normal[0];
            fluid_outward_normal[1] = -phi_s_normal[1];
            u_s = vel[0];
            v_s = vel[1];
            w_s = 0;
            H_s = smoothedHeaviside(eps_s, phi_s);
            D_s = smoothedDirac(eps_s, phi_s);
            double rel_vel_norm = sqrt((uStar - u_s) * (uStar - u_s) +
                                       (vStar - v_s) * (vStar - v_s) +
                                       (wStar - w_s) * (wStar - w_s));

            double C_surf = (phi_s > 0.0) ? 0.0 : nu * penalty;
            double C_vol = (phi_s > 0.0) ? 0.0 : (alpha + beta * rel_vel_norm);

            C = (D_s * C_surf + (1.0 - H_s) * C_vol);
            //            force_x = dV * D_s * (p * phi_s_normal[0] - porosity * mu * (phi_s_normal[0] * grad_u[0] + phi_s_normal[1] * grad_u[1]) + C_surf * (u - u_s) * rho) +
            //              dV * (1.0 - H_s) * C_vol * (u - u_s) * rho;
            //            force_y = dV * D_s * (p * phi_s_normal[1] - porosity * mu * (phi_s_normal[0] * grad_v[0] + phi_s_normal[1] * grad_v[1]) + C_surf * (v - v_s) * rho) +
            //              dV * (1.0 - H_s) * C_vol * (v - v_s) * rho;
//            force_x = dV*D_s*(p*fluid_outward_normal[0] - porosity*mu*(fluid_outward_normal[0]*grad_u[0] + fluid_outward_normal[1]*grad_u[1]));
//                    + C_surf*rel_vel_norm*(u-u_s)*rho) + dV*(1.0 - H_s)*C_vol*(u-u_s)*rho;
//            force_y = dV*D_s*(p*fluid_outward_normal[1] - porosity*mu*(fluid_outward_normal[0]*grad_v[0] + fluid_outward_normal[1]*grad_v[1]));
//            + C_surf*rel_vel_norm*(v-v_s)*rho) + dV*(1.0 - H_s)*C_vol*(v-v_s)*rho;
            force_x = dV * D_s * (p * fluid_outward_normal[0]
                                  -mu * (fluid_outward_normal[0] * 2* grad_u[0] + fluid_outward_normal[1] * (grad_u[1]+grad_v[0]))
                                  );
            force_y = dV * D_s * (p * fluid_outward_normal[1]
                                  -mu * (fluid_outward_normal[0] * (grad_u[1]+grad_v[0]) + fluid_outward_normal[1] * 2* grad_v[1])
                                  );

            //always 3D for particle centroids
            r_x = x - center[0];
            r_y = y - center[1];

            if (element_owned)
              {
                particle_surfaceArea[i] += dV * D_s;
                particle_netForces[i * 3 + 0] += force_x;
                particle_netForces[i * 3 + 1] += force_y;
                particle_netMoments[i * 3 + 2] += (r_x * force_y - r_y * force_x);
              }

            // These should be done inside to make sure the correct velocity of different particles are used
            mom_u_source += C * (u - u_s);
            mom_v_source += C * (v - v_s);

            dmom_u_source[0] += C;
            dmom_v_source[1] += C;

            //Nitsche terms
            mom_u_ham -= D_s * porosity * nu * (fluid_outward_normal[0] * grad_u[0] + fluid_outward_normal[1] * grad_u[1]);
            dmom_u_ham_grad_u[0] -= D_s * porosity * nu * fluid_outward_normal[0];
            dmom_u_ham_grad_u[1] -= D_s * porosity * nu * fluid_outward_normal[1];

            mom_v_ham -= D_s * porosity * nu * (fluid_outward_normal[0] * grad_v[0] + fluid_outward_normal[1] * grad_v[1]);
            dmom_v_ham_grad_v[0] -= D_s * porosity * nu * fluid_outward_normal[0];
            dmom_v_ham_grad_v[1] -= D_s * porosity * nu * fluid_outward_normal[1];

            mom_u_adv[0] += D_s * porosity * nu * fluid_outward_normal[0] * (u - u_s);
            mom_u_adv[1] += D_s * porosity * nu * fluid_outward_normal[1] * (u - u_s);
            dmom_u_adv_u[0] += D_s * porosity * nu * fluid_outward_normal[0];
            dmom_u_adv_u[1] += D_s * porosity * nu * fluid_outward_normal[1];

            mom_v_adv[0] += D_s * porosity * nu * fluid_outward_normal[0] * (v - v_s);
            mom_v_adv[1] += D_s * porosity * nu * fluid_outward_normal[1] * (v - v_s);
            dmom_v_adv_v[0] += D_s * porosity * nu * fluid_outward_normal[0];
            dmom_v_adv_v[1] += D_s * porosity * nu * fluid_outward_normal[1];
          }
      }
      inline void compute_force_around_solid(bool element_owned,
                                             const double dV,
                                             const int nParticles,
                                             const int sd_offset,
                                             double *particle_signed_distances,
                                             double *particle_signed_distance_normals,
                                             double *particle_velocities,
                                             double *particle_centroids,
                                             int use_ball_as_particle,
                                             double* ball_center,
                                             double* ball_radius,
                                             double* ball_velocity,
                                             double* ball_angular_velocity,
                                             const double penalty,
                                             const double alpha,
                                             const double beta,
                                             const double eps_rho,
                                             const double eps_mu,
                                             const double rho_0,
                                             const double nu_0,
                                             const double rho_1,
                                             const double nu_1,
                                             const double useVF,
                                             const double vf,
                                             const double phi,
                                             const double x,
                                             const double y,
                                             const double z,
                                             const double p,
                                             const double u,
                                             const double v,
                                             const double w,
                                             const double uStar,
                                             const double vStar,
                                             const double wStar,
                                             const double eps_s,
                                             const double grad_u[nSpace],
                                             const double grad_v[nSpace],
                                             const double grad_w[nSpace],
                                             double* particle_netForces,
                                             double* particle_netMoments)
      {
        double C, rho, mu, nu, H_mu, uc, duc_du, duc_dv, duc_dw, H_s, D_s, phi_s, u_s, v_s, w_s, force_x, force_y, r_x, r_y;
        double phi_s_normal[2];
        double fluid_outward_normal[2];
        double vel[2];
        double center[2];
        H_mu = (1.0 - useVF) * smoothedHeaviside(eps_mu, phi) + useVF * fmin(1.0, fmax(0.0, vf));
        nu = nu_0 * (1.0 - H_mu) + nu_1 * H_mu;
        rho = rho_0 * (1.0 - H_mu) + rho_1 * H_mu;
        mu = rho_0 * nu_0 * (1.0 - H_mu) + rho_1 * nu_1 * H_mu;
        C = 0.0;
        for (int i = 0; i < nParticles; i++)
        {
            if(use_ball_as_particle==1)
            {
                get_distance_to_ith_ball(nParticles,ball_center,ball_radius,i,x,y,z,phi_s);
                get_normal_to_ith_ball(nParticles,ball_center,ball_radius,i,x,y,z,phi_s_normal[0],phi_s_normal[1]);
                get_velocity_to_ith_ball(nParticles,ball_center,ball_radius,
                                         ball_velocity,ball_angular_velocity,
                                         i,x,y,z,
                                         vel[0],vel[1]);
                center[0] = ball_center[3*i+0];
                center[1] = ball_center[3*i+1];
            }
            else
            {
                phi_s = particle_signed_distances[i * sd_offset];
                phi_s_normal[0] = particle_signed_distance_normals[i * sd_offset * nSpace + 0];
                phi_s_normal[1] = particle_signed_distance_normals[i * sd_offset * nSpace + 1];
                vel[0] = particle_velocities[i * sd_offset * nSpace + 0];
                vel[1] = particle_velocities[i * sd_offset * nSpace + 1];
                center[0] = particle_centroids[3*i+0];
                center[1] = particle_centroids[3*i+1];

            }
            fluid_outward_normal[0] = -phi_s_normal[0];
            fluid_outward_normal[1] = -phi_s_normal[1];
            u_s = vel[0];
            v_s = vel[1];
            w_s = 0;
            H_s = smoothedHeaviside(eps_s, phi_s);
            D_s = smoothedDirac(eps_s, phi_s);
            double rel_vel_norm = sqrt((uStar - u_s) * (uStar - u_s) +(vStar - v_s) * (vStar - v_s) + (wStar - w_s) * (wStar - w_s));
            double C_surf = (phi_s > 0.0) ? 0.0 : nu * penalty;
            double C_vol = (phi_s > 0.0) ? 0.0 : (alpha + beta * rel_vel_norm);

            C = (D_s * C_surf + (1.0 - H_s) * C_vol);
            force_x = dV * D_s * (p * fluid_outward_normal[0]
                                  -mu * (fluid_outward_normal[0] * 2* grad_u[0] + fluid_outward_normal[1] * (grad_u[1]+grad_v[0]))
                                  );
            //+dV*D_s*C_surf*rel_vel_norm*(u-u_s)*rho
            //+dV * (1.0 - H_s) * C_vol * (u - u_s) * rho;
            force_y = dV * D_s * (p * fluid_outward_normal[1]
                                  -mu * (fluid_outward_normal[0] * (grad_u[1]+grad_v[0]) + fluid_outward_normal[1] * 2* grad_v[1])
                                  );
            //+dV*D_s*C_surf*rel_vel_norm*(v-v_s)*rho
            //+dV * (1.0 - H_s) * C_vol * (v - v_s) * rho;

            //always 3D for particle centroids
            r_x = x - center[0];
            r_y = y - center[1];

            if (element_owned)
              {
                particle_netForces[i * 3 + 0] += force_x;
                particle_netForces[i * 3 + 1] += force_y;
                particle_netMoments[i * 3 + 2] += (r_x * force_y - r_y * force_x);
              }
        }
      }
      inline
        void calculateCFL(const double& hFactor,
                          const double& elementDiameter,
                          const double& dm,
                          const double df[nSpace],
                          double& cfl)
      {
        double h,density,nrm_df=0.0;
        h = hFactor*elementDiameter;
        density = dm;
        for(int I=0;I<nSpace;I++)
          nrm_df+=df[I]*df[I];
        nrm_df = sqrt(nrm_df);
        if (density > 1.0e-8)
          cfl = nrm_df/(h*density);//this is really cfl/dt, but that's what we want to know, the step controller expect this
        else
          cfl = nrm_df/h;
        //cfl = nrm_df/(h*density);//this is really cfl/dt, but that's what we want to know, the step controller expect this
      }

      inline void updateTurbulenceClosure(const int turbulenceClosureModel,
                                          const double eps_rho,
                                          const double eps_mu,
                                          const double rho_0,
                                          const double nu_0,
                                          const double rho_1,
                                          const double nu_1,
                                          const double useVF,
                                          const double vf,
                                          const double phi,
                                          const double porosity,
                                          const double eddy_visc_coef_0,
                                          const double turb_var_0,                //k for k-eps or k-omega
                                          const double turb_var_1,                //epsilon for k-epsilon, omega for k-omega
                                          const double turb_grad_0[nSpace], //grad k for k-eps,k-omega
                                          double &eddy_viscosity,
                                          double mom_uu_diff_ten[nSpace],
                                          double mom_vv_diff_ten[nSpace],
                                          double mom_ww_diff_ten[nSpace],
                                          double mom_uv_diff_ten[1],
                                          double mom_uw_diff_ten[1],
                                          double mom_vu_diff_ten[1],
                                          double mom_vw_diff_ten[1],
                                          double mom_wu_diff_ten[1],
                                          double mom_wv_diff_ten[1],
                                          double &mom_u_source,
                                          double &mom_v_source,
                                          double &mom_w_source)
      {
        /****
             eddy_visc_coef
             <= 2  LES (do nothing)
             == 3  k-epsilon

        */
        assert (turbulenceClosureModel >=3);
        double rho,nu,H_mu,nu_t=0.0,nu_t_keps =0.0, nu_t_komega=0.0;
        double isKEpsilon = 1.0;
        if (turbulenceClosureModel == 4)
          isKEpsilon = 0.0;
        H_mu = (1.0-useVF)*smoothedHeaviside(eps_mu,phi)+useVF*fmin(1.0,fmax(0.0,vf));
        nu  = nu_0*(1.0-H_mu)+nu_1*H_mu;
        rho  = rho_0*(1.0-H_mu)+rho_1*H_mu;

        const double twoThirds = 2.0/3.0; const double div_zero = 1.0e-2*fmin(nu_0,nu_1);
        mom_u_source += twoThirds*turb_grad_0[0];
        mom_v_source += twoThirds*turb_grad_0[1];
        /* mom_w_source += twoThirds*turb_grad_0[2]; */

        //--- closure model specific ---
        //k-epsilon
        nu_t_keps = eddy_visc_coef_0*turb_var_0*turb_var_0/(fabs(turb_var_1) + div_zero);
        //k-omega
        nu_t_komega = turb_var_0/(fabs(turb_var_1) + div_zero);
        //
        nu_t = isKEpsilon*nu_t_keps + (1.0-isKEpsilon)*nu_t_komega;
        //mwf debug
        //if (nu_t > 1.e6*nu)
        //{
        //  std::cout<<"RANS3PF2D WARNING isKEpsilon = "<<isKEpsilon<<" nu_t = " <<nu_t<<" nu= "<<nu<<" k= "<<turb_var_0<<" turb_var_1= "<<turb_var_1<<std::endl;
        //}

        nu_t = fmax(nu_t,1.0e-4*nu); //limit according to Lew, Buscaglia etal 01
        //mwf hack
        nu_t     = fmin(nu_t,1.0e6*nu);

        eddy_viscosity = nu_t*rho; // mql. CHECK.
        //u momentum diffusion tensor
        mom_uu_diff_ten[0] += porosity*2.0*eddy_viscosity;
        mom_uu_diff_ten[1] += porosity*eddy_viscosity;
        /* mom_uu_diff_ten[2] += porosity*eddy_viscosity; */

        mom_uv_diff_ten[0]+=porosity*eddy_viscosity;

        /* mom_uw_diff_ten[0]+=porosity*eddy_viscosity; */

        //v momentum diffusion tensor
        mom_vv_diff_ten[0] += porosity*eddy_viscosity;
        mom_vv_diff_ten[1] += porosity*2.0*eddy_viscosity;
        /* mom_vv_diff_ten[2] += porosity*eddy_viscosity; */

        mom_vu_diff_ten[0]+=porosity*eddy_viscosity;

        /* mom_vw_diff_ten[0]+=porosity*eddy_viscosity; */

        /* //w momentum diffusion tensor */
        /* mom_ww_diff_ten[0] += porosity*eddy_viscosity; */
        /* mom_ww_diff_ten[1] += porosity*eddy_viscosity; */
        /* mom_ww_diff_ten[2] += porosity*2.0*eddy_viscosity; */

        /* mom_wu_diff_ten[0]+=porosity*eddy_viscosity; */

        /* mom_wv_diff_ten[0]+=eddy_viscosity; */
      }

      inline void calculateSubgridError_tau(const double &hFactor,
                                            const double &elementDiameter,
                                            const double &dmt,
                                            const double &dm,
                                            const double df[nSpace],
                                            const double &a,
                                            const double &pfac,
                                            double &tau_v,
                                            double &tau_p,
                                            double &cfl)
      {
        double h, oneByAbsdt, density, viscosity, nrm_df;
        h = hFactor * elementDiameter;
        density = dm;
        viscosity = a;
        nrm_df = 0.0;
        for (int I = 0; I < nSpace; I++)
          nrm_df += df[I] * df[I];
        nrm_df = sqrt(nrm_df);
        if (density > 1.0e-8)
          cfl = nrm_df/(h*density);//this is really cfl/dt, but that's what we want to know, the step controller expect this
        else
          cfl = nrm_df/h;
        oneByAbsdt =  fabs(dmt);
        tau_v = 1.0/(4.0*viscosity/(h*h) + 2.0*nrm_df/h + oneByAbsdt);
        tau_p = (4.0*viscosity + 2.0*nrm_df*h + oneByAbsdt*h*h)/pfac;
      }

      inline void calculateSubgridError_tau(const double &Ct_sge,
                                            const double &Cd_sge,
                                            const double G[nSpace * nSpace],
                                            const double &G_dd_G,
                                            const double &tr_G,
                                            const double &A0,
                                            const double Ai[nSpace],
                                            const double &Kij,
                                            const double &pfac,
                                            double &tau_v,
                                            double &tau_p,
                                            double &q_cfl)
      {
        double v_d_Gv = 0.0;
        for (int I = 0; I < nSpace; I++)
          for (int J = 0; J < nSpace; J++)
            v_d_Gv += Ai[I] * G[I * nSpace + J] * Ai[J];
        tau_v = 1.0 / sqrt(Ct_sge * A0 * A0 + v_d_Gv + Cd_sge * Kij * Kij * G_dd_G + 1.0e-12);
        tau_p = 1.0 / (pfac * tr_G * tau_v);
      }

      inline void calculateSubgridError_tauRes(const double &tau_p,
                                               const double &tau_v,
                                               const double &pdeResidualP,
                                               const double &pdeResidualU,
                                               const double &pdeResidualV,
                                               const double &pdeResidualW,
                                               double &subgridErrorP,
                                               double &subgridErrorU,
                                               double &subgridErrorV,
                                               double &subgridErrorW)
      {
        /* GLS pressure */
        subgridErrorP = -tau_p * pdeResidualP;
        /* GLS momentum */
        subgridErrorU = -tau_v * pdeResidualU;
        subgridErrorV = -tau_v * pdeResidualV;
        /* subgridErrorW = -tau_v*pdeResidualW; */
      }

      inline void calculateSubgridErrorDerivatives_tauRes(const double &tau_p,
                                                          const double &tau_v,
                                                          const double dpdeResidualP_du[nDOF_trial_element],
                                                          const double dpdeResidualP_dv[nDOF_trial_element],
                                                          const double dpdeResidualP_dw[nDOF_trial_element],
                                                          const double dpdeResidualU_dp[nDOF_trial_element],
                                                          const double dpdeResidualU_du[nDOF_trial_element],
                                                          const double dpdeResidualV_dp[nDOF_trial_element],
                                                          const double dpdeResidualV_dv[nDOF_trial_element],
                                                          const double dpdeResidualW_dp[nDOF_trial_element],
                                                          const double dpdeResidualW_dw[nDOF_trial_element],
                                                          double dsubgridErrorP_du[nDOF_trial_element],
                                                          double dsubgridErrorP_dv[nDOF_trial_element],
                                                          double dsubgridErrorP_dw[nDOF_trial_element],
                                                          double dsubgridErrorU_dp[nDOF_trial_element],
                                                          double dsubgridErrorU_du[nDOF_trial_element],
                                                          double dsubgridErrorV_dp[nDOF_trial_element],
                                                          double dsubgridErrorV_dv[nDOF_trial_element],
                                                          double dsubgridErrorW_dp[nDOF_trial_element],
                                                          double dsubgridErrorW_dw[nDOF_trial_element])
      {
        for (int j = 0; j < nDOF_trial_element; j++)
          {
            /* GLS pressure */
            dsubgridErrorP_du[j] = -tau_p * dpdeResidualP_du[j];
            dsubgridErrorP_dv[j] = -tau_p * dpdeResidualP_dv[j];
            /* dsubgridErrorP_dw[j] = -tau_p*dpdeResidualP_dw[j]; */
            /* GLS  momentum*/
            /* u */
            dsubgridErrorU_dp[j] = -tau_v * dpdeResidualU_dp[j];
            dsubgridErrorU_du[j] = -tau_v * dpdeResidualU_du[j];
            /* v */
            dsubgridErrorV_dp[j] = -tau_v * dpdeResidualV_dp[j];
            dsubgridErrorV_dv[j] = -tau_v * dpdeResidualV_dv[j];
            /* /\* w *\/ */
            /* dsubgridErrorW_dp[j] = -tau_v*dpdeResidualW_dp[j]; */
            /* dsubgridErrorW_dw[j] = -tau_v*dpdeResidualW_dw[j]; */
          }
      }

      inline
        void exteriorNumericalAdvectiveFlux(const int& isDOFBoundary_p,
                                            const int& isDOFBoundary_u,
                                            const int& isDOFBoundary_v,
                                            const int& isDOFBoundary_w,
                                            const int& isFluxBoundary_p,
                                            const int& isFluxBoundary_u,
                                            const int& isFluxBoundary_v,
                                            const int& isFluxBoundary_w,
                                            const double& oneByRho,
                                            const double& bc_oneByRho,
                                            const double n[nSpace],
                                            const double& porosity, //mql. CHECK. Multiply by rho outside
                                            const double& bc_p,
                                            const double& bc_u,
                                            const double& bc_v,
                                            const double& bc_w,
                                            const double bc_f_mass[nSpace],
                                            const double bc_f_umom[nSpace],
                                            const double bc_f_vmom[nSpace],
                                            const double bc_f_wmom[nSpace],
                                            const double& bc_flux_mass,
                                            const double& bc_flux_umom,
                                            const double& bc_flux_vmom,
                                            const double& bc_flux_wmom,
                                            const double& p,
                                            const double& u,
                                            const double& v,
                                            const double& w,
                                            const double f_mass[nSpace],
                                            const double f_umom[nSpace],
                                            const double f_vmom[nSpace],
                                            const double f_wmom[nSpace],
                                            const double df_mass_du[nSpace],
                                            const double df_mass_dv[nSpace],
                                            const double df_mass_dw[nSpace],
                                            const double df_umom_dp[nSpace],
                                            const double df_umom_du[nSpace],
                                            const double df_umom_dv[nSpace],
                                            const double df_umom_dw[nSpace],
                                            const double df_vmom_dp[nSpace],
                                            const double df_vmom_du[nSpace],
                                            const double df_vmom_dv[nSpace],
                                            const double df_vmom_dw[nSpace],
                                            const double df_wmom_dp[nSpace],
                                            const double df_wmom_du[nSpace],
                                            const double df_wmom_dv[nSpace],
                                            const double df_wmom_dw[nSpace],
                                            double& flux_mass,
                                            double& flux_umom,
                                            double& flux_vmom,
                                            double& flux_wmom,
                                            double* velocity_star,
                                            double* velocity)
      {
        double flowSpeedNormal;
        flux_mass = 0.0;
        flux_umom = 0.0;
        flux_vmom = 0.0;
        /* flux_wmom = 0.0; */
        flowSpeedNormal=porosity*(n[0]*velocity_star[0] +
                                  n[1]*velocity_star[1]);
        velocity[0] = u;
        velocity[1] = v;
        /* velocity[2] = w; */
        if (isDOFBoundary_u != 1)
          {
            flux_mass += n[0]*f_mass[0];
            if (flowSpeedNormal < 0.0)
              {
                flux_umom+=flowSpeedNormal*(0.0 - u);
              }
          }
        else
          {
            flux_mass += n[0]*f_mass[0];
            if (flowSpeedNormal < 0.0)
              {
                flux_umom+=flowSpeedNormal*(bc_u - u);
                velocity[0] = bc_u;
              }
          }
        if (isDOFBoundary_v != 1)
          {
            flux_mass+=n[1]*f_mass[1];
            if (flowSpeedNormal < 0.0)
              {
                flux_vmom+=flowSpeedNormal*(0.0 - v);
              }
          }
        else
          {
            flux_mass+=n[1]*f_mass[1];
            if (flowSpeedNormal < 0.0)
              {
                flux_vmom+=flowSpeedNormal*(bc_v - v);
                velocity[1] = bc_v;
              }
          }
        /* if (isDOFBoundary_w != 1) */
        /*   { */
        /*     flux_mass+=n[2]*f_mass[2]; */
        /*   } */
        /* else */
        /*   { */
        /*     flux_mass +=n[2]*f_mass[2]; */
        /*     if (flowSpeedNormal < 0.0) */
        /*       { */
        /*         flux_wmom+=flowSpeedNormal*(bc_w - w); */
        /*       } */
        /*   } */
        /* if (isDOFBoundary_w != 1) */
        /*   { */
        /*     flux_mass+=n[2]*f_mass[2]; */
        /*   } */
        /* else */
        /*   { */
        /*     flux_mass +=n[2]*f_mass[2]; */
        /*     if (flowSpeedNormal < 0.0) */
        /*       flux_wmom+=bc_speed*(bc_w - w); */
        /*   } */
        if (isFluxBoundary_u == 1)
          {
            flux_umom = bc_flux_umom;
	    velocity[0] = bc_flux_umom/porosity;
          }
        if (isFluxBoundary_v == 1)
          {
            flux_vmom = bc_flux_vmom;
	    velocity[1] = bc_flux_umom/porosity;
          }
        /* if (isFluxBoundary_w == 1) */
        /*   { */
        /*     flux_wmom = bc_flux_wmom; */
        /*   } */
      }

      inline
        void exteriorNumericalAdvectiveFluxDerivatives(const int& isDOFBoundary_p,
                                                       const int& isDOFBoundary_u,
                                                       const int& isDOFBoundary_v,
                                                       const int& isDOFBoundary_w,
                                                       const int& isFluxBoundary_p,
                                                       const int& isFluxBoundary_u,
                                                       const int& isFluxBoundary_v,
                                                       const int& isFluxBoundary_w,
                                                       const double& oneByRho,
                                                       const double n[nSpace],
                                                       const double& porosity, //mql. CHECK. Multiply by rho outside
                                                       const double& bc_p,
                                                       const double& bc_u,
                                                       const double& bc_v,
                                                       const double& bc_w,
                                                       const double bc_f_mass[nSpace],
                                                       const double bc_f_umom[nSpace],
                                                       const double bc_f_vmom[nSpace],
                                                       const double bc_f_wmom[nSpace],
                                                       const double& bc_flux_mass,
                                                       const double& bc_flux_umom,
                                                       const double& bc_flux_vmom,
                                                       const double& bc_flux_wmom,
                                                       const double& p,
                                                       const double& u,
                                                       const double& v,
                                                       const double& w,
                                                       const double f_mass[nSpace],
                                                       const double f_umom[nSpace],
                                                       const double f_vmom[nSpace],
                                                       const double f_wmom[nSpace],
                                                       const double df_mass_du[nSpace],
                                                       const double df_mass_dv[nSpace],
                                                       const double df_mass_dw[nSpace],
                                                       const double df_umom_dp[nSpace],
                                                       const double df_umom_du[nSpace],
                                                       const double df_umom_dv[nSpace],
                                                       const double df_umom_dw[nSpace],
                                                       const double df_vmom_dp[nSpace],
                                                       const double df_vmom_du[nSpace],
                                                       const double df_vmom_dv[nSpace],
                                                       const double df_vmom_dw[nSpace],
                                                       const double df_wmom_dp[nSpace],
                                                       const double df_wmom_du[nSpace],
                                                       const double df_wmom_dv[nSpace],
                                                       const double df_wmom_dw[nSpace],
                                                       double& dflux_mass_du,
                                                       double& dflux_mass_dv,
                                                       double& dflux_mass_dw,
                                                       double& dflux_umom_dp,
                                                       double& dflux_umom_du,
                                                       double& dflux_umom_dv,
                                                       double& dflux_umom_dw,
                                                       double& dflux_vmom_dp,
                                                       double& dflux_vmom_du,
                                                       double& dflux_vmom_dv,
                                                       double& dflux_vmom_dw,
                                                       double& dflux_wmom_dp,
                                                       double& dflux_wmom_du,
                                                       double& dflux_wmom_dv,
                                                       double& dflux_wmom_dw,
                                                       double* velocity_star)
      {
        double flowSpeedNormal;
        dflux_mass_du = 0.0;
        dflux_mass_dv = 0.0;
        /* dflux_mass_dw = 0.0; */

        dflux_umom_dp = 0.0;
        dflux_umom_du = 0.0;
        dflux_umom_dv = 0.0;
        /* dflux_umom_dw = 0.0; */

        dflux_vmom_dp = 0.0;
        dflux_vmom_du = 0.0;
        dflux_vmom_dv = 0.0;
        /* dflux_vmom_dw = 0.0; */

        dflux_wmom_dp = 0.0;
        dflux_wmom_du = 0.0;
        dflux_wmom_dv = 0.0;
        /* dflux_wmom_dw = 0.0; */
        flowSpeedNormal=porosity*(n[0]*velocity_star[0] +
                                  n[1]*velocity_star[1]);
        if (isDOFBoundary_u != 1)
          {
            dflux_mass_du += n[0]*df_mass_du[0];
            if (flowSpeedNormal < 0.0)
              dflux_umom_du -= flowSpeedNormal;
          }
        else
          {
            dflux_mass_du += n[0]*df_mass_du[0];
            if (flowSpeedNormal < 0.0)
              dflux_umom_du -= flowSpeedNormal;
          }
        if (isDOFBoundary_v != 1)
          {
            dflux_mass_dv += n[1]*df_mass_dv[1];
            if (flowSpeedNormal < 0.0)
              dflux_vmom_dv -= flowSpeedNormal;
          }
        else
          {
            dflux_mass_dv += n[1]*df_mass_dv[1];
            if (flowSpeedNormal < 0.0)
              dflux_vmom_dv -= flowSpeedNormal;
          }
        /* if (isDOFBoundary_w != 1) */
        /*   { */
        /*     dflux_mass_dw+=n[2]*df_mass_dw[2]; */
        /*   } */
        /* else */
        /*   { */
        /*     dflux_mass_dw += n[2]*df_mass_dw[2]; */
        /*     if (flowSpeedNormal < 0.0) */
        /*       dflux_wmom_dw -= flowSpeedNormal; */
        /*   } */
        /* if (isDOFBoundary_w != 1) */
        /*   { */
        /*     dflux_mass_dw+=n[2]*df_mass_dw[2]; */
        /*   } */
        /* else */
        /*   { */
        /*     dflux_mass_dw += n[2]*df_mass_dw[2]; */
        /*     if (flowSpeedNormal < 0.0) */
        /*       dflux_wmom_dw += bc_speed; */
        /*   } */
        /* if (isDOFBoundary_p == 1) */
        /*   { */
        /*     dflux_umom_dp= -n[0]*oneByRho; */
        /*     dflux_vmom_dp= -n[1]*oneByRho; */
        /*     /\* dflux_wmom_dp= -n[2]*oneByRho; *\/ */
        /*   } */
        /* if (isFluxBoundary_p == 1) */
        /*   { */
        /*     dflux_mass_du = 0.0; */
        /*     dflux_mass_dv = 0.0; */
        /*     /\* dflux_mass_dw = 0.0; *\/ */
        /*   } */
        if (isFluxBoundary_u == 1)
          {
            dflux_umom_dp = 0.0;
            dflux_umom_du = 0.0;
            dflux_umom_dv = 0.0;
            /* dflux_umom_dw = 0.0; */
          }
        if (isFluxBoundary_v == 1)
          {
            dflux_vmom_dp = 0.0;
            dflux_vmom_du = 0.0;
            dflux_vmom_dv = 0.0;
            /* dflux_vmom_dw = 0.0; */
          }
        /* if (isFluxBoundary_w == 1) */
        /*      { */
        /*        dflux_wmom_dp = 0.0; */
        /*        dflux_wmom_du = 0.0; */
        /*        dflux_wmom_dv = 0.0; */
        /*        dflux_wmom_dw = 0.0; */
        /*      } */
      }

      inline
        void exteriorNumericalDiffusiveFlux(const double& eps,
                                            const double& phi,
                                            int* rowptr,
                                            int* colind,
                                            const int& isDOFBoundary,
                                            const int& isFluxBoundary,
                                            const double n[nSpace],
                                            double* bc_a,
                                            const double& bc_u,
                                            const double& bc_flux,
                                            double* a,
                                            const double grad_potential[nSpace],
                                            const double& u,
                                            const double& penalty,
                                            double& flux)
      {
        double diffusiveVelocityComponent_I,penaltyFlux,max_a;
        if(isFluxBoundary == 1)
          {
            flux = bc_flux;
          }
        else if(isDOFBoundary == 1)
          {
            flux = 0.0;
            max_a=0.0;
            for(int I=0;I<nSpace;I++)
              {
                diffusiveVelocityComponent_I=0.0;
                for(int m=rowptr[I];m<rowptr[I+1];m++)
                  {
                    diffusiveVelocityComponent_I -= a[m]*grad_potential[colind[m]];
                    max_a = fmax(max_a,a[m]);
                  }
                flux+= diffusiveVelocityComponent_I*n[I];
              }
            penaltyFlux = max_a*penalty*(u-bc_u);
            flux += penaltyFlux;
            //contact line slip
            //flux*=(smoothedDirac(eps,0) - smoothedDirac(eps,phi))/smoothedDirac(eps,0);
          }
        else
          {
            std::cerr<<"warning, diffusion term with no boundary condition set, setting diffusive flux to 0.0"<<std::endl;
            flux = 0.0;
          }
      }

      inline
        double ExteriorNumericalDiffusiveFluxJacobian(const double& eps,
                                                      const double& phi,
                                                      int* rowptr,
                                                      int* colind,
                                                      const int& isDOFBoundary,
                                                      const int& isFluxBoundary,
                                                      const double n[nSpace],
                                                      double* a,
                                                      const double& v,
                                                      const double grad_v[nSpace],
                                                      const double& penalty)
      {
        double dvel_I,tmp=0.0,max_a=0.0;
        if(isFluxBoundary==0 && isDOFBoundary==1)
          {
            for(int I=0;I<nSpace;I++)
              {
                dvel_I=0.0;
                for(int m=rowptr[I];m<rowptr[I+1];m++)
                  {
                    dvel_I -= a[m]*grad_v[colind[m]];
                    max_a = fmax(max_a,a[m]);
                  }
                tmp += dvel_I*n[I];
              }
            tmp +=max_a*penalty*v;
            //contact line slip
            //tmp*=(smoothedDirac(eps,0) - smoothedDirac(eps,phi))/smoothedDirac(eps,0);
          }
        return tmp;
      }
      void get_symmetric_gradient_dot_vec(const double *grad_u, const double *grad_v, const double *n,double res[2])
      {
//          res[0] =         2.0*grad_u[0]*n[0]+(grad_u[1]+grad_v[0])*n[1];
//          res[1] = (grad_v[0]+grad_u[1])*n[0]+          2*grad_v[1]*n[1];
          res[0] = grad_u[0]*n[0]+grad_u[1]*n[1];
          res[1] = grad_v[0]*n[0]+grad_v[1]*n[1];
      }
      double get_cross_product(const double *u, const double *v)
      {
          return u[0]*v[1]-u[1]*v[0];
      }
      double get_dot_product(const double *u, const double *v)
      {
          return u[0]*v[0]+u[1]*v[1];
      }
      int get_distance_to_ball(int n_balls,double* ball_center, double* ball_radius, double x, double y, double z, double& distance)
      {
          distance = 1e10;
          int index = -1;
          double d_ball_i;
          for (int i=0; i<n_balls; ++i)
          {
              d_ball_i = std::sqrt((ball_center[i*3+0]-x)*(ball_center[i*3+0]-x)
                                  +(ball_center[i*3+1]-y)*(ball_center[i*3+1]-y)
//                                  +(ball_center[i*3+2]-z)*(ball_center[i*3+2]-z)
                                  ) - ball_radius[i];
              if(d_ball_i<distance)
              {
                  distance = d_ball_i;
                  index = i;
              }
          }
          return index;
      }
      void get_distance_to_ith_ball(int n_balls,double* ball_center, double* ball_radius,
                                  int I,
                                  double x, double y, double z,
                                  double& distance)
      {
          distance = std::sqrt((ball_center[I*3+0]-x)*(ball_center[I*3+0]-x)
                                    + (ball_center[I*3+1]-y)*(ball_center[I*3+1]-y)
//                                  + (ball_center[I*3+2]-z)*(ball_center[I*3+2]-z)
                            ) - ball_radius[I];
      }
      void get_normal_to_ith_ball(int n_balls,double* ball_center, double* ball_radius,
                                  int I,
                                  double x, double y, double z,
                                  double& nx, double& ny)
      {
          double distance = std::sqrt((ball_center[I*3+0]-x)*(ball_center[I*3+0]-x)
                                    + (ball_center[I*3+1]-y)*(ball_center[I*3+1]-y)
//                                  + (ball_center[I*3+2]-z)*(ball_center[I*3+2]-z)
                            );
          nx = (x - ball_center[I*3+0])/(distance+1e-10);
          ny = (y - ball_center[I*3+1])/(distance+1e-10);
      }
      void get_velocity_to_ith_ball(int n_balls,double* ball_center, double* ball_radius,
                                    double* ball_velocity, double* ball_angular_velocity,
                                    int I,
                                    double x, double y, double z,
                                    double& vx, double& vy)
      {
          vx = ball_velocity[3*I + 0] - ball_angular_velocity[3*I + 2]*(y-ball_center[3*I + 1]);
          vy = ball_velocity[3*I + 1] + ball_angular_velocity[3*I + 2]*(x-ball_center[3*I + 0]);
      }
      void calculateResidual(//element
                             double* mesh_trial_ref,
                             double* mesh_grad_trial_ref,
                             double* mesh_dof,
                             double* mesh_velocity_dof,
                             double MOVING_DOMAIN,
                             double PSTAB,
                             int* mesh_l2g,
                             double* dV_ref,
                             int nDOF_per_element_pressure,
                             double* p_trial_ref,
                             double* p_grad_trial_ref,
                             double* p_test_ref,
                             double* p_grad_test_ref,
                             double* q_p,
                             double* q_grad_p,
                             double* ebqe_p,
                             double* ebqe_grad_p,
                             double* vel_trial_ref,
                             double* vel_grad_trial_ref,
                             double* vel_hess_trial_ref,
                             double* vel_test_ref,
                             double* vel_grad_test_ref,
                             //element boundary
                             double* mesh_trial_trace_ref,
                             double* mesh_grad_trial_trace_ref,
                             double* dS_ref,
                             double* p_trial_trace_ref,
                             double* p_grad_trial_trace_ref,
                             double* p_test_trace_ref,
                             double* p_grad_test_trace_ref,
                             double* vel_trial_trace_ref,
                             double* vel_grad_trial_trace_ref,
                             double* vel_test_trace_ref,
                             double* vel_grad_test_trace_ref,
                             double* normal_ref,
                             double* boundaryJac_ref,
                             //physics
                             double eb_adjoint_sigma,
                             double* elementDiameter,
                             double* nodeDiametersArray,
                             double hFactor,
                             int nElements_global,
                             int nElements_owned,
                             int nElementBoundaries_owned,
                             double useRBLES,
                             double useMetrics,
                             double alphaBDF,
                             double epsFact_rho,
                             double epsFact_mu,
                             double sigma,
                             double rho_0,
                             double nu_0,
                             double rho_1,
                             double nu_1,
                             double smagorinskyConstant,
                             int turbulenceClosureModel,
                             double Ct_sge,
                             double Cd_sge,
                             double C_dc,
                             double C_b,
                             //VRANS
                             const double* eps_solid,
                             const double* ebq_global_phi_solid,
                             const double* ebq_global_grad_phi_solid,
                             const double* ebq_particle_velocity_solid,
<<<<<<< HEAD
                             const double* phi_solid_nodes,
                             const double* phi_solid,
=======
                                   double* phi_solid_nodes,
                                   double* phi_solid,
>>>>>>> 0f539f22
                             const double* q_velocity_solid,
                             const double* q_vos,
                             const double* q_dvos_dt,
                             const double* q_dragAlpha,
                             const double* q_dragBeta,
                             const double* q_mass_source,
                             const double* q_turb_var_0,
                             const double* q_turb_var_1,
                             const double* q_turb_var_grad_0,
                             double * q_eddy_viscosity,
                             //
                             int* p_l2g,
                             int* vel_l2g,
                             double* p_dof,
                             double* u_dof,
                             double* v_dof,
                             double* w_dof,
                             double* u_dof_old,
                             double* v_dof_old,
                             double* w_dof_old,
                             double* u_dof_old_old,
                             double* v_dof_old_old,
                             double* w_dof_old_old,
                             double* g,
                             const double useVF,
                             double* vf,
                             double* phi,
                             double* normal_phi,
                             double* kappa_phi,
                             double* q_mom_u_acc,
                             double* q_mom_v_acc,
                             double* q_mom_w_acc,
                             double* q_mass_adv,
                             double* q_mom_u_acc_beta_bdf, double* q_mom_v_acc_beta_bdf, double* q_mom_w_acc_beta_bdf,
                             double* q_dV,
                             double* q_dV_last,
                             double* q_velocity_sge,
                             double* ebqe_velocity_star,
                             double* q_cfl,
                             double* q_numDiff_u, double* q_numDiff_v, double* q_numDiff_w,
                             double* q_numDiff_u_last, double* q_numDiff_v_last, double* q_numDiff_w_last,
                             int* sdInfo_u_u_rowptr,int* sdInfo_u_u_colind,
                             int* sdInfo_u_v_rowptr,int* sdInfo_u_v_colind,
                             int* sdInfo_u_w_rowptr,int* sdInfo_u_w_colind,
                             int* sdInfo_v_v_rowptr,int* sdInfo_v_v_colind,
                             int* sdInfo_v_u_rowptr,int* sdInfo_v_u_colind,
                             int* sdInfo_v_w_rowptr,int* sdInfo_v_w_colind,
                             int* sdInfo_w_w_rowptr,int* sdInfo_w_w_colind,
                             int* sdInfo_w_u_rowptr,int* sdInfo_w_u_colind,
                             int* sdInfo_w_v_rowptr,int* sdInfo_w_v_colind,
                             int offset_p, int offset_u, int offset_v, int offset_w,
                             int stride_p, int stride_u, int stride_v, int stride_w,
                             double* globalResidual,
                             int nExteriorElementBoundaries_global,
                             int* exteriorElementBoundariesArray,
                             int* elementBoundariesArray,
                             int* elementBoundaryElementsArray,
                             int* elementBoundaryLocalElementBoundariesArray,
                             double* ebqe_vf_ext,
                             double* bc_ebqe_vf_ext,
                             double* ebqe_phi_ext,
                             double* bc_ebqe_phi_ext,
                             double* ebqe_normal_phi_ext,
                             double* ebqe_kappa_phi_ext,
                             //VRANS
                             const double* ebqe_vos_ext,
                             const double* ebqe_turb_var_0,
                             const double* ebqe_turb_var_1,
                             //VRANS end
                             int* isDOFBoundary_p,
                             int* isDOFBoundary_u,
                             int* isDOFBoundary_v,
                             int* isDOFBoundary_w,
                             int* isAdvectiveFluxBoundary_p,
                             int* isAdvectiveFluxBoundary_u,
                             int* isAdvectiveFluxBoundary_v,
                             int* isAdvectiveFluxBoundary_w,
                             int* isDiffusiveFluxBoundary_u,
                             int* isDiffusiveFluxBoundary_v,
                             int* isDiffusiveFluxBoundary_w,
                             double* ebqe_bc_p_ext,
                             double* ebqe_bc_flux_mass_ext,
                             double* ebqe_bc_flux_mom_u_adv_ext,
                             double* ebqe_bc_flux_mom_v_adv_ext,
                             double* ebqe_bc_flux_mom_w_adv_ext,
                             double* ebqe_bc_u_ext,
                             double* ebqe_bc_flux_u_diff_ext,
                             double* ebqe_penalty_ext,
                             double* ebqe_bc_v_ext,
                             double* ebqe_bc_flux_v_diff_ext,
                             double* ebqe_bc_w_ext,
                             double* ebqe_bc_flux_w_diff_ext,
                             double* q_x,
                             double* q_velocity,
                             double* ebqe_velocity,
                             double* q_grad_u,
                             double* q_grad_v,
                             double* q_grad_w,
                             double* q_divU,
                             double* ebqe_grad_u,
                             double* ebqe_grad_v,
                             double* ebqe_grad_w,
                             double* flux,
                             double* elementResidual_p_save,
                             int* elementFlags,
                             int* boundaryFlags,
                             double* barycenters,
                             double* wettedAreas,
                             double* netForces_p,
                             double* netForces_v,
                             double* netMoments,
                             double* q_rho,
                             double* ebqe_rho,
                             double* q_nu,
                             double* ebqe_nu,
                             int nParticles,
                             double particle_epsFact,
                             double particle_alpha,
                             double particle_beta,
                             double particle_penalty_constant,
                             double* particle_signed_distances,
                             double* particle_signed_distance_normals,
                             double* particle_velocities,
                             double* particle_centroids,
                             double* particle_netForces,
                             double* particle_netMoments,
                             double* particle_surfaceArea,
                             double particle_nitsche,
                             int use_ball_as_particle,
                             double* ball_center,
                             double* ball_radius,
                             double* ball_velocity,
                             double* ball_angular_velocity,
                             double* phisError,
                             double* phisErrorNodal,
                             int USE_SUPG,
                             int ARTIFICIAL_VISCOSITY,
                             double cMax,
                             double cE,
                             int MULTIPLY_EXTERNAL_FORCE_BY_DENSITY,
                             double* forcex,
                             double* forcey,
                             double* forcez,
                             int KILL_PRESSURE_TERM,
                             double dt,
                             double* quantDOFs,
                             int MATERIAL_PARAMETERS_AS_FUNCTION,
                             double* density_as_function,
                             double* dynamic_viscosity_as_function,
                             double* ebqe_density_as_function,
                             double* ebqe_dynamic_viscosity_as_function,
                             double order_polynomial,
                             double* isActiveDOF,
                             int USE_SBM)
      {
        //
        //Loop over elements to compute volume integrals and load them into element and global residual
        //
        double mesh_volume_conservation=0.0,
          mesh_volume_conservation_weak=0.0,
          mesh_volume_conservation_err_max=0.0,
          mesh_volume_conservation_err_max_weak=0.0;
        double globalConservationError=0.0;
        const int nQuadraturePoints_global(nElements_global*nQuadraturePoints_element);
        std::vector<int> surrogate_boundaries, surrogate_boundary_elements, surrogate_boundary_particle;
        surrogate_boundaries.clear();
        surrogate_boundary_elements.clear();
        surrogate_boundary_particle.clear();

        //std::set<int> active_velocity_dof;
        for(int eN=0;eN<nElements_global;eN++)
          {
            //declare local storage for element residual and initialize
            register double elementResidual_p[nDOF_test_element],elementResidual_mesh[nDOF_test_element],
              elementResidual_u[nDOF_test_element],
              elementResidual_v[nDOF_test_element],
              phisErrorElement[nDOF_test_element],
              //elementResidual_w[nDOF_test_element],
              eps_rho,eps_mu;
            //const double* elementResidual_w(NULL);
            double element_active=1;//use 1 since by default it is ibm
            double mesh_volume_conservation_element=0.0,
              mesh_volume_conservation_element_weak=0.0;
            for (int i=0;i<nDOF_test_element;i++)
              {
                int eN_i = eN*nDOF_test_element+i;
                elementResidual_p_save[eN_i]=0.0;
                elementResidual_mesh[i]=0.0;
                elementResidual_p[i]=0.0;
                elementResidual_u[i]=0.0;
                elementResidual_v[i]=0.0;
                phisErrorElement[i]=0.0;
                /* elementResidual_w[i]=0.0; */
              }//i
            //Use for plotting result
            if(use_ball_as_particle==1)
            {
                for (int I=0;I<nDOF_mesh_trial_element;I++)
                    get_distance_to_ball(nParticles, ball_center, ball_radius,
                                                mesh_dof[3*mesh_l2g[eN*nDOF_mesh_trial_element+I]+0],
                                                mesh_dof[3*mesh_l2g[eN*nDOF_mesh_trial_element+I]+1],
                                                mesh_dof[3*mesh_l2g[eN*nDOF_mesh_trial_element+I]+2],
                                                phi_solid_nodes[mesh_l2g[eN*nDOF_mesh_trial_element+I]]);

            }
            if(USE_SBM>0)
            {
                //since by default it has value 1 and it is ibm.
                for (int i=0;i<nDOF_test_element;i++)
                {
                    isActiveDOF[offset_u+stride_u*vel_l2g[eN*nDOF_trial_element + i]]=0.0;
                    isActiveDOF[offset_v+stride_v*vel_l2g[eN*nDOF_trial_element + i]]=0.0;
                }
                //
                //detect cut cells
                //
                double _distance[nDOF_mesh_trial_element]={0.0};
                int pos_counter=0;
                for (int I=0;I<nDOF_mesh_trial_element;I++)
                {
                    if(use_ball_as_particle==1)
                    {
                        get_distance_to_ball(nParticles, ball_center, ball_radius,
                                mesh_dof[3*mesh_l2g[eN*nDOF_mesh_trial_element+I]+0],
                                mesh_dof[3*mesh_l2g[eN*nDOF_mesh_trial_element+I]+1],
                                mesh_dof[3*mesh_l2g[eN*nDOF_mesh_trial_element+I]+2],
                                _distance[I]);
                    }
                    else
                    {
                        _distance[I] = phi_solid_nodes[mesh_l2g[eN*nDOF_mesh_trial_element+I]];
                    }
                    if ( _distance[I] >= 0)
                        pos_counter++;
                }
                if (pos_counter == 2)
                {
                    element_active=0.0;
                    int opp_node=-1;
                    for (int I=0;I<nDOF_mesh_trial_element;I++)
                    {
                        if (_distance[I] < 0)
                            opp_node = I;
                    }
                    assert(opp_node >=0);
                    assert(opp_node <nDOF_mesh_trial_element);
                    int ebN = elementBoundariesArray[eN*nDOF_mesh_trial_element+opp_node];//only works for simplices
                    surrogate_boundaries.push_back(ebN);
                    //now find which element neighbor this element is
                    if (eN == elementBoundaryElementsArray[eN*2+0])
                        surrogate_boundary_elements.push_back(1);
                    else
                        surrogate_boundary_elements.push_back(0);

                    //check which particle this surrogate edge is related to.
                    int j=-1;
                    if(use_ball_as_particle==1)
                    {
                        double middle_point_coord[3]={0.0};
                        double middle_point_distance;
                        if(opp_node == 0)
                        {
                            middle_point_coord[0] = 0.5*(mesh_dof[3*mesh_l2g[eN*nDOF_mesh_trial_element+1]+0]+mesh_dof[3*mesh_l2g[eN*nDOF_mesh_trial_element+2]+0]);
                            middle_point_coord[1] = 0.5*(mesh_dof[3*mesh_l2g[eN*nDOF_mesh_trial_element+1]+1]+mesh_dof[3*mesh_l2g[eN*nDOF_mesh_trial_element+2]+1]);
                        }
                        else if(opp_node == 1)
                        {
                            middle_point_coord[0] = 0.5*(mesh_dof[3*mesh_l2g[eN*nDOF_mesh_trial_element+2]+0]+mesh_dof[3*mesh_l2g[eN*nDOF_mesh_trial_element+0]+0]);
                            middle_point_coord[1] = 0.5*(mesh_dof[3*mesh_l2g[eN*nDOF_mesh_trial_element+2]+1]+mesh_dof[3*mesh_l2g[eN*nDOF_mesh_trial_element+0]+1]);
                        }
                        else if(opp_node == 2)
                        {
                            middle_point_coord[0] = 0.5*(mesh_dof[3*mesh_l2g[eN*nDOF_mesh_trial_element+0]+0]+mesh_dof[3*mesh_l2g[eN*nDOF_mesh_trial_element+1]+0]);
                            middle_point_coord[1] = 0.5*(mesh_dof[3*mesh_l2g[eN*nDOF_mesh_trial_element+0]+1]+mesh_dof[3*mesh_l2g[eN*nDOF_mesh_trial_element+1]+1]);
                        }
                        j = get_distance_to_ball(nParticles, ball_center, ball_radius,
                                middle_point_coord[0],middle_point_coord[1],middle_point_coord[2],
                                middle_point_distance);

                    }
                    else
                    {
                        //The method is to check one quadrature point inside of this element.
                        //It works based on the assumption that the distance between any two particles
                        //is larger than 2*h_min, otherwise it depends on the choice of the quadrature point
                        //or one edge belongs to two particles .
                        //But in any case, phi_s is well defined as the minimum.
                        double distance=1e10, distance_to_ith_particle;
                        for (int i=0;i<nParticles;++i)
                        {
                            distance_to_ith_particle=particle_signed_distances[i*nElements_global*nQuadraturePoints_element
                                                                               +eN*nQuadraturePoints_element
                                                                               +0];//0-th quadrature point
                            if (distance_to_ith_particle<distance)
                            {
                                distance = distance_to_ith_particle;
                                j = i;
                            }
                        }
                    }
                    surrogate_boundary_particle.push_back(j);
                }
                else if (pos_counter == 3)
                {
                    element_active=1.0;
                    for (int i=0;i<nDOF_test_element;i++)
                    {
                        isActiveDOF[offset_u+stride_u*vel_l2g[eN*nDOF_trial_element + i]]=1.0;
                        isActiveDOF[offset_v+stride_v*vel_l2g[eN*nDOF_trial_element + i]]=1.0;
                    }
                }
                else
                {
                    element_active=0.0;
                }
            }
            //
            //loop over quadrature points and compute integrands
            //
            for(int k=0;k<nQuadraturePoints_element;k++)
              {
                //compute indices and declare local storage
                register int eN_k = eN*nQuadraturePoints_element+k,
                  eN_k_nSpace = eN_k*nSpace,
                  eN_k_3d     = eN_k*3,
                  eN_nDOF_trial_element = eN*nDOF_trial_element;
                register double p=0.0,u=0.0,v=0.0,w=0.0,un=0.0,vn=0.0,wn=0.0,
                  grad_p[nSpace],grad_u[nSpace],grad_v[nSpace],grad_w[nSpace],
                  hess_u[nSpace2],hess_v[nSpace2],
                  mom_u_acc=0.0,
                  dmom_u_acc_u=0.0,
                  mom_v_acc=0.0,
                  dmom_v_acc_v=0.0,
                  mom_w_acc=0.0,
                  dmom_w_acc_w=0.0,
                  mass_adv[nSpace],
                  dmass_adv_u[nSpace],
                  dmass_adv_v[nSpace],
                  dmass_adv_w[nSpace],
                  mom_u_adv[nSpace],
                  dmom_u_adv_u[nSpace],
                  dmom_u_adv_v[nSpace],
                  dmom_u_adv_w[nSpace],
                  mom_v_adv[nSpace],
                  dmom_v_adv_u[nSpace],
                  dmom_v_adv_v[nSpace],
                  dmom_v_adv_w[nSpace],
                  mom_w_adv[nSpace],
                  dmom_w_adv_u[nSpace],
                  dmom_w_adv_v[nSpace],
                  dmom_w_adv_w[nSpace],
                  mom_uu_diff_ten[nSpace],
                  mom_vv_diff_ten[nSpace],
                  mom_ww_diff_ten[nSpace],
                  mom_uv_diff_ten[1],
                  mom_uw_diff_ten[1],
                  mom_vu_diff_ten[1],
                  mom_vw_diff_ten[1],
                  mom_wu_diff_ten[1],
                  mom_wv_diff_ten[1],
                  mom_u_source=0.0,
                  mom_v_source=0.0,
                  mom_w_source=0.0,
                  mom_u_ham=0.0,
                  dmom_u_ham_grad_p[nSpace],
                  dmom_u_ham_grad_u[nSpace],
                  mom_v_ham=0.0,
                  dmom_v_ham_grad_p[nSpace],
                  dmom_v_ham_grad_v[nSpace],
                  mom_w_ham=0.0,
                  dmom_w_ham_grad_p[nSpace],
                  dmom_w_ham_grad_w[nSpace],
                  mom_u_acc_t=0.0,
                  dmom_u_acc_u_t=0.0,
                  mom_v_acc_t=0.0,
                  dmom_v_acc_v_t=0.0,
                  mom_w_acc_t=0.0,
                  dmom_w_acc_w_t=0.0,
                  pdeResidual_p=0.0,
                  pdeResidual_u=0.0,
                  pdeResidual_v=0.0,
                  pdeResidual_w=0.0,
                  Lstar_u_p[nDOF_test_element],
                  Lstar_v_p[nDOF_test_element],
                  Lstar_w_p[nDOF_test_element],
                  Lstar_u_u[nDOF_test_element],
                  Lstar_v_v[nDOF_test_element],
                  Lstar_w_w[nDOF_test_element],
                  Lstar_p_u[nDOF_test_element],
                  Lstar_p_v[nDOF_test_element],
                  Lstar_p_w[nDOF_test_element],
                  subgridError_p=0.0,
                  subgridError_u=0.0,
                  subgridError_v=0.0,
                  subgridError_w=0.0,
                  tau_p=0.0,tau_p0=0.0,tau_p1=0.0,
                  tau_v=0.0,tau_v0=0.0,tau_v1=0.0,
                  jac[nSpace*nSpace],
                  jacDet,
                  jacInv[nSpace*nSpace],
                  p_grad_trial[nDOF_trial_element*nSpace],vel_grad_trial[nDOF_trial_element*nSpace],
                  vel_hess_trial[nDOF_trial_element*nSpace2],
                  p_test_dV[nDOF_trial_element],vel_test_dV[nDOF_trial_element],
                  p_grad_test_dV[nDOF_test_element*nSpace],vel_grad_test_dV[nDOF_test_element*nSpace],
                  dV,x,y,z,xt,yt,zt,
                  //
                  porosity,
                  //meanGrainSize,
                  mass_source,
                  dmom_u_source[nSpace],
                  dmom_v_source[nSpace],
                  dmom_w_source[nSpace],
                  //
                  G[nSpace*nSpace],G_dd_G,tr_G,norm_Rv,h_phi, dmom_adv_star[nSpace],dmom_adv_sge[nSpace];
                //get jacobian, etc for mapping reference element
                ck.calculateMapping_element(eN,
                                            k,
                                            mesh_dof,
                                            mesh_l2g,
                                            mesh_trial_ref,
                                            mesh_grad_trial_ref,
                                            jac,
                                            jacDet,
                                            jacInv,
                                            x,y,z);
                ck.calculateH_element(eN,
                                      k,
                                      nodeDiametersArray,
                                      mesh_l2g,
                                      mesh_trial_ref,
                                      h_phi);
                ck.calculateMappingVelocity_element(eN,
                                                    k,
                                                    mesh_velocity_dof,
                                                    mesh_l2g,
                                                    mesh_trial_ref,
                                                    xt,yt,zt);
                //xt=0.0;yt=0.0;zt=0.0;
                //std::cout<<"xt "<<xt<<'\t'<<yt<<'\t'<<zt<<std::endl;
                //get the physical integration weight
                dV = fabs(jacDet)*dV_ref[k];
                ck.calculateG(jacInv,G,G_dd_G,tr_G);
                //ck.calculateGScale(G,&normal_phi[eN_k_nSpace],h_phi);

                eps_rho = epsFact_rho*(useMetrics*h_phi+(1.0-useMetrics)*elementDiameter[eN]);
                eps_mu  = epsFact_mu *(useMetrics*h_phi+(1.0-useMetrics)*elementDiameter[eN]);
                double particle_eps  = particle_epsFact*(useMetrics*h_phi+(1.0-useMetrics)*elementDiameter[eN]);

                //get the trial function gradients
                /* ck.gradTrialFromRef(&p_grad_trial_ref[k*nDOF_trial_element*nSpace],jacInv,p_grad_trial); */
                ck.gradTrialFromRef(&vel_grad_trial_ref[k*nDOF_trial_element*nSpace],jacInv,vel_grad_trial);
                ck.hessTrialFromRef(&vel_hess_trial_ref[k*nDOF_trial_element*nSpace2],jacInv,vel_hess_trial);
                //get the solution
                /* ck.valFromDOF(p_dof,&p_l2g[eN_nDOF_trial_element],&p_trial_ref[k*nDOF_trial_element],p); */
                p = q_p[eN_k];
                // get solution at quad points
                ck.valFromDOF(u_dof,&vel_l2g[eN_nDOF_trial_element],&vel_trial_ref[k*nDOF_trial_element],u);
                ck.valFromDOF(v_dof,&vel_l2g[eN_nDOF_trial_element],&vel_trial_ref[k*nDOF_trial_element],v);
                /* ck.valFromDOF(w_dof,&vel_l2g[eN_nDOF_trial_element],&vel_trial_ref[k*nDOF_trial_element],w); */
                // get old solution at quad points
                ck.valFromDOF(u_dof_old,&vel_l2g[eN_nDOF_trial_element],&vel_trial_ref[k*nDOF_trial_element],un);
                ck.valFromDOF(v_dof_old,&vel_l2g[eN_nDOF_trial_element],&vel_trial_ref[k*nDOF_trial_element],vn);
                /* ck.valFromDOF(w_dof_old,&vel_l2g[eN_nDOF_trial_element],&vel_trial_ref[k*nDOF_trial_element],wn); */
                //get the solution gradients
                /* ck.gradFromDOF(p_dof,&p_l2g[eN_nDOF_trial_element],p_grad_trial,grad_p); */
                for (int I=0;I<nSpace;I++)
                  grad_p[I] = q_grad_p[eN_k_nSpace + I];
                ck.gradFromDOF(u_dof,&vel_l2g[eN_nDOF_trial_element],vel_grad_trial,grad_u);
                ck.gradFromDOF(v_dof,&vel_l2g[eN_nDOF_trial_element],vel_grad_trial,grad_v);
                ck.hessFromDOF(u_dof,&vel_l2g[eN_nDOF_trial_element],vel_hess_trial,hess_u);
                ck.hessFromDOF(v_dof,&vel_l2g[eN_nDOF_trial_element],vel_hess_trial,hess_v);
                /* ck.gradFromDOF(w_dof,&vel_l2g[eN_nDOF_trial_element],vel_grad_trial,grad_w); */
                //precalculate test function products with integration weights
                for (int j=0;j<nDOF_trial_element;j++)
                  {
                    /* p_test_dV[j] = p_test_ref[k*nDOF_trial_element+j]*dV; */
                    vel_test_dV[j] = vel_test_ref[k*nDOF_trial_element+j]*dV;
                    for (int I=0;I<nSpace;I++)
                      {
                        /* p_grad_test_dV[j*nSpace+I]   = p_grad_trial[j*nSpace+I]*dV;//cek warning won't work for Petrov-Galerkin */
                        vel_grad_test_dV[j*nSpace+I] = vel_grad_trial[j*nSpace+I]*dV;//cek warning won't work for Petrov-Galerkin
                      }
                  }
                //cek hack
                double div_mesh_velocity=0.0;
                int NDOF_MESH_TRIAL_ELEMENT=3;
                for (int j=0;j<NDOF_MESH_TRIAL_ELEMENT;j++)
                  {
                    int eN_j=eN*NDOF_MESH_TRIAL_ELEMENT+j;
                    div_mesh_velocity +=
                      mesh_velocity_dof[mesh_l2g[eN_j]*3+0]*vel_grad_trial[j*nSpace+0] +
                      mesh_velocity_dof[mesh_l2g[eN_j]*3+1]*vel_grad_trial[j*nSpace+1];
                  }
                mesh_volume_conservation_element += (alphaBDF*(dV-q_dV_last[eN_k])/dV - div_mesh_velocity)*dV;
                div_mesh_velocity = DM3*div_mesh_velocity + (1.0-DM3)*alphaBDF*(dV-q_dV_last[eN_k])/dV;
                //VRANS
                porosity      = 1.0 - q_vos[eN_k];
                //meanGrainSize = q_meanGrain[eN_k];
                //
                q_x[eN_k_3d+0]=x;
                q_x[eN_k_3d+1]=y;
                /* q_x[eN_k_3d+2]=z; */
                if(use_ball_as_particle==1)
                {
                    get_distance_to_ball(nParticles, ball_center, ball_radius,
                                         x,y,z,
                                         phi_solid[eN_k]);

                }
                /* // */
                //calculate pde coefficients at quadrature points
                //
                evaluateCoefficients(eps_rho,
                                     eps_mu,
                                     particle_eps,
                                     sigma,
                                     rho_0,
                                     nu_0,
                                     rho_1,
                                     nu_1,
                                     elementDiameter[eN],
                                     smagorinskyConstant,
                                     turbulenceClosureModel,
                                     g,
                                     useVF,
                                     vf[eN_k],
                                     phi[eN_k],
                                     &normal_phi[eN_k_nSpace],
                                     nParticles,
                                     nQuadraturePoints_global,
                                     &particle_signed_distances[eN_k],
                                     kappa_phi[eN_k],
                                     //VRANS
                                     porosity,
                                     //
                                     p,
                                     grad_p,
                                     grad_u,
                                     grad_v,
                                     grad_w,
                                     u,
                                     v,
                                     w,
                                     q_velocity_sge[eN_k_nSpace+0],
                                     q_velocity_sge[eN_k_nSpace+1],
                                     q_velocity_sge[eN_k_nSpace+1],//hack, shouldn't  be used
                                     q_eddy_viscosity[eN_k],
                                     mom_u_acc,
                                     dmom_u_acc_u,
                                     mom_v_acc,
                                     dmom_v_acc_v,
                                     mom_w_acc,
                                     dmom_w_acc_w,
                                     mass_adv,
                                     dmass_adv_u,
                                     dmass_adv_v,
                                     dmass_adv_w,
                                     mom_u_adv,
                                     dmom_u_adv_u,
                                     dmom_u_adv_v,
                                     dmom_u_adv_w,
                                     mom_v_adv,
                                     dmom_v_adv_u,
                                     dmom_v_adv_v,
                                     dmom_v_adv_w,
                                     mom_w_adv,
                                     dmom_w_adv_u,
                                     dmom_w_adv_v,
                                     dmom_w_adv_w,
                                     mom_uu_diff_ten,
                                     mom_vv_diff_ten,
                                     mom_ww_diff_ten,
                                     mom_uv_diff_ten,
                                     mom_uw_diff_ten,
                                     mom_vu_diff_ten,
                                     mom_vw_diff_ten,
                                     mom_wu_diff_ten,
                                     mom_wv_diff_ten,
                                     mom_u_source,
                                     mom_v_source,
                                     mom_w_source,
                                     mom_u_ham,
                                     dmom_u_ham_grad_p,
                                     dmom_u_ham_grad_u,
                                     mom_v_ham,
                                     dmom_v_ham_grad_p,
                                     dmom_v_ham_grad_v,
                                     mom_w_ham,
                                     dmom_w_ham_grad_p,
                                     dmom_w_ham_grad_w,
                                     q_rho[eN_k],
                                     q_nu[eN_k],
                                     KILL_PRESSURE_TERM,
                                     MULTIPLY_EXTERNAL_FORCE_BY_DENSITY,
                                     forcex[eN_k],
                                     forcey[eN_k],
                                     forcez[eN_k],
                                     MATERIAL_PARAMETERS_AS_FUNCTION,
                                     density_as_function[eN_k],
                                     dynamic_viscosity_as_function[eN_k],
                                     USE_SBM,
                                     x,y,z,
                                     use_ball_as_particle,
                                     ball_center,
                                     ball_radius,
                                     ball_velocity,
                                     ball_angular_velocity);

                //VRANS
                mass_source = q_mass_source[eN_k];
                //todo: decide if these should be lagged or not?
                updateDarcyForchheimerTerms_Ergun(/* linearDragFactor, */
                                                  /* nonlinearDragFactor, */
                                                  /* porosity, */
                                                  /* meanGrainSize, */
                                                  q_dragAlpha[eN_k],
                                                  q_dragBeta[eN_k],
                                                  eps_rho,
                                                  eps_mu,
                                                  rho_0,
                                                  nu_0,
                                                  rho_1,
                                                  nu_1,
                                                  useVF,
                                                  vf[eN_k],
                                                  phi[eN_k],
                                                  u,
                                                  v,
                                                  w,
                                                  q_velocity_sge[eN_k_nSpace+0],
                                                  q_velocity_sge[eN_k_nSpace+1],
                                                  q_velocity_sge[eN_k_nSpace+1],//hack, shouldn't  be used
                                                  eps_solid[elementFlags[eN]],
                                                  porosity,
                                                  q_velocity_solid[eN_k_nSpace+0],
                                                  q_velocity_solid[eN_k_nSpace+1],
                                                  q_velocity_solid[eN_k_nSpace+1],//cek hack, should not be used
                                                  mom_u_source,
                                                  mom_v_source,
                                                  mom_w_source,
                                                  dmom_u_source,
                                                  dmom_v_source,
                                                  dmom_w_source);
                double C_particles=0.0;
                if(nParticles > 0 && USE_SBM==0)
                  updateSolidParticleTerms(eN < nElements_owned,
                                           particle_nitsche,
                                           dV,
                                           nParticles,
                                           nQuadraturePoints_global,
                                           &particle_signed_distances[eN_k],
                                           &particle_signed_distance_normals[eN_k_nSpace],
                                           particle_velocities,
                                           particle_centroids,
                                           use_ball_as_particle,
                                           ball_center,
                                           ball_radius,
                                           ball_velocity,
                                           ball_angular_velocity,
                                           porosity,
                                           particle_penalty_constant/h_phi,//penalty,
                                           particle_alpha,
                                           particle_beta,
                                           eps_rho,
                                           eps_mu,
                                           rho_0,
                                           nu_0,
                                           rho_1,
                                           nu_1,
                                           useVF,
                                           vf[eN_k],
                                           phi[eN_k],
                                           x,
                                           y,
                                           z,
                                           p,
                                           u,
                                           v,
                                           w,
                                           q_velocity_sge[eN_k_nSpace+0],
                                           q_velocity_sge[eN_k_nSpace+1],
                                           q_velocity_sge[eN_k_nSpace+1],
                                           particle_eps,
                                           grad_u,
                                           grad_v,
                                           grad_w,
                                           mom_u_source,
                                           mom_v_source,
                                           mom_w_source,
                                           dmom_u_source,
                                           dmom_v_source,
                                           dmom_w_source,
                                           mom_u_adv,
                                           mom_v_adv,
                                           mom_w_adv,
                                           dmom_u_adv_u,
                                           dmom_v_adv_v,
                                           dmom_w_adv_w,
                                           mom_u_ham,
                                           dmom_u_ham_grad_u,
                                           mom_v_ham,
                                           dmom_v_ham_grad_v,
                                           mom_w_ham,
                                           dmom_w_ham_grad_w,
                                           particle_netForces,
                                           particle_netMoments,
                                           particle_surfaceArea);
                if(USE_SBM>0)
                compute_force_around_solid(eN < nElements_owned,
                                           dV,
                                           nParticles,
                                           nQuadraturePoints_global,
                                           &particle_signed_distances[eN_k],
                                           &particle_signed_distance_normals[eN_k_nSpace],
                                           particle_velocities,
                                           particle_centroids,
                                           use_ball_as_particle,
                                           ball_center,
                                           ball_radius,
                                           ball_velocity,
                                           ball_angular_velocity,
                                           particle_penalty_constant/h_phi,//penalty,
                                           particle_alpha,
                                           particle_beta,
                                           eps_rho,
                                           eps_mu,
                                           rho_0,
                                           nu_0,
                                           rho_1,
                                           nu_1,
                                           useVF,
                                           vf[eN_k],
                                           phi[eN_k],
                                           x,
                                           y,
                                           z,
                                           p,
                                           u,
                                           v,
                                           w,
                                           q_velocity_sge[eN_k_nSpace+0],
                                           q_velocity_sge[eN_k_nSpace+1],
                                           q_velocity_sge[eN_k_nSpace+1],
                                           particle_eps,
                                           grad_u,
                                           grad_v,
                                           grad_w,
                                           particle_netForces,
                                           particle_netMoments);
                //Turbulence closure model
                if (turbulenceClosureModel >= 3)
                  {
                    const double c_mu = 0.09;//mwf hack
                    updateTurbulenceClosure(turbulenceClosureModel,
                                            eps_rho,
                                            eps_mu,
                                            rho_0,
                                            nu_0,
                                            rho_1,
                                            nu_1,
                                            useVF,
                                            vf[eN_k],
                                            phi[eN_k],
                                            porosity,
                                            c_mu, //mwf hack
                                            q_turb_var_0[eN_k],
                                            q_turb_var_1[eN_k],
                                            &q_turb_var_grad_0[eN_k_nSpace],
                                            q_eddy_viscosity[eN_k],
                                            mom_uu_diff_ten,
                                            mom_vv_diff_ten,
                                            mom_ww_diff_ten,
                                            mom_uv_diff_ten,
                                            mom_uw_diff_ten,
                                            mom_vu_diff_ten,
                                            mom_vw_diff_ten,
                                            mom_wu_diff_ten,
                                            mom_wv_diff_ten,
                                            mom_u_source,
                                            mom_v_source,
                                            mom_w_source);

                  }
                //
                //save momentum for time history and velocity for subgrid error
                //
                q_mom_u_acc[eN_k] = mom_u_acc;
                q_mom_v_acc[eN_k] = mom_v_acc;
                /* q_mom_w_acc[eN_k] = mom_w_acc; */
                //subgrid error uses grid scale velocity
                q_mass_adv[eN_k_nSpace+0] = u;
                q_mass_adv[eN_k_nSpace+1] = v;
                /* q_mass_adv[eN_k_nSpace+2] = w; */
                //
                //moving mesh
                //
                mom_u_adv[0] -= MOVING_DOMAIN*dmom_u_acc_u*mom_u_acc*xt; // multiply by rho*porosity. mql. CHECK.
                mom_u_adv[1] -= MOVING_DOMAIN*dmom_u_acc_u*mom_u_acc*yt;
                /* mom_u_adv[2] -= MOVING_DOMAIN*dmom_u_acc_u*mom_u_acc*zt; */
                dmom_u_adv_u[0] -= MOVING_DOMAIN*dmom_u_acc_u*xt;
                dmom_u_adv_u[1] -= MOVING_DOMAIN*dmom_u_acc_u*yt;
                /* dmom_u_adv_u[2] -= MOVING_DOMAIN*dmom_u_acc_u*zt; */

                mom_v_adv[0] -= MOVING_DOMAIN*dmom_v_acc_v*mom_v_acc*xt;
                mom_v_adv[1] -= MOVING_DOMAIN*dmom_v_acc_v*mom_v_acc*yt;
                /* mom_v_adv[2] -= MOVING_DOMAIN*dmom_v_acc_v*mom_v_acc*zt; */
                dmom_v_adv_v[0] -= MOVING_DOMAIN*dmom_v_acc_v*xt;
                dmom_v_adv_v[1] -= MOVING_DOMAIN*dmom_v_acc_v*yt;
                /* dmom_v_adv_v[2] -= MOVING_DOMAIN*dmom_v_acc_v*zt; */

                /* mom_w_adv[0] -= MOVING_DOMAIN*dmom_w_acc_w*mom_w_acc*xt; */
                /* mom_w_adv[1] -= MOVING_DOMAIN*dmom_w_acc_w*mom_w_acc*yt; */
                /* mom_w_adv[2] -= MOVING_DOMAIN*dmom_w_acc_w*mom_w_acc*zt; */
                /* dmom_w_adv_w[0] -= MOVING_DOMAIN*dmom_w_acc_w*xt; */
                /* dmom_w_adv_w[1] -= MOVING_DOMAIN*dmom_w_acc_w*yt; */
                /* dmom_w_adv_w[2] -= MOVING_DOMAIN*dmom_w_acc_w*zt; */
                //
                //calculate time derivative at quadrature points
                //
                if (q_dV_last[eN_k] <= -100)
                  q_dV_last[eN_k] = dV;
                q_dV[eN_k] = dV;
                ck.bdf(alphaBDF,
                       q_mom_u_acc_beta_bdf[eN_k]*q_dV_last[eN_k]/dV,
                       mom_u_acc,
                       dmom_u_acc_u,
                       mom_u_acc_t,
                       dmom_u_acc_u_t);
                ck.bdf(alphaBDF,
                       q_mom_v_acc_beta_bdf[eN_k]*q_dV_last[eN_k]/dV,
                       mom_v_acc,
                       dmom_v_acc_v,
                       mom_v_acc_t,
                       dmom_v_acc_v_t);

                /* ck.bdf(alphaBDF, */
                /*           q_mom_w_acc_beta_bdf[eN_k]*q_dV_last[eN_k]/dV, */
                /*           mom_w_acc, */
                /*           dmom_w_acc_w, */
                /*           mom_w_acc_t, */
                /*           dmom_w_acc_w_t); */
                /* // */

                mom_u_acc_t *= dmom_u_acc_u; //multiply by rho*porosity. mql. CHECK.
                mom_v_acc_t *= dmom_v_acc_v;

		//calculate subgrid error (strong residual and adjoint)
		//
		//calculate strong residual
		pdeResidual_p =
		  ck.Mass_strong(-q_dvos_dt[eN_k]) + // mql. CHECK.
		  ck.Advection_strong(dmass_adv_u,grad_u) +
		  ck.Advection_strong(dmass_adv_v,grad_v) +
      		  /* ck.Advection_strong(dmass_adv_w,grad_w) + */
		  DM2*MOVING_DOMAIN*ck.Reaction_strong(alphaBDF*(dV-q_dV_last[eN_k])/dV - div_mesh_velocity) +
		  //VRANS
       		  ck.Reaction_strong(mass_source);
       		//
       		
       		dmom_adv_sge[0] = dmom_u_acc_u*(q_velocity_sge[eN_k_nSpace+0] - MOVING_DOMAIN*xt);
       		dmom_adv_sge[1] = dmom_u_acc_u*(q_velocity_sge[eN_k_nSpace+1] - MOVING_DOMAIN*yt);
       		/* dmom_adv_sge[2] = dmom_u_acc_u*(q_velocity_sge[eN_k_nSpace+2] - MOVING_DOMAIN*zt); */
       		
       		pdeResidual_u =
       		  ck.Mass_strong(mom_u_acc_t) + // mql. CHECK.
       		  ck.Advection_strong(dmom_adv_sge,grad_u) + //note here and below: same in cons. and non-cons.
       		  ck.Hamiltonian_strong(dmom_u_ham_grad_p,grad_p) +
       		  ck.Reaction_strong(mom_u_source) -
       		  ck.Reaction_strong(u*div_mesh_velocity);
       		
       		pdeResidual_v =
       		  ck.Mass_strong(mom_v_acc_t) +
       		  ck.Advection_strong(dmom_adv_sge,grad_v) +
       		  ck.Hamiltonian_strong(dmom_v_ham_grad_p,grad_p) +
       		  ck.Reaction_strong(mom_v_source) -
       		  ck.Reaction_strong(v*div_mesh_velocity);
       		
       		/* pdeResidual_w = ck.Mass_strong(dmom_w_acc_w*mom_w_acc_t) + */
       		/*      ck.Advection_strong(dmom_adv_sge,grad_w) + */
       		/*      ck.Hamiltonian_strong(dmom_w_ham_grad_p,grad_p) + */
       		/*      ck.Reaction_strong(mom_w_source) - */
       		/*   ck.Reaction_strong(w*div_mesh_velocity); */
       		
       		//calculate tau and tau*Res
       		//cek debug
       		double tmpR=dmom_u_acc_u_t + dmom_u_source[0];
       		calculateSubgridError_tau(hFactor,
       					  elementDiameter[eN],
       					  tmpR,//dmom_u_acc_u_t,
       					  dmom_u_acc_u,
       					  dmom_adv_sge,
       					  mom_uu_diff_ten[1],
       					  dmom_u_ham_grad_p[0],
       					  tau_v0,
       					  tau_p0,
       					  q_cfl[eN_k]);
       		
       		calculateSubgridError_tau(Ct_sge,Cd_sge,
       					  G,G_dd_G,tr_G,
       					  tmpR,//dmom_u_acc_u_t,
       					  dmom_adv_sge,
       					  mom_uu_diff_ten[1],
       					  dmom_u_ham_grad_p[0],
       					  tau_v1,
       					  tau_p1,
       					  q_cfl[eN_k]);
       		
       		tau_v = useMetrics*tau_v1+(1.0-useMetrics)*tau_v0;
       		tau_p = KILL_PRESSURE_TERM == 1 ? 0. : PSTAB*(useMetrics*tau_p1+(1.0-useMetrics)*tau_p0);
       		
       		calculateSubgridError_tauRes(tau_p,
       					     tau_v,
       					     pdeResidual_p,
       					     pdeResidual_u,
       					     pdeResidual_v,
       					     pdeResidual_w,
       					     subgridError_p,
       					     subgridError_u,
       					     subgridError_v,
       					     subgridError_w);
       		// velocity used in adjoint (VMS or RBLES, with or without lagging the grid scale velocity)
       		dmom_adv_star[0] = dmom_u_acc_u*(q_velocity_sge[eN_k_nSpace+0] - MOVING_DOMAIN*xt + useRBLES*subgridError_u);
       		dmom_adv_star[1] = dmom_u_acc_u*(q_velocity_sge[eN_k_nSpace+1] - MOVING_DOMAIN*yt + useRBLES*subgridError_v);
       		/* dmom_adv_star[2] = dmom_u_acc_u*(q_velocity_sge[eN_k_nSpace+2] - MOVING_DOMAIN*zt + useRBLES*subgridError_w); */
       		
       		mom_u_adv[0] += dmom_u_acc_u*(useRBLES*subgridError_u*q_velocity_sge[eN_k_nSpace+0]);
       		mom_u_adv[1] += dmom_u_acc_u*(useRBLES*subgridError_v*q_velocity_sge[eN_k_nSpace+0]);
       		/* mom_u_adv[2] += dmom_u_acc_u*(useRBLES*subgridError_w*q_velocity_sge[eN_k_nSpace+0]);  */
       		
       		// adjoint times the test functions
       		for (int i=0;i<nDOF_test_element;i++)
       		  {
       		    register int i_nSpace = i*nSpace;
		    /* Lstar_u_p[i]=ck.Advection_adjoint(dmass_adv_u,&p_grad_test_dV[i_nSpace]); */
		    /* Lstar_v_p[i]=ck.Advection_adjoint(dmass_adv_v,&p_grad_test_dV[i_nSpace]); */
		    /* Lstar_w_p[i]=ck.Advection_adjoint(dmass_adv_w,&p_grad_test_dV[i_nSpace]); */
		    //use the same advection adjoint for all three since we're approximating the linearized adjoint
		    Lstar_u_u[i]=ck.Advection_adjoint(dmom_adv_star,&vel_grad_test_dV[i_nSpace]);
		    Lstar_v_v[i]=ck.Advection_adjoint(dmom_adv_star,&vel_grad_test_dV[i_nSpace]);
		    /* Lstar_w_w[i]=ck.Advection_adjoint(dmom_adv_star,&vel_grad_test_dV[i_nSpace]); */
		    Lstar_p_u[i]=ck.Hamiltonian_adjoint(dmom_u_ham_grad_p,&vel_grad_test_dV[i_nSpace]);
		    Lstar_p_v[i]=ck.Hamiltonian_adjoint(dmom_v_ham_grad_p,&vel_grad_test_dV[i_nSpace]);
		    /* Lstar_p_w[i]=ck.Hamiltonian_adjoint(dmom_w_ham_grad_p,&vel_grad_test_dV[i_nSpace]); */
		    
		    //VRANS account for drag terms, diagonal only here ... decide if need off diagonal terms too
		    Lstar_u_u[i]+=ck.Reaction_adjoint(dmom_u_source[0],vel_test_dV[i]);
		    Lstar_v_v[i]+=ck.Reaction_adjoint(dmom_v_source[1],vel_test_dV[i]);
		    /* Lstar_w_w[i]+=ck.Reaction_adjoint(dmom_w_source[2],vel_test_dV[i]); */
		    //
		  }

		if (ARTIFICIAL_VISCOSITY==0)
		  {
		    q_numDiff_u[eN_k] = 0;
		    q_numDiff_v[eN_k] = 0;
		    q_numDiff_w[eN_k] = 0;
		  }
		else if (ARTIFICIAL_VISCOSITY==1) // SHOCK CAPTURING
		  {
		    norm_Rv = sqrt(pdeResidual_u*pdeResidual_u + pdeResidual_v*pdeResidual_v);// + pdeResidual_w*pdeResidual_w);
		    q_numDiff_u[eN_k] = C_dc*norm_Rv*(useMetrics/sqrt(G_dd_G+1.0e-12)  +
						      (1.0-useMetrics)*hFactor*hFactor*elementDiameter[eN]*elementDiameter[eN]);
		    q_numDiff_v[eN_k] = q_numDiff_u[eN_k];
		    q_numDiff_w[eN_k] = q_numDiff_u[eN_k];
		  }
		else // ENTROPY VISCOSITY
		  {
		    double rho = q_rho[eN_k];
		    double mu = q_rho[eN_k]*q_nu[eN_k];

		    double vel2 = u*u + v*v;
		    
		    // entropy residual
		    double Res_in_x =
		      porosity*rho*((u-un)/dt + (u*grad_u[0]+v*grad_u[1]) - g[0])
		      + (KILL_PRESSURE_TERM == 1 ? 0. : 1.)*grad_p[0]
		      - (MULTIPLY_EXTERNAL_FORCE_BY_DENSITY == 1 ? porosity*rho : 1.0)*forcex[eN_k]
		      - mu*(hess_u[0] + hess_u[3]) //  u_xx + u_yy
		      - mu*(hess_u[0] + hess_v[2]); // u_xx + v_yx

		    double Res_in_y =
		      porosity*rho*((v-vn)/dt + (u*grad_v[0]+v*grad_v[1]) - g[1])
		      + (KILL_PRESSURE_TERM == 1 ? 0. : 1.)*grad_p[1] 
		      - (MULTIPLY_EXTERNAL_FORCE_BY_DENSITY == 1 ? porosity*rho : 1.0)*forcey[eN_k]
		      - mu*(hess_v[0] + hess_v[3])  // v_xx + v_yy
		      - mu*(hess_u[1] + hess_v[3]); // u_xy + v_yy
		    
		    // compute entropy residual
		    double entRes = Res_in_x*u + Res_in_y*v;

		    double hK = elementDiameter[eN]/order_polynomial;
		    q_numDiff_u[eN_k] = fmin(cMax*porosity*rho*hK*std::sqrt(vel2),
					     cE*hK*hK*fabs(entRes)/(vel2+1E-10));
		    q_numDiff_v[eN_k] = q_numDiff_u[eN_k];
		    q_numDiff_w[eN_k] = q_numDiff_u[eN_k];
		  }
		   
		//
		//update element residual
		//
		double mesh_vel[2];
		mesh_vel[0] = xt;
		mesh_vel[1] = yt;
		// Save velocity and its gradient (to be used in other models and to compute errors)
		q_velocity[eN_k_nSpace+0]=u;
		q_velocity[eN_k_nSpace+1]=v;
		/* q_velocity[eN_k_nSpace+2]=w; */
		for (int I=0;I<nSpace;I++)
		  {
		    q_grad_u[eN_k_nSpace+I] = grad_u[I];
		    q_grad_v[eN_k_nSpace+I] = grad_v[I];
		    /* q_grad_w[eN_k_nSpace+I] = grad_w[I]; */
		  }
		// save divergence of velocity
		q_divU[eN_k] = q_grad_u[eN_k_nSpace+0] + q_grad_v[eN_k_nSpace+1];
		
		// SURFACE TENSION //
                double unit_normal[nSpace];
                double norm_grad_phi = 0.;
                for (int I=0;I<nSpace;I++)
                  norm_grad_phi += normal_phi[eN_k_nSpace+I]*normal_phi[eN_k_nSpace+I];
                norm_grad_phi = std::sqrt(norm_grad_phi) + 1E-10;
                for (int I=0;I<nSpace;I++)
                  unit_normal[I] = normal_phi[eN_k_nSpace+I]/norm_grad_phi;
                // compute auxiliary vectors for explicit term of 2D surf tension
                // v1 = [1-nx^2 -nx*ny]^T
                double v1[nSpace];
                v1[0]=1.-unit_normal[0]*unit_normal[0];
                v1[1]=-unit_normal[0]*unit_normal[1];
                // v2 = [-nx*ny 1-ny^2]^T
                double v2[nSpace];
                v2[0]=-unit_normal[0]*unit_normal[1];
                v2[1]=1.-unit_normal[1]*unit_normal[1];
                double delta = smoothedDirac(eps_mu,phi[eN_k]); //use eps_rho instead?
                register double vel_tgrad_test_i[nSpace], tgrad_u[nSpace], tgrad_v[nSpace];
                calculateTangentialGradient(unit_normal,
                                            grad_u,
                                            tgrad_u);
                calculateTangentialGradient(unit_normal,
                                            grad_v,
                                            tgrad_v);
                // END OF SURFACE TENSION //

                for(int i=0;i<nDOF_test_element;i++)
                  {
                    register int i_nSpace=i*nSpace;
                    calculateTangentialGradient(unit_normal,
                                                &vel_grad_trial[i_nSpace],
                                                vel_tgrad_test_i);

                    phisErrorElement[i]+=std::abs(phisError[eN_k_nSpace+0])*p_test_dV[i];
                    /* std::cout<<"elemRes_mesh "<<mesh_vel[0]<<'\t'<<mesh_vel[2]<<'\t'<<p_test_dV[i]<<'\t'<<(q_dV_last[eN_k]/dV)<<'\t'<<dV<<std::endl; */
                    /* elementResidual_mesh[i] += ck.Reaction_weak(1.0,p_test_dV[i]) - */
                    /*   ck.Reaction_weak(1.0,p_test_dV[i]*q_dV_last[eN_k]/dV) - */
                    /*   ck.Advection_weak(mesh_vel,&p_grad_test_dV[i_nSpace]); */

                    /* elementResidual_p[i] += ck.Mass_weak(-q_dvos_dt[eN_k],p_test_dV[i]) + */
                    /*   ck.Advection_weak(mass_adv,&p_grad_test_dV[i_nSpace]) + */
                    /*   DM*MOVING_DOMAIN*(ck.Reaction_weak(alphaBDF*1.0,p_test_dV[i]) - */
                    /*                     ck.Reaction_weak(alphaBDF*1.0,p_test_dV[i]*q_dV_last[eN_k]/dV) - */
                    /*                     ck.Advection_weak(mesh_vel,&p_grad_test_dV[i_nSpace])) + */
                    /*   //VRANS */
                    /*   ck.Reaction_weak(mass_source,p_test_dV[i])   + //VRANS source term for wave maker */
                    /*   // */
                    /*   ck.SubgridError(subgridError_u,Lstar_u_p[i]) +  */
                    /*   ck.SubgridError(subgridError_v,Lstar_v_p[i]);// +  */
                    /*   /\* ck.SubgridError(subgridError_w,Lstar_w_p[i]); *\/ */

                    elementResidual_u[i] += // mql. CHECK.
                      ck.Mass_weak(mom_u_acc_t,vel_test_dV[i]) +
                      ck.Advection_weak(mom_u_adv,&vel_grad_test_dV[i_nSpace]) +
                      ck.Diffusion_weak(sdInfo_u_u_rowptr,sdInfo_u_u_colind,mom_uu_diff_ten,grad_u,&vel_grad_test_dV[i_nSpace]) +
                      ck.Diffusion_weak(sdInfo_u_v_rowptr,sdInfo_u_v_colind,mom_uv_diff_ten,grad_v,&vel_grad_test_dV[i_nSpace]) +
                      /* ck.Diffusion_weak(sdInfo_u_w_rowptr,sdInfo_u_w_colind,mom_uw_diff_ten,grad_w,&vel_grad_test_dV[i_nSpace]) +  */
                      ck.Reaction_weak(mom_u_source,vel_test_dV[i]) +
                      ck.Hamiltonian_weak(mom_u_ham,vel_test_dV[i]) +
                      //ck.SubgridError(subgridError_p,Lstar_p_u[i]) +
                      USE_SUPG*ck.SubgridError(subgridError_u,Lstar_u_u[i]) +
                      ck.NumericalDiffusion(q_numDiff_u_last[eN_k],grad_u,&vel_grad_test_dV[i_nSpace]) +
                      //surface tension
                      ck.NumericalDiffusion(delta*sigma*dV,v1,vel_tgrad_test_i) +  //exp.
                      ck.NumericalDiffusion(dt*delta*sigma*dV,tgrad_u,vel_tgrad_test_i); //imp.

                    elementResidual_v[i] +=
                      ck.Mass_weak(mom_v_acc_t,vel_test_dV[i]) +
                      ck.Advection_weak(mom_v_adv,&vel_grad_test_dV[i_nSpace]) +
                      ck.Diffusion_weak(sdInfo_v_u_rowptr,sdInfo_v_u_colind,mom_vu_diff_ten,grad_u,&vel_grad_test_dV[i_nSpace]) +
                      ck.Diffusion_weak(sdInfo_v_v_rowptr,sdInfo_v_v_colind,mom_vv_diff_ten,grad_v,&vel_grad_test_dV[i_nSpace]) +
                      /* ck.Diffusion_weak(sdInfo_v_w_rowptr,sdInfo_v_w_colind,mom_vw_diff_ten,grad_w,&vel_grad_test_dV[i_nSpace]) +  */
                      ck.Reaction_weak(mom_v_source,vel_test_dV[i]) +
                      ck.Hamiltonian_weak(mom_v_ham,vel_test_dV[i]) +
                      //ck.SubgridError(subgridError_p,Lstar_p_v[i]) +
                      USE_SUPG*ck.SubgridError(subgridError_v,Lstar_v_v[i]) +
                      ck.NumericalDiffusion(q_numDiff_v_last[eN_k],grad_v,&vel_grad_test_dV[i_nSpace]) +
                      //surface tension
                      ck.NumericalDiffusion(delta*sigma*dV,v2,vel_tgrad_test_i) +  //exp.
                      ck.NumericalDiffusion(dt*delta*sigma*dV,tgrad_v,vel_tgrad_test_i); //imp.

                    /* elementResidual_w[i] +=
                       ck.Mass_weak(mom_w_acc_t,vel_test_dV[i]) + */
                    /*   ck.Advection_weak(mom_w_adv,&vel_grad_test_dV[i_nSpace]) +  */
                    /*   ck.Diffusion_weak(sdInfo_w_u_rowptr,sdInfo_w_u_colind,mom_wu_diff_ten,grad_u,&vel_grad_test_dV[i_nSpace]) +  */
                    /*   ck.Diffusion_weak(sdInfo_w_v_rowptr,sdInfo_w_v_colind,mom_wv_diff_ten,grad_v,&vel_grad_test_dV[i_nSpace]) +  */
                    /*   ck.Diffusion_weak(sdInfo_w_w_rowptr,sdInfo_w_w_colind,mom_ww_diff_ten,grad_w,&vel_grad_test_dV[i_nSpace]) +  */
                    /*   ck.Reaction_weak(mom_w_source,vel_test_dV[i]) +  */
                    /*   ck.Hamiltonian_weak(mom_w_ham,vel_test_dV[i]) +  */
                    /*   ck.SubgridError(subgridError_p,Lstar_p_w[i]) +  */
                    /*   ck.SubgridError(subgridError_w,Lstar_w_w[i]) +  */
                    /*   ck.NumericalDiffusion(q_numDiff_w_last[eN_k],grad_w,&vel_grad_test_dV[i_nSpace]);  */
                  }//i
              }
            //
            //load element into global residual and save element residual
            //
            for(int i=0;i<nDOF_test_element;i++)
              {
                register int eN_i=eN*nDOF_test_element+i;
                phisErrorNodal[vel_l2g[eN_i]]+= phisErrorElement[i];
                /* elementResidual_p_save[eN_i] +=  elementResidual_p[i]; */
                /* mesh_volume_conservation_element_weak += elementResidual_mesh[i]; */
                /* globalResidual[offset_p+stride_p*p_l2g[eN_i]]+=elementResidual_p[i]; */
                globalResidual[offset_u+stride_u*vel_l2g[eN_i]]+=element_active*elementResidual_u[i];
                globalResidual[offset_v+stride_v*vel_l2g[eN_i]]+=element_active*elementResidual_v[i];
                /* globalResidual[offset_w+stride_w*vel_l2g[eN_i]]+=elementResidual_w[i]; */
              }//i
            /* mesh_volume_conservation += mesh_volume_conservation_element; */
            /* mesh_volume_conservation_weak += mesh_volume_conservation_element_weak; */
            /* mesh_volume_conservation_err_max=fmax(mesh_volume_conservation_err_max,fabs(mesh_volume_conservation_element)); */
            /* mesh_volume_conservation_err_max_weak=fmax(mesh_volume_conservation_err_max_weak,fabs(mesh_volume_conservation_element_weak)); */
          }//elements
        //
        //loop over the surrogate boundaries in SB method and assembly into residual
        //
        if(USE_SBM>0)
          {
            std::memset(particle_netForces,0,nParticles*3*sizeof(double));
            std::memset(particle_netMoments,0,nParticles*3*sizeof(double));
            for (int ebN_s=0;ebN_s < surrogate_boundaries.size();ebN_s++)
              {
                // Initialization of the force to 0
                register double Fx = 0.0, Fy = 0.0, Mz = 0.0;
                register int ebN = surrogate_boundaries[ebN_s],
                  eN = elementBoundaryElementsArray[ebN*2+surrogate_boundary_elements[ebN_s]],
                  ebN_local = elementBoundaryLocalElementBoundariesArray[ebN*2+surrogate_boundary_elements[ebN_s]],
                  eN_nDOF_trial_element = eN*nDOF_trial_element;
                register double elementResidual_mesh[nDOF_test_element],
                  elementResidual_p[nDOF_test_element],
                  elementResidual_u[nDOF_test_element],
                  elementResidual_v[nDOF_test_element],
                  //elementResidual_w[nDOF_test_element],
                  eps_rho,eps_mu;
                if (ebN >= nElementBoundaries_owned) continue;
                //std::cout<<"Surrogate edge "<<ebN<<" element neighbor "<<eN<<" local element boundary "<<ebN_local<<std::endl;
                for (int i=0;i<nDOF_test_element;i++)
                  {
                    elementResidual_mesh[i]=0.0;
                    elementResidual_p[i]=0.0;
                    elementResidual_u[i]=0.0;
                    elementResidual_v[i]=0.0;
                    /* elementResidual_w[i]=0.0; */
                  }
                for  (int kb=0;kb<nQuadraturePoints_elementBoundary;kb++)
                  {
                    register int ebN_kb = ebN*nQuadraturePoints_elementBoundary+kb,
                      /* ebNE_kb_nSpace = ebNE_kb*nSpace, */
                      ebN_local_kb = ebN_local*nQuadraturePoints_elementBoundary+kb,
                      ebN_local_kb_nSpace = ebN_local_kb*nSpace;
                    register double
                      u_ext=0.0,
                      v_ext=0.0,
                      bc_u_ext=0.0,
                      bc_v_ext=0.0,
                      grad_u_ext[nSpace],
                      grad_v_ext[nSpace],
                      jac_ext[nSpace*nSpace],
                      jacDet_ext,
                      jacInv_ext[nSpace*nSpace],
                      boundaryJac[nSpace*(nSpace-1)],
                      metricTensor[(nSpace-1)*(nSpace-1)],
                      metricTensorDetSqrt,
                      dS,p_test_dS[nDOF_test_element],vel_test_dS[nDOF_test_element],
                      p_grad_trial_trace[nDOF_trial_element*nSpace],vel_grad_trial_trace[nDOF_trial_element*nSpace],
                      vel_grad_test_dS[nDOF_trial_element*nSpace],
                      normal[2],x_ext,y_ext,z_ext,xt_ext,yt_ext,zt_ext,integralScaling,
                      G[nSpace*nSpace],G_dd_G,tr_G,h_phi,h_penalty,penalty,
                      force_x,force_y,force_z,force_p_x,force_p_y,force_p_z,force_v_x,force_v_y,force_v_z,r_x,r_y,r_z;
                    //compute information about mapping from reference element to physical element
                    ck.calculateMapping_elementBoundary(eN,
                                                        ebN_local,
                                                        kb,
                                                        ebN_local_kb,
                                                        mesh_dof,
                                                        mesh_l2g,
                                                        mesh_trial_trace_ref,
                                                        mesh_grad_trial_trace_ref,
                                                        boundaryJac_ref,
                                                        jac_ext,
                                                        jacDet_ext,
                                                        jacInv_ext,
                                                        boundaryJac,
                                                        metricTensor,
                                                        metricTensorDetSqrt,
                                                        normal_ref,
                                                        normal,
                                                        x_ext,y_ext,z_ext);
                    ck.calculateMappingVelocity_elementBoundary(eN,
                                                                ebN_local,
                                                                kb,
                                                                ebN_local_kb,
                                                                mesh_velocity_dof,
                                                                mesh_l2g,
                                                                mesh_trial_trace_ref,
                                                                xt_ext,yt_ext,zt_ext,
                                                                normal,
                                                                boundaryJac,
                                                                metricTensor,
                                                                integralScaling);
                    dS = metricTensorDetSqrt*dS_ref[kb];
                    //get the metric tensor
                    ck.calculateG(jacInv_ext,G,G_dd_G,tr_G);
                    //compute shape and solution information
                    //shape
                    ck.gradTrialFromRef(&vel_grad_trial_trace_ref[ebN_local_kb_nSpace*nDOF_trial_element],jacInv_ext,vel_grad_trial_trace);
                    //solution and gradients
                    ck.valFromDOF(u_dof,&vel_l2g[eN_nDOF_trial_element],&vel_trial_trace_ref[ebN_local_kb*nDOF_test_element],u_ext);
                    ck.valFromDOF(v_dof,&vel_l2g[eN_nDOF_trial_element],&vel_trial_trace_ref[ebN_local_kb*nDOF_test_element],v_ext);

                    ck.gradFromDOF(u_dof,&vel_l2g[eN_nDOF_trial_element],vel_grad_trial_trace,grad_u_ext);
                    ck.gradFromDOF(v_dof,&vel_l2g[eN_nDOF_trial_element],vel_grad_trial_trace,grad_v_ext);
                    //precalculate test function products with integration weights
                    for (int j=0;j<nDOF_trial_element;j++)
                      {
                        vel_test_dS[j] = vel_test_trace_ref[ebN_local_kb*nDOF_test_element+j]*dS;
                        for (int I=0;I<nSpace;I++)
                          vel_grad_test_dS[j*nSpace+I] = vel_grad_trial_trace[j*nSpace+I]*dS;//cek hack, using trial
                      }

                    double dist = 0.0;
                    double distance[2], P_normal[2], P_tangent[2]; // distance vector, normal and tangent of the physical boundary



                    if(use_ball_as_particle==1)
                    {
                        get_distance_to_ball(nParticles,ball_center,ball_radius,
                                             x_ext,y_ext,z_ext,
                                             dist);
                        get_normal_to_ith_ball(nParticles,ball_center,ball_radius,
                                               surrogate_boundary_particle[ebN_s],
                                               x_ext,y_ext,z_ext,
                                               P_normal[0],P_normal[1]);
                        get_velocity_to_ith_ball(nParticles,ball_center,ball_radius,
                                                 ball_velocity,ball_angular_velocity,
                                                 surrogate_boundary_particle[ebN_s],
                                                 x_ext-dist*P_normal[0],//corresponding point on the boundary of the particle
                                                 y_ext-dist*P_normal[1],
                                                 0.0,//z_ext,
                                                 bc_u_ext,bc_v_ext);
                    }
                    else
                    {
                        dist = ebq_global_phi_solid[ebN_kb];
                        P_normal[0] = ebq_global_grad_phi_solid[ebN_kb*nSpace+0];
                        P_normal[1] = ebq_global_grad_phi_solid[ebN_kb*nSpace+1];
                        bc_u_ext = ebq_particle_velocity_solid [ebN_kb*nSpace+0];
                        bc_v_ext = ebq_particle_velocity_solid [ebN_kb*nSpace+1];

                    }

                    ck.calculateGScale(G,normal,h_penalty);
                    //
                    //update the element and global residual storage
                    //

                    distance[0] = -P_normal[0]*dist;
                    distance[1] = -P_normal[1]*dist;
                    P_tangent[0] = -P_normal[1];
                    P_tangent[1] = P_normal[0];
                    double visco = nu_0*rho_0;
                    double C_adim = C_sbm*visco/h_penalty;
                    //std::cout << "C_adim "<< C_adim << std::endl;
                    double beta = 0.0;
                    double beta_adim = beta*visco/h_penalty;

                    const double grad_u_d[2] = {get_dot_product(distance,grad_u_ext),
                                                get_dot_product(distance,grad_v_ext)};
                    double res[2];
                    const double u_m_uD[2] = {u_ext - bc_u_ext,v_ext - bc_v_ext};
                    const double zero_vec[2]={0.,0.};
                    const double grad_u_t[2] = {get_dot_product(P_tangent,grad_u_ext),
                                                get_dot_product(P_tangent,grad_v_ext)};
                    for (int i=0;i<nDOF_test_element;i++)
                      {
                        int eN_i = eN*nDOF_test_element+i;

                        int GlobPos_u = offset_u+stride_u*vel_l2g[eN_i];
                        int GlobPos_v = offset_v+stride_v*vel_l2g[eN_i];
                        double phi_i = vel_test_dS[i];
                        double Gxphi_i = vel_grad_test_dS[i*nSpace+0];
                        double Gyphi_i = vel_grad_test_dS[i*nSpace+1];
                        double *grad_phi_i = &vel_grad_test_dS[i*nSpace+0];
                        const double grad_phi_i_dot_d =  get_dot_product(distance,grad_phi_i);
                        const double grad_phi_i_dot_t =  get_dot_product(P_tangent,grad_phi_i);

                        // (1)
                        globalResidual[GlobPos_u] += C_adim*phi_i*u_m_uD[0];
                        globalResidual[GlobPos_v] += C_adim*phi_i*u_m_uD[1];

                        // (2)
                        get_symmetric_gradient_dot_vec(grad_u_ext,grad_v_ext,P_normal,res);
                        globalResidual[GlobPos_u] -= visco * phi_i*res[0];
                        globalResidual[GlobPos_v] -= visco * phi_i*res[1];

                        // (3)
                        get_symmetric_gradient_dot_vec(grad_phi_i,zero_vec,u_m_uD,res);
                        globalResidual[GlobPos_u] -= visco * get_dot_product(P_normal,res);
                        get_symmetric_gradient_dot_vec(zero_vec,grad_phi_i,u_m_uD,res);
                        globalResidual[GlobPos_v] -= visco * get_dot_product(P_normal,res);

                        // (4)
                        globalResidual[GlobPos_u] += C_adim*grad_phi_i_dot_d*u_m_uD[0];
                        globalResidual[GlobPos_v] += C_adim*grad_phi_i_dot_d*u_m_uD[1];

                        // (5)
                        globalResidual[GlobPos_u] += C_adim*grad_phi_i_dot_d*grad_u_d[0];
                        globalResidual[GlobPos_v] += C_adim*grad_phi_i_dot_d*grad_u_d[1];

                        // (6)
                        globalResidual[GlobPos_u] += C_adim*phi_i*grad_u_d[0];
                        globalResidual[GlobPos_v] += C_adim*phi_i*grad_u_d[1];

                        // (7)
                        get_symmetric_gradient_dot_vec(grad_phi_i,zero_vec,P_normal,res);
                        globalResidual[GlobPos_u] -= visco*get_dot_product(grad_u_d,res);
                        get_symmetric_gradient_dot_vec(zero_vec,grad_phi_i,P_normal,res);
                        globalResidual[GlobPos_v] -= visco*get_dot_product(grad_u_d,res);

                        // the penalization on the tangential derivative
                        // B < Gw t , (Gu - GuD) t >
                        globalResidual[GlobPos_u] += beta_adim*grad_u_t[0]*grad_phi_i_dot_t;
                        globalResidual[GlobPos_v] += beta_adim*grad_u_t[1]*grad_phi_i_dot_t;

                      }//i

                    //
                    // Forces
                    //
                    //compute pressure at the quadrature point of the edge from dof-value of the pressure
                    double p_ext = 0.0;
                    for (int i=0; i<nDOF_per_element_pressure;++i)
                      {
                        p_ext += p_dof[p_l2g[eN*nDOF_per_element_pressure+i]]*p_trial_trace_ref[ebN_local_kb*nDOF_per_element_pressure+i];
                      }
                    double nx = P_normal[0]; //YY: normal direction outward of the solid.
                    double ny = P_normal[1];

                    double S_xx = 2*visco*grad_u_ext[0];
                    double S_xy = visco*(grad_u_ext[1] + grad_v_ext[0]); // sym tensor -> S_yx = S_xy
                    double S_yy = 2*visco*grad_v_ext[1];

                    Fx -= p_ext*nx*dS;
                    Fx += (S_xx*nx + S_xy*ny)*dS;
                    //                  Fx += dS*(C_adim*(u_ext - bc_u_ext)
                    //                          - visco * (normal[0]*2*grad_u_ext[0] + normal[1]*(grad_u_ext[1]+grad_v_ext[0]))
                    //                          + C_adim*dd1);
                    Fy -= p_ext*ny*dS;
                    Fy += (S_xy*nx + S_yy*ny)*dS;
                    //                  Fy += dS*(C_adim*(v_ext - bc_v_ext)
                    //                          - visco * (normal[0]*(grad_u_ext[1]+grad_v_ext[0]) + normal[1]*2*grad_v_ext[1])
                    //                          + C_adim*dd2);
                    if(use_ball_as_particle==1)
                    {
                        r_x = x_ext - ball_center[surrogate_boundary_particle[ebN_s] * 3 + 0];
                        r_y = y_ext - ball_center[surrogate_boundary_particle[ebN_s] * 3 + 1];
                    }
                    else
                    {
                        r_x = x_ext - particle_centroids[surrogate_boundary_particle[ebN_s] * 3 + 0];
                        r_y = y_ext - particle_centroids[surrogate_boundary_particle[ebN_s] * 3 + 1];
                    }
                    Mz  += r_x*Fy-r_y*Fx;
                  }//kb

                particle_netForces[3*surrogate_boundary_particle[ebN_s]+0] += Fx;
                particle_netForces[3*surrogate_boundary_particle[ebN_s]+1] += Fy;
                particle_netMoments[3*surrogate_boundary_particle[ebN_s]+2]+= Mz;

              }//ebN_s
            //std::cout<<" sbm force over surrogate boundary is: "<<Fx<<"\t"<<Fy<<std::endl;
            //
          }
        //loop over exterior element boundaries to calculate surface integrals and load into element and global residuals
        //
        //ebNE is the Exterior element boundary INdex
        //ebN is the element boundary INdex
        //eN is the element index
        for (int ebNE = 0; ebNE < nExteriorElementBoundaries_global; ebNE++)
          {
            register int ebN = exteriorElementBoundariesArray[ebNE],
              eN  = elementBoundaryElementsArray[ebN*2+0],
              ebN_local = elementBoundaryLocalElementBoundariesArray[ebN*2+0],
              eN_nDOF_trial_element = eN*nDOF_trial_element;
            register double elementResidual_mesh[nDOF_test_element],
              elementResidual_p[nDOF_test_element],
              elementResidual_u[nDOF_test_element],
              elementResidual_v[nDOF_test_element],
              //elementResidual_w[nDOF_test_element],
              eps_rho,eps_mu;
            const double* elementResidual_w(NULL);
            for (int i=0;i<nDOF_test_element;i++)
              {
                elementResidual_mesh[i]=0.0;
                elementResidual_p[i]=0.0;
                elementResidual_u[i]=0.0;
                elementResidual_v[i]=0.0;
                /* elementResidual_w[i]=0.0; */
              }
            for  (int kb=0;kb<nQuadraturePoints_elementBoundary;kb++)
              {
                register int ebNE_kb = ebNE*nQuadraturePoints_elementBoundary+kb,
                  ebNE_kb_nSpace = ebNE_kb*nSpace,
                  ebN_local_kb = ebN_local*nQuadraturePoints_elementBoundary+kb,
                  ebN_local_kb_nSpace = ebN_local_kb*nSpace;
                register double p_ext=0.0,
                  u_ext=0.0,
                  v_ext=0.0,
                  w_ext=0.0,
                  grad_p_ext[nSpace],
                  grad_u_ext[nSpace],
                  grad_v_ext[nSpace],
                  grad_w_ext[nSpace],
                  mom_u_acc_ext=0.0,
                  dmom_u_acc_u_ext=0.0,
                  mom_v_acc_ext=0.0,
                  dmom_v_acc_v_ext=0.0,
                  mom_w_acc_ext=0.0,
                  dmom_w_acc_w_ext=0.0,
                  mass_adv_ext[nSpace],
                  dmass_adv_u_ext[nSpace],
                  dmass_adv_v_ext[nSpace],
                  dmass_adv_w_ext[nSpace],
                  mom_u_adv_ext[nSpace],
                  dmom_u_adv_u_ext[nSpace],
                  dmom_u_adv_v_ext[nSpace],
                  dmom_u_adv_w_ext[nSpace],
                  mom_v_adv_ext[nSpace],
                  dmom_v_adv_u_ext[nSpace],
                  dmom_v_adv_v_ext[nSpace],
                  dmom_v_adv_w_ext[nSpace],
                  mom_w_adv_ext[nSpace],
                  dmom_w_adv_u_ext[nSpace],
                  dmom_w_adv_v_ext[nSpace],
                  dmom_w_adv_w_ext[nSpace],
                  mom_uu_diff_ten_ext[nSpace],
                  mom_vv_diff_ten_ext[nSpace],
                  mom_ww_diff_ten_ext[nSpace],
                  mom_uv_diff_ten_ext[1],
                  mom_uw_diff_ten_ext[1],
                  mom_vu_diff_ten_ext[1],
                  mom_vw_diff_ten_ext[1],
                  mom_wu_diff_ten_ext[1],
                  mom_wv_diff_ten_ext[1],
                  mom_u_source_ext=0.0,
                  mom_v_source_ext=0.0,
                  mom_w_source_ext=0.0,
                  mom_u_ham_ext=0.0,
                  dmom_u_ham_grad_p_ext[nSpace],
                  dmom_u_ham_grad_u_ext[nSpace],
                  mom_v_ham_ext=0.0,
                  dmom_v_ham_grad_p_ext[nSpace],
                  dmom_v_ham_grad_v_ext[nSpace],
                  mom_w_ham_ext=0.0,
                  dmom_w_ham_grad_p_ext[nSpace],
                  dmom_w_ham_grad_w_ext[nSpace],
                  dmom_u_adv_p_ext[nSpace],
                  dmom_v_adv_p_ext[nSpace],
                  dmom_w_adv_p_ext[nSpace],
                  flux_mass_ext=0.0,
                  flux_mom_u_adv_ext=0.0,
                  flux_mom_v_adv_ext=0.0,
                  flux_mom_w_adv_ext=0.0,
                  flux_mom_uu_diff_ext=0.0,
                  flux_mom_uv_diff_ext=0.0,
                  flux_mom_uw_diff_ext=0.0,
                  flux_mom_vu_diff_ext=0.0,
                  flux_mom_vv_diff_ext=0.0,
                  flux_mom_vw_diff_ext=0.0,
                  flux_mom_wu_diff_ext=0.0,
                  flux_mom_wv_diff_ext=0.0,
                  flux_mom_ww_diff_ext=0.0,
                  bc_p_ext=0.0,
                  bc_u_ext=0.0,
                  bc_v_ext=0.0,
                  bc_w_ext=0.0,
                  bc_mom_u_acc_ext=0.0,
                  bc_dmom_u_acc_u_ext=0.0,
                  bc_mom_v_acc_ext=0.0,
                  bc_dmom_v_acc_v_ext=0.0,
                  bc_mom_w_acc_ext=0.0,
                  bc_dmom_w_acc_w_ext=0.0,
                  bc_mass_adv_ext[nSpace],
                  bc_dmass_adv_u_ext[nSpace],
                  bc_dmass_adv_v_ext[nSpace],
                  bc_dmass_adv_w_ext[nSpace],
                  bc_mom_u_adv_ext[nSpace],
                  bc_dmom_u_adv_u_ext[nSpace],
                  bc_dmom_u_adv_v_ext[nSpace],
                  bc_dmom_u_adv_w_ext[nSpace],
                  bc_mom_v_adv_ext[nSpace],
                  bc_dmom_v_adv_u_ext[nSpace],
                  bc_dmom_v_adv_v_ext[nSpace],
                  bc_dmom_v_adv_w_ext[nSpace],
                  bc_mom_w_adv_ext[nSpace],
                  bc_dmom_w_adv_u_ext[nSpace],
                  bc_dmom_w_adv_v_ext[nSpace],
                  bc_dmom_w_adv_w_ext[nSpace],
                  bc_mom_uu_diff_ten_ext[nSpace],
                  bc_mom_vv_diff_ten_ext[nSpace],
                  bc_mom_ww_diff_ten_ext[nSpace],
                  bc_mom_uv_diff_ten_ext[1],
                  bc_mom_uw_diff_ten_ext[1],
                  bc_mom_vu_diff_ten_ext[1],
                  bc_mom_vw_diff_ten_ext[1],
                  bc_mom_wu_diff_ten_ext[1],
                  bc_mom_wv_diff_ten_ext[1],
                  bc_mom_u_source_ext=0.0,
                  bc_mom_v_source_ext=0.0,
                  bc_mom_w_source_ext=0.0,
                  bc_mom_u_ham_ext=0.0,
                  bc_dmom_u_ham_grad_p_ext[nSpace],
                  bc_dmom_u_ham_grad_u_ext[nSpace],
                  bc_mom_v_ham_ext=0.0,
                  bc_dmom_v_ham_grad_p_ext[nSpace],
                  bc_dmom_v_ham_grad_v_ext[nSpace],
                  bc_mom_w_ham_ext=0.0,
                  bc_dmom_w_ham_grad_p_ext[nSpace],
                  bc_dmom_w_ham_grad_w_ext[nSpace],
                  jac_ext[nSpace*nSpace],
                  jacDet_ext,
                  jacInv_ext[nSpace*nSpace],
                  boundaryJac[nSpace*(nSpace-1)],
                  metricTensor[(nSpace-1)*(nSpace-1)],
                  metricTensorDetSqrt,
                  dS,p_test_dS[nDOF_test_element],vel_test_dS[nDOF_test_element],
                  p_grad_trial_trace[nDOF_trial_element*nSpace],vel_grad_trial_trace[nDOF_trial_element*nSpace],
                  vel_grad_test_dS[nDOF_trial_element*nSpace],
                  normal[2],x_ext,y_ext,z_ext,xt_ext,yt_ext,zt_ext,integralScaling,
                  //VRANS
                  porosity_ext,
                  //
                  G[nSpace*nSpace],G_dd_G,tr_G,h_phi,h_penalty,penalty,
                  force_x,force_y,force_z,force_p_x,force_p_y,force_p_z,force_v_x,force_v_y,force_v_z,r_x,r_y,r_z;
                //compute information about mapping from reference element to physical element
                ck.calculateMapping_elementBoundary(eN,
                                                    ebN_local,
                                                    kb,
                                                    ebN_local_kb,
                                                    mesh_dof,
                                                    mesh_l2g,
                                                    mesh_trial_trace_ref,
                                                    mesh_grad_trial_trace_ref,
                                                    boundaryJac_ref,
                                                    jac_ext,
                                                    jacDet_ext,
                                                    jacInv_ext,
                                                    boundaryJac,
                                                    metricTensor,
                                                    metricTensorDetSqrt,
                                                    normal_ref,
                                                    normal,
                                                    x_ext,y_ext,z_ext);
                ck.calculateMappingVelocity_elementBoundary(eN,
                                                            ebN_local,
                                                            kb,
                                                            ebN_local_kb,
                                                            mesh_velocity_dof,
                                                            mesh_l2g,
                                                            mesh_trial_trace_ref,
                                                            xt_ext,yt_ext,zt_ext,
                                                            normal,
                                                            boundaryJac,
                                                            metricTensor,
                                                            integralScaling);
                //xt_ext=0.0;yt_ext=0.0;zt_ext=0.0;
                //std::cout<<"xt_ext "<<xt_ext<<'\t'<<yt_ext<<'\t'<<zt_ext<<std::endl;
                //std::cout<<"x_ext "<<x_ext<<'\t'<<y_ext<<'\t'<<z_ext<<std::endl;
                //std::cout<<"integralScaling - metricTensorDetSrt ==============================="<<integralScaling-metricTensorDetSqrt<<std::endl;
                /* std::cout<<"metricTensorDetSqrt "<<metricTensorDetSqrt */
                /*             <<"dS_ref[kb]"<<dS_ref[kb]<<std::endl; */
                //dS = ((1.0-MOVING_DOMAIN)*metricTensorDetSqrt + MOVING_DOMAIN*integralScaling)*dS_ref[kb];//cek need to test effect on accuracy
                dS = metricTensorDetSqrt*dS_ref[kb];
                //get the metric tensor
                //cek todo use symmetry
                ck.calculateG(jacInv_ext,G,G_dd_G,tr_G);
                ck.calculateGScale(G,&ebqe_normal_phi_ext[ebNE_kb_nSpace],h_phi);

                eps_rho = epsFact_rho*(useMetrics*h_phi+(1.0-useMetrics)*elementDiameter[eN]);
                eps_mu  = epsFact_mu *(useMetrics*h_phi+(1.0-useMetrics)*elementDiameter[eN]);
                double particle_eps  = particle_epsFact*(useMetrics*h_phi+(1.0-useMetrics)*elementDiameter[eN]);

                //compute shape and solution information
                //shape
                /* ck.gradTrialFromRef(&p_grad_trial_trace_ref[ebN_local_kb_nSpace*nDOF_trial_element],jacInv_ext,p_grad_trial_trace); */
                ck.gradTrialFromRef(&vel_grad_trial_trace_ref[ebN_local_kb_nSpace*nDOF_trial_element],jacInv_ext,vel_grad_trial_trace);
                //cek hack use trial ck.gradTrialFromRef(&vel_grad_test_trace_ref[ebN_local_kb_nSpace*nDOF_trial_element],jacInv_ext,vel_grad_test_trace);
                //solution and gradients
                /* ck.valFromDOF(p_dof,&p_l2g[eN_nDOF_trial_element],&p_trial_trace_ref[ebN_local_kb*nDOF_test_element],p_ext); */
                p_ext = ebqe_p[ebNE_kb];
                ck.valFromDOF(u_dof,&vel_l2g[eN_nDOF_trial_element],&vel_trial_trace_ref[ebN_local_kb*nDOF_test_element],u_ext);
                ck.valFromDOF(v_dof,&vel_l2g[eN_nDOF_trial_element],&vel_trial_trace_ref[ebN_local_kb*nDOF_test_element],v_ext);
                /* ck.valFromDOF(w_dof,&vel_l2g[eN_nDOF_trial_element],&vel_trial_trace_ref[ebN_local_kb*nDOF_test_element],w_ext); */
                /* ck.gradFromDOF(p_dof,&p_l2g[eN_nDOF_trial_element],p_grad_trial_trace,grad_p_ext); */
                for (int I=0;I<nSpace;I++)
                  grad_p_ext[I] = ebqe_grad_p[ebNE_kb_nSpace + I];
                ck.gradFromDOF(u_dof,&vel_l2g[eN_nDOF_trial_element],vel_grad_trial_trace,grad_u_ext);
                ck.gradFromDOF(v_dof,&vel_l2g[eN_nDOF_trial_element],vel_grad_trial_trace,grad_v_ext);
                /* ck.gradFromDOF(w_dof,&vel_l2g[eN_nDOF_trial_element],vel_grad_trial_trace,grad_w_ext); */
                //precalculate test function products with integration weights
                for (int j=0;j<nDOF_trial_element;j++)
                  {
                    /* p_test_dS[j] = p_test_trace_ref[ebN_local_kb*nDOF_test_element+j]*dS; */
                    vel_test_dS[j] = vel_test_trace_ref[ebN_local_kb*nDOF_test_element+j]*dS;
                    for (int I=0;I<nSpace;I++)
                      vel_grad_test_dS[j*nSpace+I] = vel_grad_trial_trace[j*nSpace+I]*dS;//cek hack, using trial
                  }
                bc_p_ext = isDOFBoundary_p[ebNE_kb]*ebqe_bc_p_ext[ebNE_kb]+(1-isDOFBoundary_p[ebNE_kb])*p_ext;
                //note, our convention is that bc values at moving boundaries are relative to boundary velocity so we add it here
                bc_u_ext = isDOFBoundary_u[ebNE_kb]*(ebqe_bc_u_ext[ebNE_kb] + MOVING_DOMAIN*xt_ext) + (1-isDOFBoundary_u[ebNE_kb])*u_ext;
                bc_v_ext = isDOFBoundary_v[ebNE_kb]*(ebqe_bc_v_ext[ebNE_kb] + MOVING_DOMAIN*yt_ext) + (1-isDOFBoundary_v[ebNE_kb])*v_ext;
                /* bc_w_ext = isDOFBoundary_w[ebNE_kb]*(ebqe_bc_w_ext[ebNE_kb] + MOVING_DOMAIN*zt_ext) + (1-isDOFBoundary_w[ebNE_kb])*w_ext; */
                //VRANS
                porosity_ext = 1.0 - ebqe_vos_ext[ebNE_kb];
                //
                //calculate the pde coefficients using the solution and the boundary values for the solution
                //
                double eddy_viscosity_ext(0.),bc_eddy_viscosity_ext(0.); //not interested in saving boundary eddy viscosity for now
                evaluateCoefficients(eps_rho,
                                     eps_mu,
                                     particle_eps,
                                     sigma,
                                     rho_0,
                                     nu_0,
                                     rho_1,
                                     nu_1,
                                     elementDiameter[eN],
                                     smagorinskyConstant,
                                     turbulenceClosureModel,
                                     g,
                                     useVF,
                                     ebqe_vf_ext[ebNE_kb],
                                     ebqe_phi_ext[ebNE_kb],
                                     &ebqe_normal_phi_ext[ebNE_kb_nSpace],
                                     nParticles,
                                     nQuadraturePoints_global,
                                     &particle_signed_distances[ebNE_kb],
                                     ebqe_kappa_phi_ext[ebNE_kb],
                                     //VRANS
                                     porosity_ext,
                                     //
                                     p_ext,
                                     grad_p_ext,
                                     grad_u_ext,
                                     grad_v_ext,
                                     grad_w_ext,
                                     u_ext,
                                     v_ext,
                                     w_ext,
                                     ebqe_velocity_star[ebNE_kb_nSpace+0],
                                     ebqe_velocity_star[ebNE_kb_nSpace+1],
                                     ebqe_velocity_star[ebNE_kb_nSpace+1],//hack,not used
                                     eddy_viscosity_ext,
                                     mom_u_acc_ext,
                                     dmom_u_acc_u_ext,
                                     mom_v_acc_ext,
                                     dmom_v_acc_v_ext,
                                     mom_w_acc_ext,
                                     dmom_w_acc_w_ext,
                                     mass_adv_ext,
                                     dmass_adv_u_ext,
                                     dmass_adv_v_ext,
                                     dmass_adv_w_ext,
                                     mom_u_adv_ext,
                                     dmom_u_adv_u_ext,
                                     dmom_u_adv_v_ext,
                                     dmom_u_adv_w_ext,
                                     mom_v_adv_ext,
                                     dmom_v_adv_u_ext,
                                     dmom_v_adv_v_ext,
                                     dmom_v_adv_w_ext,
                                     mom_w_adv_ext,
                                     dmom_w_adv_u_ext,
                                     dmom_w_adv_v_ext,
                                     dmom_w_adv_w_ext,
                                     mom_uu_diff_ten_ext,
                                     mom_vv_diff_ten_ext,
                                     mom_ww_diff_ten_ext,
                                     mom_uv_diff_ten_ext,
                                     mom_uw_diff_ten_ext,
                                     mom_vu_diff_ten_ext,
                                     mom_vw_diff_ten_ext,
                                     mom_wu_diff_ten_ext,
                                     mom_wv_diff_ten_ext,
                                     mom_u_source_ext,
                                     mom_v_source_ext,
                                     mom_w_source_ext,
                                     mom_u_ham_ext,
                                     dmom_u_ham_grad_p_ext,
                                     dmom_u_ham_grad_u_ext,
                                     mom_v_ham_ext,
                                     dmom_v_ham_grad_p_ext,
                                     dmom_v_ham_grad_v_ext,
                                     mom_w_ham_ext,
                                     dmom_w_ham_grad_p_ext,
                                     dmom_w_ham_grad_w_ext,
                                     ebqe_rho[ebNE_kb],
                                     ebqe_nu[ebNE_kb],
                                     KILL_PRESSURE_TERM,
                                     0,
                                     0., // mql: zero force term at boundary
                                     0.,
                                     0.,
                                     MATERIAL_PARAMETERS_AS_FUNCTION,
                                     ebqe_density_as_function[ebNE_kb],
                                     ebqe_dynamic_viscosity_as_function[ebNE_kb],
                                     USE_SBM,
                                     x_ext,y_ext,z_ext,
                                     use_ball_as_particle,
                                     ball_center,
                                     ball_radius,
                                     ball_velocity,
                                     ball_angular_velocity);
                evaluateCoefficients(eps_rho,
                                     eps_mu,
                                     particle_eps,
                                     sigma,
                                     rho_0,
                                     nu_0,
                                     rho_1,
                                     nu_1,
                                     elementDiameter[eN],
                                     smagorinskyConstant,
                                     turbulenceClosureModel,
                                     g,
                                     useVF,
                                     bc_ebqe_vf_ext[ebNE_kb],
                                     bc_ebqe_phi_ext[ebNE_kb],
                                     &ebqe_normal_phi_ext[ebNE_kb_nSpace],
                                     nParticles,
                                     nQuadraturePoints_global,
                                     &particle_signed_distances[ebNE_kb],
                                     ebqe_kappa_phi_ext[ebNE_kb],
                                     //VRANS
                                     porosity_ext,
                                     //
                                     bc_p_ext,
                                     grad_p_ext,
                                     grad_u_ext,
                                     grad_v_ext,
                                     grad_w_ext,
                                     bc_u_ext,
                                     bc_v_ext,
                                     bc_w_ext,
                                     ebqe_velocity_star[ebNE_kb_nSpace+0],
                                     ebqe_velocity_star[ebNE_kb_nSpace+1],
                                     ebqe_velocity_star[ebNE_kb_nSpace+1],//hack,not used
                                     bc_eddy_viscosity_ext,
                                     bc_mom_u_acc_ext,
                                     bc_dmom_u_acc_u_ext,
                                     bc_mom_v_acc_ext,
                                     bc_dmom_v_acc_v_ext,
                                     bc_mom_w_acc_ext,
                                     bc_dmom_w_acc_w_ext,
                                     bc_mass_adv_ext,
                                     bc_dmass_adv_u_ext,
                                     bc_dmass_adv_v_ext,
                                     bc_dmass_adv_w_ext,
                                     bc_mom_u_adv_ext,
                                     bc_dmom_u_adv_u_ext,
                                     bc_dmom_u_adv_v_ext,
                                     bc_dmom_u_adv_w_ext,
                                     bc_mom_v_adv_ext,
                                     bc_dmom_v_adv_u_ext,
                                     bc_dmom_v_adv_v_ext,
                                     bc_dmom_v_adv_w_ext,
                                     bc_mom_w_adv_ext,
                                     bc_dmom_w_adv_u_ext,
                                     bc_dmom_w_adv_v_ext,
                                     bc_dmom_w_adv_w_ext,
                                     bc_mom_uu_diff_ten_ext,
                                     bc_mom_vv_diff_ten_ext,
                                     bc_mom_ww_diff_ten_ext,
                                     bc_mom_uv_diff_ten_ext,
                                     bc_mom_uw_diff_ten_ext,
                                     bc_mom_vu_diff_ten_ext,
                                     bc_mom_vw_diff_ten_ext,
                                     bc_mom_wu_diff_ten_ext,
                                     bc_mom_wv_diff_ten_ext,
                                     bc_mom_u_source_ext,
                                     bc_mom_v_source_ext,
                                     bc_mom_w_source_ext,
                                     bc_mom_u_ham_ext,
                                     bc_dmom_u_ham_grad_p_ext,
                                     bc_dmom_u_ham_grad_u_ext,
                                     bc_mom_v_ham_ext,
                                     bc_dmom_v_ham_grad_p_ext,
                                     bc_dmom_v_ham_grad_v_ext,
                                     bc_mom_w_ham_ext,
                                     bc_dmom_w_ham_grad_p_ext,
                                     bc_dmom_w_ham_grad_w_ext,
                                     ebqe_rho[ebNE_kb],
                                     ebqe_nu[ebNE_kb],
                                     KILL_PRESSURE_TERM,
                                     0,
                                     0., // mql: zero force term at boundary
                                     0.,
                                     0.,
                                     MATERIAL_PARAMETERS_AS_FUNCTION,
                                     ebqe_density_as_function[ebNE_kb],
                                     ebqe_dynamic_viscosity_as_function[ebNE_kb],
                                     USE_SBM,
                                     x_ext,y_ext,z_ext,
                                     use_ball_as_particle,
                                     ball_center,
                                     ball_radius,
                                     ball_velocity,
                                     ball_angular_velocity);

                //Turbulence closure model
                if (turbulenceClosureModel >= 3)
                  {
                    const double turb_var_grad_0_dummy[2] = {0.,0.};
                    const double c_mu = 0.09;//mwf hack
                    updateTurbulenceClosure(turbulenceClosureModel,
                                            eps_rho,
                                            eps_mu,
                                            rho_0,
                                            nu_0,
                                            rho_1,
                                            nu_1,
                                            useVF,
                                            ebqe_vf_ext[ebNE_kb],
                                            ebqe_phi_ext[ebNE_kb],
                                            porosity_ext,
                                            c_mu, //mwf hack
                                            ebqe_turb_var_0[ebNE_kb],
                                            ebqe_turb_var_1[ebNE_kb],
                                            turb_var_grad_0_dummy, //not needed
                                            eddy_viscosity_ext,
                                            mom_uu_diff_ten_ext,
                                            mom_vv_diff_ten_ext,
                                            mom_ww_diff_ten_ext,
                                            mom_uv_diff_ten_ext,
                                            mom_uw_diff_ten_ext,
                                            mom_vu_diff_ten_ext,
                                            mom_vw_diff_ten_ext,
                                            mom_wu_diff_ten_ext,
                                            mom_wv_diff_ten_ext,
                                            mom_u_source_ext,
                                            mom_v_source_ext,
                                            mom_w_source_ext);

                    updateTurbulenceClosure(turbulenceClosureModel,
                                            eps_rho,
                                            eps_mu,
                                            rho_0,
                                            nu_0,
                                            rho_1,
                                            nu_1,
                                            useVF,
                                            bc_ebqe_vf_ext[ebNE_kb],
                                            bc_ebqe_phi_ext[ebNE_kb],
                                            porosity_ext,
                                            c_mu, //mwf hack
                                            ebqe_turb_var_0[ebNE_kb],
                                            ebqe_turb_var_1[ebNE_kb],
                                            turb_var_grad_0_dummy, //not needed
                                            bc_eddy_viscosity_ext,
                                            bc_mom_uu_diff_ten_ext,
                                            bc_mom_vv_diff_ten_ext,
                                            bc_mom_ww_diff_ten_ext,
                                            bc_mom_uv_diff_ten_ext,
                                            bc_mom_uw_diff_ten_ext,
                                            bc_mom_vu_diff_ten_ext,
                                            bc_mom_vw_diff_ten_ext,
                                            bc_mom_wu_diff_ten_ext,
                                            bc_mom_wv_diff_ten_ext,
                                            bc_mom_u_source_ext,
                                            bc_mom_v_source_ext,
                                            bc_mom_w_source_ext);
                  }


                //
                //moving domain
                //
                mom_u_adv_ext[0] -= MOVING_DOMAIN*dmom_u_acc_u_ext*mom_u_acc_ext*xt_ext; // times rho*porosity. mql. CHECK.
                mom_u_adv_ext[1] -= MOVING_DOMAIN*dmom_u_acc_u_ext*mom_u_acc_ext*yt_ext;
                /* mom_u_adv_ext[2] -= MOVING_DOMAIN*dmom_u_acc_u_ext*mom_u_acc_ext*zt_ext; */
                dmom_u_adv_u_ext[0] -= MOVING_DOMAIN*dmom_u_acc_u_ext*xt_ext;
                dmom_u_adv_u_ext[1] -= MOVING_DOMAIN*dmom_u_acc_u_ext*yt_ext;
                /* dmom_u_adv_u_ext[2] -= MOVING_DOMAIN*dmom_u_acc_u_ext*zt_ext; */

                mom_v_adv_ext[0] -= MOVING_DOMAIN*dmom_v_acc_v_ext*mom_v_acc_ext*xt_ext;
                mom_v_adv_ext[1] -= MOVING_DOMAIN*dmom_v_acc_v_ext*mom_v_acc_ext*yt_ext;
                /* mom_v_adv_ext[2] -= MOVING_DOMAIN*dmom_v_acc_v_ext*mom_v_acc_ext*zt_ext; */
                dmom_v_adv_v_ext[0] -= MOVING_DOMAIN*dmom_v_acc_v_ext*xt_ext;
                dmom_v_adv_v_ext[1] -= MOVING_DOMAIN*dmom_v_acc_v_ext*yt_ext;
                /* dmom_v_adv_v_ext[2] -= MOVING_DOMAIN*dmom_v_acc_v_ext*zt_ext; */

                /* mom_w_adv_ext[0] -= MOVING_DOMAIN*dmom_w_acc_w_ext*mom_w_acc_ext*xt_ext; */
                /* mom_w_adv_ext[1] -= MOVING_DOMAIN*dmom_w_acc_w_ext*mom_w_acc_ext*yt_ext; */
                /* mom_w_adv_ext[2] -= MOVING_DOMAIN*dmom_w_acc_w_ext*mom_w_acc_ext*zt_ext; */
                /* dmom_w_adv_w_ext[0] -= MOVING_DOMAIN*dmom_w_acc_w_ext*xt_ext; */
                /* dmom_w_adv_w_ext[1] -= MOVING_DOMAIN*dmom_w_acc_w_ext*yt_ext; */
                /* dmom_w_adv_w_ext[2] -= MOVING_DOMAIN*dmom_w_acc_w_ext*zt_ext; */

                //bc's
                // mql. CHECK.
                bc_mom_u_adv_ext[0] -= MOVING_DOMAIN*dmom_u_acc_u_ext*bc_mom_u_acc_ext*xt_ext;
                bc_mom_u_adv_ext[1] -= MOVING_DOMAIN*dmom_u_acc_u_ext*bc_mom_u_acc_ext*yt_ext;
                /* bc_mom_u_adv_ext[2] -= MOVING_DOMAIN*dmom_u_acc_u_ext*bc_mom_u_acc_ext*zt_ext; */

                bc_mom_v_adv_ext[0] -= MOVING_DOMAIN*dmom_v_acc_v_ext*bc_mom_v_acc_ext*xt_ext; 
                bc_mom_v_adv_ext[1] -= MOVING_DOMAIN*dmom_v_acc_v_ext*bc_mom_v_acc_ext*yt_ext;
                /* bc_mom_v_adv_ext[2] -= MOVING_DOMAIN*dmom_v_acc_v_ext*bc_mom_v_acc_ext*zt_ext; */

                /* bc_mom_w_adv_ext[0] -= MOVING_DOMAIN*dmom_w_acc_w_ext*bc_mom_w_acc_ext*xt_ext; */
                /* bc_mom_w_adv_ext[1] -= MOVING_DOMAIN*dmom_w_acc_w_ext*bc_mom_w_acc_ext*yt_ext; */
                /* bc_mom_w_adv_ext[2] -= MOVING_DOMAIN*dmom_w_acc_w_ext*bc_mom_w_acc_ext*zt_ext; */
                // 
                //calculate the numerical fluxes 
                // 
                ck.calculateGScale(G,normal,h_penalty);
                penalty = useMetrics*C_b/h_penalty + (1.0-useMetrics)*ebqe_penalty_ext[ebNE_kb];
                exteriorNumericalAdvectiveFlux(isDOFBoundary_p[ebNE_kb],
                                               isDOFBoundary_u[ebNE_kb],
                                               isDOFBoundary_v[ebNE_kb],
                                               isDOFBoundary_w[ebNE_kb],
                                               isAdvectiveFluxBoundary_p[ebNE_kb],
                                               isAdvectiveFluxBoundary_u[ebNE_kb],
                                               isAdvectiveFluxBoundary_v[ebNE_kb],
                                               isAdvectiveFluxBoundary_w[ebNE_kb],
                                               dmom_u_ham_grad_p_ext[0],//=1/rho,
                                               bc_dmom_u_ham_grad_p_ext[0],//=1/bc_rho,
                                               normal,
                                               dmom_u_acc_u_ext,
                                               bc_p_ext,
                                               bc_u_ext,
                                               bc_v_ext,
                                               bc_w_ext,
                                               bc_mass_adv_ext,
                                               bc_mom_u_adv_ext,
                                               bc_mom_v_adv_ext,
                                               bc_mom_w_adv_ext,
                                               ebqe_bc_flux_mass_ext[ebNE_kb]+MOVING_DOMAIN*(xt_ext*normal[0]+yt_ext*normal[1]),//BC is relative mass flux
                                               ebqe_bc_flux_mom_u_adv_ext[ebNE_kb],
                                               ebqe_bc_flux_mom_v_adv_ext[ebNE_kb],
                                               ebqe_bc_flux_mom_w_adv_ext[ebNE_kb],
                                               p_ext,
                                               u_ext,
                                               v_ext,
                                               w_ext,
                                               mass_adv_ext,
                                               mom_u_adv_ext,
                                               mom_v_adv_ext,
                                               mom_w_adv_ext,
                                               dmass_adv_u_ext,
                                               dmass_adv_v_ext,
                                               dmass_adv_w_ext,
                                               dmom_u_adv_p_ext,
                                               dmom_u_adv_u_ext,
                                               dmom_u_adv_v_ext,
                                               dmom_u_adv_w_ext,
                                               dmom_v_adv_p_ext,
                                               dmom_v_adv_u_ext,
                                               dmom_v_adv_v_ext,
                                               dmom_v_adv_w_ext,
                                               dmom_w_adv_p_ext,
                                               dmom_w_adv_u_ext,
                                               dmom_w_adv_v_ext,
                                               dmom_w_adv_w_ext,
                                               flux_mass_ext,
                                               flux_mom_u_adv_ext,
                                               flux_mom_v_adv_ext,
                                               flux_mom_w_adv_ext,
                                               &ebqe_velocity_star[ebNE_kb_nSpace],
                                               &ebqe_velocity[ebNE_kb_nSpace]);
                // mql: save gradient of solution for other models and to compute errors
                for (int I=0;I<nSpace;I++)
                  {
                    ebqe_grad_u[ebNE_kb_nSpace+I] = grad_u_ext[I];
                    ebqe_grad_v[ebNE_kb_nSpace+I] = grad_v_ext[I];
                    /* ebqe_grad_w[ebNE_kb_nSpace+I] = grad_w_ext[I]; */
                  }
                exteriorNumericalDiffusiveFlux(eps_rho,
                                               ebqe_phi_ext[ebNE_kb],
                                               sdInfo_u_u_rowptr,
                                               sdInfo_u_u_colind,
                                               isDOFBoundary_u[ebNE_kb],
                                               isDiffusiveFluxBoundary_u[ebNE_kb],
                                               normal,
                                               bc_mom_uu_diff_ten_ext,
                                               bc_u_ext,
                                               ebqe_bc_flux_u_diff_ext[ebNE_kb],
                                               mom_uu_diff_ten_ext,
                                               grad_u_ext,
                                               u_ext,
                                               penalty,//ebqe_penalty_ext[ebNE_kb],
                                               flux_mom_uu_diff_ext);
                exteriorNumericalDiffusiveFlux(eps_rho,
                                               ebqe_phi_ext[ebNE_kb],
                                               sdInfo_u_v_rowptr,
                                               sdInfo_u_v_colind,
                                               isDOFBoundary_v[ebNE_kb],
                                               isDiffusiveFluxBoundary_v[ebNE_kb],
                                               normal,
                                               bc_mom_uv_diff_ten_ext,
                                               bc_v_ext,
                                               0.0,//assume all of the flux gets applied in diagonal component
                                               mom_uv_diff_ten_ext,
                                               grad_v_ext,
                                               v_ext,
                                               penalty,//ebqe_penalty_ext[ebNE_kb],
                                               flux_mom_uv_diff_ext);
                /* exteriorNumericalDiffusiveFlux(eps_rho, */
                /*                                   ebqe_phi_ext[ebNE_kb], */
                /*                                   sdInfo_u_w_rowptr, */
                /*                                   sdInfo_u_w_colind, */
                /*                                   isDOFBoundary_w[ebNE_kb], */
                /*                                   isDiffusiveFluxBoundary_u[ebNE_kb], */
                /*                                   normal, */
                /*                                   bc_mom_uw_diff_ten_ext, */
                /*                                   bc_w_ext, */
                /*                                   0.0,//see above */
                /*                                   mom_uw_diff_ten_ext, */
                /*                                   grad_w_ext, */
                /*                                   w_ext, */
                /*                                   penalty,//ebqe_penalty_ext[ebNE_kb], */
                /*                                   flux_mom_uw_diff_ext); */
                exteriorNumericalDiffusiveFlux(eps_rho,
                                               ebqe_phi_ext[ebNE_kb],
                                               sdInfo_v_u_rowptr,
                                               sdInfo_v_u_colind,
                                               isDOFBoundary_u[ebNE_kb],
                                               isDiffusiveFluxBoundary_u[ebNE_kb],
                                               normal,
                                               bc_mom_vu_diff_ten_ext,
                                               bc_u_ext,
                                               0.0,//see above
                                               mom_vu_diff_ten_ext,
                                               grad_u_ext,
                                               u_ext,
                                               penalty,//ebqe_penalty_ext[ebNE_kb],
                                               flux_mom_vu_diff_ext);
                exteriorNumericalDiffusiveFlux(eps_rho,
                                               ebqe_phi_ext[ebNE_kb],
                                               sdInfo_v_v_rowptr,
                                               sdInfo_v_v_colind,
                                               isDOFBoundary_v[ebNE_kb],
                                               isDiffusiveFluxBoundary_v[ebNE_kb],
                                               normal,
                                               bc_mom_vv_diff_ten_ext,
                                               bc_v_ext,
                                               ebqe_bc_flux_v_diff_ext[ebNE_kb],
                                               mom_vv_diff_ten_ext,
                                               grad_v_ext,
                                               v_ext,
                                               penalty,//ebqe_penalty_ext[ebNE_kb],
                                               flux_mom_vv_diff_ext);
                /* exteriorNumericalDiffusiveFlux(eps_rho, */
                /*                                   ebqe_phi_ext[ebNE_kb], */
                /*                                   sdInfo_v_w_rowptr, */
                /*                                   sdInfo_v_w_colind, */
                /*                                   isDOFBoundary_w[ebNE_kb], */
                /*                                   isDiffusiveFluxBoundary_v[ebNE_kb], */
                /*                                   normal, */
                /*                                   bc_mom_vw_diff_ten_ext, */
                /*                                   bc_w_ext, */
                /*                                   0.0,//see above */
                /*                                   mom_vw_diff_ten_ext, */
                /*                                   grad_w_ext, */
                /*                                   w_ext, */
                /*                                   penalty,//ebqe_penalty_ext[ebNE_kb], */
                /*                                   flux_mom_vw_diff_ext); */
                /* exteriorNumericalDiffusiveFlux(eps_rho, */
                /*                                   ebqe_phi_ext[ebNE_kb], */
                /*                                   sdInfo_w_u_rowptr, */
                /*                                   sdInfo_w_u_colind, */
                /*                                   isDOFBoundary_u[ebNE_kb], */
                /*                                   isDiffusiveFluxBoundary_w[ebNE_kb], */
                /*                                   normal, */
                /*                                   bc_mom_wu_diff_ten_ext, */
                /*                                   bc_u_ext, */
                /*                                   0.0,//see above */
                /*                                   mom_wu_diff_ten_ext, */
                /*                                   grad_u_ext, */
                /*                                   u_ext, */
                /*                                   penalty,//ebqe_penalty_ext[ebNE_kb], */
                /*                                   flux_mom_wu_diff_ext); */
                /* exteriorNumericalDiffusiveFlux(eps_rho, */
                /*                                   ebqe_phi_ext[ebNE_kb], */
                /*                                   sdInfo_w_v_rowptr, */
                /*                                   sdInfo_w_v_colind, */
                /*                                   isDOFBoundary_v[ebNE_kb], */
                /*                                   isDiffusiveFluxBoundary_w[ebNE_kb], */
                /*                                   normal, */
                /*                                   bc_mom_wv_diff_ten_ext, */
                /*                                   bc_v_ext, */
                /*                                   0.0,//see above */
                /*                                   mom_wv_diff_ten_ext, */
                /*                                   grad_v_ext, */
                /*                                   v_ext, */
                /*                                   penalty,//ebqe_penalty_ext[ebNE_kb], */
                /*                                   flux_mom_wv_diff_ext); */
                /* exteriorNumericalDiffusiveFlux(eps_rho, */
                /*                                   ebqe_phi_ext[ebNE_kb], */
                /*                                   sdInfo_w_w_rowptr, */
                /*                                   sdInfo_w_w_colind, */
                /*                                   isDOFBoundary_w[ebNE_kb], */
                /*                                   isDiffusiveFluxBoundary_w[ebNE_kb], */
                /*                                   normal, */
                /*                                   bc_mom_ww_diff_ten_ext, */
                /*                                   bc_w_ext, */
                /*                                   ebqe_bc_flux_w_diff_ext[ebNE_kb], */
                /*                                   mom_ww_diff_ten_ext, */
                /*                                   grad_w_ext, */
                /*                                   w_ext, */
                /*                                   penalty,//ebqe_penalty_ext[ebNE_kb], */
                /*                                   flux_mom_ww_diff_ext); */
                flux[ebN*nQuadraturePoints_elementBoundary+kb] = flux_mass_ext;
                /* std::cout<<"external u,v,u_n " */
                /*             <<ebqe_velocity[ebNE_kb_nSpace+0]<<'\t' */
                /*             <<ebqe_velocity[ebNE_kb_nSpace+1]<<'\t' */
                /*             <<flux[ebN*nQuadraturePoints_elementBoundary+kb]<<std::endl; */
                //
                //integrate the net force and moment on flagged boundaries
                //
                if (ebN < nElementBoundaries_owned)
                  {
                    force_v_x = (flux_mom_u_adv_ext + flux_mom_uu_diff_ext + flux_mom_uv_diff_ext + flux_mom_uw_diff_ext)/dmom_u_ham_grad_p_ext[0];//same as *rho
                    force_v_y = (flux_mom_v_adv_ext + flux_mom_vu_diff_ext + flux_mom_vv_diff_ext + flux_mom_vw_diff_ext)/dmom_u_ham_grad_p_ext[0];
                    //force_v_z = (flux_mom_wu_diff_ext + flux_mom_wv_diff_ext + flux_mom_ww_diff_ext)/dmom_u_ham_grad_p_ext[0];

                    force_p_x = p_ext*normal[0];
                    force_p_y = p_ext*normal[1];
                    //force_p_z = p_ext*normal[2];

                    force_x = force_p_x + force_v_x;
                    force_y = force_p_y + force_v_y;
                    //force_z = force_p_z + force_v_z;

                    r_x = x_ext - barycenters[3*boundaryFlags[ebN]+0];
                    r_y = y_ext - barycenters[3*boundaryFlags[ebN]+1];
                    //r_z = z_ext - barycenters[3*boundaryFlags[ebN]+2];

                    wettedAreas[boundaryFlags[ebN]] += dS*(1.0-ebqe_vf_ext[ebNE_kb]);

                    netForces_p[3*boundaryFlags[ebN]+0] += force_p_x*dS;
                    netForces_p[3*boundaryFlags[ebN]+1] += force_p_y*dS;
                    //netForces_p[3*boundaryFlags[ebN]+2] += force_p_z*dS;

                    netForces_v[3*boundaryFlags[ebN]+0] += force_v_x*dS;
                    netForces_v[3*boundaryFlags[ebN]+1] += force_v_y*dS;
                    //netForces_v[3*boundaryFlags[ebN]+2] += force_v_z*dS;

                    //netMoments[3*boundaryFlags[ebN]+0] += (r_y*force_z - r_z*force_y)*dS;
                    //netMoments[3*boundaryFlags[ebN]+1] += (r_z*force_x - r_x*force_z)*dS;
                    netMoments[3*boundaryFlags[ebN]+2] += (r_x*force_y - r_y*force_x)*dS;
                  }
                //
                //update residuals
                //
                for (int i=0;i<nDOF_test_element;i++)
                  {
                    /* elementResidual_mesh[i] -= ck.ExteriorElementBoundaryFlux(MOVING_DOMAIN*(xt_ext*normal[0]+yt_ext*normal[1]),p_test_dS[i]); */
                    /* elementResidual_p[i] += ck.ExteriorElementBoundaryFlux(flux_mass_ext,p_test_dS[i]); */
                    /* elementResidual_p[i] -= DM*ck.ExteriorElementBoundaryFlux(MOVING_DOMAIN*(xt_ext*normal[0]+yt_ext*normal[1]),p_test_dS[i]); */
                    /* globalConservationError += ck.ExteriorElementBoundaryFlux(flux_mass_ext,p_test_dS[i]); */
                    elementResidual_u[i] +=
                      ck.ExteriorElementBoundaryFlux(flux_mom_u_adv_ext,vel_test_dS[i])+
                      ck.ExteriorElementBoundaryFlux(flux_mom_uu_diff_ext,vel_test_dS[i])+
                      ck.ExteriorElementBoundaryFlux(flux_mom_uv_diff_ext,vel_test_dS[i])+
                      ck.ExteriorElementBoundaryDiffusionAdjoint(isDOFBoundary_u[ebNE_kb],
                                                                 isDiffusiveFluxBoundary_u[ebNE_kb],
                                                                 eb_adjoint_sigma,
                                                                 u_ext,
                                                                 bc_u_ext,
                                                                 normal,
                                                                 sdInfo_u_u_rowptr,
                                                                 sdInfo_u_u_colind,
                                                                 mom_uu_diff_ten_ext,
                                                                 &vel_grad_test_dS[i*nSpace])+
                      ck.ExteriorElementBoundaryDiffusionAdjoint(isDOFBoundary_v[ebNE_kb],
                                                                 isDiffusiveFluxBoundary_u[ebNE_kb],
                                                                 eb_adjoint_sigma,
                                                                 v_ext,
                                                                 bc_v_ext,
                                                                 normal,
                                                                 sdInfo_u_v_rowptr,
                                                                 sdInfo_u_v_colind,
                                                                 mom_uv_diff_ten_ext,
                                                                 &vel_grad_test_dS[i*nSpace]);//+
                    /* ck.ExteriorElementBoundaryDiffusionAdjoint(isDOFBoundary_w[ebNE_kb], */
                    /*                                         isDiffusiveFluxBoundary_u[ebNE_kb], */
                    /*                                         eb_adjoint_sigma, */
                    /*                                         w_ext, */
                    /*                                         bc_w_ext, */
                    /*                                         normal, */
                    /*                                         sdInfo_u_w_rowptr, */
                    /*                                         sdInfo_u_w_colind, */
                    /*                                         mom_uw_diff_ten_ext, */
                    /*                                         &vel_grad_test_dS[i*nSpace]); */
                    elementResidual_v[i] += ck.ExteriorElementBoundaryFlux(flux_mom_v_adv_ext,vel_test_dS[i]) +
                      ck.ExteriorElementBoundaryFlux(flux_mom_vu_diff_ext,vel_test_dS[i])+
                      ck.ExteriorElementBoundaryFlux(flux_mom_vv_diff_ext,vel_test_dS[i])+
                      ck.ExteriorElementBoundaryDiffusionAdjoint(isDOFBoundary_u[ebNE_kb],
                                                                 isDiffusiveFluxBoundary_v[ebNE_kb],
                                                                 eb_adjoint_sigma,
                                                                 u_ext,
                                                                 bc_u_ext,
                                                                 normal,
                                                                 sdInfo_v_u_rowptr,
                                                                 sdInfo_v_u_colind,
                                                                 mom_vu_diff_ten_ext,
                                                                 &vel_grad_test_dS[i*nSpace])+
                      ck.ExteriorElementBoundaryDiffusionAdjoint(isDOFBoundary_v[ebNE_kb],
                                                                 isDiffusiveFluxBoundary_v[ebNE_kb],
                                                                 eb_adjoint_sigma,
                                                                 v_ext,
                                                                 bc_v_ext,
                                                                 normal,
                                                                 sdInfo_v_v_rowptr,
                                                                 sdInfo_v_v_colind,
                                                                 mom_vv_diff_ten_ext,
                                                                 &vel_grad_test_dS[i*nSpace]);//+
                    /* ck.ExteriorElementBoundaryDiffusionAdjoint(isDOFBoundary_w[ebNE_kb], */
                    /*                                         isDiffusiveFluxBoundary_v[ebNE_kb], */
                    /*                                         eb_adjoint_sigma, */
                    /*                                         w_ext, */
                    /*                                         bc_w_ext, */
                    /*                                         normal, */
                    /*                                         sdInfo_v_w_rowptr, */
                    /*                                         sdInfo_v_w_colind, */
                    /*                                         mom_vw_diff_ten_ext, */
                    /*                                         &vel_grad_test_dS[i*nSpace]);  */

                    /* elementResidual_w[i] += ck.ExteriorElementBoundaryFlux(flux_mom_w_adv_ext,vel_test_dS[i]) + */
                    /*   ck.ExteriorElementBoundaryFlux(flux_mom_wu_diff_ext,vel_test_dS[i])+ */
                    /*   ck.ExteriorElementBoundaryFlux(flux_mom_wv_diff_ext,vel_test_dS[i])+ */
                    /*   ck.ExteriorElementBoundaryFlux(flux_mom_ww_diff_ext,vel_test_dS[i])+ */
                    /*   ck.ExteriorElementBoundaryDiffusionAdjoint(isDOFBoundary_u[ebNE_kb], */
                    /*                                         isDiffusiveFluxBoundary_w[ebNE_kb], */
                    /*                                         eb_adjoint_sigma, */
                    /*                                         u_ext, */
                    /*                                         bc_u_ext, */
                    /*                                         normal, */
                    /*                                         sdInfo_w_u_rowptr, */
                    /*                                         sdInfo_w_u_colind, */
                    /*                                         mom_wu_diff_ten_ext, */
                    /*                                         &vel_grad_test_dS[i*nSpace])+ */
                    /*   ck.ExteriorElementBoundaryDiffusionAdjoint(isDOFBoundary_v[ebNE_kb], */
                    /*                                         isDiffusiveFluxBoundary_w[ebNE_kb], */
                    /*                                         eb_adjoint_sigma, */
                    /*                                         v_ext, */
                    /*                                         bc_v_ext, */
                    /*                                         normal, */
                    /*                                         sdInfo_w_v_rowptr, */
                    /*                                         sdInfo_w_v_colind, */
                    /*                                         mom_wv_diff_ten_ext, */
                    /*                                         &vel_grad_test_dS[i*nSpace])+ */
                    /*   ck.ExteriorElementBoundaryDiffusionAdjoint(isDOFBoundary_w[ebNE_kb], */
                    /*                                         isDiffusiveFluxBoundary_w[ebNE_kb], */
                    /*                                         eb_adjoint_sigma, */
                    /*                                         w_ext, */
                    /*                                         bc_w_ext, */
                    /*                                         normal, */
                    /*                                         sdInfo_w_w_rowptr, */
                    /*                                         sdInfo_w_w_colind, */
                    /*                                         mom_ww_diff_ten_ext, */
                    /*                                         &vel_grad_test_dS[i*nSpace]);  */
                  }//i
              }//kb
            //
            //update the element and global residual storage
            //
            for (int i=0;i<nDOF_test_element;i++)
              {
                int eN_i = eN*nDOF_test_element+i;

                /* elementResidual_p_save[eN_i] +=  elementResidual_p[i]; */
                /* mesh_volume_conservation_weak += elementResidual_mesh[i];               */
                /* globalResidual[offset_p+stride_p*p_l2g[eN_i]]+=elementResidual_p[i]; */
                globalResidual[offset_u+stride_u*vel_l2g[eN_i]]+=elementResidual_u[i];
                globalResidual[offset_v+stride_v*vel_l2g[eN_i]]+=elementResidual_v[i];
                /* globalResidual[offset_w+stride_w*vel_l2g[eN_i]]+=elementResidual_w[i]; */
              }//i
          }//ebNE
        /* std::cout<<"mesh volume conservation = "<<mesh_volume_conservation<<std::endl; */
        /* std::cout<<"mesh volume conservation weak = "<<mesh_volume_conservation_weak<<std::endl; */
        /* std::cout<<"mesh volume conservation err max= "<<mesh_volume_conservation_err_max<<std::endl; */
        /* std::cout<<"mesh volume conservation err max weak = "<<mesh_volume_conservation_err_max_weak<<std::endl; */
      }

      void calculateJacobian(//element
                             double* mesh_trial_ref,
                             double* mesh_grad_trial_ref,
                             double* mesh_dof,
                             double* mesh_velocity_dof,
                             double MOVING_DOMAIN,
                             double PSTAB,
                             int* mesh_l2g,
                             double* dV_ref,
                             double* p_trial_ref,
                             double* p_grad_trial_ref,
                             double* p_test_ref,
                             double* p_grad_test_ref,
                             double* q_p,
                             double* q_grad_p,
                             double* ebqe_p,
                             double* ebqe_grad_p,
                             double* vel_trial_ref,
                             double* vel_grad_trial_ref,
                             double* vel_hess_trial_ref,
                             double* vel_test_ref,
                             double* vel_grad_test_ref,
                             //element boundary
                             double* mesh_trial_trace_ref,
                             double* mesh_grad_trial_trace_ref,
                             double* dS_ref,
                             double* p_trial_trace_ref,
                             double* p_grad_trial_trace_ref,
                             double* p_test_trace_ref,
                             double* p_grad_test_trace_ref,
                             double* vel_trial_trace_ref,
                             double* vel_grad_trial_trace_ref,
                             double* vel_test_trace_ref,
                             double* vel_grad_test_trace_ref,
                             double* normal_ref,
                             double* boundaryJac_ref,
                             //physics
                             double eb_adjoint_sigma,
                             double* elementDiameter,
                             double* nodeDiametersArray,
                             double hFactor,
                             int nElements_global,
                             int nElements_owned,
                             int nElementBoundaries_owned,
                             double useRBLES,
                             double useMetrics,
                             double alphaBDF,
                             double epsFact_rho,
                             double epsFact_mu,
                             double sigma,
                             double rho_0,
                             double nu_0,
                             double rho_1,
                             double nu_1,
                             double smagorinskyConstant,
                             int turbulenceClosureModel,
                             double Ct_sge,
                             double Cd_sge,
                             double C_dg,
                             double C_b,
                             //VRANS
                             const double* eps_solid,
                             const double* ebq_global_phi_solid,
                             const double* ebq_global_grad_phi_solid,
                             const double* ebq_particle_velocity_solid,
                             const double* phi_solid_nodes,
                             const double* phi_solid,
                             const double* q_velocity_solid,
                             const double* q_vos,
                             const double* q_dvos_dt,
                             const double* q_dragAlpha,
                             const double* q_dragBeta,
                             const double* q_mass_source,
                             const double* q_turb_var_0,
                             const double* q_turb_var_1,
                             const double* q_turb_var_grad_0,
                             //
                             int* p_l2g,
                             int* vel_l2g,
                             double* p_dof, double* u_dof, double* v_dof, double* w_dof,
                             double* g,
                             const double useVF,
                             double* vf,
                             double* phi,
                             double* normal_phi,
                             double* kappa_phi,
                             double* q_mom_u_acc_beta_bdf, double* q_mom_v_acc_beta_bdf, double* q_mom_w_acc_beta_bdf,
                             double* q_dV,
                             double* q_dV_last,
                             double* q_velocity_sge,
                             double* ebqe_velocity_star,
                             double* q_cfl,
                             double* q_numDiff_u_last, double* q_numDiff_v_last, double* q_numDiff_w_last,
                             int* sdInfo_u_u_rowptr,int* sdInfo_u_u_colind,
                             int* sdInfo_u_v_rowptr,int* sdInfo_u_v_colind,
                             int* sdInfo_u_w_rowptr,int* sdInfo_u_w_colind,
                             int* sdInfo_v_v_rowptr,int* sdInfo_v_v_colind,
                             int* sdInfo_v_u_rowptr,int* sdInfo_v_u_colind,
                             int* sdInfo_v_w_rowptr,int* sdInfo_v_w_colind,
                             int* sdInfo_w_w_rowptr,int* sdInfo_w_w_colind,
                             int* sdInfo_w_u_rowptr,int* sdInfo_w_u_colind,
                             int* sdInfo_w_v_rowptr,int* sdInfo_w_v_colind,
                             int* csrRowIndeces_p_p,int* csrColumnOffsets_p_p,
                             int* csrRowIndeces_p_u,int* csrColumnOffsets_p_u,
                             int* csrRowIndeces_p_v,int* csrColumnOffsets_p_v,
                             int* csrRowIndeces_p_w,int* csrColumnOffsets_p_w,
                             int* csrRowIndeces_u_p,int* csrColumnOffsets_u_p,
                             int* csrRowIndeces_u_u,int* csrColumnOffsets_u_u,
                             int* csrRowIndeces_u_v,int* csrColumnOffsets_u_v,
                             int* csrRowIndeces_u_w,int* csrColumnOffsets_u_w,
                             int* csrRowIndeces_v_p,int* csrColumnOffsets_v_p,
                             int* csrRowIndeces_v_u,int* csrColumnOffsets_v_u,
                             int* csrRowIndeces_v_v,int* csrColumnOffsets_v_v,
                             int* csrRowIndeces_v_w,int* csrColumnOffsets_v_w,
                             int* csrRowIndeces_w_p,int* csrColumnOffsets_w_p,
                             int* csrRowIndeces_w_u,int* csrColumnOffsets_w_u,
                             int* csrRowIndeces_w_v,int* csrColumnOffsets_w_v,
                             int* csrRowIndeces_w_w,int* csrColumnOffsets_w_w,
                             double* globalJacobian,
                             int nExteriorElementBoundaries_global,
                             int* exteriorElementBoundariesArray,
                             int* elementBoundariesArray,
                             int* elementBoundaryElementsArray,
                             int* elementBoundaryLocalElementBoundariesArray,
                             double* ebqe_vf_ext,
                             double* bc_ebqe_vf_ext,
                             double* ebqe_phi_ext,
                             double* bc_ebqe_phi_ext,
                             double* ebqe_normal_phi_ext,
                             double* ebqe_kappa_phi_ext,
                             //VRANS
                             const double* ebqe_vos_ext,
                             const double* ebqe_turb_var_0,
                             const double* ebqe_turb_var_1,
                             //
                             int* isDOFBoundary_p,
                             int* isDOFBoundary_u,
                             int* isDOFBoundary_v,
                             int* isDOFBoundary_w,
                             int* isAdvectiveFluxBoundary_p,
                             int* isAdvectiveFluxBoundary_u,
                             int* isAdvectiveFluxBoundary_v,
                             int* isAdvectiveFluxBoundary_w,
                             int* isDiffusiveFluxBoundary_u,
                             int* isDiffusiveFluxBoundary_v,
                             int* isDiffusiveFluxBoundary_w,
                             double* ebqe_bc_p_ext,
                             double* ebqe_bc_flux_mass_ext,
                             double* ebqe_bc_flux_mom_u_adv_ext,
                             double* ebqe_bc_flux_mom_v_adv_ext,
                             double* ebqe_bc_flux_mom_w_adv_ext,
                             double* ebqe_bc_u_ext,
                             double* ebqe_bc_flux_u_diff_ext,
                             double* ebqe_penalty_ext,
                             double* ebqe_bc_v_ext,
                             double* ebqe_bc_flux_v_diff_ext,
                             double* ebqe_bc_w_ext,
                             double* ebqe_bc_flux_w_diff_ext,
                             int* csrColumnOffsets_eb_p_p,
                             int* csrColumnOffsets_eb_p_u,
                             int* csrColumnOffsets_eb_p_v,
                             int* csrColumnOffsets_eb_p_w,
                             int* csrColumnOffsets_eb_u_p,
                             int* csrColumnOffsets_eb_u_u,
                             int* csrColumnOffsets_eb_u_v,
                             int* csrColumnOffsets_eb_u_w,
                             int* csrColumnOffsets_eb_v_p,
                             int* csrColumnOffsets_eb_v_u,
                             int* csrColumnOffsets_eb_v_v,
                             int* csrColumnOffsets_eb_v_w,
                             int* csrColumnOffsets_eb_w_p,
                             int* csrColumnOffsets_eb_w_u,
                             int* csrColumnOffsets_eb_w_v,
                             int* csrColumnOffsets_eb_w_w,
                             int* elementFlags,
                             int nParticles,
                             double particle_epsFact,
                             double particle_alpha,
                             double particle_beta,
                             double particle_penalty_constant,
                             double* particle_signed_distances,
                             double* particle_signed_distance_normals,
                             double* particle_velocities,
                             double* particle_centroids,
                             double particle_nitsche,
                             int use_ball_as_particle,
                             double* ball_center,
                             double* ball_radius,
                             double* ball_velocity,
                             double* ball_angular_velocity,
                             int USE_SUPG,
                             int KILL_PRESSURE_TERM,
                             double dt,
                             int MATERIAL_PARAMETERS_AS_FUNCTION,
                             double* density_as_function,
                             double* dynamic_viscosity_as_function,
                             double* ebqe_density_as_function,
                             double* ebqe_dynamic_viscosity_as_function,
                             int USE_SBM)
      {
        //
        //loop over elements to compute volume integrals and load them into the element Jacobians and global Jacobian
        //
        std::valarray<double> particle_surfaceArea(nParticles), particle_netForces(nParticles*3), particle_netMoments(nParticles*3);
        const int nQuadraturePoints_global(nElements_global*nQuadraturePoints_element);
        std::vector<int> surrogate_boundaries,surrogate_boundary_elements,surrogate_boundary_particle;
        //std::set<int> active_velocity_dof;

        for(int eN=0;eN<nElements_global;eN++)
          {
            register double eps_rho,eps_mu;
            double element_active=1.0;//value 1 is because it is ibm by default

            register double  elementJacobian_p_p[nDOF_test_element][nDOF_trial_element],
              elementJacobian_p_u[nDOF_test_element][nDOF_trial_element],
              elementJacobian_p_v[nDOF_test_element][nDOF_trial_element],
              elementJacobian_p_w[nDOF_test_element][nDOF_trial_element],
              elementJacobian_u_p[nDOF_test_element][nDOF_trial_element],
              elementJacobian_u_u[nDOF_test_element][nDOF_trial_element],
              elementJacobian_u_v[nDOF_test_element][nDOF_trial_element],
              elementJacobian_u_w[nDOF_test_element][nDOF_trial_element],
              elementJacobian_v_p[nDOF_test_element][nDOF_trial_element],
              elementJacobian_v_u[nDOF_test_element][nDOF_trial_element],
              elementJacobian_v_v[nDOF_test_element][nDOF_trial_element],
              elementJacobian_v_w[nDOF_test_element][nDOF_trial_element],
              elementJacobian_w_p[nDOF_test_element][nDOF_trial_element],
              elementJacobian_w_u[nDOF_test_element][nDOF_trial_element],
              elementJacobian_w_v[nDOF_test_element][nDOF_trial_element],
              elementJacobian_w_w[nDOF_test_element][nDOF_trial_element];
            for (int i=0;i<nDOF_test_element;i++)
              for (int j=0;j<nDOF_trial_element;j++)
                {
                  elementJacobian_p_p[i][j]=0.0;
                  elementJacobian_p_u[i][j]=0.0;
                  elementJacobian_p_v[i][j]=0.0;
                  elementJacobian_p_w[i][j]=0.0;
                  elementJacobian_u_p[i][j]=0.0;
                  elementJacobian_u_u[i][j]=0.0;
                  elementJacobian_u_v[i][j]=0.0;
                  elementJacobian_u_w[i][j]=0.0;
                  elementJacobian_v_p[i][j]=0.0;
                  elementJacobian_v_u[i][j]=0.0;
                  elementJacobian_v_v[i][j]=0.0;
                  elementJacobian_v_w[i][j]=0.0;
                  elementJacobian_w_p[i][j]=0.0;
                  elementJacobian_w_u[i][j]=0.0;
                  elementJacobian_w_v[i][j]=0.0;
                  elementJacobian_w_w[i][j]=0.0;
                }
            //
            //detect cut cells
            //
            //if(0)
            if(USE_SBM>0)
              {
                //
                //detect cut cells
                //
                double _distance[nDOF_mesh_trial_element]={0.0};
                int pos_counter=0;
                for (int I=0;I<nDOF_mesh_trial_element;I++)
                {
                    if(use_ball_as_particle==1)
                    {
                        get_distance_to_ball(nParticles, ball_center, ball_radius,
                                mesh_dof[3*mesh_l2g[eN*nDOF_mesh_trial_element+I]+0],
                                mesh_dof[3*mesh_l2g[eN*nDOF_mesh_trial_element+I]+1],
                                mesh_dof[3*mesh_l2g[eN*nDOF_mesh_trial_element+I]+2],
                                _distance[I]);
                    }
                    else
                    {
                        _distance[I] = phi_solid_nodes[mesh_l2g[eN*nDOF_mesh_trial_element+I]];
                    }
                    if ( _distance[I] >= 0)
                        pos_counter++;
                }
                if (pos_counter == 2)
                  {
                    element_active=0.0;
                    //std::cout<<"Identified cut cell"<<std::endl;
                    int opp_node=-1;
                    for (int I=0;I<nDOF_mesh_trial_element;I++)
                      {
                        if (_distance[I] < 0)
                          opp_node = I;
                      }
                    assert(opp_node >=0);
                    assert(opp_node <nDOF_mesh_trial_element);
                    int ebN = elementBoundariesArray[eN*nDOF_mesh_trial_element+opp_node];//only works for simplices
                    surrogate_boundaries.push_back(ebN);
                    //now find which element neighbor this element is
                    if (eN == elementBoundaryElementsArray[eN*2+0])
                      surrogate_boundary_elements.push_back(1);
                    else
                      surrogate_boundary_elements.push_back(0);

                    //check which particle is this surrogate edge related to.
                    int j=-1;
                    if(use_ball_as_particle==1)
                    {
                        double middle_point_coord[3]={0.0};
                        double middle_point_distance;
                        if(opp_node == 0)
                        {
                            middle_point_coord[0] = 0.5*(mesh_dof[3*mesh_l2g[eN*nDOF_mesh_trial_element+1]+0]+mesh_dof[3*mesh_l2g[eN*nDOF_mesh_trial_element+2]+0]);
                            middle_point_coord[1] = 0.5*(mesh_dof[3*mesh_l2g[eN*nDOF_mesh_trial_element+1]+1]+mesh_dof[3*mesh_l2g[eN*nDOF_mesh_trial_element+2]+1]);
                        }
                        else if(opp_node == 1)
                        {
                            middle_point_coord[0] = 0.5*(mesh_dof[3*mesh_l2g[eN*nDOF_mesh_trial_element+2]+0]+mesh_dof[3*mesh_l2g[eN*nDOF_mesh_trial_element+0]+0]);
                            middle_point_coord[1] = 0.5*(mesh_dof[3*mesh_l2g[eN*nDOF_mesh_trial_element+2]+1]+mesh_dof[3*mesh_l2g[eN*nDOF_mesh_trial_element+0]+1]);
                        }
                        else if(opp_node == 2)
                        {
                            middle_point_coord[0] = 0.5*(mesh_dof[3*mesh_l2g[eN*nDOF_mesh_trial_element+0]+0]+mesh_dof[3*mesh_l2g[eN*nDOF_mesh_trial_element+1]+0]);
                            middle_point_coord[1] = 0.5*(mesh_dof[3*mesh_l2g[eN*nDOF_mesh_trial_element+0]+1]+mesh_dof[3*mesh_l2g[eN*nDOF_mesh_trial_element+1]+1]);
                        }
                        j = get_distance_to_ball(nParticles, ball_center, ball_radius,
                                middle_point_coord[0],middle_point_coord[1],middle_point_coord[2],
                                middle_point_distance);

                    }
                    else
                    {
                        //The method is to check one quadrature point inside of this element.
                        //It works based on the assumption that the distance between any two particles
                        //is larger than 2*h_min, otherwise it depends on the choice of the quadrature point
                        //or one edge belongs to two particles .
                        //But in any case, phi_s is well defined as the minimum.
                        double distance=1e10, distance_to_ith_particle;
                        for (int i=0;i<nParticles;++i)
                        {
                            distance_to_ith_particle=particle_signed_distances[i*nElements_global*nQuadraturePoints_element
                                                                               +eN*nQuadraturePoints_element
                                                                               +0];//0-th quadrature point
                            if (distance_to_ith_particle<distance)
                            {
                                distance = distance_to_ith_particle;
                                j = i;
                            }
                        }
                    }
                    surrogate_boundary_particle.push_back(j);
                  }
                else if (pos_counter == 3)
                  {
                    element_active=1.0;
                  }
                else
                  {
                    element_active=0.0;
                  }
              }
            for  (int k=0;k<nQuadraturePoints_element;k++)
              {
                int eN_k = eN*nQuadraturePoints_element+k, //index to a scalar at a quadrature point
                  eN_k_nSpace = eN_k*nSpace,
                  eN_nDOF_trial_element = eN*nDOF_trial_element; //index to a vector at a quadrature point

                //declare local storage
                register double p=0.0,u=0.0,v=0.0,w=0.0,
                  grad_p[nSpace],grad_u[nSpace],grad_v[nSpace],grad_w[nSpace],
                  hess_u[nSpace2],hess_v[nSpace2],
                  mom_u_acc=0.0,
                  dmom_u_acc_u=0.0,
                  mom_v_acc=0.0,
                  dmom_v_acc_v=0.0,
                  mom_w_acc=0.0,
                  dmom_w_acc_w=0.0,
                  mass_adv[nSpace],
                  dmass_adv_u[nSpace],
                  dmass_adv_v[nSpace],
                  dmass_adv_w[nSpace],
                  mom_u_adv[nSpace],
                  dmom_u_adv_u[nSpace],
                  dmom_u_adv_v[nSpace],
                  dmom_u_adv_w[nSpace],
                  mom_v_adv[nSpace],
                  dmom_v_adv_u[nSpace],
                  dmom_v_adv_v[nSpace],
                  dmom_v_adv_w[nSpace],
                  mom_w_adv[nSpace],
                  dmom_w_adv_u[nSpace],
                  dmom_w_adv_v[nSpace],
                  dmom_w_adv_w[nSpace],
                  mom_uu_diff_ten[nSpace],
                  mom_vv_diff_ten[nSpace],
                  mom_ww_diff_ten[nSpace],
                  mom_uv_diff_ten[1],
                  mom_uw_diff_ten[1],
                  mom_vu_diff_ten[1],
                  mom_vw_diff_ten[1],
                  mom_wu_diff_ten[1],
                  mom_wv_diff_ten[1],
                  mom_u_source=0.0,
                  mom_v_source=0.0,
                  mom_w_source=0.0,
                  mom_u_ham=0.0,
                  dmom_u_ham_grad_p[nSpace],
                  dmom_u_ham_grad_u[nSpace],
                  mom_v_ham=0.0,
                  dmom_v_ham_grad_p[nSpace],
                  dmom_v_ham_grad_v[nSpace],
                  mom_w_ham=0.0,
                  dmom_w_ham_grad_p[nSpace],
                  dmom_w_ham_grad_w[nSpace],
                  mom_u_acc_t=0.0,
                  dmom_u_acc_u_t=0.0,
                  mom_v_acc_t=0.0,
                  dmom_v_acc_v_t=0.0,
                  mom_w_acc_t=0.0,
                  dmom_w_acc_w_t=0.0,
                  pdeResidual_p=0.0,
                  pdeResidual_u=0.0,
                  pdeResidual_v=0.0,
                  pdeResidual_w=0.0,
                  dpdeResidual_p_u[nDOF_trial_element],dpdeResidual_p_v[nDOF_trial_element],dpdeResidual_p_w[nDOF_trial_element],
                  dpdeResidual_u_p[nDOF_trial_element],dpdeResidual_u_u[nDOF_trial_element],
                  dpdeResidual_v_p[nDOF_trial_element],dpdeResidual_v_v[nDOF_trial_element],
                  dpdeResidual_w_p[nDOF_trial_element],dpdeResidual_w_w[nDOF_trial_element],
                  Lstar_u_p[nDOF_test_element],
                  Lstar_v_p[nDOF_test_element],
                  Lstar_w_p[nDOF_test_element],
                  Lstar_u_u[nDOF_test_element],
                  Lstar_v_v[nDOF_test_element],
                  Lstar_w_w[nDOF_test_element],
                  Lstar_p_u[nDOF_test_element],
                  Lstar_p_v[nDOF_test_element],
                  Lstar_p_w[nDOF_test_element],
                  subgridError_p=0.0,
                  subgridError_u=0.0,
                  subgridError_v=0.0,
                  subgridError_w=0.0,
                  dsubgridError_p_u[nDOF_trial_element],
                  dsubgridError_p_v[nDOF_trial_element],
                  dsubgridError_p_w[nDOF_trial_element],
                  dsubgridError_u_p[nDOF_trial_element],
                  dsubgridError_u_u[nDOF_trial_element],
                  dsubgridError_v_p[nDOF_trial_element],
                  dsubgridError_v_v[nDOF_trial_element],
                  dsubgridError_w_p[nDOF_trial_element],
                  dsubgridError_w_w[nDOF_trial_element],
                  tau_p=0.0,tau_p0=0.0,tau_p1=0.0,
                  tau_v=0.0,tau_v0=0.0,tau_v1=0.0,
                  jac[nSpace*nSpace],
                  jacDet,
                  jacInv[nSpace*nSpace],
                  p_grad_trial[nDOF_trial_element*nSpace],vel_grad_trial[nDOF_trial_element*nSpace],
                  vel_hess_trial[nDOF_trial_element*nSpace2],
                  dV,
                  p_test_dV[nDOF_test_element],vel_test_dV[nDOF_test_element],
                  p_grad_test_dV[nDOF_test_element*nSpace],vel_grad_test_dV[nDOF_test_element*nSpace],
                  x,y,z,xt,yt,zt,
                  //VRANS
                  porosity,
                  //meanGrainSize,
                  dmom_u_source[nSpace],
                  dmom_v_source[nSpace],
                  dmom_w_source[nSpace],
                  mass_source,
                  //
                  G[nSpace*nSpace],G_dd_G,tr_G,h_phi, dmom_adv_star[nSpace], dmom_adv_sge[nSpace];
                //get jacobian, etc for mapping reference element
                ck.calculateMapping_element(eN,
                                            k,
                                            mesh_dof,
                                            mesh_l2g,
                                            mesh_trial_ref,
                                            mesh_grad_trial_ref,
                                            jac,
                                            jacDet,
                                            jacInv,
                                            x,y,z);
                ck.calculateH_element(eN,
                                      k,
                                      nodeDiametersArray,
                                      mesh_l2g,
                                      mesh_trial_ref,
                                      h_phi);
                ck.calculateMappingVelocity_element(eN,
                                                    k,
                                                    mesh_velocity_dof,
                                                    mesh_l2g,
                                                    mesh_trial_ref,
                                                    xt,yt,zt);
                //xt=0.0;yt=0.0;zt=0.0;
                //std::cout<<"xt "<<xt<<'\t'<<yt<<'\t'<<zt<<std::endl;
                //get the physical integration weight
                dV = fabs(jacDet)*dV_ref[k];
                ck.calculateG(jacInv,G,G_dd_G,tr_G);
                //ck.calculateGScale(G,&normal_phi[eN_k_nSpace],h_phi);

                eps_rho = epsFact_rho*(useMetrics*h_phi+(1.0-useMetrics)*elementDiameter[eN]);
                eps_mu  = epsFact_mu *(useMetrics*h_phi+(1.0-useMetrics)*elementDiameter[eN]);
                const double particle_eps  = particle_epsFact*(useMetrics*h_phi+(1.0-useMetrics)*elementDiameter[eN]);

                //get the trial function gradients
                /* ck.gradTrialFromRef(&p_grad_trial_ref[k*nDOF_trial_element*nSpace],jacInv,p_grad_trial); */
                ck.gradTrialFromRef(&vel_grad_trial_ref[k*nDOF_trial_element*nSpace],jacInv,vel_grad_trial);
                ck.hessTrialFromRef(&vel_hess_trial_ref[k*nDOF_trial_element*nSpace2],jacInv,vel_hess_trial);
                //get the solution
                /* ck.valFromDOF(p_dof,&p_l2g[eN_nDOF_trial_element],&p_trial_ref[k*nDOF_trial_element],p); */
                p = q_p[eN_k];
                ck.valFromDOF(u_dof,&vel_l2g[eN_nDOF_trial_element],&vel_trial_ref[k*nDOF_trial_element],u);
                ck.valFromDOF(v_dof,&vel_l2g[eN_nDOF_trial_element],&vel_trial_ref[k*nDOF_trial_element],v);
                /* ck.valFromDOF(w_dof,&vel_l2g[eN_nDOF_trial_element],&vel_trial_ref[k*nDOF_trial_element],w); */
                //get the solution gradients
                /* ck.gradFromDOF(p_dof,&p_l2g[eN_nDOF_trial_element],p_grad_trial,grad_p); */
                for (int I=0;I<nSpace;I++)
                  grad_p[I] = q_grad_p[eN_k_nSpace+I];
                ck.gradFromDOF(u_dof,&vel_l2g[eN_nDOF_trial_element],vel_grad_trial,grad_u);
                ck.gradFromDOF(v_dof,&vel_l2g[eN_nDOF_trial_element],vel_grad_trial,grad_v);
                ck.hessFromDOF(u_dof,&vel_l2g[eN_nDOF_trial_element],vel_hess_trial,hess_u);
                ck.hessFromDOF(v_dof,&vel_l2g[eN_nDOF_trial_element],vel_hess_trial,hess_v);
                /* ck.gradFromDOF(w_dof,&vel_l2g[eN_nDOF_trial_element],vel_grad_trial,grad_w); */
                //precalculate test function products with integration weights
                for (int j=0;j<nDOF_trial_element;j++)
                  {
                    /* p_test_dV[j] = p_test_ref[k*nDOF_trial_element+j]*dV; */
                    vel_test_dV[j] = vel_test_ref[k*nDOF_trial_element+j]*dV;
                    for (int I=0;I<nSpace;I++)
                      {
                        /* p_grad_test_dV[j*nSpace+I]   = p_grad_trial[j*nSpace+I]*dV;//cek warning won't work for Petrov-Galerkin */
                        vel_grad_test_dV[j*nSpace+I] = vel_grad_trial[j*nSpace+I]*dV;//cek warning won't work for Petrov-Galerkin}
                      }
                  }
                //cek hack
                double div_mesh_velocity=0.0;
                int NDOF_MESH_TRIAL_ELEMENT=3;
                for (int j=0;j<NDOF_MESH_TRIAL_ELEMENT;j++)
                  {
                    int eN_j=eN*NDOF_MESH_TRIAL_ELEMENT+j;
                    div_mesh_velocity +=
                      mesh_velocity_dof[mesh_l2g[eN_j]*3+0]*vel_grad_trial[j*2+0] +
                      mesh_velocity_dof[mesh_l2g[eN_j]*3+1]*vel_grad_trial[j*2+1];
                  }
                div_mesh_velocity = DM3*div_mesh_velocity + (1.0-DM3)*alphaBDF*(dV-q_dV_last[eN_k])/dV;
                //
                //VRANS
                porosity = 1.0 - q_vos[eN_k];
                //
                //
                //calculate pde coefficients and derivatives at quadrature points
                //
                double eddy_viscosity(0.),rhoSave,nuSave;//not really interested in saving eddy_viscosity in jacobian
                evaluateCoefficients(eps_rho,
                                     eps_mu,
                                     particle_eps,
                                     sigma,
                                     rho_0,
                                     nu_0,
                                     rho_1,
                                     nu_1,
                                     elementDiameter[eN],
                                     smagorinskyConstant,
                                     turbulenceClosureModel,
                                     g,
                                     useVF,
                                     vf[eN_k],
                                     phi[eN_k],
                                     &normal_phi[eN_k_nSpace],
                                     nParticles,
                                     nQuadraturePoints_global,
                                     &particle_signed_distances[eN_k],
                                     kappa_phi[eN_k],
                                     //VRANS
                                     porosity,
                                     //
                                     p,
                                     grad_p,
                                     grad_u,
                                     grad_v,
                                     grad_w,
                                     u,
                                     v,
                                     w,
                                     q_velocity_sge[eN_k_nSpace+0],
                                     q_velocity_sge[eN_k_nSpace+1],
                                     q_velocity_sge[eN_k_nSpace+1],//hack, shouldn't be used
                                     eddy_viscosity,
                                     mom_u_acc,
                                     dmom_u_acc_u,
                                     mom_v_acc,
                                     dmom_v_acc_v,
                                     mom_w_acc,
                                     dmom_w_acc_w,
                                     mass_adv,
                                     dmass_adv_u,
                                     dmass_adv_v,
                                     dmass_adv_w,
                                     mom_u_adv,
                                     dmom_u_adv_u,
                                     dmom_u_adv_v,
                                     dmom_u_adv_w,
                                     mom_v_adv,
                                     dmom_v_adv_u,
                                     dmom_v_adv_v,
                                     dmom_v_adv_w,
                                     mom_w_adv,
                                     dmom_w_adv_u,
                                     dmom_w_adv_v,
                                     dmom_w_adv_w,
                                     mom_uu_diff_ten,
                                     mom_vv_diff_ten,
                                     mom_ww_diff_ten,
                                     mom_uv_diff_ten,
                                     mom_uw_diff_ten,
                                     mom_vu_diff_ten,
                                     mom_vw_diff_ten,
                                     mom_wu_diff_ten,
                                     mom_wv_diff_ten,
                                     mom_u_source,
                                     mom_v_source,
                                     mom_w_source,
                                     mom_u_ham,
                                     dmom_u_ham_grad_p,
                                     dmom_u_ham_grad_u,
                                     mom_v_ham,
                                     dmom_v_ham_grad_p,
                                     dmom_v_ham_grad_v,
                                     mom_w_ham,
                                     dmom_w_ham_grad_p,
                                     dmom_w_ham_grad_w,
                                     rhoSave,
                                     nuSave,
                                     KILL_PRESSURE_TERM,
                                     0,
                                     0., // mql: the force term doesn't play a role in the Jacobian
                                     0.,
                                     0.,
                                     MATERIAL_PARAMETERS_AS_FUNCTION,
                                     density_as_function[eN_k],
                                     dynamic_viscosity_as_function[eN_k],
                                     USE_SBM,
                                     x,y,z,
                                     use_ball_as_particle,
                                     ball_center,
                                     ball_radius,
                                     ball_velocity,
                                     ball_angular_velocity);
                //VRANS
                mass_source = q_mass_source[eN_k];
                //todo: decide if these should be lagged or not
                updateDarcyForchheimerTerms_Ergun(/* linearDragFactor, */
                                                  /* nonlinearDragFactor, */
                                                  /* porosity, */
                                                  /* meanGrainSize, */
                                                  q_dragAlpha[eN_k],
                                                  q_dragBeta[eN_k],
                                                  eps_rho,
                                                  eps_mu,
                                                  rho_0,
                                                  nu_0,
                                                  rho_1,
                                                  nu_1,
                                                  useVF,
                                                  vf[eN_k],
                                                  phi[eN_k],
                                                  u,
                                                  v,
                                                  w,
                                                  q_velocity_sge[eN_k_nSpace+0],
                                                  q_velocity_sge[eN_k_nSpace+1],
                                                  q_velocity_sge[eN_k_nSpace+1],//hack, shouldn't  be used
                                                  eps_solid[elementFlags[eN]],
                                                  porosity,
                                                  q_velocity_solid[eN_k_nSpace+0],
                                                  q_velocity_solid[eN_k_nSpace+1],
                                                  q_velocity_solid[eN_k_nSpace+1],//cek hack, should not be used
                                                  mom_u_source,
                                                  mom_v_source,
                                                  mom_w_source,
                                                  dmom_u_source,
                                                  dmom_v_source,
                                                  dmom_w_source);
                double C_particles=0.0;
                if(nParticles > 0 && USE_SBM==0)
                  updateSolidParticleTerms(eN < nElements_owned,
                                           particle_nitsche,
                                           dV,
                                           nParticles,
                                           nQuadraturePoints_global,
                                           &particle_signed_distances[eN_k],
                                           &particle_signed_distance_normals[eN_k_nSpace],
                                           particle_velocities,
                                           particle_centroids,
                                           use_ball_as_particle,
                                           ball_center,
                                           ball_radius,
                                           ball_velocity,
                                           ball_angular_velocity,
                                           porosity,
                                           particle_penalty_constant/h_phi,//penalty,
                                           particle_alpha,
                                           particle_beta,
                                           eps_rho,
                                           eps_mu,
                                           rho_0,
                                           nu_0,
                                           rho_1,
                                           nu_1,
                                           useVF,
                                           vf[eN_k],
                                           phi[eN_k],
                                           x,
                                           y,
                                           z,
                                           p,
                                           u,
                                           v,
                                           w,
                                           q_velocity_sge[eN_k_nSpace+0],
                                           q_velocity_sge[eN_k_nSpace+1],
                                           q_velocity_sge[eN_k_nSpace+1],
                                           particle_eps,
                                           grad_u,
                                           grad_v,
                                           grad_w,
                                           mom_u_source,
                                           mom_v_source,
                                           mom_w_source,
                                           dmom_u_source,
                                           dmom_v_source,
                                           dmom_w_source,
                                           mom_u_adv,
                                           mom_v_adv,
                                           mom_w_adv,
                                           dmom_u_adv_u,
                                           dmom_v_adv_v,
                                           dmom_w_adv_w,
                                           mom_u_ham,
                                           dmom_u_ham_grad_u,
                                           mom_v_ham,
                                           dmom_v_ham_grad_v,
                                           mom_w_ham,
                                           dmom_w_ham_grad_w,
                                           &particle_netForces[0],
                                           &particle_netMoments[0],
                                           &particle_surfaceArea[0]);
                //Turbulence closure model
                if (turbulenceClosureModel >= 3)
                  {
                    const double c_mu = 0.09;//mwf hack
                    updateTurbulenceClosure(turbulenceClosureModel,
                                            eps_rho,
                                            eps_mu,
                                            rho_0,
                                            nu_0,
                                            rho_1,
                                            nu_1,
                                            useVF,
                                            vf[eN_k],
                                            phi[eN_k],
                                            porosity,
                                            c_mu, //mwf hack
                                            q_turb_var_0[eN_k],
                                            q_turb_var_1[eN_k],
                                            &q_turb_var_grad_0[eN_k_nSpace],
                                            eddy_viscosity,
                                            mom_uu_diff_ten,
                                            mom_vv_diff_ten,
                                            mom_ww_diff_ten,
                                            mom_uv_diff_ten,
                                            mom_uw_diff_ten,
                                            mom_vu_diff_ten,
                                            mom_vw_diff_ten,
                                            mom_wu_diff_ten,
                                            mom_wv_diff_ten,
                                            mom_u_source,
                                            mom_v_source,
                                            mom_w_source);

                  }
                //
                //
                //moving mesh
                //
                mom_u_adv[0] -= MOVING_DOMAIN*dmom_u_acc_u*mom_u_acc*xt; // multiply by rho*porosity. mql. CHECK.
                mom_u_adv[1] -= MOVING_DOMAIN*dmom_u_acc_u*mom_u_acc*yt;
                /* mom_u_adv[2] -= MOVING_DOMAIN*dmom_u_acc_u*mom_u_acc*zt; */
                dmom_u_adv_u[0] -= MOVING_DOMAIN*dmom_u_acc_u*xt;
                dmom_u_adv_u[1] -= MOVING_DOMAIN*dmom_u_acc_u*yt;
                /* dmom_u_adv_u[2] -= MOVING_DOMAIN*dmom_u_acc_u*zt; */

                mom_v_adv[0] -= MOVING_DOMAIN*dmom_v_acc_v*mom_v_acc*xt;
                mom_v_adv[1] -= MOVING_DOMAIN*dmom_v_acc_v*mom_v_acc*yt;
                /* mom_v_adv[2] -= MOVING_DOMAIN*dmom_v_acc_v*mom_v_acc*zt; */
                dmom_v_adv_v[0] -= MOVING_DOMAIN*dmom_v_acc_v*xt;
                dmom_v_adv_v[1] -= MOVING_DOMAIN*dmom_v_acc_v*yt;
                /* dmom_v_adv_v[2] -= MOVING_DOMAIN*dmom_v_acc_v*zt; */

                /* mom_w_adv[0] -= MOVING_DOMAIN*dmom_w_acc_w*mom_w_acc*xt; */
                /* mom_w_adv[1] -= MOVING_DOMAIN*dmom_w_acc_w*mom_w_acc*yt; */
                /* mom_w_adv[2] -= MOVING_DOMAIN*dmom_w_acc_w*mom_w_acc*zt; */
                /* dmom_w_adv_w[0] -= MOVING_DOMAIN*dmom_w_acc_w*xt; */
                /* dmom_w_adv_w[1] -= MOVING_DOMAIN*dmom_w_acc_w*yt; */
                /* dmom_w_adv_w[2] -= MOVING_DOMAIN*dmom_w_acc_w*zt; */
                //
                //calculate time derivatives
                //
                ck.bdf(alphaBDF,
                       q_mom_u_acc_beta_bdf[eN_k]*q_dV_last[eN_k]/dV,
                       mom_u_acc,
                       dmom_u_acc_u,
                       mom_u_acc_t,
                       dmom_u_acc_u_t);
                ck.bdf(alphaBDF,
                       q_mom_v_acc_beta_bdf[eN_k]*q_dV_last[eN_k]/dV,
                       mom_v_acc,
                       dmom_v_acc_v,
                       mom_v_acc_t,
                       dmom_v_acc_v_t);
                /* ck.bdf(alphaBDF, */
                /*           q_mom_w_acc_beta_bdf[eN_k]*q_dV_last[eN_k]/dV, */
                /*           mom_w_acc, */
                /*           dmom_w_acc_w, */
                /*           mom_w_acc_t, */
                /*           dmom_w_acc_w_t); */
                //
                //calculate subgrid error contribution to the Jacobian (strong residual, adjoint, jacobian of strong residual)

                mom_u_acc_t *= dmom_u_acc_u; //multiply by porosity*rho. mql. CHECK.
                mom_v_acc_t *= dmom_v_acc_v; 

                //
                dmom_adv_sge[0] = dmom_u_acc_u*(q_velocity_sge[eN_k_nSpace+0] - MOVING_DOMAIN*xt);
                dmom_adv_sge[1] = dmom_u_acc_u*(q_velocity_sge[eN_k_nSpace+1] - MOVING_DOMAIN*yt);
                /* dmom_adv_sge[2] = dmom_u_acc_u*(q_velocity_sge[eN_k_nSpace+2] - MOVING_DOMAIN*zt); */
                //
                //calculate strong residual
                //
                pdeResidual_p =
                  ck.Mass_strong(-q_dvos_dt[eN_k]) + // mql. CHECK.
                  ck.Advection_strong(dmass_adv_u,grad_u) +
                  ck.Advection_strong(dmass_adv_v,grad_v) +
                  /* ck.Advection_strong(dmass_adv_w,grad_w) + */
                  DM2*MOVING_DOMAIN*ck.Reaction_strong(alphaBDF*(dV-q_dV_last[eN_k])/dV - div_mesh_velocity) +
                  //VRANS
                  ck.Reaction_strong(mass_source);
                //

                pdeResidual_u =
                  ck.Mass_strong(mom_u_acc_t) +
                  ck.Advection_strong(dmom_adv_sge,grad_u) +
                  ck.Hamiltonian_strong(dmom_u_ham_grad_p,grad_p) +
                  ck.Reaction_strong(mom_u_source) -
                  ck.Reaction_strong(u*div_mesh_velocity);

                pdeResidual_v =
                  ck.Mass_strong(mom_v_acc_t) +
                  ck.Advection_strong(dmom_adv_sge,grad_v) +
                  ck.Hamiltonian_strong(dmom_v_ham_grad_p,grad_p) +
                  ck.Reaction_strong(mom_v_source)  -
                  ck.Reaction_strong(v*div_mesh_velocity);

                /* pdeResidual_w =
                   ck.Mass_strong(mom_w_acc_t) +  */
                /*   ck.Advection_strong(dmom_adv_sge,grad_w) + */
                /*   ck.Hamiltonian_strong(dmom_w_ham_grad_p,grad_p) + */
                /*   ck.Reaction_strong(mom_w_source) -  */
                /*   ck.Reaction_strong(w*div_mesh_velocity); */

                //calculate the Jacobian of strong residual
                for (int j=0;j<nDOF_trial_element;j++)
                  {
                    register int j_nSpace = j*nSpace;
                    dpdeResidual_p_u[j]=ck.AdvectionJacobian_strong(dmass_adv_u,&vel_grad_trial[j_nSpace]);
                    dpdeResidual_p_v[j]=ck.AdvectionJacobian_strong(dmass_adv_v,&vel_grad_trial[j_nSpace]);
                    /* dpdeResidual_p_w[j]=ck.AdvectionJacobian_strong(dmass_adv_w,&vel_grad_trial[j_nSpace]); */

                    dpdeResidual_u_p[j]=ck.HamiltonianJacobian_strong(dmom_u_ham_grad_p,&p_grad_trial[j_nSpace]);
                    dpdeResidual_u_u[j]=ck.MassJacobian_strong(dmom_u_acc_u_t,vel_trial_ref[k*nDOF_trial_element+j]) +
                      ck.AdvectionJacobian_strong(dmom_adv_sge,&vel_grad_trial[j_nSpace]) -
                      ck.ReactionJacobian_strong(div_mesh_velocity,vel_trial_ref[k*nDOF_trial_element+j]);

                    dpdeResidual_v_p[j]=ck.HamiltonianJacobian_strong(dmom_v_ham_grad_p,&p_grad_trial[j_nSpace]);
                    dpdeResidual_v_v[j]=ck.MassJacobian_strong(dmom_v_acc_v_t,vel_trial_ref[k*nDOF_trial_element+j]) +
                      ck.AdvectionJacobian_strong(dmom_adv_sge,&vel_grad_trial[j_nSpace]) -
                      ck.ReactionJacobian_strong(div_mesh_velocity,vel_trial_ref[k*nDOF_trial_element+j]);

                    /* dpdeResidual_w_p[j]=ck.HamiltonianJacobian_strong(dmom_w_ham_grad_p,&p_grad_trial[j_nSpace]); */
                    /* dpdeResidual_w_w[j]=ck.MassJacobian_strong(dmom_w_acc_w_t,vel_trial_ref[k*nDOF_trial_element+j]) +  */
                    /*   ck.AdvectionJacobian_strong(dmom_adv_sge,&vel_grad_trial[j_nSpace]) -
                         ck.ReactionJacobian_strong(div_mesh_velocity,vel_trial_ref[k*nDOF_trial_element+j]); */

                    //VRANS account for drag terms, diagonal only here ... decide if need off diagonal terms too
                    dpdeResidual_u_u[j]+= ck.ReactionJacobian_strong(dmom_u_source[0],vel_trial_ref[k*nDOF_trial_element+j]);
                    dpdeResidual_v_v[j]+= ck.ReactionJacobian_strong(dmom_v_source[1],vel_trial_ref[k*nDOF_trial_element+j]);
                    /* dpdeResidual_w_w[j]+= ck.ReactionJacobian_strong(dmom_w_source[2],vel_trial_ref[k*nDOF_trial_element+j]); */
                    //
                  }
                //calculate tau and tau*Res
                //cek debug
                double tmpR=dmom_u_acc_u_t + dmom_u_source[0];
                calculateSubgridError_tau(hFactor,
                                          elementDiameter[eN],
                                          tmpR,//dmom_u_acc_u_t,
                                          dmom_u_acc_u,
                                          dmom_adv_sge,
                                          mom_uu_diff_ten[1],
                                          dmom_u_ham_grad_p[0],
                                          tau_v0,
                                          tau_p0,
                                          q_cfl[eN_k]);

                calculateSubgridError_tau(Ct_sge,Cd_sge,
                                          G,G_dd_G,tr_G,
                                          tmpR,//dmom_u_acc_u_t,
                                          dmom_adv_sge,
                                          mom_uu_diff_ten[1],
                                          dmom_u_ham_grad_p[0],
                                          tau_v1,
                                          tau_p1,
                                          q_cfl[eN_k]);


                tau_v = useMetrics*tau_v1+(1.0-useMetrics)*tau_v0;
                tau_p = KILL_PRESSURE_TERM == 1 ? 0. : PSTAB*(useMetrics*tau_p1+(1.0-useMetrics)*tau_p0);
                calculateSubgridError_tauRes(tau_p,
                                             tau_v,
                                             pdeResidual_p,
                                             pdeResidual_u,
                                             pdeResidual_v,
                                             pdeResidual_w,
                                             subgridError_p,
                                             subgridError_u,
                                             subgridError_v,
                                             subgridError_w);

                calculateSubgridErrorDerivatives_tauRes(tau_p,
                                                        tau_v,
                                                        dpdeResidual_p_u,
                                                        dpdeResidual_p_v,
                                                        dpdeResidual_p_w,
                                                        dpdeResidual_u_p,
                                                        dpdeResidual_u_u,
                                                        dpdeResidual_v_p,
                                                        dpdeResidual_v_v,
                                                        dpdeResidual_w_p,
                                                        dpdeResidual_w_w,
                                                        dsubgridError_p_u,
                                                        dsubgridError_p_v,
                                                        dsubgridError_p_w,
                                                        dsubgridError_u_p,
                                                        dsubgridError_u_u,
                                                        dsubgridError_v_p,
                                                        dsubgridError_v_v,
                                                        dsubgridError_w_p,
                                                        dsubgridError_w_w);
                // velocity used in adjoint (VMS or RBLES, with or without lagging the grid scale velocity)
                dmom_adv_star[0] = dmom_u_acc_u*(q_velocity_sge[eN_k_nSpace+0] - MOVING_DOMAIN*xt + useRBLES*subgridError_u);
                dmom_adv_star[1] = dmom_u_acc_u*(q_velocity_sge[eN_k_nSpace+1] - MOVING_DOMAIN*yt + useRBLES*subgridError_v);
                /* dmom_adv_star[2] = dmom_u_acc_u*(q_velocity_sge[eN_k_nSpace+2] - MOVING_DOMAIN*zt + useRBLES*subgridError_w); */

                //calculate the adjoint times the test functions
                for (int i=0;i<nDOF_test_element;i++)
                  {
                    register int i_nSpace = i*nSpace;
                    Lstar_u_p[i]=ck.Advection_adjoint(dmass_adv_u,&p_grad_test_dV[i_nSpace]);
                    Lstar_v_p[i]=ck.Advection_adjoint(dmass_adv_v,&p_grad_test_dV[i_nSpace]);
                    /* Lstar_w_p[i]=ck.Advection_adjoint(dmass_adv_w,&p_grad_test_dV[i_nSpace]); */
                    Lstar_u_u[i]=ck.Advection_adjoint(dmom_adv_star,&vel_grad_test_dV[i_nSpace]);
                    Lstar_v_v[i]=ck.Advection_adjoint(dmom_adv_star,&vel_grad_test_dV[i_nSpace]);
                    /* Lstar_w_w[i]=ck.Advection_adjoint(dmom_adv_star,&vel_grad_test_dV[i_nSpace]); */
                    Lstar_p_u[i]=ck.Hamiltonian_adjoint(dmom_u_ham_grad_p,&vel_grad_test_dV[i_nSpace]);
                    Lstar_p_v[i]=ck.Hamiltonian_adjoint(dmom_v_ham_grad_p,&vel_grad_test_dV[i_nSpace]);
                    /* Lstar_p_w[i]=ck.Hamiltonian_adjoint(dmom_w_ham_grad_p,&vel_grad_test_dV[i_nSpace]); */
                    //VRANS account for drag terms, diagonal only here ... decide if need off diagonal terms too
                    Lstar_u_u[i]+=ck.Reaction_adjoint(dmom_u_source[0],vel_test_dV[i]);
                    Lstar_v_v[i]+=ck.Reaction_adjoint(dmom_v_source[1],vel_test_dV[i]);
                    /* Lstar_w_w[i]+=ck.Reaction_adjoint(dmom_w_source[2],vel_test_dV[i]); */
                  }

                // Assumes non-lagged subgrid velocity
                dmom_u_adv_u[0] += dmom_u_acc_u*(useRBLES*subgridError_u);
                dmom_u_adv_u[1] += dmom_u_acc_u*(useRBLES*subgridError_v);
                /* dmom_u_adv_u[2] += dmom_u_acc_u*(useRBLES*subgridError_w);  */

                dmom_v_adv_v[0] += dmom_u_acc_u*(useRBLES*subgridError_u);
                dmom_v_adv_v[1] += dmom_u_acc_u*(useRBLES*subgridError_v);
                /* dmom_v_adv_v[2] += dmom_u_acc_u*(useRBLES*subgridError_w);  */

                /* dmom_w_adv_w[0] += dmom_u_acc_u*(useRBLES*subgridError_u);               */
                /* dmom_w_adv_w[1] += dmom_u_acc_u*(useRBLES*subgridError_v);  */
                /* dmom_w_adv_w[2] += dmom_u_acc_u*(useRBLES*subgridError_w);  */

                // SURFACE TENSION //
                double unit_normal[nSpace];
                double norm_grad_phi = 0.;
                for (int I=0;I<nSpace;I++)
                  norm_grad_phi += normal_phi[eN_k_nSpace+I]*normal_phi[eN_k_nSpace+I];
                norm_grad_phi = std::sqrt(norm_grad_phi) + 1E-10;
                for (int I=0;I<nSpace;I++)
                  unit_normal[I] = normal_phi[eN_k_nSpace+I]/norm_grad_phi;
                double delta = smoothedDirac(eps_mu,phi[eN_k]); //use eps_rho instead?
                register double vel_tgrad_test_i[nSpace], vel_tgrad_test_j[nSpace];
                // END OF SURFACE TENSION //

                //cek todo add RBLES terms consistent to residual modifications or ignore the partials w.r.t the additional RBLES terms
                for(int i=0;i<nDOF_test_element;i++)
                  {
                    register int i_nSpace = i*nSpace;
                    calculateTangentialGradient(unit_normal,
                                                &vel_grad_trial[i_nSpace],
                                                vel_tgrad_test_i);
                    for(int j=0;j<nDOF_trial_element;j++)
                      {
                        register int j_nSpace = j*nSpace;
                        calculateTangentialGradient(unit_normal,
                                                    &vel_grad_trial[j_nSpace],
                                                    vel_tgrad_test_j);

                        /* elementJacobian_p_p[i][j] += ck.SubgridErrorJacobian(dsubgridError_u_p[j],Lstar_u_p[i]) +  */
                        /*   ck.SubgridErrorJacobian(dsubgridError_v_p[j],Lstar_v_p[i]);// +  */
                        /*   /\* ck.SubgridErrorJacobian(dsubgridError_w_p[j],Lstar_w_p[i]);  *\/ */

                        /* elementJacobian_p_u[i][j] += ck.AdvectionJacobian_weak(dmass_adv_u,vel_trial_ref[k*nDOF_trial_element+j],&p_grad_test_dV[i_nSpace]) +  */
                        /*   ck.SubgridErrorJacobian(dsubgridError_u_u[j],Lstar_u_p[i]);  */
                        /* elementJacobian_p_v[i][j] += ck.AdvectionJacobian_weak(dmass_adv_v,vel_trial_ref[k*nDOF_trial_element+j],&p_grad_test_dV[i_nSpace]) +  */
                        /*   ck.SubgridErrorJacobian(dsubgridError_v_v[j],Lstar_v_p[i]);  */
                        /* elementJacobian_p_w[i][j] += ck.AdvectionJacobian_weak(dmass_adv_w,vel_trial_ref[k*nDOF_trial_element+j],&p_grad_test_dV[i_nSpace]) +  */
                        /*      ck.SubgridErrorJacobian(dsubgridError_w_w[j],Lstar_w_p[i]);  */

                        /* elementJacobian_u_p[i][j] += ck.HamiltonianJacobian_weak(dmom_u_ham_grad_p,&p_grad_trial[j_nSpace],vel_test_dV[i]) +  */
                        /*   ck.SubgridErrorJacobian(dsubgridError_u_p[j],Lstar_u_u[i]);  */
                        elementJacobian_u_u[i][j] +=
                          ck.MassJacobian_weak(dmom_u_acc_u_t,vel_trial_ref[k*nDOF_trial_element+j],vel_test_dV[i]) +
                          ck.HamiltonianJacobian_weak(dmom_u_ham_grad_u,&vel_grad_trial[j_nSpace],vel_test_dV[i]) +
                          ck.AdvectionJacobian_weak(dmom_u_adv_u,vel_trial_ref[k*nDOF_trial_element+j],&vel_grad_test_dV[i_nSpace]) +
                          ck.SimpleDiffusionJacobian_weak(sdInfo_u_u_rowptr,sdInfo_u_u_colind,mom_uu_diff_ten,&vel_grad_trial[j_nSpace],&vel_grad_test_dV[i_nSpace]) +
                          //VRANS
                          ck.ReactionJacobian_weak(dmom_u_source[0],vel_trial_ref[k*nDOF_trial_element+j],vel_test_dV[i]) +
                          //
                          //ck.SubgridErrorJacobian(dsubgridError_p_u[j],Lstar_p_u[i]) +
                          USE_SUPG*ck.SubgridErrorJacobian(dsubgridError_u_u[j],Lstar_u_u[i]) +
                          ck.NumericalDiffusionJacobian(q_numDiff_u_last[eN_k],&vel_grad_trial[j_nSpace],&vel_grad_test_dV[i_nSpace]) +
                          // surface tension
                          ck.NumericalDiffusion(dt*delta*sigma*dV,
                                                vel_tgrad_test_i,
                                                vel_tgrad_test_j);

                        elementJacobian_u_v[i][j] +=
                          ck.AdvectionJacobian_weak(dmom_u_adv_v,vel_trial_ref[k*nDOF_trial_element+j],&vel_grad_test_dV[i_nSpace]) +
                          ck.SimpleDiffusionJacobian_weak(sdInfo_u_v_rowptr,sdInfo_u_v_colind,mom_uv_diff_ten,&vel_grad_trial[j_nSpace],&vel_grad_test_dV[i_nSpace]) +
                          //VRANS
                          ck.ReactionJacobian_weak(dmom_u_source[1],vel_trial_ref[k*nDOF_trial_element+j],vel_test_dV[i])
                          //+ck.SubgridErrorJacobian(dsubgridError_p_v[j],Lstar_p_u[i])
                          ;
                        /* elementJacobian_u_w[i][j] += ck.AdvectionJacobian_weak(dmom_u_adv_w,vel_trial_ref[k*nDOF_trial_element+j],&vel_grad_test_dV[i_nSpace]) +  */
                        /*      ck.SimpleDiffusionJacobian_weak(sdInfo_u_w_rowptr,sdInfo_u_w_colind,mom_uw_diff_ten,&vel_grad_trial[j_nSpace],&vel_grad_test_dV[i_nSpace]) +  */
                        /*      //VRANS */
                        /*      ck.ReactionJacobian_weak(dmom_u_source[2],vel_trial_ref[k*nDOF_trial_element+j],vel_test_dV[i]) + */
                        /*      // */
                        /*      ck.SubgridErrorJacobian(dsubgridError_p_w[j],Lstar_p_u[i]);  */

                        /* elementJacobian_v_p[i][j] += ck.HamiltonianJacobian_weak(dmom_v_ham_grad_p,&p_grad_trial[j_nSpace],vel_test_dV[i]) +  */
                        /*   ck.SubgridErrorJacobian(dsubgridError_v_p[j],Lstar_v_v[i]);  */
                        elementJacobian_v_u[i][j] +=
                          ck.AdvectionJacobian_weak(dmom_v_adv_u,vel_trial_ref[k*nDOF_trial_element+j],&vel_grad_test_dV[i_nSpace]) +
                          ck.SimpleDiffusionJacobian_weak(sdInfo_v_u_rowptr,sdInfo_v_u_colind,mom_vu_diff_ten,&vel_grad_trial[j_nSpace],&vel_grad_test_dV[i_nSpace]) +
                          //VRANS
                          ck.ReactionJacobian_weak(dmom_v_source[0],vel_trial_ref[k*nDOF_trial_element+j],vel_test_dV[i])
                          //+ck.SubgridErrorJacobian(dsubgridError_p_u[j],Lstar_p_v[i])
                          ;
                        elementJacobian_v_v[i][j] +=
                          ck.MassJacobian_weak(dmom_v_acc_v_t,vel_trial_ref[k*nDOF_trial_element+j],vel_test_dV[i]) +
                          ck.HamiltonianJacobian_weak(dmom_v_ham_grad_v,&vel_grad_trial[j_nSpace],vel_test_dV[i]) +
                          ck.AdvectionJacobian_weak(dmom_v_adv_v,vel_trial_ref[k*nDOF_trial_element+j],&vel_grad_test_dV[i_nSpace]) +
                          ck.SimpleDiffusionJacobian_weak(sdInfo_v_v_rowptr,sdInfo_v_v_colind,mom_vv_diff_ten,&vel_grad_trial[j_nSpace],&vel_grad_test_dV[i_nSpace]) +
                          //VRANS
                          ck.ReactionJacobian_weak(dmom_v_source[1],vel_trial_ref[k*nDOF_trial_element+j],vel_test_dV[i]) +
                          //
                          //ck.SubgridErrorJacobian(dsubgridError_p_v[j],Lstar_p_v[i]) +
                          USE_SUPG*ck.SubgridErrorJacobian(dsubgridError_v_v[j],Lstar_v_v[i]) +
                          ck.NumericalDiffusionJacobian(q_numDiff_v_last[eN_k],&vel_grad_trial[j_nSpace],&vel_grad_test_dV[i_nSpace]) +
                          // surface tension
                          ck.NumericalDiffusion(dt*delta*sigma*dV,
                                                vel_tgrad_test_i,
                                                vel_tgrad_test_j);

                        /* elementJacobian_v_w[i][j] += ck.AdvectionJacobian_weak(dmom_v_adv_w,vel_trial_ref[k*nDOF_trial_element+j],&vel_grad_test_dV[i_nSpace]) +   */
                        /*   ck.SimpleDiffusionJacobian_weak(sdInfo_v_w_rowptr,sdInfo_v_w_colind,mom_vw_diff_ten,&vel_grad_trial[j_nSpace],&vel_grad_test_dV[i_nSpace]) +  */
                        /*   //VRANS */
                        /*   ck.ReactionJacobian_weak(dmom_v_source[2],vel_trial_ref[k*nDOF_trial_element+j],vel_test_dV[i]) + */
                        /*   // */
                        /*   ck.SubgridErrorJacobian(dsubgridError_p_w[j],Lstar_p_v[i]); */

                        /* elementJacobian_w_p[i][j] += ck.HamiltonianJacobian_weak(dmom_w_ham_grad_p,&p_grad_trial[j_nSpace],vel_test_dV[i]) +  */
                        /*   ck.SubgridErrorJacobian(dsubgridError_w_p[j],Lstar_w_w[i]);  */
                        /* elementJacobian_w_u[i][j] += ck.AdvectionJacobian_weak(dmom_w_adv_u,vel_trial_ref[k*nDOF_trial_element+j],&vel_grad_test_dV[i_nSpace]) +   */
                        /*   ck.SimpleDiffusionJacobian_weak(sdInfo_w_u_rowptr,sdInfo_w_u_colind,mom_wu_diff_ten,&vel_grad_trial[j_nSpace],&vel_grad_test_dV[i_nSpace]) +  */
                        /*   //VRANS */
                        /*   ck.ReactionJacobian_weak(dmom_w_source[0],vel_trial_ref[k*nDOF_trial_element+j],vel_test_dV[i]) + */
                        /*   // */
                        /*   ck.SubgridErrorJacobian(dsubgridError_p_u[j],Lstar_p_w[i]);  */
                        /* elementJacobian_w_v[i][j] += ck.AdvectionJacobian_weak(dmom_w_adv_v,vel_trial_ref[k*nDOF_trial_element+j],&vel_grad_test_dV[i_nSpace]) +  */
                        /*   ck.SimpleDiffusionJacobian_weak(sdInfo_w_v_rowptr,sdInfo_w_v_colind,mom_wv_diff_ten,&vel_grad_trial[j_nSpace],&vel_grad_test_dV[i_nSpace]) +  */
                        /*   //VRANS */
                        /*   ck.ReactionJacobian_weak(dmom_w_source[1],vel_trial_ref[k*nDOF_trial_element+j],vel_test_dV[i]) + */
                        /*   // */
                        /*   ck.SubgridErrorJacobian(dsubgridError_p_v[j],Lstar_p_w[i]);  */
                        /* elementJacobian_w_w[i][j] += ck.MassJacobian_weak(dmom_w_acc_w_t,vel_trial_ref[k*nDOF_trial_element+j],vel_test_dV[i]) +  */
                        /*   ck.HamiltonianJacobian_weak(dmom_w_ham_grad_w,&vel_grad_trial[j_nSpace],vel_test_dV[i]) +  */
                        /*   ck.AdvectionJacobian_weak(dmom_w_adv_w,vel_trial_ref[k*nDOF_trial_element+j],&vel_grad_test_dV[i_nSpace]) +   */
                        /*   ck.SimpleDiffusionJacobian_weak(sdInfo_w_w_rowptr,sdInfo_w_w_colind,mom_ww_diff_ten,&vel_grad_trial[j_nSpace],&vel_grad_test_dV[i_nSpace]) +  */
                        /*   //VRANS */
                        /*   ck.ReactionJacobian_weak(dmom_w_source[2],vel_trial_ref[k*nDOF_trial_element+j],vel_test_dV[i]) + */
                        /*   // */
                        /*   ck.SubgridErrorJacobian(dsubgridError_p_w[j],Lstar_p_w[i]) +  */
                        /*   ck.SubgridErrorJacobian(dsubgridError_w_w[j],Lstar_w_w[i]) +  */
                        /*   ck.NumericalDiffusionJacobian(q_numDiff_w_last[eN_k],&vel_grad_trial[j_nSpace],&vel_grad_test_dV[i_nSpace]);  */
                      }//j
                  }//i
              }//k
            //
            //load into element Jacobian into global Jacobian
            //
            for (int i=0;i<nDOF_test_element;i++)
              {
                register int eN_i = eN*nDOF_test_element+i;
                for (int j=0;j<nDOF_trial_element;j++)
                  {
                    register int eN_i_j = eN_i*nDOF_trial_element+j;
                    /* globalJacobian[csrRowIndeces_p_p[eN_i] + csrColumnOffsets_p_p[eN_i_j]] += elementJacobian_p_p[i][j]; */
                    /* globalJacobian[csrRowIndeces_p_u[eN_i] + csrColumnOffsets_p_u[eN_i_j]] += elementJacobian_p_u[i][j]; */
                    /* globalJacobian[csrRowIndeces_p_v[eN_i] + csrColumnOffsets_p_v[eN_i_j]] += elementJacobian_p_v[i][j]; */
                    /* globalJacobian[csrRowIndeces_p_w[eN_i] + csrColumnOffsets_p_w[eN_i_j]] += elementJacobian_p_w[i][j]; */

                    /* globalJacobian[csrRowIndeces_u_p[eN_i] + csrColumnOffsets_u_p[eN_i_j]] += elementJacobian_u_p[i][j]; */
                    globalJacobian[csrRowIndeces_u_u[eN_i] + csrColumnOffsets_u_u[eN_i_j]] += element_active*elementJacobian_u_u[i][j];
                    globalJacobian[csrRowIndeces_u_v[eN_i] + csrColumnOffsets_u_v[eN_i_j]] += element_active*elementJacobian_u_v[i][j];
                    /* globalJacobian[csrRowIndeces_u_w[eN_i] + csrColumnOffsets_u_w[eN_i_j]] += elementJacobian_u_w[i][j]; */

                    /* globalJacobian[csrRowIndeces_v_p[eN_i] + csrColumnOffsets_v_p[eN_i_j]] += elementJacobian_v_p[i][j]; */
                    globalJacobian[csrRowIndeces_v_u[eN_i] + csrColumnOffsets_v_u[eN_i_j]] += element_active*elementJacobian_v_u[i][j];
                    globalJacobian[csrRowIndeces_v_v[eN_i] + csrColumnOffsets_v_v[eN_i_j]] += element_active*elementJacobian_v_v[i][j];
                    /* globalJacobian[csrRowIndeces_v_w[eN_i] + csrColumnOffsets_v_w[eN_i_j]] += elementJacobian_v_w[i][j]; */

                    /* globalJacobian[csrRowIndeces_w_p[eN_i] + csrColumnOffsets_w_p[eN_i_j]] += elementJacobian_w_p[i][j]; */
                    /* globalJacobian[csrRowIndeces_w_u[eN_i] + csrColumnOffsets_w_u[eN_i_j]] += elementJacobian_w_u[i][j]; */
                    /* globalJacobian[csrRowIndeces_w_v[eN_i] + csrColumnOffsets_w_v[eN_i_j]] += elementJacobian_w_v[i][j]; */
                    /* globalJacobian[csrRowIndeces_w_w[eN_i] + csrColumnOffsets_w_w[eN_i_j]] += elementJacobian_w_w[i][j]; */
                  }//j
              }//i
          }//elements
        if(USE_SBM>0)
          {
            //loop over the surrogate boundaries in SB method and assembly into jacobian
            //
            for (int ebN_s=0;ebN_s < surrogate_boundaries.size();ebN_s++)
              {
                register int ebN = surrogate_boundaries[ebN_s],
                  eN = elementBoundaryElementsArray[ebN*2+surrogate_boundary_elements[ebN_s]],
                  ebN_local = elementBoundaryLocalElementBoundariesArray[ebN*2+surrogate_boundary_elements[ebN_s]],
                  eN_nDOF_trial_element = eN*nDOF_trial_element;
                register double eps_rho,eps_mu;
                if (ebN >= nElementBoundaries_owned) continue;
                for  (int kb=0;kb<nQuadraturePoints_elementBoundary;kb++)
                  {
                    register int ebN_kb = ebN*nQuadraturePoints_elementBoundary+kb,
                      ebN_kb_nSpace = ebN_kb*nSpace,
                      ebN_local_kb = ebN_local*nQuadraturePoints_elementBoundary+kb,
                      ebN_local_kb_nSpace = ebN_local_kb*nSpace;

                    register double u_ext=0.0,
                      v_ext=0.0,
                      bc_u_ext=0.0,
                      bc_v_ext=0.0,
                      grad_u_ext[nSpace],
                      grad_v_ext[nSpace],
                      jac_ext[nSpace*nSpace],
                      jacDet_ext,
                      jacInv_ext[nSpace*nSpace],
                      boundaryJac[nSpace*(nSpace-1)],
                      metricTensor[(nSpace-1)*(nSpace-1)],
                      metricTensorDetSqrt,
                      vel_grad_trial_trace[nDOF_trial_element*nSpace],
                      dS,
                      vel_test_dS[nDOF_test_element],
                      normal[2],
                      x_ext,y_ext,z_ext,xt_ext,yt_ext,zt_ext,integralScaling,
                      vel_grad_test_dS[nDOF_trial_element*nSpace],
                      G[nSpace*nSpace],G_dd_G,tr_G,h_phi,h_penalty,penalty;
                    ck.calculateMapping_elementBoundary(eN,
                                                        ebN_local,
                                                        kb,
                                                        ebN_local_kb,
                                                        mesh_dof,
                                                        mesh_l2g,
                                                        mesh_trial_trace_ref,
                                                        mesh_grad_trial_trace_ref,
                                                        boundaryJac_ref,
                                                        jac_ext,
                                                        jacDet_ext,
                                                        jacInv_ext,
                                                        boundaryJac,
                                                        metricTensor,
                                                        metricTensorDetSqrt,
                                                        normal_ref,
                                                        normal,
                                                        x_ext,y_ext,z_ext);
                    ck.calculateMappingVelocity_elementBoundary(eN,
                                                                ebN_local,
                                                                kb,
                                                                ebN_local_kb,
                                                                mesh_velocity_dof,
                                                                mesh_l2g,
                                                                mesh_trial_trace_ref,
                                                                xt_ext,yt_ext,zt_ext,
                                                                normal,
                                                                boundaryJac,
                                                                metricTensor,
                                                                integralScaling);
                    dS = metricTensorDetSqrt*dS_ref[kb];
                    ck.calculateG(jacInv_ext,G,G_dd_G,tr_G);
                    //compute shape and solution information
                    //shape
                    ck.gradTrialFromRef(&vel_grad_trial_trace_ref[ebN_local_kb_nSpace*nDOF_trial_element],jacInv_ext,vel_grad_trial_trace);
                    //solution and gradients
                    ck.valFromDOF(u_dof,&vel_l2g[eN_nDOF_trial_element],&vel_trial_trace_ref[ebN_local_kb*nDOF_test_element],u_ext);
                    ck.valFromDOF(v_dof,&vel_l2g[eN_nDOF_trial_element],&vel_trial_trace_ref[ebN_local_kb*nDOF_test_element],v_ext);

                    ck.gradFromDOF(u_dof,&vel_l2g[eN_nDOF_trial_element],vel_grad_trial_trace,grad_u_ext);
                    ck.gradFromDOF(v_dof,&vel_l2g[eN_nDOF_trial_element],vel_grad_trial_trace,grad_v_ext);
                    //precalculate test function products with integration weights
                    for (int j=0;j<nDOF_trial_element;j++)
                      {
                        vel_test_dS[j] = vel_test_trace_ref[ebN_local_kb*nDOF_test_element+j]*dS;
                        for (int I=0;I<nSpace;I++)
                          vel_grad_test_dS[j*nSpace+I] = vel_grad_trial_trace[j*nSpace+I]*dS;//cek hack, using trial
                      }
                    //
                    //load the boundary values
                    //
                    bc_u_ext = 0.0;
                    bc_v_ext = 0.0;
                    ck.calculateGScale(G,normal,h_penalty);
                    penalty = h_penalty;
                    //
                    //update the global Jacobian from the flux Jacobian
                    //

                    double dist = 0.0;
                    double distance[2], P_normal[2], P_tangent[2]; // distance vector, normal and tangent of the physical boundary

                    if(use_ball_as_particle==1)
                    {
                        get_distance_to_ball(nParticles,ball_center,ball_radius,
                                             x_ext,y_ext,z_ext,
                                             dist);
                        get_normal_to_ith_ball(nParticles,ball_center,ball_radius,
                                               surrogate_boundary_particle[ebN_s],
                                               x_ext,y_ext,z_ext,
                                               P_normal[0],P_normal[1]);
                        get_velocity_to_ith_ball(nParticles,ball_center,ball_radius,
                                                 ball_velocity, ball_angular_velocity,
                                                 surrogate_boundary_particle[ebN_s],
                                                 x_ext-dist*P_normal[0],
                                                 y_ext-dist*P_normal[1],
                                                 0.0,//z_ext,
                                                 bc_u_ext,bc_v_ext);
                    }
                    else
                    {
                        dist = ebq_global_phi_solid[ebN_kb];
                        P_normal[0] = ebq_global_grad_phi_solid[ebN_kb*nSpace+0];
                        P_normal[1] = ebq_global_grad_phi_solid[ebN_kb*nSpace+1];
                        bc_u_ext = ebq_particle_velocity_solid [ebN_kb*nSpace+0];
                        bc_v_ext = ebq_particle_velocity_solid [ebN_kb*nSpace+1];
                    }
                    distance[0] = -P_normal[0]*dist;
                    distance[1] = -P_normal[1]*dist;
                    P_tangent[0]= -P_normal[1];
                    P_tangent[1]= P_normal[0];
                    double visco = nu_0*rho_0;
                    double C_adim = C_sbm*visco/h_penalty;
                    double beta_adim = beta_sbm*visco/h_penalty;

                    for (int i=0;i<nDOF_test_element;i++)
                      {
                        register int eN_i = eN*nDOF_test_element+i;
                        double phi_i = vel_test_dS[i];
                        double* grad_phi_i = &vel_grad_test_dS[i*nSpace+0];
                        const double grad_phi_i_dot_d = get_dot_product(grad_phi_i,distance);
                        const double grad_phi_i_dot_t = get_dot_product(P_tangent,grad_phi_i);

                        double res[2];
                        const double zero_vec[2]={0.,0.};
                        for (int j=0;j<nDOF_trial_element;j++)
                          {
                            register int ebN_i_j = ebN*4*nDOF_test_X_trial_element + i*nDOF_trial_element + j,
                              ebN_local_kb_j=ebN_local_kb*nDOF_trial_element+j;

                            double phi_j = vel_test_dS[j]/dS;
                            const double grad_phi_j[2]={vel_grad_test_dS[j*nSpace+0]/dS,
                                                        vel_grad_test_dS[j*nSpace+1]/dS};
                            const double grad_phi_j_dot_d = get_dot_product(distance, grad_phi_j);
                            const double grad_phi_j_dot_t = get_dot_product(P_tangent,grad_phi_j);

                            // Classical Nitsche
                            // (1)
                            globalJacobian[csrRowIndeces_u_u[eN_i] + csrColumnOffsets_eb_u_u[ebN_i_j]] +=
                                    phi_i*phi_j*C_adim;
                            globalJacobian[csrRowIndeces_v_v[eN_i] + csrColumnOffsets_eb_v_v[ebN_i_j]] +=
                                    phi_i*phi_j*C_adim;

                            // (2)
                            get_symmetric_gradient_dot_vec(grad_phi_j,zero_vec,P_normal,res);
                            globalJacobian[csrRowIndeces_u_u[eN_i] + csrColumnOffsets_eb_u_u[ebN_i_j]] -=
                                    visco * phi_i * res[0];
                            globalJacobian[csrRowIndeces_u_v[eN_i] + csrColumnOffsets_eb_u_v[ebN_i_j]] -=
                                    visco * phi_i * res[1];

                            get_symmetric_gradient_dot_vec(zero_vec,grad_phi_j,P_normal,res);
                            globalJacobian[csrRowIndeces_v_u[eN_i] + csrColumnOffsets_eb_v_u[ebN_i_j]] -=
                                    visco * phi_i * res[0];
                            globalJacobian[csrRowIndeces_v_v[eN_i] + csrColumnOffsets_eb_v_v[ebN_i_j]] -=
                                    visco * phi_i * res[1];

                            // (3)
                            get_symmetric_gradient_dot_vec(grad_phi_i,zero_vec,P_normal,res);
                            globalJacobian[csrRowIndeces_u_u[eN_i] + csrColumnOffsets_eb_u_u[ebN_i_j]] -=
                                    visco * phi_j * res[0];
                            globalJacobian[csrRowIndeces_u_v[eN_i] + csrColumnOffsets_eb_u_v[ebN_i_j]] -=
                                    visco * phi_j * res[1];
                            get_symmetric_gradient_dot_vec(zero_vec,grad_phi_i,P_normal,res);
                            globalJacobian[csrRowIndeces_v_u[eN_i] + csrColumnOffsets_eb_v_u[ebN_i_j]] -=
                                    visco * phi_j * res[0];
                            globalJacobian[csrRowIndeces_v_v[eN_i] + csrColumnOffsets_eb_v_v[ebN_i_j]] -=
                                    visco * phi_j * res[1];

                            // (4)
                            globalJacobian[csrRowIndeces_u_u[eN_i] + csrColumnOffsets_eb_u_u[ebN_i_j]] +=
                                    C_adim*grad_phi_i_dot_d*phi_j;
                            globalJacobian[csrRowIndeces_v_v[eN_i] + csrColumnOffsets_eb_v_v[ebN_i_j]] +=
                                    C_adim*grad_phi_i_dot_d*phi_j;

                            // (5)
                            globalJacobian[csrRowIndeces_u_u[eN_i] + csrColumnOffsets_eb_u_u[ebN_i_j]] +=
                                    C_adim*grad_phi_i_dot_d*grad_phi_j_dot_d;
                            globalJacobian[csrRowIndeces_v_v[eN_i] + csrColumnOffsets_eb_v_v[ebN_i_j]] +=
                                    C_adim*grad_phi_i_dot_d*grad_phi_j_dot_d;

                            // (6)
                            globalJacobian[csrRowIndeces_u_u[eN_i] + csrColumnOffsets_eb_u_u[ebN_i_j]] +=
                                    C_adim*grad_phi_j_dot_d*phi_i;
                            globalJacobian[csrRowIndeces_v_v[eN_i] + csrColumnOffsets_eb_v_v[ebN_i_j]] +=
                                    C_adim*grad_phi_j_dot_d*phi_i;

                            // (7)
                            get_symmetric_gradient_dot_vec(grad_phi_i,zero_vec,P_normal,res);
                            globalJacobian[csrRowIndeces_u_u[eN_i] + csrColumnOffsets_eb_u_u[ebN_i_j]] -=
                                    visco * grad_phi_j_dot_d * res[0];
                            globalJacobian[csrRowIndeces_u_v[eN_i] + csrColumnOffsets_eb_u_v[ebN_i_j]] -=
                                    visco * grad_phi_j_dot_d * res[1];

                            get_symmetric_gradient_dot_vec(zero_vec,grad_phi_i,P_normal,res);
                            globalJacobian[csrRowIndeces_v_u[eN_i] + csrColumnOffsets_eb_v_u[ebN_i_j]] -=
                                    visco * grad_phi_j_dot_d * res[0] ;
                            globalJacobian[csrRowIndeces_v_v[eN_i] + csrColumnOffsets_eb_v_v[ebN_i_j]] -=
                                    visco * grad_phi_j_dot_d * res[1];

                            // (8)
                            // the penalization on the tangential derivative
                            // B < Gw t , (Gu - GuD) t >
                            globalJacobian[csrRowIndeces_u_u[eN_i] + csrColumnOffsets_eb_u_u[ebN_i_j]] +=
                                    beta_adim*grad_phi_j_dot_t*grad_phi_i_dot_t;
                            globalJacobian[csrRowIndeces_v_v[eN_i] + csrColumnOffsets_eb_v_v[ebN_i_j]] +=
                                    beta_adim*grad_phi_j_dot_t*grad_phi_i_dot_t;

                          }//j
                      }//i
                  }//kb
              }//ebN_s
          }
        //
        //loop over exterior element boundaries to compute the surface integrals and load them into the global Jacobian
        //
        for (int ebNE = 0; ebNE < nExteriorElementBoundaries_global; ebNE++)
          {
            register int ebN = exteriorElementBoundariesArray[ebNE],
              eN  = elementBoundaryElementsArray[ebN*2+0],
              eN_nDOF_trial_element = eN*nDOF_trial_element,
              ebN_local = elementBoundaryLocalElementBoundariesArray[ebN*2+0];
            register double eps_rho,eps_mu;
            for  (int kb=0;kb<nQuadraturePoints_elementBoundary;kb++)
              {
                register int ebNE_kb = ebNE*nQuadraturePoints_elementBoundary+kb,
                  ebNE_kb_nSpace = ebNE_kb*nSpace,
                  ebN_local_kb = ebN_local*nQuadraturePoints_elementBoundary+kb,
                  ebN_local_kb_nSpace = ebN_local_kb*nSpace;

                register double p_ext=0.0,
                  u_ext=0.0,
                  v_ext=0.0,
                  w_ext=0.0,
                  grad_p_ext[nSpace],
                  grad_u_ext[nSpace],
                  grad_v_ext[nSpace],
                  grad_w_ext[nSpace],
                  mom_u_acc_ext=0.0,
                  dmom_u_acc_u_ext=0.0,
                  mom_v_acc_ext=0.0,
                  dmom_v_acc_v_ext=0.0,
                  mom_w_acc_ext=0.0,
                  dmom_w_acc_w_ext=0.0,
                  mass_adv_ext[nSpace],
                  dmass_adv_u_ext[nSpace],
                  dmass_adv_v_ext[nSpace],
                  dmass_adv_w_ext[nSpace],
                  mom_u_adv_ext[nSpace],
                  dmom_u_adv_u_ext[nSpace],
                  dmom_u_adv_v_ext[nSpace],
                  dmom_u_adv_w_ext[nSpace],
                  mom_v_adv_ext[nSpace],
                  dmom_v_adv_u_ext[nSpace],
                  dmom_v_adv_v_ext[nSpace],
                  dmom_v_adv_w_ext[nSpace],
                  mom_w_adv_ext[nSpace],
                  dmom_w_adv_u_ext[nSpace],
                  dmom_w_adv_v_ext[nSpace],
                  dmom_w_adv_w_ext[nSpace],
                  mom_uu_diff_ten_ext[nSpace],
                  mom_vv_diff_ten_ext[nSpace],
                  mom_ww_diff_ten_ext[nSpace],
                  mom_uv_diff_ten_ext[1],
                  mom_uw_diff_ten_ext[1],
                  mom_vu_diff_ten_ext[1],
                  mom_vw_diff_ten_ext[1],
                  mom_wu_diff_ten_ext[1],
                  mom_wv_diff_ten_ext[1],
                  mom_u_source_ext=0.0,
                  mom_v_source_ext=0.0,
                  mom_w_source_ext=0.0,
                  mom_u_ham_ext=0.0,
                  dmom_u_ham_grad_p_ext[nSpace],
                  dmom_u_ham_grad_u_ext[nSpace],
                  mom_v_ham_ext=0.0,
                  dmom_v_ham_grad_p_ext[nSpace],
                  dmom_v_ham_grad_v_ext[nSpace],
                  mom_w_ham_ext=0.0,
                  dmom_w_ham_grad_p_ext[nSpace],
                  dmom_w_ham_grad_w_ext[nSpace],
                  dmom_u_adv_p_ext[nSpace],
                  dmom_v_adv_p_ext[nSpace],
                  dmom_w_adv_p_ext[nSpace],
                  dflux_mass_u_ext=0.0,
                  dflux_mass_v_ext=0.0,
                  dflux_mass_w_ext=0.0,
                  dflux_mom_u_adv_p_ext=0.0,
                  dflux_mom_u_adv_u_ext=0.0,
                  dflux_mom_u_adv_v_ext=0.0,
                  dflux_mom_u_adv_w_ext=0.0,
                  dflux_mom_v_adv_p_ext=0.0,
                  dflux_mom_v_adv_u_ext=0.0,
                  dflux_mom_v_adv_v_ext=0.0,
                  dflux_mom_v_adv_w_ext=0.0,
                  dflux_mom_w_adv_p_ext=0.0,
                  dflux_mom_w_adv_u_ext=0.0,
                  dflux_mom_w_adv_v_ext=0.0,
                  dflux_mom_w_adv_w_ext=0.0,
                  bc_p_ext=0.0,
                  bc_u_ext=0.0,
                  bc_v_ext=0.0,
                  bc_w_ext=0.0,
                  bc_mom_u_acc_ext=0.0,
                  bc_dmom_u_acc_u_ext=0.0,
                  bc_mom_v_acc_ext=0.0,
                  bc_dmom_v_acc_v_ext=0.0,
                  bc_mom_w_acc_ext=0.0,
                  bc_dmom_w_acc_w_ext=0.0,
                  bc_mass_adv_ext[nSpace],
                  bc_dmass_adv_u_ext[nSpace],
                  bc_dmass_adv_v_ext[nSpace],
                  bc_dmass_adv_w_ext[nSpace],
                  bc_mom_u_adv_ext[nSpace],
                  bc_dmom_u_adv_u_ext[nSpace],
                  bc_dmom_u_adv_v_ext[nSpace],
                  bc_dmom_u_adv_w_ext[nSpace],
                  bc_mom_v_adv_ext[nSpace],
                  bc_dmom_v_adv_u_ext[nSpace],
                  bc_dmom_v_adv_v_ext[nSpace],
                  bc_dmom_v_adv_w_ext[nSpace],
                  bc_mom_w_adv_ext[nSpace],
                  bc_dmom_w_adv_u_ext[nSpace],
                  bc_dmom_w_adv_v_ext[nSpace],
                  bc_dmom_w_adv_w_ext[nSpace],
                  bc_mom_uu_diff_ten_ext[nSpace],
                  bc_mom_vv_diff_ten_ext[nSpace],
                  bc_mom_ww_diff_ten_ext[nSpace],
                  bc_mom_uv_diff_ten_ext[1],
                  bc_mom_uw_diff_ten_ext[1],
                  bc_mom_vu_diff_ten_ext[1],
                  bc_mom_vw_diff_ten_ext[1],
                  bc_mom_wu_diff_ten_ext[1],
                  bc_mom_wv_diff_ten_ext[1],
                  bc_mom_u_source_ext=0.0,
                  bc_mom_v_source_ext=0.0,
                  bc_mom_w_source_ext=0.0,
                  bc_mom_u_ham_ext=0.0,
                  bc_dmom_u_ham_grad_p_ext[nSpace],
                  bc_dmom_u_ham_grad_u_ext[nSpace],
                  bc_mom_v_ham_ext=0.0,
                  bc_dmom_v_ham_grad_p_ext[nSpace],
                  bc_dmom_v_ham_grad_v_ext[nSpace],
                  bc_mom_w_ham_ext=0.0,
                  bc_dmom_w_ham_grad_p_ext[nSpace],
                  bc_dmom_w_ham_grad_w_ext[nSpace],
                  fluxJacobian_p_p[nDOF_trial_element],
                  fluxJacobian_p_u[nDOF_trial_element],
                  fluxJacobian_p_v[nDOF_trial_element],
                  fluxJacobian_p_w[nDOF_trial_element],
                  fluxJacobian_u_p[nDOF_trial_element],
                  fluxJacobian_u_u[nDOF_trial_element],
                  fluxJacobian_u_v[nDOF_trial_element],
                  fluxJacobian_u_w[nDOF_trial_element],
                  fluxJacobian_v_p[nDOF_trial_element],
                  fluxJacobian_v_u[nDOF_trial_element],
                  fluxJacobian_v_v[nDOF_trial_element],
                  fluxJacobian_v_w[nDOF_trial_element],
                  fluxJacobian_w_p[nDOF_trial_element],
                  fluxJacobian_w_u[nDOF_trial_element],
                  fluxJacobian_w_v[nDOF_trial_element],
                  fluxJacobian_w_w[nDOF_trial_element],
                  jac_ext[nSpace*nSpace],
                  jacDet_ext,
                  jacInv_ext[nSpace*nSpace],
                  boundaryJac[nSpace*(nSpace-1)],
                  metricTensor[(nSpace-1)*(nSpace-1)],
                  metricTensorDetSqrt,
                  p_grad_trial_trace[nDOF_trial_element*nSpace],
                  vel_grad_trial_trace[nDOF_trial_element*nSpace],
                  dS,
                  p_test_dS[nDOF_test_element],
                  vel_test_dS[nDOF_test_element],
                  normal[2],
                  x_ext,y_ext,z_ext,xt_ext,yt_ext,zt_ext,integralScaling,
                  vel_grad_test_dS[nDOF_trial_element*nSpace],
                  //VRANS
                  porosity_ext,
                  //
                  G[nSpace*nSpace],G_dd_G,tr_G,h_phi,h_penalty,penalty;
                ck.calculateMapping_elementBoundary(eN,
                                                    ebN_local,
                                                    kb,
                                                    ebN_local_kb,
                                                    mesh_dof,
                                                    mesh_l2g,
                                                    mesh_trial_trace_ref,
                                                    mesh_grad_trial_trace_ref,
                                                    boundaryJac_ref,
                                                    jac_ext,
                                                    jacDet_ext,
                                                    jacInv_ext,
                                                    boundaryJac,
                                                    metricTensor,
                                                    metricTensorDetSqrt,
                                                    normal_ref,
                                                    normal,
                                                    x_ext,y_ext,z_ext);
                ck.calculateMappingVelocity_elementBoundary(eN,
                                                            ebN_local,
                                                            kb,
                                                            ebN_local_kb,
                                                            mesh_velocity_dof,
                                                            mesh_l2g,
                                                            mesh_trial_trace_ref,
                                                            xt_ext,yt_ext,zt_ext,
                                                            normal,
                                                            boundaryJac,
                                                            metricTensor,
                                                            integralScaling);
                //dS = ((1.0-MOVING_DOMAIN)*metricTensorDetSqrt + MOVING_DOMAIN*integralScaling)*dS_ref[kb];
                dS = metricTensorDetSqrt*dS_ref[kb];
                ck.calculateG(jacInv_ext,G,G_dd_G,tr_G);
                ck.calculateGScale(G,&ebqe_normal_phi_ext[ebNE_kb_nSpace],h_phi);

                eps_rho = epsFact_rho*(useMetrics*h_phi+(1.0-useMetrics)*elementDiameter[eN]);
                eps_mu  = epsFact_mu *(useMetrics*h_phi+(1.0-useMetrics)*elementDiameter[eN]);
                const double particle_eps = particle_epsFact * (useMetrics * h_phi + (1.0 - useMetrics) * elementDiameter[eN]);

                //compute shape and solution information
                //shape
                /* ck.gradTrialFromRef(&p_grad_trial_trace_ref[ebN_local_kb_nSpace*nDOF_trial_element],jacInv_ext,p_grad_trial_trace); */
                ck.gradTrialFromRef(&vel_grad_trial_trace_ref[ebN_local_kb_nSpace*nDOF_trial_element],jacInv_ext,vel_grad_trial_trace);
                //solution and gradients
                /* ck.valFromDOF(p_dof,&p_l2g[eN_nDOF_trial_element],&p_trial_trace_ref[ebN_local_kb*nDOF_test_element],p_ext); */
                p_ext = ebqe_p[ebNE_kb];
                ck.valFromDOF(u_dof,&vel_l2g[eN_nDOF_trial_element],&vel_trial_trace_ref[ebN_local_kb*nDOF_test_element],u_ext);
                ck.valFromDOF(v_dof,&vel_l2g[eN_nDOF_trial_element],&vel_trial_trace_ref[ebN_local_kb*nDOF_test_element],v_ext);
                /* ck.valFromDOF(w_dof,&vel_l2g[eN_nDOF_trial_element],&vel_trial_trace_ref[ebN_local_kb*nDOF_test_element],w_ext); */
                /* ck.gradFromDOF(p_dof,&p_l2g[eN_nDOF_trial_element],p_grad_trial_trace,grad_p_ext); */
                for (int I=0;I<nSpace;I++)
                  grad_p_ext[I] = ebqe_grad_p[ebNE_kb_nSpace+I];
                ck.gradFromDOF(u_dof,&vel_l2g[eN_nDOF_trial_element],vel_grad_trial_trace,grad_u_ext);
                ck.gradFromDOF(v_dof,&vel_l2g[eN_nDOF_trial_element],vel_grad_trial_trace,grad_v_ext);
                /* ck.gradFromDOF(w_dof,&vel_l2g[eN_nDOF_trial_element],vel_grad_trial_trace,grad_w_ext); */
                //precalculate test function products with integration weights
                for (int j=0;j<nDOF_trial_element;j++)
                  {
                    /* p_test_dS[j] = p_test_trace_ref[ebN_local_kb*nDOF_test_element+j]*dS; */
                    vel_test_dS[j] = vel_test_trace_ref[ebN_local_kb*nDOF_test_element+j]*dS;
                    for (int I=0;I<nSpace;I++)
                      vel_grad_test_dS[j*nSpace+I] = vel_grad_trial_trace[j*nSpace+I]*dS;//cek hack, using trial
                  }
                //
                //load the boundary values
                //
                bc_p_ext = isDOFBoundary_p[ebNE_kb]*ebqe_bc_p_ext[ebNE_kb]+(1-isDOFBoundary_p[ebNE_kb])*p_ext;
                //bc values at moving boundaries are specified relative to boundary motion so we need to add it here
                bc_u_ext = isDOFBoundary_u[ebNE_kb]*(ebqe_bc_u_ext[ebNE_kb] + MOVING_DOMAIN*xt_ext) + (1-isDOFBoundary_u[ebNE_kb])*u_ext;
                bc_v_ext = isDOFBoundary_v[ebNE_kb]*(ebqe_bc_v_ext[ebNE_kb] + MOVING_DOMAIN*yt_ext) + (1-isDOFBoundary_v[ebNE_kb])*v_ext;
                /* bc_w_ext = isDOFBoundary_w[ebNE_kb]*(ebqe_bc_w_ext[ebNE_kb] + MOVING_DOMAIN*zt_ext) + (1-isDOFBoundary_w[ebNE_kb])*w_ext; */
                //VRANS
                porosity_ext = 1.0 - ebqe_vos_ext[ebNE_kb];
                //
                //calculate the internal and external trace of the pde coefficients
                //
                double eddy_viscosity_ext(0.),bc_eddy_viscosity_ext(0.),rhoSave, nuSave;//not interested in saving boundary eddy viscosity for now
                evaluateCoefficients(eps_rho,
                                     eps_mu,
                                     particle_eps,
                                     sigma,
                                     rho_0,
                                     nu_0,
                                     rho_1,
                                     nu_1,
                                     elementDiameter[eN],
                                     smagorinskyConstant,
                                     turbulenceClosureModel,
                                     g,
                                     useVF,
                                     ebqe_vf_ext[ebNE_kb],
                                     ebqe_phi_ext[ebNE_kb],
                                     &ebqe_normal_phi_ext[ebNE_kb_nSpace],
                                     nParticles,
                                     nQuadraturePoints_global,
                                     &particle_signed_distances[ebNE_kb],
                                     ebqe_kappa_phi_ext[ebNE_kb],
                                     //VRANS
                                     porosity_ext,
                                     //
                                     p_ext,
                                     grad_p_ext,
                                     grad_u_ext,
                                     grad_v_ext,
                                     grad_w_ext,
                                     u_ext,
                                     v_ext,
                                     w_ext,
                                     ebqe_velocity_star[ebNE_kb_nSpace+0],
                                     ebqe_velocity_star[ebNE_kb_nSpace+1],
                                     ebqe_velocity_star[ebNE_kb_nSpace+1],//hack,not used
                                     eddy_viscosity_ext,
                                     mom_u_acc_ext,
                                     dmom_u_acc_u_ext,
                                     mom_v_acc_ext,
                                     dmom_v_acc_v_ext,
                                     mom_w_acc_ext,
                                     dmom_w_acc_w_ext,
                                     mass_adv_ext,
                                     dmass_adv_u_ext,
                                     dmass_adv_v_ext,
                                     dmass_adv_w_ext,
                                     mom_u_adv_ext,
                                     dmom_u_adv_u_ext,
                                     dmom_u_adv_v_ext,
                                     dmom_u_adv_w_ext,
                                     mom_v_adv_ext,
                                     dmom_v_adv_u_ext,
                                     dmom_v_adv_v_ext,
                                     dmom_v_adv_w_ext,
                                     mom_w_adv_ext,
                                     dmom_w_adv_u_ext,
                                     dmom_w_adv_v_ext,
                                     dmom_w_adv_w_ext,
                                     mom_uu_diff_ten_ext,
                                     mom_vv_diff_ten_ext,
                                     mom_ww_diff_ten_ext,
                                     mom_uv_diff_ten_ext,
                                     mom_uw_diff_ten_ext,
                                     mom_vu_diff_ten_ext,
                                     mom_vw_diff_ten_ext,
                                     mom_wu_diff_ten_ext,
                                     mom_wv_diff_ten_ext,
                                     mom_u_source_ext,
                                     mom_v_source_ext,
                                     mom_w_source_ext,
                                     mom_u_ham_ext,
                                     dmom_u_ham_grad_p_ext,
                                     dmom_u_ham_grad_u_ext,
                                     mom_v_ham_ext,
                                     dmom_v_ham_grad_p_ext,
                                     dmom_v_ham_grad_v_ext,
                                     mom_w_ham_ext,
                                     dmom_w_ham_grad_p_ext,
                                     dmom_w_ham_grad_w_ext,
                                     rhoSave,
                                     nuSave,
                                     KILL_PRESSURE_TERM,
                                     0,
                                     0., // mql: zero force term at boundary
                                     0.,
                                     0.,
                                     MATERIAL_PARAMETERS_AS_FUNCTION,
                                     ebqe_density_as_function[ebNE_kb],
                                     ebqe_dynamic_viscosity_as_function[ebNE_kb],
                                     USE_SBM,
                                     x_ext,y_ext,z_ext,
                                     use_ball_as_particle,
                                     ball_center,
                                     ball_radius,
                                     ball_velocity,
                                     ball_angular_velocity);
                evaluateCoefficients(eps_rho,
                                     eps_mu,
                                     particle_eps,
                                     sigma,
                                     rho_0,
                                     nu_0,
                                     rho_1,
                                     nu_1,
                                     elementDiameter[eN],
                                     smagorinskyConstant,
                                     turbulenceClosureModel,
                                     g,
                                     useVF,
                                     bc_ebqe_vf_ext[ebNE_kb],
                                     bc_ebqe_phi_ext[ebNE_kb],
                                     &ebqe_normal_phi_ext[ebNE_kb_nSpace],
                                     nParticles,
                                     nQuadraturePoints_global,
                                     &particle_signed_distances[ebNE_kb],
                                     ebqe_kappa_phi_ext[ebNE_kb],
                                     //VRANS
                                     porosity_ext,
                                     //
                                     bc_p_ext,
                                     grad_p_ext,
                                     grad_u_ext,
                                     grad_v_ext,
                                     grad_w_ext,
                                     bc_u_ext,
                                     bc_v_ext,
                                     bc_w_ext,
                                     ebqe_velocity_star[ebNE_kb_nSpace+0],
                                     ebqe_velocity_star[ebNE_kb_nSpace+1],
                                     ebqe_velocity_star[ebNE_kb_nSpace+1],//hack,not used
                                     bc_eddy_viscosity_ext,
                                     bc_mom_u_acc_ext,
                                     bc_dmom_u_acc_u_ext,
                                     bc_mom_v_acc_ext,
                                     bc_dmom_v_acc_v_ext,
                                     bc_mom_w_acc_ext,
                                     bc_dmom_w_acc_w_ext,
                                     bc_mass_adv_ext,
                                     bc_dmass_adv_u_ext,
                                     bc_dmass_adv_v_ext,
                                     bc_dmass_adv_w_ext,
                                     bc_mom_u_adv_ext,
                                     bc_dmom_u_adv_u_ext,
                                     bc_dmom_u_adv_v_ext,
                                     bc_dmom_u_adv_w_ext,
                                     bc_mom_v_adv_ext,
                                     bc_dmom_v_adv_u_ext,
                                     bc_dmom_v_adv_v_ext,
                                     bc_dmom_v_adv_w_ext,
                                     bc_mom_w_adv_ext,
                                     bc_dmom_w_adv_u_ext,
                                     bc_dmom_w_adv_v_ext,
                                     bc_dmom_w_adv_w_ext,
                                     bc_mom_uu_diff_ten_ext,
                                     bc_mom_vv_diff_ten_ext,
                                     bc_mom_ww_diff_ten_ext,
                                     bc_mom_uv_diff_ten_ext,
                                     bc_mom_uw_diff_ten_ext,
                                     bc_mom_vu_diff_ten_ext,
                                     bc_mom_vw_diff_ten_ext,
                                     bc_mom_wu_diff_ten_ext,
                                     bc_mom_wv_diff_ten_ext,
                                     bc_mom_u_source_ext,
                                     bc_mom_v_source_ext,
                                     bc_mom_w_source_ext,
                                     bc_mom_u_ham_ext,
                                     bc_dmom_u_ham_grad_p_ext,
                                     bc_dmom_u_ham_grad_u_ext,
                                     bc_mom_v_ham_ext,
                                     bc_dmom_v_ham_grad_p_ext,
                                     bc_dmom_v_ham_grad_v_ext,
                                     bc_mom_w_ham_ext,
                                     bc_dmom_w_ham_grad_p_ext,
                                     bc_dmom_w_ham_grad_w_ext,
                                     rhoSave,
                                     nuSave,
                                     KILL_PRESSURE_TERM,
                                     0,
                                     0., // mql: zero force term at boundary
                                     0.,
                                     0.,
                                     MATERIAL_PARAMETERS_AS_FUNCTION,
                                     ebqe_density_as_function[ebNE_kb],
                                     ebqe_dynamic_viscosity_as_function[ebNE_kb],
                                     USE_SBM,
                                     x_ext,y_ext,z_ext,
                                     use_ball_as_particle,
                                     ball_center,
                                     ball_radius,
                                     ball_velocity,
                                     ball_angular_velocity);
                //Turbulence closure model
                if (turbulenceClosureModel >= 3)
                  {
                    const double turb_var_grad_0_dummy[2] = {0.,0.};
                    const double c_mu = 0.09;//mwf hack
                    updateTurbulenceClosure(turbulenceClosureModel,
                                            eps_rho,
                                            eps_mu,
                                            rho_0,
                                            nu_0,
                                            rho_1,
                                            nu_1,
                                            useVF,
                                            ebqe_vf_ext[ebNE_kb],
                                            ebqe_phi_ext[ebNE_kb],
                                            porosity_ext,
                                            c_mu, //mwf hack
                                            ebqe_turb_var_0[ebNE_kb],
                                            ebqe_turb_var_1[ebNE_kb],
                                            turb_var_grad_0_dummy, //not needed
                                            eddy_viscosity_ext,
                                            mom_uu_diff_ten_ext,
                                            mom_vv_diff_ten_ext,
                                            mom_ww_diff_ten_ext,
                                            mom_uv_diff_ten_ext,
                                            mom_uw_diff_ten_ext,
                                            mom_vu_diff_ten_ext,
                                            mom_vw_diff_ten_ext,
                                            mom_wu_diff_ten_ext,
                                            mom_wv_diff_ten_ext,
                                            mom_u_source_ext,
                                            mom_v_source_ext,
                                            mom_w_source_ext);

                    updateTurbulenceClosure(turbulenceClosureModel,
                                            eps_rho,
                                            eps_mu,
                                            rho_0,
                                            nu_0,
                                            rho_1,
                                            nu_1,
                                            useVF,
                                            ebqe_vf_ext[ebNE_kb],
                                            ebqe_phi_ext[ebNE_kb],
                                            porosity_ext,
                                            c_mu, //mwf hack
                                            ebqe_turb_var_0[ebNE_kb],
                                            ebqe_turb_var_1[ebNE_kb],
                                            turb_var_grad_0_dummy, //not needed
                                            bc_eddy_viscosity_ext,
                                            bc_mom_uu_diff_ten_ext,
                                            bc_mom_vv_diff_ten_ext,
                                            bc_mom_ww_diff_ten_ext,
                                            bc_mom_uv_diff_ten_ext,
                                            bc_mom_uw_diff_ten_ext,
                                            bc_mom_vu_diff_ten_ext,
                                            bc_mom_vw_diff_ten_ext,
                                            bc_mom_wu_diff_ten_ext,
                                            bc_mom_wv_diff_ten_ext,
                                            bc_mom_u_source_ext,
                                            bc_mom_v_source_ext,
                                            bc_mom_w_source_ext);
                  }
                //
                //moving domain
                //
                mom_u_adv_ext[0] -= MOVING_DOMAIN*dmom_u_acc_u_ext*mom_u_acc_ext*xt_ext; //times rho*porosity. mql. CHECK.
                mom_u_adv_ext[1] -= MOVING_DOMAIN*dmom_u_acc_u_ext*mom_u_acc_ext*yt_ext;
                /* mom_u_adv_ext[2] -= MOVING_DOMAIN*dmom_u_acc_u_ext*mom_u_acc_ext*zt_ext; */
                dmom_u_adv_u_ext[0] -= MOVING_DOMAIN*dmom_u_acc_u_ext*xt_ext;
                dmom_u_adv_u_ext[1] -= MOVING_DOMAIN*dmom_u_acc_u_ext*yt_ext;
                /* dmom_u_adv_u_ext[2] -= MOVING_DOMAIN*dmom_u_acc_u_ext*zt_ext; */

                mom_v_adv_ext[0] -= MOVING_DOMAIN*dmom_v_acc_v_ext*mom_v_acc_ext*xt_ext;
                mom_v_adv_ext[1] -= MOVING_DOMAIN*dmom_v_acc_v_ext*mom_v_acc_ext*yt_ext;
                /* mom_v_adv_ext[2] -= MOVING_DOMAIN*dmom_v_acc_v_ext*mom_v_acc_ext*zt_ext; */
                dmom_v_adv_v_ext[0] -= MOVING_DOMAIN*dmom_v_acc_v_ext*xt_ext;
                dmom_v_adv_v_ext[1] -= MOVING_DOMAIN*dmom_v_acc_v_ext*yt_ext;
                /* dmom_v_adv_v_ext[2] -= MOVING_DOMAIN*dmom_v_acc_v_ext*zt_ext; */

                /* mom_w_adv_ext[0] -= MOVING_DOMAIN*dmom_w_acc_w_ext*mom_w_acc_ext*xt_ext; */
                /* mom_w_adv_ext[1] -= MOVING_DOMAIN*dmom_w_acc_w_ext*mom_w_acc_ext*yt_ext; */
                /* mom_w_adv_ext[2] -= MOVING_DOMAIN*dmom_w_acc_w_ext*mom_w_acc_ext*zt_ext; */
                /* dmom_w_adv_w_ext[0] -= MOVING_DOMAIN*dmom_w_acc_w_ext*xt_ext; */
                /* dmom_w_adv_w_ext[1] -= MOVING_DOMAIN*dmom_w_acc_w_ext*yt_ext; */
                /* dmom_w_adv_w_ext[2] -= MOVING_DOMAIN*dmom_w_acc_w_ext*zt_ext; */

                //moving domain bc's
                // mql. CHECK.
                bc_mom_u_adv_ext[0] -= MOVING_DOMAIN*dmom_u_acc_u_ext*bc_mom_u_acc_ext*xt_ext; //times rho*porosity
                bc_mom_u_adv_ext[1] -= MOVING_DOMAIN*dmom_u_acc_u_ext*bc_mom_u_acc_ext*yt_ext;
                /* bc_mom_u_adv_ext[2] -= MOVING_DOMAIN*dmom_u_acc_u_ext*bc_mom_u_acc_ext*zt_ext; */

                bc_mom_v_adv_ext[0] -= MOVING_DOMAIN*dmom_v_acc_v_ext*bc_mom_v_acc_ext*xt_ext;
                bc_mom_v_adv_ext[1] -= MOVING_DOMAIN*dmom_v_acc_v_ext*bc_mom_v_acc_ext*yt_ext;
                /* bc_mom_v_adv_ext[2] -= MOVING_DOMAIN*dmom_v_acc_v_ext*bc_mom_v_acc_ext*zt_ext; */

                /* bc_mom_w_adv_ext[0] -= MOVING_DOMAIN*dmom_w_acc_w_ext*bc_mom_w_acc_ext*xt_ext; */ 
                /* bc_mom_w_adv_ext[1] -= MOVING_DOMAIN*dmom_w_acc_w_ext*bc_mom_w_acc_ext*yt_ext; */
                /* bc_mom_w_adv_ext[2] -= MOVING_DOMAIN*dmom_w_acc_w_ext*bc_mom_w_acc_ext*zt_ext; */
                //
                //calculate the numerical fluxes
                //
                exteriorNumericalAdvectiveFluxDerivatives(isDOFBoundary_p[ebNE_kb],
                                                          isDOFBoundary_u[ebNE_kb],
                                                          isDOFBoundary_v[ebNE_kb],
                                                          isDOFBoundary_w[ebNE_kb],
                                                          isAdvectiveFluxBoundary_p[ebNE_kb],
                                                          isAdvectiveFluxBoundary_u[ebNE_kb],
                                                          isAdvectiveFluxBoundary_v[ebNE_kb],
                                                          isAdvectiveFluxBoundary_w[ebNE_kb],
                                                          dmom_u_ham_grad_p_ext[0],//=1/rho
                                                          normal,
                                                          porosity_ext*dmom_u_acc_u_ext, //multiply by rho. mql. CHECK.
                                                          bc_p_ext,
                                                          bc_u_ext,
                                                          bc_v_ext,
                                                          bc_w_ext,
                                                          bc_mass_adv_ext,
                                                          bc_mom_u_adv_ext,
                                                          bc_mom_v_adv_ext,
                                                          bc_mom_w_adv_ext,
                                                          ebqe_bc_flux_mass_ext[ebNE_kb]+MOVING_DOMAIN*(xt_ext*normal[0]+yt_ext*normal[1]),//bc is relative mass  flux
                                                          ebqe_bc_flux_mom_u_adv_ext[ebNE_kb],
                                                          ebqe_bc_flux_mom_v_adv_ext[ebNE_kb],
                                                          ebqe_bc_flux_mom_w_adv_ext[ebNE_kb],
                                                          p_ext,
                                                          u_ext,
                                                          v_ext,
                                                          w_ext,
                                                          mass_adv_ext,
                                                          mom_u_adv_ext,
                                                          mom_v_adv_ext,
                                                          mom_w_adv_ext,
                                                          dmass_adv_u_ext,
                                                          dmass_adv_v_ext,
                                                          dmass_adv_w_ext,
                                                          dmom_u_adv_p_ext,
                                                          dmom_u_adv_u_ext,
                                                          dmom_u_adv_v_ext,
                                                          dmom_u_adv_w_ext,
                                                          dmom_v_adv_p_ext,
                                                          dmom_v_adv_u_ext,
                                                          dmom_v_adv_v_ext,
                                                          dmom_v_adv_w_ext,
                                                          dmom_w_adv_p_ext,
                                                          dmom_w_adv_u_ext,
                                                          dmom_w_adv_v_ext,
                                                          dmom_w_adv_w_ext,
                                                          dflux_mass_u_ext,
                                                          dflux_mass_v_ext,
                                                          dflux_mass_w_ext,
                                                          dflux_mom_u_adv_p_ext,
                                                          dflux_mom_u_adv_u_ext,
                                                          dflux_mom_u_adv_v_ext,
                                                          dflux_mom_u_adv_w_ext,
                                                          dflux_mom_v_adv_p_ext,
                                                          dflux_mom_v_adv_u_ext,
                                                          dflux_mom_v_adv_v_ext,
                                                          dflux_mom_v_adv_w_ext,
                                                          dflux_mom_w_adv_p_ext,
                                                          dflux_mom_w_adv_u_ext,
                                                          dflux_mom_w_adv_v_ext,
                                                          dflux_mom_w_adv_w_ext,
                                                          &ebqe_velocity_star[ebNE_kb_nSpace]);
                //
                //calculate the flux jacobian
                //
                ck.calculateGScale(G,normal,h_penalty);
                penalty = useMetrics*C_b/h_penalty + (1.0-useMetrics)*ebqe_penalty_ext[ebNE_kb];
                for (int j=0;j<nDOF_trial_element;j++)
                  {
                    register int j_nSpace = j*nSpace,ebN_local_kb_j=ebN_local_kb*nDOF_trial_element+j;
                    /* fluxJacobian_p_p[j]=0.0; */
                    /* fluxJacobian_p_u[j]=ck.ExteriorNumericalAdvectiveFluxJacobian(dflux_mass_u_ext,vel_trial_trace_ref[ebN_local_kb_j]); */
                    /* fluxJacobian_p_v[j]=ck.ExteriorNumericalAdvectiveFluxJacobian(dflux_mass_v_ext,vel_trial_trace_ref[ebN_local_kb_j]); */
                    /* fluxJacobian_p_w[j]=ck.ExteriorNumericalAdvectiveFluxJacobian(dflux_mass_w_ext,vel_trial_trace_ref[ebN_local_kb_j]); */

                    /* fluxJacobian_u_p[j]=ck.ExteriorNumericalAdvectiveFluxJacobian(dflux_mom_u_adv_p_ext,p_trial_trace_ref[ebN_local_kb_j]); */
                    fluxJacobian_u_u[j] =
                      ck.ExteriorNumericalAdvectiveFluxJacobian(dflux_mom_u_adv_u_ext,vel_trial_trace_ref[ebN_local_kb_j]) +
                      ExteriorNumericalDiffusiveFluxJacobian(eps_rho,
                                                             ebqe_phi_ext[ebNE_kb],
                                                             sdInfo_u_u_rowptr,
                                                             sdInfo_u_u_colind,
                                                             isDOFBoundary_u[ebNE_kb],
                                                             isDiffusiveFluxBoundary_u[ebNE_kb],
                                                             normal,
                                                             mom_uu_diff_ten_ext,
                                                             vel_trial_trace_ref[ebN_local_kb_j],
                                                             &vel_grad_trial_trace[j_nSpace],
                                                             penalty);//ebqe_penalty_ext[ebNE_kb]);
                    fluxJacobian_u_v[j]=
                      ck.ExteriorNumericalAdvectiveFluxJacobian(dflux_mom_u_adv_v_ext,vel_trial_trace_ref[ebN_local_kb_j]) +
                      ExteriorNumericalDiffusiveFluxJacobian(eps_rho,
                                                             ebqe_phi_ext[ebNE_kb],
                                                             sdInfo_u_v_rowptr,
                                                             sdInfo_u_v_colind,
                                                             isDOFBoundary_v[ebNE_kb],
                                                             isDiffusiveFluxBoundary_v[ebNE_kb],
                                                             normal,
                                                             mom_uv_diff_ten_ext,
                                                             vel_trial_trace_ref[ebN_local_kb_j],
                                                             &vel_grad_trial_trace[j_nSpace],
                                                             penalty);//ebqe_penalty_ext[ebNE_kb]);
                    /*fluxJacobian_u_w[j]=
                      ck.ExteriorNumericalAdvectiveFluxJacobian(dflux_mom_u_adv_w_ext,vel_trial_trace_ref[ebN_local_kb_j])+*/
                    /*   ExteriorNumericalDiffusiveFluxJacobian(eps_rho, */
                    /*                                     ebqe_phi_ext[ebNE_kb], */
                    /*                                     sdInfo_u_w_rowptr, */
                    /*                                     sdInfo_u_w_colind, */
                    /*                                     isDOFBoundary_w[ebNE_kb], */
                    /*                                     isDiffusiveFluxBoundary_u[ebNE_kb], */
                    /*                                     normal, */
                    /*                                     mom_uw_diff_ten_ext, */
                    /*                                     vel_trial_trace_ref[ebN_local_kb_j], */
                    /*                                     &vel_grad_trial_trace[j_nSpace], */
                    /*                                     penalty);//ebqe_penalty_ext[ebNE_kb]); */

                    /* fluxJacobian_v_p[j]=ck.ExteriorNumericalAdvectiveFluxJacobian(dflux_mom_v_adv_p_ext,p_trial_trace_ref[ebN_local_kb_j]); */
                    fluxJacobian_v_u[j]=
                      ck.ExteriorNumericalAdvectiveFluxJacobian(dflux_mom_v_adv_u_ext,vel_trial_trace_ref[ebN_local_kb_j]) +
                      ExteriorNumericalDiffusiveFluxJacobian(eps_rho,
                                                             ebqe_phi_ext[ebNE_kb],
                                                             sdInfo_v_u_rowptr,
                                                             sdInfo_v_u_colind,
                                                             isDOFBoundary_u[ebNE_kb],
                                                             isDiffusiveFluxBoundary_u[ebNE_kb],
                                                             normal,
                                                             mom_vu_diff_ten_ext,
                                                             vel_trial_trace_ref[ebN_local_kb_j],
                                                             &vel_grad_trial_trace[j_nSpace],
                                                             penalty);//ebqe_penalty_ext[ebNE_kb]);
                    fluxJacobian_v_v[j]=
                      ck.ExteriorNumericalAdvectiveFluxJacobian(dflux_mom_v_adv_v_ext,vel_trial_trace_ref[ebN_local_kb_j]) +
                      ExteriorNumericalDiffusiveFluxJacobian(eps_rho,
                                                             ebqe_phi_ext[ebNE_kb],
                                                             sdInfo_v_v_rowptr,
                                                             sdInfo_v_v_colind,
                                                             isDOFBoundary_v[ebNE_kb],
                                                             isDiffusiveFluxBoundary_v[ebNE_kb],
                                                             normal,
                                                             mom_vv_diff_ten_ext,
                                                             vel_trial_trace_ref[ebN_local_kb_j],
                                                             &vel_grad_trial_trace[j_nSpace],
                                                             penalty);//ebqe_penalty_ext[ebNE_kb]);
                    /* fluxJacobian_v_w[j]=
                       ck.ExteriorNumericalAdvectiveFluxJacobian(dflux_mom_v_adv_w_ext,vel_trial_trace_ref[ebN_local_kb_j]) + */
                    /*   ExteriorNumericalDiffusiveFluxJacobian(eps_rho, */
                    /*                                     ebqe_phi_ext[ebNE_kb], */
                    /*                                     sdInfo_v_w_rowptr, */
                    /*                                     sdInfo_v_w_colind, */
                    /*                                     isDOFBoundary_w[ebNE_kb], */
                    /*                                     isDiffusiveFluxBoundary_v[ebNE_kb], */
                    /*                                     normal, */
                    /*                                     mom_vw_diff_ten_ext, */
                    /*                                     vel_trial_trace_ref[ebN_local_kb_j], */
                    /*                                     &vel_grad_trial_trace[j_nSpace], */
                    /*                                     penalty);//ebqe_penalty_ext[ebNE_kb]); */

                    /* fluxJacobian_w_p[j]=ck.ExteriorNumericalAdvectiveFluxJacobian(dflux_mom_w_adv_p_ext,p_trial_trace_ref[ebN_local_kb_j]); */
                    /* fluxJacobian_w_u[j]=ck.ExteriorNumericalAdvectiveFluxJacobian(dflux_mom_w_adv_u_ext,vel_trial_trace_ref[ebN_local_kb_j]) + */
                    /*   ExteriorNumericalDiffusiveFluxJacobian(eps_rho, */
                    /*                                     ebqe_phi_ext[ebNE_kb], */
                    /*                                     sdInfo_w_u_rowptr, */
                    /*                                     sdInfo_w_u_colind, */
                    /*                                     isDOFBoundary_u[ebNE_kb], */
                    /*                                     isDiffusiveFluxBoundary_w[ebNE_kb], */
                    /*                                     normal, */
                    /*                                     mom_wu_diff_ten_ext, */
                    /*                                     vel_trial_trace_ref[ebN_local_kb_j], */
                    /*                                     &vel_grad_trial_trace[j_nSpace], */
                    /*                                     penalty);//ebqe_penalty_ext[ebNE_kb]); */
                    /* fluxJacobian_w_v[j]=ck.ExteriorNumericalAdvectiveFluxJacobian(dflux_mom_w_adv_v_ext,vel_trial_trace_ref[ebN_local_kb_j]) + */
                    /*   ExteriorNumericalDiffusiveFluxJacobian(eps_rho, */
                    /*                                     ebqe_phi_ext[ebNE_kb], */
                    /*                                     sdInfo_w_v_rowptr, */
                    /*                                     sdInfo_w_v_colind, */
                    /*                                     isDOFBoundary_v[ebNE_kb], */
                    /*                                     isDiffusiveFluxBoundary_w[ebNE_kb], */
                    /*                                     normal, */
                    /*                                     mom_wv_diff_ten_ext, */
                    /*                                     vel_trial_trace_ref[ebN_local_kb_j], */
                    /*                                     &vel_grad_trial_trace[j_nSpace], */
                    /*                                     penalty);//ebqe_penalty_ext[ebNE_kb]); */
                    /* fluxJacobian_w_w[j]=ck.ExteriorNumericalAdvectiveFluxJacobian(dflux_mom_w_adv_w_ext,vel_trial_trace_ref[ebN_local_kb_j]) + */
                    /*   ExteriorNumericalDiffusiveFluxJacobian(eps_rho, */
                    /*                                     ebqe_phi_ext[ebNE_kb], */
                    /*                                     sdInfo_w_w_rowptr, */
                    /*                                     sdInfo_w_w_colind, */
                    /*                                     isDOFBoundary_w[ebNE_kb], */
                    /*                                     isDiffusiveFluxBoundary_w[ebNE_kb], */
                    /*                                     normal, */
                    /*                                     mom_ww_diff_ten_ext, */
                    /*                                     vel_trial_trace_ref[ebN_local_kb_j], */
                    /*                                     &vel_grad_trial_trace[j_nSpace], */
                    /*                                     penalty);//ebqe_penalty_ext[ebNE_kb]); */
                  }//j
                //
                //update the global Jacobian from the flux Jacobian
                //
                for (int i=0;i<nDOF_test_element;i++)
                  {
                    register int eN_i = eN*nDOF_test_element+i;
                    for (int j=0;j<nDOF_trial_element;j++)
                      {
                        register int ebN_i_j = ebN*4*nDOF_test_X_trial_element + i*nDOF_trial_element + j,ebN_local_kb_j=ebN_local_kb*nDOF_trial_element+j;

                        /* globalJacobian[csrRowIndeces_p_p[eN_i] + csrColumnOffsets_eb_p_p[ebN_i_j]] += fluxJacobian_p_p[j]*p_test_dS[i]; */
                        /* globalJacobian[csrRowIndeces_p_u[eN_i] + csrColumnOffsets_eb_p_u[ebN_i_j]] += fluxJacobian_p_u[j]*p_test_dS[i]; */
                        /* globalJacobian[csrRowIndeces_p_v[eN_i] + csrColumnOffsets_eb_p_v[ebN_i_j]] += fluxJacobian_p_v[j]*p_test_dS[i]; */
                        /* globalJacobian[csrRowIndeces_p_w[eN_i] + csrColumnOffsets_eb_p_w[ebN_i_j]] += fluxJacobian_p_w[j]*p_test_dS[i]; */

                        /* globalJacobian[csrRowIndeces_u_p[eN_i] + csrColumnOffsets_eb_u_p[ebN_i_j]] += fluxJacobian_u_p[j]*vel_test_dS[i]; */
                        globalJacobian[csrRowIndeces_u_u[eN_i] + csrColumnOffsets_eb_u_u[ebN_i_j]] += fluxJacobian_u_u[j]*vel_test_dS[i]+
                          ck.ExteriorElementBoundaryDiffusionAdjointJacobian(isDOFBoundary_u[ebNE_kb],
                                                                             isDiffusiveFluxBoundary_u[ebNE_kb],
                                                                             eb_adjoint_sigma,
                                                                             vel_trial_trace_ref[ebN_local_kb_j],
                                                                             normal,
                                                                             sdInfo_u_u_rowptr,
                                                                             sdInfo_u_u_colind,
                                                                             mom_uu_diff_ten_ext,
                                                                             &vel_grad_test_dS[i*nSpace]);
                        globalJacobian[csrRowIndeces_u_v[eN_i] + csrColumnOffsets_eb_u_v[ebN_i_j]] += fluxJacobian_u_v[j]*vel_test_dS[i]+
                          ck.ExteriorElementBoundaryDiffusionAdjointJacobian(isDOFBoundary_v[ebNE_kb],
                                                                             isDiffusiveFluxBoundary_u[ebNE_kb],
                                                                             eb_adjoint_sigma,
                                                                             vel_trial_trace_ref[ebN_local_kb_j],
                                                                             normal,
                                                                             sdInfo_u_v_rowptr,
                                                                             sdInfo_u_v_colind,
                                                                             mom_uv_diff_ten_ext,
                                                                             &vel_grad_test_dS[i*nSpace]);
                        /* globalJacobian[csrRowIndeces_u_w[eN_i] + csrColumnOffsets_eb_u_w[ebN_i_j]] += fluxJacobian_u_w[j]*vel_test_dS[i]+ */
                        /*      ck.ExteriorElementBoundaryDiffusionAdjointJacobian(isDOFBoundary_w[ebNE_kb], */
                        /*                                                         isDiffusiveFluxBoundary_u[ebNE_kb], */
                        /*                                                         eb_adjoint_sigma, */
                        /*                                                         vel_trial_trace_ref[ebN_local_kb_j], */
                        /*                                                         normal, */
                        /*                                                         sdInfo_u_w_rowptr, */
                        /*                                                         sdInfo_u_w_colind, */
                        /*                                                         mom_uw_diff_ten_ext, */
                        /*                                                         &vel_grad_test_dS[i*nSpace]); */

                        /* globalJacobian[csrRowIndeces_v_p[eN_i] + csrColumnOffsets_eb_v_p[ebN_i_j]] += fluxJacobian_v_p[j]*vel_test_dS[i]; */
                        globalJacobian[csrRowIndeces_v_u[eN_i] + csrColumnOffsets_eb_v_u[ebN_i_j]] += fluxJacobian_v_u[j]*vel_test_dS[i]+
                          ck.ExteriorElementBoundaryDiffusionAdjointJacobian(isDOFBoundary_u[ebNE_kb],
                                                                             isDiffusiveFluxBoundary_v[ebNE_kb],
                                                                             eb_adjoint_sigma,
                                                                             vel_trial_trace_ref[ebN_local_kb_j],
                                                                             normal,
                                                                             sdInfo_v_u_rowptr,
                                                                             sdInfo_v_u_colind,
                                                                             mom_vu_diff_ten_ext,
                                                                             &vel_grad_test_dS[i*nSpace]);
                        globalJacobian[csrRowIndeces_v_v[eN_i] + csrColumnOffsets_eb_v_v[ebN_i_j]] += fluxJacobian_v_v[j]*vel_test_dS[i]+
                          ck.ExteriorElementBoundaryDiffusionAdjointJacobian(isDOFBoundary_v[ebNE_kb],
                                                                             isDiffusiveFluxBoundary_v[ebNE_kb],
                                                                             eb_adjoint_sigma,
                                                                             vel_trial_trace_ref[ebN_local_kb_j],
                                                                             normal,
                                                                             sdInfo_v_v_rowptr,
                                                                             sdInfo_v_v_colind,
                                                                             mom_vv_diff_ten_ext,
                                                                             &vel_grad_test_dS[i*nSpace]);
                        /* globalJacobian[csrRowIndeces_v_w[eN_i] + csrColumnOffsets_eb_v_w[ebN_i_j]] += fluxJacobian_v_w[j]*vel_test_dS[i]+ */
                        /*      ck.ExteriorElementBoundaryDiffusionAdjointJacobian(isDOFBoundary_w[ebNE_kb], */
                        /*                                                         isDiffusiveFluxBoundary_v[ebNE_kb], */
                        /*                                                         eb_adjoint_sigma, */
                        /*                                                         vel_trial_trace_ref[ebN_local_kb_j], */
                        /*                                                         normal, */
                        /*                                                         sdInfo_v_w_rowptr, */
                        /*                                                         sdInfo_v_w_colind, */
                        /*                                                         mom_vw_diff_ten_ext, */
                        /*                                                         &vel_grad_test_dS[i*nSpace]); */

                        /* globalJacobian[csrRowIndeces_w_p[eN_i] + csrColumnOffsets_eb_w_p[ebN_i_j]] += fluxJacobian_w_p[j]*vel_test_dS[i]; */
                        /* globalJacobian[csrRowIndeces_w_u[eN_i] + csrColumnOffsets_eb_w_u[ebN_i_j]] += fluxJacobian_w_u[j]*vel_test_dS[i]+ */
                        /*      ck.ExteriorElementBoundaryDiffusionAdjointJacobian(isDOFBoundary_u[ebNE_kb], */
                        /*                                                         isDiffusiveFluxBoundary_w[ebNE_kb], */
                        /*                                                         eb_adjoint_sigma, */
                        /*                                                         vel_trial_trace_ref[ebN_local_kb_j], */
                        /*                                                         normal, */
                        /*                                                         sdInfo_w_u_rowptr, */
                        /*                                                         sdInfo_w_u_colind, */
                        /*                                                         mom_wu_diff_ten_ext, */
                        /*                                                         &vel_grad_test_dS[i*nSpace]); */
                        /* globalJacobian[csrRowIndeces_w_v[eN_i] + csrColumnOffsets_eb_w_v[ebN_i_j]] += fluxJacobian_w_v[j]*vel_test_dS[i]+ */
                        /*      ck.ExteriorElementBoundaryDiffusionAdjointJacobian(isDOFBoundary_v[ebNE_kb], */
                        /*                                                         isDiffusiveFluxBoundary_w[ebNE_kb], */
                        /*                                                         eb_adjoint_sigma, */
                        /*                                                         vel_trial_trace_ref[ebN_local_kb_j], */
                        /*                                                         normal, */
                        /*                                                         sdInfo_w_v_rowptr, */
                        /*                                                         sdInfo_w_v_colind, */
                        /*                                                         mom_wv_diff_ten_ext, */
                        /*                                                         &vel_grad_test_dS[i*nSpace]); */
                        /* globalJacobian[csrRowIndeces_w_w[eN_i] + csrColumnOffsets_eb_w_w[ebN_i_j]] += fluxJacobian_w_w[j]*vel_test_dS[i]+ */
                        /*      ck.ExteriorElementBoundaryDiffusionAdjointJacobian(isDOFBoundary_w[ebNE_kb], */
                        /*                                                         isDiffusiveFluxBoundary_w[ebNE_kb], */
                        /*                                                         eb_adjoint_sigma, */
                        /*                                                         vel_trial_trace_ref[ebN_local_kb_j], */
                        /*                                                         normal, */
                        /*                                                         sdInfo_w_w_rowptr, */
                        /*                                                         sdInfo_w_w_colind, */
                        /*                                                         mom_ww_diff_ten_ext, */
                        /*                                                         &vel_grad_test_dS[i*nSpace]); */
                      }//j
                  }//i
              }//kb
          }//ebNE
      }//computeJacobian

      void calculateVelocityAverage(int nExteriorElementBoundaries_global,
                                    int* exteriorElementBoundariesArray,
                                    int nInteriorElementBoundaries_global,
                                    int* interiorElementBoundariesArray,
                                    int* elementBoundaryElementsArray,
                                    int* elementBoundaryLocalElementBoundariesArray,
                                    double* mesh_dof,
                                    double* mesh_velocity_dof,
                                    double MOVING_DOMAIN,//0 or 1
                                    int* mesh_l2g,
                                    double* mesh_trial_trace_ref,
                                    double* mesh_grad_trial_trace_ref,
                                    double* normal_ref,
                                    double* boundaryJac_ref,
                                    int* vel_l2g,
                                    double* u_dof,
                                    double* v_dof,
                                    double* w_dof,
                                    double* vos_dof,
                                    double* vel_trial_trace_ref,
                                    double* ebqe_velocity,
                                    double* velocityAverage)
      {
        int permutations[nQuadraturePoints_elementBoundary];
        double xArray_left[nQuadraturePoints_elementBoundary*2],
          xArray_right[nQuadraturePoints_elementBoundary*2];
        for (int i=0;i<nQuadraturePoints_elementBoundary;i++)
          permutations[i]=i;//just to initialize
        for (int ebNE = 0; ebNE < nExteriorElementBoundaries_global; ebNE++)
          {
            register int ebN = exteriorElementBoundariesArray[ebNE];
            for  (int kb=0;kb<nQuadraturePoints_elementBoundary;kb++)
              {
                register int ebN_kb_nSpace = ebN*nQuadraturePoints_elementBoundary*nSpace+kb*nSpace,
                  ebNE_kb_nSpace = ebNE*nQuadraturePoints_elementBoundary*nSpace+kb*nSpace;
                velocityAverage[ebN_kb_nSpace+0]=ebqe_velocity[ebNE_kb_nSpace+0];
                velocityAverage[ebN_kb_nSpace+1]=ebqe_velocity[ebNE_kb_nSpace+1];
              }//ebNE
          }
        for (int ebNI = 0; ebNI < nInteriorElementBoundaries_global; ebNI++)
          {
            register int ebN = interiorElementBoundariesArray[ebNI],
              left_eN_global   = elementBoundaryElementsArray[ebN*2+0],
              left_ebN_element  = elementBoundaryLocalElementBoundariesArray[ebN*2+0],
              right_eN_global  = elementBoundaryElementsArray[ebN*2+1],
              right_ebN_element = elementBoundaryLocalElementBoundariesArray[ebN*2+1],
              left_eN_nDOF_trial_element = left_eN_global*nDOF_trial_element,
              right_eN_nDOF_trial_element = right_eN_global*nDOF_trial_element;
            double jac[nSpace*nSpace],
              jacDet,
              jacInv[nSpace*nSpace],
              boundaryJac[nSpace*(nSpace-1)],
              metricTensor[(nSpace-1)*(nSpace-1)],
              metricTensorDetSqrt,
              normal[2],
              x,y,z,
              xt,yt,zt,integralScaling;

            for  (int kb=0;kb<nQuadraturePoints_elementBoundary;kb++)
              {
                ck.calculateMapping_elementBoundary(left_eN_global,
                                                    left_ebN_element,
                                                    kb,
                                                    left_ebN_element*nQuadraturePoints_elementBoundary+kb,
                                                    mesh_dof,
                                                    mesh_l2g,
                                                    mesh_trial_trace_ref,
                                                    mesh_grad_trial_trace_ref,
                                                    boundaryJac_ref,
                                                    jac,
                                                    jacDet,
                                                    jacInv,
                                                    boundaryJac,
                                                    metricTensor,
                                                    metricTensorDetSqrt,
                                                    normal_ref,
                                                    normal,
                                                    x,y,z);
                xArray_left[kb*2+0] = x;
                xArray_left[kb*2+1] = y;
                /* xArray_left[kb*3+2] = z; */
                ck.calculateMapping_elementBoundary(right_eN_global,
                                                    right_ebN_element,
                                                    kb,
                                                    right_ebN_element*nQuadraturePoints_elementBoundary+kb,
                                                    mesh_dof,
                                                    mesh_l2g,
                                                    mesh_trial_trace_ref,
                                                    mesh_grad_trial_trace_ref,
                                                    boundaryJac_ref,
                                                    jac,
                                                    jacDet,
                                                    jacInv,
                                                    boundaryJac,
                                                    metricTensor,
                                                    metricTensorDetSqrt,
                                                    normal_ref,
                                                    normal,
                                                    x,y,z);
                ck.calculateMappingVelocity_elementBoundary(left_eN_global,
                                                            left_ebN_element,
                                                            kb,
                                                            left_ebN_element*nQuadraturePoints_elementBoundary+kb,
                                                            mesh_velocity_dof,
                                                            mesh_l2g,
                                                            mesh_trial_trace_ref,
                                                            xt,yt,zt,
                                                            normal,
                                                            boundaryJac,
                                                            metricTensor,
                                                            integralScaling);
                xArray_right[kb*2+0] = x;
                xArray_right[kb*2+1] = y;
                /* xArray_right[kb*3+2] = z; */
              }
            for  (int kb_left=0;kb_left<nQuadraturePoints_elementBoundary;kb_left++)
              {
                double errorNormMin = 1.0;
                for  (int kb_right=0;kb_right<nQuadraturePoints_elementBoundary;kb_right++)
                  {
                    double errorNorm=0.0;
                    for (int I=0;I<nSpace;I++)
                      {
                        errorNorm += fabs(xArray_left[kb_left*2+I]
                                          -
                                          xArray_right[kb_right*2+I]);
                      }
                    if (errorNorm < errorNormMin)
                      {
                        permutations[kb_right] = kb_left;
                        errorNormMin = errorNorm;
                      }
                  }
              }
            for  (int kb=0;kb<nQuadraturePoints_elementBoundary;kb++)
              {
                register int ebN_kb_nSpace = ebN*nQuadraturePoints_elementBoundary*nSpace+kb*nSpace;
                register double u_left=0.0,
                  v_left=0.0,
                  w_left=0.0,
                  u_right=0.0,
                  v_right=0.0,
                  w_right=0.0,
                  vos_left=0.0,
                  vos_right=0.0,
                  porosity_left=0.0,
                  porosity_right=0.0;
                register int left_kb = kb,
                  right_kb = permutations[kb],
                  left_ebN_element_kb_nDOF_test_element=(left_ebN_element*nQuadraturePoints_elementBoundary+left_kb)*nDOF_test_element,
                  right_ebN_element_kb_nDOF_test_element=(right_ebN_element*nQuadraturePoints_elementBoundary+right_kb)*nDOF_test_element;
                //
                //calculate the velocity solution at quadrature points on left and right
                //
                ck.valFromDOF(vos_dof,&vel_l2g[left_eN_nDOF_trial_element],&vel_trial_trace_ref[left_ebN_element_kb_nDOF_test_element],vos_left);
                ck.valFromDOF(u_dof,&vel_l2g[left_eN_nDOF_trial_element],&vel_trial_trace_ref[left_ebN_element_kb_nDOF_test_element],u_left);
                ck.valFromDOF(v_dof,&vel_l2g[left_eN_nDOF_trial_element],&vel_trial_trace_ref[left_ebN_element_kb_nDOF_test_element],v_left);
                /* ck.valFromDOF(w_dof,&vel_l2g[left_eN_nDOF_trial_element],&vel_trial_trace_ref[left_ebN_element_kb_nDOF_test_element],w_left); */
                //
                ck.valFromDOF(vos_dof,&vel_l2g[right_eN_nDOF_trial_element],&vel_trial_trace_ref[right_ebN_element_kb_nDOF_test_element],vos_right);
                ck.valFromDOF(u_dof,&vel_l2g[right_eN_nDOF_trial_element],&vel_trial_trace_ref[right_ebN_element_kb_nDOF_test_element],u_right);
                ck.valFromDOF(v_dof,&vel_l2g[right_eN_nDOF_trial_element],&vel_trial_trace_ref[right_ebN_element_kb_nDOF_test_element],v_right);
                /* ck.valFromDOF(w_dof,&vel_l2g[right_eN_nDOF_trial_element],&vel_trial_trace_ref[right_ebN_element_kb_nDOF_test_element],w_right); */
                //
                /* porosity_left = 1.0 - vos_left; */
                /* porosity_right = 1.0 - vos_right; */
                velocityAverage[ebN_kb_nSpace+0]=0.5*(u_left + u_right);
                velocityAverage[ebN_kb_nSpace+1]=0.5*(v_left + v_right);
                /* velocityAverage[ebN_kb_nSpace+2]=0.5*(w_left + w_right); */
              }//ebNI
          }
      }
    };//RANS3PF2D

  inline cppRANS3PF2D_base* newRANS3PF2D(int nSpaceIn,
                                         int nQuadraturePoints_elementIn,
                                         int nDOF_mesh_trial_elementIn,
                                         int nDOF_trial_elementIn,
                                         int nDOF_test_elementIn,
                                         int nQuadraturePoints_elementBoundaryIn,
                                         int CompKernelFlag,
                                         double aDarcy,
                                         double betaForch,
                                         double grain,
                                         double packFraction,
                                         double packMargin,
                                         double maxFraction,
                                         double frFraction,
                                         double sigmaC,
                                         double C3e,
                                         double C4e,
                                         double eR,
                                         double fContact,
                                         double mContact,
                                         double nContact,
                                         double angFriction, double vos_limiter, double mu_fr_limiter )
  {
    cppRANS3PF2D_base *rvalue = proteus::chooseAndAllocateDiscretization2D<cppRANS3PF2D_base, cppRANS3PF2D, CompKernel>(nSpaceIn,
                                                                                                                        nQuadraturePoints_elementIn,
                                                                                                                        nDOF_mesh_trial_elementIn,
                                                                                                                        nDOF_trial_elementIn,
                                                                                                                        nDOF_test_elementIn,
                                                                                                                        nQuadraturePoints_elementBoundaryIn,
                                                                                                                        CompKernelFlag);
    rvalue->setSedClosure(aDarcy,
                          betaForch,
                          grain,
                          packFraction,
                          packMargin,
                          maxFraction,
                          frFraction,
                          sigmaC,
                          C3e,
                          C4e,
                          eR,
                          fContact,
                          mContact,
                          nContact,
                          angFriction, vos_limiter, mu_fr_limiter );
    return rvalue;
  }
} //proteus

#endif<|MERGE_RESOLUTION|>--- conflicted
+++ resolved
@@ -109,13 +109,8 @@
                                    const double* ebq_global_phi_solid,
                                    const double* ebq_global_grad_phi_solid,
                                    const double* ebq_particle_velocity_solid,
-<<<<<<< HEAD
-                                   const double* phi_solid_nodes,
-                                   const double* phi_solid,
-=======
                                          double* phi_solid_nodes,
                                          double* phi_solid,
->>>>>>> 0f539f22
                                    const double* q_velocity_solid,
                                    const double* q_vos,
                                    const double* q_dvos_dt,
@@ -1169,16 +1164,9 @@
             //              dV * (1.0 - H_s) * C_vol * (u - u_s) * rho;
             //            force_y = dV * D_s * (p * phi_s_normal[1] - porosity * mu * (phi_s_normal[0] * grad_v[0] + phi_s_normal[1] * grad_v[1]) + C_surf * (v - v_s) * rho) +
             //              dV * (1.0 - H_s) * C_vol * (v - v_s) * rho;
-//            force_x = dV*D_s*(p*fluid_outward_normal[0] - porosity*mu*(fluid_outward_normal[0]*grad_u[0] + fluid_outward_normal[1]*grad_u[1]));
-//                    + C_surf*rel_vel_norm*(u-u_s)*rho) + dV*(1.0 - H_s)*C_vol*(u-u_s)*rho;
-//            force_y = dV*D_s*(p*fluid_outward_normal[1] - porosity*mu*(fluid_outward_normal[0]*grad_v[0] + fluid_outward_normal[1]*grad_v[1]));
-//            + C_surf*rel_vel_norm*(v-v_s)*rho) + dV*(1.0 - H_s)*C_vol*(v-v_s)*rho;
-            force_x = dV * D_s * (p * fluid_outward_normal[0]
-                                  -mu * (fluid_outward_normal[0] * 2* grad_u[0] + fluid_outward_normal[1] * (grad_u[1]+grad_v[0]))
-                                  );
-            force_y = dV * D_s * (p * fluid_outward_normal[1]
-                                  -mu * (fluid_outward_normal[0] * (grad_u[1]+grad_v[0]) + fluid_outward_normal[1] * 2* grad_v[1])
-                                  );
+            force_x = dV*D_s*(p*fluid_outward_normal[0] - porosity*mu*(fluid_outward_normal[0]*grad_u[0] + fluid_outward_normal[1]*grad_u[1]) + C_surf*rel_vel_norm*(u-u_s)*rho) + dV*(1.0 - H_s)*C_vol*(u-u_s)*rho;
+            force_y = dV*D_s*(p*fluid_outward_normal[1] - porosity*mu*(fluid_outward_normal[0]*grad_v[0] + fluid_outward_normal[1]*grad_v[1]) + C_surf*rel_vel_norm*(v-v_s)*rho) + dV*(1.0 - H_s)*C_vol*(v-v_s)*rho;
+
 
             //always 3D for particle centroids
             r_x = x - center[0];
@@ -2065,13 +2053,8 @@
                              const double* ebq_global_phi_solid,
                              const double* ebq_global_grad_phi_solid,
                              const double* ebq_particle_velocity_solid,
-<<<<<<< HEAD
-                             const double* phi_solid_nodes,
-                             const double* phi_solid,
-=======
                                    double* phi_solid_nodes,
                                    double* phi_solid,
->>>>>>> 0f539f22
                              const double* q_velocity_solid,
                              const double* q_vos,
                              const double* q_dvos_dt,
