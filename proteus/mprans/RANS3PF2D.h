#ifndef RANS3PF2D_H
#define RANS3PF2D_H
#include <cmath>
#include <valarray>
#include <iostream>
#include <vector>
#include <set>
#include <cstring>
#include "CompKernel.h"
#include "ModelFactory.h"
#include "SedClosure.h"
#define DRAG_FAC 1.0
#define TURB_FORCE_FAC 0.0
#define CUT_CELL_INTEGRATION 1
double sgn(double val) {
  return double((0.0 < val) - (val < 0.0));
}
//////////////////////
// ***** TODO ***** //
//////////////////////
// *fix the following w.r.t. not dividing momentum eqn by rho
//      * updateSolidParticleTerms
// *Double check the following w.r.t. not dividing momentum eqn by rho
//      * updateDarcyForchheimerTerms_Ergun
//      * updateTurbulenceClosure
//      * check pdeResidual_p. In particular check the term with q_dvos_dt
//      * double check exteriorNumericalAdvectiveFlux. I multiply from outside porosity*rho
//      * MOVING MESH. Double check.
//      * Turbulence: double check eddy_viscosity within evaluateCoefficients
// ***** END OF TODO *****

#define CELL_BASED_EV_COEFF 1
#define POWER_SMOOTHNESS_INDICATOR 2
#define EPS_FOR_GAMMA_INDICATOR 1E-10
#define C_FOR_GAMMA_INDICATOR 0.25 // increase gamma to make the indicator more agressive (less dissipative)
#define USE_GAMMA_INDICATOR 0
#define ANISOTROPIC_DIFFUSION 0

inline void baryCoords(const double r0[2],
                       const double r1[2],
                       const double r2[2],
                       const double r[2],
                       double* lambda)
{
  double detT = (r1[1] - r2[1])*(r0[0] - r2[0]) + (r2[0] - r1[0])*(r0[1] - r2[1]);
  lambda[0] = ((r1[1] - r2[1])*(r[0] - r2[0]) + (r2[0] - r1[0])*(r[1] - r2[1]))/detT;
  lambda[1] = ((r2[1] - r0[1])*(r[0] - r2[0]) + (r0[0] - r2[0])*(r[1] - r2[1]))/detT;
  lambda[2] = 1.0 - lambda[0] - lambda[1];
}

namespace proteus
{
  class cppRANS3PF2D_base
  {

  public:
    std::valarray<double> TransportMatrix, TransposeTransportMatrix;
    std::valarray<double> uStar_psi, vStar_psi, wStar_psi;
    std::valarray<double> uStar_hi, vStar_hi, wStar_hi, den_hi;
    std::valarray<double> uStar_min_hiHe, vStar_min_hiHe, wStar_min_hiHe;
    std::valarray<double> uStar_gamma, vStar_gamma, wStar_gamma;
    virtual ~cppRANS3PF2D_base() {}
    virtual void setSedClosure(double aDarcy,
                               double betaForch,
                               double grain,
                               double packFraction,
                               double packMargin,
                               double maxFraction,
                               double frFraction,
                               double sigmaC,
                               double C3e,
                               double C4e,
                               double eR,
                               double fContact,
                               double mContact,
                               double nContact,
                               double angFriction,double vos_limiter,double mu_fr_limiter ){}
    virtual void calculateResidual(double *mesh_trial_ref,
                                   double *mesh_grad_trial_ref,
                                   double *mesh_dof,
                                   double *mesh_velocity_dof,
                                   double MOVING_DOMAIN, //0 or 1
                                   double PSTAB,
                                   int *mesh_l2g,
                                   double *dV_ref,
                                   int nDOF_per_element_pressure,
                                   double *p_trial_ref,
                                   double *p_grad_trial_ref,
                                   double *p_test_ref,
                                   double *p_grad_test_ref,
                                   double *q_p,
                                   double *q_grad_p,
                                   double *ebqe_p,
                                   double *ebqe_grad_p,
                                   double *vel_trial_ref,
                                   double *vel_grad_trial_ref,
                                   double *vel_hess_trial_ref,
                                   double *vel_test_ref,
                                   double *vel_grad_test_ref,
                                   double *mesh_trial_trace_ref,
                                   double *mesh_grad_trial_trace_ref,
                                   double *dS_ref,
                                   double *p_trial_trace_ref,
                                   double *p_grad_trial_trace_ref,
                                   double *p_test_trace_ref,
                                   double *p_grad_test_trace_ref,
                                   double *vel_trial_trace_ref,
                                   double *vel_grad_trial_trace_ref,
                                   double *vel_test_trace_ref,
                                   double *vel_grad_test_trace_ref,
                                   double *normal_ref,
                                   double *boundaryJac_ref,
                                   double eb_adjoint_sigma,
                                   double *elementDiameter,
                                   double *nodeDiametersArray,
                                   double hFactor,
                                   int nElements_global,
                                   int nElements_owned,
                                   int nElementBoundaries_owned,
                                   int nNodes_owned,
                                   double useRBLES,
                                   double useMetrics,
                                   double alphaBDF,
                                   double epsFact_rho,
                                   double epsFact_mu,
                                   double sigma,
                                   double rho_0,
                                   double nu_0,
                                   double rho_1,
                                   double nu_1,
                                   double smagorinskyConstant,
                                   int turbulenceClosureModel,
                                   double Ct_sge,
                                   double Cd_sge,
                                   double C_dc,
                                   double C_b,
                                   const double* eps_solid,
                                   const double* ebq_global_phi_solid,
                                   const double* ebq_global_grad_phi_solid,
                                   const double* ebq_particle_velocity_solid,
                                         double* phi_solid_nodes,
                                         double* phi_solid,
                                   const double* q_velocity_solid,
                                   const double* q_velocityStar_solid,
                                   const double* q_vos,
                                   const double* q_dvos_dt,
				   const double* q_grad_vos,
                                   const double* q_dragAlpha,
                                   const double* q_dragBeta,
                                   const double* q_mass_source,
                                   const double* q_turb_var_0,
                                   const double* q_turb_var_1,
                                   const double* q_turb_var_grad_0,
                                   double * q_eddy_viscosity,
                                   int* p_l2g,
                                   int* vel_l2g,
                                   double* p_dof,
                                   double* u_dof,
                                   double* v_dof,
                                   double* w_dof,
                                   double* u_dof_old,
                                   double* v_dof_old,
                                   double* w_dof_old,
                                   double* u_dof_old_old,
                                   double* v_dof_old_old,
                                   double* w_dof_old_old,
				   double* uStar_dof,
				   double* vStar_dof,
				   double* wStar_dof,
                                   double* g,
                                   const double useVF,
                                   double *vf,
                                   double *phi,
                                   double *normal_phi,
                                   double *kappa_phi,
                                   double *q_mom_u_acc,
                                   double *q_mom_v_acc,
                                   double *q_mom_w_acc,
                                   double *q_mass_adv,
                                   double *q_mom_u_acc_beta_bdf,
                                   double *q_mom_v_acc_beta_bdf,
                                   double *q_mom_w_acc_beta_bdf,
                                   double *q_dV,
                                   double *q_dV_last,
                                   double *q_velocity_sge,
                                   double *ebqe_velocity_star,
                                   double *q_cfl,
                                   double *q_numDiff_u,
                                   double *q_numDiff_v,
                                   double *q_numDiff_w,
                                   double *q_numDiff_u_last,
                                   double *q_numDiff_v_last,
                                   double *q_numDiff_w_last,
                                   int *sdInfo_u_u_rowptr,
                                   int *sdInfo_u_u_colind,
                                   int *sdInfo_u_v_rowptr,
                                   int *sdInfo_u_v_colind,
                                   int *sdInfo_u_w_rowptr,
                                   int *sdInfo_u_w_colind,
                                   int *sdInfo_v_v_rowptr,
                                   int *sdInfo_v_v_colind,
                                   int *sdInfo_v_u_rowptr,
                                   int *sdInfo_v_u_colind,
                                   int *sdInfo_v_w_rowptr,
                                   int *sdInfo_v_w_colind,
                                   int *sdInfo_w_w_rowptr,
                                   int *sdInfo_w_w_colind,
                                   int *sdInfo_w_u_rowptr,
                                   int *sdInfo_w_u_colind,
                                   int *sdInfo_w_v_rowptr,
                                   int *sdInfo_w_v_colind,
                                   int offset_p,
                                   int offset_u,
                                   int offset_v,
                                   int offset_w,
                                   int stride_p,
                                   int stride_u,
                                   int stride_v,
                                   int stride_w,
                                   double *globalResidual,
                                   int nExteriorElementBoundaries_global,
                                   int* exteriorElementBoundariesArray,
                                   int* elementBoundariesArray,
                                   int* elementBoundaryElementsArray,
                                   int* elementBoundaryLocalElementBoundariesArray,
                                   double* ebqe_vf_ext,
                                   double* bc_ebqe_vf_ext,
                                   double* ebqe_phi_ext,
                                   double* bc_ebqe_phi_ext,
                                   double* ebqe_normal_phi_ext,
                                   double* ebqe_kappa_phi_ext,
                                   const double* ebqe_vos_ext,
                                   const double* ebqe_turb_var_0,
                                   const double* ebqe_turb_var_1,
                                   int* isDOFBoundary_p,
                                   int* isDOFBoundary_u,
                                   int* isDOFBoundary_v,
                                   int* isDOFBoundary_w,
                                   int* isAdvectiveFluxBoundary_p,
                                   int* isAdvectiveFluxBoundary_u,
                                   int* isAdvectiveFluxBoundary_v,
                                   int* isAdvectiveFluxBoundary_w,
                                   int* isDiffusiveFluxBoundary_u,
                                   int* isDiffusiveFluxBoundary_v,
                                   int* isDiffusiveFluxBoundary_w,
                                   double* ebqe_bc_p_ext,
                                   double* ebqe_bc_flux_mass_ext,
                                   double* ebqe_bc_flux_mom_u_adv_ext,
                                   double* ebqe_bc_flux_mom_v_adv_ext,
                                   double* ebqe_bc_flux_mom_w_adv_ext,
                                   double* ebqe_bc_u_ext,
                                   double* ebqe_bc_flux_u_diff_ext,
                                   double* ebqe_penalty_ext,
                                   double* ebqe_bc_v_ext,
                                   double* ebqe_bc_flux_v_diff_ext,
                                   double* ebqe_bc_w_ext,
                                   double* ebqe_bc_flux_w_diff_ext,
                                   double* q_x,
                                   double* q_velocity,
                                   double* ebqe_velocity,
                                   double* q_grad_u,
                                   double* q_grad_v,
                                   double* q_grad_w,
                                   double* q_divU,
                                   double* ebqe_grad_u,
                                   double* ebqe_grad_v,
                                   double* ebqe_grad_w,
                                   double* flux,
                                   double* elementResidual_p,
                                   int* elementFlags,
                                   int* boundaryFlags,
                                   double* barycenters,
                                   double* wettedAreas,
                                   double* netForces_p,
                                   double* netForces_v,
                                   double* netMoments,
                                   double* q_rho,
                                   double* ebqe_rho,
                                   double* q_nu,
                                   double* ebqe_nu,
                                   int nParticles,
                                   double particle_epsFact,
                                   double particle_alpha,
                                   double particle_beta,
                                   double particle_penalty_constant,
                                   double* particle_signed_distances,
                                   double* particle_signed_distance_normals,
                                   double* particle_velocities,
                                   double* particle_centroids,
                                   double* particle_netForces,
                                   double* particle_netMoments,
                                   double* particle_surfaceArea,
                                   double particle_nitsche,
                                   int use_ball_as_particle,
                                   double* ball_center,
                                   double* ball_radius,
                                   double* ball_velocity,
                                   double* ball_angular_velocity,
                                   double* phisError,
                                   double* phisErrorNodal,
                                   int USE_SUPG,
                                   int ARTIFICIAL_VISCOSITY,
                                   double cMax,
                                   double cE,
                                   int MULTIPLY_EXTERNAL_FORCE_BY_DENSITY,
                                   double* forcex,
                                   double* forcey,
                                   double* forcez,
                                   int KILL_PRESSURE_TERM,
                                   double dt,
                                   double* quantDOFs,
                                   int MATERIAL_PARAMETERS_AS_FUNCTION,
                                   double* density_as_function,
                                   double* dynamic_viscosity_as_function,
                                   double* ebqe_density_as_function,
                                   double* ebqe_dynamic_viscosity_as_function,
                                   double order_polynomial,
                                   double* isActiveDOF,
                                   int USE_SBM,
                                   double* ncDrag,
                                   double* betaDrag,
                                   double* vos_vel_nodes,
                                   // For edge based dissipation
				   double * entropyResidualPerNode,
				   double * laggedEntropyResidualPerNode,
				   double * uStar_dMatrix,
				   double * vStar_dMatrix,
				   double * wStar_dMatrix,
				   int numDOFs_1D,
				   int NNZ_1D,
				   int *csrRowIndeces_1D, int *csrColumnOffsets_1D,
				   int *rowptr_1D, int *colind_1D,
				   double *isBoundary_1D,
				   // int by parts pressure
				   int INT_BY_PARTS_PRESSURE
                                   )=0;
    virtual void calculateJacobian(//element
                                   double* mesh_trial_ref,
                                   double* mesh_grad_trial_ref,
                                   double* mesh_dof,
                                   double* mesh_velocity_dof,
                                   double MOVING_DOMAIN,
                                   double PSTAB,
                                   int *mesh_l2g,
                                   double *dV_ref,
                                   double *p_trial_ref,
                                   double *p_grad_trial_ref,
                                   double *p_test_ref,
                                   double *p_grad_test_ref,
                                   double *q_p,
                                   double *q_grad_p,
                                   double *ebqe_p,
                                   double *ebqe_grad_p,
                                   double *vel_trial_ref,
                                   double *vel_grad_trial_ref,
                                   double *vel_hess_trial_ref,
                                   double *vel_test_ref,
                                   double *vel_grad_test_ref,
                                   //element boundary
                                   double *mesh_trial_trace_ref,
                                   double *mesh_grad_trial_trace_ref,
                                   double *dS_ref,
                                   double *p_trial_trace_ref,
                                   double *p_grad_trial_trace_ref,
                                   double *p_test_trace_ref,
                                   double *p_grad_test_trace_ref,
                                   double *vel_trial_trace_ref,
                                   double *vel_grad_trial_trace_ref,
                                   double *vel_test_trace_ref,
                                   double *vel_grad_test_trace_ref,
                                   double *normal_ref,
                                   double *boundaryJac_ref,
                                   //physics
                                   double eb_adjoint_sigma,
                                   double *elementDiameter,
                                   double *nodeDiametersArray,
                                   double hFactor,
                                   int nElements_global,
                                   int nElements_owned,
                                   int nElementBoundaries_owned,
                                   int nNodes_owned,
                                   double useRBLES,
                                   double useMetrics,
                                   double alphaBDF,
                                   double epsFact_rho,
                                   double epsFact_mu,
                                   double sigma,
                                   double rho_0,
                                   double nu_0,
                                   double rho_1,
                                   double nu_1,
                                   double smagorinskyConstant,
                                   int turbulenceClosureModel,
                                   double Ct_sge,
                                   double Cd_sge,
                                   double C_dg,
                                   double C_b,
                                   //VRANS
                                   const double *eps_solid,
                                   const double *ebq_global_phi_solid,
                                   const double *ebq_global_grad_phi_solid,
                                   const double* ebq_particle_velocity_solid,
                                         double *phi_solid_nodes,
                                   const double *phi_solid,
                                   const double *q_velocity_solid,
                                   const double *q_velocityStar_solid,
                                   const double *q_vos,
                                   const double *q_dvos_dt,
                                   const double *q_grad_vos,
                                   const double *q_dragAlpha,
                                   const double *q_dragBeta,
                                   const double *q_mass_source,
                                   const double *q_turb_var_0,
                                   const double *q_turb_var_1,
                                   const double *q_turb_var_grad_0,
                                   int *p_l2g,
                                   int *vel_l2g,
                                   double *p_dof, double *u_dof, double *v_dof, double *w_dof,
                                   double *g,
                                   const double useVF,
                                   double *vf,
                                   double *phi,
                                   double *normal_phi,
                                   double *kappa_phi,
                                   double *q_mom_u_acc_beta_bdf, double *q_mom_v_acc_beta_bdf, double *q_mom_w_acc_beta_bdf,
                                   double *q_dV,
                                   double *q_dV_last,
                                   double *q_velocity_sge,
                                   double *ebqe_velocity_star,
                                   double *q_cfl,
                                   double *q_numDiff_u_last, double *q_numDiff_v_last, double *q_numDiff_w_last,
                                   int *sdInfo_u_u_rowptr, int *sdInfo_u_u_colind,
                                   int *sdInfo_u_v_rowptr, int *sdInfo_u_v_colind,
                                   int *sdInfo_u_w_rowptr, int *sdInfo_u_w_colind,
                                   int *sdInfo_v_v_rowptr, int *sdInfo_v_v_colind,
                                   int *sdInfo_v_u_rowptr, int *sdInfo_v_u_colind,
                                   int *sdInfo_v_w_rowptr, int *sdInfo_v_w_colind,
                                   int *sdInfo_w_w_rowptr, int *sdInfo_w_w_colind,
                                   int *sdInfo_w_u_rowptr, int *sdInfo_w_u_colind,
                                   int *sdInfo_w_v_rowptr, int *sdInfo_w_v_colind,
                                   int *csrRowIndeces_p_p, int *csrColumnOffsets_p_p,
                                   int *csrRowIndeces_p_u, int *csrColumnOffsets_p_u,
                                   int *csrRowIndeces_p_v, int *csrColumnOffsets_p_v,
                                   int *csrRowIndeces_p_w, int *csrColumnOffsets_p_w,
                                   int *csrRowIndeces_u_p, int *csrColumnOffsets_u_p,
                                   int *csrRowIndeces_u_u, int *csrColumnOffsets_u_u,
                                   int *csrRowIndeces_u_v, int *csrColumnOffsets_u_v,
                                   int *csrRowIndeces_u_w, int *csrColumnOffsets_u_w,
                                   int *csrRowIndeces_v_p, int *csrColumnOffsets_v_p,
                                   int *csrRowIndeces_v_u, int *csrColumnOffsets_v_u,
                                   int *csrRowIndeces_v_v, int *csrColumnOffsets_v_v,
                                   int *csrRowIndeces_v_w, int *csrColumnOffsets_v_w,
                                   int *csrRowIndeces_w_p, int *csrColumnOffsets_w_p,
                                   int *csrRowIndeces_w_u, int *csrColumnOffsets_w_u,
                                   int *csrRowIndeces_w_v, int *csrColumnOffsets_w_v,
                                   int *csrRowIndeces_w_w, int *csrColumnOffsets_w_w,
                                   double *globalJacobian,
                                   int nExteriorElementBoundaries_global,
                                   int *exteriorElementBoundariesArray,
                                   int *elementBoundariesArray,
                                   int *elementBoundaryElementsArray,
                                   int *elementBoundaryLocalElementBoundariesArray,
                                   double *ebqe_vf_ext,
                                   double *bc_ebqe_vf_ext,
                                   double *ebqe_phi_ext,
                                   double *bc_ebqe_phi_ext,
                                   double *ebqe_normal_phi_ext,
                                   double *ebqe_kappa_phi_ext,
                                   //VRANS
                                   const double *ebqe_vos_ext,
                                   const double *ebqe_turb_var_0,
                                   const double *ebqe_turb_var_1,
                                   //VRANS end
                                   int *isDOFBoundary_p,
                                   int *isDOFBoundary_u,
                                   int *isDOFBoundary_v,
                                   int *isDOFBoundary_w,
                                   int *isAdvectiveFluxBoundary_p,
                                   int *isAdvectiveFluxBoundary_u,
                                   int *isAdvectiveFluxBoundary_v,
                                   int *isAdvectiveFluxBoundary_w,
                                   int *isDiffusiveFluxBoundary_u,
                                   int *isDiffusiveFluxBoundary_v,
                                   int *isDiffusiveFluxBoundary_w,
                                   double *ebqe_bc_p_ext,
                                   double *ebqe_bc_flux_mass_ext,
                                   double *ebqe_bc_flux_mom_u_adv_ext,
                                   double *ebqe_bc_flux_mom_v_adv_ext,
                                   double *ebqe_bc_flux_mom_w_adv_ext,
                                   double *ebqe_bc_u_ext,
                                   double *ebqe_bc_flux_u_diff_ext,
                                   double *ebqe_penalty_ext,
                                   double *ebqe_bc_v_ext,
                                   double *ebqe_bc_flux_v_diff_ext,
                                   double *ebqe_bc_w_ext,
                                   double *ebqe_bc_flux_w_diff_ext,
                                   int *csrColumnOffsets_eb_p_p,
                                   int *csrColumnOffsets_eb_p_u,
                                   int *csrColumnOffsets_eb_p_v,
                                   int *csrColumnOffsets_eb_p_w,
                                   int *csrColumnOffsets_eb_u_p,
                                   int *csrColumnOffsets_eb_u_u,
                                   int *csrColumnOffsets_eb_u_v,
                                   int *csrColumnOffsets_eb_u_w,
                                   int *csrColumnOffsets_eb_v_p,
                                   int *csrColumnOffsets_eb_v_u,
                                   int *csrColumnOffsets_eb_v_v,
                                   int *csrColumnOffsets_eb_v_w,
                                   int *csrColumnOffsets_eb_w_p,
                                   int *csrColumnOffsets_eb_w_u,
                                   int *csrColumnOffsets_eb_w_v,
                                   int *csrColumnOffsets_eb_w_w,
                                   int *elementFlags,
                                   int nParticles,
                                   double particle_epsFact,
                                   double particle_alpha,
                                   double particle_beta,
                                   double particle_penalty_constant,
                                   double* particle_signed_distances,
                                   double* particle_signed_distance_normals,
                                   double* particle_velocities,
                                   double* particle_centroids,
                                   double particle_nitsche,
                                   int use_ball_as_particle,
                                   double* ball_center,
                                   double* ball_radius,
                                   double* ball_velocity,
                                   double* ball_angular_velocity,
                                   int USE_SUPG,
                                   int KILL_PRESSURE_TERM,
                                   double dt,
                                   int MATERIAL_PARAMETERS_AS_FUNCTION,
                                   double* density_as_function,
                                   double* dynamic_viscosity_as_function,
                                   double* ebqe_density_as_function,
                                   double* ebqe_dynamic_viscosity_as_function,
                                   int USE_SBM,
				   // For edge based dissipation
				   int ARTIFICIAL_VISCOSITY,
				   double * uStar_dMatrix,
				   double * vStar_dMatrix,
				   double * wStar_dMatrix,
				   int numDOFs_1D,
				   int offset_u, int offset_v, int offset_w,
				   int stride_u, int stride_v, int stride_w,
				   int *rowptr_1D, int *colind_1D,
				   int *rowptr, int *colind,
				   int INT_BY_PARTS_PRESSURE)=0;
    virtual void calculateVelocityAverage(int nExteriorElementBoundaries_global,
                                          int *exteriorElementBoundariesArray,
                                          int nInteriorElementBoundaries_global,
                                          int *interiorElementBoundariesArray,
                                          int *elementBoundaryElementsArray,
                                          int *elementBoundaryLocalElementBoundariesArray,
                                          double *mesh_dof,
                                          double *mesh_velocity_dof,
                                          double MOVING_DOMAIN, //0 or 1
                                          int *mesh_l2g,
                                          double *mesh_trial_trace_ref,
                                          double *mesh_grad_trial_trace_ref,
                                          double *normal_ref,
                                          double *boundaryJac_ref,
                                          int *vel_l2g,
                                          double *u_dof,
                                          double *v_dof,
                                          double *w_dof,
                                          double *vos_dof,
                                          double *vel_trial_trace_ref,
                                          double *ebqe_velocity,
                                          double *velocityAverage) = 0;
    virtual void getBoundaryDOFs(double* mesh_dof,
				 int* mesh_l2g,
				 double* mesh_trial_trace_ref,
				 double* mesh_grad_trial_trace_ref,
				 double* dS_ref,
				 double* vel_test_trace_ref,
				 double* normal_ref,
				 double* boundaryJac_ref,
				 int* vel_l2g,
				 int nExteriorElementBoundaries_global,
				 int* exteriorElementBoundariesArray,
				 int* elementBoundaryElementsArray,
				 int* elementBoundaryLocalElementBoundariesArray,
				 double *isBoundary_1D)=0;
  };

  template<class CompKernelType,
    int nSpace,
    int nQuadraturePoints_element,
    int nDOF_mesh_trial_element,
    int nDOF_trial_element,
    int nDOF_test_element,
    int nQuadraturePoints_elementBoundary>
    class cppRANS3PF2D : public cppRANS3PF2D_base
    {
    public:
      std::vector<int> surrogate_boundaries, surrogate_boundary_elements, surrogate_boundary_particle;
      std::valarray<double> TransportMatrix, TransposeTransportMatrix, psi;
      double C_sbm, beta_sbm;
      cppHsuSedStress<2> closure;
      const int nDOF_test_X_trial_element,
        nSpace2;
      CompKernelType ck;
    cppRANS3PF2D():
      nSpace2(4),
        closure(150.0,
                0.0,
                0.0102,
                0.2,
                0.01,
                0.635,
                0.57,
                1.1,
                1.2,
                1.0,
                0.8,
                0.02,
                2.0,
                5.0,
                M_PI/6., 0.05, 1.00),
        nDOF_test_X_trial_element(nDOF_test_element*nDOF_trial_element),
        ck(),
        C_sbm(10.0),
        beta_sbm(0.0)
          {/*        std::cout<<"Constructing cppRANS3PF2D<CompKernelTemplate<"
                     <<0<<","
                     <<0<<","
                     <<0<<","
                     <<0<<">,"*/
            /*  <<nSpaceIn<<","
                <<nQuadraturePoints_elementIn<<","
                <<nDOF_mesh_trial_elementIn<<","
                <<nDOF_trial_elementIn<<","
                <<nDOF_test_elementIn<<","
                <<nQuadraturePoints_elementBoundaryIn<<">());"*/
            /*  <<std::endl<<std::flush; */
          }

      void setSedClosure(double aDarcy,
                         double betaForch,
                         double grain,
                         double packFraction,
                         double packMargin,
                         double maxFraction,
                         double frFraction,
                         double sigmaC,
                         double C3e,
                         double C4e,
                         double eR,
                         double fContact,
                         double mContact,
                         double nContact,
                         double angFriction,double vos_limiter, double mu_fr_limiter)
      {
        closure = cppHsuSedStress<2>(aDarcy,
                                     betaForch,
                                     grain,
                                     packFraction,
                                     packMargin,
                                     maxFraction,
                                     frFraction,
                                     sigmaC,
                                     C3e,
                                     C4e,
                                     eR,
                                     fContact,
                                     mContact,
                                     nContact,
                                     angFriction, vos_limiter,mu_fr_limiter );
      }

      inline double Dot(const double vec1[nSpace],
                        const double vec2[nSpace])
      {
        double dot = 0;
        for (int I=0; I<nSpace; I++)
          dot += vec1[I]*vec2[I];
        return dot;
      }

      inline void calculateTangentialGradient(const double normal[nSpace],
                                              const double vel_grad[nSpace],
                                              double vel_tgrad[nSpace])
      {
        double normal_dot_vel_grad = Dot(normal,vel_grad);
        for (int I=0; I<nSpace; I++)
          vel_tgrad[I] = vel_grad[I] - normal_dot_vel_grad*normal[I];
      }

      inline double smoothedHeaviside(double eps, double phi)
      {
        double H;
        if (phi > eps)
          H=1.0;
        else if (phi < -eps)
          H=0.0;
        else if (phi==0.0)
          H=0.5;
        else
          H = 0.5*(1.0 + phi/eps + sin(M_PI*phi/eps)/M_PI);
        return H;
      }

      inline double smoothedHeaviside_integral(double eps, double phi)
      {
        double HI;
        if (phi > eps)
          {
            HI= phi - eps                                                       \
              + 0.5*(eps + 0.5*eps*eps/eps - eps*cos(M_PI*eps/eps)/(M_PI*M_PI)) \
              - 0.5*((-eps) + 0.5*(-eps)*(-eps)/eps - eps*cos(M_PI*(-eps)/eps)/(M_PI*M_PI));
          }
        else if (phi < -eps)
          {
            HI=0.0;
          }
        else
          {
            HI = 0.5*(phi + 0.5*phi*phi/eps - eps*cos(M_PI*phi/eps)/(M_PI*M_PI)) \
              - 0.5*((-eps) + 0.5*(-eps)*(-eps)/eps - eps*cos(M_PI*(-eps)/eps)/(M_PI*M_PI));
          }
        return HI;
      }

      inline double smoothedDirac(double eps, double phi)
      {
        double d;
        if (phi > eps)
          d=0.0;
        else if (phi < -eps)
          d=0.0;
        else
          d = 0.5*(1.0 + cos(M_PI*phi/eps))/eps;
        return d;
      }
      inline
        void evaluateCoefficients(const double eps_rho,
                                  const double eps_mu,
                                  const double eps_s,
                                  const double sigma,
                                  const double rho_0,
                                  double nu_0,
                                  const double rho_1,
                                  double nu_1,
                                  const double h_e,
                                  const double smagorinskyConstant,
                                  const int turbulenceClosureModel,
                                  const double g[nSpace],
                                  const double useVF,
                                  const double& vf,
                                  const double& phi,
                                  const double n[nSpace],
                                  const int nParticles,
                                  const int sd_offset,
                                  const double* particle_signed_distances,
                                  const double& kappa,
                                  const double porosity,//VRANS specific
                                  const double& p,
                                  const double grad_p[nSpace],
                                  const double grad_u[nSpace],
                                  const double grad_v[nSpace],
                                  const double grad_w[nSpace],
                                  const double& u,
                                  const double& v,
                                  const double& w,
                                  const double& uStar,
                                  const double& vStar,
                                  const double& wStar,
                                  double& eddy_viscosity,
                                  double& mom_u_acc,
                                  double& dmom_u_acc_u,
                                  double& mom_v_acc,
                                  double& dmom_v_acc_v,
                                  double& mom_w_acc,
                                  double& dmom_w_acc_w,
                                  double mass_adv[nSpace],
                                  double dmass_adv_u[nSpace],
                                  double dmass_adv_v[nSpace],
                                  double dmass_adv_w[nSpace],
                                  double mom_u_adv[nSpace],
                                  double dmom_u_adv_u[nSpace],
                                  double dmom_u_adv_v[nSpace],
                                  double dmom_u_adv_w[nSpace],
                                  double mom_v_adv[nSpace],
                                  double dmom_v_adv_u[nSpace],
                                  double dmom_v_adv_v[nSpace],
                                  double dmom_v_adv_w[nSpace],
                                  double mom_w_adv[nSpace],
                                  double dmom_w_adv_u[nSpace],
                                  double dmom_w_adv_v[nSpace],
                                  double dmom_w_adv_w[nSpace],
                                  double mom_uu_diff_ten[nSpace],
                                  double mom_vv_diff_ten[nSpace],
                                  double mom_ww_diff_ten[nSpace],
                                  double mom_uv_diff_ten[1],
                                  double mom_uw_diff_ten[1],
                                  double mom_vu_diff_ten[1],
                                  double mom_vw_diff_ten[1],
                                  double mom_wu_diff_ten[1],
                                  double mom_wv_diff_ten[1],
                                  double& mom_u_source,
                                  double& mom_v_source,
                                  double& mom_w_source,
                                  double& mom_u_ham,
                                  double dmom_u_ham_grad_p[nSpace],
                                  double dmom_u_ham_grad_u[nSpace],
                                  double& mom_v_ham,
                                  double dmom_v_ham_grad_p[nSpace],
                                  double dmom_v_ham_grad_v[nSpace],
                                  double& mom_w_ham,
                                  double dmom_w_ham_grad_p[nSpace],
                                  double dmom_w_ham_grad_w[nSpace],
                                  double& rhoSave,
                                  double& nuSave,
                                  int KILL_PRESSURE_TERM,
                                  int MULTIPLY_EXTERNAL_FORCE_BY_DENSITY,
                                  double forcex,
                                  double forcey,
                                  double forcez,
                                  int MATERIAL_PARAMETERS_AS_FUNCTION,
                                  double density_as_function,
                                  double dynamic_viscosity_as_function,
                                  int USE_SBM,
                                  double x, double y, double z,
                                  int use_ball_as_particle,
                                  double* ball_center,
                                  double* ball_radius,
                                  double* ball_velocity,
                                  double* ball_angular_velocity,
				  // int by parts pressure
				  int INT_BY_PARTS_PRESSURE)
      {
        double rho,nu,mu,H_rho,d_rho,H_mu,d_mu,norm_n,nu_t0=0.0,nu_t1=0.0,nu_t;
        H_rho = (1.0-useVF)*smoothedHeaviside(eps_rho,phi) + useVF*fmin(1.0,fmax(0.0,vf));
        d_rho = (1.0-useVF)*smoothedDirac(eps_rho,phi);
        H_mu = (1.0-useVF)*smoothedHeaviside(eps_mu,phi) + useVF*fmin(1.0,fmax(0.0,vf));
        d_mu = (1.0-useVF)*smoothedDirac(eps_mu,phi);

        //calculate eddy viscosity
        switch (turbulenceClosureModel)
          {
            double norm_S;
          case 1:
            {
              norm_S = sqrt(2.0*(grad_u[0]*grad_u[0] + grad_v[1]*grad_v[1] + //grad_w[2]*grad_w[2] +
                                 0.5*(grad_u[1]+grad_v[0])*(grad_u[1]+grad_v[0])));

              nu_t0 = smagorinskyConstant*smagorinskyConstant*h_e*h_e*norm_S;
              nu_t1 = smagorinskyConstant*smagorinskyConstant*h_e*h_e*norm_S;
            }
          case 2:
            {
              double re_0,cs_0=0.0,re_1,cs_1=0.0;
              norm_S = sqrt(2.0*(grad_u[0]*grad_u[0] + grad_v[1]*grad_v[1] +//grad_w[2]*grad_w[2] +
                                 0.5*(grad_u[1]+grad_v[0])*(grad_u[1]+grad_v[0])));
              re_0 = h_e*h_e*norm_S/nu_0;
              if (re_0 > 1.0)
                cs_0=0.027*pow(10.0,-3.23*pow(re_0,-0.92));
              nu_t0 = cs_0*h_e*h_e*norm_S;
              re_1 = h_e*h_e*norm_S/nu_1;
              if (re_1 > 1.0)
                cs_1=0.027*pow(10.0,-3.23*pow(re_1,-0.92));
              nu_t1 = cs_1*h_e*h_e*norm_S;
            }
          }

        if (MATERIAL_PARAMETERS_AS_FUNCTION==0)
          {
            rho = rho_0*(1.0-H_rho)+rho_1*H_rho;
            nu_t= nu_t0*(1.0-H_mu)+nu_t1*H_mu;
            nu  = nu_0*(1.0-H_mu)+nu_1*H_mu;
            nu += nu_t;
            mu  = rho_0*nu_0*(1.0-H_mu)+rho_1*nu_1*H_mu;
          }
        else // set the material parameters by a function. To check convergence
          {
            rho = density_as_function;
            nu_t= 0;
            mu  = dynamic_viscosity_as_function;
            nu  = mu/rho;
          }

        rhoSave = rho;
        nuSave = nu;

        eddy_viscosity = nu_t*rho; // mql. CHECK. Most changes about not divide by rho are here

        // mass (volume accumulation)
        //..hardwired
        double phi_s = 1.0;
        if(use_ball_as_particle==1)
        {
            get_distance_to_ball(nParticles,ball_center,ball_radius,x,y,z,phi_s);
        }
        else
        {
            for (int i = 0; i < nParticles; i++)
            {
                double temp_phi_s = particle_signed_distances[i * sd_offset];
                if (temp_phi_s < phi_s)
                    phi_s = temp_phi_s;
            }
        }
        double phi_s_effect = (phi_s > 0.0) ? 1.0 : 0.0;
        if(USE_SBM>0)
          phi_s_effect = 1.0;
        //u momentum accumulation
        mom_u_acc=phi_s_effect * u;//trick for non-conservative form
        dmom_u_acc_u=phi_s_effect * rho*porosity;

        //v momentum accumulation
        mom_v_acc=phi_s_effect * v;
        dmom_v_acc_v=phi_s_effect * rho*porosity;

        /* //w momentum accumulation */
        /* mom_w_acc=w; */
        /* dmom_w_acc_w=rho*porosity; */

        //mass advective flux
        mass_adv[0]=phi_s_effect * porosity*u;
        mass_adv[1]=phi_s_effect * porosity*v;
        /* mass_adv[2]=porosity*w; */

        dmass_adv_u[0]=phi_s_effect * porosity;
        dmass_adv_u[1]=0.0;
        /* dmass_adv_u[2]=0.0; */

        dmass_adv_v[0]=0.0;
        dmass_adv_v[1]=phi_s_effect * porosity;
        /* dmass_adv_v[2]=0.0; */

        /* dmass_adv_w[0]=0.0; */
        /* dmass_adv_w[1]=0.0; */
        /* dmass_adv_w[2]=porosity; */

        //advection switched to non-conservative form but could be used for mesh motion...
        //u momentum advective flux
        mom_u_adv[0]=0.0;
        mom_u_adv[1]=0.0;
        /* mom_u_adv[2]=0.0; */

        dmom_u_adv_u[0]=0.0;
        dmom_u_adv_u[1]=0.0;
        /* dmom_u_adv_u[2]=0.0; */

        dmom_u_adv_v[0]=0.0;
        dmom_u_adv_v[1]=0.0;
        /* dmom_u_adv_v[2]=0.0; */

        /* dmom_u_adv_w[0]=0.0; */
        /* dmom_u_adv_w[1]=0.0; */
        /* dmom_u_adv_w[2]=0.0; */

        //v momentum advective_flux
        mom_v_adv[0]=0.0;
        mom_v_adv[1]=0.0;
        /* mom_v_adv[2]=0.0; */

        dmom_v_adv_u[0]=0.0;
        dmom_v_adv_u[1]=0.0;
        /* dmom_v_adv_u[2]=0.0; */

        /* dmom_v_adv_w[0]=0.0; */
        /* dmom_v_adv_w[1]=0.0; */
        /* dmom_v_adv_w[2]=0.0; */

        dmom_v_adv_v[0]=0.0;
        dmom_v_adv_v[1]=0.0;
        /* dmom_v_adv_v[2]=0.0; */

        /* //w momentum advective_flux */
        /* mom_w_adv[0]=0.0; */
        /* mom_w_adv[1]=0.0; */
        /* mom_w_adv[2]=0.0; */

        /* dmom_w_adv_u[0]=0.0; */
        /* dmom_w_adv_u[1]=0.0; */
        /* dmom_w_adv_u[2]=0.0; */

        /* dmom_w_adv_v[0]=0.0; */
        /* dmom_w_adv_v[1]=0.0; */
        /* dmom_w_adv_v[2]=0.0; */

        /* dmom_w_adv_w[0]=0.0; */
        /* dmom_w_adv_w[1]=0.0; */
        /* dmom_w_adv_w[2]=0.0; */

        //u momentum diffusion tensor
        mom_uu_diff_ten[0] = phi_s_effect * porosity*2.0*mu;
        mom_uu_diff_ten[1] = phi_s_effect * porosity*mu;
        /* mom_uu_diff_ten[2] = porosity*mu; */

        mom_uv_diff_ten[0]=phi_s_effect * porosity*mu;

        /* mom_uw_diff_ten[0]=porosity*mu; */

        //v momentum diffusion tensor
        mom_vv_diff_ten[0] = phi_s_effect * porosity*mu;
        mom_vv_diff_ten[1] = phi_s_effect * porosity*2.0*mu;
        /* mom_vv_diff_ten[2] = porosity*mu; */

        mom_vu_diff_ten[0]=phi_s_effect * porosity*mu;

        /* mom_vw_diff_ten[0]=porosity*mu; */

        /* //w momentum diffusion tensor */
        /* mom_ww_diff_ten[0] = porosity*mu; */
        /* mom_ww_diff_ten[1] = porosity*mu; */
        /* mom_ww_diff_ten[2] = porosity*2.0*mu; */

        /* mom_wu_diff_ten[0]=porosity*mu; */

        /* mom_wv_diff_ten[0]=porosity*mu; */

        //momentum sources
        norm_n = sqrt(n[0]*n[0]+n[1]*n[1]);//+n[2]*n[2]);
        mom_u_source = -phi_s_effect * porosity*rho*g[0];// - porosity*d_mu*sigma*kappa*n[0]/(rho*(norm_n+1.0e-8));
        mom_v_source = -phi_s_effect * porosity*rho*g[1];// - porosity*d_mu*sigma*kappa*n[1]/(rho*(norm_n+1.0e-8));
        /* mom_w_source = -porosity*rho*g[2];// - porosity*d_mu*sigma*kappa*n[2]/(rho*(norm_n+1.0e-8)); */

        // mql: add general force term
        mom_u_source -= (MULTIPLY_EXTERNAL_FORCE_BY_DENSITY == 1 ? porosity*rho : 1.0)*forcex;
        mom_v_source -= (MULTIPLY_EXTERNAL_FORCE_BY_DENSITY == 1 ? porosity*rho : 1.0)*forcey;
        /* mom_w_source -= forcez; */

        //u momentum Hamiltonian (pressure)
	double aux_pressure = (KILL_PRESSURE_TERM==1 ? 0. : 1.)*(INT_BY_PARTS_PRESSURE==1 ? 0. : 1.);
        mom_u_ham = phi_s_effect * porosity*grad_p[0]*aux_pressure;
        dmom_u_ham_grad_p[0]=phi_s_effect * porosity*aux_pressure;
        dmom_u_ham_grad_p[1]=0.0;
        /* dmom_u_ham_grad_p[2]=0.0; */

        //v momentum Hamiltonian (pressure)
        mom_v_ham = phi_s_effect * porosity*grad_p[1]*aux_pressure;
        dmom_v_ham_grad_p[0]=0.0;
        dmom_v_ham_grad_p[1]=phi_s_effect * porosity*aux_pressure;
        /* dmom_v_ham_grad_p[2]=0.0; */

        /* //w momentum Hamiltonian (pressure) */
        /* mom_w_ham = porosity*grad_p[2]; */
        /* dmom_w_ham_grad_p[0]=0.0; */
        /* dmom_w_ham_grad_p[1]=0.0; */
        /* dmom_w_ham_grad_p[2]=porosity; */

        //u momentum Hamiltonian (advection)
        mom_u_ham += phi_s_effect * porosity*rho*(uStar*grad_u[0]+vStar*grad_u[1]);
        dmom_u_ham_grad_u[0]=phi_s_effect * porosity*rho*uStar;
        dmom_u_ham_grad_u[1]=phi_s_effect * porosity*rho*vStar;
        /* dmom_u_ham_grad_u[2]=porosity*rho*wStar; */

        //v momentum Hamiltonian (advection)
        mom_v_ham += phi_s_effect * porosity*rho*(uStar*grad_v[0]+vStar*grad_v[1]);
        dmom_v_ham_grad_v[0]=phi_s_effect * porosity*rho*uStar;
        dmom_v_ham_grad_v[1]=phi_s_effect * porosity*rho*vStar;
        /* dmom_v_ham_grad_v[2]=porosity*rho*wStar; */

        /* //w momentum Hamiltonian (advection) */
        /* mom_w_ham += porosity*rho*(uStar*grad_w[0]+vStar*grad_w[1]+wStar*grad_w[2]); */
        /* dmom_w_ham_grad_w[0]=porosity*rho*uStar; */
        /* dmom_w_ham_grad_w[1]=porosity*rho*vStar; */
        /* dmom_w_ham_grad_w[2]=porosity*rho*wStar; */
      }

      //VRANS specific
      inline
        void updateDarcyForchheimerTerms_Ergun(/* const double linearDragFactor, */
                                               /* const double nonlinearDragFactor, */
                                               /* const double porosity, */
                                               /* const double meanGrainSize, */
                                               const double alpha,
                                               const double beta,
                                               const double eps_rho,
                                               const double eps_mu,
                                               const double rho_0,
                                               const double nu_0,
                                               const double rho_1,
                                               const double nu_1,
					       double nu_t,
                                               const double useVF,
                                               const double vf,
                                               const double phi,
                                               const double u,
                                               const double v,
                                               const double w,
                                               const double uStar,
                                               const double vStar,
                                               const double wStar,
                                               const double eps_s,
                                               const double phi_s,
                                               const double u_s,
                                               const double v_s,
                                               const double w_s,
                                               const double uStar_s,
                                               const double vStar_s,
                                               const double wStar_s,
                                               double& mom_u_source,
                                               double& mom_v_source,
                                               double& mom_w_source,
                                               double dmom_u_source[nSpace],
                                               double dmom_v_source[nSpace],
                                               double dmom_w_source[nSpace],
                                               double gradC_x,
					       double gradC_y,
					       double gradC_z)
      {
        double rho, mu,nu,H_mu,uc,duc_du,duc_dv,duc_dw,viscosity,H_s;
        H_mu = (1.0-useVF)*smoothedHeaviside(eps_mu,phi)+useVF*fmin(1.0,fmax(0.0,vf));
        nu  = nu_0*(1.0-H_mu)+nu_1*H_mu;
        rho  = rho_0*(1.0-H_mu)+rho_1*H_mu;
        mu  = rho_0*nu_0*(1.0-H_mu)+rho_1*nu_1*H_mu;
        viscosity = nu;
        uc = sqrt(u*u+v*v*+w*w);
        duc_du = u/(uc+1.0e-12);
        duc_dv = v/(uc+1.0e-12);
        duc_dw = w/(uc+1.0e-12);
        double fluid_velocity[2]={uStar,vStar}, solid_velocity[2]={uStar_s,vStar_s};
        double new_beta = closure.betaCoeff(1.0-phi_s,
					    rho,
					    fluid_velocity,
					    solid_velocity,
					    viscosity)*DRAG_FAC;
        //new_beta = 254800.0;//hack fall velocity of 0.1 with no pressure gradient
        double beta2 = 156976.4;//hack, fall velocity of 0.1 with hydrostatic water

        mom_u_source += (1.0 - phi_s) * new_beta * (u - u_s) - TURB_FORCE_FAC*new_beta*nu_t*gradC_x/closure.sigmaC_  +
          (1.0 - phi_s)*(1.0-DRAG_FAC)*beta2*(u-u_s);
	mom_v_source += (1.0 - phi_s) * new_beta * (v - v_s) - TURB_FORCE_FAC*new_beta*nu_t*gradC_y/closure.sigmaC_ +
          (1.0 - phi_s)*(1.0-DRAG_FAC)*beta2*(v-v_s);

        /* mom_w_source += phi_s*new_beta*(w-w_s); */

        dmom_u_source[0] = (1.0 - phi_s) * new_beta + (1.0 - phi_s)*(1.0-DRAG_FAC)*beta2;
        dmom_u_source[1] = 0.0;
        /* dmom_u_source[2] = 0.0; */

        dmom_v_source[0] = 0.0;
        dmom_v_source[1] = (1.0 - phi_s) * new_beta + (1.0 - phi_s)*(1.0-DRAG_FAC)*beta2;
        /*dmom_v_source[2] = 0.0; */

        dmom_w_source[0] = 0.0;
        dmom_w_source[1] = 0.0;
        /*dmom_w_source[2] =  (1.0 - phi_s) * new_beta; */
      }

      inline void updateSolidParticleTerms(bool element_owned,
                                           const double particle_nitsche,
                                           const double dV,
                                           const int nParticles,
                                           const int sd_offset,
                                           double *particle_signed_distances,
                                           double *particle_signed_distance_normals,
                                           double *particle_velocities,
                                           double *particle_centroids,
                                           int use_ball_as_particle,
                                           double* ball_center,
                                           double* ball_radius,
                                           double* ball_velocity,
                                           double* ball_angular_velocity,
                                           const double porosity, //VRANS specific
                                           const double penalty,
                                           const double alpha,
                                           const double beta,
                                           const double eps_rho,
                                           const double eps_mu,
                                           const double rho_0,
                                           const double nu_0,
                                           const double rho_1,
                                           const double nu_1,
                                           const double useVF,
                                           const double vf,
                                           const double phi,
                                           const double x,
                                           const double y,
                                           const double z,
                                           const double p,
                                           const double u,
                                           const double v,
                                           const double w,
                                           const double uStar,
                                           const double vStar,
                                           const double wStar,
                                           const double eps_s,
                                           const double grad_u[nSpace],
                                           const double grad_v[nSpace],
                                           const double grad_w[nSpace],
                                           double &mom_u_source,
                                           double &mom_v_source,
                                           double &mom_w_source,
                                           double dmom_u_source[nSpace],
                                           double dmom_v_source[nSpace],
                                           double dmom_w_source[nSpace],
                                           double mom_u_adv[nSpace],
                                           double mom_v_adv[nSpace],
                                           double mom_w_adv[nSpace],
                                           double dmom_u_adv_u[nSpace],
                                           double dmom_v_adv_v[nSpace],
                                           double dmom_w_adv_w[nSpace],
                                           double &mom_u_ham,
                                           double dmom_u_ham_grad_u[nSpace],
                                           double &mom_v_ham,
                                           double dmom_v_ham_grad_v[nSpace],
                                           double &mom_w_ham,
                                           double dmom_w_ham_grad_w[nSpace],
                                           double *particle_netForces,
                                           double *particle_netMoments,
                                           double *particle_surfaceArea)
      {
        double C, rho, mu, nu, H_mu, uc, duc_du, duc_dv, duc_dw, H_s, D_s, phi_s, u_s, v_s, w_s;
        double force_x, force_y, r_x, r_y, force_p_x, force_p_y, force_stress_x, force_stress_y;
        double phi_s_normal[2]={0.0};
        double fluid_outward_normal[2];
        double vel[2];
        double center[2];
        H_mu = (1.0 - useVF) * smoothedHeaviside(eps_mu, phi) + useVF * fmin(1.0, fmax(0.0, vf));
        nu = nu_0 * (1.0 - H_mu) + nu_1 * H_mu;
        rho = rho_0 * (1.0 - H_mu) + rho_1 * H_mu;
        mu = rho_0 * nu_0 * (1.0 - H_mu) + rho_1 * nu_1 * H_mu;
        C = 0.0;
        for (int i = 0; i < nParticles; i++)
          {
            if(use_ball_as_particle==1)
            {
                get_distance_to_ith_ball(nParticles,ball_center,ball_radius,i,x,y,z,phi_s);
                get_normal_to_ith_ball(nParticles,ball_center,ball_radius,i,x,y,z,phi_s_normal[0],phi_s_normal[1]);
                get_velocity_to_ith_ball(nParticles,ball_center,ball_radius,
                                         ball_velocity,ball_angular_velocity,
                                         i,x,y,z,
                                         vel[0],vel[1]);
                center[0] = ball_center[3*i+0];
                center[1] = ball_center[3*i+1];
            }
            else
            {
                phi_s = particle_signed_distances[i * sd_offset];
                phi_s_normal[0] = particle_signed_distance_normals[i * sd_offset * 3 + 0];
                phi_s_normal[1] = particle_signed_distance_normals[i * sd_offset * 3 + 1];
                vel[0] = particle_velocities[i * sd_offset * 3 + 0];
                vel[1] = particle_velocities[i * sd_offset * 3 + 1];
                center[0] = particle_centroids[3*i+0];
                center[1] = particle_centroids[3*i+1];

            }
            fluid_outward_normal[0] = -phi_s_normal[0];
            fluid_outward_normal[1] = -phi_s_normal[1];
            u_s = vel[0];
            v_s = vel[1];
            w_s = 0;
            H_s = smoothedHeaviside(eps_s, phi_s);
            D_s = smoothedDirac(eps_s, phi_s);
            double rel_vel_norm = sqrt((uStar - u_s) * (uStar - u_s) +
                                       (vStar - v_s) * (vStar - v_s) +
                                       (wStar - w_s) * (wStar - w_s));

            double C_surf = (phi_s > 0.0) ? 0.0 : nu * penalty;
            double C_vol = (phi_s > 0.0) ? 0.0 : (alpha + beta * rel_vel_norm);

            C = (D_s * C_surf + (1.0 - H_s) * C_vol);
            force_x = dV * D_s * (p * fluid_outward_normal[0]
                                  -mu * (fluid_outward_normal[0] * 2* grad_u[0] + fluid_outward_normal[1] * (grad_u[1]+grad_v[0]))
                                  +C_surf*(u-u_s)*rho
                                  );
            force_y = dV * D_s * (p * fluid_outward_normal[1]
                                  -mu * (fluid_outward_normal[0] * (grad_u[1]+grad_v[0]) + fluid_outward_normal[1] * 2* grad_v[1])
                                  +C_surf*(v-v_s)*rho
                                  );
            force_p_x = dV * D_s * p * fluid_outward_normal[0];
            force_p_y = dV * D_s * p * fluid_outward_normal[1];
            force_stress_x = dV * D_s * (-mu * (fluid_outward_normal[0] * 2* grad_u[0] + fluid_outward_normal[1] * (grad_u[1]+grad_v[0]))
                                  +C_surf*(u-u_s)*rho
                                  );
            force_stress_y = dV * D_s * (-mu * (fluid_outward_normal[0] * (grad_u[1]+grad_v[0]) + fluid_outward_normal[1] * 2* grad_v[1])
                                  +C_surf*(v-v_s)*rho
                                  );
            //always 3D for particle centroids
            r_x = x - center[0];
            r_y = y - center[1];

            if (element_owned)
              {
                particle_surfaceArea[i] += dV * D_s;
                particle_netForces[i * 3 + 0] += force_x;
                particle_netForces[i * 3 + 1] += force_y;
                particle_netForces[(i+  nParticles)*3+0]+= force_p_x;
                particle_netForces[(i+2*nParticles)*3+0]+= force_stress_x;
                particle_netForces[(i+  nParticles)*3+1]+= force_p_y;
                particle_netForces[(i+2*nParticles)*3+1]+= force_stress_y;
                particle_netMoments[i * 3 + 2] += (r_x * force_y - r_y * force_x);
              }

            // These should be done inside to make sure the correct velocity of different particles are used
            mom_u_source += C * (u - u_s);
            mom_v_source += C * (v - v_s);

            dmom_u_source[0] += C;
            dmom_v_source[1] += C;

            //Nitsche terms
            mom_u_ham -= D_s * porosity * nu * (fluid_outward_normal[0] * grad_u[0] + fluid_outward_normal[1] * grad_u[1]);
            dmom_u_ham_grad_u[0] -= D_s * porosity * nu * fluid_outward_normal[0];
            dmom_u_ham_grad_u[1] -= D_s * porosity * nu * fluid_outward_normal[1];

            mom_v_ham -= D_s * porosity * nu * (fluid_outward_normal[0] * grad_v[0] + fluid_outward_normal[1] * grad_v[1]);
            dmom_v_ham_grad_v[0] -= D_s * porosity * nu * fluid_outward_normal[0];
            dmom_v_ham_grad_v[1] -= D_s * porosity * nu * fluid_outward_normal[1];

            mom_u_adv[0] += D_s * porosity * nu * fluid_outward_normal[0] * (u - u_s);
            mom_u_adv[1] += D_s * porosity * nu * fluid_outward_normal[1] * (u - u_s);
            dmom_u_adv_u[0] += D_s * porosity * nu * fluid_outward_normal[0];
            dmom_u_adv_u[1] += D_s * porosity * nu * fluid_outward_normal[1];

            mom_v_adv[0] += D_s * porosity * nu * fluid_outward_normal[0] * (v - v_s);
            mom_v_adv[1] += D_s * porosity * nu * fluid_outward_normal[1] * (v - v_s);
            dmom_v_adv_v[0] += D_s * porosity * nu * fluid_outward_normal[0];
            dmom_v_adv_v[1] += D_s * porosity * nu * fluid_outward_normal[1];
          }
      }
      inline void compute_force_around_solid(bool element_owned,
                                             const double dV,
                                             const int nParticles,
                                             const int sd_offset,
                                             double *particle_signed_distances,
                                             double *particle_signed_distance_normals,
                                             double *particle_velocities,
                                             double *particle_centroids,
                                             int use_ball_as_particle,
                                             double* ball_center,
                                             double* ball_radius,
                                             double* ball_velocity,
                                             double* ball_angular_velocity,
                                             const double penalty,
                                             const double alpha,
                                             const double beta,
                                             const double eps_rho,
                                             const double eps_mu,
                                             const double rho_0,
                                             const double nu_0,
                                             const double rho_1,
                                             const double nu_1,
                                             const double useVF,
                                             const double vf,
                                             const double phi,
                                             const double x,
                                             const double y,
                                             const double z,
                                             const double p,
                                             const double u,
                                             const double v,
                                             const double w,
                                             const double uStar,
                                             const double vStar,
                                             const double wStar,
                                             const double eps_s,
                                             const double grad_u[nSpace],
                                             const double grad_v[nSpace],
                                             const double grad_w[nSpace],
                                             double* particle_netForces,
                                             double* particle_netMoments)
      {
        double C, rho, mu, nu, H_mu, uc, duc_du, duc_dv, duc_dw, H_s, D_s, phi_s, u_s, v_s, w_s, force_x, force_y, r_x, r_y;
        double phi_s_normal[2];
        double fluid_outward_normal[2];
        double vel[2];
        double center[2];
        H_mu = (1.0 - useVF) * smoothedHeaviside(eps_mu, phi) + useVF * fmin(1.0, fmax(0.0, vf));
        nu = nu_0 * (1.0 - H_mu) + nu_1 * H_mu;
        rho = rho_0 * (1.0 - H_mu) + rho_1 * H_mu;
        mu = rho_0 * nu_0 * (1.0 - H_mu) + rho_1 * nu_1 * H_mu;
        C = 0.0;
        for (int i = 0; i < nParticles; i++)
        {
            if(use_ball_as_particle==1)
            {
                get_distance_to_ith_ball(nParticles,ball_center,ball_radius,i,x,y,z,phi_s);
                get_normal_to_ith_ball(nParticles,ball_center,ball_radius,i,x,y,z,phi_s_normal[0],phi_s_normal[1]);
                get_velocity_to_ith_ball(nParticles,ball_center,ball_radius,
                                         ball_velocity,ball_angular_velocity,
                                         i,x,y,z,
                                         vel[0],vel[1]);
                center[0] = ball_center[3*i+0];
                center[1] = ball_center[3*i+1];
            }
            else
            {
                phi_s = particle_signed_distances[i * sd_offset];
                phi_s_normal[0] = particle_signed_distance_normals[i * sd_offset * 3 + 0];
                phi_s_normal[1] = particle_signed_distance_normals[i * sd_offset * 3 + 1];
                vel[0] = particle_velocities[i * sd_offset * 3 + 0];
                vel[1] = particle_velocities[i * sd_offset * 3 + 1];
                center[0] = particle_centroids[3*i+0];
                center[1] = particle_centroids[3*i+1];

            }
            fluid_outward_normal[0] = -phi_s_normal[0];
            fluid_outward_normal[1] = -phi_s_normal[1];
            u_s = vel[0];
            v_s = vel[1];
            w_s = 0;
            H_s = smoothedHeaviside(eps_s, phi_s);
            D_s = smoothedDirac(eps_s, phi_s);
            double rel_vel_norm = sqrt((uStar - u_s) * (uStar - u_s) +(vStar - v_s) * (vStar - v_s) + (wStar - w_s) * (wStar - w_s));
            double C_surf = (phi_s > 0.0) ? 0.0 : nu * penalty;
            double C_vol = (phi_s > 0.0) ? 0.0 : (alpha + beta * rel_vel_norm);

            C = (D_s * C_surf + (1.0 - H_s) * C_vol);
            force_x = dV * D_s * (p * fluid_outward_normal[0]
                                  -mu * (fluid_outward_normal[0] * 2* grad_u[0] + fluid_outward_normal[1] * (grad_u[1]+grad_v[0]))
                                  );
            //+dV*D_s*C_surf*rel_vel_norm*(u-u_s)*rho
            //+dV * (1.0 - H_s) * C_vol * (u - u_s) * rho;
            force_y = dV * D_s * (p * fluid_outward_normal[1]
                                  -mu * (fluid_outward_normal[0] * (grad_u[1]+grad_v[0]) + fluid_outward_normal[1] * 2* grad_v[1])
                                  );
            //+dV*D_s*C_surf*rel_vel_norm*(v-v_s)*rho
            //+dV * (1.0 - H_s) * C_vol * (v - v_s) * rho;

            //always 3D for particle centroids
            r_x = x - center[0];
            r_y = y - center[1];

            if (element_owned)
              {
                particle_netForces[i * 3 + 0] += force_x;
                particle_netForces[i * 3 + 1] += force_y;
                particle_netMoments[i * 3 + 2] += (r_x * force_y - r_y * force_x);
              }
        }
      }
      inline
        void calculateCFL(const double& hFactor,
                          const double& elementDiameter,
                          const double& dm,
                          const double df[nSpace],
                          double& cfl)
      {
        double h,density,nrm_df=0.0;
        h = hFactor*elementDiameter;
        density = dm;
        for(int I=0;I<nSpace;I++)
          nrm_df+=df[I]*df[I];
        nrm_df = sqrt(nrm_df);
        if (density > 1.0e-8)
          cfl = nrm_df/(h*density);//this is really cfl/dt, but that's what we want to know, the step controller expect this
        else
          cfl = nrm_df/h;
        //cfl = nrm_df/(h*density);//this is really cfl/dt, but that's what we want to know, the step controller expect this
      }

      inline void updateTurbulenceClosure(const int turbulenceClosureModel,
                                          const double eps_rho,
                                          const double eps_mu,
                                          const double rho_0,
                                          const double nu_0,
                                          const double rho_1,
                                          const double nu_1,
                                          const double useVF,
                                          const double vf,
                                          const double phi,
                                          const double porosity,
                                          const double eddy_visc_coef_0,
                                          const double turb_var_0,                //k for k-eps or k-omega
                                          const double turb_var_1,                //epsilon for k-epsilon, omega for k-omega
                                          const double turb_grad_0[nSpace], //grad k for k-eps,k-omega
                                          double &eddy_viscosity,
                                          double mom_uu_diff_ten[nSpace],
                                          double mom_vv_diff_ten[nSpace],
                                          double mom_ww_diff_ten[nSpace],
                                          double mom_uv_diff_ten[1],
                                          double mom_uw_diff_ten[1],
                                          double mom_vu_diff_ten[1],
                                          double mom_vw_diff_ten[1],
                                          double mom_wu_diff_ten[1],
                                          double mom_wv_diff_ten[1],
                                          double &mom_u_source,
                                          double &mom_v_source,
                                          double &mom_w_source)
      {
        /****
             eddy_visc_coef
             <= 2  LES (do nothing)
             == 3  k-epsilon

        */
        assert (turbulenceClosureModel >=3);
        double rho,nu,H_mu,nu_t=0.0,nu_t_keps =0.0, nu_t_komega=0.0;
        double isKEpsilon = 1.0;
        if (turbulenceClosureModel == 4)
          isKEpsilon = 0.0;
        H_mu = (1.0-useVF)*smoothedHeaviside(eps_mu,phi)+useVF*fmin(1.0,fmax(0.0,vf));
        nu  = nu_0*(1.0-H_mu)+nu_1*H_mu;
        rho  = rho_0*(1.0-H_mu)+rho_1*H_mu;

        const double twoThirds = 2.0/3.0; const double div_zero = 1.0e-2*fmin(nu_0,nu_1);
        mom_u_source += twoThirds*turb_grad_0[0];
        mom_v_source += twoThirds*turb_grad_0[1];
        /* mom_w_source += twoThirds*turb_grad_0[2]; */

        //--- closure model specific ---
        //k-epsilon
        nu_t_keps = eddy_visc_coef_0*turb_var_0*turb_var_0/(fabs(turb_var_1) + div_zero);
        //k-omega
        nu_t_komega = turb_var_0/(fabs(turb_var_1) + div_zero);
        //
        nu_t = isKEpsilon*nu_t_keps + (1.0-isKEpsilon)*nu_t_komega;
        //mwf debug
        //if (nu_t > 1.e6*nu)
        //{
        //  std::cout<<"RANS3PF2D WARNING isKEpsilon = "<<isKEpsilon<<" nu_t = " <<nu_t<<" nu= "<<nu<<" k= "<<turb_var_0<<" turb_var_1= "<<turb_var_1<<std::endl;
        //}

        nu_t = fmax(nu_t,1.0e-4*nu); //limit according to Lew, Buscaglia etal 01
        //mwf hack
        nu_t     = fmin(nu_t,1.0e6*nu);

        eddy_viscosity = nu_t*rho; // mql. CHECK.
        //u momentum diffusion tensor
        mom_uu_diff_ten[0] += porosity*2.0*eddy_viscosity;
        mom_uu_diff_ten[1] += porosity*eddy_viscosity;
        /* mom_uu_diff_ten[2] += porosity*eddy_viscosity; */

        mom_uv_diff_ten[0]+=porosity*eddy_viscosity;

        /* mom_uw_diff_ten[0]+=porosity*eddy_viscosity; */

        //v momentum diffusion tensor
        mom_vv_diff_ten[0] += porosity*eddy_viscosity;
        mom_vv_diff_ten[1] += porosity*2.0*eddy_viscosity;
        /* mom_vv_diff_ten[2] += porosity*eddy_viscosity; */

        mom_vu_diff_ten[0]+=porosity*eddy_viscosity;

        /* mom_vw_diff_ten[0]+=porosity*eddy_viscosity; */

        /* //w momentum diffusion tensor */
        /* mom_ww_diff_ten[0] += porosity*eddy_viscosity; */
        /* mom_ww_diff_ten[1] += porosity*eddy_viscosity; */
        /* mom_ww_diff_ten[2] += porosity*2.0*eddy_viscosity; */

        /* mom_wu_diff_ten[0]+=porosity*eddy_viscosity; */

        /* mom_wv_diff_ten[0]+=eddy_viscosity; */
      }

      inline void calculateSubgridError_tau(const double &hFactor,
                                            const double &elementDiameter,
                                            const double &dmt,
                                            const double &dm,
                                            const double df[nSpace],
                                            const double &a,
                                            const double &pfac,
                                            double &tau_v,
                                            double &tau_p,
                                            double &cfl)
      {
        double h, oneByAbsdt, density, viscosity, nrm_df;
        h = hFactor * elementDiameter;
        density = dm;
        viscosity = a;
        nrm_df = 0.0;
        for (int I = 0; I < nSpace; I++)
          nrm_df += df[I] * df[I];
        nrm_df = sqrt(nrm_df);
        if (density > 1.0e-8)
          cfl = nrm_df/(h*density);//this is really cfl/dt, but that's what we want to know, the step controller expect this
        else
          cfl = nrm_df/h;
        oneByAbsdt =  fabs(dmt);
        tau_v = 1.0/(4.0*viscosity/(h*h) + 2.0*nrm_df/h + oneByAbsdt);
        tau_p = (4.0*viscosity + 2.0*nrm_df*h + oneByAbsdt*h*h)/pfac;
      }

      inline void calculateSubgridError_tau(const double &Ct_sge,
                                            const double &Cd_sge,
                                            const double G[nSpace * nSpace],
                                            const double &G_dd_G,
                                            const double &tr_G,
                                            const double &A0,
                                            const double Ai[nSpace],
                                            const double &Kij,
                                            const double &pfac,
                                            double &tau_v,
                                            double &tau_p,
                                            double &q_cfl)
      {
        double v_d_Gv = 0.0;
        for (int I = 0; I < nSpace; I++)
          for (int J = 0; J < nSpace; J++)
            v_d_Gv += Ai[I] * G[I * nSpace + J] * Ai[J];
        tau_v = 1.0 / sqrt(Ct_sge * A0 * A0 + v_d_Gv + Cd_sge * Kij * Kij * G_dd_G + 1.0e-12);
        tau_p = 1.0 / (pfac * tr_G * tau_v);
      }

      inline void calculateSubgridError_tauRes(const double &tau_p,
                                               const double &tau_v,
                                               const double &pdeResidualP,
                                               const double &pdeResidualU,
                                               const double &pdeResidualV,
                                               const double &pdeResidualW,
                                               double &subgridErrorP,
                                               double &subgridErrorU,
                                               double &subgridErrorV,
                                               double &subgridErrorW)
      {
        /* GLS pressure */
        subgridErrorP = -tau_p * pdeResidualP;
        /* GLS momentum */
        subgridErrorU = -tau_v * pdeResidualU;
        subgridErrorV = -tau_v * pdeResidualV;
        /* subgridErrorW = -tau_v*pdeResidualW; */
      }

      inline void calculateSubgridErrorDerivatives_tauRes(const double &tau_p,
                                                          const double &tau_v,
                                                          const double dpdeResidualP_du[nDOF_trial_element],
                                                          const double dpdeResidualP_dv[nDOF_trial_element],
                                                          const double dpdeResidualP_dw[nDOF_trial_element],
                                                          const double dpdeResidualU_dp[nDOF_trial_element],
                                                          const double dpdeResidualU_du[nDOF_trial_element],
                                                          const double dpdeResidualV_dp[nDOF_trial_element],
                                                          const double dpdeResidualV_dv[nDOF_trial_element],
                                                          const double dpdeResidualW_dp[nDOF_trial_element],
                                                          const double dpdeResidualW_dw[nDOF_trial_element],
                                                          double dsubgridErrorP_du[nDOF_trial_element],
                                                          double dsubgridErrorP_dv[nDOF_trial_element],
                                                          double dsubgridErrorP_dw[nDOF_trial_element],
                                                          double dsubgridErrorU_dp[nDOF_trial_element],
                                                          double dsubgridErrorU_du[nDOF_trial_element],
                                                          double dsubgridErrorV_dp[nDOF_trial_element],
                                                          double dsubgridErrorV_dv[nDOF_trial_element],
                                                          double dsubgridErrorW_dp[nDOF_trial_element],
                                                          double dsubgridErrorW_dw[nDOF_trial_element])
      {
        for (int j = 0; j < nDOF_trial_element; j++)
          {
            /* GLS pressure */
            dsubgridErrorP_du[j] = -tau_p * dpdeResidualP_du[j];
            dsubgridErrorP_dv[j] = -tau_p * dpdeResidualP_dv[j];
            /* dsubgridErrorP_dw[j] = -tau_p*dpdeResidualP_dw[j]; */
            /* GLS  momentum*/
            /* u */
            dsubgridErrorU_dp[j] = -tau_v * dpdeResidualU_dp[j];
            dsubgridErrorU_du[j] = -tau_v * dpdeResidualU_du[j];
            /* v */
            dsubgridErrorV_dp[j] = -tau_v * dpdeResidualV_dp[j];
            dsubgridErrorV_dv[j] = -tau_v * dpdeResidualV_dv[j];
            /* /\* w *\/ */
            /* dsubgridErrorW_dp[j] = -tau_v*dpdeResidualW_dp[j]; */
            /* dsubgridErrorW_dw[j] = -tau_v*dpdeResidualW_dw[j]; */
          }
      }

      inline
        void exteriorNumericalAdvectiveFlux(const int& isDOFBoundary_p,
                                            const int& isDOFBoundary_u,
                                            const int& isDOFBoundary_v,
                                            const int& isDOFBoundary_w,
                                            const int& isFluxBoundary_p,
                                            const int& isFluxBoundary_u,
                                            const int& isFluxBoundary_v,
                                            const int& isFluxBoundary_w,
                                            const double& oneByRho,
                                            const double& bc_oneByRho,
                                            const double n[nSpace],
                                            const double& porosity, //mql. CHECK. Multiply by rho outside
                                            const double& bc_p,
                                            const double& bc_u,
                                            const double& bc_v,
                                            const double& bc_w,
                                            const double bc_f_mass[nSpace],
                                            const double bc_f_umom[nSpace],
                                            const double bc_f_vmom[nSpace],
                                            const double bc_f_wmom[nSpace],
                                            const double& bc_flux_mass,
                                            const double& bc_flux_umom,
                                            const double& bc_flux_vmom,
                                            const double& bc_flux_wmom,
                                            const double& p,
                                            const double& u,
                                            const double& v,
                                            const double& w,
                                            const double f_mass[nSpace],
                                            const double f_umom[nSpace],
                                            const double f_vmom[nSpace],
                                            const double f_wmom[nSpace],
                                            const double df_mass_du[nSpace],
                                            const double df_mass_dv[nSpace],
                                            const double df_mass_dw[nSpace],
                                            const double df_umom_dp[nSpace],
                                            const double df_umom_du[nSpace],
                                            const double df_umom_dv[nSpace],
                                            const double df_umom_dw[nSpace],
                                            const double df_vmom_dp[nSpace],
                                            const double df_vmom_du[nSpace],
                                            const double df_vmom_dv[nSpace],
                                            const double df_vmom_dw[nSpace],
                                            const double df_wmom_dp[nSpace],
                                            const double df_wmom_du[nSpace],
                                            const double df_wmom_dv[nSpace],
                                            const double df_wmom_dw[nSpace],
                                            double& flux_mass,
                                            double& flux_umom,
                                            double& flux_vmom,
                                            double& flux_wmom,
                                            double* velocity_star,
                                            double* velocity)
      {
        double flowSpeedNormal;
        flux_mass = 0.0;
        flux_umom = 0.0;
        flux_vmom = 0.0;
        /* flux_wmom = 0.0; */
        flowSpeedNormal=porosity*(n[0]*velocity_star[0] +
                                  n[1]*velocity_star[1]);
        velocity[0] = u;
        velocity[1] = v;
        /* velocity[2] = w; */
        if (isDOFBoundary_u != 1)
          {
            flux_mass += n[0]*f_mass[0];
            if (flowSpeedNormal < 0.0)
              {
                flux_umom+=flowSpeedNormal*(0.0 - u);
              }
          }
        else
          {
            flux_mass += n[0]*f_mass[0];
            if (flowSpeedNormal < 0.0)
              {
                flux_umom+=flowSpeedNormal*(bc_u - u);
                velocity[0] = bc_u;
              }
          }
        if (isDOFBoundary_v != 1)
          {
            flux_mass+=n[1]*f_mass[1];
            if (flowSpeedNormal < 0.0)
              {
                flux_vmom+=flowSpeedNormal*(0.0 - v);
              }
          }
        else
          {
            flux_mass+=n[1]*f_mass[1];
            if (flowSpeedNormal < 0.0)
              {
                flux_vmom+=flowSpeedNormal*(bc_v - v);
                velocity[1] = bc_v;
              }
          }
        /* if (isDOFBoundary_w != 1) */
        /*   { */
        /*     flux_mass+=n[2]*f_mass[2]; */
        /*   } */
        /* else */
        /*   { */
        /*     flux_mass +=n[2]*f_mass[2]; */
        /*     if (flowSpeedNormal < 0.0) */
        /*       { */
        /*         flux_wmom+=flowSpeedNormal*(bc_w - w); */
        /*       } */
        /*   } */
        /* if (isDOFBoundary_w != 1) */
        /*   { */
        /*     flux_mass+=n[2]*f_mass[2]; */
        /*   } */
        /* else */
        /*   { */
        /*     flux_mass +=n[2]*f_mass[2]; */
        /*     if (flowSpeedNormal < 0.0) */
        /*       flux_wmom+=bc_speed*(bc_w - w); */
        /*   } */
        if (isFluxBoundary_u == 1)
          {
            flux_umom = bc_flux_umom;
	    velocity[0] = bc_flux_umom/porosity;
          }
        if (isFluxBoundary_v == 1)
          {
            flux_vmom = bc_flux_vmom;
	    velocity[1] = bc_flux_umom/porosity;
          }
        /* if (isFluxBoundary_w == 1) */
        /*   { */
        /*     flux_wmom = bc_flux_wmom; */
        /*   } */
      }

      inline
        void exteriorNumericalAdvectiveFluxDerivatives(const int& isDOFBoundary_p,
                                                       const int& isDOFBoundary_u,
                                                       const int& isDOFBoundary_v,
                                                       const int& isDOFBoundary_w,
                                                       const int& isFluxBoundary_p,
                                                       const int& isFluxBoundary_u,
                                                       const int& isFluxBoundary_v,
                                                       const int& isFluxBoundary_w,
                                                       const double& oneByRho,
                                                       const double n[nSpace],
                                                       const double& porosity, //mql. CHECK. Multiply by rho outside
                                                       const double& bc_p,
                                                       const double& bc_u,
                                                       const double& bc_v,
                                                       const double& bc_w,
                                                       const double bc_f_mass[nSpace],
                                                       const double bc_f_umom[nSpace],
                                                       const double bc_f_vmom[nSpace],
                                                       const double bc_f_wmom[nSpace],
                                                       const double& bc_flux_mass,
                                                       const double& bc_flux_umom,
                                                       const double& bc_flux_vmom,
                                                       const double& bc_flux_wmom,
                                                       const double& p,
                                                       const double& u,
                                                       const double& v,
                                                       const double& w,
                                                       const double f_mass[nSpace],
                                                       const double f_umom[nSpace],
                                                       const double f_vmom[nSpace],
                                                       const double f_wmom[nSpace],
                                                       const double df_mass_du[nSpace],
                                                       const double df_mass_dv[nSpace],
                                                       const double df_mass_dw[nSpace],
                                                       const double df_umom_dp[nSpace],
                                                       const double df_umom_du[nSpace],
                                                       const double df_umom_dv[nSpace],
                                                       const double df_umom_dw[nSpace],
                                                       const double df_vmom_dp[nSpace],
                                                       const double df_vmom_du[nSpace],
                                                       const double df_vmom_dv[nSpace],
                                                       const double df_vmom_dw[nSpace],
                                                       const double df_wmom_dp[nSpace],
                                                       const double df_wmom_du[nSpace],
                                                       const double df_wmom_dv[nSpace],
                                                       const double df_wmom_dw[nSpace],
                                                       double& dflux_mass_du,
                                                       double& dflux_mass_dv,
                                                       double& dflux_mass_dw,
                                                       double& dflux_umom_dp,
                                                       double& dflux_umom_du,
                                                       double& dflux_umom_dv,
                                                       double& dflux_umom_dw,
                                                       double& dflux_vmom_dp,
                                                       double& dflux_vmom_du,
                                                       double& dflux_vmom_dv,
                                                       double& dflux_vmom_dw,
                                                       double& dflux_wmom_dp,
                                                       double& dflux_wmom_du,
                                                       double& dflux_wmom_dv,
                                                       double& dflux_wmom_dw,
                                                       double* velocity_star)
      {
        double flowSpeedNormal;
        dflux_mass_du = 0.0;
        dflux_mass_dv = 0.0;
        /* dflux_mass_dw = 0.0; */

        dflux_umom_dp = 0.0;
        dflux_umom_du = 0.0;
        dflux_umom_dv = 0.0;
        /* dflux_umom_dw = 0.0; */

        dflux_vmom_dp = 0.0;
        dflux_vmom_du = 0.0;
        dflux_vmom_dv = 0.0;
        /* dflux_vmom_dw = 0.0; */

        dflux_wmom_dp = 0.0;
        dflux_wmom_du = 0.0;
        dflux_wmom_dv = 0.0;
        /* dflux_wmom_dw = 0.0; */
        flowSpeedNormal=porosity*(n[0]*velocity_star[0] +
                                  n[1]*velocity_star[1]);
        if (isDOFBoundary_u != 1)
          {
            dflux_mass_du += n[0]*df_mass_du[0];
            if (flowSpeedNormal < 0.0)
              dflux_umom_du -= flowSpeedNormal;
          }
        else
          {
            dflux_mass_du += n[0]*df_mass_du[0];
            if (flowSpeedNormal < 0.0)
              dflux_umom_du -= flowSpeedNormal;
          }
        if (isDOFBoundary_v != 1)
          {
            dflux_mass_dv += n[1]*df_mass_dv[1];
            if (flowSpeedNormal < 0.0)
              dflux_vmom_dv -= flowSpeedNormal;
          }
        else
          {
            dflux_mass_dv += n[1]*df_mass_dv[1];
            if (flowSpeedNormal < 0.0)
              dflux_vmom_dv -= flowSpeedNormal;
          }
        /* if (isDOFBoundary_w != 1) */
        /*   { */
        /*     dflux_mass_dw+=n[2]*df_mass_dw[2]; */
        /*   } */
        /* else */
        /*   { */
        /*     dflux_mass_dw += n[2]*df_mass_dw[2]; */
        /*     if (flowSpeedNormal < 0.0) */
        /*       dflux_wmom_dw -= flowSpeedNormal; */
        /*   } */
        /* if (isDOFBoundary_w != 1) */
        /*   { */
        /*     dflux_mass_dw+=n[2]*df_mass_dw[2]; */
        /*   } */
        /* else */
        /*   { */
        /*     dflux_mass_dw += n[2]*df_mass_dw[2]; */
        /*     if (flowSpeedNormal < 0.0) */
        /*       dflux_wmom_dw += bc_speed; */
        /*   } */
        /* if (isDOFBoundary_p == 1) */
        /*   { */
        /*     dflux_umom_dp= -n[0]*oneByRho; */
        /*     dflux_vmom_dp= -n[1]*oneByRho; */
        /*     /\* dflux_wmom_dp= -n[2]*oneByRho; *\/ */
        /*   } */
        /* if (isFluxBoundary_p == 1) */
        /*   { */
        /*     dflux_mass_du = 0.0; */
        /*     dflux_mass_dv = 0.0; */
        /*     /\* dflux_mass_dw = 0.0; *\/ */
        /*   } */
        if (isFluxBoundary_u == 1)
          {
            dflux_umom_dp = 0.0;
            dflux_umom_du = 0.0;
            dflux_umom_dv = 0.0;
            /* dflux_umom_dw = 0.0; */
          }
        if (isFluxBoundary_v == 1)
          {
            dflux_vmom_dp = 0.0;
            dflux_vmom_du = 0.0;
            dflux_vmom_dv = 0.0;
            /* dflux_vmom_dw = 0.0; */
          }
        /* if (isFluxBoundary_w == 1) */
        /*      { */
        /*        dflux_wmom_dp = 0.0; */
        /*        dflux_wmom_du = 0.0; */
        /*        dflux_wmom_dv = 0.0; */
        /*        dflux_wmom_dw = 0.0; */
        /*      } */
      }

      inline
        void exteriorNumericalDiffusiveFlux(const double& eps,
                                            const double& phi,
                                            int* rowptr,
                                            int* colind,
                                            const int& isDOFBoundary,
                                            const int& isFluxBoundary,
                                            const double n[nSpace],
                                            double* bc_a,
                                            const double& bc_u,
                                            const double& bc_flux,
                                            double* a,
                                            const double grad_potential[nSpace],
                                            const double& u,
                                            const double& penalty,
                                            double& flux)
      {
        double diffusiveVelocityComponent_I,penaltyFlux,max_a;
        if(isFluxBoundary == 1)
          {
            flux = bc_flux;
          }
        else if(isDOFBoundary == 1)
          {
            flux = 0.0;
            max_a=0.0;
            for(int I=0;I<nSpace;I++)
              {
                diffusiveVelocityComponent_I=0.0;
                for(int m=rowptr[I];m<rowptr[I+1];m++)
                  {
                    diffusiveVelocityComponent_I -= a[m]*grad_potential[colind[m]];
                    max_a = fmax(max_a,a[m]);
                  }
                flux+= diffusiveVelocityComponent_I*n[I];
              }
            penaltyFlux = max_a*penalty*(u-bc_u);
            flux += penaltyFlux;
            //contact line slip
            //flux*=(smoothedDirac(eps,0) - smoothedDirac(eps,phi))/smoothedDirac(eps,0);
          }
        else
          {
            std::cerr<<"RANS3PF2D: warning, diffusion term with no boundary condition set, setting diffusive flux to 0.0"<<std::endl;
            flux = 0.0;
          }
      }

      inline
        double ExteriorNumericalDiffusiveFluxJacobian(const double& eps,
                                                      const double& phi,
                                                      int* rowptr,
                                                      int* colind,
                                                      const int& isDOFBoundary,
                                                      const int& isFluxBoundary,
                                                      const double n[nSpace],
                                                      double* a,
                                                      const double& v,
                                                      const double grad_v[nSpace],
                                                      const double& penalty)
      {
        double dvel_I,tmp=0.0,max_a=0.0;
        if(isFluxBoundary==0 && isDOFBoundary==1)
          {
            for(int I=0;I<nSpace;I++)
              {
                dvel_I=0.0;
                for(int m=rowptr[I];m<rowptr[I+1];m++)
                  {
                    dvel_I -= a[m]*grad_v[colind[m]];
                    max_a = fmax(max_a,a[m]);
                  }
                tmp += dvel_I*n[I];
              }
            tmp +=max_a*penalty*v;
            //contact line slip
            //tmp*=(smoothedDirac(eps,0) - smoothedDirac(eps,phi))/smoothedDirac(eps,0);
          }
        return tmp;
      }
      void get_symmetric_gradient_dot_vec(const double *grad_u, const double *grad_v, const double *n,double res[2])
      {
//          res[0] =         2.0*grad_u[0]*n[0]+(grad_u[1]+grad_v[0])*n[1];
//          res[1] = (grad_v[0]+grad_u[1])*n[0]+          2*grad_v[1]*n[1];
          res[0] = grad_u[0]*n[0]+grad_u[1]*n[1];
          res[1] = grad_v[0]*n[0]+grad_v[1]*n[1];
      }
      double get_cross_product(const double *u, const double *v)
      {
          return u[0]*v[1]-u[1]*v[0];
      }
      double get_dot_product(const double *u, const double *v)
      {
          return u[0]*v[0]+u[1]*v[1];
      }
      int get_distance_to_ball(int n_balls,double* ball_center, double* ball_radius, double x, double y, double z, double& distance)
      {
          distance = 1e10;
          int index = -1;
          double d_ball_i;
          for (int i=0; i<n_balls; ++i)
          {
              d_ball_i = std::sqrt((ball_center[i*3+0]-x)*(ball_center[i*3+0]-x)
                                  +(ball_center[i*3+1]-y)*(ball_center[i*3+1]-y)
//                                  +(ball_center[i*3+2]-z)*(ball_center[i*3+2]-z)
                                  ) - ball_radius[i];
              if(d_ball_i<distance)
              {
                  distance = d_ball_i;
                  index = i;
              }
          }
          return index;
      }
      void get_distance_to_ith_ball(int n_balls,double* ball_center, double* ball_radius,
                                  int I,
                                  double x, double y, double z,
                                  double& distance)
      {
          distance = std::sqrt((ball_center[I*3+0]-x)*(ball_center[I*3+0]-x)
                                    + (ball_center[I*3+1]-y)*(ball_center[I*3+1]-y)
//                                  + (ball_center[I*3+2]-z)*(ball_center[I*3+2]-z)
                            ) - ball_radius[I];
      }
      void get_normal_to_ith_ball(int n_balls,double* ball_center, double* ball_radius,
                                  int I,
                                  double x, double y, double z,
                                  double& nx, double& ny)
      {
          double distance = std::sqrt((ball_center[I*3+0]-x)*(ball_center[I*3+0]-x)
                                    + (ball_center[I*3+1]-y)*(ball_center[I*3+1]-y)
//                                  + (ball_center[I*3+2]-z)*(ball_center[I*3+2]-z)
                            );
          nx = (x - ball_center[I*3+0])/(distance+1e-10);
          ny = (y - ball_center[I*3+1])/(distance+1e-10);
      }
      void get_velocity_to_ith_ball(int n_balls,double* ball_center, double* ball_radius,
                                    double* ball_velocity, double* ball_angular_velocity,
                                    int I,
                                    double x, double y, double z,
                                    double& vx, double& vy)
      {
          vx = ball_velocity[3*I + 0] - ball_angular_velocity[3*I + 2]*(y-ball_center[3*I + 1]);
          vy = ball_velocity[3*I + 1] + ball_angular_velocity[3*I + 2]*(x-ball_center[3*I + 0]);
      }

      void calculateResidual(//element
                             double* mesh_trial_ref,
                             double* mesh_grad_trial_ref,
                             double* mesh_dof,
                             double* mesh_velocity_dof,
                             double MOVING_DOMAIN,
                             double PSTAB,
                             int* mesh_l2g,
                             double* dV_ref,
                             int nDOF_per_element_pressure,
                             double* p_trial_ref,
                             double* p_grad_trial_ref,
                             double* p_test_ref,
                             double* p_grad_test_ref,
                             double* q_p,
                             double* q_grad_p,
                             double* ebqe_p,
                             double* ebqe_grad_p,
                             double* vel_trial_ref,
                             double* vel_grad_trial_ref,
                             double* vel_hess_trial_ref,
                             double* vel_test_ref,
                             double* vel_grad_test_ref,
                             //element boundary
                             double* mesh_trial_trace_ref,
                             double* mesh_grad_trial_trace_ref,
                             double* dS_ref,
                             double* p_trial_trace_ref,
                             double* p_grad_trial_trace_ref,
                             double* p_test_trace_ref,
                             double* p_grad_test_trace_ref,
                             double* vel_trial_trace_ref,
                             double* vel_grad_trial_trace_ref,
                             double* vel_test_trace_ref,
                             double* vel_grad_test_trace_ref,
                             double* normal_ref,
                             double* boundaryJac_ref,
                             //physics
                             double eb_adjoint_sigma,
                             double* elementDiameter,
                             double* nodeDiametersArray,
                             double hFactor,
                             int nElements_global,
                             int nElements_owned,
                             int nElementBoundaries_owned,
                             int nNodes_owned,
                             double useRBLES,
                             double useMetrics,
                             double alphaBDF,
                             double epsFact_rho,
                             double epsFact_mu,
                             double sigma,
                             double rho_0,
                             double nu_0,
                             double rho_1,
                             double nu_1,
                             double smagorinskyConstant,
                             int turbulenceClosureModel,
                             double Ct_sge,
                             double Cd_sge,
                             double C_dc,
                             double C_b,
                             //VRANS
                             const double* eps_solid,
                             const double* ebq_global_phi_solid,
                             const double* ebq_global_grad_phi_solid,
                             const double* ebq_particle_velocity_solid,
                                   double* phi_solid_nodes,
                                   double* phi_solid,
                             const double* q_velocity_solid,
                             const double* q_velocityStar_solid,
                             const double* q_vos,
                             const double* q_dvos_dt,
                             const double* q_grad_vos,
                             const double* q_dragAlpha,
                             const double* q_dragBeta,
                             const double* q_mass_source,
                             const double* q_turb_var_0,
                             const double* q_turb_var_1,
                             const double* q_turb_var_grad_0,
                             double * q_eddy_viscosity,
                             //
                             int* p_l2g,
                             int* vel_l2g,
                             double* p_dof,
                             double* u_dof,
                             double* v_dof,
                             double* w_dof,
                             double* u_dof_old,
                             double* v_dof_old,
                             double* w_dof_old,
                             double* u_dof_old_old,
                             double* v_dof_old_old,
                             double* w_dof_old_old,
			     double* uStar_dof,
			     double* vStar_dof,
			     double* wStar_dof,
                             double* g,
                             const double useVF,
                             double* vf,
                             double* phi,
                             double* normal_phi,
                             double* kappa_phi,
                             double* q_mom_u_acc,
                             double* q_mom_v_acc,
                             double* q_mom_w_acc,
                             double* q_mass_adv,
                             double* q_mom_u_acc_beta_bdf, double* q_mom_v_acc_beta_bdf, double* q_mom_w_acc_beta_bdf,
                             double* q_dV,
                             double* q_dV_last,
                             double* q_velocity_sge,
                             double* ebqe_velocity_star,
                             double* q_cfl,
                             double* q_numDiff_u, double* q_numDiff_v, double* q_numDiff_w,
                             double* q_numDiff_u_last, double* q_numDiff_v_last, double* q_numDiff_w_last,
                             int* sdInfo_u_u_rowptr,int* sdInfo_u_u_colind,
                             int* sdInfo_u_v_rowptr,int* sdInfo_u_v_colind,
                             int* sdInfo_u_w_rowptr,int* sdInfo_u_w_colind,
                             int* sdInfo_v_v_rowptr,int* sdInfo_v_v_colind,
                             int* sdInfo_v_u_rowptr,int* sdInfo_v_u_colind,
                             int* sdInfo_v_w_rowptr,int* sdInfo_v_w_colind,
                             int* sdInfo_w_w_rowptr,int* sdInfo_w_w_colind,
                             int* sdInfo_w_u_rowptr,int* sdInfo_w_u_colind,
                             int* sdInfo_w_v_rowptr,int* sdInfo_w_v_colind,
                             int offset_p, int offset_u, int offset_v, int offset_w,
                             int stride_p, int stride_u, int stride_v, int stride_w,
                             double* globalResidual,
                             int nExteriorElementBoundaries_global,
                             int* exteriorElementBoundariesArray,
                             int* elementBoundariesArray,
                             int* elementBoundaryElementsArray,
                             int* elementBoundaryLocalElementBoundariesArray,
                             double* ebqe_vf_ext,
                             double* bc_ebqe_vf_ext,
                             double* ebqe_phi_ext,
                             double* bc_ebqe_phi_ext,
                             double* ebqe_normal_phi_ext,
                             double* ebqe_kappa_phi_ext,
                             //VRANS
                             const double* ebqe_vos_ext,
                             const double* ebqe_turb_var_0,
                             const double* ebqe_turb_var_1,
                             //VRANS end
                             int* isDOFBoundary_p,
                             int* isDOFBoundary_u,
                             int* isDOFBoundary_v,
                             int* isDOFBoundary_w,
                             int* isAdvectiveFluxBoundary_p,
                             int* isAdvectiveFluxBoundary_u,
                             int* isAdvectiveFluxBoundary_v,
                             int* isAdvectiveFluxBoundary_w,
                             int* isDiffusiveFluxBoundary_u,
                             int* isDiffusiveFluxBoundary_v,
                             int* isDiffusiveFluxBoundary_w,
                             double* ebqe_bc_p_ext,
                             double* ebqe_bc_flux_mass_ext,
                             double* ebqe_bc_flux_mom_u_adv_ext,
                             double* ebqe_bc_flux_mom_v_adv_ext,
                             double* ebqe_bc_flux_mom_w_adv_ext,
                             double* ebqe_bc_u_ext,
                             double* ebqe_bc_flux_u_diff_ext,
                             double* ebqe_penalty_ext,
                             double* ebqe_bc_v_ext,
                             double* ebqe_bc_flux_v_diff_ext,
                             double* ebqe_bc_w_ext,
                             double* ebqe_bc_flux_w_diff_ext,
                             double* q_x,
                             double* q_velocity,
                             double* ebqe_velocity,
                             double* q_grad_u,
                             double* q_grad_v,
                             double* q_grad_w,
                             double* q_divU,
                             double* ebqe_grad_u,
                             double* ebqe_grad_v,
                             double* ebqe_grad_w,
                             double* flux,
                             double* elementResidual_p_save,
                             int* elementFlags,
                             int* boundaryFlags,
                             double* barycenters,
                             double* wettedAreas,
                             double* netForces_p,
                             double* netForces_v,
                             double* netMoments,
                             double* q_rho,
                             double* ebqe_rho,
                             double* q_nu,
                             double* ebqe_nu,
                             int nParticles,
                             double particle_epsFact,
                             double particle_alpha,
                             double particle_beta,
                             double particle_penalty_constant,
                             double* particle_signed_distances,
                             double* particle_signed_distance_normals,
                             double* particle_velocities,
                             double* particle_centroids,
                             double* particle_netForces,
                             double* particle_netMoments,
                             double* particle_surfaceArea,
                             double particle_nitsche,
                             int use_ball_as_particle,
                             double* ball_center,
                             double* ball_radius,
                             double* ball_velocity,
                             double* ball_angular_velocity,
                             double* phisError,
                             double* phisErrorNodal,
                             int USE_SUPG,
                             int ARTIFICIAL_VISCOSITY,
                             double cMax,
                             double cE,
                             int MULTIPLY_EXTERNAL_FORCE_BY_DENSITY,
                             double* forcex,
                             double* forcey,
                             double* forcez,
                             int KILL_PRESSURE_TERM,
                             double dt,
                             double* quantDOFs,
                             int MATERIAL_PARAMETERS_AS_FUNCTION,
                             double* density_as_function,
                             double* dynamic_viscosity_as_function,
                             double* ebqe_density_as_function,
                             double* ebqe_dynamic_viscosity_as_function,
                             double order_polynomial,
                             double* isActiveDOF,
                             int USE_SBM,
                             double* ncDrag,
                             double* betaDrag,
                             double* vos_vel_nodes,
                             // For edge based discretization
                             double * entropyResidualPerNode,
                             double * laggedEntropyResidualPerNode,
			     double * uStar_dMatrix,
			     double * vStar_dMatrix,
			     double * wStar_dMatrix,
			     int numDOFs_1D,
			     int NNZ_1D,
			     int *csrRowIndeces_1D, int *csrColumnOffsets_1D,
			     int *rowptr_1D, int *colind_1D,
			     double *isBoundary_1D,
			     // int by parts pressure
			     int INT_BY_PARTS_PRESSURE)
      {
<<<<<<< HEAD
        surrogate_boundaries.clear();
        surrogate_boundary_elements.clear();
        surrogate_boundary_particle.clear();
        double cut_cell_boundary_length=0.0, p_force_x=0.0, p_force_y=0.0;
=======
	register double element_uStar_He[nElements_global], element_vStar_He[nElements_global];
	uStar_hi.resize(numDOFs_1D,0.0);
	vStar_hi.resize(numDOFs_1D,0.0);
	den_hi.resize(numDOFs_1D,0.0);
	uStar_min_hiHe.resize(numDOFs_1D,0.0);
	vStar_min_hiHe.resize(numDOFs_1D,0.0);
	uStar_gamma.resize(numDOFs_1D,0.0);
	vStar_gamma.resize(numDOFs_1D,0.0);
	TransportMatrix.resize(NNZ_1D,0.0);
	TransposeTransportMatrix.resize(NNZ_1D,0.0);
	uStar_psi.resize(numDOFs_1D,0.0);
	vStar_psi.resize(numDOFs_1D,0.0);

>>>>>>> 735a2b6a
	if (ARTIFICIAL_VISCOSITY==3 || ARTIFICIAL_VISCOSITY==4)
	  {
            if (TransportMatrix.size() != NNZ_1D)
              TransportMatrix.resize(NNZ_1D);
            if (TransposeTransportMatrix.size() != NNZ_1D)
              TransposeTransportMatrix.resize(NNZ_1D);
            if (psi.size() != numDOFs_1D)
              psi.resize(numDOFs_1D);
	    for (int i=0; i<NNZ_1D; i++)
	      {
		uStar_dMatrix[i]=0.;
		vStar_dMatrix[i]=0.;
		TransportMatrix[i] = 0.;
		TransposeTransportMatrix[i] = 0.;
	      }
	    for (int i=0; i<numDOFs_1D; i++)
	      {
		uStar_min_hiHe[i] = 1E100;
		vStar_min_hiHe[i] = 1E100;
		entropyResidualPerNode[i]=0.;
		uStar_hi[i] = 0.;
		vStar_hi[i] = 0.;
		den_hi[i] = 0.;
	      }
	  }

        //
        //Loop over elements to compute volume integrals and load them into element and global residual
        //
        double mesh_volume_conservation=0.0,
          mesh_volume_conservation_weak=0.0,
          mesh_volume_conservation_err_max=0.0,
          mesh_volume_conservation_err_max_weak=0.0;
        double globalConservationError=0.0;
        const int nQuadraturePoints_global(nElements_global*nQuadraturePoints_element);

        //std::set<int> active_velocity_dof;
        for(int eN=0;eN<nElements_global;eN++)
          {
	    register double  elementTransport[nDOF_test_element][nDOF_trial_element];
	    register double  elementTransposeTransport[nDOF_test_element][nDOF_trial_element];
            //declare local storage for element residual and initialize
            register double elementResidual_p[nDOF_test_element],elementResidual_mesh[nDOF_test_element],
              elementResidual_u[nDOF_test_element],
              elementResidual_v[nDOF_test_element],
              mom_u_source_i[nDOF_test_element],
              mom_v_source_i[nDOF_test_element],
              betaDrag_i[nDOF_test_element],
              vos_i[nDOF_test_element],
              phisErrorElement[nDOF_test_element],
              //elementResidual_w[nDOF_test_element],
	      elementEntropyResidual[nDOF_test_element],
              eps_rho,eps_mu;
            //const double* elementResidual_w(NULL);
            double element_active=1.0;//use 1 since by default it is ibm
            double mesh_volume_conservation_element=0.0,
              mesh_volume_conservation_element_weak=0.0;
	    // for entropy viscosity
	    double linVisc_eN = 0, nlinVisc_eN_num = 0, nlinVisc_eN_den = 0;
	    // for hessians of uStar
	    double det_hess_uStar_Ke=0.0, det_hess_vStar_Ke=0.0, area_Ke=0.0;
            for (int i=0;i<nDOF_test_element;i++)
              {
                int eN_i = eN*nDOF_test_element+i;
                elementResidual_p_save[eN_i]=0.0;
                elementResidual_mesh[i]=0.0;
                elementResidual_p[i]=0.0;
                elementResidual_u[i]=0.0;
                elementResidual_v[i]=0.0;
                mom_u_source_i[i]=0.0;
                mom_v_source_i[i]=0.0;
                betaDrag_i[i]=0.0;
                vos_i[i]=0.0;
                phisErrorElement[i]=0.0;
                /* elementResidual_w[i]=0.0; */
		elementEntropyResidual[i]=0.0;
		if (ARTIFICIAL_VISCOSITY==3 || ARTIFICIAL_VISCOSITY==4)
		  {
		    for (int j=0;j<nDOF_trial_element;j++)
		      {
			elementTransport[i][j]=0.0;
			elementTransposeTransport[i][j]=0.0;
		      }
		  }
              }//i
            //Use for plotting result
            if(use_ball_as_particle==1)
            {
                for (int I=0;I<nDOF_mesh_trial_element;I++)
                    get_distance_to_ball(nParticles, ball_center, ball_radius,
                                                mesh_dof[3*mesh_l2g[eN*nDOF_mesh_trial_element+I]+0],
                                                mesh_dof[3*mesh_l2g[eN*nDOF_mesh_trial_element+I]+1],
                                                mesh_dof[3*mesh_l2g[eN*nDOF_mesh_trial_element+I]+2],
                                                phi_solid_nodes[mesh_l2g[eN*nDOF_mesh_trial_element+I]]);
            }
            if(CUT_CELL_INTEGRATION > 0)
              {
                //
                //detect cut cells, for unfitted fem we want all cells cut by phi=0 or with phi=0 lying on any boundary
                //
                double _distance[nDOF_mesh_trial_element]={0.0};
                int pos_counter=0;
                for (int I=0;I<nDOF_mesh_trial_element;I++)
                  {
                    if(use_ball_as_particle==1)
                      {
                        get_distance_to_ball(nParticles, ball_center, ball_radius,
                                             mesh_dof[3*mesh_l2g[eN*nDOF_mesh_trial_element+I]+0],
                                             mesh_dof[3*mesh_l2g[eN*nDOF_mesh_trial_element+I]+1],
                                             mesh_dof[3*mesh_l2g[eN*nDOF_mesh_trial_element+I]+2],
                                             _distance[I]);
                      }
                    else
                      {
                        _distance[I] = phi_solid_nodes[mesh_l2g[eN*nDOF_mesh_trial_element+I]];
                      }
                    if ( _distance[I] > 0)//fully in fluid
                      pos_counter++;
                  }
                if (pos_counter == 3)
                  {
                    element_active = 1.0;
                  }
                else if (pos_counter == 0)
                  {
                    element_active = 1.0;
                  }
                else
                  {
                    element_active = 1.0;//for now leave all elements active
                    //P1 interpolation operator; only 2D for now
                    double GI[6*3];//3 DOF to 6DOF for linear interpolation onto 4T refinement
                    double sub_mesh_dof[6*3], sub_u_dof[15], sub_v_dof[15], sub_phi_dof[6], sub_p_dof[6];//6 3D points
                    int boundaryNodes[6] = {0,0,0,0,0,0};
                    std::vector<int> ls_nodes;
                    for (int I=0;I<nDOF_mesh_trial_element;I++)
                      {
                        for (int K=0;K<nDOF_mesh_trial_element;K++)
                          {
                            GI[I*3+K] = 0.0;
                            if (I==K)
                              {
                                GI[I*3+K] = 1.0;
                              }
                          }
                        const double eps = 1.0e-4;
                        double delta_phi=0.0,theta;
                        delta_phi = _distance[(I+1)%3] - _distance[I];
                        if (fabs(delta_phi) > eps)//level sets are not parallel to edge
                          //need tolerance selection guidance
                          {
                            theta = -_distance[I]/delta_phi;//zero level set is at theta*xIp1+(1-theta)*xI
                            if (theta > 1.0-eps || theta < eps)//zero level does NOT intersect between nodes; it may got through a node
                              {
                                if (theta > 1.0-eps && theta <= 1.0)//
                                  {
                                    ls_nodes.push_back((I+1)%3);
                                    //todo, fix connectivity for this case--can't use 4T
                                    assert(false);
                                  }
                                else if (theta > 0.0 && theta < eps)//
                                  {
                                    ls_nodes.push_back(I);
                                    assert(false);
                                  }
                                else
                                  theta = 0.5;//just put the subelement node at midpoint
                              }
                            else
                              {
                                boundaryNodes[3+I]=1;
                                ls_nodes.push_back(3+I);
                              }
                          }
                        else //level set lies on edge
                          {
                            theta = 0.5;
                            if (fabs(_distance[I]) <= eps) //edge IS the zero level set
                              {
                                boundaryNodes[I]=1;
                                boundaryNodes[3+I]=1;
                                boundaryNodes[(I+1)%3]=1;
                                ls_nodes.push_back(I);
                                ls_nodes.push_back((I+1)%3);
                              }
                          }
                        assert(theta <= 1.0);
                        GI[3*3 + I*3 + I] = 1.0-theta;
                        GI[3*3 + I*3 + (I+1)%3] = theta;
                        GI[3*3 + I*3 + (I+2)%3] = 0.0;
                      }
                    if (ls_nodes.size() != 2)
                      {
                        std::cout<<"level set nodes not 2 "<<ls_nodes.size()<<std::endl;
                        for(int i=0;i<ls_nodes.size();i++)
                          std::cout<<ls_nodes[i]<<std::endl;
                        std::sort(ls_nodes.begin(),ls_nodes.end());
                      }
                    int sub_mesh_l2g[12] = {0,3,5,
                                            1,4,3,
                                            2,5,4,
                                            3,4,5};
                    for (int I=0; I<6; I++)
                      {
                        sub_phi_dof[I] = 0.0;
                        sub_p_dof[I] = 0.0;
                        for (int K=0; K<3; K++)
                          sub_mesh_dof[I*3+K] = 0.0;
                        for (int J=0; J<3; J++)
                          {
                            for (int K=0; K<3; K++)
                              {
                                sub_mesh_dof[I*3+K] += GI[I*3+J]*mesh_dof[3*mesh_l2g[eN*nDOF_mesh_trial_element+J]+K];
                              }
                            sub_phi_dof[I] += GI[I*3+J]*phi_solid_nodes[mesh_l2g[eN*nDOF_mesh_trial_element+J]];
                            sub_p_dof[I] += GI[I*3+J]*p_dof[p_l2g[eN*nDOF_per_element_pressure+J]];
                          }
                      }
                    int L = ls_nodes[0],  R=ls_nodes[1];
                    double DX=sub_mesh_dof[L*3+0] - sub_mesh_dof[R*3+0];
                    double DY=sub_mesh_dof[L*3+1] - sub_mesh_dof[R*3+1];
                    double DS = std::sqrt(DX*DX+DY*DY);
                    double nx = -DY/DS, ny = DX/DS;
                    double nxL,nyL,nxR,nyR;
                    get_normal_to_ith_ball(nParticles,ball_center,ball_radius,
                                           0,
                                           sub_mesh_dof[L*3+0],sub_mesh_dof[L*3+1],0.0,
                                           nxL,nyL);
                    get_normal_to_ith_ball(nParticles,ball_center,ball_radius,
                                           0,
                                           sub_mesh_dof[R*3+0],sub_mesh_dof[R*3+1],0.0,
                                           nxR,nyR);
                    //std::cout<<"dot L "<<nx_tmp*nxL+ny_tmp*nyL<<std::endl;
                    //std::cout<<"dot R "<<nx_tmp*nxR+ny_tmp*nyR<<std::endl;
                    double n_fluid_sign = -sgn(nx*0.5*(nxL+nxR)+ny*0.5*(nyL+nyR));
                    nx*=n_fluid_sign;
                    ny*=n_fluid_sign;
                    //double dot_test=std::fabs(nx_tmp*nx+ny_tmp*ny);
                    //assert(dot_test > 1.0-1.0e-4 && dot_test < 1.0 + 1.0e-4); 
                    cut_cell_boundary_length += DS;
                    p_force_x += sub_p_dof[L]*nx*0.5*DS + sub_p_dof[R]*nx*0.5*DS;
                    p_force_y += sub_p_dof[L]*ny*0.5*DS + sub_p_dof[R]*ny*0.5*DS;
                    //TODO for P2
                    //1. Now define the Lagrange nodes for P2 on the submesh X
                    //2. Define and evaluate the P2 trial functions for the parent element at the new submesh P2 nodes. X
                    //3. Form the G2I interpolation operator X
                    //4. Interpolate the P2 DOF from the parent element to the submesh DOF X
                    double G2I[15*6];//6 DOF to 15 DOF for quadratic interpolation onto 4T refinement
                    double lagrangeNodes[9*3];//9 new quadratic nodes in addition to the 6 we have
                    for (int K=0;K<3;K++)
                      {
                        lagrangeNodes[0*3+K] = 0.5*(sub_mesh_dof[0*3+K] + sub_mesh_dof[3*3+0*3+K]);
                        lagrangeNodes[1*3+K] = 0.5*(sub_mesh_dof[1*3+K] + sub_mesh_dof[3*3+0*3+K]);
                        lagrangeNodes[2*3+K] = 0.5*(sub_mesh_dof[1*3+K] + sub_mesh_dof[3*3+1*3+K]);
                        lagrangeNodes[3*3+K] = 0.5*(sub_mesh_dof[2*3+K] + sub_mesh_dof[3*3+1*3+K]);
                        lagrangeNodes[4*3+K] = 0.5*(sub_mesh_dof[2*3+K] + sub_mesh_dof[3*3+2*3+K]);
                        lagrangeNodes[5*3+K] = 0.5*(sub_mesh_dof[0*3+K] + sub_mesh_dof[3*3+2*3+K]);
                        lagrangeNodes[6*3+K] = 0.5*(sub_mesh_dof[3*3+0*3+K] + sub_mesh_dof[3*3+1*3+K]);
                        lagrangeNodes[7*3+K] = 0.5*(sub_mesh_dof[3*3+1*3+K] + sub_mesh_dof[3*3+2*3+K]);
                        lagrangeNodes[8*3+K] = 0.5*(sub_mesh_dof[3*3+2*3+K] + sub_mesh_dof[3*3+0*3+K]);
                      }
                    double lambda[3];
                    for (int I=0;I<6;I++)
                      {
                        baryCoords(&sub_mesh_dof[0],&sub_mesh_dof[1*3],&sub_mesh_dof[2*3],&sub_mesh_dof[I*3],lambda);
                        //std::cout<<"lambda"<<'\t'<<lambda[0]<<'\t'<<lambda[1]<<'\t'<<lambda[2]<<std::endl;
                        G2I[I*6+0] = lambda[0]*(2.0*lambda[0] - 1.0);
                        G2I[I*6+1] = lambda[1]*(2.0*lambda[1] - 1.0);
                        G2I[I*6+2] = lambda[2]*(2.0*lambda[2] - 1.0);
                        G2I[I*6+3] = 4.0*lambda[0]*lambda[1];
                        G2I[I*6+4] = 4.0*lambda[1]*lambda[2];
                        G2I[I*6+5] = 4.0*lambda[2]*lambda[0];
                      }
                    for (int I=0;I<9;I++)
                      {
                        baryCoords(&sub_mesh_dof[0],&sub_mesh_dof[1*3],&sub_mesh_dof[2*3],&lagrangeNodes[I*3],lambda);
                        G2I[6*6 + I*6 + 0] = lambda[0]*(2.0*lambda[0] - 1.0);
                        G2I[6*6 + I*6 + 1] = lambda[1]*(2.0*lambda[1] - 1.0);
                        G2I[6*6 + I*6 + 2] = lambda[2]*(2.0*lambda[2] - 1.0);
                        G2I[6*6 + I*6 + 3] = 4.0*lambda[0]*lambda[1];
                        G2I[6*6 + I*6 + 4] = 4.0*lambda[1]*lambda[2];
                        G2I[6*6 + I*6 + 5] = 4.0*lambda[2]*lambda[0];
                      }
                    for (int I=0; I<15; I++)
                      {
                        sub_u_dof[I] = 0.0;
                        sub_v_dof[I] = 0.0;
                        for (int J=0; J<6; J++)
                          {
                            sub_u_dof[I] += G2I[I*6+J]*u_dof[vel_l2g[eN*nDOF_trial_element+J]];
                            sub_v_dof[I] += G2I[I*6+J]*v_dof[vel_l2g[eN*nDOF_trial_element+J]];
                          }
                      }
                    for (int esN=0;esN<4;esN++)
                      {
                        std::cout<<sub_mesh_l2g[esN*3]<<'\t'<<sub_mesh_l2g[esN*3+1]<<'\t'<<sub_mesh_l2g[esN*3+2]<<std::endl;
                      }
                    for (int I=0; I<6; I++)
                      {
                        std::cout<<sub_mesh_dof[I*3+0]<<'\t'<<sub_mesh_dof[I*3+1]<<'\t'<<sub_mesh_dof[I*3+2]<<'\t'<<boundaryNodes[I]<<'\t'<<sub_phi_dof[I]<<'\t'<<sub_p_dof[I]<<'\t'<<sub_u_dof[I]<<'\t'<<sub_v_dof[I]<<'\t'<<G2I[I*6+0]<<'\t'<<G2I[I*6+1]<<'\t'<<G2I[I*6+2]<<'\t'<<G2I[I*6+3]<<'\t'<<G2I[I*6+4]<<'\t'<<G2I[I*6+5]<<std::endl;
                      }
                  }
              }
            if(USE_SBM>0)
            {
              //
              //detect cut cells
              //
              double _distance[nDOF_mesh_trial_element]={0.0};
              int pos_counter=0;
              for (int I=0;I<nDOF_mesh_trial_element;I++)
                {
                  if(use_ball_as_particle==1)
                    {
                      get_distance_to_ball(nParticles, ball_center, ball_radius,
                                           mesh_dof[3*mesh_l2g[eN*nDOF_mesh_trial_element+I]+0],
                                           mesh_dof[3*mesh_l2g[eN*nDOF_mesh_trial_element+I]+1],
                                           mesh_dof[3*mesh_l2g[eN*nDOF_mesh_trial_element+I]+2],
                                           _distance[I]);
                    }
                  else
                    {
                      _distance[I] = phi_solid_nodes[mesh_l2g[eN*nDOF_mesh_trial_element+I]];
                    }
                  if ( _distance[I] >= 0)
                    pos_counter++;
                }
              if (pos_counter == 2)
                {
                  element_active=0.0;
                  int opp_node=-1;
                  for (int I=0;I<nDOF_mesh_trial_element;I++)
                    {
                      //                        quantDOFs[vel_l2g[eN*nDOF_trial_element + I]] = 2.0;//for test
                      if (_distance[I] < 0)
                        {
                          opp_node = I;
                          //                            quantDOFs[vel_l2g[eN*nDOF_trial_element + I]] = 1.0;//for test
                        }
                    }
                  assert(opp_node >=0);
                  assert(opp_node <nDOF_mesh_trial_element);
                  //For parallel. Two reasons:
                  //if none of nodes of this edge is owned by this processor,
                  //1. The surrogate_boundary_elements corresponding to this edge is -1, which gives 0 JacDet and infty h_penalty.
                  //2. there is no contribution of the integral over this edge to Jacobian and residual.
                  const int ebN = elementBoundariesArray[eN*nDOF_mesh_trial_element+opp_node];//only works for simplices
                  const int eN_oppo = (eN == elementBoundaryElementsArray[ebN*2+0])?elementBoundaryElementsArray[ebN*2+1]:elementBoundaryElementsArray[ebN*2+0];
                  if((mesh_l2g[eN*nDOF_mesh_trial_element+(opp_node+1)%3]<nNodes_owned
                      || mesh_l2g[eN*nDOF_mesh_trial_element+(opp_node+2)%3]<nNodes_owned)
                     && eN_oppo!= -1)
                    {
                      surrogate_boundaries.push_back(ebN);
                      //now find which element neighbor this element is
                      //YY: what if this face is a boundary face?
                      if (eN == elementBoundaryElementsArray[ebN*2+0])//should be ebN
                        surrogate_boundary_elements.push_back(1);
                      else
                        surrogate_boundary_elements.push_back(0);

                      //check which particle this surrogate edge is related to.
                      int j=-1;
                      if(use_ball_as_particle==1)
                        {
                          double middle_point_coord[3]={0.0};
                          double middle_point_distance;
                          middle_point_coord[0] = 0.5*(mesh_dof[3*mesh_l2g[eN*nDOF_mesh_trial_element+(opp_node+1)%3]+0]+mesh_dof[3*mesh_l2g[eN*nDOF_mesh_trial_element+(opp_node+2)%3]+0]);
                          middle_point_coord[1] = 0.5*(mesh_dof[3*mesh_l2g[eN*nDOF_mesh_trial_element+(opp_node+1)%3]+1]+mesh_dof[3*mesh_l2g[eN*nDOF_mesh_trial_element+(opp_node+2)%3]+1]);
                          j = get_distance_to_ball(nParticles, ball_center, ball_radius,
                                                   middle_point_coord[0],middle_point_coord[1],middle_point_coord[2],
                                                   middle_point_distance);

                        }
                      else
                        {
                          //The method is to check one quadrature point inside of this element.
                          //It works based on the assumption that the distance between any two particles
                          //is larger than 2*h_min, otherwise it depends on the choice of the quadrature point
                          //or one edge belongs to two particles .
                          //But in any case, phi_s is well defined as the minimum.
                          double distance=1e10, distance_to_ith_particle;
                          for (int i=0;i<nParticles;++i)
                            {
                              distance_to_ith_particle=particle_signed_distances[i*nElements_global*nQuadraturePoints_element
                                                                                 +eN*nQuadraturePoints_element
                                                                                 +0];//0-th quadrature point
                              if (distance_to_ith_particle<distance)
                                {
                                  distance = distance_to_ith_particle;
                                  j = i;
                                }
                            }
                        }
                      surrogate_boundary_particle.push_back(j);
                    }else{
                    //If the integral over the surrogate boundary is needed, we have to make sure all edges are in surrogate_boundaries,
                    //which is based on the assumption that if none of its nodes is owned by the processor, then the edge is not owned
                    //by the processor. This assert is used to make sure this is the case.
                    if(ebN<nElementBoundaries_owned)//eN_oppo ==-1
                      {
                        assert(eN_oppo==-1);
                      }
                  }
                }
              else if (pos_counter == 3)
                {
                  element_active=1.0;
                  for (int i=0;i<nDOF_test_element;i++)
                    {
                      isActiveDOF[offset_u+stride_u*vel_l2g[eN*nDOF_trial_element + i]]=1.0;
                      isActiveDOF[offset_v+stride_v*vel_l2g[eN*nDOF_trial_element + i]]=1.0;
                    }
                }
              else
                {
                  element_active=0.0;
                }
            }
            //
            //loop over quadrature points and compute integrands
            //
            for(int k=0;k<nQuadraturePoints_element;k++)
              {
                //compute indices and declare local storage
                register int eN_k = eN*nQuadraturePoints_element+k,
                  eN_k_nSpace = eN_k*nSpace,
                  eN_k_3d     = eN_k*3,
                  eN_nDOF_trial_element = eN*nDOF_trial_element;
                register double p=0.0,u=0.0,v=0.0,w=0.0,un=0.0,vn=0.0,wn=0.0,
                  grad_p[nSpace],grad_u[nSpace],grad_v[nSpace],grad_w[nSpace],
                  hess_u[nSpace2],hess_v[nSpace2],
                  mom_u_acc=0.0,
                  dmom_u_acc_u=0.0,
                  mom_v_acc=0.0,
                  dmom_v_acc_v=0.0,
                  mom_w_acc=0.0,
                  dmom_w_acc_w=0.0,
                  mass_adv[nSpace],
                  dmass_adv_u[nSpace],
                  dmass_adv_v[nSpace],
                  dmass_adv_w[nSpace],
                  mom_u_adv[nSpace],
                  dmom_u_adv_u[nSpace],
                  dmom_u_adv_v[nSpace],
                  dmom_u_adv_w[nSpace],
                  mom_v_adv[nSpace],
                  dmom_v_adv_u[nSpace],
                  dmom_v_adv_v[nSpace],
                  dmom_v_adv_w[nSpace],
                  mom_w_adv[nSpace],
                  dmom_w_adv_u[nSpace],
                  dmom_w_adv_v[nSpace],
                  dmom_w_adv_w[nSpace],
                  mom_uu_diff_ten[nSpace],
                  mom_vv_diff_ten[nSpace],
                  mom_ww_diff_ten[nSpace],
                  mom_uv_diff_ten[1],
                  mom_uw_diff_ten[1],
                  mom_vu_diff_ten[1],
                  mom_vw_diff_ten[1],
                  mom_wu_diff_ten[1],
                  mom_wv_diff_ten[1],
                  mom_u_source=0.0,
                  mom_v_source=0.0,
                  mom_w_source=0.0,
                  mom_u_ham=0.0,
                  dmom_u_ham_grad_p[nSpace],
                  dmom_u_ham_grad_u[nSpace],
                  mom_v_ham=0.0,
                  dmom_v_ham_grad_p[nSpace],
                  dmom_v_ham_grad_v[nSpace],
                  mom_w_ham=0.0,
                  dmom_w_ham_grad_p[nSpace],
                  dmom_w_ham_grad_w[nSpace],
                  mom_u_acc_t=0.0,
                  dmom_u_acc_u_t=0.0,
                  mom_v_acc_t=0.0,
                  dmom_v_acc_v_t=0.0,
                  mom_w_acc_t=0.0,
                  dmom_w_acc_w_t=0.0,
                  pdeResidual_p=0.0,
                  pdeResidual_u=0.0,
                  pdeResidual_v=0.0,
                  pdeResidual_w=0.0,
                  Lstar_u_p[nDOF_test_element],
                  Lstar_v_p[nDOF_test_element],
                  Lstar_w_p[nDOF_test_element],
                  Lstar_u_u[nDOF_test_element],
                  Lstar_v_v[nDOF_test_element],
                  Lstar_w_w[nDOF_test_element],
                  Lstar_p_u[nDOF_test_element],
                  Lstar_p_v[nDOF_test_element],
                  Lstar_p_w[nDOF_test_element],
                  subgridError_p=0.0,
                  subgridError_u=0.0,
                  subgridError_v=0.0,
                  subgridError_w=0.0,
                  tau_p=0.0,tau_p0=0.0,tau_p1=0.0,
                  tau_v=0.0,tau_v0=0.0,tau_v1=0.0,
                  jac[nSpace*nSpace],
                  jacDet,
                  jacInv[nSpace*nSpace],
                  p_grad_trial[nDOF_trial_element*nSpace],vel_grad_trial[nDOF_trial_element*nSpace],
                  vel_hess_trial[nDOF_trial_element*nSpace2],
                  p_test_dV[nDOF_trial_element],vel_test_dV[nDOF_trial_element],
                  p_grad_test_dV[nDOF_test_element*nSpace],vel_grad_test_dV[nDOF_test_element*nSpace],
		  u_times_vel_grad_test_dV[nDOF_test_element*nSpace], // For entropy residual
                  v_times_vel_grad_test_dV[nDOF_test_element*nSpace], // For entropy residual
                  dV,x,y,z,xt,yt,zt,
                  //
                  porosity,
                  //meanGrainSize,
                  mass_source,
                  dmom_u_source[nSpace],
                  dmom_v_source[nSpace],
                  dmom_w_source[nSpace],
                  //
		  velStar[nSpace], hess_uStar[nSpace2], hess_vStar[nSpace2],
		  //
                  G[nSpace*nSpace],G_dd_G,tr_G,norm_Rv,h_phi, dmom_adv_star[nSpace],dmom_adv_sge[nSpace];
                //get jacobian, etc for mapping reference element
                ck.calculateMapping_element(eN,
                                            k,
                                            mesh_dof,
                                            mesh_l2g,
                                            mesh_trial_ref,
                                            mesh_grad_trial_ref,
                                            jac,
                                            jacDet,
                                            jacInv,
                                            x,y,z);
                ck.calculateH_element(eN,
                                      k,
                                      nodeDiametersArray,
                                      mesh_l2g,
                                      mesh_trial_ref,
                                      h_phi);
                ck.calculateMappingVelocity_element(eN,
                                                    k,
                                                    mesh_velocity_dof,
                                                    mesh_l2g,
                                                    mesh_trial_ref,
                                                    xt,yt,zt);
                //xt=0.0;yt=0.0;zt=0.0;
                //std::cout<<"xt "<<xt<<'\t'<<yt<<'\t'<<zt<<std::endl;
                //get the physical integration weight
                dV = fabs(jacDet)*dV_ref[k];
                ck.calculateG(jacInv,G,G_dd_G,tr_G);
                //ck.calculateGScale(G,&normal_phi[eN_k_nSpace],h_phi);

                eps_rho = epsFact_rho*(useMetrics*h_phi+(1.0-useMetrics)*elementDiameter[eN]);
                eps_mu  = epsFact_mu *(useMetrics*h_phi+(1.0-useMetrics)*elementDiameter[eN]);
                double particle_eps  = particle_epsFact*(useMetrics*h_phi+(1.0-useMetrics)*elementDiameter[eN]);

                //get the trial function gradients
                /* ck.gradTrialFromRef(&p_grad_trial_ref[k*nDOF_trial_element*nSpace],jacInv,p_grad_trial); */
                ck.gradTrialFromRef(&vel_grad_trial_ref[k*nDOF_trial_element*nSpace],jacInv,vel_grad_trial);
                ck.hessTrialFromRef(&vel_hess_trial_ref[k*nDOF_trial_element*nSpace2],jacInv,vel_hess_trial);
                //get the solution
                /* ck.valFromDOF(p_dof,&p_l2g[eN_nDOF_trial_element],&p_trial_ref[k*nDOF_trial_element],p); */
                p = q_p[eN_k];
                // get solution at quad points
                ck.valFromDOF(u_dof,&vel_l2g[eN_nDOF_trial_element],&vel_trial_ref[k*nDOF_trial_element],u);
                ck.valFromDOF(v_dof,&vel_l2g[eN_nDOF_trial_element],&vel_trial_ref[k*nDOF_trial_element],v);
                /* ck.valFromDOF(w_dof,&vel_l2g[eN_nDOF_trial_element],&vel_trial_ref[k*nDOF_trial_element],w); */
                // get old solution at quad points
                ck.valFromDOF(u_dof_old,&vel_l2g[eN_nDOF_trial_element],&vel_trial_ref[k*nDOF_trial_element],un);
                ck.valFromDOF(v_dof_old,&vel_l2g[eN_nDOF_trial_element],&vel_trial_ref[k*nDOF_trial_element],vn);
                /* ck.valFromDOF(w_dof_old,&vel_l2g[eN_nDOF_trial_element],&vel_trial_ref[k*nDOF_trial_element],wn); */
                //get the solution gradients
                /* ck.gradFromDOF(p_dof,&p_l2g[eN_nDOF_trial_element],p_grad_trial,grad_p); */
                for (int I=0;I<nSpace;I++)
                  grad_p[I] = q_grad_p[eN_k_nSpace + I];
                ck.gradFromDOF(u_dof,&vel_l2g[eN_nDOF_trial_element],vel_grad_trial,grad_u);
                ck.gradFromDOF(v_dof,&vel_l2g[eN_nDOF_trial_element],vel_grad_trial,grad_v);
                ck.hessFromDOF(u_dof,&vel_l2g[eN_nDOF_trial_element],vel_hess_trial,hess_u);
                ck.hessFromDOF(v_dof,&vel_l2g[eN_nDOF_trial_element],vel_hess_trial,hess_v);
                ck.hessFromDOF(uStar_dof,&vel_l2g[eN_nDOF_trial_element],vel_hess_trial,hess_uStar);
                ck.hessFromDOF(vStar_dof,&vel_l2g[eN_nDOF_trial_element],vel_hess_trial,hess_vStar);
                /* ck.gradFromDOF(w_dof,&vel_l2g[eN_nDOF_trial_element],vel_grad_trial,grad_w); */
                //precalculate test function products with integration weights
                for (int j=0;j<nDOF_trial_element;j++)
                  {
                    /* p_test_dV[j] = p_test_ref[k*nDOF_trial_element+j]*dV; */
                    vel_test_dV[j] = vel_test_ref[k*nDOF_trial_element+j]*dV;
                    for (int I=0;I<nSpace;I++)
                      {
                        /* p_grad_test_dV[j*nSpace+I]   = p_grad_trial[j*nSpace+I]*dV;//cek warning won't work for Petrov-Galerkin */
                        vel_grad_test_dV[j*nSpace+I] = vel_grad_trial[j*nSpace+I]*dV;//cek warning won't work for Petrov-Galerkin
			if (ARTIFICIAL_VISCOSITY==4)
			  {
			    // mql: for entropy residual. grad(u*phi) and grad(v*phi)
			    u_times_vel_grad_test_dV[j*nSpace+I] =
			      u*vel_grad_trial[j*nSpace+I]*dV + vel_test_dV[j]*grad_u[I];
			    v_times_vel_grad_test_dV[j*nSpace+I] =
			      v*vel_grad_trial[j*nSpace+I]*dV + vel_test_dV[j]*grad_v[I];
			    /*w_times_vel_grad_test_dV[j*nSpace+I] =
			      w*vel_grad_trial[j*nSpace+I]*dV + vel_test_dV[j]*grad_w[I];*/
			  }
                      }
                  }
		// compute determinant of Hessians
		if (ARTIFICIAL_VISCOSITY==3)
		  {
		    det_hess_uStar_Ke += (hess_uStar[0]*hess_uStar[3] - hess_uStar[2]*hess_uStar[1])*dV;
		    det_hess_vStar_Ke += (hess_vStar[0]*hess_vStar[3] - hess_vStar[2]*hess_vStar[1])*dV;
		    area_Ke += dV;
		  }
                //cek hack
                double div_mesh_velocity=0.0;
                int NDOF_MESH_TRIAL_ELEMENT=3;
                for (int j=0;j<NDOF_MESH_TRIAL_ELEMENT;j++)
                  {
                    int eN_j=eN*NDOF_MESH_TRIAL_ELEMENT+j;
                    div_mesh_velocity +=
                      mesh_velocity_dof[mesh_l2g[eN_j]*3+0]*vel_grad_trial[j*nSpace+0] +
                      mesh_velocity_dof[mesh_l2g[eN_j]*3+1]*vel_grad_trial[j*nSpace+1];
                  }
                mesh_volume_conservation_element += (alphaBDF*(dV-q_dV_last[eN_k])/dV - div_mesh_velocity)*dV;
                div_mesh_velocity = DM3*div_mesh_velocity + (1.0-DM3)*alphaBDF*(dV-q_dV_last[eN_k])/dV;
                //VRANS
                porosity      = 1.0 - q_vos[eN_k];
                //meanGrainSize = q_meanGrain[eN_k];
                //
                q_x[eN_k_3d+0]=x;
                q_x[eN_k_3d+1]=y;
                /* q_x[eN_k_3d+2]=z; */
                if(use_ball_as_particle==1)
                {
                    get_distance_to_ball(nParticles, ball_center, ball_radius,
                                         x,y,z,
                                         phi_solid[eN_k]);
                }
                /* // */
                //calculate pde coefficients at quadrature points
                //
                evaluateCoefficients(eps_rho,
                                     eps_mu,
                                     particle_eps,
                                     sigma,
                                     rho_0,
                                     nu_0,
                                     rho_1,
                                     nu_1,
                                     elementDiameter[eN],
                                     smagorinskyConstant,
                                     turbulenceClosureModel,
                                     g,
                                     useVF,
                                     vf[eN_k],
                                     phi[eN_k],
                                     &normal_phi[eN_k_nSpace],
                                     nParticles,
                                     nQuadraturePoints_global,
                                     &particle_signed_distances[eN_k],
                                     kappa_phi[eN_k],
                                     //VRANS
                                     porosity,
                                     //
                                     p,
                                     grad_p,
                                     grad_u,
                                     grad_v,
                                     grad_w,
                                     u,
                                     v,
                                     w,
                                     q_velocity_sge[eN_k_nSpace+0],
                                     q_velocity_sge[eN_k_nSpace+1],
                                     q_velocity_sge[eN_k_nSpace+1],//hack, shouldn't  be used
                                     q_eddy_viscosity[eN_k],
                                     mom_u_acc,
                                     dmom_u_acc_u,
                                     mom_v_acc,
                                     dmom_v_acc_v,
                                     mom_w_acc,
                                     dmom_w_acc_w,
                                     mass_adv,
                                     dmass_adv_u,
                                     dmass_adv_v,
                                     dmass_adv_w,
                                     mom_u_adv,
                                     dmom_u_adv_u,
                                     dmom_u_adv_v,
                                     dmom_u_adv_w,
                                     mom_v_adv,
                                     dmom_v_adv_u,
                                     dmom_v_adv_v,
                                     dmom_v_adv_w,
                                     mom_w_adv,
                                     dmom_w_adv_u,
                                     dmom_w_adv_v,
                                     dmom_w_adv_w,
                                     mom_uu_diff_ten,
                                     mom_vv_diff_ten,
                                     mom_ww_diff_ten,
                                     mom_uv_diff_ten,
                                     mom_uw_diff_ten,
                                     mom_vu_diff_ten,
                                     mom_vw_diff_ten,
                                     mom_wu_diff_ten,
                                     mom_wv_diff_ten,
                                     mom_u_source,
                                     mom_v_source,
                                     mom_w_source,
                                     mom_u_ham,
                                     dmom_u_ham_grad_p,
                                     dmom_u_ham_grad_u,
                                     mom_v_ham,
                                     dmom_v_ham_grad_p,
                                     dmom_v_ham_grad_v,
                                     mom_w_ham,
                                     dmom_w_ham_grad_p,
                                     dmom_w_ham_grad_w,
                                     q_rho[eN_k],
                                     q_nu[eN_k],
                                     KILL_PRESSURE_TERM,
                                     MULTIPLY_EXTERNAL_FORCE_BY_DENSITY,
                                     forcex[eN_k],
                                     forcey[eN_k],
                                     forcez[eN_k],
                                     MATERIAL_PARAMETERS_AS_FUNCTION,
                                     density_as_function[eN_k],
                                     dynamic_viscosity_as_function[eN_k],
                                     USE_SBM,
                                     x,y,z,
                                     use_ball_as_particle,
                                     ball_center,
                                     ball_radius,
                                     ball_velocity,
                                     ball_angular_velocity,
				     INT_BY_PARTS_PRESSURE);

                //VRANS
                mass_source = q_mass_source[eN_k];
                for (int I=0;I<nSpace;I++)
                  {
                    dmom_u_source[I] = 0.0;
                    dmom_v_source[I] = 0.0;
                    dmom_w_source[I] = 0.0;
                  }
                updateDarcyForchheimerTerms_Ergun(
                                                  q_dragAlpha[eN_k],
                                                  q_dragBeta[eN_k],
                                                  eps_rho,
                                                  eps_mu,
                                                  rho_0,
                                                  nu_0,
                                                  rho_1,
                                                  nu_1,
						  q_eddy_viscosity[eN_k],
                                                  useVF,
                                                  vf[eN_k],
                                                  phi[eN_k],
                                                  u,
                                                  v,
                                                  w,
                                                  q_velocity_sge[eN_k_nSpace+0],
                                                  q_velocity_sge[eN_k_nSpace+1],
                                                  q_velocity_sge[eN_k_nSpace+1],//hack, shouldn't  be used
                                                  eps_solid[elementFlags[eN]],
                                                  porosity,
                                                  q_velocity_solid[eN_k_nSpace+0],
                                                  q_velocity_solid[eN_k_nSpace+1],
                                                  q_velocity_solid[eN_k_nSpace+1],//cek hack, should not be used
                                                  q_velocityStar_solid[eN_k_nSpace+0],
                                                  q_velocityStar_solid[eN_k_nSpace+1],
                                                  q_velocityStar_solid[eN_k_nSpace+1],//cek hack, should not be used
                                                  mom_u_source,
                                                  mom_v_source,
                                                  mom_w_source,
                                                  dmom_u_source,
                                                  dmom_v_source,
                                                  dmom_w_source,
                                                  q_grad_vos[eN_k_nSpace+0],
                                                  q_grad_vos[eN_k_nSpace+1],
                                                  q_grad_vos[eN_k_nSpace+1]);
                double C_particles=0.0;
                if(nParticles > 0 && USE_SBM==0)
                  updateSolidParticleTerms(eN < nElements_owned,
                                           particle_nitsche,
                                           dV,
                                           nParticles,
                                           nQuadraturePoints_global,
                                           &particle_signed_distances[eN_k],
<<<<<<< HEAD
                                           &particle_signed_distance_normals[eN_k_3d],
                                           &particle_velocities[eN_k_3d],
=======
                                           &particle_signed_distance_normals[eN_k_nSpace],
                                           &particle_velocities[eN_k_nSpace],
>>>>>>> 735a2b6a
                                           particle_centroids,
                                           use_ball_as_particle,
                                           ball_center,
                                           ball_radius,
                                           ball_velocity,
                                           ball_angular_velocity,
                                           porosity,
                                           particle_penalty_constant/h_phi,
                                           particle_alpha/h_phi,
                                           particle_beta/h_phi,
                                           eps_rho,
                                           eps_mu,
                                           rho_0,
                                           nu_0,
                                           rho_1,
                                           nu_1,
                                           useVF,
                                           vf[eN_k],
                                           phi[eN_k],
                                           x,
                                           y,
                                           z,
                                           p,
                                           u,
                                           v,
                                           w,
                                           q_velocity_sge[eN_k_nSpace+0],
                                           q_velocity_sge[eN_k_nSpace+1],
                                           q_velocity_sge[eN_k_nSpace+1],
                                           particle_eps,
                                           grad_u,
                                           grad_v,
                                           grad_w,
                                           mom_u_source,
                                           mom_v_source,
                                           mom_w_source,
                                           dmom_u_source,
                                           dmom_v_source,
                                           dmom_w_source,
                                           mom_u_adv,
                                           mom_v_adv,
                                           mom_w_adv,
                                           dmom_u_adv_u,
                                           dmom_v_adv_v,
                                           dmom_w_adv_w,
                                           mom_u_ham,
                                           dmom_u_ham_grad_u,
                                           mom_v_ham,
                                           dmom_v_ham_grad_v,
                                           mom_w_ham,
                                           dmom_w_ham_grad_w,
                                           particle_netForces,
                                           particle_netMoments,
                                           particle_surfaceArea);
                if(USE_SBM==2)
<<<<<<< HEAD
                  compute_force_around_solid(eN < nElements_owned,
                                             dV,
                                             nParticles,
                                             nQuadraturePoints_global,
                                             &particle_signed_distances[eN_k],
                                             &particle_signed_distance_normals[eN_k_3d],
                                             &particle_velocities[eN_k_3d],
                                             particle_centroids,
                                             use_ball_as_particle,
                                             ball_center,
                                             ball_radius,
                                             ball_velocity,
                                             ball_angular_velocity,
                                             particle_penalty_constant/h_phi,
                                             particle_alpha/h_phi,
                                             particle_beta/h_phi,
                                             eps_rho,
                                             eps_mu,
                                             rho_0,
                                             nu_0,
                                             rho_1,
                                             nu_1,
                                             useVF,
                                             vf[eN_k],
                                             phi[eN_k],
                                             x,
                                             y,
                                             z,
                                             p,
                                             u,
                                             v,
                                             w,
                                             q_velocity_sge[eN_k_nSpace+0],
                                             q_velocity_sge[eN_k_nSpace+1],
                                             q_velocity_sge[eN_k_nSpace+1],
                                             particle_eps,
                                             grad_u,
                                             grad_v,
                                             grad_w,
                                             particle_netForces,
                                             particle_netMoments);
=======
                compute_force_around_solid(eN < nElements_owned,
                                           dV,
                                           nParticles,
                                           nQuadraturePoints_global,
                                           &particle_signed_distances[eN_k],
                                           &particle_signed_distance_normals[eN_k_nSpace],
                                           &particle_velocities[eN_k_nSpace],
                                           particle_centroids,
                                           use_ball_as_particle,
                                           ball_center,
                                           ball_radius,
                                           ball_velocity,
                                           ball_angular_velocity,
                                           particle_penalty_constant/h_phi,
                                           particle_alpha/h_phi,
                                           particle_beta/h_phi,
                                           eps_rho,
                                           eps_mu,
                                           rho_0,
                                           nu_0,
                                           rho_1,
                                           nu_1,
                                           useVF,
                                           vf[eN_k],
                                           phi[eN_k],
                                           x,
                                           y,
                                           z,
                                           p,
                                           u,
                                           v,
                                           w,
                                           q_velocity_sge[eN_k_nSpace+0],
                                           q_velocity_sge[eN_k_nSpace+1],
                                           q_velocity_sge[eN_k_nSpace+1],
                                           particle_eps,
                                           grad_u,
                                           grad_v,
                                           grad_w,
                                           particle_netForces,
                                           particle_netMoments);
>>>>>>> 735a2b6a
                //Turbulence closure model
                if (turbulenceClosureModel >= 3)
                  {
                    const double c_mu = 0.09;//mwf hack
                    updateTurbulenceClosure(turbulenceClosureModel,
                                            eps_rho,
                                            eps_mu,
                                            rho_0,
                                            nu_0,
                                            rho_1,
                                            nu_1,
                                            useVF,
                                            vf[eN_k],
                                            phi[eN_k],
                                            porosity,
                                            c_mu, //mwf hack
                                            q_turb_var_0[eN_k],
                                            q_turb_var_1[eN_k],
                                            &q_turb_var_grad_0[eN_k_nSpace],
                                            q_eddy_viscosity[eN_k],
                                            mom_uu_diff_ten,
                                            mom_vv_diff_ten,
                                            mom_ww_diff_ten,
                                            mom_uv_diff_ten,
                                            mom_uw_diff_ten,
                                            mom_vu_diff_ten,
                                            mom_vw_diff_ten,
                                            mom_wu_diff_ten,
                                            mom_wv_diff_ten,
                                            mom_u_source,
                                            mom_v_source,
                                            mom_w_source);

                  }
                //
                //save momentum for time history and velocity for subgrid error
                //
                q_mom_u_acc[eN_k] = mom_u_acc;
                q_mom_v_acc[eN_k] = mom_v_acc;
                /* q_mom_w_acc[eN_k] = mom_w_acc; */
                //subgrid error uses grid scale velocity
                q_mass_adv[eN_k_nSpace+0] = u;
                q_mass_adv[eN_k_nSpace+1] = v;
                /* q_mass_adv[eN_k_nSpace+2] = w; */
                //
                //moving mesh
                //
                mom_u_adv[0] -= MOVING_DOMAIN*dmom_u_acc_u*mom_u_acc*xt; // multiply by rho*porosity. mql. CHECK.
                mom_u_adv[1] -= MOVING_DOMAIN*dmom_u_acc_u*mom_u_acc*yt;
                /* mom_u_adv[2] -= MOVING_DOMAIN*dmom_u_acc_u*mom_u_acc*zt; */
                dmom_u_adv_u[0] -= MOVING_DOMAIN*dmom_u_acc_u*xt;
                dmom_u_adv_u[1] -= MOVING_DOMAIN*dmom_u_acc_u*yt;
                /* dmom_u_adv_u[2] -= MOVING_DOMAIN*dmom_u_acc_u*zt; */

                mom_v_adv[0] -= MOVING_DOMAIN*dmom_v_acc_v*mom_v_acc*xt;
                mom_v_adv[1] -= MOVING_DOMAIN*dmom_v_acc_v*mom_v_acc*yt;
                /* mom_v_adv[2] -= MOVING_DOMAIN*dmom_v_acc_v*mom_v_acc*zt; */
                dmom_v_adv_v[0] -= MOVING_DOMAIN*dmom_v_acc_v*xt;
                dmom_v_adv_v[1] -= MOVING_DOMAIN*dmom_v_acc_v*yt;
                /* dmom_v_adv_v[2] -= MOVING_DOMAIN*dmom_v_acc_v*zt; */

                /* mom_w_adv[0] -= MOVING_DOMAIN*dmom_w_acc_w*mom_w_acc*xt; */
                /* mom_w_adv[1] -= MOVING_DOMAIN*dmom_w_acc_w*mom_w_acc*yt; */
                /* mom_w_adv[2] -= MOVING_DOMAIN*dmom_w_acc_w*mom_w_acc*zt; */
                /* dmom_w_adv_w[0] -= MOVING_DOMAIN*dmom_w_acc_w*xt; */
                /* dmom_w_adv_w[1] -= MOVING_DOMAIN*dmom_w_acc_w*yt; */
                /* dmom_w_adv_w[2] -= MOVING_DOMAIN*dmom_w_acc_w*zt; */
                //
                //calculate time derivative at quadrature points
                //
                if (q_dV_last[eN_k] <= -100)
                  q_dV_last[eN_k] = dV;
                q_dV[eN_k] = dV;
                ck.bdf(alphaBDF,
                       q_mom_u_acc_beta_bdf[eN_k]*q_dV_last[eN_k]/dV,
                       mom_u_acc,
                       dmom_u_acc_u,
                       mom_u_acc_t,
                       dmom_u_acc_u_t);
                ck.bdf(alphaBDF,
                       q_mom_v_acc_beta_bdf[eN_k]*q_dV_last[eN_k]/dV,
                       mom_v_acc,
                       dmom_v_acc_v,
                       mom_v_acc_t,
                       dmom_v_acc_v_t);

                /* ck.bdf(alphaBDF, */
                /*           q_mom_w_acc_beta_bdf[eN_k]*q_dV_last[eN_k]/dV, */
                /*           mom_w_acc, */
                /*           dmom_w_acc_w, */
                /*           mom_w_acc_t, */
                /*           dmom_w_acc_w_t); */
                /* // */

                mom_u_acc_t *= dmom_u_acc_u; //multiply by rho*porosity. mql. CHECK.
                mom_v_acc_t *= dmom_v_acc_v;

		//calculate subgrid error (strong residual and adjoint)
		//
		//calculate strong residual
		pdeResidual_p =
		  ck.Mass_strong(-q_dvos_dt[eN_k]) + // mql. CHECK.
		  ck.Advection_strong(dmass_adv_u,grad_u) +
		  ck.Advection_strong(dmass_adv_v,grad_v) +
      		  /* ck.Advection_strong(dmass_adv_w,grad_w) + */
		  DM2*MOVING_DOMAIN*ck.Reaction_strong(alphaBDF*(dV-q_dV_last[eN_k])/dV - div_mesh_velocity) +
		  //VRANS
       		  ck.Reaction_strong(mass_source);
       		//

       		dmom_adv_sge[0] = dmom_u_acc_u*(q_velocity_sge[eN_k_nSpace+0] - MOVING_DOMAIN*xt);
       		dmom_adv_sge[1] = dmom_u_acc_u*(q_velocity_sge[eN_k_nSpace+1] - MOVING_DOMAIN*yt);
       		/* dmom_adv_sge[2] = dmom_u_acc_u*(q_velocity_sge[eN_k_nSpace+2] - MOVING_DOMAIN*zt); */

       		pdeResidual_u =
       		  ck.Mass_strong(mom_u_acc_t) + // mql. CHECK.
       		  ck.Advection_strong(dmom_adv_sge,grad_u) + //note here and below: same in cons. and non-cons.
       		  ck.Hamiltonian_strong(dmom_u_ham_grad_p,grad_p) +
       		  ck.Reaction_strong(mom_u_source) -
       		  ck.Reaction_strong(u*div_mesh_velocity);

       		pdeResidual_v =
       		  ck.Mass_strong(mom_v_acc_t) +
       		  ck.Advection_strong(dmom_adv_sge,grad_v) +
       		  ck.Hamiltonian_strong(dmom_v_ham_grad_p,grad_p) +
       		  ck.Reaction_strong(mom_v_source) -
       		  ck.Reaction_strong(v*div_mesh_velocity);

       		/* pdeResidual_w = ck.Mass_strong(dmom_w_acc_w*mom_w_acc_t) + */
       		/*      ck.Advection_strong(dmom_adv_sge,grad_w) + */
       		/*      ck.Hamiltonian_strong(dmom_w_ham_grad_p,grad_p) + */
       		/*      ck.Reaction_strong(mom_w_source) - */
       		/*   ck.Reaction_strong(w*div_mesh_velocity); */

       		//calculate tau and tau*Res
       		//cek debug
       		double tmpR=dmom_u_acc_u_t + dmom_u_source[0];
       		calculateSubgridError_tau(hFactor,
       					  elementDiameter[eN],
       					  tmpR,//dmom_u_acc_u_t,
       					  dmom_u_acc_u,
       					  dmom_adv_sge,
       					  mom_uu_diff_ten[1],
       					  dmom_u_ham_grad_p[0],
       					  tau_v0,
       					  tau_p0,
       					  q_cfl[eN_k]);

       		calculateSubgridError_tau(Ct_sge,Cd_sge,
       					  G,G_dd_G,tr_G,
       					  tmpR,//dmom_u_acc_u_t,
       					  dmom_adv_sge,
       					  mom_uu_diff_ten[1],
       					  dmom_u_ham_grad_p[0],
       					  tau_v1,
       					  tau_p1,
       					  q_cfl[eN_k]);

       		tau_v = useMetrics*tau_v1+(1.0-useMetrics)*tau_v0;
       		tau_p = KILL_PRESSURE_TERM == 1 ? 0. : PSTAB*(useMetrics*tau_p1+(1.0-useMetrics)*tau_p0);

       		calculateSubgridError_tauRes(tau_p,
       					     tau_v,
       					     pdeResidual_p,
       					     pdeResidual_u,
       					     pdeResidual_v,
       					     pdeResidual_w,
       					     subgridError_p,
       					     subgridError_u,
       					     subgridError_v,
       					     subgridError_w);
       		// velocity used in adjoint (VMS or RBLES, with or without lagging the grid scale velocity)
       		dmom_adv_star[0] = dmom_u_acc_u*(q_velocity_sge[eN_k_nSpace+0] - MOVING_DOMAIN*xt + useRBLES*subgridError_u);
       		dmom_adv_star[1] = dmom_u_acc_u*(q_velocity_sge[eN_k_nSpace+1] - MOVING_DOMAIN*yt + useRBLES*subgridError_v);
       		/* dmom_adv_star[2] = dmom_u_acc_u*(q_velocity_sge[eN_k_nSpace+2] - MOVING_DOMAIN*zt + useRBLES*subgridError_w); */

       		mom_u_adv[0] += dmom_u_acc_u*(useRBLES*subgridError_u*q_velocity_sge[eN_k_nSpace+0]);
       		mom_u_adv[1] += dmom_u_acc_u*(useRBLES*subgridError_v*q_velocity_sge[eN_k_nSpace+0]);
       		/* mom_u_adv[2] += dmom_u_acc_u*(useRBLES*subgridError_w*q_velocity_sge[eN_k_nSpace+0]);  */

       		// adjoint times the test functions
       		for (int i=0;i<nDOF_test_element;i++)
       		  {
       		    register int i_nSpace = i*nSpace;
		    /* Lstar_u_p[i]=ck.Advection_adjoint(dmass_adv_u,&p_grad_test_dV[i_nSpace]); */
		    /* Lstar_v_p[i]=ck.Advection_adjoint(dmass_adv_v,&p_grad_test_dV[i_nSpace]); */
		    /* Lstar_w_p[i]=ck.Advection_adjoint(dmass_adv_w,&p_grad_test_dV[i_nSpace]); */
		    //use the same advection adjoint for all three since we're approximating the linearized adjoint
		    Lstar_u_u[i]=ck.Advection_adjoint(dmom_adv_star,&vel_grad_test_dV[i_nSpace]);
		    Lstar_v_v[i]=ck.Advection_adjoint(dmom_adv_star,&vel_grad_test_dV[i_nSpace]);
		    /* Lstar_w_w[i]=ck.Advection_adjoint(dmom_adv_star,&vel_grad_test_dV[i_nSpace]); */
		    Lstar_p_u[i]=ck.Hamiltonian_adjoint(dmom_u_ham_grad_p,&vel_grad_test_dV[i_nSpace]);
		    Lstar_p_v[i]=ck.Hamiltonian_adjoint(dmom_v_ham_grad_p,&vel_grad_test_dV[i_nSpace]);
		    /* Lstar_p_w[i]=ck.Hamiltonian_adjoint(dmom_w_ham_grad_p,&vel_grad_test_dV[i_nSpace]); */

		    //VRANS account for drag terms, diagonal only here ... decide if need off diagonal terms too
		    Lstar_u_u[i]+=ck.Reaction_adjoint(dmom_u_source[0],vel_test_dV[i]);
		    Lstar_v_v[i]+=ck.Reaction_adjoint(dmom_v_source[1],vel_test_dV[i]);
		    /* Lstar_w_w[i]+=ck.Reaction_adjoint(dmom_w_source[2],vel_test_dV[i]); */
		    //
		  }

		if (ARTIFICIAL_VISCOSITY==0 || ARTIFICIAL_VISCOSITY==3 || ARTIFICIAL_VISCOSITY==4)
		  {
		    q_numDiff_u[eN_k] = 0;
		    q_numDiff_v[eN_k] = 0;
		    q_numDiff_w[eN_k] = 0;
		  }
		else if (ARTIFICIAL_VISCOSITY==1) // SHOCK CAPTURING
		  {
		    norm_Rv = sqrt(pdeResidual_u*pdeResidual_u + pdeResidual_v*pdeResidual_v);// + pdeResidual_w*pdeResidual_w);
		    q_numDiff_u[eN_k] = C_dc*norm_Rv*(useMetrics/sqrt(G_dd_G+1.0e-12)  +
						      (1.0-useMetrics)*hFactor*hFactor*elementDiameter[eN]*elementDiameter[eN]);
		    q_numDiff_v[eN_k] = q_numDiff_u[eN_k];
		    q_numDiff_w[eN_k] = q_numDiff_u[eN_k];
		  }
		else // ARTIFICIAL_VISCOSITY==2; i.e, ENTROPY VISCOSITY
		  {
		    double rho = q_rho[eN_k];
		    double mu = q_rho[eN_k]*q_nu[eN_k];

		    double vel2 = u*u + v*v;

		    // entropy residual
		    double Res_in_x =
		      porosity*rho*((u-un)/dt + (u*grad_u[0]+v*grad_u[1]) - g[0])
		      + (KILL_PRESSURE_TERM == 1 ? 0. : 1.)*grad_p[0]
		      - (MULTIPLY_EXTERNAL_FORCE_BY_DENSITY == 1 ? porosity*rho : 1.0)*forcex[eN_k]
		      - mu*(hess_u[0] + hess_u[3]) //  u_xx + u_yy
		      - mu*(hess_u[0] + hess_v[2]); // u_xx + v_yx

		    double Res_in_y =
		      porosity*rho*((v-vn)/dt + (u*grad_v[0]+v*grad_v[1]) - g[1])
		      + (KILL_PRESSURE_TERM == 1 ? 0. : 1.)*grad_p[1]
		      - (MULTIPLY_EXTERNAL_FORCE_BY_DENSITY == 1 ? porosity*rho : 1.0)*forcey[eN_k]
		      - mu*(hess_v[0] + hess_v[3])  // v_xx + v_yy
		      - mu*(hess_u[1] + hess_v[3]); // u_xy + v_yy

		    // compute entropy residual
		    double entRes_times_u = Res_in_x*u + Res_in_y*v;

		    double hK = elementDiameter[eN]/order_polynomial;
		    q_numDiff_u[eN_k] = fmin(cMax*porosity*rho*hK*std::sqrt(vel2),
					     cE*hK*hK*fabs(entRes_times_u)/(vel2+1E-10));
		    q_numDiff_v[eN_k] = q_numDiff_u[eN_k];
		    q_numDiff_w[eN_k] = q_numDiff_u[eN_k];

		    if (CELL_BASED_EV_COEFF)
		      {
			linVisc_eN  = fmax(porosity*rho*std::sqrt(vel2),linVisc_eN);
			nlinVisc_eN_num = fmax(fabs(entRes_times_u),nlinVisc_eN_num);
			nlinVisc_eN_den = fmax(vel2,nlinVisc_eN_den);
		      }
		  }

		//
		//update element residual
		//
		double mesh_vel[2];
		mesh_vel[0] = xt;
		mesh_vel[1] = yt;
		// Save velocity and its gradient (to be used in other models and to compute errors)
		q_velocity[eN_k_nSpace+0]=u;
		q_velocity[eN_k_nSpace+1]=v;
		/* q_velocity[eN_k_nSpace+2]=w; */
		for (int I=0;I<nSpace;I++)
		  {
		    q_grad_u[eN_k_nSpace+I] = grad_u[I];
		    q_grad_v[eN_k_nSpace+I] = grad_v[I];
		    /* q_grad_w[eN_k_nSpace+I] = grad_w[I]; */
		  }
		// save divergence of velocity
		q_divU[eN_k] = q_grad_u[eN_k_nSpace+0] + q_grad_v[eN_k_nSpace+1];

		// SURFACE TENSION //
                double unit_normal[nSpace];
                double norm_grad_phi = 0.;
                for (int I=0;I<nSpace;I++)
                  norm_grad_phi += normal_phi[eN_k_nSpace+I]*normal_phi[eN_k_nSpace+I];
                norm_grad_phi = std::sqrt(norm_grad_phi) + 1E-10;
                for (int I=0;I<nSpace;I++)
                  unit_normal[I] = normal_phi[eN_k_nSpace+I]/norm_grad_phi;
                // compute auxiliary vectors for explicit term of 2D surf tension
                // v1 = [1-nx^2 -nx*ny]^T
                double v1[nSpace];
                v1[0]=1.-unit_normal[0]*unit_normal[0];
                v1[1]=-unit_normal[0]*unit_normal[1];
                // v2 = [-nx*ny 1-ny^2]^T
                double v2[nSpace];
                v2[0]=-unit_normal[0]*unit_normal[1];
                v2[1]=1.-unit_normal[1]*unit_normal[1];
                double delta = smoothedDirac(eps_mu,phi[eN_k]); //use eps_rho instead?
                register double vel_tgrad_test_i[nSpace], tgrad_u[nSpace], tgrad_v[nSpace];
                calculateTangentialGradient(unit_normal,
                                            grad_u,
                                            tgrad_u);
                calculateTangentialGradient(unit_normal,
                                            grad_v,
                                            tgrad_v);
                // END OF SURFACE TENSION //

		if (ARTIFICIAL_VISCOSITY==3 || ARTIFICIAL_VISCOSITY==4)
		  {
		    velStar[0] = q_velocity_sge[eN_k_nSpace+0];
		    velStar[1] = q_velocity_sge[eN_k_nSpace+1];
		    /*velStar[2] = q_velocity_sge[eN_k_nSpace+2];*/
		  }
                for(int i=0;i<nDOF_test_element;i++)
                  {
                    register int i_nSpace=i*nSpace;
                    calculateTangentialGradient(unit_normal,
                                                &vel_grad_trial[i_nSpace],
                                                vel_tgrad_test_i);

                    phisErrorElement[i]+=std::abs(phisError[eN_k_nSpace+0])*p_test_dV[i];
                    /* std::cout<<"elemRes_mesh "<<mesh_vel[0]<<'\t'<<mesh_vel[2]<<'\t'<<p_test_dV[i]<<'\t'<<(q_dV_last[eN_k]/dV)<<'\t'<<dV<<std::endl; */
                    /* elementResidual_mesh[i] += ck.Reaction_weak(1.0,p_test_dV[i]) - */
                    /*   ck.Reaction_weak(1.0,p_test_dV[i]*q_dV_last[eN_k]/dV) - */
                    /*   ck.Advection_weak(mesh_vel,&p_grad_test_dV[i_nSpace]); */

                    /* elementResidual_p[i] += ck.Mass_weak(-q_dvos_dt[eN_k],p_test_dV[i]) + */
                    /*   ck.Advection_weak(mass_adv,&p_grad_test_dV[i_nSpace]) + */
                    /*   DM*MOVING_DOMAIN*(ck.Reaction_weak(alphaBDF*1.0,p_test_dV[i]) - */
                    /*                     ck.Reaction_weak(alphaBDF*1.0,p_test_dV[i]*q_dV_last[eN_k]/dV) - */
                    /*                     ck.Advection_weak(mesh_vel,&p_grad_test_dV[i_nSpace])) + */
                    /*   //VRANS */
                    /*   ck.Reaction_weak(mass_source,p_test_dV[i])   + //VRANS source term for wave maker */
                    /*   // */
                    /*   ck.SubgridError(subgridError_u,Lstar_u_p[i]) +  */
                    /*   ck.SubgridError(subgridError_v,Lstar_v_p[i]);// +  */
                    /*   /\* ck.SubgridError(subgridError_w,Lstar_w_p[i]); *\/ */

                    elementResidual_u[i] += // mql. CHECK.
                      ck.Mass_weak(mom_u_acc_t,vel_test_dV[i]) +
                      ck.Advection_weak(mom_u_adv,&vel_grad_test_dV[i_nSpace]) +
                      ck.Diffusion_weak(sdInfo_u_u_rowptr,sdInfo_u_u_colind,mom_uu_diff_ten,grad_u,&vel_grad_test_dV[i_nSpace]) +
                      ck.Diffusion_weak(sdInfo_u_v_rowptr,sdInfo_u_v_colind,mom_uv_diff_ten,grad_v,&vel_grad_test_dV[i_nSpace]) +
                      /* ck.Diffusion_weak(sdInfo_u_w_rowptr,sdInfo_u_w_colind,mom_uw_diff_ten,grad_w,&vel_grad_test_dV[i_nSpace]) +  */
                      ck.Reaction_weak(mom_u_source,vel_test_dV[i]) +
                      ck.Hamiltonian_weak(mom_u_ham,vel_test_dV[i]) +
		      (INT_BY_PARTS_PRESSURE==1 ? -1.0*p*vel_grad_test_dV[i_nSpace+0] : 0.) +
                      //ck.SubgridError(subgridError_p,Lstar_p_u[i]) +
                      USE_SUPG*ck.SubgridError(subgridError_u,Lstar_u_u[i]) +
                      ck.NumericalDiffusion(q_numDiff_u_last[eN_k],grad_u,&vel_grad_test_dV[i_nSpace]) +
                      //surface tension
                      ck.NumericalDiffusion(delta*sigma*dV,v1,vel_tgrad_test_i) +  //exp.
                      ck.NumericalDiffusion(dt*delta*sigma*dV,tgrad_u,vel_tgrad_test_i); //imp.
                    mom_u_source_i[i] += ck.Reaction_weak(mom_u_source,vel_test_dV[i]);
                    betaDrag_i[i] += ck.Reaction_weak(dmom_u_source[0],
                                                      vel_test_dV[i]);
                    vos_i[i] += ck.Reaction_weak(1.0-porosity,
                                                 vel_test_dV[i]);

                    elementResidual_v[i] +=
                      ck.Mass_weak(mom_v_acc_t,vel_test_dV[i]) +
                      ck.Advection_weak(mom_v_adv,&vel_grad_test_dV[i_nSpace]) +
                      ck.Diffusion_weak(sdInfo_v_u_rowptr,sdInfo_v_u_colind,mom_vu_diff_ten,grad_u,&vel_grad_test_dV[i_nSpace]) +
                      ck.Diffusion_weak(sdInfo_v_v_rowptr,sdInfo_v_v_colind,mom_vv_diff_ten,grad_v,&vel_grad_test_dV[i_nSpace]) +
                      /* ck.Diffusion_weak(sdInfo_v_w_rowptr,sdInfo_v_w_colind,mom_vw_diff_ten,grad_w,&vel_grad_test_dV[i_nSpace]) +  */
                      ck.Reaction_weak(mom_v_source,vel_test_dV[i]) +
                      ck.Hamiltonian_weak(mom_v_ham,vel_test_dV[i]) +
		      (INT_BY_PARTS_PRESSURE==1 ? -1.0*p*vel_grad_test_dV[i_nSpace+1] : 0.) +
                      //ck.SubgridError(subgridError_p,Lstar_p_v[i]) +
                      USE_SUPG*ck.SubgridError(subgridError_v,Lstar_v_v[i]) +
                      ck.NumericalDiffusion(q_numDiff_v_last[eN_k],grad_v,&vel_grad_test_dV[i_nSpace]) +
                      //surface tension
                      ck.NumericalDiffusion(delta*sigma*dV,v2,vel_tgrad_test_i) +  //exp.
                      ck.NumericalDiffusion(dt*delta*sigma*dV,tgrad_v,vel_tgrad_test_i); //imp.
                    mom_v_source_i[i] += ck.Reaction_weak(mom_v_source,vel_test_dV[i]);

                    /* elementResidual_w[i] +=
                       ck.Mass_weak(mom_w_acc_t,vel_test_dV[i]) + */
                    /*   ck.Advection_weak(mom_w_adv,&vel_grad_test_dV[i_nSpace]) +  */
                    /*   ck.Diffusion_weak(sdInfo_w_u_rowptr,sdInfo_w_u_colind,mom_wu_diff_ten,grad_u,&vel_grad_test_dV[i_nSpace]) +  */
                    /*   ck.Diffusion_weak(sdInfo_w_v_rowptr,sdInfo_w_v_colind,mom_wv_diff_ten,grad_v,&vel_grad_test_dV[i_nSpace]) +  */
                    /*   ck.Diffusion_weak(sdInfo_w_w_rowptr,sdInfo_w_w_colind,mom_ww_diff_ten,grad_w,&vel_grad_test_dV[i_nSpace]) +  */
                    /*   ck.Reaction_weak(mom_w_source,vel_test_dV[i]) +  */
                    /*   ck.Hamiltonian_weak(mom_w_ham,vel_test_dV[i]) +  */
		    /*   (INT_BY_PARTS_PRESSURE==1 ? -1.0*p*vel_grad_test_dV[i_nSpace+2] : 0.) + */
                    /*   ck.SubgridError(subgridError_p,Lstar_p_w[i]) +  */
                    /*   ck.SubgridError(subgridError_w,Lstar_w_w[i]) +  */
                    /*   ck.NumericalDiffusion(q_numDiff_w_last[eN_k],grad_w,&vel_grad_test_dV[i_nSpace]);  */
		    if (ARTIFICIAL_VISCOSITY==4)
		      {
			// ***** COMPUTE ENTROPY RESIDUAL ***** //
			// mql. NOTE that the test functions are weighted by the velocity
			elementEntropyResidual[i] +=
			  // x-component
			  ck.Mass_weak(mom_u_acc_t,u*vel_test_dV[i]) + // time derivative
			  ck.Advection_weak(mom_u_adv,&u_times_vel_grad_test_dV[i_nSpace])+//m.mesh
			  ck.Diffusion_weak(sdInfo_u_u_rowptr,
					    sdInfo_u_u_colind,
					    mom_uu_diff_ten,
					    grad_u,
					    &u_times_vel_grad_test_dV[i_nSpace]) +
			  ck.Diffusion_weak(sdInfo_u_v_rowptr,
					    sdInfo_u_v_colind,
					    mom_uv_diff_ten,
					    grad_v,
					    &u_times_vel_grad_test_dV[i_nSpace]) +
			  ck.Reaction_weak(mom_u_source,u*vel_test_dV[i]) + // Force term
			  ck.Hamiltonian_weak(mom_u_ham,u*vel_test_dV[i])  // Pres + Non-linearity
			  + // y-component
			  ck.Mass_weak(mom_v_acc_t,v*vel_test_dV[i]) + // time derivative
			  ck.Advection_weak(mom_v_adv,&v_times_vel_grad_test_dV[i_nSpace])+//m.mesh
			  ck.Diffusion_weak(sdInfo_v_u_rowptr,
					    sdInfo_v_u_colind,
					    mom_vu_diff_ten,
					    grad_u,
					    &v_times_vel_grad_test_dV[i_nSpace])+
			  ck.Diffusion_weak(sdInfo_v_v_rowptr,
					    sdInfo_v_v_colind,
					    mom_vv_diff_ten,
					    grad_v,
					    &v_times_vel_grad_test_dV[i_nSpace])+
			  ck.Reaction_weak(mom_v_source,v*vel_test_dV[i]) + // force term
			  ck.Hamiltonian_weak(mom_v_ham,v*vel_test_dV[i]); // Pres + Non-linearity
		      }
		    if (ARTIFICIAL_VISCOSITY==3 || ARTIFICIAL_VISCOSITY==4)
		      {
			for(int j=0;j<nDOF_trial_element;j++)
			  {
			    int j_nSpace = j*nSpace;
			    int i_nSpace = i*nSpace;
			    elementTransport[i][j] += // int[rho*(velStar.grad_wj)*wi*dx]
			      q_rho[eN_k]*porosity*
			      ck.AdvectionJacobian_strong(velStar,
							  &vel_grad_test_dV[j_nSpace])
			      *vel_trial_ref[k*nDOF_trial_element+i];
			    elementTransposeTransport[i][j] += // int[rho*(velStar.grad_wi)*wj*dx]
			      q_rho[eN_k]*porosity*
			      ck.AdvectionJacobian_strong(velStar,
							  &vel_grad_test_dV[i_nSpace])
			      *vel_trial_ref[k*nDOF_trial_element+j];
			  }
		      }//j
		  }//i
              }
	    element_uStar_He[eN] = det_hess_uStar_Ke/area_Ke;
	    element_vStar_He[eN] = det_hess_vStar_Ke/area_Ke;

	    // End computation of cell based EV coeff //
	    if (CELL_BASED_EV_COEFF && ARTIFICIAL_VISCOSITY==2)
	      {
		double hK = elementDiameter[eN];
		double artVisc = fmin(cMax*hK*linVisc_eN,
				      cE*hK*hK*nlinVisc_eN_num/(nlinVisc_eN_den+1E-10));
		for(int k=0;k<nQuadraturePoints_element;k++)
		  {
		    register int eN_k = eN*nQuadraturePoints_element+k;
		    q_numDiff_u[eN_k] = artVisc;
		    q_numDiff_v[eN_k] = artVisc;
		    q_numDiff_w[eN_k] = artVisc;
		  }
	      }
            //
            //load element into global residual and save element residual
            //
            for(int i=0;i<nDOF_test_element;i++)
	      {
                register int eN_i=eN*nDOF_test_element+i;
                phisErrorNodal[vel_l2g[eN_i]]+= element_active*phisErrorElement[i];
                /* elementResidual_p_save[eN_i] +=  elementResidual_p[i]; */
                /* mesh_volume_conservation_element_weak += elementResidual_mesh[i]; */
                /* globalResidual[offset_p+stride_p*p_l2g[eN_i]]+=elementResidual_p[i]; */
                globalResidual[offset_u+stride_u*vel_l2g[eN_i]]+=element_active*elementResidual_u[i];
                globalResidual[offset_v+stride_v*vel_l2g[eN_i]]+=element_active*elementResidual_v[i];
                ncDrag[offset_u+stride_u*vel_l2g[eN_i]]+=mom_u_source_i[i];
                ncDrag[offset_v+stride_v*vel_l2g[eN_i]]+=mom_v_source_i[i];
                betaDrag[vel_l2g[eN_i]] += betaDrag_i[i];
                vos_vel_nodes[vel_l2g[eN_i]] += vos_i[i];
                /* globalResidual[offset_w+stride_w*vel_l2g[eN_i]]+=elementResidual_w[i]; */

		// compute numerator and denominator of uStar_hi and vStar_hi
		if (ARTIFICIAL_VISCOSITY==3)
		  {
		    uStar_hi[vel_l2g[eN_i]] += element_uStar_He[eN]; // offset=0, stride=1 since this is per component of the equation
		    vStar_hi[vel_l2g[eN_i]] += element_vStar_He[eN];
		    den_hi[vel_l2g[eN_i]] += 1;
		  }
		if (ARTIFICIAL_VISCOSITY==4)
		  {
		    // DISTRIBUTE ENTROPY RESIDUAL //
		    entropyResidualPerNode[vel_l2g[eN_i]] += elementEntropyResidual[i];
		  }
		if (ARTIFICIAL_VISCOSITY==3 || ARTIFICIAL_VISCOSITY==4)
		  {
		    for (int j=0;j<nDOF_trial_element;j++)
		      {
			int eN_i_j = eN_i*nDOF_trial_element+j;
			TransportMatrix[csrRowIndeces_1D[eN_i]
					+ csrColumnOffsets_1D[eN_i_j]]
			  += elementTransport[i][j];
			// transpose
			TransposeTransportMatrix[csrRowIndeces_1D[eN_i]
						 + csrColumnOffsets_1D[eN_i_j]]
			  += elementTransposeTransport[i][j];
		      }//j
		  }
            }//i
            /* mesh_volume_conservation += mesh_volume_conservation_element; */
            /* mesh_volume_conservation_weak += mesh_volume_conservation_element_weak; */
            /* mesh_volume_conservation_err_max=fmax(mesh_volume_conservation_err_max,fabs(mesh_volume_conservation_element)); */
            /* mesh_volume_conservation_err_max_weak=fmax(mesh_volume_conservation_err_max_weak,fabs(mesh_volume_conservation_element_weak)); */
          }//elements

<<<<<<< HEAD
        if(CUT_CELL_INTEGRATION > 0)
          std::cout<<std::flush;
=======
	if(CUT_CELL_INTEGRATION > 0)
	  std::cout<<std::flush;
>>>>>>> 735a2b6a
	// loop in DOFs for discrete upwinding
	if (ARTIFICIAL_VISCOSITY==3 || ARTIFICIAL_VISCOSITY==4)
	  {
	    // FIRST LOOP ON DOFs //
	    for (int i=0; i<numDOFs_1D; i++)
	      {
		if (ARTIFICIAL_VISCOSITY==4) // via entropy viscosity
		  {
		    // normalize entropy residual per node
		    double max_u2i = (std::pow(u_dof[i],2.) +
				      std::pow(v_dof[i],2.));
		    double min_u2i = max_u2i;
		    for (int offset=rowptr_1D[i]; offset<rowptr_1D[i+1]; offset++)
		      {
			int j = colind_1D[offset];
			double u2j = (std::pow(u_dof[j],2.) +
				      std::pow(v_dof[j],2.));
			max_u2i = fmax(max_u2i,u2j);
			min_u2i = fmin(min_u2i,u2j);
		      }
		    double normi = 0.5*(max_u2i + min_u2i) + 1E-10;
		    entropyResidualPerNode[i] = fabs(entropyResidualPerNode[i])/normi;
		  }
		else // via smoothness indicator
		  {
		    // computation of beta
		    double uStari = uStar_dof[i];
		    double vStari = vStar_dof[i];

		    double u_beta_numerator = 0., u_beta_denominator = 0.;
		    double v_beta_numerator = 0., v_beta_denominator = 0.;

		    // loop on sparsity pattern
		    for (int offset=rowptr_1D[i]; offset<rowptr_1D[i+1]; offset++)
		      {
			int j = colind_1D[offset];
			double uStarj = uStar_dof[j];
			double vStarj = vStar_dof[j];

			// for u component
			u_beta_numerator += (uStarj - uStari);
			u_beta_denominator += fabs(uStarj - uStari);
			// for v component
			v_beta_numerator += (vStarj - vStari);
			v_beta_denominator += fabs(vStarj - vStari);
		      }
		    double u_beta = fabs(u_beta_numerator)/(u_beta_denominator+1E-10);
		    double v_beta = fabs(v_beta_numerator)/(v_beta_denominator+1E-10);
		    // compute psi=beta^power
		    if (ANISOTROPIC_DIFFUSION==1)
		      {
			uStar_psi[i] = (POWER_SMOOTHNESS_INDICATOR==0 ? 1.0 : std::pow(u_beta, POWER_SMOOTHNESS_INDICATOR));
			vStar_psi[i] = (POWER_SMOOTHNESS_INDICATOR==0 ? 1.0 : std::pow(v_beta, POWER_SMOOTHNESS_INDICATOR));
		      }
		    else // ISOTROPIC ARTIFICIAL DIFFUSION
		      {
			double psi = (POWER_SMOOTHNESS_INDICATOR==0 ? 1.0 : std::pow(fmax(u_beta,v_beta), POWER_SMOOTHNESS_INDICATOR));
			uStar_psi[i] = psi;
			vStar_psi[i] = psi;
		      }
		    // for computation of gamma
		    uStar_hi[i] /= den_hi[i];
		    vStar_hi[i] /= den_hi[i];
		  }
	      }

	    if (ARTIFICIAL_VISCOSITY==3)
	      {
		for(int eN=0;eN<nElements_global;eN++)
		  {
		    double uStar_He = element_uStar_He[eN];
		    double vStar_He = element_vStar_He[eN];
		    for(int i=0;i<nDOF_test_element;i++)
		      {
			register int eN_i=eN*nDOF_test_element+i;
			register int gi = vel_l2g[eN_i]; // offset=0, stride=1
			uStar_min_hiHe[gi] = fmin(uStar_min_hiHe[gi], uStar_hi[gi]*uStar_He);
			vStar_min_hiHe[gi] = fmin(vStar_min_hiHe[gi], vStar_hi[gi]*vStar_He);
		      }
		  }
	      }

	    // EXTRA LOOP ON DOFs to COMPUTE GAMMA INDICATOR//
	    if (ARTIFICIAL_VISCOSITY==3)
	      {
		for (int i=0; i<numDOFs_1D; i++)
		  {
		    // for gamma indicator
		    double uStar_hi2 = uStar_hi[i]*uStar_hi[i];
		    double vStar_hi2 = vStar_hi[i]*vStar_hi[i];
		    if (isBoundary_1D[i] == 1)
		      {
			uStar_gamma[i] = 1; //  set gamma=1 since at boundary we don't have enough information
			vStar_gamma[i] = 1;
		      }
		    else
		      {
			if (ANISOTROPIC_DIFFUSION==1)
			  {
			    uStar_gamma[i] = 1.-fmax(0, fmin(uStar_hi2, C_FOR_GAMMA_INDICATOR*uStar_min_hiHe[i]))/(uStar_hi2+EPS_FOR_GAMMA_INDICATOR);
			    vStar_gamma[i] = 1.-fmax(0, fmin(vStar_hi2, C_FOR_GAMMA_INDICATOR*vStar_min_hiHe[i]))/(vStar_hi2+EPS_FOR_GAMMA_INDICATOR);
			  }
			else // ISOTROPIC ARTIFICIAL DIFFUSION
			  {
			    double gamma = fmax(1.-fmax(0, fmin(uStar_hi2, C_FOR_GAMMA_INDICATOR*uStar_min_hiHe[i]))/(uStar_hi2+EPS_FOR_GAMMA_INDICATOR),
						1.-fmax(0, fmin(vStar_hi2, C_FOR_GAMMA_INDICATOR*vStar_min_hiHe[i]))/(vStar_hi2+EPS_FOR_GAMMA_INDICATOR));
			    uStar_gamma[i] = gamma;
			    vStar_gamma[i] = gamma;
			  }
		      }
		  }
	      }
	    // SECOND LOOP ON DOFs //
	    int ij=0;
	    for (int i=0; i<numDOFs_1D; i++)
	      {
		int ii;
		double uStar_dii = 0;
		double vStar_dii = 0;
		double ui = u_dof[i];
		double vi = v_dof[i];

		double ith_u_dissipative_term = 0;
		double ith_v_dissipative_term = 0;

		double uStar_alphai = USE_GAMMA_INDICATOR==1 ? fmin(uStar_psi[i], uStar_gamma[i]) : uStar_psi[i];
		double vStar_alphai = USE_GAMMA_INDICATOR==1 ? fmin(vStar_psi[i], vStar_gamma[i]) : vStar_psi[i];

		for (int offset=rowptr_1D[i]; offset<rowptr_1D[i+1]; offset++)
		  {
		    int j = colind_1D[offset];
		    if (i!=j)
		      {
			double uj = u_dof[j];
			double vj = v_dof[j];

			double uStar_alphaj = USE_GAMMA_INDICATOR==1 ? fmin(uStar_psi[j], uStar_gamma[j]) : uStar_psi[j];
			double vStar_alphaj = USE_GAMMA_INDICATOR==1 ? fmin(vStar_psi[j], vStar_gamma[j]) : vStar_psi[j];

			if (ARTIFICIAL_VISCOSITY==4) // via entropy viscosity
			  {
			    double dEVij = fmax(laggedEntropyResidualPerNode[i],
						laggedEntropyResidualPerNode[j]);
			    double dLij = fmax(0.,fmax(TransportMatrix[ij],
						       TransposeTransportMatrix[ij]));
			    uStar_dMatrix[ij] = fmin(dLij,cE*dEVij);
			    vStar_dMatrix[i] = uStar_dMatrix[ij];
			  }
			else // via smoothness indicator
			  {
			    uStar_dMatrix[ij] = fmax(0.,fmax(uStar_alphai*TransportMatrix[ij], // by S. Badia
							     uStar_alphaj*TransposeTransportMatrix[ij]));
			    vStar_dMatrix[ij] = fmax(0.,fmax(vStar_alphai*TransportMatrix[ij], // by S. Badia
							     vStar_alphaj*TransposeTransportMatrix[ij]));
			  }
			uStar_dii -= uStar_dMatrix[ij];
			vStar_dii -= vStar_dMatrix[ij];
			//dissipative terms
			ith_u_dissipative_term += uStar_dMatrix[ij]*(uj-ui);
			ith_v_dissipative_term += vStar_dMatrix[ij]*(vj-vi);
		      }
		    else
		      {
			ii = ij;
		      }
		    // update ij
		    ij++;
		  }
		uStar_dMatrix[ii] = uStar_dii;
		vStar_dMatrix[ii] = vStar_dii;
		globalResidual[offset_u+stride_u*i] += -ith_u_dissipative_term;
		globalResidual[offset_v+stride_v*i] += -ith_v_dissipative_term;
	      }
	  }

        //
        //loop over the surrogate boundaries in SB method and assembly into residual
        //
        if(USE_SBM>0)
          {
            if(USE_SBM==1)
            {
                std::memset(particle_netForces,0,nParticles*3*sizeof(double));
                std::memset(particle_netMoments,0,nParticles*3*sizeof(double));
            }
            for (int ebN_s=0;ebN_s < surrogate_boundaries.size();ebN_s++)
              {
                // Initialization of the force to 0
                register double Fx = 0.0, Fy = 0.0, Fxp = 0.0, Fyp = 0.0, surfaceArea=0.0, Mz = 0.0;
                register int ebN = surrogate_boundaries[ebN_s],
                  eN = elementBoundaryElementsArray[ebN*2+surrogate_boundary_elements[ebN_s]],
                  ebN_local = elementBoundaryLocalElementBoundariesArray[ebN*2+surrogate_boundary_elements[ebN_s]],
                  eN_nDOF_trial_element = eN*nDOF_trial_element;
                register double elementResidual_mesh[nDOF_test_element],
                  elementResidual_p[nDOF_test_element],
                  elementResidual_u[nDOF_test_element],
                  elementResidual_v[nDOF_test_element],
                  //elementResidual_w[nDOF_test_element],
                  eps_rho,eps_mu;
                //This assumption is wrong for parallel: If one of nodes of this edge is owned by this processor,
                //then the integral over this edge has contribution to the residual and Jacobian.
                //if (ebN >= nElementBoundaries_owned) continue;
                //std::cout<<"Surrogate edge "<<ebN<<" element neighbor "<<eN<<" local element boundary "<<ebN_local<<std::endl;
                for (int i=0;i<nDOF_test_element;i++)
                  {
                    elementResidual_mesh[i]=0.0;
                    elementResidual_p[i]=0.0;
                    elementResidual_u[i]=0.0;
                    elementResidual_v[i]=0.0;
                    /* elementResidual_w[i]=0.0; */
                  }
                for  (int kb=0;kb<nQuadraturePoints_elementBoundary;kb++)
                  {
                    register int ebN_kb = ebN*nQuadraturePoints_elementBoundary+kb,
                      /* ebNE_kb_nSpace = ebNE_kb*nSpace, */
                      ebN_local_kb = ebN_local*nQuadraturePoints_elementBoundary+kb,
                      ebN_local_kb_nSpace = ebN_local_kb*nSpace;
                    register double
                      u_ext=0.0,
                      v_ext=0.0,
                      bc_u_ext=0.0,
                      bc_v_ext=0.0,
                      grad_u_ext[nSpace],
                      grad_v_ext[nSpace],
                      jac_ext[nSpace*nSpace],
                      jacDet_ext,
                      jacInv_ext[nSpace*nSpace],
                      boundaryJac[nSpace*(nSpace-1)],
                      metricTensor[(nSpace-1)*(nSpace-1)],
                      metricTensorDetSqrt,
                      dS,p_test_dS[nDOF_test_element],vel_test_dS[nDOF_test_element],
                      p_grad_trial_trace[nDOF_trial_element*nSpace],vel_grad_trial_trace[nDOF_trial_element*nSpace],
                      vel_grad_test_dS[nDOF_trial_element*nSpace],
                      normal[2],x_ext,y_ext,z_ext,xt_ext,yt_ext,zt_ext,integralScaling,
                      G[nSpace*nSpace],G_dd_G,tr_G,h_phi,h_penalty,penalty,
                      force_x,force_y,force_z,force_p_x,force_p_y,force_p_z,force_v_x,force_v_y,force_v_z,r_x,r_y,r_z;
                    //compute information about mapping from reference element to physical element
                    ck.calculateMapping_elementBoundary(eN,
                                                        ebN_local,
                                                        kb,
                                                        ebN_local_kb,
                                                        mesh_dof,
                                                        mesh_l2g,
                                                        mesh_trial_trace_ref,
                                                        mesh_grad_trial_trace_ref,
                                                        boundaryJac_ref,
                                                        jac_ext,
                                                        jacDet_ext,
                                                        jacInv_ext,
                                                        boundaryJac,
                                                        metricTensor,
                                                        metricTensorDetSqrt,
                                                        normal_ref,
                                                        normal,
                                                        x_ext,y_ext,z_ext);
                    ck.calculateMappingVelocity_elementBoundary(eN,
                                                                ebN_local,
                                                                kb,
                                                                ebN_local_kb,
                                                                mesh_velocity_dof,
                                                                mesh_l2g,
                                                                mesh_trial_trace_ref,
                                                                xt_ext,yt_ext,zt_ext,
                                                                normal,
                                                                boundaryJac,
                                                                metricTensor,
                                                                integralScaling);
                    dS = metricTensorDetSqrt*dS_ref[kb];
                    //get the metric tensor
                    ck.calculateG(jacInv_ext,G,G_dd_G,tr_G);
                    //compute shape and solution information
                    //shape
                    ck.gradTrialFromRef(&vel_grad_trial_trace_ref[ebN_local_kb_nSpace*nDOF_trial_element],jacInv_ext,vel_grad_trial_trace);
                    //solution and gradients
                    ck.valFromDOF(u_dof,&vel_l2g[eN_nDOF_trial_element],&vel_trial_trace_ref[ebN_local_kb*nDOF_test_element],u_ext);
                    ck.valFromDOF(v_dof,&vel_l2g[eN_nDOF_trial_element],&vel_trial_trace_ref[ebN_local_kb*nDOF_test_element],v_ext);

                    ck.gradFromDOF(u_dof,&vel_l2g[eN_nDOF_trial_element],vel_grad_trial_trace,grad_u_ext);
                    ck.gradFromDOF(v_dof,&vel_l2g[eN_nDOF_trial_element],vel_grad_trial_trace,grad_v_ext);
                    //precalculate test function products with integration weights
                    for (int j=0;j<nDOF_trial_element;j++)
                      {
                        vel_test_dS[j] = vel_test_trace_ref[ebN_local_kb*nDOF_test_element+j]*dS;
                        for (int I=0;I<nSpace;I++)
                          vel_grad_test_dS[j*nSpace+I] = vel_grad_trial_trace[j*nSpace+I]*dS;//cek hack, using trial
                      }

                    double dist = 0.0;
                    double distance[2], P_normal[2], P_tangent[2]; // distance vector, normal and tangent of the physical boundary



                    if(use_ball_as_particle==1)
                    {
                        get_distance_to_ball(nParticles,ball_center,ball_radius,
                                             x_ext,y_ext,z_ext,
                                             dist);
                        get_normal_to_ith_ball(nParticles,ball_center,ball_radius,
                                               surrogate_boundary_particle[ebN_s],
                                               x_ext,y_ext,z_ext,
                                               P_normal[0],P_normal[1]);
                        get_velocity_to_ith_ball(nParticles,ball_center,ball_radius,
                                                 ball_velocity,ball_angular_velocity,
                                                 surrogate_boundary_particle[ebN_s],
                                                 x_ext-dist*P_normal[0],//corresponding point on the boundary of the particle
                                                 y_ext-dist*P_normal[1],
                                                 0.0,//z_ext,
                                                 bc_u_ext,bc_v_ext);
                    }
                    else
                    {
                        dist = ebq_global_phi_solid[ebN_kb];
                        P_normal[0] = ebq_global_grad_phi_solid[ebN_kb*3+0];
                        P_normal[1] = ebq_global_grad_phi_solid[ebN_kb*3+1];
                        bc_u_ext = ebq_particle_velocity_solid [ebN_kb*3+0];
                        bc_v_ext = ebq_particle_velocity_solid [ebN_kb*3+1];

                    }

                    ck.calculateGScale(G,normal,h_penalty);
                    //
                    //update the element and global residual storage
                    //
                    assert(h_penalty>0.0);
                    if (h_penalty < std::abs(dist))
                        h_penalty = std::abs(dist);
                    distance[0] = -P_normal[0]*dist;//distance=vector from \tilde{x} to x. It holds also when dist<0.0
                    distance[1] = -P_normal[1]*dist;
                    P_tangent[0] = -P_normal[1];
                    P_tangent[1] = P_normal[0];
                    double visco = nu_0*rho_0;
                    double C_adim = C_sbm*visco/h_penalty;
                    double beta_adim = beta_sbm*visco/h_penalty;

                    const double grad_u_d[2] = {get_dot_product(distance,grad_u_ext),
                                                get_dot_product(distance,grad_v_ext)};
                    double res[2];
                    const double u_m_uD[2] = {u_ext - bc_u_ext,v_ext - bc_v_ext};
                    const double zero_vec[2]={0.,0.};
                    const double grad_u_t[2] = {get_dot_product(P_tangent,grad_u_ext),
                                                get_dot_product(P_tangent,grad_v_ext)};
                    for (int i=0;i<nDOF_test_element;i++)
                      {
                        int eN_i = eN*nDOF_test_element+i;

                        int GlobPos_u = offset_u+stride_u*vel_l2g[eN_i];
                        int GlobPos_v = offset_v+stride_v*vel_l2g[eN_i];
                        double phi_i = vel_test_dS[i];
                        double Gxphi_i = vel_grad_test_dS[i*nSpace+0];
                        double Gyphi_i = vel_grad_test_dS[i*nSpace+1];
                        double *grad_phi_i = &vel_grad_test_dS[i*nSpace+0];
                        const double grad_phi_i_dot_d =  get_dot_product(distance,grad_phi_i);
                        const double grad_phi_i_dot_t =  get_dot_product(P_tangent,grad_phi_i);

                        // (1)
                        globalResidual[GlobPos_u] += C_adim*phi_i*u_m_uD[0];
                        globalResidual[GlobPos_v] += C_adim*phi_i*u_m_uD[1];
                        Fx += C_adim*phi_i*u_m_uD[0];
                        Fy += C_adim*phi_i*u_m_uD[1];

                        // (2)
                        get_symmetric_gradient_dot_vec(grad_u_ext,grad_v_ext,normal,res);//Use normal for consistency
                        globalResidual[GlobPos_u] -= visco * phi_i*res[0];
                        globalResidual[GlobPos_v] -= visco * phi_i*res[1];
                        Fx -= visco * phi_i*res[0];
                        Fy -= visco * phi_i*res[1];

                        // (3)
                        get_symmetric_gradient_dot_vec(grad_phi_i,zero_vec,normal,res);
                        globalResidual[GlobPos_u] -= visco * get_dot_product(u_m_uD,res);//Use normal for consistency
                        get_symmetric_gradient_dot_vec(zero_vec,grad_phi_i,normal,res);
                        globalResidual[GlobPos_v] -= visco * get_dot_product(u_m_uD,res);//Use normal for consistency
                        get_symmetric_gradient_dot_vec(grad_phi_i,zero_vec,normal,res);
                        Fx -= visco * get_dot_product(u_m_uD,res);//Use normal for consistency
                        get_symmetric_gradient_dot_vec(zero_vec,grad_phi_i,normal,res);
                        Fy -= visco * get_dot_product(u_m_uD,res);//Use normal for consistency

                        // (4)
                        globalResidual[GlobPos_u] += C_adim*grad_phi_i_dot_d*u_m_uD[0];
                        globalResidual[GlobPos_v] += C_adim*grad_phi_i_dot_d*u_m_uD[1];
                        Fx += C_adim*grad_phi_i_dot_d*u_m_uD[0];
                        Fy += C_adim*grad_phi_i_dot_d*u_m_uD[1];

                        // (5)
                        globalResidual[GlobPos_u] += C_adim*grad_phi_i_dot_d*grad_u_d[0];
                        globalResidual[GlobPos_v] += C_adim*grad_phi_i_dot_d*grad_u_d[1];
                        Fx += C_adim*grad_phi_i_dot_d*grad_u_d[0];
                        Fy += C_adim*grad_phi_i_dot_d*grad_u_d[1];

                        // (6)
                        globalResidual[GlobPos_u] += C_adim*phi_i*grad_u_d[0];
                        globalResidual[GlobPos_v] += C_adim*phi_i*grad_u_d[1];
                        Fx += C_adim*phi_i*grad_u_d[0];
                        Fy += C_adim*phi_i*grad_u_d[1];

                        // (7)
                        get_symmetric_gradient_dot_vec(grad_phi_i,zero_vec,normal,res);//Use normal for consistency
                        globalResidual[GlobPos_u] -= visco*get_dot_product(grad_u_d,res);
                        get_symmetric_gradient_dot_vec(zero_vec,grad_phi_i,normal,res);//Use normal for consistency
                        globalResidual[GlobPos_v] -= visco*get_dot_product(grad_u_d,res);
                        get_symmetric_gradient_dot_vec(grad_phi_i,zero_vec,normal,res);//Use normal for consistency
                        Fx -= visco*get_dot_product(grad_u_d,res);
                        get_symmetric_gradient_dot_vec(zero_vec,grad_phi_i,normal,res);//Use normal for consistency
                        Fy -= visco*get_dot_product(grad_u_d,res);

                        //the penalization on the tangential derivative
                        //B < Gw t , (Gu - GuD) t >
                        globalResidual[GlobPos_u] += beta_adim*grad_u_t[0]*grad_phi_i_dot_t;
                        globalResidual[GlobPos_v] += beta_adim*grad_u_t[1]*grad_phi_i_dot_t;
                        Fx += beta_adim*grad_u_t[0]*grad_phi_i_dot_t;
                        Fy += beta_adim*grad_u_t[1]*grad_phi_i_dot_t;

                      }//i

                    //
                    // Forces
                    //
                    //compute pressure at the quadrature point of the edge from dof-value of the pressure
                    double p_ext = 0.0;
                    for (int i=0; i<nDOF_per_element_pressure;++i)
                      {
                        p_ext += p_dof[p_l2g[eN*nDOF_per_element_pressure+i]]*p_trial_trace_ref[ebN_local_kb*nDOF_per_element_pressure+i];
                      }
                    double nx = P_normal[0]; //YY: normal direction outward of the solid.
                    double ny = P_normal[1];
                    Fx -= p_ext*nx*dS;
                    Fy -= p_ext*ny*dS;
                    Fxp -= p_ext*nx*dS;
                    Fyp -= p_ext*ny*dS;
                    surfaceArea += dS;
                    if(use_ball_as_particle==1)
                    {
                        r_x = x_ext - ball_center[surrogate_boundary_particle[ebN_s] * 3 + 0];
                        r_y = y_ext - ball_center[surrogate_boundary_particle[ebN_s] * 3 + 1];
                    }
                    else
                    {
                        r_x = x_ext - particle_centroids[surrogate_boundary_particle[ebN_s] * 3 + 0];
                        r_y = y_ext - particle_centroids[surrogate_boundary_particle[ebN_s] * 3 + 1];
                    }
                    Mz  += r_x*Fy-r_y*Fx;
                  }//kb
                if(USE_SBM==1
                   && ebN < nElementBoundaries_owned)//avoid double counting
                  {
                    particle_surfaceArea[surrogate_boundary_particle[ebN_s]] += surfaceArea;
                    particle_netForces[3*surrogate_boundary_particle[ebN_s]+0] += Fx;
                    particle_netForces[3*surrogate_boundary_particle[ebN_s]+1] += Fy;
                    particle_netForces[3*(  nParticles+surrogate_boundary_particle[ebN_s])+0] += Fxp;
                    particle_netForces[3*(2*nParticles+surrogate_boundary_particle[ebN_s])+0] += (Fx-Fxp);
                    particle_netForces[3*(  nParticles+surrogate_boundary_particle[ebN_s])+1] += Fyp;
                    particle_netForces[3*(2*nParticles+surrogate_boundary_particle[ebN_s])+1] += (Fy-Fyp);
                    particle_netMoments[3*surrogate_boundary_particle[ebN_s]+2]+= Mz;
                  }
              }//ebN_s
            //std::cout<<" sbm force over surrogate boundary is: "<<Fx<<"\t"<<Fy<<std::endl;
            //
          }
        //loop over exterior element boundaries to calculate surface integrals and load into element and global residuals
        //
        //ebNE is the Exterior element boundary INdex
        //ebN is the element boundary INdex
        //eN is the element index
        for (int ebNE = 0; ebNE < nExteriorElementBoundaries_global; ebNE++)
          {
            register int ebN = exteriorElementBoundariesArray[ebNE],
              eN  = elementBoundaryElementsArray[ebN*2+0],
              ebN_local = elementBoundaryLocalElementBoundariesArray[ebN*2+0],
              eN_nDOF_trial_element = eN*nDOF_trial_element;
            register double elementResidual_mesh[nDOF_test_element],
              elementResidual_p[nDOF_test_element],
              elementResidual_u[nDOF_test_element],
              elementResidual_v[nDOF_test_element],
              //elementResidual_w[nDOF_test_element],
              eps_rho,eps_mu;
            const double* elementResidual_w(NULL);
            for (int i=0;i<nDOF_test_element;i++)
              {
                elementResidual_mesh[i]=0.0;
                elementResidual_p[i]=0.0;
                elementResidual_u[i]=0.0;
                elementResidual_v[i]=0.0;
                /* elementResidual_w[i]=0.0; */
              }
            for  (int kb=0;kb<nQuadraturePoints_elementBoundary;kb++)
              {
                register int ebNE_kb = ebNE*nQuadraturePoints_elementBoundary+kb,
                  ebNE_kb_nSpace = ebNE_kb*nSpace,
                  ebN_local_kb = ebN_local*nQuadraturePoints_elementBoundary+kb,
                  ebN_local_kb_nSpace = ebN_local_kb*nSpace;
                register double p_ext=0.0,
                  u_ext=0.0,
                  v_ext=0.0,
                  w_ext=0.0,
                  grad_p_ext[nSpace],
                  grad_u_ext[nSpace],
                  grad_v_ext[nSpace],
                  grad_w_ext[nSpace],
                  mom_u_acc_ext=0.0,
                  dmom_u_acc_u_ext=0.0,
                  mom_v_acc_ext=0.0,
                  dmom_v_acc_v_ext=0.0,
                  mom_w_acc_ext=0.0,
                  dmom_w_acc_w_ext=0.0,
                  mass_adv_ext[nSpace],
                  dmass_adv_u_ext[nSpace],
                  dmass_adv_v_ext[nSpace],
                  dmass_adv_w_ext[nSpace],
                  mom_u_adv_ext[nSpace],
                  dmom_u_adv_u_ext[nSpace],
                  dmom_u_adv_v_ext[nSpace],
                  dmom_u_adv_w_ext[nSpace],
                  mom_v_adv_ext[nSpace],
                  dmom_v_adv_u_ext[nSpace],
                  dmom_v_adv_v_ext[nSpace],
                  dmom_v_adv_w_ext[nSpace],
                  mom_w_adv_ext[nSpace],
                  dmom_w_adv_u_ext[nSpace],
                  dmom_w_adv_v_ext[nSpace],
                  dmom_w_adv_w_ext[nSpace],
                  mom_uu_diff_ten_ext[nSpace],
                  mom_vv_diff_ten_ext[nSpace],
                  mom_ww_diff_ten_ext[nSpace],
                  mom_uv_diff_ten_ext[1],
                  mom_uw_diff_ten_ext[1],
                  mom_vu_diff_ten_ext[1],
                  mom_vw_diff_ten_ext[1],
                  mom_wu_diff_ten_ext[1],
                  mom_wv_diff_ten_ext[1],
                  mom_u_source_ext=0.0,
                  mom_v_source_ext=0.0,
                  mom_w_source_ext=0.0,
                  mom_u_ham_ext=0.0,
                  dmom_u_ham_grad_p_ext[nSpace],
                  dmom_u_ham_grad_u_ext[nSpace],
                  mom_v_ham_ext=0.0,
                  dmom_v_ham_grad_p_ext[nSpace],
                  dmom_v_ham_grad_v_ext[nSpace],
                  mom_w_ham_ext=0.0,
                  dmom_w_ham_grad_p_ext[nSpace],
                  dmom_w_ham_grad_w_ext[nSpace],
                  dmom_u_adv_p_ext[nSpace],
                  dmom_v_adv_p_ext[nSpace],
                  dmom_w_adv_p_ext[nSpace],
                  flux_mass_ext=0.0,
                  flux_mom_u_adv_ext=0.0,
                  flux_mom_v_adv_ext=0.0,
                  flux_mom_w_adv_ext=0.0,
                  flux_mom_uu_diff_ext=0.0,
                  flux_mom_uv_diff_ext=0.0,
                  flux_mom_uw_diff_ext=0.0,
                  flux_mom_vu_diff_ext=0.0,
                  flux_mom_vv_diff_ext=0.0,
                  flux_mom_vw_diff_ext=0.0,
                  flux_mom_wu_diff_ext=0.0,
                  flux_mom_wv_diff_ext=0.0,
                  flux_mom_ww_diff_ext=0.0,
                  bc_p_ext=0.0,
                  bc_u_ext=0.0,
                  bc_v_ext=0.0,
                  bc_w_ext=0.0,
                  bc_mom_u_acc_ext=0.0,
                  bc_dmom_u_acc_u_ext=0.0,
                  bc_mom_v_acc_ext=0.0,
                  bc_dmom_v_acc_v_ext=0.0,
                  bc_mom_w_acc_ext=0.0,
                  bc_dmom_w_acc_w_ext=0.0,
                  bc_mass_adv_ext[nSpace],
                  bc_dmass_adv_u_ext[nSpace],
                  bc_dmass_adv_v_ext[nSpace],
                  bc_dmass_adv_w_ext[nSpace],
                  bc_mom_u_adv_ext[nSpace],
                  bc_dmom_u_adv_u_ext[nSpace],
                  bc_dmom_u_adv_v_ext[nSpace],
                  bc_dmom_u_adv_w_ext[nSpace],
                  bc_mom_v_adv_ext[nSpace],
                  bc_dmom_v_adv_u_ext[nSpace],
                  bc_dmom_v_adv_v_ext[nSpace],
                  bc_dmom_v_adv_w_ext[nSpace],
                  bc_mom_w_adv_ext[nSpace],
                  bc_dmom_w_adv_u_ext[nSpace],
                  bc_dmom_w_adv_v_ext[nSpace],
                  bc_dmom_w_adv_w_ext[nSpace],
                  bc_mom_uu_diff_ten_ext[nSpace],
                  bc_mom_vv_diff_ten_ext[nSpace],
                  bc_mom_ww_diff_ten_ext[nSpace],
                  bc_mom_uv_diff_ten_ext[1],
                  bc_mom_uw_diff_ten_ext[1],
                  bc_mom_vu_diff_ten_ext[1],
                  bc_mom_vw_diff_ten_ext[1],
                  bc_mom_wu_diff_ten_ext[1],
                  bc_mom_wv_diff_ten_ext[1],
                  bc_mom_u_source_ext=0.0,
                  bc_mom_v_source_ext=0.0,
                  bc_mom_w_source_ext=0.0,
                  bc_mom_u_ham_ext=0.0,
                  bc_dmom_u_ham_grad_p_ext[nSpace],
                  bc_dmom_u_ham_grad_u_ext[nSpace],
                  bc_mom_v_ham_ext=0.0,
                  bc_dmom_v_ham_grad_p_ext[nSpace],
                  bc_dmom_v_ham_grad_v_ext[nSpace],
                  bc_mom_w_ham_ext=0.0,
                  bc_dmom_w_ham_grad_p_ext[nSpace],
                  bc_dmom_w_ham_grad_w_ext[nSpace],
                  jac_ext[nSpace*nSpace],
                  jacDet_ext,
                  jacInv_ext[nSpace*nSpace],
                  boundaryJac[nSpace*(nSpace-1)],
                  metricTensor[(nSpace-1)*(nSpace-1)],
                  metricTensorDetSqrt,
                  dS,p_test_dS[nDOF_test_element],vel_test_dS[nDOF_test_element],
                  p_grad_trial_trace[nDOF_trial_element*nSpace],vel_grad_trial_trace[nDOF_trial_element*nSpace],
                  vel_grad_test_dS[nDOF_trial_element*nSpace],
                  normal[2],x_ext,y_ext,z_ext,xt_ext,yt_ext,zt_ext,integralScaling,
                  //VRANS
                  porosity_ext,
                  //
                  G[nSpace*nSpace],G_dd_G,tr_G,h_phi,h_penalty,penalty,
                  force_x,force_y,force_z,force_p_x,force_p_y,force_p_z,force_v_x,force_v_y,force_v_z,r_x,r_y,r_z;
                //compute information about mapping from reference element to physical element
                ck.calculateMapping_elementBoundary(eN,
                                                    ebN_local,
                                                    kb,
                                                    ebN_local_kb,
                                                    mesh_dof,
                                                    mesh_l2g,
                                                    mesh_trial_trace_ref,
                                                    mesh_grad_trial_trace_ref,
                                                    boundaryJac_ref,
                                                    jac_ext,
                                                    jacDet_ext,
                                                    jacInv_ext,
                                                    boundaryJac,
                                                    metricTensor,
                                                    metricTensorDetSqrt,
                                                    normal_ref,
                                                    normal,
                                                    x_ext,y_ext,z_ext);
                ck.calculateMappingVelocity_elementBoundary(eN,
                                                            ebN_local,
                                                            kb,
                                                            ebN_local_kb,
                                                            mesh_velocity_dof,
                                                            mesh_l2g,
                                                            mesh_trial_trace_ref,
                                                            xt_ext,yt_ext,zt_ext,
                                                            normal,
                                                            boundaryJac,
                                                            metricTensor,
                                                            integralScaling);
                //xt_ext=0.0;yt_ext=0.0;zt_ext=0.0;
                //std::cout<<"xt_ext "<<xt_ext<<'\t'<<yt_ext<<'\t'<<zt_ext<<std::endl;
                //std::cout<<"x_ext "<<x_ext<<'\t'<<y_ext<<'\t'<<z_ext<<std::endl;
                //std::cout<<"integralScaling - metricTensorDetSrt ==============================="<<integralScaling-metricTensorDetSqrt<<std::endl;
                /* std::cout<<"metricTensorDetSqrt "<<metricTensorDetSqrt */
                /*             <<"dS_ref[kb]"<<dS_ref[kb]<<std::endl; */
                //dS = ((1.0-MOVING_DOMAIN)*metricTensorDetSqrt + MOVING_DOMAIN*integralScaling)*dS_ref[kb];//cek need to test effect on accuracy
                dS = metricTensorDetSqrt*dS_ref[kb];
                //get the metric tensor
                //cek todo use symmetry
                ck.calculateG(jacInv_ext,G,G_dd_G,tr_G);
                ck.calculateGScale(G,&ebqe_normal_phi_ext[ebNE_kb_nSpace],h_phi);

                eps_rho = epsFact_rho*(useMetrics*h_phi+(1.0-useMetrics)*elementDiameter[eN]);
                eps_mu  = epsFact_mu *(useMetrics*h_phi+(1.0-useMetrics)*elementDiameter[eN]);
                double particle_eps  = particle_epsFact*(useMetrics*h_phi+(1.0-useMetrics)*elementDiameter[eN]);

                //compute shape and solution information
                //shape
                /* ck.gradTrialFromRef(&p_grad_trial_trace_ref[ebN_local_kb_nSpace*nDOF_trial_element],jacInv_ext,p_grad_trial_trace); */
                ck.gradTrialFromRef(&vel_grad_trial_trace_ref[ebN_local_kb_nSpace*nDOF_trial_element],jacInv_ext,vel_grad_trial_trace);
                //cek hack use trial ck.gradTrialFromRef(&vel_grad_test_trace_ref[ebN_local_kb_nSpace*nDOF_trial_element],jacInv_ext,vel_grad_test_trace);
                //solution and gradients
                /* ck.valFromDOF(p_dof,&p_l2g[eN_nDOF_trial_element],&p_trial_trace_ref[ebN_local_kb*nDOF_test_element],p_ext); */
                p_ext = ebqe_p[ebNE_kb];
                ck.valFromDOF(u_dof,&vel_l2g[eN_nDOF_trial_element],&vel_trial_trace_ref[ebN_local_kb*nDOF_test_element],u_ext);
                ck.valFromDOF(v_dof,&vel_l2g[eN_nDOF_trial_element],&vel_trial_trace_ref[ebN_local_kb*nDOF_test_element],v_ext);
                /* ck.valFromDOF(w_dof,&vel_l2g[eN_nDOF_trial_element],&vel_trial_trace_ref[ebN_local_kb*nDOF_test_element],w_ext); */
                /* ck.gradFromDOF(p_dof,&p_l2g[eN_nDOF_trial_element],p_grad_trial_trace,grad_p_ext); */
                for (int I=0;I<nSpace;I++)
                  grad_p_ext[I] = ebqe_grad_p[ebNE_kb_nSpace + I];
                ck.gradFromDOF(u_dof,&vel_l2g[eN_nDOF_trial_element],vel_grad_trial_trace,grad_u_ext);
                ck.gradFromDOF(v_dof,&vel_l2g[eN_nDOF_trial_element],vel_grad_trial_trace,grad_v_ext);
                /* ck.gradFromDOF(w_dof,&vel_l2g[eN_nDOF_trial_element],vel_grad_trial_trace,grad_w_ext); */
                //precalculate test function products with integration weights
                for (int j=0;j<nDOF_trial_element;j++)
                  {
                    /* p_test_dS[j] = p_test_trace_ref[ebN_local_kb*nDOF_test_element+j]*dS; */
                    vel_test_dS[j] = vel_test_trace_ref[ebN_local_kb*nDOF_test_element+j]*dS;
                    for (int I=0;I<nSpace;I++)
                      vel_grad_test_dS[j*nSpace+I] = vel_grad_trial_trace[j*nSpace+I]*dS;//cek hack, using trial
                  }
                bc_p_ext = isDOFBoundary_p[ebNE_kb]*ebqe_bc_p_ext[ebNE_kb]+(1-isDOFBoundary_p[ebNE_kb])*p_ext;
                //note, our convention is that bc values at moving boundaries are relative to boundary velocity so we add it here
                bc_u_ext = isDOFBoundary_u[ebNE_kb]*(ebqe_bc_u_ext[ebNE_kb] + MOVING_DOMAIN*xt_ext) + (1-isDOFBoundary_u[ebNE_kb])*u_ext;
                bc_v_ext = isDOFBoundary_v[ebNE_kb]*(ebqe_bc_v_ext[ebNE_kb] + MOVING_DOMAIN*yt_ext) + (1-isDOFBoundary_v[ebNE_kb])*v_ext;
                /* bc_w_ext = isDOFBoundary_w[ebNE_kb]*(ebqe_bc_w_ext[ebNE_kb] + MOVING_DOMAIN*zt_ext) + (1-isDOFBoundary_w[ebNE_kb])*w_ext; */
                //VRANS
                porosity_ext = 1.0 - ebqe_vos_ext[ebNE_kb];
                //
                //calculate the pde coefficients using the solution and the boundary values for the solution
                //
                double eddy_viscosity_ext(0.),bc_eddy_viscosity_ext(0.); //not interested in saving boundary eddy viscosity for now
                evaluateCoefficients(eps_rho,
                                     eps_mu,
                                     particle_eps,
                                     sigma,
                                     rho_0,
                                     nu_0,
                                     rho_1,
                                     nu_1,
                                     elementDiameter[eN],
                                     smagorinskyConstant,
                                     turbulenceClosureModel,
                                     g,
                                     useVF,
                                     ebqe_vf_ext[ebNE_kb],
                                     ebqe_phi_ext[ebNE_kb],
                                     &ebqe_normal_phi_ext[ebNE_kb_nSpace],
                                     nParticles,
                                     nQuadraturePoints_global,
                                     &particle_signed_distances[ebNE_kb],
                                     ebqe_kappa_phi_ext[ebNE_kb],
                                     //VRANS
                                     porosity_ext,
                                     //
                                     p_ext,
                                     grad_p_ext,
                                     grad_u_ext,
                                     grad_v_ext,
                                     grad_w_ext,
                                     u_ext,
                                     v_ext,
                                     w_ext,
                                     ebqe_velocity_star[ebNE_kb_nSpace+0],
                                     ebqe_velocity_star[ebNE_kb_nSpace+1],
                                     ebqe_velocity_star[ebNE_kb_nSpace+1],//hack,not used
                                     eddy_viscosity_ext,
                                     mom_u_acc_ext,
                                     dmom_u_acc_u_ext,
                                     mom_v_acc_ext,
                                     dmom_v_acc_v_ext,
                                     mom_w_acc_ext,
                                     dmom_w_acc_w_ext,
                                     mass_adv_ext,
                                     dmass_adv_u_ext,
                                     dmass_adv_v_ext,
                                     dmass_adv_w_ext,
                                     mom_u_adv_ext,
                                     dmom_u_adv_u_ext,
                                     dmom_u_adv_v_ext,
                                     dmom_u_adv_w_ext,
                                     mom_v_adv_ext,
                                     dmom_v_adv_u_ext,
                                     dmom_v_adv_v_ext,
                                     dmom_v_adv_w_ext,
                                     mom_w_adv_ext,
                                     dmom_w_adv_u_ext,
                                     dmom_w_adv_v_ext,
                                     dmom_w_adv_w_ext,
                                     mom_uu_diff_ten_ext,
                                     mom_vv_diff_ten_ext,
                                     mom_ww_diff_ten_ext,
                                     mom_uv_diff_ten_ext,
                                     mom_uw_diff_ten_ext,
                                     mom_vu_diff_ten_ext,
                                     mom_vw_diff_ten_ext,
                                     mom_wu_diff_ten_ext,
                                     mom_wv_diff_ten_ext,
                                     mom_u_source_ext,
                                     mom_v_source_ext,
                                     mom_w_source_ext,
                                     mom_u_ham_ext,
                                     dmom_u_ham_grad_p_ext,
                                     dmom_u_ham_grad_u_ext,
                                     mom_v_ham_ext,
                                     dmom_v_ham_grad_p_ext,
                                     dmom_v_ham_grad_v_ext,
                                     mom_w_ham_ext,
                                     dmom_w_ham_grad_p_ext,
                                     dmom_w_ham_grad_w_ext,
                                     ebqe_rho[ebNE_kb],
                                     ebqe_nu[ebNE_kb],
                                     KILL_PRESSURE_TERM,
                                     0,
                                     0., // mql: zero force term at boundary
                                     0.,
                                     0.,
                                     MATERIAL_PARAMETERS_AS_FUNCTION,
                                     ebqe_density_as_function[ebNE_kb],
                                     ebqe_dynamic_viscosity_as_function[ebNE_kb],
                                     USE_SBM,
                                     x_ext,y_ext,z_ext,
                                     use_ball_as_particle,
                                     ball_center,
                                     ball_radius,
                                     ball_velocity,
                                     ball_angular_velocity,
				     INT_BY_PARTS_PRESSURE);
                evaluateCoefficients(eps_rho,
                                     eps_mu,
                                     particle_eps,
                                     sigma,
                                     rho_0,
                                     nu_0,
                                     rho_1,
                                     nu_1,
                                     elementDiameter[eN],
                                     smagorinskyConstant,
                                     turbulenceClosureModel,
                                     g,
                                     useVF,
                                     bc_ebqe_vf_ext[ebNE_kb],
                                     bc_ebqe_phi_ext[ebNE_kb],
                                     &ebqe_normal_phi_ext[ebNE_kb_nSpace],
                                     nParticles,
                                     nQuadraturePoints_global,
                                     &particle_signed_distances[ebNE_kb],
                                     ebqe_kappa_phi_ext[ebNE_kb],
                                     //VRANS
                                     porosity_ext,
                                     //
                                     bc_p_ext,
                                     grad_p_ext,
                                     grad_u_ext,
                                     grad_v_ext,
                                     grad_w_ext,
                                     bc_u_ext,
                                     bc_v_ext,
                                     bc_w_ext,
                                     ebqe_velocity_star[ebNE_kb_nSpace+0],
                                     ebqe_velocity_star[ebNE_kb_nSpace+1],
                                     ebqe_velocity_star[ebNE_kb_nSpace+1],//hack,not used
                                     bc_eddy_viscosity_ext,
                                     bc_mom_u_acc_ext,
                                     bc_dmom_u_acc_u_ext,
                                     bc_mom_v_acc_ext,
                                     bc_dmom_v_acc_v_ext,
                                     bc_mom_w_acc_ext,
                                     bc_dmom_w_acc_w_ext,
                                     bc_mass_adv_ext,
                                     bc_dmass_adv_u_ext,
                                     bc_dmass_adv_v_ext,
                                     bc_dmass_adv_w_ext,
                                     bc_mom_u_adv_ext,
                                     bc_dmom_u_adv_u_ext,
                                     bc_dmom_u_adv_v_ext,
                                     bc_dmom_u_adv_w_ext,
                                     bc_mom_v_adv_ext,
                                     bc_dmom_v_adv_u_ext,
                                     bc_dmom_v_adv_v_ext,
                                     bc_dmom_v_adv_w_ext,
                                     bc_mom_w_adv_ext,
                                     bc_dmom_w_adv_u_ext,
                                     bc_dmom_w_adv_v_ext,
                                     bc_dmom_w_adv_w_ext,
                                     bc_mom_uu_diff_ten_ext,
                                     bc_mom_vv_diff_ten_ext,
                                     bc_mom_ww_diff_ten_ext,
                                     bc_mom_uv_diff_ten_ext,
                                     bc_mom_uw_diff_ten_ext,
                                     bc_mom_vu_diff_ten_ext,
                                     bc_mom_vw_diff_ten_ext,
                                     bc_mom_wu_diff_ten_ext,
                                     bc_mom_wv_diff_ten_ext,
                                     bc_mom_u_source_ext,
                                     bc_mom_v_source_ext,
                                     bc_mom_w_source_ext,
                                     bc_mom_u_ham_ext,
                                     bc_dmom_u_ham_grad_p_ext,
                                     bc_dmom_u_ham_grad_u_ext,
                                     bc_mom_v_ham_ext,
                                     bc_dmom_v_ham_grad_p_ext,
                                     bc_dmom_v_ham_grad_v_ext,
                                     bc_mom_w_ham_ext,
                                     bc_dmom_w_ham_grad_p_ext,
                                     bc_dmom_w_ham_grad_w_ext,
                                     ebqe_rho[ebNE_kb],
                                     ebqe_nu[ebNE_kb],
                                     KILL_PRESSURE_TERM,
                                     0,
                                     0., // mql: zero force term at boundary
                                     0.,
                                     0.,
                                     MATERIAL_PARAMETERS_AS_FUNCTION,
                                     ebqe_density_as_function[ebNE_kb],
                                     ebqe_dynamic_viscosity_as_function[ebNE_kb],
                                     USE_SBM,
                                     x_ext,y_ext,z_ext,
                                     use_ball_as_particle,
                                     ball_center,
                                     ball_radius,
                                     ball_velocity,
                                     ball_angular_velocity,
				     INT_BY_PARTS_PRESSURE);

                //Turbulence closure model
                if (turbulenceClosureModel >= 3)
                  {
                    const double turb_var_grad_0_dummy[2] = {0.,0.};
                    const double c_mu = 0.09;//mwf hack
                    updateTurbulenceClosure(turbulenceClosureModel,
                                            eps_rho,
                                            eps_mu,
                                            rho_0,
                                            nu_0,
                                            rho_1,
                                            nu_1,
                                            useVF,
                                            ebqe_vf_ext[ebNE_kb],
                                            ebqe_phi_ext[ebNE_kb],
                                            porosity_ext,
                                            c_mu, //mwf hack
                                            ebqe_turb_var_0[ebNE_kb],
                                            ebqe_turb_var_1[ebNE_kb],
                                            turb_var_grad_0_dummy, //not needed
                                            eddy_viscosity_ext,
                                            mom_uu_diff_ten_ext,
                                            mom_vv_diff_ten_ext,
                                            mom_ww_diff_ten_ext,
                                            mom_uv_diff_ten_ext,
                                            mom_uw_diff_ten_ext,
                                            mom_vu_diff_ten_ext,
                                            mom_vw_diff_ten_ext,
                                            mom_wu_diff_ten_ext,
                                            mom_wv_diff_ten_ext,
                                            mom_u_source_ext,
                                            mom_v_source_ext,
                                            mom_w_source_ext);

                    updateTurbulenceClosure(turbulenceClosureModel,
                                            eps_rho,
                                            eps_mu,
                                            rho_0,
                                            nu_0,
                                            rho_1,
                                            nu_1,
                                            useVF,
                                            bc_ebqe_vf_ext[ebNE_kb],
                                            bc_ebqe_phi_ext[ebNE_kb],
                                            porosity_ext,
                                            c_mu, //mwf hack
                                            ebqe_turb_var_0[ebNE_kb],
                                            ebqe_turb_var_1[ebNE_kb],
                                            turb_var_grad_0_dummy, //not needed
                                            bc_eddy_viscosity_ext,
                                            bc_mom_uu_diff_ten_ext,
                                            bc_mom_vv_diff_ten_ext,
                                            bc_mom_ww_diff_ten_ext,
                                            bc_mom_uv_diff_ten_ext,
                                            bc_mom_uw_diff_ten_ext,
                                            bc_mom_vu_diff_ten_ext,
                                            bc_mom_vw_diff_ten_ext,
                                            bc_mom_wu_diff_ten_ext,
                                            bc_mom_wv_diff_ten_ext,
                                            bc_mom_u_source_ext,
                                            bc_mom_v_source_ext,
                                            bc_mom_w_source_ext);
                  }


                //
                //moving domain
                //
                mom_u_adv_ext[0] -= MOVING_DOMAIN*dmom_u_acc_u_ext*mom_u_acc_ext*xt_ext; // times rho*porosity. mql. CHECK.
                mom_u_adv_ext[1] -= MOVING_DOMAIN*dmom_u_acc_u_ext*mom_u_acc_ext*yt_ext;
                /* mom_u_adv_ext[2] -= MOVING_DOMAIN*dmom_u_acc_u_ext*mom_u_acc_ext*zt_ext; */
                dmom_u_adv_u_ext[0] -= MOVING_DOMAIN*dmom_u_acc_u_ext*xt_ext;
                dmom_u_adv_u_ext[1] -= MOVING_DOMAIN*dmom_u_acc_u_ext*yt_ext;
                /* dmom_u_adv_u_ext[2] -= MOVING_DOMAIN*dmom_u_acc_u_ext*zt_ext; */

                mom_v_adv_ext[0] -= MOVING_DOMAIN*dmom_v_acc_v_ext*mom_v_acc_ext*xt_ext;
                mom_v_adv_ext[1] -= MOVING_DOMAIN*dmom_v_acc_v_ext*mom_v_acc_ext*yt_ext;
                /* mom_v_adv_ext[2] -= MOVING_DOMAIN*dmom_v_acc_v_ext*mom_v_acc_ext*zt_ext; */
                dmom_v_adv_v_ext[0] -= MOVING_DOMAIN*dmom_v_acc_v_ext*xt_ext;
                dmom_v_adv_v_ext[1] -= MOVING_DOMAIN*dmom_v_acc_v_ext*yt_ext;
                /* dmom_v_adv_v_ext[2] -= MOVING_DOMAIN*dmom_v_acc_v_ext*zt_ext; */

                /* mom_w_adv_ext[0] -= MOVING_DOMAIN*dmom_w_acc_w_ext*mom_w_acc_ext*xt_ext; */
                /* mom_w_adv_ext[1] -= MOVING_DOMAIN*dmom_w_acc_w_ext*mom_w_acc_ext*yt_ext; */
                /* mom_w_adv_ext[2] -= MOVING_DOMAIN*dmom_w_acc_w_ext*mom_w_acc_ext*zt_ext; */
                /* dmom_w_adv_w_ext[0] -= MOVING_DOMAIN*dmom_w_acc_w_ext*xt_ext; */
                /* dmom_w_adv_w_ext[1] -= MOVING_DOMAIN*dmom_w_acc_w_ext*yt_ext; */
                /* dmom_w_adv_w_ext[2] -= MOVING_DOMAIN*dmom_w_acc_w_ext*zt_ext; */

                //bc's
                // mql. CHECK.
                bc_mom_u_adv_ext[0] -= MOVING_DOMAIN*dmom_u_acc_u_ext*bc_mom_u_acc_ext*xt_ext;
                bc_mom_u_adv_ext[1] -= MOVING_DOMAIN*dmom_u_acc_u_ext*bc_mom_u_acc_ext*yt_ext;
                /* bc_mom_u_adv_ext[2] -= MOVING_DOMAIN*dmom_u_acc_u_ext*bc_mom_u_acc_ext*zt_ext; */

                bc_mom_v_adv_ext[0] -= MOVING_DOMAIN*dmom_v_acc_v_ext*bc_mom_v_acc_ext*xt_ext;
                bc_mom_v_adv_ext[1] -= MOVING_DOMAIN*dmom_v_acc_v_ext*bc_mom_v_acc_ext*yt_ext;
                /* bc_mom_v_adv_ext[2] -= MOVING_DOMAIN*dmom_v_acc_v_ext*bc_mom_v_acc_ext*zt_ext; */

                /* bc_mom_w_adv_ext[0] -= MOVING_DOMAIN*dmom_w_acc_w_ext*bc_mom_w_acc_ext*xt_ext; */
                /* bc_mom_w_adv_ext[1] -= MOVING_DOMAIN*dmom_w_acc_w_ext*bc_mom_w_acc_ext*yt_ext; */
                /* bc_mom_w_adv_ext[2] -= MOVING_DOMAIN*dmom_w_acc_w_ext*bc_mom_w_acc_ext*zt_ext; */
                //
                //calculate the numerical fluxes
                //
                ck.calculateGScale(G,normal,h_penalty);
                penalty = useMetrics*C_b/h_penalty + (1.0-useMetrics)*ebqe_penalty_ext[ebNE_kb];
                exteriorNumericalAdvectiveFlux(isDOFBoundary_p[ebNE_kb],
                                               isDOFBoundary_u[ebNE_kb],
                                               isDOFBoundary_v[ebNE_kb],
                                               isDOFBoundary_w[ebNE_kb],
                                               isAdvectiveFluxBoundary_p[ebNE_kb],
                                               isAdvectiveFluxBoundary_u[ebNE_kb],
                                               isAdvectiveFluxBoundary_v[ebNE_kb],
                                               isAdvectiveFluxBoundary_w[ebNE_kb],
                                               dmom_u_ham_grad_p_ext[0],//=1/rho,
                                               bc_dmom_u_ham_grad_p_ext[0],//=1/bc_rho,
                                               normal,
                                               dmom_u_acc_u_ext,
                                               bc_p_ext,
                                               bc_u_ext,
                                               bc_v_ext,
                                               bc_w_ext,
                                               bc_mass_adv_ext,
                                               bc_mom_u_adv_ext,
                                               bc_mom_v_adv_ext,
                                               bc_mom_w_adv_ext,
                                               ebqe_bc_flux_mass_ext[ebNE_kb]+MOVING_DOMAIN*(xt_ext*normal[0]+yt_ext*normal[1]),//BC is relative mass flux
                                               ebqe_bc_flux_mom_u_adv_ext[ebNE_kb],
                                               ebqe_bc_flux_mom_v_adv_ext[ebNE_kb],
                                               ebqe_bc_flux_mom_w_adv_ext[ebNE_kb],
                                               p_ext,
                                               u_ext,
                                               v_ext,
                                               w_ext,
                                               mass_adv_ext,
                                               mom_u_adv_ext,
                                               mom_v_adv_ext,
                                               mom_w_adv_ext,
                                               dmass_adv_u_ext,
                                               dmass_adv_v_ext,
                                               dmass_adv_w_ext,
                                               dmom_u_adv_p_ext,
                                               dmom_u_adv_u_ext,
                                               dmom_u_adv_v_ext,
                                               dmom_u_adv_w_ext,
                                               dmom_v_adv_p_ext,
                                               dmom_v_adv_u_ext,
                                               dmom_v_adv_v_ext,
                                               dmom_v_adv_w_ext,
                                               dmom_w_adv_p_ext,
                                               dmom_w_adv_u_ext,
                                               dmom_w_adv_v_ext,
                                               dmom_w_adv_w_ext,
                                               flux_mass_ext,
                                               flux_mom_u_adv_ext,
                                               flux_mom_v_adv_ext,
                                               flux_mom_w_adv_ext,
                                               &ebqe_velocity_star[ebNE_kb_nSpace],
                                               &ebqe_velocity[ebNE_kb_nSpace]);
                // mql: save gradient of solution for other models and to compute errors
                for (int I=0;I<nSpace;I++)
                  {
                    ebqe_grad_u[ebNE_kb_nSpace+I] = grad_u_ext[I];
                    ebqe_grad_v[ebNE_kb_nSpace+I] = grad_v_ext[I];
                    /* ebqe_grad_w[ebNE_kb_nSpace+I] = grad_w_ext[I]; */
                  }
                exteriorNumericalDiffusiveFlux(eps_rho,
                                               ebqe_phi_ext[ebNE_kb],
                                               sdInfo_u_u_rowptr,
                                               sdInfo_u_u_colind,
                                               isDOFBoundary_u[ebNE_kb],
                                               isDiffusiveFluxBoundary_u[ebNE_kb],
                                               normal,
                                               bc_mom_uu_diff_ten_ext,
                                               bc_u_ext,
                                               ebqe_bc_flux_u_diff_ext[ebNE_kb],
                                               mom_uu_diff_ten_ext,
                                               grad_u_ext,
                                               u_ext,
                                               penalty,//ebqe_penalty_ext[ebNE_kb],
                                               flux_mom_uu_diff_ext);
                exteriorNumericalDiffusiveFlux(eps_rho,
                                               ebqe_phi_ext[ebNE_kb],
                                               sdInfo_u_v_rowptr,
                                               sdInfo_u_v_colind,
                                               isDOFBoundary_v[ebNE_kb],
                                               isDiffusiveFluxBoundary_v[ebNE_kb],
                                               normal,
                                               bc_mom_uv_diff_ten_ext,
                                               bc_v_ext,
                                               0.0,//assume all of the flux gets applied in diagonal component
                                               mom_uv_diff_ten_ext,
                                               grad_v_ext,
                                               v_ext,
                                               penalty,//ebqe_penalty_ext[ebNE_kb],
                                               flux_mom_uv_diff_ext);
                /* exteriorNumericalDiffusiveFlux(eps_rho, */
                /*                                   ebqe_phi_ext[ebNE_kb], */
                /*                                   sdInfo_u_w_rowptr, */
                /*                                   sdInfo_u_w_colind, */
                /*                                   isDOFBoundary_w[ebNE_kb], */
                /*                                   isDiffusiveFluxBoundary_u[ebNE_kb], */
                /*                                   normal, */
                /*                                   bc_mom_uw_diff_ten_ext, */
                /*                                   bc_w_ext, */
                /*                                   0.0,//see above */
                /*                                   mom_uw_diff_ten_ext, */
                /*                                   grad_w_ext, */
                /*                                   w_ext, */
                /*                                   penalty,//ebqe_penalty_ext[ebNE_kb], */
                /*                                   flux_mom_uw_diff_ext); */
                exteriorNumericalDiffusiveFlux(eps_rho,
                                               ebqe_phi_ext[ebNE_kb],
                                               sdInfo_v_u_rowptr,
                                               sdInfo_v_u_colind,
                                               isDOFBoundary_u[ebNE_kb],
                                               isDiffusiveFluxBoundary_u[ebNE_kb],
                                               normal,
                                               bc_mom_vu_diff_ten_ext,
                                               bc_u_ext,
                                               0.0,//see above
                                               mom_vu_diff_ten_ext,
                                               grad_u_ext,
                                               u_ext,
                                               penalty,//ebqe_penalty_ext[ebNE_kb],
                                               flux_mom_vu_diff_ext);
                exteriorNumericalDiffusiveFlux(eps_rho,
                                               ebqe_phi_ext[ebNE_kb],
                                               sdInfo_v_v_rowptr,
                                               sdInfo_v_v_colind,
                                               isDOFBoundary_v[ebNE_kb],
                                               isDiffusiveFluxBoundary_v[ebNE_kb],
                                               normal,
                                               bc_mom_vv_diff_ten_ext,
                                               bc_v_ext,
                                               ebqe_bc_flux_v_diff_ext[ebNE_kb],
                                               mom_vv_diff_ten_ext,
                                               grad_v_ext,
                                               v_ext,
                                               penalty,//ebqe_penalty_ext[ebNE_kb],
                                               flux_mom_vv_diff_ext);
                /* exteriorNumericalDiffusiveFlux(eps_rho, */
                /*                                   ebqe_phi_ext[ebNE_kb], */
                /*                                   sdInfo_v_w_rowptr, */
                /*                                   sdInfo_v_w_colind, */
                /*                                   isDOFBoundary_w[ebNE_kb], */
                /*                                   isDiffusiveFluxBoundary_v[ebNE_kb], */
                /*                                   normal, */
                /*                                   bc_mom_vw_diff_ten_ext, */
                /*                                   bc_w_ext, */
                /*                                   0.0,//see above */
                /*                                   mom_vw_diff_ten_ext, */
                /*                                   grad_w_ext, */
                /*                                   w_ext, */
                /*                                   penalty,//ebqe_penalty_ext[ebNE_kb], */
                /*                                   flux_mom_vw_diff_ext); */
                /* exteriorNumericalDiffusiveFlux(eps_rho, */
                /*                                   ebqe_phi_ext[ebNE_kb], */
                /*                                   sdInfo_w_u_rowptr, */
                /*                                   sdInfo_w_u_colind, */
                /*                                   isDOFBoundary_u[ebNE_kb], */
                /*                                   isDiffusiveFluxBoundary_w[ebNE_kb], */
                /*                                   normal, */
                /*                                   bc_mom_wu_diff_ten_ext, */
                /*                                   bc_u_ext, */
                /*                                   0.0,//see above */
                /*                                   mom_wu_diff_ten_ext, */
                /*                                   grad_u_ext, */
                /*                                   u_ext, */
                /*                                   penalty,//ebqe_penalty_ext[ebNE_kb], */
                /*                                   flux_mom_wu_diff_ext); */
                /* exteriorNumericalDiffusiveFlux(eps_rho, */
                /*                                   ebqe_phi_ext[ebNE_kb], */
                /*                                   sdInfo_w_v_rowptr, */
                /*                                   sdInfo_w_v_colind, */
                /*                                   isDOFBoundary_v[ebNE_kb], */
                /*                                   isDiffusiveFluxBoundary_w[ebNE_kb], */
                /*                                   normal, */
                /*                                   bc_mom_wv_diff_ten_ext, */
                /*                                   bc_v_ext, */
                /*                                   0.0,//see above */
                /*                                   mom_wv_diff_ten_ext, */
                /*                                   grad_v_ext, */
                /*                                   v_ext, */
                /*                                   penalty,//ebqe_penalty_ext[ebNE_kb], */
                /*                                   flux_mom_wv_diff_ext); */
                /* exteriorNumericalDiffusiveFlux(eps_rho, */
                /*                                   ebqe_phi_ext[ebNE_kb], */
                /*                                   sdInfo_w_w_rowptr, */
                /*                                   sdInfo_w_w_colind, */
                /*                                   isDOFBoundary_w[ebNE_kb], */
                /*                                   isDiffusiveFluxBoundary_w[ebNE_kb], */
                /*                                   normal, */
                /*                                   bc_mom_ww_diff_ten_ext, */
                /*                                   bc_w_ext, */
                /*                                   ebqe_bc_flux_w_diff_ext[ebNE_kb], */
                /*                                   mom_ww_diff_ten_ext, */
                /*                                   grad_w_ext, */
                /*                                   w_ext, */
                /*                                   penalty,//ebqe_penalty_ext[ebNE_kb], */
                /*                                   flux_mom_ww_diff_ext); */
                flux[ebN*nQuadraturePoints_elementBoundary+kb] = flux_mass_ext;
                /* std::cout<<"external u,v,u_n " */
                /*             <<ebqe_velocity[ebNE_kb_nSpace+0]<<'\t' */
                /*             <<ebqe_velocity[ebNE_kb_nSpace+1]<<'\t' */
                /*             <<flux[ebN*nQuadraturePoints_elementBoundary+kb]<<std::endl; */
                //
                //integrate the net force and moment on flagged boundaries
                //
                if (ebN < nElementBoundaries_owned)
                  {
                    force_v_x = (flux_mom_u_adv_ext + flux_mom_uu_diff_ext + flux_mom_uv_diff_ext + flux_mom_uw_diff_ext)/dmom_u_ham_grad_p_ext[0];//same as *rho
                    force_v_y = (flux_mom_v_adv_ext + flux_mom_vu_diff_ext + flux_mom_vv_diff_ext + flux_mom_vw_diff_ext)/dmom_u_ham_grad_p_ext[0];
                    //force_v_z = (flux_mom_wu_diff_ext + flux_mom_wv_diff_ext + flux_mom_ww_diff_ext)/dmom_u_ham_grad_p_ext[0];

                    force_p_x = p_ext*normal[0];
                    force_p_y = p_ext*normal[1];
                    //force_p_z = p_ext*normal[2];

                    force_x = force_p_x + force_v_x;
                    force_y = force_p_y + force_v_y;
                    //force_z = force_p_z + force_v_z;

                    r_x = x_ext - barycenters[3*boundaryFlags[ebN]+0];
                    r_y = y_ext - barycenters[3*boundaryFlags[ebN]+1];
                    //r_z = z_ext - barycenters[3*boundaryFlags[ebN]+2];

                    wettedAreas[boundaryFlags[ebN]] += dS*(1.0-ebqe_vf_ext[ebNE_kb]);

                    netForces_p[3*boundaryFlags[ebN]+0] += force_p_x*dS;
                    netForces_p[3*boundaryFlags[ebN]+1] += force_p_y*dS;
                    //netForces_p[3*boundaryFlags[ebN]+2] += force_p_z*dS;

                    netForces_v[3*boundaryFlags[ebN]+0] += force_v_x*dS;
                    netForces_v[3*boundaryFlags[ebN]+1] += force_v_y*dS;
                    //netForces_v[3*boundaryFlags[ebN]+2] += force_v_z*dS;

                    //netMoments[3*boundaryFlags[ebN]+0] += (r_y*force_z - r_z*force_y)*dS;
                    //netMoments[3*boundaryFlags[ebN]+1] += (r_z*force_x - r_x*force_z)*dS;
                    netMoments[3*boundaryFlags[ebN]+2] += (r_x*force_y - r_y*force_x)*dS;
                  }
                //
                //update residuals
                //
                for (int i=0;i<nDOF_test_element;i++)
                  {
                    /* elementResidual_mesh[i] -= ck.ExteriorElementBoundaryFlux(MOVING_DOMAIN*(xt_ext*normal[0]+yt_ext*normal[1]),p_test_dS[i]); */
                    /* elementResidual_p[i] += ck.ExteriorElementBoundaryFlux(flux_mass_ext,p_test_dS[i]); */
                    /* elementResidual_p[i] -= DM*ck.ExteriorElementBoundaryFlux(MOVING_DOMAIN*(xt_ext*normal[0]+yt_ext*normal[1]),p_test_dS[i]); */
                    /* globalConservationError += ck.ExteriorElementBoundaryFlux(flux_mass_ext,p_test_dS[i]); */
                    elementResidual_u[i] +=
		      (INT_BY_PARTS_PRESSURE==1 ? p_ext*vel_test_dS[i]*normal[0] : 0.) +
                      ck.ExteriorElementBoundaryFlux(flux_mom_u_adv_ext,vel_test_dS[i])+
                      ck.ExteriorElementBoundaryFlux(flux_mom_uu_diff_ext,vel_test_dS[i])+
                      ck.ExteriorElementBoundaryFlux(flux_mom_uv_diff_ext,vel_test_dS[i])+
                      ck.ExteriorElementBoundaryDiffusionAdjoint(isDOFBoundary_u[ebNE_kb],
                                                                 isDiffusiveFluxBoundary_u[ebNE_kb],
                                                                 eb_adjoint_sigma,
                                                                 u_ext,
                                                                 bc_u_ext,
                                                                 normal,
                                                                 sdInfo_u_u_rowptr,
                                                                 sdInfo_u_u_colind,
                                                                 mom_uu_diff_ten_ext,
                                                                 &vel_grad_test_dS[i*nSpace])+
                      ck.ExteriorElementBoundaryDiffusionAdjoint(isDOFBoundary_v[ebNE_kb],
                                                                 isDiffusiveFluxBoundary_u[ebNE_kb],
                                                                 eb_adjoint_sigma,
                                                                 v_ext,
                                                                 bc_v_ext,
                                                                 normal,
                                                                 sdInfo_u_v_rowptr,
                                                                 sdInfo_u_v_colind,
                                                                 mom_uv_diff_ten_ext,
                                                                 &vel_grad_test_dS[i*nSpace]);//+
                    /* ck.ExteriorElementBoundaryDiffusionAdjoint(isDOFBoundary_w[ebNE_kb], */
                    /*                                         isDiffusiveFluxBoundary_u[ebNE_kb], */
                    /*                                         eb_adjoint_sigma, */
                    /*                                         w_ext, */
                    /*                                         bc_w_ext, */
                    /*                                         normal, */
                    /*                                         sdInfo_u_w_rowptr, */
                    /*                                         sdInfo_u_w_colind, */
                    /*                                         mom_uw_diff_ten_ext, */
                    /*                                         &vel_grad_test_dS[i*nSpace]); */
                    elementResidual_v[i] +=
		      (INT_BY_PARTS_PRESSURE==1 ? p_ext*vel_test_dS[i]*normal[1] : 0.) +
		      ck.ExteriorElementBoundaryFlux(flux_mom_v_adv_ext,vel_test_dS[i]) +
                      ck.ExteriorElementBoundaryFlux(flux_mom_vu_diff_ext,vel_test_dS[i])+
                      ck.ExteriorElementBoundaryFlux(flux_mom_vv_diff_ext,vel_test_dS[i])+
                      ck.ExteriorElementBoundaryDiffusionAdjoint(isDOFBoundary_u[ebNE_kb],
                                                                 isDiffusiveFluxBoundary_v[ebNE_kb],
                                                                 eb_adjoint_sigma,
                                                                 u_ext,
                                                                 bc_u_ext,
                                                                 normal,
                                                                 sdInfo_v_u_rowptr,
                                                                 sdInfo_v_u_colind,
                                                                 mom_vu_diff_ten_ext,
                                                                 &vel_grad_test_dS[i*nSpace])+
                      ck.ExteriorElementBoundaryDiffusionAdjoint(isDOFBoundary_v[ebNE_kb],
                                                                 isDiffusiveFluxBoundary_v[ebNE_kb],
                                                                 eb_adjoint_sigma,
                                                                 v_ext,
                                                                 bc_v_ext,
                                                                 normal,
                                                                 sdInfo_v_v_rowptr,
                                                                 sdInfo_v_v_colind,
                                                                 mom_vv_diff_ten_ext,
                                                                 &vel_grad_test_dS[i*nSpace]);//+
                    /* ck.ExteriorElementBoundaryDiffusionAdjoint(isDOFBoundary_w[ebNE_kb], */
                    /*                                         isDiffusiveFluxBoundary_v[ebNE_kb], */
                    /*                                         eb_adjoint_sigma, */
                    /*                                         w_ext, */
                    /*                                         bc_w_ext, */
                    /*                                         normal, */
                    /*                                         sdInfo_v_w_rowptr, */
                    /*                                         sdInfo_v_w_colind, */
                    /*                                         mom_vw_diff_ten_ext, */
                    /*                                         &vel_grad_test_dS[i*nSpace]);  */

                    /* elementResidual_w[i] += */
		    /*   (INT_BY_PARTS_PRESSURE==1 ? p_ext*vel_test_dS[i]*normal[2] : 0.) +*/
		    /*   ck.ExteriorElementBoundaryFlux(flux_mom_w_adv_ext,vel_test_dS[i]) + */
                    /*   ck.ExteriorElementBoundaryFlux(flux_mom_wu_diff_ext,vel_test_dS[i])+ */
                    /*   ck.ExteriorElementBoundaryFlux(flux_mom_wv_diff_ext,vel_test_dS[i])+ */
                    /*   ck.ExteriorElementBoundaryFlux(flux_mom_ww_diff_ext,vel_test_dS[i])+ */
                    /*   ck.ExteriorElementBoundaryDiffusionAdjoint(isDOFBoundary_u[ebNE_kb], */
                    /*                                         isDiffusiveFluxBoundary_w[ebNE_kb], */
                    /*                                         eb_adjoint_sigma, */
                    /*                                         u_ext, */
                    /*                                         bc_u_ext, */
                    /*                                         normal, */
                    /*                                         sdInfo_w_u_rowptr, */
                    /*                                         sdInfo_w_u_colind, */
                    /*                                         mom_wu_diff_ten_ext, */
                    /*                                         &vel_grad_test_dS[i*nSpace])+ */
                    /*   ck.ExteriorElementBoundaryDiffusionAdjoint(isDOFBoundary_v[ebNE_kb], */
                    /*                                         isDiffusiveFluxBoundary_w[ebNE_kb], */
                    /*                                         eb_adjoint_sigma, */
                    /*                                         v_ext, */
                    /*                                         bc_v_ext, */
                    /*                                         normal, */
                    /*                                         sdInfo_w_v_rowptr, */
                    /*                                         sdInfo_w_v_colind, */
                    /*                                         mom_wv_diff_ten_ext, */
                    /*                                         &vel_grad_test_dS[i*nSpace])+ */
                    /*   ck.ExteriorElementBoundaryDiffusionAdjoint(isDOFBoundary_w[ebNE_kb], */
                    /*                                         isDiffusiveFluxBoundary_w[ebNE_kb], */
                    /*                                         eb_adjoint_sigma, */
                    /*                                         w_ext, */
                    /*                                         bc_w_ext, */
                    /*                                         normal, */
                    /*                                         sdInfo_w_w_rowptr, */
                    /*                                         sdInfo_w_w_colind, */
                    /*                                         mom_ww_diff_ten_ext, */
                    /*                                         &vel_grad_test_dS[i*nSpace]);  */
                  }//i
              }//kb
            //
            //update the element and global residual storage
            //
            for (int i=0;i<nDOF_test_element;i++)
              {
                int eN_i = eN*nDOF_test_element+i;

                /* elementResidual_p_save[eN_i] +=  elementResidual_p[i]; */
                /* mesh_volume_conservation_weak += elementResidual_mesh[i];               */
                /* globalResidual[offset_p+stride_p*p_l2g[eN_i]]+=elementResidual_p[i]; */
                globalResidual[offset_u+stride_u*vel_l2g[eN_i]]+=elementResidual_u[i];
                globalResidual[offset_v+stride_v*vel_l2g[eN_i]]+=elementResidual_v[i];
                /* globalResidual[offset_w+stride_w*vel_l2g[eN_i]]+=elementResidual_w[i]; */
              }//i
          }//ebNE
        /* std::cout<<"mesh volume conservation = "<<mesh_volume_conservation<<std::endl; */
        /* std::cout<<"mesh volume conservation weak = "<<mesh_volume_conservation_weak<<std::endl; */
        /* std::cout<<"mesh volume conservation err max= "<<mesh_volume_conservation_err_max<<std::endl; */
        /* std::cout<<"mesh volume conservation err max weak = "<<mesh_volume_conservation_err_max_weak<<std::endl; */
        if (CUT_CELL_INTEGRATION)
          {
            particle_surfaceArea[0] = cut_cell_boundary_length;
            particle_netForces[(0+nParticles)*3 +0] = p_force_x;
            particle_netForces[(0+nParticles)*3 +1] = p_force_y;
            std::cout<<"===end mesh==="<<std::endl<<std::flush;
          }
      }

      void calculateJacobian(//element
                             double* mesh_trial_ref,
                             double* mesh_grad_trial_ref,
                             double* mesh_dof,
                             double* mesh_velocity_dof,
                             double MOVING_DOMAIN,
                             double PSTAB,
                             int* mesh_l2g,
                             double* dV_ref,
                             double* p_trial_ref,
                             double* p_grad_trial_ref,
                             double* p_test_ref,
                             double* p_grad_test_ref,
                             double* q_p,
                             double* q_grad_p,
                             double* ebqe_p,
                             double* ebqe_grad_p,
                             double* vel_trial_ref,
                             double* vel_grad_trial_ref,
                             double* vel_hess_trial_ref,
                             double* vel_test_ref,
                             double* vel_grad_test_ref,
                             //element boundary
                             double* mesh_trial_trace_ref,
                             double* mesh_grad_trial_trace_ref,
                             double* dS_ref,
                             double* p_trial_trace_ref,
                             double* p_grad_trial_trace_ref,
                             double* p_test_trace_ref,
                             double* p_grad_test_trace_ref,
                             double* vel_trial_trace_ref,
                             double* vel_grad_trial_trace_ref,
                             double* vel_test_trace_ref,
                             double* vel_grad_test_trace_ref,
                             double* normal_ref,
                             double* boundaryJac_ref,
                             //physics
                             double eb_adjoint_sigma,
                             double* elementDiameter,
                             double* nodeDiametersArray,
                             double hFactor,
                             int nElements_global,
                             int nElements_owned,
                             int nElementBoundaries_owned,
                             int nNodes_owned,
                             double useRBLES,
                             double useMetrics,
                             double alphaBDF,
                             double epsFact_rho,
                             double epsFact_mu,
                             double sigma,
                             double rho_0,
                             double nu_0,
                             double rho_1,
                             double nu_1,
                             double smagorinskyConstant,
                             int turbulenceClosureModel,
                             double Ct_sge,
                             double Cd_sge,
                             double C_dg,
                             double C_b,
                             //VRANS
                             const double* eps_solid,
                             const double* ebq_global_phi_solid,
                             const double* ebq_global_grad_phi_solid,
                             const double* ebq_particle_velocity_solid,
                                   double* phi_solid_nodes,
                             const double* phi_solid,
                             const double* q_velocity_solid,
                             const double* q_velocityStar_solid,
                             const double* q_vos,
                             const double* q_dvos_dt,
                             const double* q_grad_vos,
                             const double* q_dragAlpha,
                             const double* q_dragBeta,
                             const double* q_mass_source,
                             const double* q_turb_var_0,
                             const double* q_turb_var_1,
                             const double* q_turb_var_grad_0,
                             //
                             int* p_l2g,
                             int* vel_l2g,
                             double* p_dof, double* u_dof, double* v_dof, double* w_dof,
                             double* g,
                             const double useVF,
                             double* vf,
                             double* phi,
                             double* normal_phi,
                             double* kappa_phi,
                             double* q_mom_u_acc_beta_bdf, double* q_mom_v_acc_beta_bdf, double* q_mom_w_acc_beta_bdf,
                             double* q_dV,
                             double* q_dV_last,
                             double* q_velocity_sge,
                             double* ebqe_velocity_star,
                             double* q_cfl,
                             double* q_numDiff_u_last, double* q_numDiff_v_last, double* q_numDiff_w_last,
                             int* sdInfo_u_u_rowptr,int* sdInfo_u_u_colind,
                             int* sdInfo_u_v_rowptr,int* sdInfo_u_v_colind,
                             int* sdInfo_u_w_rowptr,int* sdInfo_u_w_colind,
                             int* sdInfo_v_v_rowptr,int* sdInfo_v_v_colind,
                             int* sdInfo_v_u_rowptr,int* sdInfo_v_u_colind,
                             int* sdInfo_v_w_rowptr,int* sdInfo_v_w_colind,
                             int* sdInfo_w_w_rowptr,int* sdInfo_w_w_colind,
                             int* sdInfo_w_u_rowptr,int* sdInfo_w_u_colind,
                             int* sdInfo_w_v_rowptr,int* sdInfo_w_v_colind,
                             int* csrRowIndeces_p_p,int* csrColumnOffsets_p_p,
                             int* csrRowIndeces_p_u,int* csrColumnOffsets_p_u,
                             int* csrRowIndeces_p_v,int* csrColumnOffsets_p_v,
                             int* csrRowIndeces_p_w,int* csrColumnOffsets_p_w,
                             int* csrRowIndeces_u_p,int* csrColumnOffsets_u_p,
                             int* csrRowIndeces_u_u,int* csrColumnOffsets_u_u,
                             int* csrRowIndeces_u_v,int* csrColumnOffsets_u_v,
                             int* csrRowIndeces_u_w,int* csrColumnOffsets_u_w,
                             int* csrRowIndeces_v_p,int* csrColumnOffsets_v_p,
                             int* csrRowIndeces_v_u,int* csrColumnOffsets_v_u,
                             int* csrRowIndeces_v_v,int* csrColumnOffsets_v_v,
                             int* csrRowIndeces_v_w,int* csrColumnOffsets_v_w,
                             int* csrRowIndeces_w_p,int* csrColumnOffsets_w_p,
                             int* csrRowIndeces_w_u,int* csrColumnOffsets_w_u,
                             int* csrRowIndeces_w_v,int* csrColumnOffsets_w_v,
                             int* csrRowIndeces_w_w,int* csrColumnOffsets_w_w,
                             double* globalJacobian,
                             int nExteriorElementBoundaries_global,
                             int* exteriorElementBoundariesArray,
                             int* elementBoundariesArray,
                             int* elementBoundaryElementsArray,
                             int* elementBoundaryLocalElementBoundariesArray,
                             double* ebqe_vf_ext,
                             double* bc_ebqe_vf_ext,
                             double* ebqe_phi_ext,
                             double* bc_ebqe_phi_ext,
                             double* ebqe_normal_phi_ext,
                             double* ebqe_kappa_phi_ext,
                             //VRANS
                             const double* ebqe_vos_ext,
                             const double* ebqe_turb_var_0,
                             const double* ebqe_turb_var_1,
                             //
                             int* isDOFBoundary_p,
                             int* isDOFBoundary_u,
                             int* isDOFBoundary_v,
                             int* isDOFBoundary_w,
                             int* isAdvectiveFluxBoundary_p,
                             int* isAdvectiveFluxBoundary_u,
                             int* isAdvectiveFluxBoundary_v,
                             int* isAdvectiveFluxBoundary_w,
                             int* isDiffusiveFluxBoundary_u,
                             int* isDiffusiveFluxBoundary_v,
                             int* isDiffusiveFluxBoundary_w,
                             double* ebqe_bc_p_ext,
                             double* ebqe_bc_flux_mass_ext,
                             double* ebqe_bc_flux_mom_u_adv_ext,
                             double* ebqe_bc_flux_mom_v_adv_ext,
                             double* ebqe_bc_flux_mom_w_adv_ext,
                             double* ebqe_bc_u_ext,
                             double* ebqe_bc_flux_u_diff_ext,
                             double* ebqe_penalty_ext,
                             double* ebqe_bc_v_ext,
                             double* ebqe_bc_flux_v_diff_ext,
                             double* ebqe_bc_w_ext,
                             double* ebqe_bc_flux_w_diff_ext,
                             int* csrColumnOffsets_eb_p_p,
                             int* csrColumnOffsets_eb_p_u,
                             int* csrColumnOffsets_eb_p_v,
                             int* csrColumnOffsets_eb_p_w,
                             int* csrColumnOffsets_eb_u_p,
                             int* csrColumnOffsets_eb_u_u,
                             int* csrColumnOffsets_eb_u_v,
                             int* csrColumnOffsets_eb_u_w,
                             int* csrColumnOffsets_eb_v_p,
                             int* csrColumnOffsets_eb_v_u,
                             int* csrColumnOffsets_eb_v_v,
                             int* csrColumnOffsets_eb_v_w,
                             int* csrColumnOffsets_eb_w_p,
                             int* csrColumnOffsets_eb_w_u,
                             int* csrColumnOffsets_eb_w_v,
                             int* csrColumnOffsets_eb_w_w,
                             int* elementFlags,
                             int nParticles,
                             double particle_epsFact,
                             double particle_alpha,
                             double particle_beta,
                             double particle_penalty_constant,
                             double* particle_signed_distances,
                             double* particle_signed_distance_normals,
                             double* particle_velocities,
                             double* particle_centroids,
                             double particle_nitsche,
                             int use_ball_as_particle,
                             double* ball_center,
                             double* ball_radius,
                             double* ball_velocity,
                             double* ball_angular_velocity,
                             int USE_SUPG,
                             int KILL_PRESSURE_TERM,
                             double dt,
                             int MATERIAL_PARAMETERS_AS_FUNCTION,
                             double* density_as_function,
                             double* dynamic_viscosity_as_function,
                             double* ebqe_density_as_function,
                             double* ebqe_dynamic_viscosity_as_function,
                             int USE_SBM,
			     // For edge based dissipation
			     int ARTIFICIAL_VISCOSITY,
			     double * uStar_dMatrix,
			     double * vStar_dMatrix,
			     double * wStar_dMatrix,
			     int numDOFs_1D,
			     int offset_u, int offset_v, int offset_w,
			     int stride_u, int stride_v, int stride_w,
			     int *rowptr_1D, int *colind_1D,
			     int *rowptr, int *colind,
			     int INT_BY_PARTS_PRESSURE)
      {
        //
        //loop over elements to compute volume integrals and load them into the element Jacobians and global Jacobian
        //
        std::valarray<double> particle_surfaceArea(nParticles), particle_netForces(nParticles*3*3), particle_netMoments(nParticles*3);
        const int nQuadraturePoints_global(nElements_global*nQuadraturePoints_element);
        //std::set<int> active_velocity_dof;

        for(int eN=0;eN<nElements_global;eN++)
          {
            register double eps_rho,eps_mu;
            double element_active=1.0;//value 1 is because it is ibm by default

            register double  elementJacobian_p_p[nDOF_test_element][nDOF_trial_element],
              elementJacobian_p_u[nDOF_test_element][nDOF_trial_element],
              elementJacobian_p_v[nDOF_test_element][nDOF_trial_element],
              elementJacobian_p_w[nDOF_test_element][nDOF_trial_element],
              elementJacobian_u_p[nDOF_test_element][nDOF_trial_element],
              elementJacobian_u_u[nDOF_test_element][nDOF_trial_element],
              elementJacobian_u_v[nDOF_test_element][nDOF_trial_element],
              elementJacobian_u_w[nDOF_test_element][nDOF_trial_element],
              elementJacobian_v_p[nDOF_test_element][nDOF_trial_element],
              elementJacobian_v_u[nDOF_test_element][nDOF_trial_element],
              elementJacobian_v_v[nDOF_test_element][nDOF_trial_element],
              elementJacobian_v_w[nDOF_test_element][nDOF_trial_element],
              elementJacobian_w_p[nDOF_test_element][nDOF_trial_element],
              elementJacobian_w_u[nDOF_test_element][nDOF_trial_element],
              elementJacobian_w_v[nDOF_test_element][nDOF_trial_element],
              elementJacobian_w_w[nDOF_test_element][nDOF_trial_element];
            for (int i=0;i<nDOF_test_element;i++)
              for (int j=0;j<nDOF_trial_element;j++)
                {
                  elementJacobian_p_p[i][j]=0.0;
                  elementJacobian_p_u[i][j]=0.0;
                  elementJacobian_p_v[i][j]=0.0;
                  elementJacobian_p_w[i][j]=0.0;
                  elementJacobian_u_p[i][j]=0.0;
                  elementJacobian_u_u[i][j]=0.0;
                  elementJacobian_u_v[i][j]=0.0;
                  elementJacobian_u_w[i][j]=0.0;
                  elementJacobian_v_p[i][j]=0.0;
                  elementJacobian_v_u[i][j]=0.0;
                  elementJacobian_v_v[i][j]=0.0;
                  elementJacobian_v_w[i][j]=0.0;
                  elementJacobian_w_p[i][j]=0.0;
                  elementJacobian_w_u[i][j]=0.0;
                  elementJacobian_w_v[i][j]=0.0;
                  elementJacobian_w_w[i][j]=0.0;
                }
            //
            //detect cut cells
            //
            //if(0)
            if(USE_SBM>0)
              {
                //
                //detect cut cells
                //
                double _distance[nDOF_mesh_trial_element]={0.0};
                int pos_counter=0;
                for (int I=0;I<nDOF_mesh_trial_element;I++)
                  {
                    if(use_ball_as_particle==1)
                      {
                        get_distance_to_ball(nParticles, ball_center, ball_radius,
                                             mesh_dof[3*mesh_l2g[eN*nDOF_mesh_trial_element+I]+0],
                                             mesh_dof[3*mesh_l2g[eN*nDOF_mesh_trial_element+I]+1],
                                             mesh_dof[3*mesh_l2g[eN*nDOF_mesh_trial_element+I]+2],
                                             _distance[I]);
                      }
                    else
                      {
                        _distance[I] = phi_solid_nodes[mesh_l2g[eN*nDOF_mesh_trial_element+I]];
                      }
                    if ( _distance[I] >= 0)
                      pos_counter++;
                  }
                if (pos_counter == 2)
                  {
                    element_active=0.0;
                    //std::cout<<"Identified cut cell"<<std::endl;
                    int opp_node=-1;
                    for (int I=0;I<nDOF_mesh_trial_element;I++)
                      {
                        if (_distance[I] < 0)
                          opp_node = I;
                      }
                    assert(opp_node >=0);
                    assert(opp_node <nDOF_mesh_trial_element);
                  }
                else if (pos_counter == 3)
                  {
                    element_active=1.0;
                  }
                else
                  {
                    element_active=0.0;
                  }
              }
            if(use_ball_as_particle==1)
              {
                for (int I=0;I<nDOF_mesh_trial_element;I++)
                  get_distance_to_ball(nParticles, ball_center, ball_radius,
                                       mesh_dof[3*mesh_l2g[eN*nDOF_mesh_trial_element+I]+0],
                                       mesh_dof[3*mesh_l2g[eN*nDOF_mesh_trial_element+I]+1],
                                       mesh_dof[3*mesh_l2g[eN*nDOF_mesh_trial_element+I]+2],
                                       phi_solid_nodes[mesh_l2g[eN*nDOF_mesh_trial_element+I]]);
              }
            for  (int k=0;k<nQuadraturePoints_element;k++)
              {
                int eN_k = eN*nQuadraturePoints_element+k, //index to a scalar at a quadrature point
                  eN_k_nSpace = eN_k*nSpace,
                  eN_k_3d     = eN_k*3,
                  eN_nDOF_trial_element = eN*nDOF_trial_element; //index to a vector at a quadrature point

                //declare local storage
                register double p=0.0,u=0.0,v=0.0,w=0.0,
                  grad_p[nSpace],grad_u[nSpace],grad_v[nSpace],grad_w[nSpace],
                  hess_u[nSpace2],hess_v[nSpace2],
                  mom_u_acc=0.0,
                  dmom_u_acc_u=0.0,
                  mom_v_acc=0.0,
                  dmom_v_acc_v=0.0,
                  mom_w_acc=0.0,
                  dmom_w_acc_w=0.0,
                  mass_adv[nSpace],
                  dmass_adv_u[nSpace],
                  dmass_adv_v[nSpace],
                  dmass_adv_w[nSpace],
                  mom_u_adv[nSpace],
                  dmom_u_adv_u[nSpace],
                  dmom_u_adv_v[nSpace],
                  dmom_u_adv_w[nSpace],
                  mom_v_adv[nSpace],
                  dmom_v_adv_u[nSpace],
                  dmom_v_adv_v[nSpace],
                  dmom_v_adv_w[nSpace],
                  mom_w_adv[nSpace],
                  dmom_w_adv_u[nSpace],
                  dmom_w_adv_v[nSpace],
                  dmom_w_adv_w[nSpace],
                  mom_uu_diff_ten[nSpace],
                  mom_vv_diff_ten[nSpace],
                  mom_ww_diff_ten[nSpace],
                  mom_uv_diff_ten[1],
                  mom_uw_diff_ten[1],
                  mom_vu_diff_ten[1],
                  mom_vw_diff_ten[1],
                  mom_wu_diff_ten[1],
                  mom_wv_diff_ten[1],
                  mom_u_source=0.0,
                  mom_v_source=0.0,
                  mom_w_source=0.0,
                  mom_u_ham=0.0,
                  dmom_u_ham_grad_p[nSpace],
                  dmom_u_ham_grad_u[nSpace],
                  mom_v_ham=0.0,
                  dmom_v_ham_grad_p[nSpace],
                  dmom_v_ham_grad_v[nSpace],
                  mom_w_ham=0.0,
                  dmom_w_ham_grad_p[nSpace],
                  dmom_w_ham_grad_w[nSpace],
                  mom_u_acc_t=0.0,
                  dmom_u_acc_u_t=0.0,
                  mom_v_acc_t=0.0,
                  dmom_v_acc_v_t=0.0,
                  mom_w_acc_t=0.0,
                  dmom_w_acc_w_t=0.0,
                  pdeResidual_p=0.0,
                  pdeResidual_u=0.0,
                  pdeResidual_v=0.0,
                  pdeResidual_w=0.0,
                  dpdeResidual_p_u[nDOF_trial_element],dpdeResidual_p_v[nDOF_trial_element],dpdeResidual_p_w[nDOF_trial_element],
                  dpdeResidual_u_p[nDOF_trial_element],dpdeResidual_u_u[nDOF_trial_element],
                  dpdeResidual_v_p[nDOF_trial_element],dpdeResidual_v_v[nDOF_trial_element],
                  dpdeResidual_w_p[nDOF_trial_element],dpdeResidual_w_w[nDOF_trial_element],
                  Lstar_u_p[nDOF_test_element],
                  Lstar_v_p[nDOF_test_element],
                  Lstar_w_p[nDOF_test_element],
                  Lstar_u_u[nDOF_test_element],
                  Lstar_v_v[nDOF_test_element],
                  Lstar_w_w[nDOF_test_element],
                  Lstar_p_u[nDOF_test_element],
                  Lstar_p_v[nDOF_test_element],
                  Lstar_p_w[nDOF_test_element],
                  subgridError_p=0.0,
                  subgridError_u=0.0,
                  subgridError_v=0.0,
                  subgridError_w=0.0,
                  dsubgridError_p_u[nDOF_trial_element],
                  dsubgridError_p_v[nDOF_trial_element],
                  dsubgridError_p_w[nDOF_trial_element],
                  dsubgridError_u_p[nDOF_trial_element],
                  dsubgridError_u_u[nDOF_trial_element],
                  dsubgridError_v_p[nDOF_trial_element],
                  dsubgridError_v_v[nDOF_trial_element],
                  dsubgridError_w_p[nDOF_trial_element],
                  dsubgridError_w_w[nDOF_trial_element],
                  tau_p=0.0,tau_p0=0.0,tau_p1=0.0,
                  tau_v=0.0,tau_v0=0.0,tau_v1=0.0,
                  jac[nSpace*nSpace],
                  jacDet,
                  jacInv[nSpace*nSpace],
                  p_grad_trial[nDOF_trial_element*nSpace],vel_grad_trial[nDOF_trial_element*nSpace],
                  vel_hess_trial[nDOF_trial_element*nSpace2],
                  dV,
                  p_test_dV[nDOF_test_element],vel_test_dV[nDOF_test_element],
                  p_grad_test_dV[nDOF_test_element*nSpace],vel_grad_test_dV[nDOF_test_element*nSpace],
                  x,y,z,xt,yt,zt,
                  //VRANS
                  porosity,
                  //meanGrainSize,
                  dmom_u_source[nSpace],
                  dmom_v_source[nSpace],
                  dmom_w_source[nSpace],
                  mass_source,
                  //
                  G[nSpace*nSpace],G_dd_G,tr_G,h_phi, dmom_adv_star[nSpace], dmom_adv_sge[nSpace];
                //get jacobian, etc for mapping reference element
                ck.calculateMapping_element(eN,
                                            k,
                                            mesh_dof,
                                            mesh_l2g,
                                            mesh_trial_ref,
                                            mesh_grad_trial_ref,
                                            jac,
                                            jacDet,
                                            jacInv,
                                            x,y,z);
                ck.calculateH_element(eN,
                                      k,
                                      nodeDiametersArray,
                                      mesh_l2g,
                                      mesh_trial_ref,
                                      h_phi);
                ck.calculateMappingVelocity_element(eN,
                                                    k,
                                                    mesh_velocity_dof,
                                                    mesh_l2g,
                                                    mesh_trial_ref,
                                                    xt,yt,zt);
                //xt=0.0;yt=0.0;zt=0.0;
                //std::cout<<"xt "<<xt<<'\t'<<yt<<'\t'<<zt<<std::endl;
                //get the physical integration weight
                dV = fabs(jacDet)*dV_ref[k];
                ck.calculateG(jacInv,G,G_dd_G,tr_G);
                //ck.calculateGScale(G,&normal_phi[eN_k_nSpace],h_phi);

                eps_rho = epsFact_rho*(useMetrics*h_phi+(1.0-useMetrics)*elementDiameter[eN]);
                eps_mu  = epsFact_mu *(useMetrics*h_phi+(1.0-useMetrics)*elementDiameter[eN]);
                const double particle_eps  = particle_epsFact*(useMetrics*h_phi+(1.0-useMetrics)*elementDiameter[eN]);

                //get the trial function gradients
                /* ck.gradTrialFromRef(&p_grad_trial_ref[k*nDOF_trial_element*nSpace],jacInv,p_grad_trial); */
                ck.gradTrialFromRef(&vel_grad_trial_ref[k*nDOF_trial_element*nSpace],jacInv,vel_grad_trial);
                ck.hessTrialFromRef(&vel_hess_trial_ref[k*nDOF_trial_element*nSpace2],jacInv,vel_hess_trial);
                //get the solution
                /* ck.valFromDOF(p_dof,&p_l2g[eN_nDOF_trial_element],&p_trial_ref[k*nDOF_trial_element],p); */
                p = q_p[eN_k];
                ck.valFromDOF(u_dof,&vel_l2g[eN_nDOF_trial_element],&vel_trial_ref[k*nDOF_trial_element],u);
                ck.valFromDOF(v_dof,&vel_l2g[eN_nDOF_trial_element],&vel_trial_ref[k*nDOF_trial_element],v);
                /* ck.valFromDOF(w_dof,&vel_l2g[eN_nDOF_trial_element],&vel_trial_ref[k*nDOF_trial_element],w); */
                //get the solution gradients
                /* ck.gradFromDOF(p_dof,&p_l2g[eN_nDOF_trial_element],p_grad_trial,grad_p); */
                for (int I=0;I<nSpace;I++)
                  grad_p[I] = q_grad_p[eN_k_nSpace+I];
                ck.gradFromDOF(u_dof,&vel_l2g[eN_nDOF_trial_element],vel_grad_trial,grad_u);
                ck.gradFromDOF(v_dof,&vel_l2g[eN_nDOF_trial_element],vel_grad_trial,grad_v);
                ck.hessFromDOF(u_dof,&vel_l2g[eN_nDOF_trial_element],vel_hess_trial,hess_u);
                ck.hessFromDOF(v_dof,&vel_l2g[eN_nDOF_trial_element],vel_hess_trial,hess_v);
                /* ck.gradFromDOF(w_dof,&vel_l2g[eN_nDOF_trial_element],vel_grad_trial,grad_w); */
                //precalculate test function products with integration weights
                for (int j=0;j<nDOF_trial_element;j++)
                  {
                    /* p_test_dV[j] = p_test_ref[k*nDOF_trial_element+j]*dV; */
                    vel_test_dV[j] = vel_test_ref[k*nDOF_trial_element+j]*dV;
                    for (int I=0;I<nSpace;I++)
                      {
                        /* p_grad_test_dV[j*nSpace+I]   = p_grad_trial[j*nSpace+I]*dV;//cek warning won't work for Petrov-Galerkin */
                        vel_grad_test_dV[j*nSpace+I] = vel_grad_trial[j*nSpace+I]*dV;//cek warning won't work for Petrov-Galerkin}
                      }
                  }
                //cek hack
                double div_mesh_velocity=0.0;
                int NDOF_MESH_TRIAL_ELEMENT=3;
                for (int j=0;j<NDOF_MESH_TRIAL_ELEMENT;j++)
                  {
                    int eN_j=eN*NDOF_MESH_TRIAL_ELEMENT+j;
                    div_mesh_velocity +=
                      mesh_velocity_dof[mesh_l2g[eN_j]*3+0]*vel_grad_trial[j*2+0] +
                      mesh_velocity_dof[mesh_l2g[eN_j]*3+1]*vel_grad_trial[j*2+1];
                  }
                div_mesh_velocity = DM3*div_mesh_velocity + (1.0-DM3)*alphaBDF*(dV-q_dV_last[eN_k])/dV;
                //
                //VRANS
                porosity = 1.0 - q_vos[eN_k];
                //
                //
                //calculate pde coefficients and derivatives at quadrature points
                //
                double eddy_viscosity(0.),rhoSave,nuSave;//not really interested in saving eddy_viscosity in jacobian
                evaluateCoefficients(eps_rho,
                                     eps_mu,
                                     particle_eps,
                                     sigma,
                                     rho_0,
                                     nu_0,
                                     rho_1,
                                     nu_1,
                                     elementDiameter[eN],
                                     smagorinskyConstant,
                                     turbulenceClosureModel,
                                     g,
                                     useVF,
                                     vf[eN_k],
                                     phi[eN_k],
                                     &normal_phi[eN_k_nSpace],
                                     nParticles,
                                     nQuadraturePoints_global,
                                     &particle_signed_distances[eN_k],
                                     kappa_phi[eN_k],
                                     //VRANS
                                     porosity,
                                     //
                                     p,
                                     grad_p,
                                     grad_u,
                                     grad_v,
                                     grad_w,
                                     u,
                                     v,
                                     w,
                                     q_velocity_sge[eN_k_nSpace+0],
                                     q_velocity_sge[eN_k_nSpace+1],
                                     q_velocity_sge[eN_k_nSpace+1],//hack, shouldn't be used
                                     eddy_viscosity,
                                     mom_u_acc,
                                     dmom_u_acc_u,
                                     mom_v_acc,
                                     dmom_v_acc_v,
                                     mom_w_acc,
                                     dmom_w_acc_w,
                                     mass_adv,
                                     dmass_adv_u,
                                     dmass_adv_v,
                                     dmass_adv_w,
                                     mom_u_adv,
                                     dmom_u_adv_u,
                                     dmom_u_adv_v,
                                     dmom_u_adv_w,
                                     mom_v_adv,
                                     dmom_v_adv_u,
                                     dmom_v_adv_v,
                                     dmom_v_adv_w,
                                     mom_w_adv,
                                     dmom_w_adv_u,
                                     dmom_w_adv_v,
                                     dmom_w_adv_w,
                                     mom_uu_diff_ten,
                                     mom_vv_diff_ten,
                                     mom_ww_diff_ten,
                                     mom_uv_diff_ten,
                                     mom_uw_diff_ten,
                                     mom_vu_diff_ten,
                                     mom_vw_diff_ten,
                                     mom_wu_diff_ten,
                                     mom_wv_diff_ten,
                                     mom_u_source,
                                     mom_v_source,
                                     mom_w_source,
                                     mom_u_ham,
                                     dmom_u_ham_grad_p,
                                     dmom_u_ham_grad_u,
                                     mom_v_ham,
                                     dmom_v_ham_grad_p,
                                     dmom_v_ham_grad_v,
                                     mom_w_ham,
                                     dmom_w_ham_grad_p,
                                     dmom_w_ham_grad_w,
                                     rhoSave,
                                     nuSave,
                                     KILL_PRESSURE_TERM,
                                     0,
                                     0., // mql: the force term doesn't play a role in the Jacobian
                                     0.,
                                     0.,
                                     MATERIAL_PARAMETERS_AS_FUNCTION,
                                     density_as_function[eN_k],
                                     dynamic_viscosity_as_function[eN_k],
                                     USE_SBM,
                                     x,y,z,
                                     use_ball_as_particle,
                                     ball_center,
                                     ball_radius,
                                     ball_velocity,
                                     ball_angular_velocity,
				     INT_BY_PARTS_PRESSURE);
                //VRANS
                mass_source = q_mass_source[eN_k];
                for (int I=0;I<nSpace;I++)
                  {
                    dmom_u_source[I] = 0.0;
                    dmom_v_source[I] = 0.0;
                    dmom_w_source[I] = 0.0;
                  }
                updateDarcyForchheimerTerms_Ergun(/* linearDragFactor, */
                                                  /* nonlinearDragFactor, */
                                                  /* porosity, */
                                                  /* meanGrainSize, */
                                                  q_dragAlpha[eN_k],
                                                  q_dragBeta[eN_k],
                                                  eps_rho,
                                                  eps_mu,
                                                  rho_0,
                                                  nu_0,
                                                  rho_1,
                                                  nu_1,
						                          eddy_viscosity,
                                                  useVF,
                                                  vf[eN_k],
                                                  phi[eN_k],
                                                  u,
                                                  v,
                                                  w,
                                                  q_velocity_sge[eN_k_nSpace+0],
                                                  q_velocity_sge[eN_k_nSpace+1],
                                                  q_velocity_sge[eN_k_nSpace+1],//hack, shouldn't  be used
                                                  eps_solid[elementFlags[eN]],
                                                  porosity,
                                                  q_velocity_solid[eN_k_nSpace+0],
                                                  q_velocity_solid[eN_k_nSpace+1],
                                                  q_velocity_solid[eN_k_nSpace+1],//cek hack, should not be used
                                                  q_velocityStar_solid[eN_k_nSpace+0],
                                                  q_velocityStar_solid[eN_k_nSpace+1],
                                                  q_velocityStar_solid[eN_k_nSpace+1],//cek hack, should not be used
                                                  mom_u_source,
                                                  mom_v_source,
                                                  mom_w_source,
                                                  dmom_u_source,
                                                  dmom_v_source,
                                                  dmom_w_source,
                                                  q_grad_vos[eN_k_nSpace+0],
                                                  q_grad_vos[eN_k_nSpace+1],
                                                  q_grad_vos[eN_k_nSpace+1]);//cek hack, should not be used

                double C_particles=0.0;
                if(nParticles > 0 && USE_SBM==0)
                  updateSolidParticleTerms(eN < nElements_owned,
                                           particle_nitsche,
                                           dV,
                                           nParticles,
                                           nQuadraturePoints_global,
                                           &particle_signed_distances[eN_k],
                                           &particle_signed_distance_normals[eN_k_3d],
                                           &particle_velocities[eN_k_3d],
                                           particle_centroids,
                                           use_ball_as_particle,
                                           ball_center,
                                           ball_radius,
                                           ball_velocity,
                                           ball_angular_velocity,
                                           porosity,
                                           particle_penalty_constant/h_phi,
                                           particle_alpha/h_phi,
                                           particle_beta/h_phi,
                                           eps_rho,
                                           eps_mu,
                                           rho_0,
                                           nu_0,
                                           rho_1,
                                           nu_1,
                                           useVF,
                                           vf[eN_k],
                                           phi[eN_k],
                                           x,
                                           y,
                                           z,
                                           p,
                                           u,
                                           v,
                                           w,
                                           q_velocity_sge[eN_k_nSpace+0],
                                           q_velocity_sge[eN_k_nSpace+1],
                                           q_velocity_sge[eN_k_nSpace+1],
                                           particle_eps,
                                           grad_u,
                                           grad_v,
                                           grad_w,
                                           mom_u_source,
                                           mom_v_source,
                                           mom_w_source,
                                           dmom_u_source,
                                           dmom_v_source,
                                           dmom_w_source,
                                           mom_u_adv,
                                           mom_v_adv,
                                           mom_w_adv,
                                           dmom_u_adv_u,
                                           dmom_v_adv_v,
                                           dmom_w_adv_w,
                                           mom_u_ham,
                                           dmom_u_ham_grad_u,
                                           mom_v_ham,
                                           dmom_v_ham_grad_v,
                                           mom_w_ham,
                                           dmom_w_ham_grad_w,
                                           &particle_netForces[0],
                                           &particle_netMoments[0],
                                           &particle_surfaceArea[0]);
                //Turbulence closure model
                if (turbulenceClosureModel >= 3)
                  {
                    const double c_mu = 0.09;//mwf hack
                    updateTurbulenceClosure(turbulenceClosureModel,
                                            eps_rho,
                                            eps_mu,
                                            rho_0,
                                            nu_0,
                                            rho_1,
                                            nu_1,
                                            useVF,
                                            vf[eN_k],
                                            phi[eN_k],
                                            porosity,
                                            c_mu, //mwf hack
                                            q_turb_var_0[eN_k],
                                            q_turb_var_1[eN_k],
                                            &q_turb_var_grad_0[eN_k_nSpace],
                                            eddy_viscosity,
                                            mom_uu_diff_ten,
                                            mom_vv_diff_ten,
                                            mom_ww_diff_ten,
                                            mom_uv_diff_ten,
                                            mom_uw_diff_ten,
                                            mom_vu_diff_ten,
                                            mom_vw_diff_ten,
                                            mom_wu_diff_ten,
                                            mom_wv_diff_ten,
                                            mom_u_source,
                                            mom_v_source,
                                            mom_w_source);

                  }
                //
                //
                //moving mesh
                //
                mom_u_adv[0] -= MOVING_DOMAIN*dmom_u_acc_u*mom_u_acc*xt; // multiply by rho*porosity. mql. CHECK.
                mom_u_adv[1] -= MOVING_DOMAIN*dmom_u_acc_u*mom_u_acc*yt;
                /* mom_u_adv[2] -= MOVING_DOMAIN*dmom_u_acc_u*mom_u_acc*zt; */
                dmom_u_adv_u[0] -= MOVING_DOMAIN*dmom_u_acc_u*xt;
                dmom_u_adv_u[1] -= MOVING_DOMAIN*dmom_u_acc_u*yt;
                /* dmom_u_adv_u[2] -= MOVING_DOMAIN*dmom_u_acc_u*zt; */

                mom_v_adv[0] -= MOVING_DOMAIN*dmom_v_acc_v*mom_v_acc*xt;
                mom_v_adv[1] -= MOVING_DOMAIN*dmom_v_acc_v*mom_v_acc*yt;
                /* mom_v_adv[2] -= MOVING_DOMAIN*dmom_v_acc_v*mom_v_acc*zt; */
                dmom_v_adv_v[0] -= MOVING_DOMAIN*dmom_v_acc_v*xt;
                dmom_v_adv_v[1] -= MOVING_DOMAIN*dmom_v_acc_v*yt;
                /* dmom_v_adv_v[2] -= MOVING_DOMAIN*dmom_v_acc_v*zt; */

                /* mom_w_adv[0] -= MOVING_DOMAIN*dmom_w_acc_w*mom_w_acc*xt; */
                /* mom_w_adv[1] -= MOVING_DOMAIN*dmom_w_acc_w*mom_w_acc*yt; */
                /* mom_w_adv[2] -= MOVING_DOMAIN*dmom_w_acc_w*mom_w_acc*zt; */
                /* dmom_w_adv_w[0] -= MOVING_DOMAIN*dmom_w_acc_w*xt; */
                /* dmom_w_adv_w[1] -= MOVING_DOMAIN*dmom_w_acc_w*yt; */
                /* dmom_w_adv_w[2] -= MOVING_DOMAIN*dmom_w_acc_w*zt; */
                //
                //calculate time derivatives
                //
                ck.bdf(alphaBDF,
                       q_mom_u_acc_beta_bdf[eN_k]*q_dV_last[eN_k]/dV,
                       mom_u_acc,
                       dmom_u_acc_u,
                       mom_u_acc_t,
                       dmom_u_acc_u_t);
                ck.bdf(alphaBDF,
                       q_mom_v_acc_beta_bdf[eN_k]*q_dV_last[eN_k]/dV,
                       mom_v_acc,
                       dmom_v_acc_v,
                       mom_v_acc_t,
                       dmom_v_acc_v_t);
                /* ck.bdf(alphaBDF, */
                /*           q_mom_w_acc_beta_bdf[eN_k]*q_dV_last[eN_k]/dV, */
                /*           mom_w_acc, */
                /*           dmom_w_acc_w, */
                /*           mom_w_acc_t, */
                /*           dmom_w_acc_w_t); */
                //
                //calculate subgrid error contribution to the Jacobian (strong residual, adjoint, jacobian of strong residual)

                mom_u_acc_t *= dmom_u_acc_u; //multiply by porosity*rho. mql. CHECK.
                mom_v_acc_t *= dmom_v_acc_v;

                //
                dmom_adv_sge[0] = dmom_u_acc_u*(q_velocity_sge[eN_k_nSpace+0] - MOVING_DOMAIN*xt);
                dmom_adv_sge[1] = dmom_u_acc_u*(q_velocity_sge[eN_k_nSpace+1] - MOVING_DOMAIN*yt);
                /* dmom_adv_sge[2] = dmom_u_acc_u*(q_velocity_sge[eN_k_nSpace+2] - MOVING_DOMAIN*zt); */
                //
                //calculate strong residual
                //
                pdeResidual_p =
                  ck.Mass_strong(-q_dvos_dt[eN_k]) + // mql. CHECK.
                  ck.Advection_strong(dmass_adv_u,grad_u) +
                  ck.Advection_strong(dmass_adv_v,grad_v) +
                  /* ck.Advection_strong(dmass_adv_w,grad_w) + */
                  DM2*MOVING_DOMAIN*ck.Reaction_strong(alphaBDF*(dV-q_dV_last[eN_k])/dV - div_mesh_velocity) +
                  //VRANS
                  ck.Reaction_strong(mass_source);
                //

                pdeResidual_u =
                  ck.Mass_strong(mom_u_acc_t) +
                  ck.Advection_strong(dmom_adv_sge,grad_u) +
                  ck.Hamiltonian_strong(dmom_u_ham_grad_p,grad_p) +
                  ck.Reaction_strong(mom_u_source) -
                  ck.Reaction_strong(u*div_mesh_velocity);

                pdeResidual_v =
                  ck.Mass_strong(mom_v_acc_t) +
                  ck.Advection_strong(dmom_adv_sge,grad_v) +
                  ck.Hamiltonian_strong(dmom_v_ham_grad_p,grad_p) +
                  ck.Reaction_strong(mom_v_source)  -
                  ck.Reaction_strong(v*div_mesh_velocity);

                /* pdeResidual_w =
                   ck.Mass_strong(mom_w_acc_t) +  */
                /*   ck.Advection_strong(dmom_adv_sge,grad_w) + */
                /*   ck.Hamiltonian_strong(dmom_w_ham_grad_p,grad_p) + */
                /*   ck.Reaction_strong(mom_w_source) -  */
                /*   ck.Reaction_strong(w*div_mesh_velocity); */

                //calculate the Jacobian of strong residual
                for (int j=0;j<nDOF_trial_element;j++)
                  {
                    register int j_nSpace = j*nSpace;
                    dpdeResidual_p_u[j]=ck.AdvectionJacobian_strong(dmass_adv_u,&vel_grad_trial[j_nSpace]);
                    dpdeResidual_p_v[j]=ck.AdvectionJacobian_strong(dmass_adv_v,&vel_grad_trial[j_nSpace]);
                    /* dpdeResidual_p_w[j]=ck.AdvectionJacobian_strong(dmass_adv_w,&vel_grad_trial[j_nSpace]); */

                    dpdeResidual_u_p[j]=ck.HamiltonianJacobian_strong(dmom_u_ham_grad_p,&p_grad_trial[j_nSpace]);
                    dpdeResidual_u_u[j]=ck.MassJacobian_strong(dmom_u_acc_u_t,vel_trial_ref[k*nDOF_trial_element+j]) +
                      ck.AdvectionJacobian_strong(dmom_adv_sge,&vel_grad_trial[j_nSpace]) -
                      ck.ReactionJacobian_strong(div_mesh_velocity,vel_trial_ref[k*nDOF_trial_element+j]);

                    dpdeResidual_v_p[j]=ck.HamiltonianJacobian_strong(dmom_v_ham_grad_p,&p_grad_trial[j_nSpace]);
                    dpdeResidual_v_v[j]=ck.MassJacobian_strong(dmom_v_acc_v_t,vel_trial_ref[k*nDOF_trial_element+j]) +
                      ck.AdvectionJacobian_strong(dmom_adv_sge,&vel_grad_trial[j_nSpace]) -
                      ck.ReactionJacobian_strong(div_mesh_velocity,vel_trial_ref[k*nDOF_trial_element+j]);

                    /* dpdeResidual_w_p[j]=ck.HamiltonianJacobian_strong(dmom_w_ham_grad_p,&p_grad_trial[j_nSpace]); */
                    /* dpdeResidual_w_w[j]=ck.MassJacobian_strong(dmom_w_acc_w_t,vel_trial_ref[k*nDOF_trial_element+j]) +  */
                    /*   ck.AdvectionJacobian_strong(dmom_adv_sge,&vel_grad_trial[j_nSpace]) -
                         ck.ReactionJacobian_strong(div_mesh_velocity,vel_trial_ref[k*nDOF_trial_element+j]); */

                    //VRANS account for drag terms, diagonal only here ... decide if need off diagonal terms too
                    dpdeResidual_u_u[j]+= ck.ReactionJacobian_strong(dmom_u_source[0],vel_trial_ref[k*nDOF_trial_element+j]);
                    dpdeResidual_v_v[j]+= ck.ReactionJacobian_strong(dmom_v_source[1],vel_trial_ref[k*nDOF_trial_element+j]);
                    /* dpdeResidual_w_w[j]+= ck.ReactionJacobian_strong(dmom_w_source[2],vel_trial_ref[k*nDOF_trial_element+j]); */
                    //
                  }
                //calculate tau and tau*Res
                //cek debug
                double tmpR=dmom_u_acc_u_t + dmom_u_source[0];
                calculateSubgridError_tau(hFactor,
                                          elementDiameter[eN],
                                          tmpR,//dmom_u_acc_u_t,
                                          dmom_u_acc_u,
                                          dmom_adv_sge,
                                          mom_uu_diff_ten[1],
                                          dmom_u_ham_grad_p[0],
                                          tau_v0,
                                          tau_p0,
                                          q_cfl[eN_k]);

                calculateSubgridError_tau(Ct_sge,Cd_sge,
                                          G,G_dd_G,tr_G,
                                          tmpR,//dmom_u_acc_u_t,
                                          dmom_adv_sge,
                                          mom_uu_diff_ten[1],
                                          dmom_u_ham_grad_p[0],
                                          tau_v1,
                                          tau_p1,
                                          q_cfl[eN_k]);


                tau_v = useMetrics*tau_v1+(1.0-useMetrics)*tau_v0;
                tau_p = KILL_PRESSURE_TERM == 1 ? 0. : PSTAB*(useMetrics*tau_p1+(1.0-useMetrics)*tau_p0);
                calculateSubgridError_tauRes(tau_p,
                                             tau_v,
                                             pdeResidual_p,
                                             pdeResidual_u,
                                             pdeResidual_v,
                                             pdeResidual_w,
                                             subgridError_p,
                                             subgridError_u,
                                             subgridError_v,
                                             subgridError_w);

                calculateSubgridErrorDerivatives_tauRes(tau_p,
                                                        tau_v,
                                                        dpdeResidual_p_u,
                                                        dpdeResidual_p_v,
                                                        dpdeResidual_p_w,
                                                        dpdeResidual_u_p,
                                                        dpdeResidual_u_u,
                                                        dpdeResidual_v_p,
                                                        dpdeResidual_v_v,
                                                        dpdeResidual_w_p,
                                                        dpdeResidual_w_w,
                                                        dsubgridError_p_u,
                                                        dsubgridError_p_v,
                                                        dsubgridError_p_w,
                                                        dsubgridError_u_p,
                                                        dsubgridError_u_u,
                                                        dsubgridError_v_p,
                                                        dsubgridError_v_v,
                                                        dsubgridError_w_p,
                                                        dsubgridError_w_w);
                // velocity used in adjoint (VMS or RBLES, with or without lagging the grid scale velocity)
                dmom_adv_star[0] = dmom_u_acc_u*(q_velocity_sge[eN_k_nSpace+0] - MOVING_DOMAIN*xt + useRBLES*subgridError_u);
                dmom_adv_star[1] = dmom_u_acc_u*(q_velocity_sge[eN_k_nSpace+1] - MOVING_DOMAIN*yt + useRBLES*subgridError_v);
                /* dmom_adv_star[2] = dmom_u_acc_u*(q_velocity_sge[eN_k_nSpace+2] - MOVING_DOMAIN*zt + useRBLES*subgridError_w); */

                //calculate the adjoint times the test functions
                for (int i=0;i<nDOF_test_element;i++)
                  {
                    register int i_nSpace = i*nSpace;
                    Lstar_u_p[i]=ck.Advection_adjoint(dmass_adv_u,&p_grad_test_dV[i_nSpace]);
                    Lstar_v_p[i]=ck.Advection_adjoint(dmass_adv_v,&p_grad_test_dV[i_nSpace]);
                    /* Lstar_w_p[i]=ck.Advection_adjoint(dmass_adv_w,&p_grad_test_dV[i_nSpace]); */
                    Lstar_u_u[i]=ck.Advection_adjoint(dmom_adv_star,&vel_grad_test_dV[i_nSpace]);
                    Lstar_v_v[i]=ck.Advection_adjoint(dmom_adv_star,&vel_grad_test_dV[i_nSpace]);
                    /* Lstar_w_w[i]=ck.Advection_adjoint(dmom_adv_star,&vel_grad_test_dV[i_nSpace]); */
                    Lstar_p_u[i]=ck.Hamiltonian_adjoint(dmom_u_ham_grad_p,&vel_grad_test_dV[i_nSpace]);
                    Lstar_p_v[i]=ck.Hamiltonian_adjoint(dmom_v_ham_grad_p,&vel_grad_test_dV[i_nSpace]);
                    /* Lstar_p_w[i]=ck.Hamiltonian_adjoint(dmom_w_ham_grad_p,&vel_grad_test_dV[i_nSpace]); */
                    //VRANS account for drag terms, diagonal only here ... decide if need off diagonal terms too
                    Lstar_u_u[i]+=ck.Reaction_adjoint(dmom_u_source[0],vel_test_dV[i]);
                    Lstar_v_v[i]+=ck.Reaction_adjoint(dmom_v_source[1],vel_test_dV[i]);
                    /* Lstar_w_w[i]+=ck.Reaction_adjoint(dmom_w_source[2],vel_test_dV[i]); */
                  }

                // Assumes non-lagged subgrid velocity
                dmom_u_adv_u[0] += dmom_u_acc_u*(useRBLES*subgridError_u);
                dmom_u_adv_u[1] += dmom_u_acc_u*(useRBLES*subgridError_v);
                /* dmom_u_adv_u[2] += dmom_u_acc_u*(useRBLES*subgridError_w);  */

                dmom_v_adv_v[0] += dmom_u_acc_u*(useRBLES*subgridError_u);
                dmom_v_adv_v[1] += dmom_u_acc_u*(useRBLES*subgridError_v);
                /* dmom_v_adv_v[2] += dmom_u_acc_u*(useRBLES*subgridError_w);  */

                /* dmom_w_adv_w[0] += dmom_u_acc_u*(useRBLES*subgridError_u);               */
                /* dmom_w_adv_w[1] += dmom_u_acc_u*(useRBLES*subgridError_v);  */
                /* dmom_w_adv_w[2] += dmom_u_acc_u*(useRBLES*subgridError_w);  */

                // SURFACE TENSION //
                double unit_normal[nSpace];
                double norm_grad_phi = 0.;
                for (int I=0;I<nSpace;I++)
                  norm_grad_phi += normal_phi[eN_k_nSpace+I]*normal_phi[eN_k_nSpace+I];
                norm_grad_phi = std::sqrt(norm_grad_phi) + 1E-10;
                for (int I=0;I<nSpace;I++)
                  unit_normal[I] = normal_phi[eN_k_nSpace+I]/norm_grad_phi;
                double delta = smoothedDirac(eps_mu,phi[eN_k]); //use eps_rho instead?
                register double vel_tgrad_test_i[nSpace], vel_tgrad_test_j[nSpace];
                // END OF SURFACE TENSION //

                //cek todo add RBLES terms consistent to residual modifications or ignore the partials w.r.t the additional RBLES terms
                for(int i=0;i<nDOF_test_element;i++)
                  {
                    register int i_nSpace = i*nSpace;
                    calculateTangentialGradient(unit_normal,
                                                &vel_grad_trial[i_nSpace],
                                                vel_tgrad_test_i);
                    for(int j=0;j<nDOF_trial_element;j++)
                      {
                        register int j_nSpace = j*nSpace;
                        calculateTangentialGradient(unit_normal,
                                                    &vel_grad_trial[j_nSpace],
                                                    vel_tgrad_test_j);

                        /* elementJacobian_p_p[i][j] += ck.SubgridErrorJacobian(dsubgridError_u_p[j],Lstar_u_p[i]) +  */
                        /*   ck.SubgridErrorJacobian(dsubgridError_v_p[j],Lstar_v_p[i]);// +  */
                        /*   /\* ck.SubgridErrorJacobian(dsubgridError_w_p[j],Lstar_w_p[i]);  *\/ */

                        /* elementJacobian_p_u[i][j] += ck.AdvectionJacobian_weak(dmass_adv_u,vel_trial_ref[k*nDOF_trial_element+j],&p_grad_test_dV[i_nSpace]) +  */
                        /*   ck.SubgridErrorJacobian(dsubgridError_u_u[j],Lstar_u_p[i]);  */
                        /* elementJacobian_p_v[i][j] += ck.AdvectionJacobian_weak(dmass_adv_v,vel_trial_ref[k*nDOF_trial_element+j],&p_grad_test_dV[i_nSpace]) +  */
                        /*   ck.SubgridErrorJacobian(dsubgridError_v_v[j],Lstar_v_p[i]);  */
                        /* elementJacobian_p_w[i][j] += ck.AdvectionJacobian_weak(dmass_adv_w,vel_trial_ref[k*nDOF_trial_element+j],&p_grad_test_dV[i_nSpace]) +  */
                        /*      ck.SubgridErrorJacobian(dsubgridError_w_w[j],Lstar_w_p[i]);  */

                        /* elementJacobian_u_p[i][j] += ck.HamiltonianJacobian_weak(dmom_u_ham_grad_p,&p_grad_trial[j_nSpace],vel_test_dV[i]) +  */
                        /*   ck.SubgridErrorJacobian(dsubgridError_u_p[j],Lstar_u_u[i]);  */
                        elementJacobian_u_u[i][j] +=
                          ck.MassJacobian_weak(dmom_u_acc_u_t,vel_trial_ref[k*nDOF_trial_element+j],vel_test_dV[i]) +
                          ck.HamiltonianJacobian_weak(dmom_u_ham_grad_u,&vel_grad_trial[j_nSpace],vel_test_dV[i]) +
                          ck.AdvectionJacobian_weak(dmom_u_adv_u,vel_trial_ref[k*nDOF_trial_element+j],&vel_grad_test_dV[i_nSpace]) +
                          ck.SimpleDiffusionJacobian_weak(sdInfo_u_u_rowptr,sdInfo_u_u_colind,mom_uu_diff_ten,&vel_grad_trial[j_nSpace],&vel_grad_test_dV[i_nSpace]) +
                          //VRANS
                          ck.ReactionJacobian_weak(dmom_u_source[0],vel_trial_ref[k*nDOF_trial_element+j],vel_test_dV[i]) +
                          //
                          //ck.SubgridErrorJacobian(dsubgridError_p_u[j],Lstar_p_u[i]) +
                          USE_SUPG*ck.SubgridErrorJacobian(dsubgridError_u_u[j],Lstar_u_u[i]) +
                          ck.NumericalDiffusionJacobian(q_numDiff_u_last[eN_k],&vel_grad_trial[j_nSpace],&vel_grad_test_dV[i_nSpace]) +
                          // surface tension
                          ck.NumericalDiffusion(dt*delta*sigma*dV,
                                                vel_tgrad_test_i,
                                                vel_tgrad_test_j);

                        elementJacobian_u_v[i][j] +=
                          ck.AdvectionJacobian_weak(dmom_u_adv_v,vel_trial_ref[k*nDOF_trial_element+j],&vel_grad_test_dV[i_nSpace]) +
                          ck.SimpleDiffusionJacobian_weak(sdInfo_u_v_rowptr,sdInfo_u_v_colind,mom_uv_diff_ten,&vel_grad_trial[j_nSpace],&vel_grad_test_dV[i_nSpace]) +
                          //VRANS
                          ck.ReactionJacobian_weak(dmom_u_source[1],vel_trial_ref[k*nDOF_trial_element+j],vel_test_dV[i])
                          //+ck.SubgridErrorJacobian(dsubgridError_p_v[j],Lstar_p_u[i])
                          ;
                        /* elementJacobian_u_w[i][j] += ck.AdvectionJacobian_weak(dmom_u_adv_w,vel_trial_ref[k*nDOF_trial_element+j],&vel_grad_test_dV[i_nSpace]) +  */
                        /*      ck.SimpleDiffusionJacobian_weak(sdInfo_u_w_rowptr,sdInfo_u_w_colind,mom_uw_diff_ten,&vel_grad_trial[j_nSpace],&vel_grad_test_dV[i_nSpace]) +  */
                        /*      //VRANS */
                        /*      ck.ReactionJacobian_weak(dmom_u_source[2],vel_trial_ref[k*nDOF_trial_element+j],vel_test_dV[i]) + */
                        /*      // */
                        /*      ck.SubgridErrorJacobian(dsubgridError_p_w[j],Lstar_p_u[i]);  */

                        /* elementJacobian_v_p[i][j] += ck.HamiltonianJacobian_weak(dmom_v_ham_grad_p,&p_grad_trial[j_nSpace],vel_test_dV[i]) +  */
                        /*   ck.SubgridErrorJacobian(dsubgridError_v_p[j],Lstar_v_v[i]);  */
                        elementJacobian_v_u[i][j] +=
                          ck.AdvectionJacobian_weak(dmom_v_adv_u,vel_trial_ref[k*nDOF_trial_element+j],&vel_grad_test_dV[i_nSpace]) +
                          ck.SimpleDiffusionJacobian_weak(sdInfo_v_u_rowptr,sdInfo_v_u_colind,mom_vu_diff_ten,&vel_grad_trial[j_nSpace],&vel_grad_test_dV[i_nSpace]) +
                          //VRANS
                          ck.ReactionJacobian_weak(dmom_v_source[0],vel_trial_ref[k*nDOF_trial_element+j],vel_test_dV[i])
                          //+ck.SubgridErrorJacobian(dsubgridError_p_u[j],Lstar_p_v[i])
                          ;
                        elementJacobian_v_v[i][j] +=
                          ck.MassJacobian_weak(dmom_v_acc_v_t,vel_trial_ref[k*nDOF_trial_element+j],vel_test_dV[i]) +
                          ck.HamiltonianJacobian_weak(dmom_v_ham_grad_v,&vel_grad_trial[j_nSpace],vel_test_dV[i]) +
                          ck.AdvectionJacobian_weak(dmom_v_adv_v,vel_trial_ref[k*nDOF_trial_element+j],&vel_grad_test_dV[i_nSpace]) +
                          ck.SimpleDiffusionJacobian_weak(sdInfo_v_v_rowptr,sdInfo_v_v_colind,mom_vv_diff_ten,&vel_grad_trial[j_nSpace],&vel_grad_test_dV[i_nSpace]) +
                          //VRANS
                          ck.ReactionJacobian_weak(dmom_v_source[1],vel_trial_ref[k*nDOF_trial_element+j],vel_test_dV[i]) +
                          //
                          //ck.SubgridErrorJacobian(dsubgridError_p_v[j],Lstar_p_v[i]) +
                          USE_SUPG*ck.SubgridErrorJacobian(dsubgridError_v_v[j],Lstar_v_v[i]) +
                          ck.NumericalDiffusionJacobian(q_numDiff_v_last[eN_k],&vel_grad_trial[j_nSpace],&vel_grad_test_dV[i_nSpace]) +
                          // surface tension
                          ck.NumericalDiffusion(dt*delta*sigma*dV,
                                                vel_tgrad_test_i,
                                                vel_tgrad_test_j);

                        /* elementJacobian_v_w[i][j] += ck.AdvectionJacobian_weak(dmom_v_adv_w,vel_trial_ref[k*nDOF_trial_element+j],&vel_grad_test_dV[i_nSpace]) +   */
                        /*   ck.SimpleDiffusionJacobian_weak(sdInfo_v_w_rowptr,sdInfo_v_w_colind,mom_vw_diff_ten,&vel_grad_trial[j_nSpace],&vel_grad_test_dV[i_nSpace]) +  */
                        /*   //VRANS */
                        /*   ck.ReactionJacobian_weak(dmom_v_source[2],vel_trial_ref[k*nDOF_trial_element+j],vel_test_dV[i]) + */
                        /*   // */
                        /*   ck.SubgridErrorJacobian(dsubgridError_p_w[j],Lstar_p_v[i]); */

                        /* elementJacobian_w_p[i][j] += ck.HamiltonianJacobian_weak(dmom_w_ham_grad_p,&p_grad_trial[j_nSpace],vel_test_dV[i]) +  */
                        /*   ck.SubgridErrorJacobian(dsubgridError_w_p[j],Lstar_w_w[i]);  */
                        /* elementJacobian_w_u[i][j] += ck.AdvectionJacobian_weak(dmom_w_adv_u,vel_trial_ref[k*nDOF_trial_element+j],&vel_grad_test_dV[i_nSpace]) +   */
                        /*   ck.SimpleDiffusionJacobian_weak(sdInfo_w_u_rowptr,sdInfo_w_u_colind,mom_wu_diff_ten,&vel_grad_trial[j_nSpace],&vel_grad_test_dV[i_nSpace]) +  */
                        /*   //VRANS */
                        /*   ck.ReactionJacobian_weak(dmom_w_source[0],vel_trial_ref[k*nDOF_trial_element+j],vel_test_dV[i]) + */
                        /*   // */
                        /*   ck.SubgridErrorJacobian(dsubgridError_p_u[j],Lstar_p_w[i]);  */
                        /* elementJacobian_w_v[i][j] += ck.AdvectionJacobian_weak(dmom_w_adv_v,vel_trial_ref[k*nDOF_trial_element+j],&vel_grad_test_dV[i_nSpace]) +  */
                        /*   ck.SimpleDiffusionJacobian_weak(sdInfo_w_v_rowptr,sdInfo_w_v_colind,mom_wv_diff_ten,&vel_grad_trial[j_nSpace],&vel_grad_test_dV[i_nSpace]) +  */
                        /*   //VRANS */
                        /*   ck.ReactionJacobian_weak(dmom_w_source[1],vel_trial_ref[k*nDOF_trial_element+j],vel_test_dV[i]) + */
                        /*   // */
                        /*   ck.SubgridErrorJacobian(dsubgridError_p_v[j],Lstar_p_w[i]);  */
                        /* elementJacobian_w_w[i][j] += ck.MassJacobian_weak(dmom_w_acc_w_t,vel_trial_ref[k*nDOF_trial_element+j],vel_test_dV[i]) +  */
                        /*   ck.HamiltonianJacobian_weak(dmom_w_ham_grad_w,&vel_grad_trial[j_nSpace],vel_test_dV[i]) +  */
                        /*   ck.AdvectionJacobian_weak(dmom_w_adv_w,vel_trial_ref[k*nDOF_trial_element+j],&vel_grad_test_dV[i_nSpace]) +   */
                        /*   ck.SimpleDiffusionJacobian_weak(sdInfo_w_w_rowptr,sdInfo_w_w_colind,mom_ww_diff_ten,&vel_grad_trial[j_nSpace],&vel_grad_test_dV[i_nSpace]) +  */
                        /*   //VRANS */
                        /*   ck.ReactionJacobian_weak(dmom_w_source[2],vel_trial_ref[k*nDOF_trial_element+j],vel_test_dV[i]) + */
                        /*   // */
                        /*   ck.SubgridErrorJacobian(dsubgridError_p_w[j],Lstar_p_w[i]) +  */
                        /*   ck.SubgridErrorJacobian(dsubgridError_w_w[j],Lstar_w_w[i]) +  */
                        /*   ck.NumericalDiffusionJacobian(q_numDiff_w_last[eN_k],&vel_grad_trial[j_nSpace],&vel_grad_test_dV[i_nSpace]);  */
                      }//j
                  }//i
              }//k
            //
            //load into element Jacobian into global Jacobian
            //
            for (int i=0;i<nDOF_test_element;i++)
              {
                register int eN_i = eN*nDOF_test_element+i;
                for (int j=0;j<nDOF_trial_element;j++)
                  {
                    register int eN_i_j = eN_i*nDOF_trial_element+j;
                    /* globalJacobian[csrRowIndeces_p_p[eN_i] + csrColumnOffsets_p_p[eN_i_j]] += elementJacobian_p_p[i][j]; */
                    /* globalJacobian[csrRowIndeces_p_u[eN_i] + csrColumnOffsets_p_u[eN_i_j]] += elementJacobian_p_u[i][j]; */
                    /* globalJacobian[csrRowIndeces_p_v[eN_i] + csrColumnOffsets_p_v[eN_i_j]] += elementJacobian_p_v[i][j]; */
                    /* globalJacobian[csrRowIndeces_p_w[eN_i] + csrColumnOffsets_p_w[eN_i_j]] += elementJacobian_p_w[i][j]; */

                    /* globalJacobian[csrRowIndeces_u_p[eN_i] + csrColumnOffsets_u_p[eN_i_j]] += elementJacobian_u_p[i][j]; */
                    globalJacobian[csrRowIndeces_u_u[eN_i] + csrColumnOffsets_u_u[eN_i_j]] += element_active*elementJacobian_u_u[i][j];
                    globalJacobian[csrRowIndeces_u_v[eN_i] + csrColumnOffsets_u_v[eN_i_j]] += element_active*elementJacobian_u_v[i][j];
                    /* globalJacobian[csrRowIndeces_u_w[eN_i] + csrColumnOffsets_u_w[eN_i_j]] += elementJacobian_u_w[i][j]; */

                    /* globalJacobian[csrRowIndeces_v_p[eN_i] + csrColumnOffsets_v_p[eN_i_j]] += elementJacobian_v_p[i][j]; */
                    globalJacobian[csrRowIndeces_v_u[eN_i] + csrColumnOffsets_v_u[eN_i_j]] += element_active*elementJacobian_v_u[i][j];
                    globalJacobian[csrRowIndeces_v_v[eN_i] + csrColumnOffsets_v_v[eN_i_j]] += element_active*elementJacobian_v_v[i][j];
                    /* globalJacobian[csrRowIndeces_v_w[eN_i] + csrColumnOffsets_v_w[eN_i_j]] += elementJacobian_v_w[i][j]; */

                    /* globalJacobian[csrRowIndeces_w_p[eN_i] + csrColumnOffsets_w_p[eN_i_j]] += elementJacobian_w_p[i][j]; */
                    /* globalJacobian[csrRowIndeces_w_u[eN_i] + csrColumnOffsets_w_u[eN_i_j]] += elementJacobian_w_u[i][j]; */
                    /* globalJacobian[csrRowIndeces_w_v[eN_i] + csrColumnOffsets_w_v[eN_i_j]] += elementJacobian_w_v[i][j]; */
                    /* globalJacobian[csrRowIndeces_w_w[eN_i] + csrColumnOffsets_w_w[eN_i_j]] += elementJacobian_w_w[i][j]; */
                  }//j
              }//i
          }//elements

	// loop in DOFs for discrete upwinding
	if (ARTIFICIAL_VISCOSITY==3 || ARTIFICIAL_VISCOSITY==4)
	  {
	    int ij=0;
	    for (int i=0; i<numDOFs_1D; i++)
	      {
		// global index for each component
		int u_gi = offset_u+stride_u*i;
		int v_gi = offset_v+stride_v*i;

		// pointer to first entry in the ith row for each component
		int u_ith_row_ptr = rowptr[u_gi];
		int v_ith_row_ptr = rowptr[v_gi];

		// number of DOFs in the ith row (of the small matrix dMatrix)
		int numDOFs_ith_row = rowptr_1D[i+1]-rowptr_1D[i];
		for (int counter = 0; counter < numDOFs_ith_row; counter++)
		  {
		    // ij pointer for each component
		    int uu_ij = u_ith_row_ptr + (offset_u + counter*stride_u);
		    int vv_ij = v_ith_row_ptr + (offset_v + counter*stride_v);

		    // read ij component of dissipative matrix
		    double uStar_dij = uStar_dMatrix[ij];
		    double vStar_dij = vStar_dMatrix[ij];

		    // update global Jacobian
		    globalJacobian[uu_ij] -= uStar_dij;
		    globalJacobian[vv_ij] -= vStar_dij;

		    // update ij
		    ij++;
		  }
	      }
	  }

        if(USE_SBM>0)
          {
            //loop over the surrogate boundaries in SB method and assembly into jacobian
            //
            for (int ebN_s=0;ebN_s < surrogate_boundaries.size();ebN_s++)
              {
                register int ebN = surrogate_boundaries[ebN_s],
                  eN = elementBoundaryElementsArray[ebN*2+surrogate_boundary_elements[ebN_s]],
                  ebN_local = elementBoundaryLocalElementBoundariesArray[ebN*2+surrogate_boundary_elements[ebN_s]],
                  eN_nDOF_trial_element = eN*nDOF_trial_element;
                register double eps_rho,eps_mu;
                //This assumption is wrong for parallel: If one of nodes of this edge is owned by this processor,
                //then the integral over this edge has contribution to the residual and Jacobian.
                //if (ebN >= nElementBoundaries_owned) continue;
                for  (int kb=0;kb<nQuadraturePoints_elementBoundary;kb++)
                  {
                    register int ebN_kb = ebN*nQuadraturePoints_elementBoundary+kb,
                      ebN_kb_nSpace = ebN_kb*nSpace,
                      ebN_local_kb = ebN_local*nQuadraturePoints_elementBoundary+kb,
                      ebN_local_kb_nSpace = ebN_local_kb*nSpace;

                    register double u_ext=0.0,
                      v_ext=0.0,
                      bc_u_ext=0.0,
                      bc_v_ext=0.0,
                      grad_u_ext[nSpace],
                      grad_v_ext[nSpace],
                      jac_ext[nSpace*nSpace],
                      jacDet_ext,
                      jacInv_ext[nSpace*nSpace],
                      boundaryJac[nSpace*(nSpace-1)],
                      metricTensor[(nSpace-1)*(nSpace-1)],
                      metricTensorDetSqrt,
                      vel_grad_trial_trace[nDOF_trial_element*nSpace],
                      dS,
                      vel_test_dS[nDOF_test_element],
                      normal[2],
                      x_ext,y_ext,z_ext,xt_ext,yt_ext,zt_ext,integralScaling,
                      vel_grad_test_dS[nDOF_trial_element*nSpace],
                      G[nSpace*nSpace],G_dd_G,tr_G,h_phi,h_penalty,penalty;
                    ck.calculateMapping_elementBoundary(eN,
                                                        ebN_local,
                                                        kb,
                                                        ebN_local_kb,
                                                        mesh_dof,
                                                        mesh_l2g,
                                                        mesh_trial_trace_ref,
                                                        mesh_grad_trial_trace_ref,
                                                        boundaryJac_ref,
                                                        jac_ext,
                                                        jacDet_ext,
                                                        jacInv_ext,
                                                        boundaryJac,
                                                        metricTensor,
                                                        metricTensorDetSqrt,
                                                        normal_ref,
                                                        normal,
                                                        x_ext,y_ext,z_ext);
                    ck.calculateMappingVelocity_elementBoundary(eN,
                                                                ebN_local,
                                                                kb,
                                                                ebN_local_kb,
                                                                mesh_velocity_dof,
                                                                mesh_l2g,
                                                                mesh_trial_trace_ref,
                                                                xt_ext,yt_ext,zt_ext,
                                                                normal,
                                                                boundaryJac,
                                                                metricTensor,
                                                                integralScaling);
                    dS = metricTensorDetSqrt*dS_ref[kb];
                    ck.calculateG(jacInv_ext,G,G_dd_G,tr_G);
                    //compute shape and solution information
                    //shape
                    ck.gradTrialFromRef(&vel_grad_trial_trace_ref[ebN_local_kb_nSpace*nDOF_trial_element],jacInv_ext,vel_grad_trial_trace);
                    //solution and gradients
                    ck.valFromDOF(u_dof,&vel_l2g[eN_nDOF_trial_element],&vel_trial_trace_ref[ebN_local_kb*nDOF_test_element],u_ext);
                    ck.valFromDOF(v_dof,&vel_l2g[eN_nDOF_trial_element],&vel_trial_trace_ref[ebN_local_kb*nDOF_test_element],v_ext);

                    ck.gradFromDOF(u_dof,&vel_l2g[eN_nDOF_trial_element],vel_grad_trial_trace,grad_u_ext);
                    ck.gradFromDOF(v_dof,&vel_l2g[eN_nDOF_trial_element],vel_grad_trial_trace,grad_v_ext);
                    //precalculate test function products with integration weights
                    for (int j=0;j<nDOF_trial_element;j++)
                      {
                        vel_test_dS[j] = vel_test_trace_ref[ebN_local_kb*nDOF_test_element+j]*dS;
                        for (int I=0;I<nSpace;I++)
                          vel_grad_test_dS[j*nSpace+I] = vel_grad_trial_trace[j*nSpace+I]*dS;//cek hack, using trial
                      }
                    //
                    //load the boundary values
                    //
                    bc_u_ext = 0.0;
                    bc_v_ext = 0.0;
                    ck.calculateGScale(G,normal,h_penalty);
                    //
                    //update the global Jacobian from the flux Jacobian
                    //

                    double dist = 0.0;
                    double distance[2], P_normal[2], P_tangent[2]; // distance vector, normal and tangent of the physical boundary

                    if(use_ball_as_particle==1)
                    {
                        get_distance_to_ball(nParticles,ball_center,ball_radius,
                                             x_ext,y_ext,z_ext,
                                             dist);
                        get_normal_to_ith_ball(nParticles,ball_center,ball_radius,
                                               surrogate_boundary_particle[ebN_s],
                                               x_ext,y_ext,z_ext,
                                               P_normal[0],P_normal[1]);
                        get_velocity_to_ith_ball(nParticles,ball_center,ball_radius,
                                                 ball_velocity, ball_angular_velocity,
                                                 surrogate_boundary_particle[ebN_s],
                                                 x_ext-dist*P_normal[0],
                                                 y_ext-dist*P_normal[1],
                                                 0.0,//z_ext,
                                                 bc_u_ext,bc_v_ext);
                    }
                    else
                    {
                        dist = ebq_global_phi_solid[ebN_kb];
                        P_normal[0] = ebq_global_grad_phi_solid[ebN_kb*3+0];
                        P_normal[1] = ebq_global_grad_phi_solid[ebN_kb*3+1];
                        bc_u_ext = ebq_particle_velocity_solid [ebN_kb*3+0];
                        bc_v_ext = ebq_particle_velocity_solid [ebN_kb*3+1];
                    }
                    distance[0] = -P_normal[0]*dist;//distance=vector from \tilde{x} to x. It holds also when dist<0.0
                    distance[1] = -P_normal[1]*dist;
                    P_tangent[0]= -P_normal[1];
                    P_tangent[1]= P_normal[0];
                    assert(h_penalty>0.0);
                    if (h_penalty < std::abs(dist))
                        h_penalty = std::abs(dist);
                    //hack: this won't work for two-phase flow, need mixture viscosity
                    double visco = nu_0*rho_0;
                    double C_adim = C_sbm*visco/h_penalty;
                    double beta_adim = beta_sbm*visco/h_penalty;

                    for (int i=0;i<nDOF_test_element;i++)
                      {
                        register int eN_i = eN*nDOF_test_element+i;
                        double phi_i = vel_test_dS[i];
                        double* grad_phi_i = &vel_grad_test_dS[i*nSpace+0];
                        const double grad_phi_i_dot_d = get_dot_product(grad_phi_i,distance);
                        const double grad_phi_i_dot_t = get_dot_product(P_tangent,grad_phi_i);

                        double res[2];
                        const double zero_vec[2]={0.,0.};
                        for (int j=0;j<nDOF_trial_element;j++)
                          {
                            register int ebN_i_j = ebN*4*nDOF_test_X_trial_element
                                                   + surrogate_boundary_elements[ebN_s]*2*nDOF_test_X_trial_element
                                                   + surrogate_boundary_elements[ebN_s]*nDOF_test_X_trial_element
                                                   + i*nDOF_trial_element
                                                   + j;

                            double phi_j = vel_test_dS[j]/dS;
                            const double grad_phi_j[2]={vel_grad_test_dS[j*nSpace+0]/dS,
                                                        vel_grad_test_dS[j*nSpace+1]/dS};
                            const double grad_phi_j_dot_d = get_dot_product(distance, grad_phi_j);
                            const double grad_phi_j_dot_t = get_dot_product(P_tangent,grad_phi_j);

                            // Classical Nitsche
                            // (1)
                            globalJacobian[csrRowIndeces_u_u[eN_i] + csrColumnOffsets_eb_u_u[ebN_i_j]] +=
                                    phi_i*phi_j*C_adim;
                            globalJacobian[csrRowIndeces_v_v[eN_i] + csrColumnOffsets_eb_v_v[ebN_i_j]] +=
                                    phi_i*phi_j*C_adim;

                            // (2)
                            get_symmetric_gradient_dot_vec(grad_phi_j,zero_vec,normal,res);
                            globalJacobian[csrRowIndeces_u_u[eN_i] + csrColumnOffsets_eb_u_u[ebN_i_j]] -=
                                    visco * phi_i * res[0];
                            globalJacobian[csrRowIndeces_u_v[eN_i] + csrColumnOffsets_eb_u_v[ebN_i_j]] -=
                                    visco * phi_i * res[1];

                            get_symmetric_gradient_dot_vec(zero_vec,grad_phi_j,normal,res);
                            globalJacobian[csrRowIndeces_v_u[eN_i] + csrColumnOffsets_eb_v_u[ebN_i_j]] -=
                                    visco * phi_i * res[0];
                            globalJacobian[csrRowIndeces_v_v[eN_i] + csrColumnOffsets_eb_v_v[ebN_i_j]] -=
                                    visco * phi_i * res[1];

                            // (3)
                            get_symmetric_gradient_dot_vec(grad_phi_i,zero_vec,normal,res);
                            globalJacobian[csrRowIndeces_u_u[eN_i] + csrColumnOffsets_eb_u_u[ebN_i_j]] -=
                                    visco * phi_j * res[0];
                            globalJacobian[csrRowIndeces_u_v[eN_i] + csrColumnOffsets_eb_u_v[ebN_i_j]] -=
                                    visco * phi_j * res[1];
                            get_symmetric_gradient_dot_vec(zero_vec,grad_phi_i,normal,res);
                            globalJacobian[csrRowIndeces_v_u[eN_i] + csrColumnOffsets_eb_v_u[ebN_i_j]] -=
                                    visco * phi_j * res[0];
                            globalJacobian[csrRowIndeces_v_v[eN_i] + csrColumnOffsets_eb_v_v[ebN_i_j]] -=
                                    visco * phi_j * res[1];

                            // (4)
                            globalJacobian[csrRowIndeces_u_u[eN_i] + csrColumnOffsets_eb_u_u[ebN_i_j]] +=
                                    C_adim*grad_phi_i_dot_d*phi_j;
                            globalJacobian[csrRowIndeces_v_v[eN_i] + csrColumnOffsets_eb_v_v[ebN_i_j]] +=
                                    C_adim*grad_phi_i_dot_d*phi_j;

                            // (5)
                            globalJacobian[csrRowIndeces_u_u[eN_i] + csrColumnOffsets_eb_u_u[ebN_i_j]] +=
                                    C_adim*grad_phi_i_dot_d*grad_phi_j_dot_d;
                            globalJacobian[csrRowIndeces_v_v[eN_i] + csrColumnOffsets_eb_v_v[ebN_i_j]] +=
                                    C_adim*grad_phi_i_dot_d*grad_phi_j_dot_d;

                            // (6)
                            globalJacobian[csrRowIndeces_u_u[eN_i] + csrColumnOffsets_eb_u_u[ebN_i_j]] +=
                                    C_adim*grad_phi_j_dot_d*phi_i;
                            globalJacobian[csrRowIndeces_v_v[eN_i] + csrColumnOffsets_eb_v_v[ebN_i_j]] +=
                                    C_adim*grad_phi_j_dot_d*phi_i;

                            // (7)
                            get_symmetric_gradient_dot_vec(grad_phi_i,zero_vec,normal,res);
                            globalJacobian[csrRowIndeces_u_u[eN_i] + csrColumnOffsets_eb_u_u[ebN_i_j]] -=
                                    visco * grad_phi_j_dot_d * res[0];
                            globalJacobian[csrRowIndeces_u_v[eN_i] + csrColumnOffsets_eb_u_v[ebN_i_j]] -=
                                    visco * grad_phi_j_dot_d * res[1];

                            get_symmetric_gradient_dot_vec(zero_vec,grad_phi_i,normal,res);
                            globalJacobian[csrRowIndeces_v_u[eN_i] + csrColumnOffsets_eb_v_u[ebN_i_j]] -=
                                    visco * grad_phi_j_dot_d * res[0] ;
                            globalJacobian[csrRowIndeces_v_v[eN_i] + csrColumnOffsets_eb_v_v[ebN_i_j]] -=
                                    visco * grad_phi_j_dot_d * res[1];

                            // (8)
                            // the penalization on the tangential derivative
                            // B < Gw t , (Gu - GuD) t >
                            globalJacobian[csrRowIndeces_u_u[eN_i] + csrColumnOffsets_eb_u_u[ebN_i_j]] +=
                                    beta_adim*grad_phi_j_dot_t*grad_phi_i_dot_t;
                            globalJacobian[csrRowIndeces_v_v[eN_i] + csrColumnOffsets_eb_v_v[ebN_i_j]] +=
                                    beta_adim*grad_phi_j_dot_t*grad_phi_i_dot_t;

                          }//j
                      }//i
                  }//kb
              }//ebN_s
          }
        //
        //loop over exterior element boundaries to compute the surface integrals and load them into the global Jacobian
        //
        for (int ebNE = 0; ebNE < nExteriorElementBoundaries_global; ebNE++)
          {
            register int ebN = exteriorElementBoundariesArray[ebNE],
              eN  = elementBoundaryElementsArray[ebN*2+0],
              eN_nDOF_trial_element = eN*nDOF_trial_element,
              ebN_local = elementBoundaryLocalElementBoundariesArray[ebN*2+0];
            register double eps_rho,eps_mu;
            for  (int kb=0;kb<nQuadraturePoints_elementBoundary;kb++)
              {
                register int ebNE_kb = ebNE*nQuadraturePoints_elementBoundary+kb,
                  ebNE_kb_nSpace = ebNE_kb*nSpace,
                  ebN_local_kb = ebN_local*nQuadraturePoints_elementBoundary+kb,
                  ebN_local_kb_nSpace = ebN_local_kb*nSpace;

                register double p_ext=0.0,
                  u_ext=0.0,
                  v_ext=0.0,
                  w_ext=0.0,
                  grad_p_ext[nSpace],
                  grad_u_ext[nSpace],
                  grad_v_ext[nSpace],
                  grad_w_ext[nSpace],
                  mom_u_acc_ext=0.0,
                  dmom_u_acc_u_ext=0.0,
                  mom_v_acc_ext=0.0,
                  dmom_v_acc_v_ext=0.0,
                  mom_w_acc_ext=0.0,
                  dmom_w_acc_w_ext=0.0,
                  mass_adv_ext[nSpace],
                  dmass_adv_u_ext[nSpace],
                  dmass_adv_v_ext[nSpace],
                  dmass_adv_w_ext[nSpace],
                  mom_u_adv_ext[nSpace],
                  dmom_u_adv_u_ext[nSpace],
                  dmom_u_adv_v_ext[nSpace],
                  dmom_u_adv_w_ext[nSpace],
                  mom_v_adv_ext[nSpace],
                  dmom_v_adv_u_ext[nSpace],
                  dmom_v_adv_v_ext[nSpace],
                  dmom_v_adv_w_ext[nSpace],
                  mom_w_adv_ext[nSpace],
                  dmom_w_adv_u_ext[nSpace],
                  dmom_w_adv_v_ext[nSpace],
                  dmom_w_adv_w_ext[nSpace],
                  mom_uu_diff_ten_ext[nSpace],
                  mom_vv_diff_ten_ext[nSpace],
                  mom_ww_diff_ten_ext[nSpace],
                  mom_uv_diff_ten_ext[1],
                  mom_uw_diff_ten_ext[1],
                  mom_vu_diff_ten_ext[1],
                  mom_vw_diff_ten_ext[1],
                  mom_wu_diff_ten_ext[1],
                  mom_wv_diff_ten_ext[1],
                  mom_u_source_ext=0.0,
                  mom_v_source_ext=0.0,
                  mom_w_source_ext=0.0,
                  mom_u_ham_ext=0.0,
                  dmom_u_ham_grad_p_ext[nSpace],
                  dmom_u_ham_grad_u_ext[nSpace],
                  mom_v_ham_ext=0.0,
                  dmom_v_ham_grad_p_ext[nSpace],
                  dmom_v_ham_grad_v_ext[nSpace],
                  mom_w_ham_ext=0.0,
                  dmom_w_ham_grad_p_ext[nSpace],
                  dmom_w_ham_grad_w_ext[nSpace],
                  dmom_u_adv_p_ext[nSpace],
                  dmom_v_adv_p_ext[nSpace],
                  dmom_w_adv_p_ext[nSpace],
                  dflux_mass_u_ext=0.0,
                  dflux_mass_v_ext=0.0,
                  dflux_mass_w_ext=0.0,
                  dflux_mom_u_adv_p_ext=0.0,
                  dflux_mom_u_adv_u_ext=0.0,
                  dflux_mom_u_adv_v_ext=0.0,
                  dflux_mom_u_adv_w_ext=0.0,
                  dflux_mom_v_adv_p_ext=0.0,
                  dflux_mom_v_adv_u_ext=0.0,
                  dflux_mom_v_adv_v_ext=0.0,
                  dflux_mom_v_adv_w_ext=0.0,
                  dflux_mom_w_adv_p_ext=0.0,
                  dflux_mom_w_adv_u_ext=0.0,
                  dflux_mom_w_adv_v_ext=0.0,
                  dflux_mom_w_adv_w_ext=0.0,
                  bc_p_ext=0.0,
                  bc_u_ext=0.0,
                  bc_v_ext=0.0,
                  bc_w_ext=0.0,
                  bc_mom_u_acc_ext=0.0,
                  bc_dmom_u_acc_u_ext=0.0,
                  bc_mom_v_acc_ext=0.0,
                  bc_dmom_v_acc_v_ext=0.0,
                  bc_mom_w_acc_ext=0.0,
                  bc_dmom_w_acc_w_ext=0.0,
                  bc_mass_adv_ext[nSpace],
                  bc_dmass_adv_u_ext[nSpace],
                  bc_dmass_adv_v_ext[nSpace],
                  bc_dmass_adv_w_ext[nSpace],
                  bc_mom_u_adv_ext[nSpace],
                  bc_dmom_u_adv_u_ext[nSpace],
                  bc_dmom_u_adv_v_ext[nSpace],
                  bc_dmom_u_adv_w_ext[nSpace],
                  bc_mom_v_adv_ext[nSpace],
                  bc_dmom_v_adv_u_ext[nSpace],
                  bc_dmom_v_adv_v_ext[nSpace],
                  bc_dmom_v_adv_w_ext[nSpace],
                  bc_mom_w_adv_ext[nSpace],
                  bc_dmom_w_adv_u_ext[nSpace],
                  bc_dmom_w_adv_v_ext[nSpace],
                  bc_dmom_w_adv_w_ext[nSpace],
                  bc_mom_uu_diff_ten_ext[nSpace],
                  bc_mom_vv_diff_ten_ext[nSpace],
                  bc_mom_ww_diff_ten_ext[nSpace],
                  bc_mom_uv_diff_ten_ext[1],
                  bc_mom_uw_diff_ten_ext[1],
                  bc_mom_vu_diff_ten_ext[1],
                  bc_mom_vw_diff_ten_ext[1],
                  bc_mom_wu_diff_ten_ext[1],
                  bc_mom_wv_diff_ten_ext[1],
                  bc_mom_u_source_ext=0.0,
                  bc_mom_v_source_ext=0.0,
                  bc_mom_w_source_ext=0.0,
                  bc_mom_u_ham_ext=0.0,
                  bc_dmom_u_ham_grad_p_ext[nSpace],
                  bc_dmom_u_ham_grad_u_ext[nSpace],
                  bc_mom_v_ham_ext=0.0,
                  bc_dmom_v_ham_grad_p_ext[nSpace],
                  bc_dmom_v_ham_grad_v_ext[nSpace],
                  bc_mom_w_ham_ext=0.0,
                  bc_dmom_w_ham_grad_p_ext[nSpace],
                  bc_dmom_w_ham_grad_w_ext[nSpace],
                  fluxJacobian_p_p[nDOF_trial_element],
                  fluxJacobian_p_u[nDOF_trial_element],
                  fluxJacobian_p_v[nDOF_trial_element],
                  fluxJacobian_p_w[nDOF_trial_element],
                  fluxJacobian_u_p[nDOF_trial_element],
                  fluxJacobian_u_u[nDOF_trial_element],
                  fluxJacobian_u_v[nDOF_trial_element],
                  fluxJacobian_u_w[nDOF_trial_element],
                  fluxJacobian_v_p[nDOF_trial_element],
                  fluxJacobian_v_u[nDOF_trial_element],
                  fluxJacobian_v_v[nDOF_trial_element],
                  fluxJacobian_v_w[nDOF_trial_element],
                  fluxJacobian_w_p[nDOF_trial_element],
                  fluxJacobian_w_u[nDOF_trial_element],
                  fluxJacobian_w_v[nDOF_trial_element],
                  fluxJacobian_w_w[nDOF_trial_element],
                  jac_ext[nSpace*nSpace],
                  jacDet_ext,
                  jacInv_ext[nSpace*nSpace],
                  boundaryJac[nSpace*(nSpace-1)],
                  metricTensor[(nSpace-1)*(nSpace-1)],
                  metricTensorDetSqrt,
                  p_grad_trial_trace[nDOF_trial_element*nSpace],
                  vel_grad_trial_trace[nDOF_trial_element*nSpace],
                  dS,
                  p_test_dS[nDOF_test_element],
                  vel_test_dS[nDOF_test_element],
                  normal[2],
                  x_ext,y_ext,z_ext,xt_ext,yt_ext,zt_ext,integralScaling,
                  vel_grad_test_dS[nDOF_trial_element*nSpace],
                  //VRANS
                  porosity_ext,
                  //
                  G[nSpace*nSpace],G_dd_G,tr_G,h_phi,h_penalty,penalty;
                ck.calculateMapping_elementBoundary(eN,
                                                    ebN_local,
                                                    kb,
                                                    ebN_local_kb,
                                                    mesh_dof,
                                                    mesh_l2g,
                                                    mesh_trial_trace_ref,
                                                    mesh_grad_trial_trace_ref,
                                                    boundaryJac_ref,
                                                    jac_ext,
                                                    jacDet_ext,
                                                    jacInv_ext,
                                                    boundaryJac,
                                                    metricTensor,
                                                    metricTensorDetSqrt,
                                                    normal_ref,
                                                    normal,
                                                    x_ext,y_ext,z_ext);
                ck.calculateMappingVelocity_elementBoundary(eN,
                                                            ebN_local,
                                                            kb,
                                                            ebN_local_kb,
                                                            mesh_velocity_dof,
                                                            mesh_l2g,
                                                            mesh_trial_trace_ref,
                                                            xt_ext,yt_ext,zt_ext,
                                                            normal,
                                                            boundaryJac,
                                                            metricTensor,
                                                            integralScaling);
                //dS = ((1.0-MOVING_DOMAIN)*metricTensorDetSqrt + MOVING_DOMAIN*integralScaling)*dS_ref[kb];
                dS = metricTensorDetSqrt*dS_ref[kb];
                ck.calculateG(jacInv_ext,G,G_dd_G,tr_G);
                ck.calculateGScale(G,&ebqe_normal_phi_ext[ebNE_kb_nSpace],h_phi);

                eps_rho = epsFact_rho*(useMetrics*h_phi+(1.0-useMetrics)*elementDiameter[eN]);
                eps_mu  = epsFact_mu *(useMetrics*h_phi+(1.0-useMetrics)*elementDiameter[eN]);
                const double particle_eps = particle_epsFact * (useMetrics * h_phi + (1.0 - useMetrics) * elementDiameter[eN]);

                //compute shape and solution information
                //shape
                /* ck.gradTrialFromRef(&p_grad_trial_trace_ref[ebN_local_kb_nSpace*nDOF_trial_element],jacInv_ext,p_grad_trial_trace); */
                ck.gradTrialFromRef(&vel_grad_trial_trace_ref[ebN_local_kb_nSpace*nDOF_trial_element],jacInv_ext,vel_grad_trial_trace);
                //solution and gradients
                /* ck.valFromDOF(p_dof,&p_l2g[eN_nDOF_trial_element],&p_trial_trace_ref[ebN_local_kb*nDOF_test_element],p_ext); */
                p_ext = ebqe_p[ebNE_kb];
                ck.valFromDOF(u_dof,&vel_l2g[eN_nDOF_trial_element],&vel_trial_trace_ref[ebN_local_kb*nDOF_test_element],u_ext);
                ck.valFromDOF(v_dof,&vel_l2g[eN_nDOF_trial_element],&vel_trial_trace_ref[ebN_local_kb*nDOF_test_element],v_ext);
                /* ck.valFromDOF(w_dof,&vel_l2g[eN_nDOF_trial_element],&vel_trial_trace_ref[ebN_local_kb*nDOF_test_element],w_ext); */
                /* ck.gradFromDOF(p_dof,&p_l2g[eN_nDOF_trial_element],p_grad_trial_trace,grad_p_ext); */
                for (int I=0;I<nSpace;I++)
                  grad_p_ext[I] = ebqe_grad_p[ebNE_kb_nSpace+I];
                ck.gradFromDOF(u_dof,&vel_l2g[eN_nDOF_trial_element],vel_grad_trial_trace,grad_u_ext);
                ck.gradFromDOF(v_dof,&vel_l2g[eN_nDOF_trial_element],vel_grad_trial_trace,grad_v_ext);
                /* ck.gradFromDOF(w_dof,&vel_l2g[eN_nDOF_trial_element],vel_grad_trial_trace,grad_w_ext); */
                //precalculate test function products with integration weights
                for (int j=0;j<nDOF_trial_element;j++)
                  {
                    /* p_test_dS[j] = p_test_trace_ref[ebN_local_kb*nDOF_test_element+j]*dS; */
                    vel_test_dS[j] = vel_test_trace_ref[ebN_local_kb*nDOF_test_element+j]*dS;
                    for (int I=0;I<nSpace;I++)
                      vel_grad_test_dS[j*nSpace+I] = vel_grad_trial_trace[j*nSpace+I]*dS;//cek hack, using trial
                  }
                //
                //load the boundary values
                //
                bc_p_ext = isDOFBoundary_p[ebNE_kb]*ebqe_bc_p_ext[ebNE_kb]+(1-isDOFBoundary_p[ebNE_kb])*p_ext;
                //bc values at moving boundaries are specified relative to boundary motion so we need to add it here
                bc_u_ext = isDOFBoundary_u[ebNE_kb]*(ebqe_bc_u_ext[ebNE_kb] + MOVING_DOMAIN*xt_ext) + (1-isDOFBoundary_u[ebNE_kb])*u_ext;
                bc_v_ext = isDOFBoundary_v[ebNE_kb]*(ebqe_bc_v_ext[ebNE_kb] + MOVING_DOMAIN*yt_ext) + (1-isDOFBoundary_v[ebNE_kb])*v_ext;
                /* bc_w_ext = isDOFBoundary_w[ebNE_kb]*(ebqe_bc_w_ext[ebNE_kb] + MOVING_DOMAIN*zt_ext) + (1-isDOFBoundary_w[ebNE_kb])*w_ext; */
                //VRANS
                porosity_ext = 1.0 - ebqe_vos_ext[ebNE_kb];
                //
                //calculate the internal and external trace of the pde coefficients
                //
                double eddy_viscosity_ext(0.),bc_eddy_viscosity_ext(0.),rhoSave, nuSave;//not interested in saving boundary eddy viscosity for now
                evaluateCoefficients(eps_rho,
                                     eps_mu,
                                     particle_eps,
                                     sigma,
                                     rho_0,
                                     nu_0,
                                     rho_1,
                                     nu_1,
                                     elementDiameter[eN],
                                     smagorinskyConstant,
                                     turbulenceClosureModel,
                                     g,
                                     useVF,
                                     ebqe_vf_ext[ebNE_kb],
                                     ebqe_phi_ext[ebNE_kb],
                                     &ebqe_normal_phi_ext[ebNE_kb_nSpace],
                                     nParticles,
                                     nQuadraturePoints_global,
                                     &particle_signed_distances[ebNE_kb],
                                     ebqe_kappa_phi_ext[ebNE_kb],
                                     //VRANS
                                     porosity_ext,
                                     //
                                     p_ext,
                                     grad_p_ext,
                                     grad_u_ext,
                                     grad_v_ext,
                                     grad_w_ext,
                                     u_ext,
                                     v_ext,
                                     w_ext,
                                     ebqe_velocity_star[ebNE_kb_nSpace+0],
                                     ebqe_velocity_star[ebNE_kb_nSpace+1],
                                     ebqe_velocity_star[ebNE_kb_nSpace+1],//hack,not used
                                     eddy_viscosity_ext,
                                     mom_u_acc_ext,
                                     dmom_u_acc_u_ext,
                                     mom_v_acc_ext,
                                     dmom_v_acc_v_ext,
                                     mom_w_acc_ext,
                                     dmom_w_acc_w_ext,
                                     mass_adv_ext,
                                     dmass_adv_u_ext,
                                     dmass_adv_v_ext,
                                     dmass_adv_w_ext,
                                     mom_u_adv_ext,
                                     dmom_u_adv_u_ext,
                                     dmom_u_adv_v_ext,
                                     dmom_u_adv_w_ext,
                                     mom_v_adv_ext,
                                     dmom_v_adv_u_ext,
                                     dmom_v_adv_v_ext,
                                     dmom_v_adv_w_ext,
                                     mom_w_adv_ext,
                                     dmom_w_adv_u_ext,
                                     dmom_w_adv_v_ext,
                                     dmom_w_adv_w_ext,
                                     mom_uu_diff_ten_ext,
                                     mom_vv_diff_ten_ext,
                                     mom_ww_diff_ten_ext,
                                     mom_uv_diff_ten_ext,
                                     mom_uw_diff_ten_ext,
                                     mom_vu_diff_ten_ext,
                                     mom_vw_diff_ten_ext,
                                     mom_wu_diff_ten_ext,
                                     mom_wv_diff_ten_ext,
                                     mom_u_source_ext,
                                     mom_v_source_ext,
                                     mom_w_source_ext,
                                     mom_u_ham_ext,
                                     dmom_u_ham_grad_p_ext,
                                     dmom_u_ham_grad_u_ext,
                                     mom_v_ham_ext,
                                     dmom_v_ham_grad_p_ext,
                                     dmom_v_ham_grad_v_ext,
                                     mom_w_ham_ext,
                                     dmom_w_ham_grad_p_ext,
                                     dmom_w_ham_grad_w_ext,
                                     rhoSave,
                                     nuSave,
                                     KILL_PRESSURE_TERM,
                                     0,
                                     0., // mql: zero force term at boundary
                                     0.,
                                     0.,
                                     MATERIAL_PARAMETERS_AS_FUNCTION,
                                     ebqe_density_as_function[ebNE_kb],
                                     ebqe_dynamic_viscosity_as_function[ebNE_kb],
                                     USE_SBM,
                                     x_ext,y_ext,z_ext,
                                     use_ball_as_particle,
                                     ball_center,
                                     ball_radius,
                                     ball_velocity,
                                     ball_angular_velocity,
				     INT_BY_PARTS_PRESSURE);
                evaluateCoefficients(eps_rho,
                                     eps_mu,
                                     particle_eps,
                                     sigma,
                                     rho_0,
                                     nu_0,
                                     rho_1,
                                     nu_1,
                                     elementDiameter[eN],
                                     smagorinskyConstant,
                                     turbulenceClosureModel,
                                     g,
                                     useVF,
                                     bc_ebqe_vf_ext[ebNE_kb],
                                     bc_ebqe_phi_ext[ebNE_kb],
                                     &ebqe_normal_phi_ext[ebNE_kb_nSpace],
                                     nParticles,
                                     nQuadraturePoints_global,
                                     &particle_signed_distances[ebNE_kb],
                                     ebqe_kappa_phi_ext[ebNE_kb],
                                     //VRANS
                                     porosity_ext,
                                     //
                                     bc_p_ext,
                                     grad_p_ext,
                                     grad_u_ext,
                                     grad_v_ext,
                                     grad_w_ext,
                                     bc_u_ext,
                                     bc_v_ext,
                                     bc_w_ext,
                                     ebqe_velocity_star[ebNE_kb_nSpace+0],
                                     ebqe_velocity_star[ebNE_kb_nSpace+1],
                                     ebqe_velocity_star[ebNE_kb_nSpace+1],//hack,not used
                                     bc_eddy_viscosity_ext,
                                     bc_mom_u_acc_ext,
                                     bc_dmom_u_acc_u_ext,
                                     bc_mom_v_acc_ext,
                                     bc_dmom_v_acc_v_ext,
                                     bc_mom_w_acc_ext,
                                     bc_dmom_w_acc_w_ext,
                                     bc_mass_adv_ext,
                                     bc_dmass_adv_u_ext,
                                     bc_dmass_adv_v_ext,
                                     bc_dmass_adv_w_ext,
                                     bc_mom_u_adv_ext,
                                     bc_dmom_u_adv_u_ext,
                                     bc_dmom_u_adv_v_ext,
                                     bc_dmom_u_adv_w_ext,
                                     bc_mom_v_adv_ext,
                                     bc_dmom_v_adv_u_ext,
                                     bc_dmom_v_adv_v_ext,
                                     bc_dmom_v_adv_w_ext,
                                     bc_mom_w_adv_ext,
                                     bc_dmom_w_adv_u_ext,
                                     bc_dmom_w_adv_v_ext,
                                     bc_dmom_w_adv_w_ext,
                                     bc_mom_uu_diff_ten_ext,
                                     bc_mom_vv_diff_ten_ext,
                                     bc_mom_ww_diff_ten_ext,
                                     bc_mom_uv_diff_ten_ext,
                                     bc_mom_uw_diff_ten_ext,
                                     bc_mom_vu_diff_ten_ext,
                                     bc_mom_vw_diff_ten_ext,
                                     bc_mom_wu_diff_ten_ext,
                                     bc_mom_wv_diff_ten_ext,
                                     bc_mom_u_source_ext,
                                     bc_mom_v_source_ext,
                                     bc_mom_w_source_ext,
                                     bc_mom_u_ham_ext,
                                     bc_dmom_u_ham_grad_p_ext,
                                     bc_dmom_u_ham_grad_u_ext,
                                     bc_mom_v_ham_ext,
                                     bc_dmom_v_ham_grad_p_ext,
                                     bc_dmom_v_ham_grad_v_ext,
                                     bc_mom_w_ham_ext,
                                     bc_dmom_w_ham_grad_p_ext,
                                     bc_dmom_w_ham_grad_w_ext,
                                     rhoSave,
                                     nuSave,
                                     KILL_PRESSURE_TERM,
                                     0,
                                     0., // mql: zero force term at boundary
                                     0.,
                                     0.,
                                     MATERIAL_PARAMETERS_AS_FUNCTION,
                                     ebqe_density_as_function[ebNE_kb],
                                     ebqe_dynamic_viscosity_as_function[ebNE_kb],
                                     USE_SBM,
                                     x_ext,y_ext,z_ext,
                                     use_ball_as_particle,
                                     ball_center,
                                     ball_radius,
                                     ball_velocity,
                                     ball_angular_velocity,
				     INT_BY_PARTS_PRESSURE);
                //Turbulence closure model
                if (turbulenceClosureModel >= 3)
                  {
                    const double turb_var_grad_0_dummy[2] = {0.,0.};
                    const double c_mu = 0.09;//mwf hack
                    updateTurbulenceClosure(turbulenceClosureModel,
                                            eps_rho,
                                            eps_mu,
                                            rho_0,
                                            nu_0,
                                            rho_1,
                                            nu_1,
                                            useVF,
                                            ebqe_vf_ext[ebNE_kb],
                                            ebqe_phi_ext[ebNE_kb],
                                            porosity_ext,
                                            c_mu, //mwf hack
                                            ebqe_turb_var_0[ebNE_kb],
                                            ebqe_turb_var_1[ebNE_kb],
                                            turb_var_grad_0_dummy, //not needed
                                            eddy_viscosity_ext,
                                            mom_uu_diff_ten_ext,
                                            mom_vv_diff_ten_ext,
                                            mom_ww_diff_ten_ext,
                                            mom_uv_diff_ten_ext,
                                            mom_uw_diff_ten_ext,
                                            mom_vu_diff_ten_ext,
                                            mom_vw_diff_ten_ext,
                                            mom_wu_diff_ten_ext,
                                            mom_wv_diff_ten_ext,
                                            mom_u_source_ext,
                                            mom_v_source_ext,
                                            mom_w_source_ext);

                    updateTurbulenceClosure(turbulenceClosureModel,
                                            eps_rho,
                                            eps_mu,
                                            rho_0,
                                            nu_0,
                                            rho_1,
                                            nu_1,
                                            useVF,
                                            ebqe_vf_ext[ebNE_kb],
                                            ebqe_phi_ext[ebNE_kb],
                                            porosity_ext,
                                            c_mu, //mwf hack
                                            ebqe_turb_var_0[ebNE_kb],
                                            ebqe_turb_var_1[ebNE_kb],
                                            turb_var_grad_0_dummy, //not needed
                                            bc_eddy_viscosity_ext,
                                            bc_mom_uu_diff_ten_ext,
                                            bc_mom_vv_diff_ten_ext,
                                            bc_mom_ww_diff_ten_ext,
                                            bc_mom_uv_diff_ten_ext,
                                            bc_mom_uw_diff_ten_ext,
                                            bc_mom_vu_diff_ten_ext,
                                            bc_mom_vw_diff_ten_ext,
                                            bc_mom_wu_diff_ten_ext,
                                            bc_mom_wv_diff_ten_ext,
                                            bc_mom_u_source_ext,
                                            bc_mom_v_source_ext,
                                            bc_mom_w_source_ext);
                  }
                //
                //moving domain
                //
                mom_u_adv_ext[0] -= MOVING_DOMAIN*dmom_u_acc_u_ext*mom_u_acc_ext*xt_ext; //times rho*porosity. mql. CHECK.
                mom_u_adv_ext[1] -= MOVING_DOMAIN*dmom_u_acc_u_ext*mom_u_acc_ext*yt_ext;
                /* mom_u_adv_ext[2] -= MOVING_DOMAIN*dmom_u_acc_u_ext*mom_u_acc_ext*zt_ext; */
                dmom_u_adv_u_ext[0] -= MOVING_DOMAIN*dmom_u_acc_u_ext*xt_ext;
                dmom_u_adv_u_ext[1] -= MOVING_DOMAIN*dmom_u_acc_u_ext*yt_ext;
                /* dmom_u_adv_u_ext[2] -= MOVING_DOMAIN*dmom_u_acc_u_ext*zt_ext; */

                mom_v_adv_ext[0] -= MOVING_DOMAIN*dmom_v_acc_v_ext*mom_v_acc_ext*xt_ext;
                mom_v_adv_ext[1] -= MOVING_DOMAIN*dmom_v_acc_v_ext*mom_v_acc_ext*yt_ext;
                /* mom_v_adv_ext[2] -= MOVING_DOMAIN*dmom_v_acc_v_ext*mom_v_acc_ext*zt_ext; */
                dmom_v_adv_v_ext[0] -= MOVING_DOMAIN*dmom_v_acc_v_ext*xt_ext;
                dmom_v_adv_v_ext[1] -= MOVING_DOMAIN*dmom_v_acc_v_ext*yt_ext;
                /* dmom_v_adv_v_ext[2] -= MOVING_DOMAIN*dmom_v_acc_v_ext*zt_ext; */

                /* mom_w_adv_ext[0] -= MOVING_DOMAIN*dmom_w_acc_w_ext*mom_w_acc_ext*xt_ext; */
                /* mom_w_adv_ext[1] -= MOVING_DOMAIN*dmom_w_acc_w_ext*mom_w_acc_ext*yt_ext; */
                /* mom_w_adv_ext[2] -= MOVING_DOMAIN*dmom_w_acc_w_ext*mom_w_acc_ext*zt_ext; */
                /* dmom_w_adv_w_ext[0] -= MOVING_DOMAIN*dmom_w_acc_w_ext*xt_ext; */
                /* dmom_w_adv_w_ext[1] -= MOVING_DOMAIN*dmom_w_acc_w_ext*yt_ext; */
                /* dmom_w_adv_w_ext[2] -= MOVING_DOMAIN*dmom_w_acc_w_ext*zt_ext; */

                //moving domain bc's
                // mql. CHECK.
                bc_mom_u_adv_ext[0] -= MOVING_DOMAIN*dmom_u_acc_u_ext*bc_mom_u_acc_ext*xt_ext; //times rho*porosity
                bc_mom_u_adv_ext[1] -= MOVING_DOMAIN*dmom_u_acc_u_ext*bc_mom_u_acc_ext*yt_ext;
                /* bc_mom_u_adv_ext[2] -= MOVING_DOMAIN*dmom_u_acc_u_ext*bc_mom_u_acc_ext*zt_ext; */

                bc_mom_v_adv_ext[0] -= MOVING_DOMAIN*dmom_v_acc_v_ext*bc_mom_v_acc_ext*xt_ext;
                bc_mom_v_adv_ext[1] -= MOVING_DOMAIN*dmom_v_acc_v_ext*bc_mom_v_acc_ext*yt_ext;
                /* bc_mom_v_adv_ext[2] -= MOVING_DOMAIN*dmom_v_acc_v_ext*bc_mom_v_acc_ext*zt_ext; */

                /* bc_mom_w_adv_ext[0] -= MOVING_DOMAIN*dmom_w_acc_w_ext*bc_mom_w_acc_ext*xt_ext; */
                /* bc_mom_w_adv_ext[1] -= MOVING_DOMAIN*dmom_w_acc_w_ext*bc_mom_w_acc_ext*yt_ext; */
                /* bc_mom_w_adv_ext[2] -= MOVING_DOMAIN*dmom_w_acc_w_ext*bc_mom_w_acc_ext*zt_ext; */
                //
                //calculate the numerical fluxes
                //
                exteriorNumericalAdvectiveFluxDerivatives(isDOFBoundary_p[ebNE_kb],
                                                          isDOFBoundary_u[ebNE_kb],
                                                          isDOFBoundary_v[ebNE_kb],
                                                          isDOFBoundary_w[ebNE_kb],
                                                          isAdvectiveFluxBoundary_p[ebNE_kb],
                                                          isAdvectiveFluxBoundary_u[ebNE_kb],
                                                          isAdvectiveFluxBoundary_v[ebNE_kb],
                                                          isAdvectiveFluxBoundary_w[ebNE_kb],
                                                          dmom_u_ham_grad_p_ext[0],//=1/rho
                                                          normal,
                                                          porosity_ext*dmom_u_acc_u_ext, //multiply by rho. mql. CHECK.
                                                          bc_p_ext,
                                                          bc_u_ext,
                                                          bc_v_ext,
                                                          bc_w_ext,
                                                          bc_mass_adv_ext,
                                                          bc_mom_u_adv_ext,
                                                          bc_mom_v_adv_ext,
                                                          bc_mom_w_adv_ext,
                                                          ebqe_bc_flux_mass_ext[ebNE_kb]+MOVING_DOMAIN*(xt_ext*normal[0]+yt_ext*normal[1]),//bc is relative mass  flux
                                                          ebqe_bc_flux_mom_u_adv_ext[ebNE_kb],
                                                          ebqe_bc_flux_mom_v_adv_ext[ebNE_kb],
                                                          ebqe_bc_flux_mom_w_adv_ext[ebNE_kb],
                                                          p_ext,
                                                          u_ext,
                                                          v_ext,
                                                          w_ext,
                                                          mass_adv_ext,
                                                          mom_u_adv_ext,
                                                          mom_v_adv_ext,
                                                          mom_w_adv_ext,
                                                          dmass_adv_u_ext,
                                                          dmass_adv_v_ext,
                                                          dmass_adv_w_ext,
                                                          dmom_u_adv_p_ext,
                                                          dmom_u_adv_u_ext,
                                                          dmom_u_adv_v_ext,
                                                          dmom_u_adv_w_ext,
                                                          dmom_v_adv_p_ext,
                                                          dmom_v_adv_u_ext,
                                                          dmom_v_adv_v_ext,
                                                          dmom_v_adv_w_ext,
                                                          dmom_w_adv_p_ext,
                                                          dmom_w_adv_u_ext,
                                                          dmom_w_adv_v_ext,
                                                          dmom_w_adv_w_ext,
                                                          dflux_mass_u_ext,
                                                          dflux_mass_v_ext,
                                                          dflux_mass_w_ext,
                                                          dflux_mom_u_adv_p_ext,
                                                          dflux_mom_u_adv_u_ext,
                                                          dflux_mom_u_adv_v_ext,
                                                          dflux_mom_u_adv_w_ext,
                                                          dflux_mom_v_adv_p_ext,
                                                          dflux_mom_v_adv_u_ext,
                                                          dflux_mom_v_adv_v_ext,
                                                          dflux_mom_v_adv_w_ext,
                                                          dflux_mom_w_adv_p_ext,
                                                          dflux_mom_w_adv_u_ext,
                                                          dflux_mom_w_adv_v_ext,
                                                          dflux_mom_w_adv_w_ext,
                                                          &ebqe_velocity_star[ebNE_kb_nSpace]);
                //
                //calculate the flux jacobian
                //
                ck.calculateGScale(G,normal,h_penalty);
                penalty = useMetrics*C_b/h_penalty + (1.0-useMetrics)*ebqe_penalty_ext[ebNE_kb];
                for (int j=0;j<nDOF_trial_element;j++)
                  {
                    register int j_nSpace = j*nSpace,ebN_local_kb_j=ebN_local_kb*nDOF_trial_element+j;
                    /* fluxJacobian_p_p[j]=0.0; */
                    /* fluxJacobian_p_u[j]=ck.ExteriorNumericalAdvectiveFluxJacobian(dflux_mass_u_ext,vel_trial_trace_ref[ebN_local_kb_j]); */
                    /* fluxJacobian_p_v[j]=ck.ExteriorNumericalAdvectiveFluxJacobian(dflux_mass_v_ext,vel_trial_trace_ref[ebN_local_kb_j]); */
                    /* fluxJacobian_p_w[j]=ck.ExteriorNumericalAdvectiveFluxJacobian(dflux_mass_w_ext,vel_trial_trace_ref[ebN_local_kb_j]); */

                    /* fluxJacobian_u_p[j]=ck.ExteriorNumericalAdvectiveFluxJacobian(dflux_mom_u_adv_p_ext,p_trial_trace_ref[ebN_local_kb_j]); */
                    fluxJacobian_u_u[j] =
                      ck.ExteriorNumericalAdvectiveFluxJacobian(dflux_mom_u_adv_u_ext,vel_trial_trace_ref[ebN_local_kb_j]) +
                      ExteriorNumericalDiffusiveFluxJacobian(eps_rho,
                                                             ebqe_phi_ext[ebNE_kb],
                                                             sdInfo_u_u_rowptr,
                                                             sdInfo_u_u_colind,
                                                             isDOFBoundary_u[ebNE_kb],
                                                             isDiffusiveFluxBoundary_u[ebNE_kb],
                                                             normal,
                                                             mom_uu_diff_ten_ext,
                                                             vel_trial_trace_ref[ebN_local_kb_j],
                                                             &vel_grad_trial_trace[j_nSpace],
                                                             penalty);//ebqe_penalty_ext[ebNE_kb]);
                    fluxJacobian_u_v[j]=
                      ck.ExteriorNumericalAdvectiveFluxJacobian(dflux_mom_u_adv_v_ext,vel_trial_trace_ref[ebN_local_kb_j]) +
                      ExteriorNumericalDiffusiveFluxJacobian(eps_rho,
                                                             ebqe_phi_ext[ebNE_kb],
                                                             sdInfo_u_v_rowptr,
                                                             sdInfo_u_v_colind,
                                                             isDOFBoundary_v[ebNE_kb],
                                                             isDiffusiveFluxBoundary_v[ebNE_kb],
                                                             normal,
                                                             mom_uv_diff_ten_ext,
                                                             vel_trial_trace_ref[ebN_local_kb_j],
                                                             &vel_grad_trial_trace[j_nSpace],
                                                             penalty);//ebqe_penalty_ext[ebNE_kb]);
                    /*fluxJacobian_u_w[j]=
                      ck.ExteriorNumericalAdvectiveFluxJacobian(dflux_mom_u_adv_w_ext,vel_trial_trace_ref[ebN_local_kb_j])+*/
                    /*   ExteriorNumericalDiffusiveFluxJacobian(eps_rho, */
                    /*                                     ebqe_phi_ext[ebNE_kb], */
                    /*                                     sdInfo_u_w_rowptr, */
                    /*                                     sdInfo_u_w_colind, */
                    /*                                     isDOFBoundary_w[ebNE_kb], */
                    /*                                     isDiffusiveFluxBoundary_u[ebNE_kb], */
                    /*                                     normal, */
                    /*                                     mom_uw_diff_ten_ext, */
                    /*                                     vel_trial_trace_ref[ebN_local_kb_j], */
                    /*                                     &vel_grad_trial_trace[j_nSpace], */
                    /*                                     penalty);//ebqe_penalty_ext[ebNE_kb]); */

                    /* fluxJacobian_v_p[j]=ck.ExteriorNumericalAdvectiveFluxJacobian(dflux_mom_v_adv_p_ext,p_trial_trace_ref[ebN_local_kb_j]); */
                    fluxJacobian_v_u[j]=
                      ck.ExteriorNumericalAdvectiveFluxJacobian(dflux_mom_v_adv_u_ext,vel_trial_trace_ref[ebN_local_kb_j]) +
                      ExteriorNumericalDiffusiveFluxJacobian(eps_rho,
                                                             ebqe_phi_ext[ebNE_kb],
                                                             sdInfo_v_u_rowptr,
                                                             sdInfo_v_u_colind,
                                                             isDOFBoundary_u[ebNE_kb],
                                                             isDiffusiveFluxBoundary_u[ebNE_kb],
                                                             normal,
                                                             mom_vu_diff_ten_ext,
                                                             vel_trial_trace_ref[ebN_local_kb_j],
                                                             &vel_grad_trial_trace[j_nSpace],
                                                             penalty);//ebqe_penalty_ext[ebNE_kb]);
                    fluxJacobian_v_v[j]=
                      ck.ExteriorNumericalAdvectiveFluxJacobian(dflux_mom_v_adv_v_ext,vel_trial_trace_ref[ebN_local_kb_j]) +
                      ExteriorNumericalDiffusiveFluxJacobian(eps_rho,
                                                             ebqe_phi_ext[ebNE_kb],
                                                             sdInfo_v_v_rowptr,
                                                             sdInfo_v_v_colind,
                                                             isDOFBoundary_v[ebNE_kb],
                                                             isDiffusiveFluxBoundary_v[ebNE_kb],
                                                             normal,
                                                             mom_vv_diff_ten_ext,
                                                             vel_trial_trace_ref[ebN_local_kb_j],
                                                             &vel_grad_trial_trace[j_nSpace],
                                                             penalty);//ebqe_penalty_ext[ebNE_kb]);
                    /* fluxJacobian_v_w[j]=
                       ck.ExteriorNumericalAdvectiveFluxJacobian(dflux_mom_v_adv_w_ext,vel_trial_trace_ref[ebN_local_kb_j]) + */
                    /*   ExteriorNumericalDiffusiveFluxJacobian(eps_rho, */
                    /*                                     ebqe_phi_ext[ebNE_kb], */
                    /*                                     sdInfo_v_w_rowptr, */
                    /*                                     sdInfo_v_w_colind, */
                    /*                                     isDOFBoundary_w[ebNE_kb], */
                    /*                                     isDiffusiveFluxBoundary_v[ebNE_kb], */
                    /*                                     normal, */
                    /*                                     mom_vw_diff_ten_ext, */
                    /*                                     vel_trial_trace_ref[ebN_local_kb_j], */
                    /*                                     &vel_grad_trial_trace[j_nSpace], */
                    /*                                     penalty);//ebqe_penalty_ext[ebNE_kb]); */

                    /* fluxJacobian_w_p[j]=ck.ExteriorNumericalAdvectiveFluxJacobian(dflux_mom_w_adv_p_ext,p_trial_trace_ref[ebN_local_kb_j]); */
                    /* fluxJacobian_w_u[j]=ck.ExteriorNumericalAdvectiveFluxJacobian(dflux_mom_w_adv_u_ext,vel_trial_trace_ref[ebN_local_kb_j]) + */
                    /*   ExteriorNumericalDiffusiveFluxJacobian(eps_rho, */
                    /*                                     ebqe_phi_ext[ebNE_kb], */
                    /*                                     sdInfo_w_u_rowptr, */
                    /*                                     sdInfo_w_u_colind, */
                    /*                                     isDOFBoundary_u[ebNE_kb], */
                    /*                                     isDiffusiveFluxBoundary_w[ebNE_kb], */
                    /*                                     normal, */
                    /*                                     mom_wu_diff_ten_ext, */
                    /*                                     vel_trial_trace_ref[ebN_local_kb_j], */
                    /*                                     &vel_grad_trial_trace[j_nSpace], */
                    /*                                     penalty);//ebqe_penalty_ext[ebNE_kb]); */
                    /* fluxJacobian_w_v[j]=ck.ExteriorNumericalAdvectiveFluxJacobian(dflux_mom_w_adv_v_ext,vel_trial_trace_ref[ebN_local_kb_j]) + */
                    /*   ExteriorNumericalDiffusiveFluxJacobian(eps_rho, */
                    /*                                     ebqe_phi_ext[ebNE_kb], */
                    /*                                     sdInfo_w_v_rowptr, */
                    /*                                     sdInfo_w_v_colind, */
                    /*                                     isDOFBoundary_v[ebNE_kb], */
                    /*                                     isDiffusiveFluxBoundary_w[ebNE_kb], */
                    /*                                     normal, */
                    /*                                     mom_wv_diff_ten_ext, */
                    /*                                     vel_trial_trace_ref[ebN_local_kb_j], */
                    /*                                     &vel_grad_trial_trace[j_nSpace], */
                    /*                                     penalty);//ebqe_penalty_ext[ebNE_kb]); */
                    /* fluxJacobian_w_w[j]=ck.ExteriorNumericalAdvectiveFluxJacobian(dflux_mom_w_adv_w_ext,vel_trial_trace_ref[ebN_local_kb_j]) + */
                    /*   ExteriorNumericalDiffusiveFluxJacobian(eps_rho, */
                    /*                                     ebqe_phi_ext[ebNE_kb], */
                    /*                                     sdInfo_w_w_rowptr, */
                    /*                                     sdInfo_w_w_colind, */
                    /*                                     isDOFBoundary_w[ebNE_kb], */
                    /*                                     isDiffusiveFluxBoundary_w[ebNE_kb], */
                    /*                                     normal, */
                    /*                                     mom_ww_diff_ten_ext, */
                    /*                                     vel_trial_trace_ref[ebN_local_kb_j], */
                    /*                                     &vel_grad_trial_trace[j_nSpace], */
                    /*                                     penalty);//ebqe_penalty_ext[ebNE_kb]); */
                  }//j
                //
                //update the global Jacobian from the flux Jacobian
                //
                for (int i=0;i<nDOF_test_element;i++)
                  {
                    register int eN_i = eN*nDOF_test_element+i;
                    for (int j=0;j<nDOF_trial_element;j++)
                      {
                        register int ebN_i_j = ebN*4*nDOF_test_X_trial_element + i*nDOF_trial_element + j,ebN_local_kb_j=ebN_local_kb*nDOF_trial_element+j;

                        /* globalJacobian[csrRowIndeces_p_p[eN_i] + csrColumnOffsets_eb_p_p[ebN_i_j]] += fluxJacobian_p_p[j]*p_test_dS[i]; */
                        /* globalJacobian[csrRowIndeces_p_u[eN_i] + csrColumnOffsets_eb_p_u[ebN_i_j]] += fluxJacobian_p_u[j]*p_test_dS[i]; */
                        /* globalJacobian[csrRowIndeces_p_v[eN_i] + csrColumnOffsets_eb_p_v[ebN_i_j]] += fluxJacobian_p_v[j]*p_test_dS[i]; */
                        /* globalJacobian[csrRowIndeces_p_w[eN_i] + csrColumnOffsets_eb_p_w[ebN_i_j]] += fluxJacobian_p_w[j]*p_test_dS[i]; */

                        /* globalJacobian[csrRowIndeces_u_p[eN_i] + csrColumnOffsets_eb_u_p[ebN_i_j]] += fluxJacobian_u_p[j]*vel_test_dS[i]; */
                        globalJacobian[csrRowIndeces_u_u[eN_i] + csrColumnOffsets_eb_u_u[ebN_i_j]] += fluxJacobian_u_u[j]*vel_test_dS[i]+
                          ck.ExteriorElementBoundaryDiffusionAdjointJacobian(isDOFBoundary_u[ebNE_kb],
                                                                             isDiffusiveFluxBoundary_u[ebNE_kb],
                                                                             eb_adjoint_sigma,
                                                                             vel_trial_trace_ref[ebN_local_kb_j],
                                                                             normal,
                                                                             sdInfo_u_u_rowptr,
                                                                             sdInfo_u_u_colind,
                                                                             mom_uu_diff_ten_ext,
                                                                             &vel_grad_test_dS[i*nSpace]);
                        globalJacobian[csrRowIndeces_u_v[eN_i] + csrColumnOffsets_eb_u_v[ebN_i_j]] += fluxJacobian_u_v[j]*vel_test_dS[i]+
                          ck.ExteriorElementBoundaryDiffusionAdjointJacobian(isDOFBoundary_v[ebNE_kb],
                                                                             isDiffusiveFluxBoundary_u[ebNE_kb],
                                                                             eb_adjoint_sigma,
                                                                             vel_trial_trace_ref[ebN_local_kb_j],
                                                                             normal,
                                                                             sdInfo_u_v_rowptr,
                                                                             sdInfo_u_v_colind,
                                                                             mom_uv_diff_ten_ext,
                                                                             &vel_grad_test_dS[i*nSpace]);
                        /* globalJacobian[csrRowIndeces_u_w[eN_i] + csrColumnOffsets_eb_u_w[ebN_i_j]] += fluxJacobian_u_w[j]*vel_test_dS[i]+ */
                        /*      ck.ExteriorElementBoundaryDiffusionAdjointJacobian(isDOFBoundary_w[ebNE_kb], */
                        /*                                                         isDiffusiveFluxBoundary_u[ebNE_kb], */
                        /*                                                         eb_adjoint_sigma, */
                        /*                                                         vel_trial_trace_ref[ebN_local_kb_j], */
                        /*                                                         normal, */
                        /*                                                         sdInfo_u_w_rowptr, */
                        /*                                                         sdInfo_u_w_colind, */
                        /*                                                         mom_uw_diff_ten_ext, */
                        /*                                                         &vel_grad_test_dS[i*nSpace]); */

                        /* globalJacobian[csrRowIndeces_v_p[eN_i] + csrColumnOffsets_eb_v_p[ebN_i_j]] += fluxJacobian_v_p[j]*vel_test_dS[i]; */
                        globalJacobian[csrRowIndeces_v_u[eN_i] + csrColumnOffsets_eb_v_u[ebN_i_j]] += fluxJacobian_v_u[j]*vel_test_dS[i]+
                          ck.ExteriorElementBoundaryDiffusionAdjointJacobian(isDOFBoundary_u[ebNE_kb],
                                                                             isDiffusiveFluxBoundary_v[ebNE_kb],
                                                                             eb_adjoint_sigma,
                                                                             vel_trial_trace_ref[ebN_local_kb_j],
                                                                             normal,
                                                                             sdInfo_v_u_rowptr,
                                                                             sdInfo_v_u_colind,
                                                                             mom_vu_diff_ten_ext,
                                                                             &vel_grad_test_dS[i*nSpace]);
                        globalJacobian[csrRowIndeces_v_v[eN_i] + csrColumnOffsets_eb_v_v[ebN_i_j]] += fluxJacobian_v_v[j]*vel_test_dS[i]+
                          ck.ExteriorElementBoundaryDiffusionAdjointJacobian(isDOFBoundary_v[ebNE_kb],
                                                                             isDiffusiveFluxBoundary_v[ebNE_kb],
                                                                             eb_adjoint_sigma,
                                                                             vel_trial_trace_ref[ebN_local_kb_j],
                                                                             normal,
                                                                             sdInfo_v_v_rowptr,
                                                                             sdInfo_v_v_colind,
                                                                             mom_vv_diff_ten_ext,
                                                                             &vel_grad_test_dS[i*nSpace]);
                        /* globalJacobian[csrRowIndeces_v_w[eN_i] + csrColumnOffsets_eb_v_w[ebN_i_j]] += fluxJacobian_v_w[j]*vel_test_dS[i]+ */
                        /*      ck.ExteriorElementBoundaryDiffusionAdjointJacobian(isDOFBoundary_w[ebNE_kb], */
                        /*                                                         isDiffusiveFluxBoundary_v[ebNE_kb], */
                        /*                                                         eb_adjoint_sigma, */
                        /*                                                         vel_trial_trace_ref[ebN_local_kb_j], */
                        /*                                                         normal, */
                        /*                                                         sdInfo_v_w_rowptr, */
                        /*                                                         sdInfo_v_w_colind, */
                        /*                                                         mom_vw_diff_ten_ext, */
                        /*                                                         &vel_grad_test_dS[i*nSpace]); */

                        /* globalJacobian[csrRowIndeces_w_p[eN_i] + csrColumnOffsets_eb_w_p[ebN_i_j]] += fluxJacobian_w_p[j]*vel_test_dS[i]; */
                        /* globalJacobian[csrRowIndeces_w_u[eN_i] + csrColumnOffsets_eb_w_u[ebN_i_j]] += fluxJacobian_w_u[j]*vel_test_dS[i]+ */
                        /*      ck.ExteriorElementBoundaryDiffusionAdjointJacobian(isDOFBoundary_u[ebNE_kb], */
                        /*                                                         isDiffusiveFluxBoundary_w[ebNE_kb], */
                        /*                                                         eb_adjoint_sigma, */
                        /*                                                         vel_trial_trace_ref[ebN_local_kb_j], */
                        /*                                                         normal, */
                        /*                                                         sdInfo_w_u_rowptr, */
                        /*                                                         sdInfo_w_u_colind, */
                        /*                                                         mom_wu_diff_ten_ext, */
                        /*                                                         &vel_grad_test_dS[i*nSpace]); */
                        /* globalJacobian[csrRowIndeces_w_v[eN_i] + csrColumnOffsets_eb_w_v[ebN_i_j]] += fluxJacobian_w_v[j]*vel_test_dS[i]+ */
                        /*      ck.ExteriorElementBoundaryDiffusionAdjointJacobian(isDOFBoundary_v[ebNE_kb], */
                        /*                                                         isDiffusiveFluxBoundary_w[ebNE_kb], */
                        /*                                                         eb_adjoint_sigma, */
                        /*                                                         vel_trial_trace_ref[ebN_local_kb_j], */
                        /*                                                         normal, */
                        /*                                                         sdInfo_w_v_rowptr, */
                        /*                                                         sdInfo_w_v_colind, */
                        /*                                                         mom_wv_diff_ten_ext, */
                        /*                                                         &vel_grad_test_dS[i*nSpace]); */
                        /* globalJacobian[csrRowIndeces_w_w[eN_i] + csrColumnOffsets_eb_w_w[ebN_i_j]] += fluxJacobian_w_w[j]*vel_test_dS[i]+ */
                        /*      ck.ExteriorElementBoundaryDiffusionAdjointJacobian(isDOFBoundary_w[ebNE_kb], */
                        /*                                                         isDiffusiveFluxBoundary_w[ebNE_kb], */
                        /*                                                         eb_adjoint_sigma, */
                        /*                                                         vel_trial_trace_ref[ebN_local_kb_j], */
                        /*                                                         normal, */
                        /*                                                         sdInfo_w_w_rowptr, */
                        /*                                                         sdInfo_w_w_colind, */
                        /*                                                         mom_ww_diff_ten_ext, */
                        /*                                                         &vel_grad_test_dS[i*nSpace]); */
                      }//j
                  }//i
              }//kb
          }//ebNE
      }//computeJacobian

      void calculateVelocityAverage(int nExteriorElementBoundaries_global,
                                    int* exteriorElementBoundariesArray,
                                    int nInteriorElementBoundaries_global,
                                    int* interiorElementBoundariesArray,
                                    int* elementBoundaryElementsArray,
                                    int* elementBoundaryLocalElementBoundariesArray,
                                    double* mesh_dof,
                                    double* mesh_velocity_dof,
                                    double MOVING_DOMAIN,//0 or 1
                                    int* mesh_l2g,
                                    double* mesh_trial_trace_ref,
                                    double* mesh_grad_trial_trace_ref,
                                    double* normal_ref,
                                    double* boundaryJac_ref,
                                    int* vel_l2g,
                                    double* u_dof,
                                    double* v_dof,
                                    double* w_dof,
                                    double* vos_dof,
                                    double* vel_trial_trace_ref,
                                    double* ebqe_velocity,
                                    double* velocityAverage)
      {
        int permutations[nQuadraturePoints_elementBoundary];
        double xArray_left[nQuadraturePoints_elementBoundary*2],
          xArray_right[nQuadraturePoints_elementBoundary*2];
        for (int i=0;i<nQuadraturePoints_elementBoundary;i++)
          permutations[i]=i;//just to initialize
        for (int ebNE = 0; ebNE < nExteriorElementBoundaries_global; ebNE++)
          {
            register int ebN = exteriorElementBoundariesArray[ebNE];
            for  (int kb=0;kb<nQuadraturePoints_elementBoundary;kb++)
              {
                register int ebN_kb_nSpace = ebN*nQuadraturePoints_elementBoundary*nSpace+kb*nSpace,
                  ebNE_kb_nSpace = ebNE*nQuadraturePoints_elementBoundary*nSpace+kb*nSpace;
                velocityAverage[ebN_kb_nSpace+0]=ebqe_velocity[ebNE_kb_nSpace+0];
                velocityAverage[ebN_kb_nSpace+1]=ebqe_velocity[ebNE_kb_nSpace+1];
              }//ebNE
          }
        for (int ebNI = 0; ebNI < nInteriorElementBoundaries_global; ebNI++)
          {
            register int ebN = interiorElementBoundariesArray[ebNI],
              left_eN_global   = elementBoundaryElementsArray[ebN*2+0],
              left_ebN_element  = elementBoundaryLocalElementBoundariesArray[ebN*2+0],
              right_eN_global  = elementBoundaryElementsArray[ebN*2+1],
              right_ebN_element = elementBoundaryLocalElementBoundariesArray[ebN*2+1],
              left_eN_nDOF_trial_element = left_eN_global*nDOF_trial_element,
              right_eN_nDOF_trial_element = right_eN_global*nDOF_trial_element;
            double jac[nSpace*nSpace],
              jacDet,
              jacInv[nSpace*nSpace],
              boundaryJac[nSpace*(nSpace-1)],
              metricTensor[(nSpace-1)*(nSpace-1)],
              metricTensorDetSqrt,
              normal[2],
              x,y,z,
              xt,yt,zt,integralScaling;

            for  (int kb=0;kb<nQuadraturePoints_elementBoundary;kb++)
              {
                ck.calculateMapping_elementBoundary(left_eN_global,
                                                    left_ebN_element,
                                                    kb,
                                                    left_ebN_element*nQuadraturePoints_elementBoundary+kb,
                                                    mesh_dof,
                                                    mesh_l2g,
                                                    mesh_trial_trace_ref,
                                                    mesh_grad_trial_trace_ref,
                                                    boundaryJac_ref,
                                                    jac,
                                                    jacDet,
                                                    jacInv,
                                                    boundaryJac,
                                                    metricTensor,
                                                    metricTensorDetSqrt,
                                                    normal_ref,
                                                    normal,
                                                    x,y,z);
                xArray_left[kb*2+0] = x;
                xArray_left[kb*2+1] = y;
                /* xArray_left[kb*3+2] = z; */
                ck.calculateMapping_elementBoundary(right_eN_global,
                                                    right_ebN_element,
                                                    kb,
                                                    right_ebN_element*nQuadraturePoints_elementBoundary+kb,
                                                    mesh_dof,
                                                    mesh_l2g,
                                                    mesh_trial_trace_ref,
                                                    mesh_grad_trial_trace_ref,
                                                    boundaryJac_ref,
                                                    jac,
                                                    jacDet,
                                                    jacInv,
                                                    boundaryJac,
                                                    metricTensor,
                                                    metricTensorDetSqrt,
                                                    normal_ref,
                                                    normal,
                                                    x,y,z);
                ck.calculateMappingVelocity_elementBoundary(left_eN_global,
                                                            left_ebN_element,
                                                            kb,
                                                            left_ebN_element*nQuadraturePoints_elementBoundary+kb,
                                                            mesh_velocity_dof,
                                                            mesh_l2g,
                                                            mesh_trial_trace_ref,
                                                            xt,yt,zt,
                                                            normal,
                                                            boundaryJac,
                                                            metricTensor,
                                                            integralScaling);
                xArray_right[kb*2+0] = x;
                xArray_right[kb*2+1] = y;
                /* xArray_right[kb*3+2] = z; */
              }
            for  (int kb_left=0;kb_left<nQuadraturePoints_elementBoundary;kb_left++)
              {
                double errorNormMin = 1.0;
                for  (int kb_right=0;kb_right<nQuadraturePoints_elementBoundary;kb_right++)
                  {
                    double errorNorm=0.0;
                    for (int I=0;I<nSpace;I++)
                      {
                        errorNorm += fabs(xArray_left[kb_left*2+I]
                                          -
                                          xArray_right[kb_right*2+I]);
                      }
                    if (errorNorm < errorNormMin)
                      {
                        permutations[kb_right] = kb_left;
                        errorNormMin = errorNorm;
                      }
                  }
              }
            for  (int kb=0;kb<nQuadraturePoints_elementBoundary;kb++)
              {
                register int ebN_kb_nSpace = ebN*nQuadraturePoints_elementBoundary*nSpace+kb*nSpace;
                register double u_left=0.0,
                  v_left=0.0,
                  w_left=0.0,
                  u_right=0.0,
                  v_right=0.0,
                  w_right=0.0,
                  vos_left=0.0,
                  vos_right=0.0,
                  porosity_left=0.0,
                  porosity_right=0.0;
                register int left_kb = kb,
                  right_kb = permutations[kb],
                  left_ebN_element_kb_nDOF_test_element=(left_ebN_element*nQuadraturePoints_elementBoundary+left_kb)*nDOF_test_element,
                  right_ebN_element_kb_nDOF_test_element=(right_ebN_element*nQuadraturePoints_elementBoundary+right_kb)*nDOF_test_element;
                //
                //calculate the velocity solution at quadrature points on left and right
                //
                ck.valFromDOF(vos_dof,&vel_l2g[left_eN_nDOF_trial_element],&vel_trial_trace_ref[left_ebN_element_kb_nDOF_test_element],vos_left);
                ck.valFromDOF(u_dof,&vel_l2g[left_eN_nDOF_trial_element],&vel_trial_trace_ref[left_ebN_element_kb_nDOF_test_element],u_left);
                ck.valFromDOF(v_dof,&vel_l2g[left_eN_nDOF_trial_element],&vel_trial_trace_ref[left_ebN_element_kb_nDOF_test_element],v_left);
                /* ck.valFromDOF(w_dof,&vel_l2g[left_eN_nDOF_trial_element],&vel_trial_trace_ref[left_ebN_element_kb_nDOF_test_element],w_left); */
                //
                ck.valFromDOF(vos_dof,&vel_l2g[right_eN_nDOF_trial_element],&vel_trial_trace_ref[right_ebN_element_kb_nDOF_test_element],vos_right);
                ck.valFromDOF(u_dof,&vel_l2g[right_eN_nDOF_trial_element],&vel_trial_trace_ref[right_ebN_element_kb_nDOF_test_element],u_right);
                ck.valFromDOF(v_dof,&vel_l2g[right_eN_nDOF_trial_element],&vel_trial_trace_ref[right_ebN_element_kb_nDOF_test_element],v_right);
                /* ck.valFromDOF(w_dof,&vel_l2g[right_eN_nDOF_trial_element],&vel_trial_trace_ref[right_ebN_element_kb_nDOF_test_element],w_right); */
                //
                /* porosity_left = 1.0 - vos_left; */
                /* porosity_right = 1.0 - vos_right; */
                velocityAverage[ebN_kb_nSpace+0]=0.5*(u_left + u_right);
                velocityAverage[ebN_kb_nSpace+1]=0.5*(v_left + v_right);
                /* velocityAverage[ebN_kb_nSpace+2]=0.5*(w_left + w_right); */
              }//ebNI
          }
      }

      void getBoundaryDOFs(//element
			   double* mesh_dof,
			   int* mesh_l2g,
			   double* mesh_trial_trace_ref,
			   double* mesh_grad_trial_trace_ref,
			   double* dS_ref,
			   double *vel_test_trace_ref,
			   double* normal_ref,
			   double* boundaryJac_ref,
			   int* vel_l2g,
			   int nExteriorElementBoundaries_global,
			   int* exteriorElementBoundariesArray,
			   int* elementBoundaryElementsArray,
			   int* elementBoundaryLocalElementBoundariesArray,
			   double *isBoundary_1D)
      {
	//
        //loop over exterior element boundaries to calculate surface integrals and load into element and global residuals
        //
        //ebNE is the Exterior element boundary INdex
        //ebN is the element boundary INdex
        //eN is the element index
        for (int ebNE = 0; ebNE < nExteriorElementBoundaries_global; ebNE++)
          {
            register int ebN = exteriorElementBoundariesArray[ebNE],
              eN  = elementBoundaryElementsArray[ebN*2+0],
              ebN_local = elementBoundaryLocalElementBoundariesArray[ebN*2+0],
              eN_nDOF_trial_element = eN*nDOF_trial_element;
            register double
	      elementIsBoundary[nDOF_test_element];
            const double* elementResidual_w(NULL);
            for (int i=0;i<nDOF_test_element;i++)
	      elementIsBoundary[i]=0.0;
            for  (int kb=0;kb<nQuadraturePoints_elementBoundary;kb++)
              {
                register int ebNE_kb = ebNE*nQuadraturePoints_elementBoundary+kb,
                  ebNE_kb_nSpace = ebNE_kb*nSpace,
                  ebN_local_kb = ebN_local*nQuadraturePoints_elementBoundary+kb,
                  ebN_local_kb_nSpace = ebN_local_kb*nSpace;
                register double
                  jac_ext[nSpace*nSpace],
                  jacDet_ext,
                  jacInv_ext[nSpace*nSpace],
                  boundaryJac[nSpace*(nSpace-1)],
                  metricTensor[(nSpace-1)*(nSpace-1)],
                  metricTensorDetSqrt,
                  dS, vel_test_dS[nDOF_test_element],
                  normal[2],x_ext,y_ext,z_ext;
                //compute information about mapping from reference element to physical element
                ck.calculateMapping_elementBoundary(eN,
                                                    ebN_local,
                                                    kb,
                                                    ebN_local_kb,
                                                    mesh_dof,
                                                    mesh_l2g,
                                                    mesh_trial_trace_ref,
                                                    mesh_grad_trial_trace_ref,
                                                    boundaryJac_ref,
                                                    jac_ext,
                                                    jacDet_ext,
                                                    jacInv_ext,
                                                    boundaryJac,
                                                    metricTensor,
                                                    metricTensorDetSqrt,
                                                    normal_ref,
                                                    normal,
                                                    x_ext,y_ext,z_ext);
                dS = metricTensorDetSqrt*dS_ref[kb];
                //precalculate test function products with integration weights
                for (int j=0;j<nDOF_trial_element;j++)
		  vel_test_dS[j] = fabs(vel_test_trace_ref[ebN_local_kb*nDOF_test_element+j])*dS;
                //
                //update residuals
                //
                for (int i=0;i<nDOF_test_element;i++)
		  elementIsBoundary[i] += vel_test_dS[i];
              }//kb
            //
            //update the element and global residual storage
            //
            for (int i=0;i<nDOF_test_element;i++)
              {
                int eN_i = eN*nDOF_test_element+i;
                isBoundary_1D[vel_l2g[eN_i]] += elementIsBoundary[i];
              }//i
          }//ebNE
      }
    };//RANS3PF2D

  inline cppRANS3PF2D_base* newRANS3PF2D(int nSpaceIn,
                                         int nQuadraturePoints_elementIn,
                                         int nDOF_mesh_trial_elementIn,
                                         int nDOF_trial_elementIn,
                                         int nDOF_test_elementIn,
                                         int nQuadraturePoints_elementBoundaryIn,
                                         int CompKernelFlag,
                                         double aDarcy,
                                         double betaForch,
                                         double grain,
                                         double packFraction,
                                         double packMargin,
                                         double maxFraction,
                                         double frFraction,
                                         double sigmaC,
                                         double C3e,
                                         double C4e,
                                         double eR,
                                         double fContact,
                                         double mContact,
                                         double nContact,
                                         double angFriction, double vos_limiter, double mu_fr_limiter )
  {
    cppRANS3PF2D_base *rvalue = proteus::chooseAndAllocateDiscretization2D<cppRANS3PF2D_base, cppRANS3PF2D, CompKernel>(nSpaceIn,
                                                                                                                        nQuadraturePoints_elementIn,
                                                                                                                        nDOF_mesh_trial_elementIn,
                                                                                                                        nDOF_trial_elementIn,
                                                                                                                        nDOF_test_elementIn,
                                                                                                                        nQuadraturePoints_elementBoundaryIn,
                                                                                                                        CompKernelFlag);
    rvalue->setSedClosure(aDarcy,
                          betaForch,
                          grain,
                          packFraction,
                          packMargin,
                          maxFraction,
                          frFraction,
                          sigmaC,
                          C3e,
                          C4e,
                          eR,
                          fContact,
                          mContact,
                          nContact,
                          angFriction, vos_limiter, mu_fr_limiter );
    return rvalue;
  }
} //proteus

#endif<|MERGE_RESOLUTION|>--- conflicted
+++ resolved
@@ -2340,12 +2340,10 @@
 			     // int by parts pressure
 			     int INT_BY_PARTS_PRESSURE)
       {
-<<<<<<< HEAD
         surrogate_boundaries.clear();
         surrogate_boundary_elements.clear();
         surrogate_boundary_particle.clear();
         double cut_cell_boundary_length=0.0, p_force_x=0.0, p_force_y=0.0;
-=======
 	register double element_uStar_He[nElements_global], element_vStar_He[nElements_global];
 	uStar_hi.resize(numDOFs_1D,0.0);
 	vStar_hi.resize(numDOFs_1D,0.0);
@@ -2358,8 +2356,6 @@
 	TransposeTransportMatrix.resize(NNZ_1D,0.0);
 	uStar_psi.resize(numDOFs_1D,0.0);
 	vStar_psi.resize(numDOFs_1D,0.0);
-
->>>>>>> 735a2b6a
 	if (ARTIFICIAL_VISCOSITY==3 || ARTIFICIAL_VISCOSITY==4)
 	  {
             if (TransportMatrix.size() != NNZ_1D)
@@ -3145,13 +3141,8 @@
                                            nParticles,
                                            nQuadraturePoints_global,
                                            &particle_signed_distances[eN_k],
-<<<<<<< HEAD
                                            &particle_signed_distance_normals[eN_k_3d],
                                            &particle_velocities[eN_k_3d],
-=======
-                                           &particle_signed_distance_normals[eN_k_nSpace],
-                                           &particle_velocities[eN_k_nSpace],
->>>>>>> 735a2b6a
                                            particle_centroids,
                                            use_ball_as_particle,
                                            ball_center,
@@ -3207,7 +3198,6 @@
                                            particle_netMoments,
                                            particle_surfaceArea);
                 if(USE_SBM==2)
-<<<<<<< HEAD
                   compute_force_around_solid(eN < nElements_owned,
                                              dV,
                                              nParticles,
@@ -3249,49 +3239,6 @@
                                              grad_w,
                                              particle_netForces,
                                              particle_netMoments);
-=======
-                compute_force_around_solid(eN < nElements_owned,
-                                           dV,
-                                           nParticles,
-                                           nQuadraturePoints_global,
-                                           &particle_signed_distances[eN_k],
-                                           &particle_signed_distance_normals[eN_k_nSpace],
-                                           &particle_velocities[eN_k_nSpace],
-                                           particle_centroids,
-                                           use_ball_as_particle,
-                                           ball_center,
-                                           ball_radius,
-                                           ball_velocity,
-                                           ball_angular_velocity,
-                                           particle_penalty_constant/h_phi,
-                                           particle_alpha/h_phi,
-                                           particle_beta/h_phi,
-                                           eps_rho,
-                                           eps_mu,
-                                           rho_0,
-                                           nu_0,
-                                           rho_1,
-                                           nu_1,
-                                           useVF,
-                                           vf[eN_k],
-                                           phi[eN_k],
-                                           x,
-                                           y,
-                                           z,
-                                           p,
-                                           u,
-                                           v,
-                                           w,
-                                           q_velocity_sge[eN_k_nSpace+0],
-                                           q_velocity_sge[eN_k_nSpace+1],
-                                           q_velocity_sge[eN_k_nSpace+1],
-                                           particle_eps,
-                                           grad_u,
-                                           grad_v,
-                                           grad_w,
-                                           particle_netForces,
-                                           particle_netMoments);
->>>>>>> 735a2b6a
                 //Turbulence closure model
                 if (turbulenceClosureModel >= 3)
                   {
@@ -3798,13 +3745,8 @@
             /* mesh_volume_conservation_err_max_weak=fmax(mesh_volume_conservation_err_max_weak,fabs(mesh_volume_conservation_element_weak)); */
           }//elements
 
-<<<<<<< HEAD
         if(CUT_CELL_INTEGRATION > 0)
           std::cout<<std::flush;
-=======
-	if(CUT_CELL_INTEGRATION > 0)
-	  std::cout<<std::flush;
->>>>>>> 735a2b6a
 	// loop in DOFs for discrete upwinding
 	if (ARTIFICIAL_VISCOSITY==3 || ARTIFICIAL_VISCOSITY==4)
 	  {
