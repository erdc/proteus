#ifndef RANS3PF2D_H
#define RANS3PF2D_H
#include <cmath>
#include <valarray>
#include <iostream>
#include <vector>
#include <set>
#include <cstring>
#include "CompKernel.h"
#include "ModelFactory.h"
#include "SedClosure.h"

//////////////////////
// ***** TODO ***** //
//////////////////////
// *fix the following w.r.t. not dividing momentum eqn by rho
//      * updateSolidParticleTerms
// *Double check the following w.r.t. not dividing momentum eqn by rho
//      * updateDarcyForchheimerTerms_Ergun
//      * updateTurbulenceClosure
//      * check pdeResidual_p. In particular check the term with q_dvos_dt
//      * double check exteriorNumericalAdvectiveFlux. I multiply from outside porosity*rho
//      * MOVING MESH. Double check.
//      * Turbulence: double check eddy_viscosity within evaluateCoefficients
// ***** END OF TODO *****

namespace proteus
{
  class cppRANS3PF2D_base
  {

  public:
    virtual ~cppRANS3PF2D_base() {}

    virtual void setSedClosure(double aDarcy,
                               double betaForch,
                               double grain,
                               double packFraction,
                               double packMargin,
                               double maxFraction,
                               double frFraction,
                               double sigmaC,
                               double C3e,
                               double C4e,
                               double eR,
                               double fContact,
                               double mContact,
                               double nContact,
                               double angFriction,double vos_limiter,double mu_fr_limiter ){}
    virtual void calculateResidual(double *mesh_trial_ref,
                                   double *mesh_grad_trial_ref,
                                   double *mesh_dof,
                                   double *mesh_velocity_dof,
                                   double MOVING_DOMAIN, //0 or 1
                                   double PSTAB,
                                   int *mesh_l2g,
                                   double *dV_ref,
                                   int nDOF_per_element_pressure,
                                   double *p_trial_ref,
                                   double *p_grad_trial_ref,
                                   double *p_test_ref,
                                   double *p_grad_test_ref,
                                   double *q_p,
                                   double *q_grad_p,
                                   double *ebqe_p,
                                   double *ebqe_grad_p,
                                   double *vel_trial_ref,
                                   double *vel_grad_trial_ref,
                                   double *vel_hess_trial_ref,
                                   double *vel_test_ref,
                                   double *vel_grad_test_ref,
                                   double *mesh_trial_trace_ref,
                                   double *mesh_grad_trial_trace_ref,
                                   double *dS_ref,
                                   double *p_trial_trace_ref,
                                   double *p_grad_trial_trace_ref,
                                   double *p_test_trace_ref,
                                   double *p_grad_test_trace_ref,
                                   double *vel_trial_trace_ref,
                                   double *vel_grad_trial_trace_ref,
                                   double *vel_test_trace_ref,
                                   double *vel_grad_test_trace_ref,
                                   double *normal_ref,
                                   double *boundaryJac_ref,
                                   double eb_adjoint_sigma,
                                   double *elementDiameter,
                                   double *nodeDiametersArray,
                                   double hFactor,
                                   int nElements_global,
                                   int nElements_owned,
                                   int nElementBoundaries_owned,
                                   int nNodes_owned,
                                   double useRBLES,
                                   double useMetrics,
                                   double alphaBDF,
                                   double epsFact_rho,
                                   double epsFact_mu,
                                   double sigma,
                                   double rho_0,
                                   double nu_0,
                                   double rho_1,
                                   double nu_1,
                                   double smagorinskyConstant,
                                   int turbulenceClosureModel,
                                   double Ct_sge,
                                   double Cd_sge,
                                   double C_dc,
                                   double C_b,
                                   const double* eps_solid,
                                   const double* ebq_global_phi_solid,
                                   const double* ebq_global_grad_phi_solid,
                                   const double* ebq_particle_velocity_solid,
                                         double* phi_solid_nodes,
                                         double* phi_solid,
                                   const double* q_velocity_solid,
                                   const double* q_vos,
                                   const double* q_dvos_dt,
				   const double* q_grad_vos,
                                   const double* q_dragAlpha,
                                   const double* q_dragBeta,
                                   const double* q_mass_source,
                                   const double* q_turb_var_0,
                                   const double* q_turb_var_1,
                                   const double* q_turb_var_grad_0,
                                   double * q_eddy_viscosity,
                                   int* p_l2g,
                                   int* vel_l2g,
                                   double* p_dof,
                                   double* u_dof,
                                   double* v_dof,
                                   double* w_dof,
                                   double* u_dof_old,
                                   double* v_dof_old,
                                   double* w_dof_old,
                                   double* u_dof_old_old,
                                   double* v_dof_old_old,
                                   double* w_dof_old_old,
                                   double* g,
                                   const double useVF,
                                   double *vf,
                                   double *phi,
                                   double *normal_phi,
                                   double *kappa_phi,
                                   double *q_mom_u_acc,
                                   double *q_mom_v_acc,
                                   double *q_mom_w_acc,
                                   double *q_mass_adv,
                                   double *q_mom_u_acc_beta_bdf,
                                   double *q_mom_v_acc_beta_bdf,
                                   double *q_mom_w_acc_beta_bdf,
                                   double *q_dV,
                                   double *q_dV_last,
                                   double *q_velocity_sge,
                                   double *ebqe_velocity_star,
                                   double *q_cfl,
                                   double *q_numDiff_u,
                                   double *q_numDiff_v,
                                   double *q_numDiff_w,
                                   double *q_numDiff_u_last,
                                   double *q_numDiff_v_last,
                                   double *q_numDiff_w_last,
                                   int *sdInfo_u_u_rowptr,
                                   int *sdInfo_u_u_colind,
                                   int *sdInfo_u_v_rowptr,
                                   int *sdInfo_u_v_colind,
                                   int *sdInfo_u_w_rowptr,
                                   int *sdInfo_u_w_colind,
                                   int *sdInfo_v_v_rowptr,
                                   int *sdInfo_v_v_colind,
                                   int *sdInfo_v_u_rowptr,
                                   int *sdInfo_v_u_colind,
                                   int *sdInfo_v_w_rowptr,
                                   int *sdInfo_v_w_colind,
                                   int *sdInfo_w_w_rowptr,
                                   int *sdInfo_w_w_colind,
                                   int *sdInfo_w_u_rowptr,
                                   int *sdInfo_w_u_colind,
                                   int *sdInfo_w_v_rowptr,
                                   int *sdInfo_w_v_colind,
                                   int offset_p,
                                   int offset_u,
                                   int offset_v,
                                   int offset_w,
                                   int stride_p,
                                   int stride_u,
                                   int stride_v,
                                   int stride_w,
                                   double *globalResidual,
                                   int nExteriorElementBoundaries_global,
                                   int* exteriorElementBoundariesArray,
                                   int* elementBoundariesArray,
                                   int* elementBoundaryElementsArray,
                                   int* elementBoundaryLocalElementBoundariesArray,
                                   double* ebqe_vf_ext,
                                   double* bc_ebqe_vf_ext,
                                   double* ebqe_phi_ext,
                                   double* bc_ebqe_phi_ext,
                                   double* ebqe_normal_phi_ext,
                                   double* ebqe_kappa_phi_ext,
                                   const double* ebqe_vos_ext,
                                   const double* ebqe_turb_var_0,
                                   const double* ebqe_turb_var_1,
                                   int* isDOFBoundary_p,
                                   int* isDOFBoundary_u,
                                   int* isDOFBoundary_v,
                                   int* isDOFBoundary_w,
                                   int* isAdvectiveFluxBoundary_p,
                                   int* isAdvectiveFluxBoundary_u,
                                   int* isAdvectiveFluxBoundary_v,
                                   int* isAdvectiveFluxBoundary_w,
                                   int* isDiffusiveFluxBoundary_u,
                                   int* isDiffusiveFluxBoundary_v,
                                   int* isDiffusiveFluxBoundary_w,
                                   double* ebqe_bc_p_ext,
                                   double* ebqe_bc_flux_mass_ext,
                                   double* ebqe_bc_flux_mom_u_adv_ext,
                                   double* ebqe_bc_flux_mom_v_adv_ext,
                                   double* ebqe_bc_flux_mom_w_adv_ext,
                                   double* ebqe_bc_u_ext,
                                   double* ebqe_bc_flux_u_diff_ext,
                                   double* ebqe_penalty_ext,
                                   double* ebqe_bc_v_ext,
                                   double* ebqe_bc_flux_v_diff_ext,
                                   double* ebqe_bc_w_ext,
                                   double* ebqe_bc_flux_w_diff_ext,
                                   double* q_x,
                                   double* q_velocity,
                                   double* ebqe_velocity,
                                   double* q_grad_u,
                                   double* q_grad_v,
                                   double* q_grad_w,
                                   double* q_divU,
                                   double* ebqe_grad_u,
                                   double* ebqe_grad_v,
                                   double* ebqe_grad_w,
                                   double* flux,
                                   double* elementResidual_p,
                                   int* elementFlags,
                                   int* boundaryFlags,
                                   double* barycenters,
                                   double* wettedAreas,
                                   double* netForces_p,
                                   double* netForces_v,
                                   double* netMoments,
                                   double* q_rho,
                                   double* ebqe_rho,
                                   double* q_nu,
                                   double* ebqe_nu,
                                   int nParticles,
                                   double particle_epsFact,
                                   double particle_alpha,
                                   double particle_beta,
                                   double particle_penalty_constant,
                                   double* particle_signed_distances,
                                   double* particle_signed_distance_normals,
                                   double* particle_velocities,
                                   double* particle_centroids,
                                   double* particle_netForces,
                                   double* particle_netMoments,
                                   double* particle_surfaceArea,
                                   double particle_nitsche,
                                   int use_ball_as_particle,
                                   double* ball_center,
                                   double* ball_radius,
                                   double* ball_velocity,
                                   double* ball_angular_velocity,
                                   double* phisError,
                                   double* phisErrorNodal,
                                   int USE_SUPG,
                                   int ARTIFICIAL_VISCOSITY,
                                   double cMax,
                                   double cE,
                                   int MULTIPLY_EXTERNAL_FORCE_BY_DENSITY,
                                   double* forcex,
                                   double* forcey,
                                   double* forcez,
                                   int KILL_PRESSURE_TERM,
                                   double dt,
                                   double* quantDOFs,
                                   int MATERIAL_PARAMETERS_AS_FUNCTION,
                                   double* density_as_function,
                                   double* dynamic_viscosity_as_function,
                                   double* ebqe_density_as_function,
                                   double* ebqe_dynamic_viscosity_as_function,
                                   double order_polynomial,
                                   double* isActiveDOF,
                                   int USE_SBM
                                   )=0;
    virtual void calculateJacobian(//element
                                   double* mesh_trial_ref,
                                   double* mesh_grad_trial_ref,
                                   double* mesh_dof,
                                   double* mesh_velocity_dof,
                                   double MOVING_DOMAIN,
                                   double PSTAB,
                                   int *mesh_l2g,
                                   double *dV_ref,
                                   double *p_trial_ref,
                                   double *p_grad_trial_ref,
                                   double *p_test_ref,
                                   double *p_grad_test_ref,
                                   double *q_p,
                                   double *q_grad_p,
                                   double *ebqe_p,
                                   double *ebqe_grad_p,
                                   double *vel_trial_ref,
                                   double *vel_grad_trial_ref,
                                   double *vel_hess_trial_ref,
                                   double *vel_test_ref,
                                   double *vel_grad_test_ref,
                                   //element boundary
                                   double *mesh_trial_trace_ref,
                                   double *mesh_grad_trial_trace_ref,
                                   double *dS_ref,
                                   double *p_trial_trace_ref,
                                   double *p_grad_trial_trace_ref,
                                   double *p_test_trace_ref,
                                   double *p_grad_test_trace_ref,
                                   double *vel_trial_trace_ref,
                                   double *vel_grad_trial_trace_ref,
                                   double *vel_test_trace_ref,
                                   double *vel_grad_test_trace_ref,
                                   double *normal_ref,
                                   double *boundaryJac_ref,
                                   //physics
                                   double eb_adjoint_sigma,
                                   double *elementDiameter,
                                   double *nodeDiametersArray,
                                   double hFactor,
                                   int nElements_global,
                                   int nElements_owned,
                                   int nElementBoundaries_owned,
                                   int nNodes_owned,
                                   double useRBLES,
                                   double useMetrics,
                                   double alphaBDF,
                                   double epsFact_rho,
                                   double epsFact_mu,
                                   double sigma,
                                   double rho_0,
                                   double nu_0,
                                   double rho_1,
                                   double nu_1,
                                   double smagorinskyConstant,
                                   int turbulenceClosureModel,
                                   double Ct_sge,
                                   double Cd_sge,
                                   double C_dg,
                                   double C_b,
                                   //VRANS
                                   const double *eps_solid,
                                   const double *ebq_global_phi_solid,
                                   const double *ebq_global_grad_phi_solid,
                                   const double* ebq_particle_velocity_solid,
                                         double *phi_solid_nodes,
                                   const double *phi_solid,
                                   const double *q_velocity_solid,
                                   const double *q_vos,
                                   const double *q_dvos_dt,
                                   const double *q_grad_vos,
                                   const double *q_dragAlpha,
                                   const double *q_dragBeta,
                                   const double *q_mass_source,
                                   const double *q_turb_var_0,
                                   const double *q_turb_var_1,
                                   const double *q_turb_var_grad_0,
                                   int *p_l2g,
                                   int *vel_l2g,
                                   double *p_dof, double *u_dof, double *v_dof, double *w_dof,
                                   double *g,
                                   const double useVF,
                                   double *vf,
                                   double *phi,
                                   double *normal_phi,
                                   double *kappa_phi,
                                   double *q_mom_u_acc_beta_bdf, double *q_mom_v_acc_beta_bdf, double *q_mom_w_acc_beta_bdf,
                                   double *q_dV,
                                   double *q_dV_last,
                                   double *q_velocity_sge,
                                   double *ebqe_velocity_star,
                                   double *q_cfl,
                                   double *q_numDiff_u_last, double *q_numDiff_v_last, double *q_numDiff_w_last,
                                   int *sdInfo_u_u_rowptr, int *sdInfo_u_u_colind,
                                   int *sdInfo_u_v_rowptr, int *sdInfo_u_v_colind,
                                   int *sdInfo_u_w_rowptr, int *sdInfo_u_w_colind,
                                   int *sdInfo_v_v_rowptr, int *sdInfo_v_v_colind,
                                   int *sdInfo_v_u_rowptr, int *sdInfo_v_u_colind,
                                   int *sdInfo_v_w_rowptr, int *sdInfo_v_w_colind,
                                   int *sdInfo_w_w_rowptr, int *sdInfo_w_w_colind,
                                   int *sdInfo_w_u_rowptr, int *sdInfo_w_u_colind,
                                   int *sdInfo_w_v_rowptr, int *sdInfo_w_v_colind,
                                   int *csrRowIndeces_p_p, int *csrColumnOffsets_p_p,
                                   int *csrRowIndeces_p_u, int *csrColumnOffsets_p_u,
                                   int *csrRowIndeces_p_v, int *csrColumnOffsets_p_v,
                                   int *csrRowIndeces_p_w, int *csrColumnOffsets_p_w,
                                   int *csrRowIndeces_u_p, int *csrColumnOffsets_u_p,
                                   int *csrRowIndeces_u_u, int *csrColumnOffsets_u_u,
                                   int *csrRowIndeces_u_v, int *csrColumnOffsets_u_v,
                                   int *csrRowIndeces_u_w, int *csrColumnOffsets_u_w,
                                   int *csrRowIndeces_v_p, int *csrColumnOffsets_v_p,
                                   int *csrRowIndeces_v_u, int *csrColumnOffsets_v_u,
                                   int *csrRowIndeces_v_v, int *csrColumnOffsets_v_v,
                                   int *csrRowIndeces_v_w, int *csrColumnOffsets_v_w,
                                   int *csrRowIndeces_w_p, int *csrColumnOffsets_w_p,
                                   int *csrRowIndeces_w_u, int *csrColumnOffsets_w_u,
                                   int *csrRowIndeces_w_v, int *csrColumnOffsets_w_v,
                                   int *csrRowIndeces_w_w, int *csrColumnOffsets_w_w,
                                   double *globalJacobian,
                                   int nExteriorElementBoundaries_global,
                                   int *exteriorElementBoundariesArray,
                                   int *elementBoundariesArray,
                                   int *elementBoundaryElementsArray,
                                   int *elementBoundaryLocalElementBoundariesArray,
                                   double *ebqe_vf_ext,
                                   double *bc_ebqe_vf_ext,
                                   double *ebqe_phi_ext,
                                   double *bc_ebqe_phi_ext,
                                   double *ebqe_normal_phi_ext,
                                   double *ebqe_kappa_phi_ext,
                                   //VRANS
                                   const double *ebqe_vos_ext,
                                   const double *ebqe_turb_var_0,
                                   const double *ebqe_turb_var_1,
                                   //VRANS end
                                   int *isDOFBoundary_p,
                                   int *isDOFBoundary_u,
                                   int *isDOFBoundary_v,
                                   int *isDOFBoundary_w,
                                   int *isAdvectiveFluxBoundary_p,
                                   int *isAdvectiveFluxBoundary_u,
                                   int *isAdvectiveFluxBoundary_v,
                                   int *isAdvectiveFluxBoundary_w,
                                   int *isDiffusiveFluxBoundary_u,
                                   int *isDiffusiveFluxBoundary_v,
                                   int *isDiffusiveFluxBoundary_w,
                                   double *ebqe_bc_p_ext,
                                   double *ebqe_bc_flux_mass_ext,
                                   double *ebqe_bc_flux_mom_u_adv_ext,
                                   double *ebqe_bc_flux_mom_v_adv_ext,
                                   double *ebqe_bc_flux_mom_w_adv_ext,
                                   double *ebqe_bc_u_ext,
                                   double *ebqe_bc_flux_u_diff_ext,
                                   double *ebqe_penalty_ext,
                                   double *ebqe_bc_v_ext,
                                   double *ebqe_bc_flux_v_diff_ext,
                                   double *ebqe_bc_w_ext,
                                   double *ebqe_bc_flux_w_diff_ext,
                                   int *csrColumnOffsets_eb_p_p,
                                   int *csrColumnOffsets_eb_p_u,
                                   int *csrColumnOffsets_eb_p_v,
                                   int *csrColumnOffsets_eb_p_w,
                                   int *csrColumnOffsets_eb_u_p,
                                   int *csrColumnOffsets_eb_u_u,
                                   int *csrColumnOffsets_eb_u_v,
                                   int *csrColumnOffsets_eb_u_w,
                                   int *csrColumnOffsets_eb_v_p,
                                   int *csrColumnOffsets_eb_v_u,
                                   int *csrColumnOffsets_eb_v_v,
                                   int *csrColumnOffsets_eb_v_w,
                                   int *csrColumnOffsets_eb_w_p,
                                   int *csrColumnOffsets_eb_w_u,
                                   int *csrColumnOffsets_eb_w_v,
                                   int *csrColumnOffsets_eb_w_w,
                                   int *elementFlags,
                                   int nParticles,
                                   double particle_epsFact,
                                   double particle_alpha,
                                   double particle_beta,
                                   double particle_penalty_constant,
                                   double* particle_signed_distances,
                                   double* particle_signed_distance_normals,
                                   double* particle_velocities,
                                   double* particle_centroids,
                                   double particle_nitsche,
                                   int use_ball_as_particle,
                                   double* ball_center,
                                   double* ball_radius,
                                   double* ball_velocity,
                                   double* ball_angular_velocity,
                                   int USE_SUPG,
                                   int KILL_PRESSURE_TERM,
                                   double dt,
                                   int MATERIAL_PARAMETERS_AS_FUNCTION,
                                   double* density_as_function,
                                   double* dynamic_viscosity_as_function,
                                   double* ebqe_density_as_function,
                                   double* ebqe_dynamic_viscosity_as_function,
                                   int USE_SBM)=0;
    virtual void calculateVelocityAverage(int nExteriorElementBoundaries_global,
                                          int *exteriorElementBoundariesArray,
                                          int nInteriorElementBoundaries_global,
                                          int *interiorElementBoundariesArray,
                                          int *elementBoundaryElementsArray,
                                          int *elementBoundaryLocalElementBoundariesArray,
                                          double *mesh_dof,
                                          double *mesh_velocity_dof,
                                          double MOVING_DOMAIN, //0 or 1
                                          int *mesh_l2g,
                                          double *mesh_trial_trace_ref,
                                          double *mesh_grad_trial_trace_ref,
                                          double *normal_ref,
                                          double *boundaryJac_ref,
                                          int *vel_l2g,
                                          double *u_dof,
                                          double *v_dof,
                                          double *w_dof,
                                          double *vos_dof,
                                          double *vel_trial_trace_ref,
                                          double *ebqe_velocity,
                                          double *velocityAverage) = 0;
  };

  template<class CompKernelType,
    int nSpace,
    int nQuadraturePoints_element,
    int nDOF_mesh_trial_element,
    int nDOF_trial_element,
    int nDOF_test_element,
    int nQuadraturePoints_elementBoundary>
    class cppRANS3PF2D : public cppRANS3PF2D_base
    {
    public:
//      std::vector<int> surrogate_boundaries, surrogate_boundary_elements, surrogate_boundary_particle;
      const double C_sbm;//penalty constant for sbm
      const double beta_sbm;//tangent penalty constant for sbm

      cppHsuSedStress<2> closure;
      const int nDOF_test_X_trial_element,
        nSpace2;
      CompKernelType ck;
    cppRANS3PF2D():
      nSpace2(4),
        closure(150.0,
                0.0,
                0.0102,
                0.2,
                0.01,
                0.635,
                0.57,
                1.1,
                1.2,
                1.0,
                0.8,
                0.02,
                2.0,
                5.0,
                M_PI/6., 0.05, 1.00),
        nDOF_test_X_trial_element(nDOF_test_element*nDOF_trial_element),
        C_sbm(1000),
        beta_sbm(0.0),
        ck()
          {/*        std::cout<<"Constructing cppRANS3PF2D<CompKernelTemplate<"
                     <<0<<","
                     <<0<<","
                     <<0<<","
                     <<0<<">,"*/
            /*  <<nSpaceIn<<","
                <<nQuadraturePoints_elementIn<<","
                <<nDOF_mesh_trial_elementIn<<","
                <<nDOF_trial_elementIn<<","
                <<nDOF_test_elementIn<<","
                <<nQuadraturePoints_elementBoundaryIn<<">());"*/
            /*  <<std::endl<<std::flush; */
          }

      void setSedClosure(double aDarcy,
                         double betaForch,
                         double grain,
                         double packFraction,
                         double packMargin,
                         double maxFraction,
                         double frFraction,
                         double sigmaC,
                         double C3e,
                         double C4e,
                         double eR,
                         double fContact,
                         double mContact,
                         double nContact,
                         double angFriction,double vos_limiter, double mu_fr_limiter)
      {
        closure = cppHsuSedStress<2>(aDarcy,
                                     betaForch,
                                     grain,
                                     packFraction,
                                     packMargin,
                                     maxFraction,
                                     frFraction,
                                     sigmaC,
                                     C3e,
                                     C4e,
                                     eR,
                                     fContact,
                                     mContact,
                                     nContact,
                                     angFriction, vos_limiter,mu_fr_limiter );
      }

      inline double Dot(const double vec1[nSpace],
                        const double vec2[nSpace])
      {
        double dot = 0;
        for (int I=0; I<nSpace; I++)
          dot += vec1[I]*vec2[I];
        return dot;
      }

      inline void calculateTangentialGradient(const double normal[nSpace],
                                              const double vel_grad[nSpace],
                                              double vel_tgrad[nSpace])
      {
        double normal_dot_vel_grad = Dot(normal,vel_grad);
        for (int I=0; I<nSpace; I++)
          vel_tgrad[I] = vel_grad[I] - normal_dot_vel_grad*normal[I];
      }

      inline double smoothedHeaviside(double eps, double phi)
      {
        double H;
        if (phi > eps)
          H=1.0;
        else if (phi < -eps)
          H=0.0;
        else if (phi==0.0)
          H=0.5;
        else
          H = 0.5*(1.0 + phi/eps + sin(M_PI*phi/eps)/M_PI);
        return H;
      }

      inline double smoothedHeaviside_integral(double eps, double phi)
      {
        double HI;
        if (phi > eps)
          {
            HI= phi - eps                                                       \
              + 0.5*(eps + 0.5*eps*eps/eps - eps*cos(M_PI*eps/eps)/(M_PI*M_PI)) \
              - 0.5*((-eps) + 0.5*(-eps)*(-eps)/eps - eps*cos(M_PI*(-eps)/eps)/(M_PI*M_PI));
          }
        else if (phi < -eps)
          {
            HI=0.0;
          }
        else
          {
            HI = 0.5*(phi + 0.5*phi*phi/eps - eps*cos(M_PI*phi/eps)/(M_PI*M_PI)) \
              - 0.5*((-eps) + 0.5*(-eps)*(-eps)/eps - eps*cos(M_PI*(-eps)/eps)/(M_PI*M_PI));
          }
        return HI;
      }

      inline double smoothedDirac(double eps, double phi)
      {
        double d;
        if (phi > eps)
          d=0.0;
        else if (phi < -eps)
          d=0.0;
        else
          d = 0.5*(1.0 + cos(M_PI*phi/eps))/eps;
        return d;
      }
      inline
        void evaluateCoefficients(const double eps_rho,
                                  const double eps_mu,
                                  const double eps_s,
                                  const double sigma,
                                  const double rho_0,
                                  double nu_0,
                                  const double rho_1,
                                  double nu_1,
                                  const double h_e,
                                  const double smagorinskyConstant,
                                  const int turbulenceClosureModel,
                                  const double g[nSpace],
                                  const double useVF,
                                  const double& vf,
                                  const double& phi,
                                  const double n[nSpace],
                                  const int nParticles,
                                  const int sd_offset,
                                  const double* particle_signed_distances,
                                  const double& kappa,
                                  const double porosity,//VRANS specific
                                  const double& p,
                                  const double grad_p[nSpace],
                                  const double grad_u[nSpace],
                                  const double grad_v[nSpace],
                                  const double grad_w[nSpace],
                                  const double& u,
                                  const double& v,
                                  const double& w,
                                  const double& uStar,
                                  const double& vStar,
                                  const double& wStar,
                                  double& eddy_viscosity,
                                  double& mom_u_acc,
                                  double& dmom_u_acc_u,
                                  double& mom_v_acc,
                                  double& dmom_v_acc_v,
                                  double& mom_w_acc,
                                  double& dmom_w_acc_w,
                                  double mass_adv[nSpace],
                                  double dmass_adv_u[nSpace],
                                  double dmass_adv_v[nSpace],
                                  double dmass_adv_w[nSpace],
                                  double mom_u_adv[nSpace],
                                  double dmom_u_adv_u[nSpace],
                                  double dmom_u_adv_v[nSpace],
                                  double dmom_u_adv_w[nSpace],
                                  double mom_v_adv[nSpace],
                                  double dmom_v_adv_u[nSpace],
                                  double dmom_v_adv_v[nSpace],
                                  double dmom_v_adv_w[nSpace],
                                  double mom_w_adv[nSpace],
                                  double dmom_w_adv_u[nSpace],
                                  double dmom_w_adv_v[nSpace],
                                  double dmom_w_adv_w[nSpace],
                                  double mom_uu_diff_ten[nSpace],
                                  double mom_vv_diff_ten[nSpace],
                                  double mom_ww_diff_ten[nSpace],
                                  double mom_uv_diff_ten[1],
                                  double mom_uw_diff_ten[1],
                                  double mom_vu_diff_ten[1],
                                  double mom_vw_diff_ten[1],
                                  double mom_wu_diff_ten[1],
                                  double mom_wv_diff_ten[1],
                                  double& mom_u_source,
                                  double& mom_v_source,
                                  double& mom_w_source,
                                  double& mom_u_ham,
                                  double dmom_u_ham_grad_p[nSpace],
                                  double dmom_u_ham_grad_u[nSpace],
                                  double& mom_v_ham,
                                  double dmom_v_ham_grad_p[nSpace],
                                  double dmom_v_ham_grad_v[nSpace],
                                  double& mom_w_ham,
                                  double dmom_w_ham_grad_p[nSpace],
                                  double dmom_w_ham_grad_w[nSpace],
                                  double& rhoSave,
                                  double& nuSave,
                                  int KILL_PRESSURE_TERM,
                                  int MULTIPLY_EXTERNAL_FORCE_BY_DENSITY,
                                  double forcex,
                                  double forcey,
                                  double forcez,
                                  int MATERIAL_PARAMETERS_AS_FUNCTION,
                                  double density_as_function,
                                  double dynamic_viscosity_as_function,
                                  int USE_SBM,
                                  double x, double y, double z,
                                  int use_ball_as_particle,
                                  double* ball_center,
                                  double* ball_radius,
                                  double* ball_velocity,
                                  double* ball_angular_velocity)
      {
        double rho,nu,mu,H_rho,d_rho,H_mu,d_mu,norm_n,nu_t0=0.0,nu_t1=0.0,nu_t;
        H_rho = (1.0-useVF)*smoothedHeaviside(eps_rho,phi) + useVF*fmin(1.0,fmax(0.0,vf));
        d_rho = (1.0-useVF)*smoothedDirac(eps_rho,phi);
        H_mu = (1.0-useVF)*smoothedHeaviside(eps_mu,phi) + useVF*fmin(1.0,fmax(0.0,vf));
        d_mu = (1.0-useVF)*smoothedDirac(eps_mu,phi);

        //calculate eddy viscosity
        switch (turbulenceClosureModel)
          {
            double norm_S;
          case 1:
            {
              norm_S = sqrt(2.0*(grad_u[0]*grad_u[0] + grad_v[1]*grad_v[1] + //grad_w[2]*grad_w[2] +
                                 0.5*(grad_u[1]+grad_v[0])*(grad_u[1]+grad_v[0])));

              nu_t0 = smagorinskyConstant*smagorinskyConstant*h_e*h_e*norm_S;
              nu_t1 = smagorinskyConstant*smagorinskyConstant*h_e*h_e*norm_S;
            }
          case 2: 
            {
              double re_0,cs_0=0.0,re_1,cs_1=0.0;
              norm_S = sqrt(2.0*(grad_u[0]*grad_u[0] + grad_v[1]*grad_v[1] +//grad_w[2]*grad_w[2] + 
                                 0.5*(grad_u[1]+grad_v[0])*(grad_u[1]+grad_v[0])));
              re_0 = h_e*h_e*norm_S/nu_0;
              if (re_0 > 1.0)
                cs_0=0.027*pow(10.0,-3.23*pow(re_0,-0.92));
              nu_t0 = cs_0*h_e*h_e*norm_S;
              re_1 = h_e*h_e*norm_S/nu_1;
              if (re_1 > 1.0)
                cs_1=0.027*pow(10.0,-3.23*pow(re_1,-0.92));
              nu_t1 = cs_1*h_e*h_e*norm_S;
            }
          }

        if (MATERIAL_PARAMETERS_AS_FUNCTION==0)
          {
            rho = rho_0*(1.0-H_rho)+rho_1*H_rho;
            nu_t= nu_t0*(1.0-H_mu)+nu_t1*H_mu;
            nu  = nu_0*(1.0-H_mu)+nu_1*H_mu;
            nu += nu_t;
            mu  = rho_0*nu_0*(1.0-H_mu)+rho_1*nu_1*H_mu;
          }
        else // set the material parameters by a function. To check convergence
          {
            rho = density_as_function;
            nu_t= 0;
            mu  = dynamic_viscosity_as_function;
            nu  = mu/rho;
          }

        rhoSave = rho;
        nuSave = nu;

        eddy_viscosity = nu_t*rho; // mql. CHECK. Most changes about not divide by rho are here

        // mass (volume accumulation)
        //..hardwired
        double phi_s = 1.0;
        if(use_ball_as_particle==1)
        {
            get_distance_to_ball(nParticles,ball_center,ball_radius,x,y,z,phi_s);
        }
        else
        {
            for (int i = 0; i < nParticles; i++)
            {
                double temp_phi_s = particle_signed_distances[i * sd_offset];
                if (temp_phi_s < phi_s)
                    phi_s = temp_phi_s;
            }
        }
        double phi_s_effect = (phi_s > 0.0) ? 1.0 : 0.0;
        if(USE_SBM>0)
          phi_s_effect = 1.0;
        //u momentum accumulation
        mom_u_acc=phi_s_effect * u;//trick for non-conservative form
        dmom_u_acc_u=phi_s_effect * rho*porosity;

        //v momentum accumulation
        mom_v_acc=phi_s_effect * v;
        dmom_v_acc_v=phi_s_effect * rho*porosity;

        /* //w momentum accumulation */
        /* mom_w_acc=w; */
        /* dmom_w_acc_w=rho*porosity; */

        //mass advective flux
        mass_adv[0]=phi_s_effect * porosity*u;
        mass_adv[1]=phi_s_effect * porosity*v;
        /* mass_adv[2]=porosity*w; */

        dmass_adv_u[0]=phi_s_effect * porosity;
        dmass_adv_u[1]=0.0;
        /* dmass_adv_u[2]=0.0; */

        dmass_adv_v[0]=0.0;
        dmass_adv_v[1]=phi_s_effect * porosity;
        /* dmass_adv_v[2]=0.0; */

        /* dmass_adv_w[0]=0.0; */
        /* dmass_adv_w[1]=0.0; */
        /* dmass_adv_w[2]=porosity; */

        //advection switched to non-conservative form but could be used for mesh motion...
        //u momentum advective flux
        mom_u_adv[0]=0.0;
        mom_u_adv[1]=0.0;
        /* mom_u_adv[2]=0.0; */

        dmom_u_adv_u[0]=0.0;
        dmom_u_adv_u[1]=0.0;
        /* dmom_u_adv_u[2]=0.0; */

        dmom_u_adv_v[0]=0.0;
        dmom_u_adv_v[1]=0.0;
        /* dmom_u_adv_v[2]=0.0; */

        /* dmom_u_adv_w[0]=0.0; */
        /* dmom_u_adv_w[1]=0.0; */
        /* dmom_u_adv_w[2]=0.0; */

        //v momentum advective_flux
        mom_v_adv[0]=0.0;
        mom_v_adv[1]=0.0;
        /* mom_v_adv[2]=0.0; */

        dmom_v_adv_u[0]=0.0;
        dmom_v_adv_u[1]=0.0;
        /* dmom_v_adv_u[2]=0.0; */

        /* dmom_v_adv_w[0]=0.0; */
        /* dmom_v_adv_w[1]=0.0; */
        /* dmom_v_adv_w[2]=0.0; */

        dmom_v_adv_v[0]=0.0;
        dmom_v_adv_v[1]=0.0;
        /* dmom_v_adv_v[2]=0.0; */

        /* //w momentum advective_flux */
        /* mom_w_adv[0]=0.0; */
        /* mom_w_adv[1]=0.0; */
        /* mom_w_adv[2]=0.0; */

        /* dmom_w_adv_u[0]=0.0; */
        /* dmom_w_adv_u[1]=0.0; */
        /* dmom_w_adv_u[2]=0.0; */

        /* dmom_w_adv_v[0]=0.0; */
        /* dmom_w_adv_v[1]=0.0; */
        /* dmom_w_adv_v[2]=0.0; */

        /* dmom_w_adv_w[0]=0.0; */
        /* dmom_w_adv_w[1]=0.0; */
        /* dmom_w_adv_w[2]=0.0; */

        //u momentum diffusion tensor
        mom_uu_diff_ten[0] = phi_s_effect * porosity*2.0*mu;
        mom_uu_diff_ten[1] = phi_s_effect * porosity*mu;
        /* mom_uu_diff_ten[2] = porosity*mu; */

        mom_uv_diff_ten[0]=phi_s_effect * porosity*mu;

        /* mom_uw_diff_ten[0]=porosity*mu; */

        //v momentum diffusion tensor
        mom_vv_diff_ten[0] = phi_s_effect * porosity*mu;
        mom_vv_diff_ten[1] = phi_s_effect * porosity*2.0*mu;
        /* mom_vv_diff_ten[2] = porosity*mu; */

        mom_vu_diff_ten[0]=phi_s_effect * porosity*mu;

        /* mom_vw_diff_ten[0]=porosity*mu; */

        /* //w momentum diffusion tensor */
        /* mom_ww_diff_ten[0] = porosity*mu; */
        /* mom_ww_diff_ten[1] = porosity*mu; */
        /* mom_ww_diff_ten[2] = porosity*2.0*mu; */

        /* mom_wu_diff_ten[0]=porosity*mu; */

        /* mom_wv_diff_ten[0]=porosity*mu; */

        //momentum sources
        norm_n = sqrt(n[0]*n[0]+n[1]*n[1]);//+n[2]*n[2]);
        mom_u_source = -phi_s_effect * porosity*rho*g[0];// - porosity*d_mu*sigma*kappa*n[0]/(rho*(norm_n+1.0e-8));
        mom_v_source = -phi_s_effect * porosity*rho*g[1];// - porosity*d_mu*sigma*kappa*n[1]/(rho*(norm_n+1.0e-8));
        /* mom_w_source = -porosity*rho*g[2];// - porosity*d_mu*sigma*kappa*n[2]/(rho*(norm_n+1.0e-8)); */

        // mql: add general force term
        mom_u_source -= (MULTIPLY_EXTERNAL_FORCE_BY_DENSITY == 1 ? porosity*rho : 1.0)*forcex;
        mom_v_source -= (MULTIPLY_EXTERNAL_FORCE_BY_DENSITY == 1 ? porosity*rho : 1.0)*forcey;
        /* mom_w_source -= forcez; */

        //u momentum Hamiltonian (pressure)
        mom_u_ham = phi_s_effect * porosity*grad_p[0]*(KILL_PRESSURE_TERM == 1 ? 0. : 1.);
        dmom_u_ham_grad_p[0]=phi_s_effect * porosity*(KILL_PRESSURE_TERM == 1 ? 0. : 1.);
        dmom_u_ham_grad_p[1]=0.0;
        /* dmom_u_ham_grad_p[2]=0.0; */

        //v momentum Hamiltonian (pressure)
        mom_v_ham = phi_s_effect * porosity*grad_p[1]*(KILL_PRESSURE_TERM == 1 ? 0. : 1.);
        dmom_v_ham_grad_p[0]=0.0;
        dmom_v_ham_grad_p[1]=phi_s_effect * porosity*(KILL_PRESSURE_TERM == 1 ? 0. : 1.);
        /* dmom_v_ham_grad_p[2]=0.0; */

        /* //w momentum Hamiltonian (pressure) */
        /* mom_w_ham = porosity*grad_p[2]; */
        /* dmom_w_ham_grad_p[0]=0.0; */
        /* dmom_w_ham_grad_p[1]=0.0; */
        /* dmom_w_ham_grad_p[2]=porosity; */

        //u momentum Hamiltonian (advection)
        mom_u_ham += phi_s_effect * porosity*rho*(uStar*grad_u[0]+vStar*grad_u[1]);
        dmom_u_ham_grad_u[0]=phi_s_effect * porosity*rho*uStar;
        dmom_u_ham_grad_u[1]=phi_s_effect * porosity*rho*vStar;
        /* dmom_u_ham_grad_u[2]=porosity*rho*wStar; */

        //v momentum Hamiltonian (advection)
        mom_v_ham += phi_s_effect * porosity*rho*(uStar*grad_v[0]+vStar*grad_v[1]);
        dmom_v_ham_grad_v[0]=phi_s_effect * porosity*rho*uStar;
        dmom_v_ham_grad_v[1]=phi_s_effect * porosity*rho*vStar;
        /* dmom_v_ham_grad_v[2]=porosity*rho*wStar; */

        /* //w momentum Hamiltonian (advection) */
        /* mom_w_ham += porosity*rho*(uStar*grad_w[0]+vStar*grad_w[1]+wStar*grad_w[2]); */
        /* dmom_w_ham_grad_w[0]=porosity*rho*uStar; */
        /* dmom_w_ham_grad_w[1]=porosity*rho*vStar; */
        /* dmom_w_ham_grad_w[2]=porosity*rho*wStar; */
      }

      //VRANS specific
      inline
        void updateDarcyForchheimerTerms_Ergun(/* const double linearDragFactor, */
                                               /* const double nonlinearDragFactor, */
                                               /* const double porosity, */
                                               /* const double meanGrainSize, */
                                               const double alpha,
                                               const double beta,
                                               const double eps_rho,
                                               const double eps_mu,
                                               const double rho_0,
                                               const double nu_0,
                                               const double rho_1,
                                               const double nu_1,
					       double nu_t,
                                               const double useVF,
                                               const double vf,
                                               const double phi,
                                               const double u,
                                               const double v,
                                               const double w,
                                               const double uStar,
                                               const double vStar,
                                               const double wStar,
                                               const double eps_s,
                                               const double phi_s,
                                               const double u_s,
                                               const double v_s,
                                               const double w_s,
                                               double& mom_u_source,
                                               double& mom_v_source,
                                               double& mom_w_source,
                                               double dmom_u_source[nSpace],
                                               double dmom_v_source[nSpace],
                                               double dmom_w_source[nSpace],
                                               double gradC_x,
					       double gradC_y,
					       double gradC_z)
      {
        double rho, mu,nu,H_mu,uc,duc_du,duc_dv,duc_dw,viscosity,H_s;
        H_mu = (1.0-useVF)*smoothedHeaviside(eps_mu,phi)+useVF*fmin(1.0,fmax(0.0,vf));
        nu  = nu_0*(1.0-H_mu)+nu_1*H_mu;
        rho  = rho_0*(1.0-H_mu)+rho_1*H_mu;
        mu  = rho_0*nu_0*(1.0-H_mu)+rho_1*nu_1*H_mu;
        viscosity = nu;
        uc = sqrt(u*u+v*v*+w*w); 
        duc_du = u/(uc+1.0e-12);
        duc_dv = v/(uc+1.0e-12);
        duc_dw = w/(uc+1.0e-12);
        double fluid_velocity[2]={u,v}, solid_velocity[2]={u_s,v_s};
        double new_beta = closure.betaCoeff(1.0-phi_s,
					    rho,
					    fluid_velocity,
					    solid_velocity,
					    viscosity);

	mom_u_source += (1.0 - phi_s) * new_beta *( (u - u_s) - nu_t*gradC_x/closure.sigmaC_ );
	mom_v_source += (1.0 - phi_s) * new_beta * ( (v - v_s)- nu_t*gradC_y/closure.sigmaC_);
        /* mom_w_source += phi_s*new_beta*(w-w_s); */

        dmom_u_source[0] = (1.0 - phi_s) * new_beta;
        dmom_u_source[1] = 0.0;
        /* dmom_u_source[2] = 0.0; */

        dmom_v_source[0] = 0.0;
        dmom_v_source[1] = (1.0 - phi_s) * new_beta;
        /*dmom_v_source[2] = 0.0; */

        dmom_w_source[0] = 0.0;
        dmom_w_source[1] = 0.0;
        /*dmom_w_source[2] =  (1.0 - phi_s) * new_beta; */
      }

      inline void updateSolidParticleTerms(bool element_owned,
                                           const double particle_nitsche,
                                           const double dV,
                                           const int nParticles,
                                           const int sd_offset,
                                           double *particle_signed_distances,
                                           double *particle_signed_distance_normals,
                                           double *particle_velocities,
                                           double *particle_centroids,
                                           int use_ball_as_particle,
                                           double* ball_center,
                                           double* ball_radius,
                                           double* ball_velocity,
                                           double* ball_angular_velocity,
                                           const double porosity, //VRANS specific
                                           const double penalty,
                                           const double alpha,
                                           const double beta,
                                           const double eps_rho,
                                           const double eps_mu,
                                           const double rho_0,
                                           const double nu_0,
                                           const double rho_1,
                                           const double nu_1,
                                           const double useVF,
                                           const double vf,
                                           const double phi,
                                           const double x,
                                           const double y,
                                           const double z,
                                           const double p,
                                           const double u,
                                           const double v,
                                           const double w,
                                           const double uStar,
                                           const double vStar,
                                           const double wStar,
                                           const double eps_s,
                                           const double grad_u[nSpace],
                                           const double grad_v[nSpace],
                                           const double grad_w[nSpace],
                                           double &mom_u_source,
                                           double &mom_v_source,
                                           double &mom_w_source,
                                           double dmom_u_source[nSpace],
                                           double dmom_v_source[nSpace],
                                           double dmom_w_source[nSpace],
                                           double mom_u_adv[nSpace],
                                           double mom_v_adv[nSpace],
                                           double mom_w_adv[nSpace],
                                           double dmom_u_adv_u[nSpace],
                                           double dmom_v_adv_v[nSpace],
                                           double dmom_w_adv_w[nSpace],
                                           double &mom_u_ham,
                                           double dmom_u_ham_grad_u[nSpace],
                                           double &mom_v_ham,
                                           double dmom_v_ham_grad_v[nSpace],
                                           double &mom_w_ham,
                                           double dmom_w_ham_grad_w[nSpace],
                                           double *particle_netForces,
                                           double *particle_netMoments,
                                           double *particle_surfaceArea)
      {
        double C, rho, mu, nu, H_mu, uc, duc_du, duc_dv, duc_dw, H_s, D_s, phi_s, u_s, v_s, w_s;
        double force_x, force_y, r_x, r_y, force_p_x, force_p_y, force_stress_x, force_stress_y;
        double phi_s_normal[2]={0.0};
        double fluid_outward_normal[2];
        double vel[2];
        double center[2];
        H_mu = (1.0 - useVF) * smoothedHeaviside(eps_mu, phi) + useVF * fmin(1.0, fmax(0.0, vf));
        nu = nu_0 * (1.0 - H_mu) + nu_1 * H_mu;
        rho = rho_0 * (1.0 - H_mu) + rho_1 * H_mu;
        mu = rho_0 * nu_0 * (1.0 - H_mu) + rho_1 * nu_1 * H_mu;
        C = 0.0;
        for (int i = 0; i < nParticles; i++)
          {
            if(use_ball_as_particle==1)
            {
                get_distance_to_ith_ball(nParticles,ball_center,ball_radius,i,x,y,z,phi_s);
                get_normal_to_ith_ball(nParticles,ball_center,ball_radius,i,x,y,z,phi_s_normal[0],phi_s_normal[1]);
                get_velocity_to_ith_ball(nParticles,ball_center,ball_radius,
                                         ball_velocity,ball_angular_velocity,
                                         i,x,y,z,
                                         vel[0],vel[1]);
                center[0] = ball_center[3*i+0];
                center[1] = ball_center[3*i+1];
            }
            else
            {
                phi_s = particle_signed_distances[i * sd_offset];
                phi_s_normal[0] = particle_signed_distance_normals[i * sd_offset * nSpace + 0];
                phi_s_normal[1] = particle_signed_distance_normals[i * sd_offset * nSpace + 1];
                vel[0] = particle_velocities[i * sd_offset * nSpace + 0];
                vel[1] = particle_velocities[i * sd_offset * nSpace + 1];
                center[0] = particle_centroids[3*i+0];
                center[1] = particle_centroids[3*i+1];

            }
            fluid_outward_normal[0] = -phi_s_normal[0];
            fluid_outward_normal[1] = -phi_s_normal[1];
            u_s = vel[0];
            v_s = vel[1];
            w_s = 0;
            H_s = smoothedHeaviside(eps_s, phi_s);
            D_s = smoothedDirac(eps_s, phi_s);
            double rel_vel_norm = sqrt((uStar - u_s) * (uStar - u_s) +
                                       (vStar - v_s) * (vStar - v_s) +
                                       (wStar - w_s) * (wStar - w_s));

            double C_surf = (phi_s > 0.0) ? 0.0 : nu * penalty;
            double C_vol = (phi_s > 0.0) ? 0.0 : (alpha + beta * rel_vel_norm);

            C = (D_s * C_surf + (1.0 - H_s) * C_vol);
            force_x = dV * D_s * (p * fluid_outward_normal[0]
                                  -mu * (fluid_outward_normal[0] * 2* grad_u[0] + fluid_outward_normal[1] * (grad_u[1]+grad_v[0]))
                                  +C_surf*(u-u_s)*rho
                                  );
            force_y = dV * D_s * (p * fluid_outward_normal[1]
                                  -mu * (fluid_outward_normal[0] * (grad_u[1]+grad_v[0]) + fluid_outward_normal[1] * 2* grad_v[1])
                                  +C_surf*(v-v_s)*rho
                                  );
            force_p_x = dV * D_s * p * fluid_outward_normal[0];
            force_p_y = dV * D_s * p * fluid_outward_normal[1];
            force_stress_x = dV * D_s * (-mu * (fluid_outward_normal[0] * 2* grad_u[0] + fluid_outward_normal[1] * (grad_u[1]+grad_v[0]))
                                  +C_surf*(u-u_s)*rho
                                  );
            force_stress_y = dV * D_s * (-mu * (fluid_outward_normal[0] * (grad_u[1]+grad_v[0]) + fluid_outward_normal[1] * 2* grad_v[1])
                                  +C_surf*(v-v_s)*rho
                                  );
            //always 3D for particle centroids
            r_x = x - center[0];
            r_y = y - center[1];

            if (element_owned)
              {
                particle_surfaceArea[i] += dV * D_s;
                particle_netForces[i * 3 + 0] += force_x;
                particle_netForces[i * 3 + 1] += force_y;
                particle_netForces[(i+  nParticles)*3+0]+= force_stress_x;
                particle_netForces[(i+2*nParticles)*3+0]+= force_p_x;
                particle_netForces[(i+  nParticles)*3+1]+= force_stress_y;
                particle_netForces[(i+2*nParticles)*3+1]+= force_p_y;
                particle_netMoments[i * 3 + 2] += (r_x * force_y - r_y * force_x);
              }

            // These should be done inside to make sure the correct velocity of different particles are used
            mom_u_source += C * (u - u_s);
            mom_v_source += C * (v - v_s);

            dmom_u_source[0] += C;
            dmom_v_source[1] += C;

            //Nitsche terms
            mom_u_ham -= D_s * porosity * nu * (fluid_outward_normal[0] * grad_u[0] + fluid_outward_normal[1] * grad_u[1]);
            dmom_u_ham_grad_u[0] -= D_s * porosity * nu * fluid_outward_normal[0];
            dmom_u_ham_grad_u[1] -= D_s * porosity * nu * fluid_outward_normal[1];

            mom_v_ham -= D_s * porosity * nu * (fluid_outward_normal[0] * grad_v[0] + fluid_outward_normal[1] * grad_v[1]);
            dmom_v_ham_grad_v[0] -= D_s * porosity * nu * fluid_outward_normal[0];
            dmom_v_ham_grad_v[1] -= D_s * porosity * nu * fluid_outward_normal[1];

            mom_u_adv[0] += D_s * porosity * nu * fluid_outward_normal[0] * (u - u_s);
            mom_u_adv[1] += D_s * porosity * nu * fluid_outward_normal[1] * (u - u_s);
            dmom_u_adv_u[0] += D_s * porosity * nu * fluid_outward_normal[0];
            dmom_u_adv_u[1] += D_s * porosity * nu * fluid_outward_normal[1];

            mom_v_adv[0] += D_s * porosity * nu * fluid_outward_normal[0] * (v - v_s);
            mom_v_adv[1] += D_s * porosity * nu * fluid_outward_normal[1] * (v - v_s);
            dmom_v_adv_v[0] += D_s * porosity * nu * fluid_outward_normal[0];
            dmom_v_adv_v[1] += D_s * porosity * nu * fluid_outward_normal[1];
          }
      }
      inline void compute_force_around_solid(bool element_owned,
                                             const double dV,
                                             const int nParticles,
                                             const int sd_offset,
                                             double *particle_signed_distances,
                                             double *particle_signed_distance_normals,
                                             double *particle_velocities,
                                             double *particle_centroids,
                                             int use_ball_as_particle,
                                             double* ball_center,
                                             double* ball_radius,
                                             double* ball_velocity,
                                             double* ball_angular_velocity,
                                             const double penalty,
                                             const double alpha,
                                             const double beta,
                                             const double eps_rho,
                                             const double eps_mu,
                                             const double rho_0,
                                             const double nu_0,
                                             const double rho_1,
                                             const double nu_1,
                                             const double useVF,
                                             const double vf,
                                             const double phi,
                                             const double x,
                                             const double y,
                                             const double z,
                                             const double p,
                                             const double u,
                                             const double v,
                                             const double w,
                                             const double uStar,
                                             const double vStar,
                                             const double wStar,
                                             const double eps_s,
                                             const double grad_u[nSpace],
                                             const double grad_v[nSpace],
                                             const double grad_w[nSpace],
                                             double* particle_netForces,
                                             double* particle_netMoments)
      {
        double C, rho, mu, nu, H_mu, uc, duc_du, duc_dv, duc_dw, H_s, D_s, phi_s, u_s, v_s, w_s, force_x, force_y, r_x, r_y;
        double phi_s_normal[2];
        double fluid_outward_normal[2];
        double vel[2];
        double center[2];
        H_mu = (1.0 - useVF) * smoothedHeaviside(eps_mu, phi) + useVF * fmin(1.0, fmax(0.0, vf));
        nu = nu_0 * (1.0 - H_mu) + nu_1 * H_mu;
        rho = rho_0 * (1.0 - H_mu) + rho_1 * H_mu;
        mu = rho_0 * nu_0 * (1.0 - H_mu) + rho_1 * nu_1 * H_mu;
        C = 0.0;
        for (int i = 0; i < nParticles; i++)
        {
            if(use_ball_as_particle==1)
            {
                get_distance_to_ith_ball(nParticles,ball_center,ball_radius,i,x,y,z,phi_s);
                get_normal_to_ith_ball(nParticles,ball_center,ball_radius,i,x,y,z,phi_s_normal[0],phi_s_normal[1]);
                get_velocity_to_ith_ball(nParticles,ball_center,ball_radius,
                                         ball_velocity,ball_angular_velocity,
                                         i,x,y,z,
                                         vel[0],vel[1]);
                center[0] = ball_center[3*i+0];
                center[1] = ball_center[3*i+1];
            }
            else
            {
                phi_s = particle_signed_distances[i * sd_offset];
                phi_s_normal[0] = particle_signed_distance_normals[i * sd_offset * nSpace + 0];
                phi_s_normal[1] = particle_signed_distance_normals[i * sd_offset * nSpace + 1];
                vel[0] = particle_velocities[i * sd_offset * nSpace + 0];
                vel[1] = particle_velocities[i * sd_offset * nSpace + 1];
                center[0] = particle_centroids[3*i+0];
                center[1] = particle_centroids[3*i+1];

            }
            fluid_outward_normal[0] = -phi_s_normal[0];
            fluid_outward_normal[1] = -phi_s_normal[1];
            u_s = vel[0];
            v_s = vel[1];
            w_s = 0;
            H_s = smoothedHeaviside(eps_s, phi_s);
            D_s = smoothedDirac(eps_s, phi_s);
            double rel_vel_norm = sqrt((uStar - u_s) * (uStar - u_s) +(vStar - v_s) * (vStar - v_s) + (wStar - w_s) * (wStar - w_s));
            double C_surf = (phi_s > 0.0) ? 0.0 : nu * penalty;
            double C_vol = (phi_s > 0.0) ? 0.0 : (alpha + beta * rel_vel_norm);

            C = (D_s * C_surf + (1.0 - H_s) * C_vol);
            force_x = dV * D_s * (p * fluid_outward_normal[0]
                                  -mu * (fluid_outward_normal[0] * 2* grad_u[0] + fluid_outward_normal[1] * (grad_u[1]+grad_v[0]))
                                  );
            //+dV*D_s*C_surf*rel_vel_norm*(u-u_s)*rho
            //+dV * (1.0 - H_s) * C_vol * (u - u_s) * rho;
            force_y = dV * D_s * (p * fluid_outward_normal[1]
                                  -mu * (fluid_outward_normal[0] * (grad_u[1]+grad_v[0]) + fluid_outward_normal[1] * 2* grad_v[1])
                                  );
            //+dV*D_s*C_surf*rel_vel_norm*(v-v_s)*rho
            //+dV * (1.0 - H_s) * C_vol * (v - v_s) * rho;

            //always 3D for particle centroids
            r_x = x - center[0];
            r_y = y - center[1];

            if (element_owned)
              {
                particle_netForces[i * 3 + 0] += force_x;
                particle_netForces[i * 3 + 1] += force_y;
                particle_netMoments[i * 3 + 2] += (r_x * force_y - r_y * force_x);
              }
        }
      }
      inline
        void calculateCFL(const double& hFactor,
                          const double& elementDiameter,
                          const double& dm,
                          const double df[nSpace],
                          double& cfl)
      {
        double h,density,nrm_df=0.0;
        h = hFactor*elementDiameter;
        density = dm;
        for(int I=0;I<nSpace;I++)
          nrm_df+=df[I]*df[I];
        nrm_df = sqrt(nrm_df);
        if (density > 1.0e-8)
          cfl = nrm_df/(h*density);//this is really cfl/dt, but that's what we want to know, the step controller expect this
        else
          cfl = nrm_df/h;
        //cfl = nrm_df/(h*density);//this is really cfl/dt, but that's what we want to know, the step controller expect this
      }

      inline void updateTurbulenceClosure(const int turbulenceClosureModel,
                                          const double eps_rho,
                                          const double eps_mu,
                                          const double rho_0,
                                          const double nu_0,
                                          const double rho_1,
                                          const double nu_1,
                                          const double useVF,
                                          const double vf,
                                          const double phi,
                                          const double porosity,
                                          const double eddy_visc_coef_0,
                                          const double turb_var_0,                //k for k-eps or k-omega
                                          const double turb_var_1,                //epsilon for k-epsilon, omega for k-omega
                                          const double turb_grad_0[nSpace], //grad k for k-eps,k-omega
                                          double &eddy_viscosity,
                                          double mom_uu_diff_ten[nSpace],
                                          double mom_vv_diff_ten[nSpace],
                                          double mom_ww_diff_ten[nSpace],
                                          double mom_uv_diff_ten[1],
                                          double mom_uw_diff_ten[1],
                                          double mom_vu_diff_ten[1],
                                          double mom_vw_diff_ten[1],
                                          double mom_wu_diff_ten[1],
                                          double mom_wv_diff_ten[1],
                                          double &mom_u_source,
                                          double &mom_v_source,
                                          double &mom_w_source)
      {
        /****
             eddy_visc_coef
             <= 2  LES (do nothing)
             == 3  k-epsilon

        */
        assert (turbulenceClosureModel >=3);
        double rho,nu,H_mu,nu_t=0.0,nu_t_keps =0.0, nu_t_komega=0.0;
        double isKEpsilon = 1.0;
        if (turbulenceClosureModel == 4)
          isKEpsilon = 0.0;
        H_mu = (1.0-useVF)*smoothedHeaviside(eps_mu,phi)+useVF*fmin(1.0,fmax(0.0,vf));
        nu  = nu_0*(1.0-H_mu)+nu_1*H_mu;
        rho  = rho_0*(1.0-H_mu)+rho_1*H_mu;

        const double twoThirds = 2.0/3.0; const double div_zero = 1.0e-2*fmin(nu_0,nu_1);
        mom_u_source += twoThirds*turb_grad_0[0];
        mom_v_source += twoThirds*turb_grad_0[1];
        /* mom_w_source += twoThirds*turb_grad_0[2]; */

        //--- closure model specific ---
        //k-epsilon
        nu_t_keps = eddy_visc_coef_0*turb_var_0*turb_var_0/(fabs(turb_var_1) + div_zero);
        //k-omega
        nu_t_komega = turb_var_0/(fabs(turb_var_1) + div_zero);
        //
        nu_t = isKEpsilon*nu_t_keps + (1.0-isKEpsilon)*nu_t_komega;
        //mwf debug
        //if (nu_t > 1.e6*nu)
        //{
        //  std::cout<<"RANS3PF2D WARNING isKEpsilon = "<<isKEpsilon<<" nu_t = " <<nu_t<<" nu= "<<nu<<" k= "<<turb_var_0<<" turb_var_1= "<<turb_var_1<<std::endl;
        //}

        nu_t = fmax(nu_t,1.0e-4*nu); //limit according to Lew, Buscaglia etal 01
        //mwf hack
        nu_t     = fmin(nu_t,1.0e6*nu);

        eddy_viscosity = nu_t*rho; // mql. CHECK.
        //u momentum diffusion tensor
        mom_uu_diff_ten[0] += porosity*2.0*eddy_viscosity;
        mom_uu_diff_ten[1] += porosity*eddy_viscosity;
        /* mom_uu_diff_ten[2] += porosity*eddy_viscosity; */

        mom_uv_diff_ten[0]+=porosity*eddy_viscosity;

        /* mom_uw_diff_ten[0]+=porosity*eddy_viscosity; */

        //v momentum diffusion tensor
        mom_vv_diff_ten[0] += porosity*eddy_viscosity;
        mom_vv_diff_ten[1] += porosity*2.0*eddy_viscosity;
        /* mom_vv_diff_ten[2] += porosity*eddy_viscosity; */

        mom_vu_diff_ten[0]+=porosity*eddy_viscosity;

        /* mom_vw_diff_ten[0]+=porosity*eddy_viscosity; */

        /* //w momentum diffusion tensor */
        /* mom_ww_diff_ten[0] += porosity*eddy_viscosity; */
        /* mom_ww_diff_ten[1] += porosity*eddy_viscosity; */
        /* mom_ww_diff_ten[2] += porosity*2.0*eddy_viscosity; */

        /* mom_wu_diff_ten[0]+=porosity*eddy_viscosity; */

        /* mom_wv_diff_ten[0]+=eddy_viscosity; */
      }

      inline void calculateSubgridError_tau(const double &hFactor,
                                            const double &elementDiameter,
                                            const double &dmt,
                                            const double &dm,
                                            const double df[nSpace],
                                            const double &a,
                                            const double &pfac,
                                            double &tau_v,
                                            double &tau_p,
                                            double &cfl)
      {
        double h, oneByAbsdt, density, viscosity, nrm_df;
        h = hFactor * elementDiameter;
        density = dm;
        viscosity = a;
        nrm_df = 0.0;
        for (int I = 0; I < nSpace; I++)
          nrm_df += df[I] * df[I];
        nrm_df = sqrt(nrm_df);
        if (density > 1.0e-8)
          cfl = nrm_df/(h*density);//this is really cfl/dt, but that's what we want to know, the step controller expect this
        else
          cfl = nrm_df/h;
        oneByAbsdt =  fabs(dmt);
        tau_v = 1.0/(4.0*viscosity/(h*h) + 2.0*nrm_df/h + oneByAbsdt);
        tau_p = (4.0*viscosity + 2.0*nrm_df*h + oneByAbsdt*h*h)/pfac;
      }

      inline void calculateSubgridError_tau(const double &Ct_sge,
                                            const double &Cd_sge,
                                            const double G[nSpace * nSpace],
                                            const double &G_dd_G,
                                            const double &tr_G,
                                            const double &A0,
                                            const double Ai[nSpace],
                                            const double &Kij,
                                            const double &pfac,
                                            double &tau_v,
                                            double &tau_p,
                                            double &q_cfl)
      {
        double v_d_Gv = 0.0;
        for (int I = 0; I < nSpace; I++)
          for (int J = 0; J < nSpace; J++)
            v_d_Gv += Ai[I] * G[I * nSpace + J] * Ai[J];
        tau_v = 1.0 / sqrt(Ct_sge * A0 * A0 + v_d_Gv + Cd_sge * Kij * Kij * G_dd_G + 1.0e-12);
        tau_p = 1.0 / (pfac * tr_G * tau_v);
      }

      inline void calculateSubgridError_tauRes(const double &tau_p,
                                               const double &tau_v,
                                               const double &pdeResidualP,
                                               const double &pdeResidualU,
                                               const double &pdeResidualV,
                                               const double &pdeResidualW,
                                               double &subgridErrorP,
                                               double &subgridErrorU,
                                               double &subgridErrorV,
                                               double &subgridErrorW)
      {
        /* GLS pressure */
        subgridErrorP = -tau_p * pdeResidualP;
        /* GLS momentum */
        subgridErrorU = -tau_v * pdeResidualU;
        subgridErrorV = -tau_v * pdeResidualV;
        /* subgridErrorW = -tau_v*pdeResidualW; */
      }

      inline void calculateSubgridErrorDerivatives_tauRes(const double &tau_p,
                                                          const double &tau_v,
                                                          const double dpdeResidualP_du[nDOF_trial_element],
                                                          const double dpdeResidualP_dv[nDOF_trial_element],
                                                          const double dpdeResidualP_dw[nDOF_trial_element],
                                                          const double dpdeResidualU_dp[nDOF_trial_element],
                                                          const double dpdeResidualU_du[nDOF_trial_element],
                                                          const double dpdeResidualV_dp[nDOF_trial_element],
                                                          const double dpdeResidualV_dv[nDOF_trial_element],
                                                          const double dpdeResidualW_dp[nDOF_trial_element],
                                                          const double dpdeResidualW_dw[nDOF_trial_element],
                                                          double dsubgridErrorP_du[nDOF_trial_element],
                                                          double dsubgridErrorP_dv[nDOF_trial_element],
                                                          double dsubgridErrorP_dw[nDOF_trial_element],
                                                          double dsubgridErrorU_dp[nDOF_trial_element],
                                                          double dsubgridErrorU_du[nDOF_trial_element],
                                                          double dsubgridErrorV_dp[nDOF_trial_element],
                                                          double dsubgridErrorV_dv[nDOF_trial_element],
                                                          double dsubgridErrorW_dp[nDOF_trial_element],
                                                          double dsubgridErrorW_dw[nDOF_trial_element])
      {
        for (int j = 0; j < nDOF_trial_element; j++)
          {
            /* GLS pressure */
            dsubgridErrorP_du[j] = -tau_p * dpdeResidualP_du[j];
            dsubgridErrorP_dv[j] = -tau_p * dpdeResidualP_dv[j];
            /* dsubgridErrorP_dw[j] = -tau_p*dpdeResidualP_dw[j]; */
            /* GLS  momentum*/
            /* u */
            dsubgridErrorU_dp[j] = -tau_v * dpdeResidualU_dp[j];
            dsubgridErrorU_du[j] = -tau_v * dpdeResidualU_du[j];
            /* v */
            dsubgridErrorV_dp[j] = -tau_v * dpdeResidualV_dp[j];
            dsubgridErrorV_dv[j] = -tau_v * dpdeResidualV_dv[j];
            /* /\* w *\/ */
            /* dsubgridErrorW_dp[j] = -tau_v*dpdeResidualW_dp[j]; */
            /* dsubgridErrorW_dw[j] = -tau_v*dpdeResidualW_dw[j]; */
          }
      }

      inline
        void exteriorNumericalAdvectiveFlux(const int& isDOFBoundary_p,
                                            const int& isDOFBoundary_u,
                                            const int& isDOFBoundary_v,
                                            const int& isDOFBoundary_w,
                                            const int& isFluxBoundary_p,
                                            const int& isFluxBoundary_u,
                                            const int& isFluxBoundary_v,
                                            const int& isFluxBoundary_w,
                                            const double& oneByRho,
                                            const double& bc_oneByRho,
                                            const double n[nSpace],
                                            const double& porosity, //mql. CHECK. Multiply by rho outside
                                            const double& bc_p,
                                            const double& bc_u,
                                            const double& bc_v,
                                            const double& bc_w,
                                            const double bc_f_mass[nSpace],
                                            const double bc_f_umom[nSpace],
                                            const double bc_f_vmom[nSpace],
                                            const double bc_f_wmom[nSpace],
                                            const double& bc_flux_mass,
                                            const double& bc_flux_umom,
                                            const double& bc_flux_vmom,
                                            const double& bc_flux_wmom,
                                            const double& p,
                                            const double& u,
                                            const double& v,
                                            const double& w,
                                            const double f_mass[nSpace],
                                            const double f_umom[nSpace],
                                            const double f_vmom[nSpace],
                                            const double f_wmom[nSpace],
                                            const double df_mass_du[nSpace],
                                            const double df_mass_dv[nSpace],
                                            const double df_mass_dw[nSpace],
                                            const double df_umom_dp[nSpace],
                                            const double df_umom_du[nSpace],
                                            const double df_umom_dv[nSpace],
                                            const double df_umom_dw[nSpace],
                                            const double df_vmom_dp[nSpace],
                                            const double df_vmom_du[nSpace],
                                            const double df_vmom_dv[nSpace],
                                            const double df_vmom_dw[nSpace],
                                            const double df_wmom_dp[nSpace],
                                            const double df_wmom_du[nSpace],
                                            const double df_wmom_dv[nSpace],
                                            const double df_wmom_dw[nSpace],
                                            double& flux_mass,
                                            double& flux_umom,
                                            double& flux_vmom,
                                            double& flux_wmom,
                                            double* velocity_star,
                                            double* velocity)
      {
        double flowSpeedNormal;
        flux_mass = 0.0;
        flux_umom = 0.0;
        flux_vmom = 0.0;
        /* flux_wmom = 0.0; */
        flowSpeedNormal=porosity*(n[0]*velocity_star[0] +
                                  n[1]*velocity_star[1]);
        velocity[0] = u;
        velocity[1] = v;
        /* velocity[2] = w; */
        if (isDOFBoundary_u != 1)
          {
            flux_mass += n[0]*f_mass[0];
            if (flowSpeedNormal < 0.0)
              {
                flux_umom+=flowSpeedNormal*(0.0 - u);
              }
          }
        else
          {
            flux_mass += n[0]*f_mass[0];
            if (flowSpeedNormal < 0.0)
              {
                flux_umom+=flowSpeedNormal*(bc_u - u);
                velocity[0] = bc_u;
              }
          }
        if (isDOFBoundary_v != 1)
          {
            flux_mass+=n[1]*f_mass[1];
            if (flowSpeedNormal < 0.0)
              {
                flux_vmom+=flowSpeedNormal*(0.0 - v);
              }
          }
        else
          {
            flux_mass+=n[1]*f_mass[1];
            if (flowSpeedNormal < 0.0)
              {
                flux_vmom+=flowSpeedNormal*(bc_v - v);
                velocity[1] = bc_v;
              }
          }
        /* if (isDOFBoundary_w != 1) */
        /*   { */
        /*     flux_mass+=n[2]*f_mass[2]; */
        /*   } */
        /* else */
        /*   { */
        /*     flux_mass +=n[2]*f_mass[2]; */
        /*     if (flowSpeedNormal < 0.0) */
        /*       { */
        /*         flux_wmom+=flowSpeedNormal*(bc_w - w); */
        /*       } */
        /*   } */
        /* if (isDOFBoundary_w != 1) */
        /*   { */
        /*     flux_mass+=n[2]*f_mass[2]; */
        /*   } */
        /* else */
        /*   { */
        /*     flux_mass +=n[2]*f_mass[2]; */
        /*     if (flowSpeedNormal < 0.0) */
        /*       flux_wmom+=bc_speed*(bc_w - w); */
        /*   } */
        if (isFluxBoundary_u == 1)
          {
            flux_umom = bc_flux_umom;
	    velocity[0] = bc_flux_umom/porosity;
          }
        if (isFluxBoundary_v == 1)
          {
            flux_vmom = bc_flux_vmom;
	    velocity[1] = bc_flux_umom/porosity;
          }
        /* if (isFluxBoundary_w == 1) */
        /*   { */
        /*     flux_wmom = bc_flux_wmom; */
        /*   } */
      }

      inline
        void exteriorNumericalAdvectiveFluxDerivatives(const int& isDOFBoundary_p,
                                                       const int& isDOFBoundary_u,
                                                       const int& isDOFBoundary_v,
                                                       const int& isDOFBoundary_w,
                                                       const int& isFluxBoundary_p,
                                                       const int& isFluxBoundary_u,
                                                       const int& isFluxBoundary_v,
                                                       const int& isFluxBoundary_w,
                                                       const double& oneByRho,
                                                       const double n[nSpace],
                                                       const double& porosity, //mql. CHECK. Multiply by rho outside
                                                       const double& bc_p,
                                                       const double& bc_u,
                                                       const double& bc_v,
                                                       const double& bc_w,
                                                       const double bc_f_mass[nSpace],
                                                       const double bc_f_umom[nSpace],
                                                       const double bc_f_vmom[nSpace],
                                                       const double bc_f_wmom[nSpace],
                                                       const double& bc_flux_mass,
                                                       const double& bc_flux_umom,
                                                       const double& bc_flux_vmom,
                                                       const double& bc_flux_wmom,
                                                       const double& p,
                                                       const double& u,
                                                       const double& v,
                                                       const double& w,
                                                       const double f_mass[nSpace],
                                                       const double f_umom[nSpace],
                                                       const double f_vmom[nSpace],
                                                       const double f_wmom[nSpace],
                                                       const double df_mass_du[nSpace],
                                                       const double df_mass_dv[nSpace],
                                                       const double df_mass_dw[nSpace],
                                                       const double df_umom_dp[nSpace],
                                                       const double df_umom_du[nSpace],
                                                       const double df_umom_dv[nSpace],
                                                       const double df_umom_dw[nSpace],
                                                       const double df_vmom_dp[nSpace],
                                                       const double df_vmom_du[nSpace],
                                                       const double df_vmom_dv[nSpace],
                                                       const double df_vmom_dw[nSpace],
                                                       const double df_wmom_dp[nSpace],
                                                       const double df_wmom_du[nSpace],
                                                       const double df_wmom_dv[nSpace],
                                                       const double df_wmom_dw[nSpace],
                                                       double& dflux_mass_du,
                                                       double& dflux_mass_dv,
                                                       double& dflux_mass_dw,
                                                       double& dflux_umom_dp,
                                                       double& dflux_umom_du,
                                                       double& dflux_umom_dv,
                                                       double& dflux_umom_dw,
                                                       double& dflux_vmom_dp,
                                                       double& dflux_vmom_du,
                                                       double& dflux_vmom_dv,
                                                       double& dflux_vmom_dw,
                                                       double& dflux_wmom_dp,
                                                       double& dflux_wmom_du,
                                                       double& dflux_wmom_dv,
                                                       double& dflux_wmom_dw,
                                                       double* velocity_star)
      {
        double flowSpeedNormal;
        dflux_mass_du = 0.0;
        dflux_mass_dv = 0.0;
        /* dflux_mass_dw = 0.0; */

        dflux_umom_dp = 0.0;
        dflux_umom_du = 0.0;
        dflux_umom_dv = 0.0;
        /* dflux_umom_dw = 0.0; */

        dflux_vmom_dp = 0.0;
        dflux_vmom_du = 0.0;
        dflux_vmom_dv = 0.0;
        /* dflux_vmom_dw = 0.0; */

        dflux_wmom_dp = 0.0;
        dflux_wmom_du = 0.0;
        dflux_wmom_dv = 0.0;
        /* dflux_wmom_dw = 0.0; */
        flowSpeedNormal=porosity*(n[0]*velocity_star[0] +
                                  n[1]*velocity_star[1]);
        if (isDOFBoundary_u != 1)
          {
            dflux_mass_du += n[0]*df_mass_du[0];
            if (flowSpeedNormal < 0.0)
              dflux_umom_du -= flowSpeedNormal;
          }
        else
          {
            dflux_mass_du += n[0]*df_mass_du[0];
            if (flowSpeedNormal < 0.0)
              dflux_umom_du -= flowSpeedNormal;
          }
        if (isDOFBoundary_v != 1)
          {
            dflux_mass_dv += n[1]*df_mass_dv[1];
            if (flowSpeedNormal < 0.0)
              dflux_vmom_dv -= flowSpeedNormal;
          }
        else
          {
            dflux_mass_dv += n[1]*df_mass_dv[1];
            if (flowSpeedNormal < 0.0)
              dflux_vmom_dv -= flowSpeedNormal;
          }
        /* if (isDOFBoundary_w != 1) */
        /*   { */
        /*     dflux_mass_dw+=n[2]*df_mass_dw[2]; */
        /*   } */
        /* else */
        /*   { */
        /*     dflux_mass_dw += n[2]*df_mass_dw[2]; */
        /*     if (flowSpeedNormal < 0.0) */
        /*       dflux_wmom_dw -= flowSpeedNormal; */
        /*   } */
        /* if (isDOFBoundary_w != 1) */
        /*   { */
        /*     dflux_mass_dw+=n[2]*df_mass_dw[2]; */
        /*   } */
        /* else */
        /*   { */
        /*     dflux_mass_dw += n[2]*df_mass_dw[2]; */
        /*     if (flowSpeedNormal < 0.0) */
        /*       dflux_wmom_dw += bc_speed; */
        /*   } */
        /* if (isDOFBoundary_p == 1) */
        /*   { */
        /*     dflux_umom_dp= -n[0]*oneByRho; */
        /*     dflux_vmom_dp= -n[1]*oneByRho; */
        /*     /\* dflux_wmom_dp= -n[2]*oneByRho; *\/ */
        /*   } */
        /* if (isFluxBoundary_p == 1) */
        /*   { */
        /*     dflux_mass_du = 0.0; */
        /*     dflux_mass_dv = 0.0; */
        /*     /\* dflux_mass_dw = 0.0; *\/ */
        /*   } */
        if (isFluxBoundary_u == 1)
          {
            dflux_umom_dp = 0.0;
            dflux_umom_du = 0.0;
            dflux_umom_dv = 0.0;
            /* dflux_umom_dw = 0.0; */
          }
        if (isFluxBoundary_v == 1)
          {
            dflux_vmom_dp = 0.0;
            dflux_vmom_du = 0.0;
            dflux_vmom_dv = 0.0;
            /* dflux_vmom_dw = 0.0; */
          }
        /* if (isFluxBoundary_w == 1) */
        /*      { */
        /*        dflux_wmom_dp = 0.0; */
        /*        dflux_wmom_du = 0.0; */
        /*        dflux_wmom_dv = 0.0; */
        /*        dflux_wmom_dw = 0.0; */
        /*      } */
      }

      inline
        void exteriorNumericalDiffusiveFlux(const double& eps,
                                            const double& phi,
                                            int* rowptr,
                                            int* colind,
                                            const int& isDOFBoundary,
                                            const int& isFluxBoundary,
                                            const double n[nSpace],
                                            double* bc_a,
                                            const double& bc_u,
                                            const double& bc_flux,
                                            double* a,
                                            const double grad_potential[nSpace],
                                            const double& u,
                                            const double& penalty,
                                            double& flux)
      {
        double diffusiveVelocityComponent_I,penaltyFlux,max_a;
        if(isFluxBoundary == 1)
          {
            flux = bc_flux;
          }
        else if(isDOFBoundary == 1)
          {
            flux = 0.0;
            max_a=0.0;
            for(int I=0;I<nSpace;I++)
              {
                diffusiveVelocityComponent_I=0.0;
                for(int m=rowptr[I];m<rowptr[I+1];m++)
                  {
                    diffusiveVelocityComponent_I -= a[m]*grad_potential[colind[m]];
                    max_a = fmax(max_a,a[m]);
                  }
                flux+= diffusiveVelocityComponent_I*n[I];
              }
            penaltyFlux = max_a*penalty*(u-bc_u);
            flux += penaltyFlux;
            //contact line slip
            //flux*=(smoothedDirac(eps,0) - smoothedDirac(eps,phi))/smoothedDirac(eps,0);
          }
        else
          {
            std::cerr<<"RANS3PF2D: warning, diffusion term with no boundary condition set, setting diffusive flux to 0.0"<<std::endl;
            flux = 0.0;
          }
      }

      inline
        double ExteriorNumericalDiffusiveFluxJacobian(const double& eps,
                                                      const double& phi,
                                                      int* rowptr,
                                                      int* colind,
                                                      const int& isDOFBoundary,
                                                      const int& isFluxBoundary,
                                                      const double n[nSpace],
                                                      double* a,
                                                      const double& v,
                                                      const double grad_v[nSpace],
                                                      const double& penalty)
      {
        double dvel_I,tmp=0.0,max_a=0.0;
        if(isFluxBoundary==0 && isDOFBoundary==1)
          {
            for(int I=0;I<nSpace;I++)
              {
                dvel_I=0.0;
                for(int m=rowptr[I];m<rowptr[I+1];m++)
                  {
                    dvel_I -= a[m]*grad_v[colind[m]];
                    max_a = fmax(max_a,a[m]);
                  }
                tmp += dvel_I*n[I];
              }
            tmp +=max_a*penalty*v;
            //contact line slip
            //tmp*=(smoothedDirac(eps,0) - smoothedDirac(eps,phi))/smoothedDirac(eps,0);
          }
        return tmp;
      }
      void get_symmetric_gradient_dot_vec(const double *grad_u, const double *grad_v, const double *n,double res[2])
      {
//          res[0] =         2.0*grad_u[0]*n[0]+(grad_u[1]+grad_v[0])*n[1];
//          res[1] = (grad_v[0]+grad_u[1])*n[0]+          2*grad_v[1]*n[1];
          res[0] = grad_u[0]*n[0]+grad_u[1]*n[1];
          res[1] = grad_v[0]*n[0]+grad_v[1]*n[1];
      }
      double get_cross_product(const double *u, const double *v)
      {
          return u[0]*v[1]-u[1]*v[0];
      }
      double get_dot_product(const double *u, const double *v)
      {
          return u[0]*v[0]+u[1]*v[1];
      }
      int get_distance_to_ball(int n_balls,double* ball_center, double* ball_radius, double x, double y, double z, double& distance)
      {
          distance = 1e10;
          int index = -1;
          double d_ball_i;
          for (int i=0; i<n_balls; ++i)
          {
              d_ball_i = std::sqrt((ball_center[i*3+0]-x)*(ball_center[i*3+0]-x)
                                  +(ball_center[i*3+1]-y)*(ball_center[i*3+1]-y)
//                                  +(ball_center[i*3+2]-z)*(ball_center[i*3+2]-z)
                                  ) - ball_radius[i];
              if(d_ball_i<distance)
              {
                  distance = d_ball_i;
                  index = i;
              }
          }
          return index;
      }
      void get_distance_to_ith_ball(int n_balls,double* ball_center, double* ball_radius,
                                  int I,
                                  double x, double y, double z,
                                  double& distance)
      {
          distance = std::sqrt((ball_center[I*3+0]-x)*(ball_center[I*3+0]-x)
                                    + (ball_center[I*3+1]-y)*(ball_center[I*3+1]-y)
//                                  + (ball_center[I*3+2]-z)*(ball_center[I*3+2]-z)
                            ) - ball_radius[I];
      }
      void get_normal_to_ith_ball(int n_balls,double* ball_center, double* ball_radius,
                                  int I,
                                  double x, double y, double z,
                                  double& nx, double& ny)
      {
          double distance = std::sqrt((ball_center[I*3+0]-x)*(ball_center[I*3+0]-x)
                                    + (ball_center[I*3+1]-y)*(ball_center[I*3+1]-y)
//                                  + (ball_center[I*3+2]-z)*(ball_center[I*3+2]-z)
                            );
          nx = (x - ball_center[I*3+0])/(distance+1e-10);
          ny = (y - ball_center[I*3+1])/(distance+1e-10);
      }
      void get_velocity_to_ith_ball(int n_balls,double* ball_center, double* ball_radius,
                                    double* ball_velocity, double* ball_angular_velocity,
                                    int I,
                                    double x, double y, double z,
                                    double& vx, double& vy)
      {
          vx = ball_velocity[3*I + 0] - ball_angular_velocity[3*I + 2]*(y-ball_center[3*I + 1]);
          vy = ball_velocity[3*I + 1] + ball_angular_velocity[3*I + 2]*(x-ball_center[3*I + 0]);
      }
      void calculateResidual(//element
                             double* mesh_trial_ref,
                             double* mesh_grad_trial_ref,
                             double* mesh_dof,
                             double* mesh_velocity_dof,
                             double MOVING_DOMAIN,
                             double PSTAB,
                             int* mesh_l2g,
                             double* dV_ref,
                             int nDOF_per_element_pressure,
                             double* p_trial_ref,
                             double* p_grad_trial_ref,
                             double* p_test_ref,
                             double* p_grad_test_ref,
                             double* q_p,
                             double* q_grad_p,
                             double* ebqe_p,
                             double* ebqe_grad_p,
                             double* vel_trial_ref,
                             double* vel_grad_trial_ref,
                             double* vel_hess_trial_ref,
                             double* vel_test_ref,
                             double* vel_grad_test_ref,
                             //element boundary
                             double* mesh_trial_trace_ref,
                             double* mesh_grad_trial_trace_ref,
                             double* dS_ref,
                             double* p_trial_trace_ref,
                             double* p_grad_trial_trace_ref,
                             double* p_test_trace_ref,
                             double* p_grad_test_trace_ref,
                             double* vel_trial_trace_ref,
                             double* vel_grad_trial_trace_ref,
                             double* vel_test_trace_ref,
                             double* vel_grad_test_trace_ref,
                             double* normal_ref,
                             double* boundaryJac_ref,
                             //physics
                             double eb_adjoint_sigma,
                             double* elementDiameter,
                             double* nodeDiametersArray,
                             double hFactor,
                             int nElements_global,
                             int nElements_owned,
                             int nElementBoundaries_owned,
                             int nNodes_owned,
                             double useRBLES,
                             double useMetrics,
                             double alphaBDF,
                             double epsFact_rho,
                             double epsFact_mu,
                             double sigma,
                             double rho_0,
                             double nu_0,
                             double rho_1,
                             double nu_1,
                             double smagorinskyConstant,
                             int turbulenceClosureModel,
                             double Ct_sge,
                             double Cd_sge,
                             double C_dc,
                             double C_b,
                             //VRANS
                             const double* eps_solid,
                             const double* ebq_global_phi_solid,
                             const double* ebq_global_grad_phi_solid,
                             const double* ebq_particle_velocity_solid,
                                   double* phi_solid_nodes,
                                   double* phi_solid,
                             const double* q_velocity_solid,
                             const double* q_vos,
                             const double* q_dvos_dt,
                             const double* q_grad_vos,
                             const double* q_dragAlpha,
                             const double* q_dragBeta,
                             const double* q_mass_source,
                             const double* q_turb_var_0,
                             const double* q_turb_var_1,
                             const double* q_turb_var_grad_0,
                             double * q_eddy_viscosity,
                             //
                             int* p_l2g,
                             int* vel_l2g,
                             double* p_dof,
                             double* u_dof,
                             double* v_dof,
                             double* w_dof,
                             double* u_dof_old,
                             double* v_dof_old,
                             double* w_dof_old,
                             double* u_dof_old_old,
                             double* v_dof_old_old,
                             double* w_dof_old_old,
                             double* g,
                             const double useVF,
                             double* vf,
                             double* phi,
                             double* normal_phi,
                             double* kappa_phi,
                             double* q_mom_u_acc,
                             double* q_mom_v_acc,
                             double* q_mom_w_acc,
                             double* q_mass_adv,
                             double* q_mom_u_acc_beta_bdf, double* q_mom_v_acc_beta_bdf, double* q_mom_w_acc_beta_bdf,
                             double* q_dV,
                             double* q_dV_last,
                             double* q_velocity_sge,
                             double* ebqe_velocity_star,
                             double* q_cfl,
                             double* q_numDiff_u, double* q_numDiff_v, double* q_numDiff_w,
                             double* q_numDiff_u_last, double* q_numDiff_v_last, double* q_numDiff_w_last,
                             int* sdInfo_u_u_rowptr,int* sdInfo_u_u_colind,
                             int* sdInfo_u_v_rowptr,int* sdInfo_u_v_colind,
                             int* sdInfo_u_w_rowptr,int* sdInfo_u_w_colind,
                             int* sdInfo_v_v_rowptr,int* sdInfo_v_v_colind,
                             int* sdInfo_v_u_rowptr,int* sdInfo_v_u_colind,
                             int* sdInfo_v_w_rowptr,int* sdInfo_v_w_colind,
                             int* sdInfo_w_w_rowptr,int* sdInfo_w_w_colind,
                             int* sdInfo_w_u_rowptr,int* sdInfo_w_u_colind,
                             int* sdInfo_w_v_rowptr,int* sdInfo_w_v_colind,
                             int offset_p, int offset_u, int offset_v, int offset_w,
                             int stride_p, int stride_u, int stride_v, int stride_w,
                             double* globalResidual,
                             int nExteriorElementBoundaries_global,
                             int* exteriorElementBoundariesArray,
                             int* elementBoundariesArray,
                             int* elementBoundaryElementsArray,
                             int* elementBoundaryLocalElementBoundariesArray,
                             double* ebqe_vf_ext,
                             double* bc_ebqe_vf_ext,
                             double* ebqe_phi_ext,
                             double* bc_ebqe_phi_ext,
                             double* ebqe_normal_phi_ext,
                             double* ebqe_kappa_phi_ext,
                             //VRANS
                             const double* ebqe_vos_ext,
                             const double* ebqe_turb_var_0,
                             const double* ebqe_turb_var_1,
                             //VRANS end
                             int* isDOFBoundary_p,
                             int* isDOFBoundary_u,
                             int* isDOFBoundary_v,
                             int* isDOFBoundary_w,
                             int* isAdvectiveFluxBoundary_p,
                             int* isAdvectiveFluxBoundary_u,
                             int* isAdvectiveFluxBoundary_v,
                             int* isAdvectiveFluxBoundary_w,
                             int* isDiffusiveFluxBoundary_u,
                             int* isDiffusiveFluxBoundary_v,
                             int* isDiffusiveFluxBoundary_w,
                             double* ebqe_bc_p_ext,
                             double* ebqe_bc_flux_mass_ext,
                             double* ebqe_bc_flux_mom_u_adv_ext,
                             double* ebqe_bc_flux_mom_v_adv_ext,
                             double* ebqe_bc_flux_mom_w_adv_ext,
                             double* ebqe_bc_u_ext,
                             double* ebqe_bc_flux_u_diff_ext,
                             double* ebqe_penalty_ext,
                             double* ebqe_bc_v_ext,
                             double* ebqe_bc_flux_v_diff_ext,
                             double* ebqe_bc_w_ext,
                             double* ebqe_bc_flux_w_diff_ext,
                             double* q_x,
                             double* q_velocity,
                             double* ebqe_velocity,
                             double* q_grad_u,
                             double* q_grad_v,
                             double* q_grad_w,
                             double* q_divU,
                             double* ebqe_grad_u,
                             double* ebqe_grad_v,
                             double* ebqe_grad_w,
                             double* flux,
                             double* elementResidual_p_save,
                             int* elementFlags,
                             int* boundaryFlags,
                             double* barycenters,
                             double* wettedAreas,
                             double* netForces_p,
                             double* netForces_v,
                             double* netMoments,
                             double* q_rho,
                             double* ebqe_rho,
                             double* q_nu,
                             double* ebqe_nu,
                             int nParticles,
                             double particle_epsFact,
                             double particle_alpha,
                             double particle_beta,
                             double particle_penalty_constant,
                             double* particle_signed_distances,
                             double* particle_signed_distance_normals,
                             double* particle_velocities,
                             double* particle_centroids,
                             double* particle_netForces,
                             double* particle_netMoments,
                             double* particle_surfaceArea,
                             double particle_nitsche,
                             int use_ball_as_particle,
                             double* ball_center,
                             double* ball_radius,
                             double* ball_velocity,
                             double* ball_angular_velocity,
                             double* phisError,
                             double* phisErrorNodal,
                             int USE_SUPG,
                             int ARTIFICIAL_VISCOSITY,
                             double cMax,
                             double cE,
                             int MULTIPLY_EXTERNAL_FORCE_BY_DENSITY,
                             double* forcex,
                             double* forcey,
                             double* forcez,
                             int KILL_PRESSURE_TERM,
                             double dt,
                             double* quantDOFs,
                             int MATERIAL_PARAMETERS_AS_FUNCTION,
                             double* density_as_function,
                             double* dynamic_viscosity_as_function,
                             double* ebqe_density_as_function,
                             double* ebqe_dynamic_viscosity_as_function,
                             double order_polynomial,
                             double* isActiveDOF,
                             int USE_SBM)
      {
        //
        //Loop over elements to compute volume integrals and load them into element and global residual
        //
        double mesh_volume_conservation=0.0,
          mesh_volume_conservation_weak=0.0,
          mesh_volume_conservation_err_max=0.0,
          mesh_volume_conservation_err_max_weak=0.0;
        double globalConservationError=0.0;
        const int nQuadraturePoints_global(nElements_global*nQuadraturePoints_element);
        std::vector<int> surrogate_boundaries, surrogate_boundary_elements, surrogate_boundary_particle;
        surrogate_boundaries.clear();
        surrogate_boundary_elements.clear();
        surrogate_boundary_particle.clear();

        //std::set<int> active_velocity_dof;
        for(int eN=0;eN<nElements_global;eN++)
          {
            //declare local storage for element residual and initialize
            register double elementResidual_p[nDOF_test_element],elementResidual_mesh[nDOF_test_element],
              elementResidual_u[nDOF_test_element],
              elementResidual_v[nDOF_test_element],
              phisErrorElement[nDOF_test_element],
              //elementResidual_w[nDOF_test_element],
              eps_rho,eps_mu;
            //const double* elementResidual_w(NULL);
            double element_active=1.0;//use 1 since by default it is ibm
            double mesh_volume_conservation_element=0.0,
              mesh_volume_conservation_element_weak=0.0;
            for (int i=0;i<nDOF_test_element;i++)
              {
                int eN_i = eN*nDOF_test_element+i;
                elementResidual_p_save[eN_i]=0.0;
                elementResidual_mesh[i]=0.0;
                elementResidual_p[i]=0.0;
                elementResidual_u[i]=0.0;
                elementResidual_v[i]=0.0;
                phisErrorElement[i]=0.0;
                /* elementResidual_w[i]=0.0; */
              }//i
            //Use for plotting result
            if(use_ball_as_particle==1)
            {
                for (int I=0;I<nDOF_mesh_trial_element;I++)
                    get_distance_to_ball(nParticles, ball_center, ball_radius,
                                                mesh_dof[3*mesh_l2g[eN*nDOF_mesh_trial_element+I]+0],
                                                mesh_dof[3*mesh_l2g[eN*nDOF_mesh_trial_element+I]+1],
                                                mesh_dof[3*mesh_l2g[eN*nDOF_mesh_trial_element+I]+2],
                                                phi_solid_nodes[mesh_l2g[eN*nDOF_mesh_trial_element+I]]);
            }
            if(USE_SBM>0)
            {
                //
                //detect cut cells
                //
                double _distance[nDOF_mesh_trial_element]={0.0};
                int pos_counter=0;
                for (int I=0;I<nDOF_mesh_trial_element;I++)
                {
                    if(use_ball_as_particle==1)
                    {
                        get_distance_to_ball(nParticles, ball_center, ball_radius,
                                mesh_dof[3*mesh_l2g[eN*nDOF_mesh_trial_element+I]+0],
                                mesh_dof[3*mesh_l2g[eN*nDOF_mesh_trial_element+I]+1],
                                mesh_dof[3*mesh_l2g[eN*nDOF_mesh_trial_element+I]+2],
                                _distance[I]);
                    }
                    else
                    {
                        _distance[I] = phi_solid_nodes[mesh_l2g[eN*nDOF_mesh_trial_element+I]];
                    }
                    if ( _distance[I] >= 0)
                        pos_counter++;
                }
                if (pos_counter == 2)
                {
                    element_active=0.0;
                    int opp_node=-1;
                    for (int I=0;I<nDOF_mesh_trial_element;I++)
                    {
//                        quantDOFs[vel_l2g[eN*nDOF_trial_element + I]] = 2.0;//for test
                        if (_distance[I] < 0)
                        {
                            opp_node = I;
//                            quantDOFs[vel_l2g[eN*nDOF_trial_element + I]] = 1.0;//for test
                        }
                    }
                    assert(opp_node >=0);
                    assert(opp_node <nDOF_mesh_trial_element);
                    //For parallel. Two reasons:
                    //if none of nodes of this edge is owned by this processor,
                    //1. The surrogate_boundary_elements corresponding to this edge is -1, which gives 0 JacDet and infty h_penalty.
                    //2. there is no contribution of the integral over this edge to Jacobian and residual.
                    const int ebN = elementBoundariesArray[eN*nDOF_mesh_trial_element+opp_node];//only works for simplices
                    const int eN_oppo = (eN == elementBoundaryElementsArray[ebN*2+0])?elementBoundaryElementsArray[ebN*2+1]:elementBoundaryElementsArray[ebN*2+0];
                    if((mesh_l2g[eN*nDOF_mesh_trial_element+(opp_node+1)%3]<nNodes_owned
                        || mesh_l2g[eN*nDOF_mesh_trial_element+(opp_node+2)%3]<nNodes_owned)
                       && eN_oppo!= -1)
                    {
                        surrogate_boundaries.push_back(ebN);
                        //now find which element neighbor this element is
                        //YY: what if this face is a boundary face?
                        if (eN == elementBoundaryElementsArray[ebN*2+0])//should be ebN
                            surrogate_boundary_elements.push_back(1);
                        else
                            surrogate_boundary_elements.push_back(0);

                        //check which particle this surrogate edge is related to.
                        int j=-1;
                        if(use_ball_as_particle==1)
                        {
                            double middle_point_coord[3]={0.0};
                            double middle_point_distance;
                            middle_point_coord[0] = 0.5*(mesh_dof[3*mesh_l2g[eN*nDOF_mesh_trial_element+(opp_node+1)%3]+0]+mesh_dof[3*mesh_l2g[eN*nDOF_mesh_trial_element+(opp_node+2)%3]+0]);
                            middle_point_coord[1] = 0.5*(mesh_dof[3*mesh_l2g[eN*nDOF_mesh_trial_element+(opp_node+1)%3]+1]+mesh_dof[3*mesh_l2g[eN*nDOF_mesh_trial_element+(opp_node+2)%3]+1]);
                            j = get_distance_to_ball(nParticles, ball_center, ball_radius,
                                    middle_point_coord[0],middle_point_coord[1],middle_point_coord[2],
                                    middle_point_distance);

                        }
                        else
                        {
                            //The method is to check one quadrature point inside of this element.
                            //It works based on the assumption that the distance between any two particles
                            //is larger than 2*h_min, otherwise it depends on the choice of the quadrature point
                            //or one edge belongs to two particles .
                            //But in any case, phi_s is well defined as the minimum.
                            double distance=1e10, distance_to_ith_particle;
                            for (int i=0;i<nParticles;++i)
                            {
                                distance_to_ith_particle=particle_signed_distances[i*nElements_global*nQuadraturePoints_element
                                                                                   +eN*nQuadraturePoints_element
                                                                                   +0];//0-th quadrature point
                                if (distance_to_ith_particle<distance)
                                {
                                    distance = distance_to_ith_particle;
                                    j = i;
                                }
                            }
                        }
                        surrogate_boundary_particle.push_back(j);
                    }else{
                        //If the integral over the surrogate boundary is needed, we have to make sure all edges are in surrogate_boundaries,
                        //which is based on the assumption that if none of its nodes is owned by the processor, then the edge is not owned
                        //by the processor. This assert is used to make sure this is the case.
                        if(ebN<nElementBoundaries_owned)//eN_oppo ==-1
                        {
                            assert(eN_oppo==-1);
                        }
                    }
                }
                else if (pos_counter == 3)
                {
                    element_active=1.0;
                    for (int i=0;i<nDOF_test_element;i++)
                    {
                        isActiveDOF[offset_u+stride_u*vel_l2g[eN*nDOF_trial_element + i]]=1.0;
                        isActiveDOF[offset_v+stride_v*vel_l2g[eN*nDOF_trial_element + i]]=1.0;
                    }
                }
                else
                {
                    element_active=0.0;
                }
            }
            //
            //loop over quadrature points and compute integrands
            //
            for(int k=0;k<nQuadraturePoints_element;k++)
              {
                //compute indices and declare local storage
                register int eN_k = eN*nQuadraturePoints_element+k,
                  eN_k_nSpace = eN_k*nSpace,
                  eN_k_3d     = eN_k*3,
                  eN_nDOF_trial_element = eN*nDOF_trial_element;
                register double p=0.0,u=0.0,v=0.0,w=0.0,un=0.0,vn=0.0,wn=0.0,
                  grad_p[nSpace],grad_u[nSpace],grad_v[nSpace],grad_w[nSpace],
                  hess_u[nSpace2],hess_v[nSpace2],
                  mom_u_acc=0.0,
                  dmom_u_acc_u=0.0,
                  mom_v_acc=0.0,
                  dmom_v_acc_v=0.0,
                  mom_w_acc=0.0,
                  dmom_w_acc_w=0.0,
                  mass_adv[nSpace],
                  dmass_adv_u[nSpace],
                  dmass_adv_v[nSpace],
                  dmass_adv_w[nSpace],
                  mom_u_adv[nSpace],
                  dmom_u_adv_u[nSpace],
                  dmom_u_adv_v[nSpace],
                  dmom_u_adv_w[nSpace],
                  mom_v_adv[nSpace],
                  dmom_v_adv_u[nSpace],
                  dmom_v_adv_v[nSpace],
                  dmom_v_adv_w[nSpace],
                  mom_w_adv[nSpace],
                  dmom_w_adv_u[nSpace],
                  dmom_w_adv_v[nSpace],
                  dmom_w_adv_w[nSpace],
                  mom_uu_diff_ten[nSpace],
                  mom_vv_diff_ten[nSpace],
                  mom_ww_diff_ten[nSpace],
                  mom_uv_diff_ten[1],
                  mom_uw_diff_ten[1],
                  mom_vu_diff_ten[1],
                  mom_vw_diff_ten[1],
                  mom_wu_diff_ten[1],
                  mom_wv_diff_ten[1],
                  mom_u_source=0.0,
                  mom_v_source=0.0,
                  mom_w_source=0.0,
                  mom_u_ham=0.0,
                  dmom_u_ham_grad_p[nSpace],
                  dmom_u_ham_grad_u[nSpace],
                  mom_v_ham=0.0,
                  dmom_v_ham_grad_p[nSpace],
                  dmom_v_ham_grad_v[nSpace],
                  mom_w_ham=0.0,
                  dmom_w_ham_grad_p[nSpace],
                  dmom_w_ham_grad_w[nSpace],
                  mom_u_acc_t=0.0,
                  dmom_u_acc_u_t=0.0,
                  mom_v_acc_t=0.0,
                  dmom_v_acc_v_t=0.0,
                  mom_w_acc_t=0.0,
                  dmom_w_acc_w_t=0.0,
                  pdeResidual_p=0.0,
                  pdeResidual_u=0.0,
                  pdeResidual_v=0.0,
                  pdeResidual_w=0.0,
                  Lstar_u_p[nDOF_test_element],
                  Lstar_v_p[nDOF_test_element],
                  Lstar_w_p[nDOF_test_element],
                  Lstar_u_u[nDOF_test_element],
                  Lstar_v_v[nDOF_test_element],
                  Lstar_w_w[nDOF_test_element],
                  Lstar_p_u[nDOF_test_element],
                  Lstar_p_v[nDOF_test_element],
                  Lstar_p_w[nDOF_test_element],
                  subgridError_p=0.0,
                  subgridError_u=0.0,
                  subgridError_v=0.0,
                  subgridError_w=0.0,
                  tau_p=0.0,tau_p0=0.0,tau_p1=0.0,
                  tau_v=0.0,tau_v0=0.0,tau_v1=0.0,
                  jac[nSpace*nSpace],
                  jacDet,
                  jacInv[nSpace*nSpace],
                  p_grad_trial[nDOF_trial_element*nSpace],vel_grad_trial[nDOF_trial_element*nSpace],
                  vel_hess_trial[nDOF_trial_element*nSpace2],
                  p_test_dV[nDOF_trial_element],vel_test_dV[nDOF_trial_element],
                  p_grad_test_dV[nDOF_test_element*nSpace],vel_grad_test_dV[nDOF_test_element*nSpace],
                  dV,x,y,z,xt,yt,zt,
                  //
                  porosity,
                  //meanGrainSize,
                  mass_source,
                  dmom_u_source[nSpace],
                  dmom_v_source[nSpace],
                  dmom_w_source[nSpace],
                  //
                  G[nSpace*nSpace],G_dd_G,tr_G,norm_Rv,h_phi, dmom_adv_star[nSpace],dmom_adv_sge[nSpace];
                //get jacobian, etc for mapping reference element
                ck.calculateMapping_element(eN,
                                            k,
                                            mesh_dof,
                                            mesh_l2g,
                                            mesh_trial_ref,
                                            mesh_grad_trial_ref,
                                            jac,
                                            jacDet,
                                            jacInv,
                                            x,y,z);
                ck.calculateH_element(eN,
                                      k,
                                      nodeDiametersArray,
                                      mesh_l2g,
                                      mesh_trial_ref,
                                      h_phi);
                ck.calculateMappingVelocity_element(eN,
                                                    k,
                                                    mesh_velocity_dof,
                                                    mesh_l2g,
                                                    mesh_trial_ref,
                                                    xt,yt,zt);
                //xt=0.0;yt=0.0;zt=0.0;
                //std::cout<<"xt "<<xt<<'\t'<<yt<<'\t'<<zt<<std::endl;
                //get the physical integration weight
                dV = fabs(jacDet)*dV_ref[k];
                ck.calculateG(jacInv,G,G_dd_G,tr_G);
                //ck.calculateGScale(G,&normal_phi[eN_k_nSpace],h_phi);

                eps_rho = epsFact_rho*(useMetrics*h_phi+(1.0-useMetrics)*elementDiameter[eN]);
                eps_mu  = epsFact_mu *(useMetrics*h_phi+(1.0-useMetrics)*elementDiameter[eN]);
                double particle_eps  = particle_epsFact*(useMetrics*h_phi+(1.0-useMetrics)*elementDiameter[eN]);

                //get the trial function gradients
                /* ck.gradTrialFromRef(&p_grad_trial_ref[k*nDOF_trial_element*nSpace],jacInv,p_grad_trial); */
                ck.gradTrialFromRef(&vel_grad_trial_ref[k*nDOF_trial_element*nSpace],jacInv,vel_grad_trial);
                ck.hessTrialFromRef(&vel_hess_trial_ref[k*nDOF_trial_element*nSpace2],jacInv,vel_hess_trial);
                //get the solution
                /* ck.valFromDOF(p_dof,&p_l2g[eN_nDOF_trial_element],&p_trial_ref[k*nDOF_trial_element],p); */
                p = q_p[eN_k];
                // get solution at quad points
                ck.valFromDOF(u_dof,&vel_l2g[eN_nDOF_trial_element],&vel_trial_ref[k*nDOF_trial_element],u);
                ck.valFromDOF(v_dof,&vel_l2g[eN_nDOF_trial_element],&vel_trial_ref[k*nDOF_trial_element],v);
                /* ck.valFromDOF(w_dof,&vel_l2g[eN_nDOF_trial_element],&vel_trial_ref[k*nDOF_trial_element],w); */
                // get old solution at quad points
                ck.valFromDOF(u_dof_old,&vel_l2g[eN_nDOF_trial_element],&vel_trial_ref[k*nDOF_trial_element],un);
                ck.valFromDOF(v_dof_old,&vel_l2g[eN_nDOF_trial_element],&vel_trial_ref[k*nDOF_trial_element],vn);
                /* ck.valFromDOF(w_dof_old,&vel_l2g[eN_nDOF_trial_element],&vel_trial_ref[k*nDOF_trial_element],wn); */
                //get the solution gradients
                /* ck.gradFromDOF(p_dof,&p_l2g[eN_nDOF_trial_element],p_grad_trial,grad_p); */
                for (int I=0;I<nSpace;I++)
                  grad_p[I] = q_grad_p[eN_k_nSpace + I];
                ck.gradFromDOF(u_dof,&vel_l2g[eN_nDOF_trial_element],vel_grad_trial,grad_u);
                ck.gradFromDOF(v_dof,&vel_l2g[eN_nDOF_trial_element],vel_grad_trial,grad_v);
                ck.hessFromDOF(u_dof,&vel_l2g[eN_nDOF_trial_element],vel_hess_trial,hess_u);
                ck.hessFromDOF(v_dof,&vel_l2g[eN_nDOF_trial_element],vel_hess_trial,hess_v);
                /* ck.gradFromDOF(w_dof,&vel_l2g[eN_nDOF_trial_element],vel_grad_trial,grad_w); */
                //precalculate test function products with integration weights
                for (int j=0;j<nDOF_trial_element;j++)
                  {
                    /* p_test_dV[j] = p_test_ref[k*nDOF_trial_element+j]*dV; */
                    vel_test_dV[j] = vel_test_ref[k*nDOF_trial_element+j]*dV;
                    for (int I=0;I<nSpace;I++)
                      {
                        /* p_grad_test_dV[j*nSpace+I]   = p_grad_trial[j*nSpace+I]*dV;//cek warning won't work for Petrov-Galerkin */
                        vel_grad_test_dV[j*nSpace+I] = vel_grad_trial[j*nSpace+I]*dV;//cek warning won't work for Petrov-Galerkin
                      }
                  }
                //cek hack
                double div_mesh_velocity=0.0;
                int NDOF_MESH_TRIAL_ELEMENT=3;
                for (int j=0;j<NDOF_MESH_TRIAL_ELEMENT;j++)
                  {
                    int eN_j=eN*NDOF_MESH_TRIAL_ELEMENT+j;
                    div_mesh_velocity +=
                      mesh_velocity_dof[mesh_l2g[eN_j]*3+0]*vel_grad_trial[j*nSpace+0] +
                      mesh_velocity_dof[mesh_l2g[eN_j]*3+1]*vel_grad_trial[j*nSpace+1];
                  }
                mesh_volume_conservation_element += (alphaBDF*(dV-q_dV_last[eN_k])/dV - div_mesh_velocity)*dV;
                div_mesh_velocity = DM3*div_mesh_velocity + (1.0-DM3)*alphaBDF*(dV-q_dV_last[eN_k])/dV;
                //VRANS
                porosity      = 1.0 - q_vos[eN_k];
                //meanGrainSize = q_meanGrain[eN_k];
                //
                q_x[eN_k_3d+0]=x;
                q_x[eN_k_3d+1]=y;
                /* q_x[eN_k_3d+2]=z; */
                if(use_ball_as_particle==1)
                {
                    get_distance_to_ball(nParticles, ball_center, ball_radius,
                                         x,y,z,
                                         phi_solid[eN_k]);
                }
                /* // */
                //calculate pde coefficients at quadrature points
                //
                evaluateCoefficients(eps_rho,
                                     eps_mu,
                                     particle_eps,
                                     sigma,
                                     rho_0,
                                     nu_0,
                                     rho_1,
                                     nu_1,
                                     elementDiameter[eN],
                                     smagorinskyConstant,
                                     turbulenceClosureModel,
                                     g,
                                     useVF,
                                     vf[eN_k],
                                     phi[eN_k],
                                     &normal_phi[eN_k_nSpace],
                                     nParticles,
                                     nQuadraturePoints_global,
                                     &particle_signed_distances[eN_k],
                                     kappa_phi[eN_k],
                                     //VRANS
                                     porosity,
                                     //
                                     p,
                                     grad_p,
                                     grad_u,
                                     grad_v,
                                     grad_w,
                                     u,
                                     v,
                                     w,
                                     q_velocity_sge[eN_k_nSpace+0],
                                     q_velocity_sge[eN_k_nSpace+1],
                                     q_velocity_sge[eN_k_nSpace+1],//hack, shouldn't  be used
                                     q_eddy_viscosity[eN_k],
                                     mom_u_acc,
                                     dmom_u_acc_u,
                                     mom_v_acc,
                                     dmom_v_acc_v,
                                     mom_w_acc,
                                     dmom_w_acc_w,
                                     mass_adv,
                                     dmass_adv_u,
                                     dmass_adv_v,
                                     dmass_adv_w,
                                     mom_u_adv,
                                     dmom_u_adv_u,
                                     dmom_u_adv_v,
                                     dmom_u_adv_w,
                                     mom_v_adv,
                                     dmom_v_adv_u,
                                     dmom_v_adv_v,
                                     dmom_v_adv_w,
                                     mom_w_adv,
                                     dmom_w_adv_u,
                                     dmom_w_adv_v,
                                     dmom_w_adv_w,
                                     mom_uu_diff_ten,
                                     mom_vv_diff_ten,
                                     mom_ww_diff_ten,
                                     mom_uv_diff_ten,
                                     mom_uw_diff_ten,
                                     mom_vu_diff_ten,
                                     mom_vw_diff_ten,
                                     mom_wu_diff_ten,
                                     mom_wv_diff_ten,
                                     mom_u_source,
                                     mom_v_source,
                                     mom_w_source,
                                     mom_u_ham,
                                     dmom_u_ham_grad_p,
                                     dmom_u_ham_grad_u,
                                     mom_v_ham,
                                     dmom_v_ham_grad_p,
                                     dmom_v_ham_grad_v,
                                     mom_w_ham,
                                     dmom_w_ham_grad_p,
                                     dmom_w_ham_grad_w,
                                     q_rho[eN_k],
                                     q_nu[eN_k],
                                     KILL_PRESSURE_TERM,
                                     MULTIPLY_EXTERNAL_FORCE_BY_DENSITY,
                                     forcex[eN_k],
                                     forcey[eN_k],
                                     forcez[eN_k],
                                     MATERIAL_PARAMETERS_AS_FUNCTION,
                                     density_as_function[eN_k],
                                     dynamic_viscosity_as_function[eN_k],
                                     USE_SBM,
                                     x,y,z,
                                     use_ball_as_particle,
                                     ball_center,
                                     ball_radius,
                                     ball_velocity,
                                     ball_angular_velocity);

                //VRANS
                mass_source = q_mass_source[eN_k];
                //todo: decide if these should be lagged or not?
                updateDarcyForchheimerTerms_Ergun(
                                                  q_dragAlpha[eN_k],
                                                  q_dragBeta[eN_k],
                                                  eps_rho,
                                                  eps_mu,
                                                  rho_0,
                                                  nu_0,
                                                  rho_1,
                                                  nu_1,
						  q_eddy_viscosity[eN_k],
                                                  useVF,
                                                  vf[eN_k],
                                                  phi[eN_k],
                                                  u,
                                                  v,
                                                  w,
                                                  q_velocity_sge[eN_k_nSpace+0],
                                                  q_velocity_sge[eN_k_nSpace+1],
                                                  q_velocity_sge[eN_k_nSpace+1],//hack, shouldn't  be used
                                                  eps_solid[elementFlags[eN]],
                                                  porosity,
                                                  q_velocity_solid[eN_k_nSpace+0],
                                                  q_velocity_solid[eN_k_nSpace+1],
                                                  q_velocity_solid[eN_k_nSpace+1],//cek hack, should not be used
                                                  mom_u_source,
                                                  mom_v_source,
                                                  mom_w_source,
                                                  dmom_u_source,
                                                  dmom_v_source,
                                                  dmom_w_source,
                                                  q_grad_vos[eN_k_nSpace+0],
                                                  q_grad_vos[eN_k_nSpace+1],
                                                  q_grad_vos[eN_k_nSpace+1]);
                double C_particles=0.0;
                if(nParticles > 0 && USE_SBM==0)
                  updateSolidParticleTerms(eN < nElements_owned,
                                           particle_nitsche,
                                           dV,
                                           nParticles,
                                           nQuadraturePoints_global,
                                           &particle_signed_distances[eN_k],
                                           &particle_signed_distance_normals[eN_k_nSpace],
                                           particle_velocities,
                                           particle_centroids,
                                           use_ball_as_particle,
                                           ball_center,
                                           ball_radius,
                                           ball_velocity,
                                           ball_angular_velocity,
                                           porosity,
                                           particle_penalty_constant/h_phi,
                                           particle_alpha/h_phi,
                                           particle_beta/h_phi,
                                           eps_rho,
                                           eps_mu,
                                           rho_0,
                                           nu_0,
                                           rho_1,
                                           nu_1,
                                           useVF,
                                           vf[eN_k],
                                           phi[eN_k],
                                           x,
                                           y,
                                           z,
                                           p,
                                           u,
                                           v,
                                           w,
                                           q_velocity_sge[eN_k_nSpace+0],
                                           q_velocity_sge[eN_k_nSpace+1],
                                           q_velocity_sge[eN_k_nSpace+1],
                                           particle_eps,
                                           grad_u,
                                           grad_v,
                                           grad_w,
                                           mom_u_source,
                                           mom_v_source,
                                           mom_w_source,
                                           dmom_u_source,
                                           dmom_v_source,
                                           dmom_w_source,
                                           mom_u_adv,
                                           mom_v_adv,
                                           mom_w_adv,
                                           dmom_u_adv_u,
                                           dmom_v_adv_v,
                                           dmom_w_adv_w,
                                           mom_u_ham,
                                           dmom_u_ham_grad_u,
                                           mom_v_ham,
                                           dmom_v_ham_grad_v,
                                           mom_w_ham,
                                           dmom_w_ham_grad_w,
                                           particle_netForces,
                                           particle_netMoments,
                                           particle_surfaceArea);
                if(USE_SBM==2)
                compute_force_around_solid(eN < nElements_owned,
                                           dV,
                                           nParticles,
                                           nQuadraturePoints_global,
                                           &particle_signed_distances[eN_k],
                                           &particle_signed_distance_normals[eN_k_nSpace],
                                           particle_velocities,
                                           particle_centroids,
                                           use_ball_as_particle,
                                           ball_center,
                                           ball_radius,
                                           ball_velocity,
                                           ball_angular_velocity,
                                           particle_penalty_constant/h_phi,
                                           particle_alpha/h_phi,
                                           particle_beta/h_phi,
                                           eps_rho,
                                           eps_mu,
                                           rho_0,
                                           nu_0,
                                           rho_1,
                                           nu_1,
                                           useVF,
                                           vf[eN_k],
                                           phi[eN_k],
                                           x,
                                           y,
                                           z,
                                           p,
                                           u,
                                           v,
                                           w,
                                           q_velocity_sge[eN_k_nSpace+0],
                                           q_velocity_sge[eN_k_nSpace+1],
                                           q_velocity_sge[eN_k_nSpace+1],
                                           particle_eps,
                                           grad_u,
                                           grad_v,
                                           grad_w,
                                           particle_netForces,
                                           particle_netMoments);
                //Turbulence closure model
                if (turbulenceClosureModel >= 3)
                  {
                    const double c_mu = 0.09;//mwf hack
                    updateTurbulenceClosure(turbulenceClosureModel,
                                            eps_rho,
                                            eps_mu,
                                            rho_0,
                                            nu_0,
                                            rho_1,
                                            nu_1,
                                            useVF,
                                            vf[eN_k],
                                            phi[eN_k],
                                            porosity,
                                            c_mu, //mwf hack
                                            q_turb_var_0[eN_k],
                                            q_turb_var_1[eN_k],
                                            &q_turb_var_grad_0[eN_k_nSpace],
                                            q_eddy_viscosity[eN_k],
                                            mom_uu_diff_ten,
                                            mom_vv_diff_ten,
                                            mom_ww_diff_ten,
                                            mom_uv_diff_ten,
                                            mom_uw_diff_ten,
                                            mom_vu_diff_ten,
                                            mom_vw_diff_ten,
                                            mom_wu_diff_ten,
                                            mom_wv_diff_ten,
                                            mom_u_source,
                                            mom_v_source,
                                            mom_w_source);

                  }
                //
                //save momentum for time history and velocity for subgrid error
                //
                q_mom_u_acc[eN_k] = mom_u_acc;
                q_mom_v_acc[eN_k] = mom_v_acc;
                /* q_mom_w_acc[eN_k] = mom_w_acc; */
                //subgrid error uses grid scale velocity
                q_mass_adv[eN_k_nSpace+0] = u;
                q_mass_adv[eN_k_nSpace+1] = v;
                /* q_mass_adv[eN_k_nSpace+2] = w; */
                //
                //moving mesh
                //
                mom_u_adv[0] -= MOVING_DOMAIN*dmom_u_acc_u*mom_u_acc*xt; // multiply by rho*porosity. mql. CHECK.
                mom_u_adv[1] -= MOVING_DOMAIN*dmom_u_acc_u*mom_u_acc*yt;
                /* mom_u_adv[2] -= MOVING_DOMAIN*dmom_u_acc_u*mom_u_acc*zt; */
                dmom_u_adv_u[0] -= MOVING_DOMAIN*dmom_u_acc_u*xt;
                dmom_u_adv_u[1] -= MOVING_DOMAIN*dmom_u_acc_u*yt;
                /* dmom_u_adv_u[2] -= MOVING_DOMAIN*dmom_u_acc_u*zt; */

                mom_v_adv[0] -= MOVING_DOMAIN*dmom_v_acc_v*mom_v_acc*xt;
                mom_v_adv[1] -= MOVING_DOMAIN*dmom_v_acc_v*mom_v_acc*yt;
                /* mom_v_adv[2] -= MOVING_DOMAIN*dmom_v_acc_v*mom_v_acc*zt; */
                dmom_v_adv_v[0] -= MOVING_DOMAIN*dmom_v_acc_v*xt;
                dmom_v_adv_v[1] -= MOVING_DOMAIN*dmom_v_acc_v*yt;
                /* dmom_v_adv_v[2] -= MOVING_DOMAIN*dmom_v_acc_v*zt; */

                /* mom_w_adv[0] -= MOVING_DOMAIN*dmom_w_acc_w*mom_w_acc*xt; */
                /* mom_w_adv[1] -= MOVING_DOMAIN*dmom_w_acc_w*mom_w_acc*yt; */
                /* mom_w_adv[2] -= MOVING_DOMAIN*dmom_w_acc_w*mom_w_acc*zt; */
                /* dmom_w_adv_w[0] -= MOVING_DOMAIN*dmom_w_acc_w*xt; */
                /* dmom_w_adv_w[1] -= MOVING_DOMAIN*dmom_w_acc_w*yt; */
                /* dmom_w_adv_w[2] -= MOVING_DOMAIN*dmom_w_acc_w*zt; */
                //
                //calculate time derivative at quadrature points
                //
                if (q_dV_last[eN_k] <= -100)
                  q_dV_last[eN_k] = dV;
                q_dV[eN_k] = dV;
                ck.bdf(alphaBDF,
                       q_mom_u_acc_beta_bdf[eN_k]*q_dV_last[eN_k]/dV,
                       mom_u_acc,
                       dmom_u_acc_u,
                       mom_u_acc_t,
                       dmom_u_acc_u_t);
                ck.bdf(alphaBDF,
                       q_mom_v_acc_beta_bdf[eN_k]*q_dV_last[eN_k]/dV,
                       mom_v_acc,
                       dmom_v_acc_v,
                       mom_v_acc_t,
                       dmom_v_acc_v_t);

                /* ck.bdf(alphaBDF, */
                /*           q_mom_w_acc_beta_bdf[eN_k]*q_dV_last[eN_k]/dV, */
                /*           mom_w_acc, */
                /*           dmom_w_acc_w, */
                /*           mom_w_acc_t, */
                /*           dmom_w_acc_w_t); */
                /* // */

                mom_u_acc_t *= dmom_u_acc_u; //multiply by rho*porosity. mql. CHECK.
                mom_v_acc_t *= dmom_v_acc_v;

		//calculate subgrid error (strong residual and adjoint)
		//
		//calculate strong residual
		pdeResidual_p =
		  ck.Mass_strong(-q_dvos_dt[eN_k]) + // mql. CHECK.
		  ck.Advection_strong(dmass_adv_u,grad_u) +
		  ck.Advection_strong(dmass_adv_v,grad_v) +
      		  /* ck.Advection_strong(dmass_adv_w,grad_w) + */
		  DM2*MOVING_DOMAIN*ck.Reaction_strong(alphaBDF*(dV-q_dV_last[eN_k])/dV - div_mesh_velocity) +
		  //VRANS
       		  ck.Reaction_strong(mass_source);
       		//
       		
       		dmom_adv_sge[0] = dmom_u_acc_u*(q_velocity_sge[eN_k_nSpace+0] - MOVING_DOMAIN*xt);
       		dmom_adv_sge[1] = dmom_u_acc_u*(q_velocity_sge[eN_k_nSpace+1] - MOVING_DOMAIN*yt);
       		/* dmom_adv_sge[2] = dmom_u_acc_u*(q_velocity_sge[eN_k_nSpace+2] - MOVING_DOMAIN*zt); */
       		
       		pdeResidual_u =
       		  ck.Mass_strong(mom_u_acc_t) + // mql. CHECK.
       		  ck.Advection_strong(dmom_adv_sge,grad_u) + //note here and below: same in cons. and non-cons.
       		  ck.Hamiltonian_strong(dmom_u_ham_grad_p,grad_p) +
       		  ck.Reaction_strong(mom_u_source) -
       		  ck.Reaction_strong(u*div_mesh_velocity);
       		
       		pdeResidual_v =
       		  ck.Mass_strong(mom_v_acc_t) +
       		  ck.Advection_strong(dmom_adv_sge,grad_v) +
       		  ck.Hamiltonian_strong(dmom_v_ham_grad_p,grad_p) +
       		  ck.Reaction_strong(mom_v_source) -
       		  ck.Reaction_strong(v*div_mesh_velocity);
       		
       		/* pdeResidual_w = ck.Mass_strong(dmom_w_acc_w*mom_w_acc_t) + */
       		/*      ck.Advection_strong(dmom_adv_sge,grad_w) + */
       		/*      ck.Hamiltonian_strong(dmom_w_ham_grad_p,grad_p) + */
       		/*      ck.Reaction_strong(mom_w_source) - */
       		/*   ck.Reaction_strong(w*div_mesh_velocity); */
       		
       		//calculate tau and tau*Res
       		//cek debug
       		double tmpR=dmom_u_acc_u_t + dmom_u_source[0];
       		calculateSubgridError_tau(hFactor,
       					  elementDiameter[eN],
       					  tmpR,//dmom_u_acc_u_t,
       					  dmom_u_acc_u,
       					  dmom_adv_sge,
       					  mom_uu_diff_ten[1],
       					  dmom_u_ham_grad_p[0],
       					  tau_v0,
       					  tau_p0,
       					  q_cfl[eN_k]);
       		
       		calculateSubgridError_tau(Ct_sge,Cd_sge,
       					  G,G_dd_G,tr_G,
       					  tmpR,//dmom_u_acc_u_t,
       					  dmom_adv_sge,
       					  mom_uu_diff_ten[1],
       					  dmom_u_ham_grad_p[0],
       					  tau_v1,
       					  tau_p1,
       					  q_cfl[eN_k]);
       		
       		tau_v = useMetrics*tau_v1+(1.0-useMetrics)*tau_v0;
       		tau_p = KILL_PRESSURE_TERM == 1 ? 0. : PSTAB*(useMetrics*tau_p1+(1.0-useMetrics)*tau_p0);
       		
       		calculateSubgridError_tauRes(tau_p,
       					     tau_v,
       					     pdeResidual_p,
       					     pdeResidual_u,
       					     pdeResidual_v,
       					     pdeResidual_w,
       					     subgridError_p,
       					     subgridError_u,
       					     subgridError_v,
       					     subgridError_w);
       		// velocity used in adjoint (VMS or RBLES, with or without lagging the grid scale velocity)
       		dmom_adv_star[0] = dmom_u_acc_u*(q_velocity_sge[eN_k_nSpace+0] - MOVING_DOMAIN*xt + useRBLES*subgridError_u);
       		dmom_adv_star[1] = dmom_u_acc_u*(q_velocity_sge[eN_k_nSpace+1] - MOVING_DOMAIN*yt + useRBLES*subgridError_v);
       		/* dmom_adv_star[2] = dmom_u_acc_u*(q_velocity_sge[eN_k_nSpace+2] - MOVING_DOMAIN*zt + useRBLES*subgridError_w); */
       		
       		mom_u_adv[0] += dmom_u_acc_u*(useRBLES*subgridError_u*q_velocity_sge[eN_k_nSpace+0]);
       		mom_u_adv[1] += dmom_u_acc_u*(useRBLES*subgridError_v*q_velocity_sge[eN_k_nSpace+0]);
       		/* mom_u_adv[2] += dmom_u_acc_u*(useRBLES*subgridError_w*q_velocity_sge[eN_k_nSpace+0]);  */
       		
       		// adjoint times the test functions
       		for (int i=0;i<nDOF_test_element;i++)
       		  {
       		    register int i_nSpace = i*nSpace;
		    /* Lstar_u_p[i]=ck.Advection_adjoint(dmass_adv_u,&p_grad_test_dV[i_nSpace]); */
		    /* Lstar_v_p[i]=ck.Advection_adjoint(dmass_adv_v,&p_grad_test_dV[i_nSpace]); */
		    /* Lstar_w_p[i]=ck.Advection_adjoint(dmass_adv_w,&p_grad_test_dV[i_nSpace]); */
		    //use the same advection adjoint for all three since we're approximating the linearized adjoint
		    Lstar_u_u[i]=ck.Advection_adjoint(dmom_adv_star,&vel_grad_test_dV[i_nSpace]);
		    Lstar_v_v[i]=ck.Advection_adjoint(dmom_adv_star,&vel_grad_test_dV[i_nSpace]);
		    /* Lstar_w_w[i]=ck.Advection_adjoint(dmom_adv_star,&vel_grad_test_dV[i_nSpace]); */
		    Lstar_p_u[i]=ck.Hamiltonian_adjoint(dmom_u_ham_grad_p,&vel_grad_test_dV[i_nSpace]);
		    Lstar_p_v[i]=ck.Hamiltonian_adjoint(dmom_v_ham_grad_p,&vel_grad_test_dV[i_nSpace]);
		    /* Lstar_p_w[i]=ck.Hamiltonian_adjoint(dmom_w_ham_grad_p,&vel_grad_test_dV[i_nSpace]); */
		    
		    //VRANS account for drag terms, diagonal only here ... decide if need off diagonal terms too
		    Lstar_u_u[i]+=ck.Reaction_adjoint(dmom_u_source[0],vel_test_dV[i]);
		    Lstar_v_v[i]+=ck.Reaction_adjoint(dmom_v_source[1],vel_test_dV[i]);
		    /* Lstar_w_w[i]+=ck.Reaction_adjoint(dmom_w_source[2],vel_test_dV[i]); */
		    //
		  }

		if (ARTIFICIAL_VISCOSITY==0)
		  {
		    q_numDiff_u[eN_k] = 0;
		    q_numDiff_v[eN_k] = 0;
		    q_numDiff_w[eN_k] = 0;
		  }
		else if (ARTIFICIAL_VISCOSITY==1) // SHOCK CAPTURING
		  {
		    norm_Rv = sqrt(pdeResidual_u*pdeResidual_u + pdeResidual_v*pdeResidual_v);// + pdeResidual_w*pdeResidual_w);
		    q_numDiff_u[eN_k] = C_dc*norm_Rv*(useMetrics/sqrt(G_dd_G+1.0e-12)  +
						      (1.0-useMetrics)*hFactor*hFactor*elementDiameter[eN]*elementDiameter[eN]);
		    q_numDiff_v[eN_k] = q_numDiff_u[eN_k];
		    q_numDiff_w[eN_k] = q_numDiff_u[eN_k];
		  }
		else // ENTROPY VISCOSITY
		  {
		    double rho = q_rho[eN_k];
		    double mu = q_rho[eN_k]*q_nu[eN_k];

		    double vel2 = u*u + v*v;
		    
		    // entropy residual
		    double Res_in_x =
		      porosity*rho*((u-un)/dt + (u*grad_u[0]+v*grad_u[1]) - g[0])
		      + (KILL_PRESSURE_TERM == 1 ? 0. : 1.)*grad_p[0]
		      - (MULTIPLY_EXTERNAL_FORCE_BY_DENSITY == 1 ? porosity*rho : 1.0)*forcex[eN_k]
		      - mu*(hess_u[0] + hess_u[3]) //  u_xx + u_yy
		      - mu*(hess_u[0] + hess_v[2]); // u_xx + v_yx

		    double Res_in_y =
		      porosity*rho*((v-vn)/dt + (u*grad_v[0]+v*grad_v[1]) - g[1])
		      + (KILL_PRESSURE_TERM == 1 ? 0. : 1.)*grad_p[1] 
		      - (MULTIPLY_EXTERNAL_FORCE_BY_DENSITY == 1 ? porosity*rho : 1.0)*forcey[eN_k]
		      - mu*(hess_v[0] + hess_v[3])  // v_xx + v_yy
		      - mu*(hess_u[1] + hess_v[3]); // u_xy + v_yy
		    
		    // compute entropy residual
		    double entRes = Res_in_x*u + Res_in_y*v;

		    double hK = elementDiameter[eN]/order_polynomial;
		    q_numDiff_u[eN_k] = fmin(cMax*porosity*rho*hK*std::sqrt(vel2),
					     cE*hK*hK*fabs(entRes)/(vel2+1E-10));
		    q_numDiff_v[eN_k] = q_numDiff_u[eN_k];
		    q_numDiff_w[eN_k] = q_numDiff_u[eN_k];
		  }
		   
		//
		//update element residual
		//
		double mesh_vel[2];
		mesh_vel[0] = xt;
		mesh_vel[1] = yt;
		// Save velocity and its gradient (to be used in other models and to compute errors)
		q_velocity[eN_k_nSpace+0]=u;
		q_velocity[eN_k_nSpace+1]=v;
		/* q_velocity[eN_k_nSpace+2]=w; */
		for (int I=0;I<nSpace;I++)
		  {
		    q_grad_u[eN_k_nSpace+I] = grad_u[I];
		    q_grad_v[eN_k_nSpace+I] = grad_v[I];
		    /* q_grad_w[eN_k_nSpace+I] = grad_w[I]; */
		  }
		// save divergence of velocity
		q_divU[eN_k] = q_grad_u[eN_k_nSpace+0] + q_grad_v[eN_k_nSpace+1];
		
		// SURFACE TENSION //
                double unit_normal[nSpace];
                double norm_grad_phi = 0.;
                for (int I=0;I<nSpace;I++)
                  norm_grad_phi += normal_phi[eN_k_nSpace+I]*normal_phi[eN_k_nSpace+I];
                norm_grad_phi = std::sqrt(norm_grad_phi) + 1E-10;
                for (int I=0;I<nSpace;I++)
                  unit_normal[I] = normal_phi[eN_k_nSpace+I]/norm_grad_phi;
                // compute auxiliary vectors for explicit term of 2D surf tension
                // v1 = [1-nx^2 -nx*ny]^T
                double v1[nSpace];
                v1[0]=1.-unit_normal[0]*unit_normal[0];
                v1[1]=-unit_normal[0]*unit_normal[1];
                // v2 = [-nx*ny 1-ny^2]^T
                double v2[nSpace];
                v2[0]=-unit_normal[0]*unit_normal[1];
                v2[1]=1.-unit_normal[1]*unit_normal[1];
                double delta = smoothedDirac(eps_mu,phi[eN_k]); //use eps_rho instead?
                register double vel_tgrad_test_i[nSpace], tgrad_u[nSpace], tgrad_v[nSpace];
                calculateTangentialGradient(unit_normal,
                                            grad_u,
                                            tgrad_u);
                calculateTangentialGradient(unit_normal,
                                            grad_v,
                                            tgrad_v);
                // END OF SURFACE TENSION //

                for(int i=0;i<nDOF_test_element;i++)
                  {
                    register int i_nSpace=i*nSpace;
                    calculateTangentialGradient(unit_normal,
                                                &vel_grad_trial[i_nSpace],
                                                vel_tgrad_test_i);

                    phisErrorElement[i]+=std::abs(phisError[eN_k_nSpace+0])*p_test_dV[i];
                    /* std::cout<<"elemRes_mesh "<<mesh_vel[0]<<'\t'<<mesh_vel[2]<<'\t'<<p_test_dV[i]<<'\t'<<(q_dV_last[eN_k]/dV)<<'\t'<<dV<<std::endl; */
                    /* elementResidual_mesh[i] += ck.Reaction_weak(1.0,p_test_dV[i]) - */
                    /*   ck.Reaction_weak(1.0,p_test_dV[i]*q_dV_last[eN_k]/dV) - */
                    /*   ck.Advection_weak(mesh_vel,&p_grad_test_dV[i_nSpace]); */

                    /* elementResidual_p[i] += ck.Mass_weak(-q_dvos_dt[eN_k],p_test_dV[i]) + */
                    /*   ck.Advection_weak(mass_adv,&p_grad_test_dV[i_nSpace]) + */
                    /*   DM*MOVING_DOMAIN*(ck.Reaction_weak(alphaBDF*1.0,p_test_dV[i]) - */
                    /*                     ck.Reaction_weak(alphaBDF*1.0,p_test_dV[i]*q_dV_last[eN_k]/dV) - */
                    /*                     ck.Advection_weak(mesh_vel,&p_grad_test_dV[i_nSpace])) + */
                    /*   //VRANS */
                    /*   ck.Reaction_weak(mass_source,p_test_dV[i])   + //VRANS source term for wave maker */
                    /*   // */
                    /*   ck.SubgridError(subgridError_u,Lstar_u_p[i]) +  */
                    /*   ck.SubgridError(subgridError_v,Lstar_v_p[i]);// +  */
                    /*   /\* ck.SubgridError(subgridError_w,Lstar_w_p[i]); *\/ */

                    elementResidual_u[i] += // mql. CHECK.
                      ck.Mass_weak(mom_u_acc_t,vel_test_dV[i]) +
                      ck.Advection_weak(mom_u_adv,&vel_grad_test_dV[i_nSpace]) +
                      ck.Diffusion_weak(sdInfo_u_u_rowptr,sdInfo_u_u_colind,mom_uu_diff_ten,grad_u,&vel_grad_test_dV[i_nSpace]) +
                      ck.Diffusion_weak(sdInfo_u_v_rowptr,sdInfo_u_v_colind,mom_uv_diff_ten,grad_v,&vel_grad_test_dV[i_nSpace]) +
                      /* ck.Diffusion_weak(sdInfo_u_w_rowptr,sdInfo_u_w_colind,mom_uw_diff_ten,grad_w,&vel_grad_test_dV[i_nSpace]) +  */
                      ck.Reaction_weak(mom_u_source,vel_test_dV[i]) +
                      ck.Hamiltonian_weak(mom_u_ham,vel_test_dV[i]) +
                      //ck.SubgridError(subgridError_p,Lstar_p_u[i]) +
                      USE_SUPG*ck.SubgridError(subgridError_u,Lstar_u_u[i]) +
                      ck.NumericalDiffusion(q_numDiff_u_last[eN_k],grad_u,&vel_grad_test_dV[i_nSpace]) +
                      //surface tension
                      ck.NumericalDiffusion(delta*sigma*dV,v1,vel_tgrad_test_i) +  //exp.
                      ck.NumericalDiffusion(dt*delta*sigma*dV,tgrad_u,vel_tgrad_test_i); //imp.

                    elementResidual_v[i] +=
                      ck.Mass_weak(mom_v_acc_t,vel_test_dV[i]) +
                      ck.Advection_weak(mom_v_adv,&vel_grad_test_dV[i_nSpace]) +
                      ck.Diffusion_weak(sdInfo_v_u_rowptr,sdInfo_v_u_colind,mom_vu_diff_ten,grad_u,&vel_grad_test_dV[i_nSpace]) +
                      ck.Diffusion_weak(sdInfo_v_v_rowptr,sdInfo_v_v_colind,mom_vv_diff_ten,grad_v,&vel_grad_test_dV[i_nSpace]) +
                      /* ck.Diffusion_weak(sdInfo_v_w_rowptr,sdInfo_v_w_colind,mom_vw_diff_ten,grad_w,&vel_grad_test_dV[i_nSpace]) +  */
                      ck.Reaction_weak(mom_v_source,vel_test_dV[i]) +
                      ck.Hamiltonian_weak(mom_v_ham,vel_test_dV[i]) +
                      //ck.SubgridError(subgridError_p,Lstar_p_v[i]) +
                      USE_SUPG*ck.SubgridError(subgridError_v,Lstar_v_v[i]) +
                      ck.NumericalDiffusion(q_numDiff_v_last[eN_k],grad_v,&vel_grad_test_dV[i_nSpace]) +
                      //surface tension
                      ck.NumericalDiffusion(delta*sigma*dV,v2,vel_tgrad_test_i) +  //exp.
                      ck.NumericalDiffusion(dt*delta*sigma*dV,tgrad_v,vel_tgrad_test_i); //imp.

                    /* elementResidual_w[i] +=
                       ck.Mass_weak(mom_w_acc_t,vel_test_dV[i]) + */
                    /*   ck.Advection_weak(mom_w_adv,&vel_grad_test_dV[i_nSpace]) +  */
                    /*   ck.Diffusion_weak(sdInfo_w_u_rowptr,sdInfo_w_u_colind,mom_wu_diff_ten,grad_u,&vel_grad_test_dV[i_nSpace]) +  */
                    /*   ck.Diffusion_weak(sdInfo_w_v_rowptr,sdInfo_w_v_colind,mom_wv_diff_ten,grad_v,&vel_grad_test_dV[i_nSpace]) +  */
                    /*   ck.Diffusion_weak(sdInfo_w_w_rowptr,sdInfo_w_w_colind,mom_ww_diff_ten,grad_w,&vel_grad_test_dV[i_nSpace]) +  */
                    /*   ck.Reaction_weak(mom_w_source,vel_test_dV[i]) +  */
                    /*   ck.Hamiltonian_weak(mom_w_ham,vel_test_dV[i]) +  */
                    /*   ck.SubgridError(subgridError_p,Lstar_p_w[i]) +  */
                    /*   ck.SubgridError(subgridError_w,Lstar_w_w[i]) +  */
                    /*   ck.NumericalDiffusion(q_numDiff_w_last[eN_k],grad_w,&vel_grad_test_dV[i_nSpace]);  */
                  }//i
              }
            //
            //load element into global residual and save element residual
            //
            for(int i=0;i<nDOF_test_element;i++)
            {
                register int eN_i=eN*nDOF_test_element+i;
                phisErrorNodal[vel_l2g[eN_i]]+= element_active*phisErrorElement[i];
                /* elementResidual_p_save[eN_i] +=  elementResidual_p[i]; */
                /* mesh_volume_conservation_element_weak += elementResidual_mesh[i]; */
                /* globalResidual[offset_p+stride_p*p_l2g[eN_i]]+=elementResidual_p[i]; */
                globalResidual[offset_u+stride_u*vel_l2g[eN_i]]+=element_active*elementResidual_u[i];
                globalResidual[offset_v+stride_v*vel_l2g[eN_i]]+=element_active*elementResidual_v[i];
                /* globalResidual[offset_w+stride_w*vel_l2g[eN_i]]+=elementResidual_w[i]; */
            }//i
            /* mesh_volume_conservation += mesh_volume_conservation_element; */
            /* mesh_volume_conservation_weak += mesh_volume_conservation_element_weak; */
            /* mesh_volume_conservation_err_max=fmax(mesh_volume_conservation_err_max,fabs(mesh_volume_conservation_element)); */
            /* mesh_volume_conservation_err_max_weak=fmax(mesh_volume_conservation_err_max_weak,fabs(mesh_volume_conservation_element_weak)); */
          }//elements
        //
        //loop over the surrogate boundaries in SB method and assembly into residual
        //
        if(USE_SBM>0)
          {
            if(USE_SBM==1)
            {
                std::memset(particle_netForces,0,nParticles*3*sizeof(double));
                std::memset(particle_netMoments,0,nParticles*3*sizeof(double));
            }
            for (int ebN_s=0;ebN_s < surrogate_boundaries.size();ebN_s++)
              {
                // Initialization of the force to 0
                register double Fx = 0.0, Fy = 0.0, Mz = 0.0;
                register int ebN = surrogate_boundaries[ebN_s],
                  eN = elementBoundaryElementsArray[ebN*2+surrogate_boundary_elements[ebN_s]],
                  ebN_local = elementBoundaryLocalElementBoundariesArray[ebN*2+surrogate_boundary_elements[ebN_s]],
                  eN_nDOF_trial_element = eN*nDOF_trial_element;
                register double elementResidual_mesh[nDOF_test_element],
                  elementResidual_p[nDOF_test_element],
                  elementResidual_u[nDOF_test_element],
                  elementResidual_v[nDOF_test_element],
                  //elementResidual_w[nDOF_test_element],
                  eps_rho,eps_mu;
                //This assumption is wrong for parallel: If one of nodes of this edge is owned by this processor,
                //then the integral over this edge has contribution to the residual and Jacobian.
                //if (ebN >= nElementBoundaries_owned) continue;
                //std::cout<<"Surrogate edge "<<ebN<<" element neighbor "<<eN<<" local element boundary "<<ebN_local<<std::endl;
                for (int i=0;i<nDOF_test_element;i++)
                  {
                    elementResidual_mesh[i]=0.0;
                    elementResidual_p[i]=0.0;
                    elementResidual_u[i]=0.0;
                    elementResidual_v[i]=0.0;
                    /* elementResidual_w[i]=0.0; */
                  }
                for  (int kb=0;kb<nQuadraturePoints_elementBoundary;kb++)
                  {
                    register int ebN_kb = ebN*nQuadraturePoints_elementBoundary+kb,
                      /* ebNE_kb_nSpace = ebNE_kb*nSpace, */
                      ebN_local_kb = ebN_local*nQuadraturePoints_elementBoundary+kb,
                      ebN_local_kb_nSpace = ebN_local_kb*nSpace;
                    register double
                      u_ext=0.0,
                      v_ext=0.0,
                      bc_u_ext=0.0,
                      bc_v_ext=0.0,
                      grad_u_ext[nSpace],
                      grad_v_ext[nSpace],
                      jac_ext[nSpace*nSpace],
                      jacDet_ext,
                      jacInv_ext[nSpace*nSpace],
                      boundaryJac[nSpace*(nSpace-1)],
                      metricTensor[(nSpace-1)*(nSpace-1)],
                      metricTensorDetSqrt,
                      dS,p_test_dS[nDOF_test_element],vel_test_dS[nDOF_test_element],
                      p_grad_trial_trace[nDOF_trial_element*nSpace],vel_grad_trial_trace[nDOF_trial_element*nSpace],
                      vel_grad_test_dS[nDOF_trial_element*nSpace],
                      normal[2],x_ext,y_ext,z_ext,xt_ext,yt_ext,zt_ext,integralScaling,
                      G[nSpace*nSpace],G_dd_G,tr_G,h_phi,h_penalty,penalty,
                      force_x,force_y,force_z,force_p_x,force_p_y,force_p_z,force_v_x,force_v_y,force_v_z,r_x,r_y,r_z;
                    //compute information about mapping from reference element to physical element
                    ck.calculateMapping_elementBoundary(eN,
                                                        ebN_local,
                                                        kb,
                                                        ebN_local_kb,
                                                        mesh_dof,
                                                        mesh_l2g,
                                                        mesh_trial_trace_ref,
                                                        mesh_grad_trial_trace_ref,
                                                        boundaryJac_ref,
                                                        jac_ext,
                                                        jacDet_ext,
                                                        jacInv_ext,
                                                        boundaryJac,
                                                        metricTensor,
                                                        metricTensorDetSqrt,
                                                        normal_ref,
                                                        normal,
                                                        x_ext,y_ext,z_ext);
                    ck.calculateMappingVelocity_elementBoundary(eN,
                                                                ebN_local,
                                                                kb,
                                                                ebN_local_kb,
                                                                mesh_velocity_dof,
                                                                mesh_l2g,
                                                                mesh_trial_trace_ref,
                                                                xt_ext,yt_ext,zt_ext,
                                                                normal,
                                                                boundaryJac,
                                                                metricTensor,
                                                                integralScaling);
                    dS = metricTensorDetSqrt*dS_ref[kb];
                    //get the metric tensor
                    ck.calculateG(jacInv_ext,G,G_dd_G,tr_G);
                    //compute shape and solution information
                    //shape
                    ck.gradTrialFromRef(&vel_grad_trial_trace_ref[ebN_local_kb_nSpace*nDOF_trial_element],jacInv_ext,vel_grad_trial_trace);
                    //solution and gradients
                    ck.valFromDOF(u_dof,&vel_l2g[eN_nDOF_trial_element],&vel_trial_trace_ref[ebN_local_kb*nDOF_test_element],u_ext);
                    ck.valFromDOF(v_dof,&vel_l2g[eN_nDOF_trial_element],&vel_trial_trace_ref[ebN_local_kb*nDOF_test_element],v_ext);

                    ck.gradFromDOF(u_dof,&vel_l2g[eN_nDOF_trial_element],vel_grad_trial_trace,grad_u_ext);
                    ck.gradFromDOF(v_dof,&vel_l2g[eN_nDOF_trial_element],vel_grad_trial_trace,grad_v_ext);
                    //precalculate test function products with integration weights
                    for (int j=0;j<nDOF_trial_element;j++)
                      {
                        vel_test_dS[j] = vel_test_trace_ref[ebN_local_kb*nDOF_test_element+j]*dS;
                        for (int I=0;I<nSpace;I++)
                          vel_grad_test_dS[j*nSpace+I] = vel_grad_trial_trace[j*nSpace+I]*dS;//cek hack, using trial
                      }

                    double dist = 0.0;
                    double distance[2], P_normal[2], P_tangent[2]; // distance vector, normal and tangent of the physical boundary



                    if(use_ball_as_particle==1)
                    {
                        get_distance_to_ball(nParticles,ball_center,ball_radius,
                                             x_ext,y_ext,z_ext,
                                             dist);
                        get_normal_to_ith_ball(nParticles,ball_center,ball_radius,
                                               surrogate_boundary_particle[ebN_s],
                                               x_ext,y_ext,z_ext,
                                               P_normal[0],P_normal[1]);
                        get_velocity_to_ith_ball(nParticles,ball_center,ball_radius,
                                                 ball_velocity,ball_angular_velocity,
                                                 surrogate_boundary_particle[ebN_s],
                                                 x_ext-dist*P_normal[0],//corresponding point on the boundary of the particle
                                                 y_ext-dist*P_normal[1],
                                                 0.0,//z_ext,
                                                 bc_u_ext,bc_v_ext);
                    }
                    else
                    {
                        dist = ebq_global_phi_solid[ebN_kb];
                        P_normal[0] = ebq_global_grad_phi_solid[ebN_kb*nSpace+0];
                        P_normal[1] = ebq_global_grad_phi_solid[ebN_kb*nSpace+1];
                        bc_u_ext = ebq_particle_velocity_solid [ebN_kb*nSpace+0];
                        bc_v_ext = ebq_particle_velocity_solid [ebN_kb*nSpace+1];

                    }

                    ck.calculateGScale(G,normal,h_penalty);
                    //
                    //update the element and global residual storage
                    //
                    assert(h_penalty>0.0);
                    if (h_penalty < std::abs(dist))
                        h_penalty = std::abs(dist);
<<<<<<< HEAD
                    distance[0] = -P_normal[0]*dist;
=======
                    distance[0] = -P_normal[0]*dist;//distance=vector from \tilde{x} to x. It holds also when dist<0.0
>>>>>>> f48f424b
                    distance[1] = -P_normal[1]*dist;
                    P_tangent[0] = -P_normal[1];
                    P_tangent[1] = P_normal[0];
                    double visco = nu_0*rho_0;
                    double C_adim = C_sbm*visco/h_penalty;
                    //std::cout << "C_adim "<< C_adim << std::endl;
                    double beta = 0.0;
                    double beta_adim = beta*visco/h_penalty;

                    const double grad_u_d[2] = {get_dot_product(distance,grad_u_ext),
                                                get_dot_product(distance,grad_v_ext)};
                    double res[2];
                    const double u_m_uD[2] = {u_ext - bc_u_ext,v_ext - bc_v_ext};
                    const double zero_vec[2]={0.,0.};
                    const double grad_u_t[2] = {get_dot_product(P_tangent,grad_u_ext),
                                                get_dot_product(P_tangent,grad_v_ext)};
                    for (int i=0;i<nDOF_test_element;i++)
                      {
                        int eN_i = eN*nDOF_test_element+i;

                        int GlobPos_u = offset_u+stride_u*vel_l2g[eN_i];
                        int GlobPos_v = offset_v+stride_v*vel_l2g[eN_i];
                        double phi_i = vel_test_dS[i];
                        double Gxphi_i = vel_grad_test_dS[i*nSpace+0];
                        double Gyphi_i = vel_grad_test_dS[i*nSpace+1];
                        double *grad_phi_i = &vel_grad_test_dS[i*nSpace+0];
                        const double grad_phi_i_dot_d =  get_dot_product(distance,grad_phi_i);
                        const double grad_phi_i_dot_t =  get_dot_product(P_tangent,grad_phi_i);

                        // (1)
                        globalResidual[GlobPos_u] += C_adim*phi_i*u_m_uD[0];
                        globalResidual[GlobPos_v] += C_adim*phi_i*u_m_uD[1];

                        // (2)
                        get_symmetric_gradient_dot_vec(grad_u_ext,grad_v_ext,normal,res);//Use normal for consistency
                        globalResidual[GlobPos_u] -= visco * phi_i*res[0];
                        globalResidual[GlobPos_v] -= visco * phi_i*res[1];

                        // (3)
                        get_symmetric_gradient_dot_vec(grad_phi_i,zero_vec,normal,res);
                        globalResidual[GlobPos_u] -= visco * get_dot_product(u_m_uD,res);//Use normal for consistency
                        get_symmetric_gradient_dot_vec(zero_vec,grad_phi_i,normal,res);
                        globalResidual[GlobPos_v] -= visco * get_dot_product(u_m_uD,res);//Use normal for consistency

                        // (4)
                        globalResidual[GlobPos_u] += C_adim*grad_phi_i_dot_d*u_m_uD[0];
                        globalResidual[GlobPos_v] += C_adim*grad_phi_i_dot_d*u_m_uD[1];

                        // (5)
                        globalResidual[GlobPos_u] += C_adim*grad_phi_i_dot_d*grad_u_d[0];
                        globalResidual[GlobPos_v] += C_adim*grad_phi_i_dot_d*grad_u_d[1];

                        // (6)
                        globalResidual[GlobPos_u] += C_adim*phi_i*grad_u_d[0];
                        globalResidual[GlobPos_v] += C_adim*phi_i*grad_u_d[1];

                        // (7)
                        get_symmetric_gradient_dot_vec(grad_phi_i,zero_vec,normal,res);//Use normal for consistency
                        globalResidual[GlobPos_u] -= visco*get_dot_product(grad_u_d,res);
                        get_symmetric_gradient_dot_vec(zero_vec,grad_phi_i,normal,res);//Use normal for consistency
                        globalResidual[GlobPos_v] -= visco*get_dot_product(grad_u_d,res);

                        //the penalization on the tangential derivative
                        //B < Gw t , (Gu - GuD) t >
                        globalResidual[GlobPos_u] += beta_adim*grad_u_t[0]*grad_phi_i_dot_t;
                        globalResidual[GlobPos_v] += beta_adim*grad_u_t[1]*grad_phi_i_dot_t;

                      }//i

                    //
                    // Forces
                    //
                    //compute pressure at the quadrature point of the edge from dof-value of the pressure
                    double p_ext = 0.0;
                    for (int i=0; i<nDOF_per_element_pressure;++i)
                      {
                        p_ext += p_dof[p_l2g[eN*nDOF_per_element_pressure+i]]*p_trial_trace_ref[ebN_local_kb*nDOF_per_element_pressure+i];
                      }
                    double nx = P_normal[0]; //YY: normal direction outward of the solid.
                    double ny = P_normal[1];

                    double S_xx = 2*visco*grad_u_ext[0];
                    double S_xy = visco*(grad_u_ext[1] + grad_v_ext[0]); // sym tensor -> S_yx = S_xy
                    double S_yy = 2*visco*grad_v_ext[1];

                    Fx -= p_ext*nx*dS;
                    Fx += (S_xx*nx + S_xy*ny)*dS;
                    //                  Fx += dS*(C_adim*(u_ext - bc_u_ext)
                    //                          - visco * (normal[0]*2*grad_u_ext[0] + normal[1]*(grad_u_ext[1]+grad_v_ext[0]))
                    //                          + C_adim*dd1);
                    Fy -= p_ext*ny*dS;
                    Fy += (S_xy*nx + S_yy*ny)*dS;
                    //                  Fy += dS*(C_adim*(v_ext - bc_v_ext)
                    //                          - visco * (normal[0]*(grad_u_ext[1]+grad_v_ext[0]) + normal[1]*2*grad_v_ext[1])
                    //                          + C_adim*dd2);
                    if(use_ball_as_particle==1)
                    {
                        r_x = x_ext - ball_center[surrogate_boundary_particle[ebN_s] * 3 + 0];
                        r_y = y_ext - ball_center[surrogate_boundary_particle[ebN_s] * 3 + 1];
                    }
                    else
                    {
                        r_x = x_ext - particle_centroids[surrogate_boundary_particle[ebN_s] * 3 + 0];
                        r_y = y_ext - particle_centroids[surrogate_boundary_particle[ebN_s] * 3 + 1];
                    }
                    Mz  += r_x*Fy-r_y*Fx;
                  }//kb
                if(USE_SBM==1
                        && ebN < nElementBoundaries_owned)//avoid double counting
                {
                    particle_netForces[3*surrogate_boundary_particle[ebN_s]+0] += Fx;
                    particle_netForces[3*surrogate_boundary_particle[ebN_s]+1] += Fy;
                    particle_netMoments[3*surrogate_boundary_particle[ebN_s]+2]+= Mz;
                }

              }//ebN_s
            //std::cout<<" sbm force over surrogate boundary is: "<<Fx<<"\t"<<Fy<<std::endl;
            //
          }
        //loop over exterior element boundaries to calculate surface integrals and load into element and global residuals
        //
        //ebNE is the Exterior element boundary INdex
        //ebN is the element boundary INdex
        //eN is the element index
        for (int ebNE = 0; ebNE < nExteriorElementBoundaries_global; ebNE++)
          {
            register int ebN = exteriorElementBoundariesArray[ebNE],
              eN  = elementBoundaryElementsArray[ebN*2+0],
              ebN_local = elementBoundaryLocalElementBoundariesArray[ebN*2+0],
              eN_nDOF_trial_element = eN*nDOF_trial_element;
            register double elementResidual_mesh[nDOF_test_element],
              elementResidual_p[nDOF_test_element],
              elementResidual_u[nDOF_test_element],
              elementResidual_v[nDOF_test_element],
              //elementResidual_w[nDOF_test_element],
              eps_rho,eps_mu;
            const double* elementResidual_w(NULL);
            for (int i=0;i<nDOF_test_element;i++)
              {
                elementResidual_mesh[i]=0.0;
                elementResidual_p[i]=0.0;
                elementResidual_u[i]=0.0;
                elementResidual_v[i]=0.0;
                /* elementResidual_w[i]=0.0; */
              }
            for  (int kb=0;kb<nQuadraturePoints_elementBoundary;kb++)
              {
                register int ebNE_kb = ebNE*nQuadraturePoints_elementBoundary+kb,
                  ebNE_kb_nSpace = ebNE_kb*nSpace,
                  ebN_local_kb = ebN_local*nQuadraturePoints_elementBoundary+kb,
                  ebN_local_kb_nSpace = ebN_local_kb*nSpace;
                register double p_ext=0.0,
                  u_ext=0.0,
                  v_ext=0.0,
                  w_ext=0.0,
                  grad_p_ext[nSpace],
                  grad_u_ext[nSpace],
                  grad_v_ext[nSpace],
                  grad_w_ext[nSpace],
                  mom_u_acc_ext=0.0,
                  dmom_u_acc_u_ext=0.0,
                  mom_v_acc_ext=0.0,
                  dmom_v_acc_v_ext=0.0,
                  mom_w_acc_ext=0.0,
                  dmom_w_acc_w_ext=0.0,
                  mass_adv_ext[nSpace],
                  dmass_adv_u_ext[nSpace],
                  dmass_adv_v_ext[nSpace],
                  dmass_adv_w_ext[nSpace],
                  mom_u_adv_ext[nSpace],
                  dmom_u_adv_u_ext[nSpace],
                  dmom_u_adv_v_ext[nSpace],
                  dmom_u_adv_w_ext[nSpace],
                  mom_v_adv_ext[nSpace],
                  dmom_v_adv_u_ext[nSpace],
                  dmom_v_adv_v_ext[nSpace],
                  dmom_v_adv_w_ext[nSpace],
                  mom_w_adv_ext[nSpace],
                  dmom_w_adv_u_ext[nSpace],
                  dmom_w_adv_v_ext[nSpace],
                  dmom_w_adv_w_ext[nSpace],
                  mom_uu_diff_ten_ext[nSpace],
                  mom_vv_diff_ten_ext[nSpace],
                  mom_ww_diff_ten_ext[nSpace],
                  mom_uv_diff_ten_ext[1],
                  mom_uw_diff_ten_ext[1],
                  mom_vu_diff_ten_ext[1],
                  mom_vw_diff_ten_ext[1],
                  mom_wu_diff_ten_ext[1],
                  mom_wv_diff_ten_ext[1],
                  mom_u_source_ext=0.0,
                  mom_v_source_ext=0.0,
                  mom_w_source_ext=0.0,
                  mom_u_ham_ext=0.0,
                  dmom_u_ham_grad_p_ext[nSpace],
                  dmom_u_ham_grad_u_ext[nSpace],
                  mom_v_ham_ext=0.0,
                  dmom_v_ham_grad_p_ext[nSpace],
                  dmom_v_ham_grad_v_ext[nSpace],
                  mom_w_ham_ext=0.0,
                  dmom_w_ham_grad_p_ext[nSpace],
                  dmom_w_ham_grad_w_ext[nSpace],
                  dmom_u_adv_p_ext[nSpace],
                  dmom_v_adv_p_ext[nSpace],
                  dmom_w_adv_p_ext[nSpace],
                  flux_mass_ext=0.0,
                  flux_mom_u_adv_ext=0.0,
                  flux_mom_v_adv_ext=0.0,
                  flux_mom_w_adv_ext=0.0,
                  flux_mom_uu_diff_ext=0.0,
                  flux_mom_uv_diff_ext=0.0,
                  flux_mom_uw_diff_ext=0.0,
                  flux_mom_vu_diff_ext=0.0,
                  flux_mom_vv_diff_ext=0.0,
                  flux_mom_vw_diff_ext=0.0,
                  flux_mom_wu_diff_ext=0.0,
                  flux_mom_wv_diff_ext=0.0,
                  flux_mom_ww_diff_ext=0.0,
                  bc_p_ext=0.0,
                  bc_u_ext=0.0,
                  bc_v_ext=0.0,
                  bc_w_ext=0.0,
                  bc_mom_u_acc_ext=0.0,
                  bc_dmom_u_acc_u_ext=0.0,
                  bc_mom_v_acc_ext=0.0,
                  bc_dmom_v_acc_v_ext=0.0,
                  bc_mom_w_acc_ext=0.0,
                  bc_dmom_w_acc_w_ext=0.0,
                  bc_mass_adv_ext[nSpace],
                  bc_dmass_adv_u_ext[nSpace],
                  bc_dmass_adv_v_ext[nSpace],
                  bc_dmass_adv_w_ext[nSpace],
                  bc_mom_u_adv_ext[nSpace],
                  bc_dmom_u_adv_u_ext[nSpace],
                  bc_dmom_u_adv_v_ext[nSpace],
                  bc_dmom_u_adv_w_ext[nSpace],
                  bc_mom_v_adv_ext[nSpace],
                  bc_dmom_v_adv_u_ext[nSpace],
                  bc_dmom_v_adv_v_ext[nSpace],
                  bc_dmom_v_adv_w_ext[nSpace],
                  bc_mom_w_adv_ext[nSpace],
                  bc_dmom_w_adv_u_ext[nSpace],
                  bc_dmom_w_adv_v_ext[nSpace],
                  bc_dmom_w_adv_w_ext[nSpace],
                  bc_mom_uu_diff_ten_ext[nSpace],
                  bc_mom_vv_diff_ten_ext[nSpace],
                  bc_mom_ww_diff_ten_ext[nSpace],
                  bc_mom_uv_diff_ten_ext[1],
                  bc_mom_uw_diff_ten_ext[1],
                  bc_mom_vu_diff_ten_ext[1],
                  bc_mom_vw_diff_ten_ext[1],
                  bc_mom_wu_diff_ten_ext[1],
                  bc_mom_wv_diff_ten_ext[1],
                  bc_mom_u_source_ext=0.0,
                  bc_mom_v_source_ext=0.0,
                  bc_mom_w_source_ext=0.0,
                  bc_mom_u_ham_ext=0.0,
                  bc_dmom_u_ham_grad_p_ext[nSpace],
                  bc_dmom_u_ham_grad_u_ext[nSpace],
                  bc_mom_v_ham_ext=0.0,
                  bc_dmom_v_ham_grad_p_ext[nSpace],
                  bc_dmom_v_ham_grad_v_ext[nSpace],
                  bc_mom_w_ham_ext=0.0,
                  bc_dmom_w_ham_grad_p_ext[nSpace],
                  bc_dmom_w_ham_grad_w_ext[nSpace],
                  jac_ext[nSpace*nSpace],
                  jacDet_ext,
                  jacInv_ext[nSpace*nSpace],
                  boundaryJac[nSpace*(nSpace-1)],
                  metricTensor[(nSpace-1)*(nSpace-1)],
                  metricTensorDetSqrt,
                  dS,p_test_dS[nDOF_test_element],vel_test_dS[nDOF_test_element],
                  p_grad_trial_trace[nDOF_trial_element*nSpace],vel_grad_trial_trace[nDOF_trial_element*nSpace],
                  vel_grad_test_dS[nDOF_trial_element*nSpace],
                  normal[2],x_ext,y_ext,z_ext,xt_ext,yt_ext,zt_ext,integralScaling,
                  //VRANS
                  porosity_ext,
                  //
                  G[nSpace*nSpace],G_dd_G,tr_G,h_phi,h_penalty,penalty,
                  force_x,force_y,force_z,force_p_x,force_p_y,force_p_z,force_v_x,force_v_y,force_v_z,r_x,r_y,r_z;
                //compute information about mapping from reference element to physical element
                ck.calculateMapping_elementBoundary(eN,
                                                    ebN_local,
                                                    kb,
                                                    ebN_local_kb,
                                                    mesh_dof,
                                                    mesh_l2g,
                                                    mesh_trial_trace_ref,
                                                    mesh_grad_trial_trace_ref,
                                                    boundaryJac_ref,
                                                    jac_ext,
                                                    jacDet_ext,
                                                    jacInv_ext,
                                                    boundaryJac,
                                                    metricTensor,
                                                    metricTensorDetSqrt,
                                                    normal_ref,
                                                    normal,
                                                    x_ext,y_ext,z_ext);
                ck.calculateMappingVelocity_elementBoundary(eN,
                                                            ebN_local,
                                                            kb,
                                                            ebN_local_kb,
                                                            mesh_velocity_dof,
                                                            mesh_l2g,
                                                            mesh_trial_trace_ref,
                                                            xt_ext,yt_ext,zt_ext,
                                                            normal,
                                                            boundaryJac,
                                                            metricTensor,
                                                            integralScaling);
                //xt_ext=0.0;yt_ext=0.0;zt_ext=0.0;
                //std::cout<<"xt_ext "<<xt_ext<<'\t'<<yt_ext<<'\t'<<zt_ext<<std::endl;
                //std::cout<<"x_ext "<<x_ext<<'\t'<<y_ext<<'\t'<<z_ext<<std::endl;
                //std::cout<<"integralScaling - metricTensorDetSrt ==============================="<<integralScaling-metricTensorDetSqrt<<std::endl;
                /* std::cout<<"metricTensorDetSqrt "<<metricTensorDetSqrt */
                /*             <<"dS_ref[kb]"<<dS_ref[kb]<<std::endl; */
                //dS = ((1.0-MOVING_DOMAIN)*metricTensorDetSqrt + MOVING_DOMAIN*integralScaling)*dS_ref[kb];//cek need to test effect on accuracy
                dS = metricTensorDetSqrt*dS_ref[kb];
                //get the metric tensor
                //cek todo use symmetry
                ck.calculateG(jacInv_ext,G,G_dd_G,tr_G);
                ck.calculateGScale(G,&ebqe_normal_phi_ext[ebNE_kb_nSpace],h_phi);

                eps_rho = epsFact_rho*(useMetrics*h_phi+(1.0-useMetrics)*elementDiameter[eN]);
                eps_mu  = epsFact_mu *(useMetrics*h_phi+(1.0-useMetrics)*elementDiameter[eN]);
                double particle_eps  = particle_epsFact*(useMetrics*h_phi+(1.0-useMetrics)*elementDiameter[eN]);

                //compute shape and solution information
                //shape
                /* ck.gradTrialFromRef(&p_grad_trial_trace_ref[ebN_local_kb_nSpace*nDOF_trial_element],jacInv_ext,p_grad_trial_trace); */
                ck.gradTrialFromRef(&vel_grad_trial_trace_ref[ebN_local_kb_nSpace*nDOF_trial_element],jacInv_ext,vel_grad_trial_trace);
                //cek hack use trial ck.gradTrialFromRef(&vel_grad_test_trace_ref[ebN_local_kb_nSpace*nDOF_trial_element],jacInv_ext,vel_grad_test_trace);
                //solution and gradients
                /* ck.valFromDOF(p_dof,&p_l2g[eN_nDOF_trial_element],&p_trial_trace_ref[ebN_local_kb*nDOF_test_element],p_ext); */
                p_ext = ebqe_p[ebNE_kb];
                ck.valFromDOF(u_dof,&vel_l2g[eN_nDOF_trial_element],&vel_trial_trace_ref[ebN_local_kb*nDOF_test_element],u_ext);
                ck.valFromDOF(v_dof,&vel_l2g[eN_nDOF_trial_element],&vel_trial_trace_ref[ebN_local_kb*nDOF_test_element],v_ext);
                /* ck.valFromDOF(w_dof,&vel_l2g[eN_nDOF_trial_element],&vel_trial_trace_ref[ebN_local_kb*nDOF_test_element],w_ext); */
                /* ck.gradFromDOF(p_dof,&p_l2g[eN_nDOF_trial_element],p_grad_trial_trace,grad_p_ext); */
                for (int I=0;I<nSpace;I++)
                  grad_p_ext[I] = ebqe_grad_p[ebNE_kb_nSpace + I];
                ck.gradFromDOF(u_dof,&vel_l2g[eN_nDOF_trial_element],vel_grad_trial_trace,grad_u_ext);
                ck.gradFromDOF(v_dof,&vel_l2g[eN_nDOF_trial_element],vel_grad_trial_trace,grad_v_ext);
                /* ck.gradFromDOF(w_dof,&vel_l2g[eN_nDOF_trial_element],vel_grad_trial_trace,grad_w_ext); */
                //precalculate test function products with integration weights
                for (int j=0;j<nDOF_trial_element;j++)
                  {
                    /* p_test_dS[j] = p_test_trace_ref[ebN_local_kb*nDOF_test_element+j]*dS; */
                    vel_test_dS[j] = vel_test_trace_ref[ebN_local_kb*nDOF_test_element+j]*dS;
                    for (int I=0;I<nSpace;I++)
                      vel_grad_test_dS[j*nSpace+I] = vel_grad_trial_trace[j*nSpace+I]*dS;//cek hack, using trial
                  }
                bc_p_ext = isDOFBoundary_p[ebNE_kb]*ebqe_bc_p_ext[ebNE_kb]+(1-isDOFBoundary_p[ebNE_kb])*p_ext;
                //note, our convention is that bc values at moving boundaries are relative to boundary velocity so we add it here
                bc_u_ext = isDOFBoundary_u[ebNE_kb]*(ebqe_bc_u_ext[ebNE_kb] + MOVING_DOMAIN*xt_ext) + (1-isDOFBoundary_u[ebNE_kb])*u_ext;
                bc_v_ext = isDOFBoundary_v[ebNE_kb]*(ebqe_bc_v_ext[ebNE_kb] + MOVING_DOMAIN*yt_ext) + (1-isDOFBoundary_v[ebNE_kb])*v_ext;
                /* bc_w_ext = isDOFBoundary_w[ebNE_kb]*(ebqe_bc_w_ext[ebNE_kb] + MOVING_DOMAIN*zt_ext) + (1-isDOFBoundary_w[ebNE_kb])*w_ext; */
                //VRANS
                porosity_ext = 1.0 - ebqe_vos_ext[ebNE_kb];
                //
                //calculate the pde coefficients using the solution and the boundary values for the solution
                //
                double eddy_viscosity_ext(0.),bc_eddy_viscosity_ext(0.); //not interested in saving boundary eddy viscosity for now
                evaluateCoefficients(eps_rho,
                                     eps_mu,
                                     particle_eps,
                                     sigma,
                                     rho_0,
                                     nu_0,
                                     rho_1,
                                     nu_1,
                                     elementDiameter[eN],
                                     smagorinskyConstant,
                                     turbulenceClosureModel,
                                     g,
                                     useVF,
                                     ebqe_vf_ext[ebNE_kb],
                                     ebqe_phi_ext[ebNE_kb],
                                     &ebqe_normal_phi_ext[ebNE_kb_nSpace],
                                     nParticles,
                                     nQuadraturePoints_global,
                                     &particle_signed_distances[ebNE_kb],
                                     ebqe_kappa_phi_ext[ebNE_kb],
                                     //VRANS
                                     porosity_ext,
                                     //
                                     p_ext,
                                     grad_p_ext,
                                     grad_u_ext,
                                     grad_v_ext,
                                     grad_w_ext,
                                     u_ext,
                                     v_ext,
                                     w_ext,
                                     ebqe_velocity_star[ebNE_kb_nSpace+0],
                                     ebqe_velocity_star[ebNE_kb_nSpace+1],
                                     ebqe_velocity_star[ebNE_kb_nSpace+1],//hack,not used
                                     eddy_viscosity_ext,
                                     mom_u_acc_ext,
                                     dmom_u_acc_u_ext,
                                     mom_v_acc_ext,
                                     dmom_v_acc_v_ext,
                                     mom_w_acc_ext,
                                     dmom_w_acc_w_ext,
                                     mass_adv_ext,
                                     dmass_adv_u_ext,
                                     dmass_adv_v_ext,
                                     dmass_adv_w_ext,
                                     mom_u_adv_ext,
                                     dmom_u_adv_u_ext,
                                     dmom_u_adv_v_ext,
                                     dmom_u_adv_w_ext,
                                     mom_v_adv_ext,
                                     dmom_v_adv_u_ext,
                                     dmom_v_adv_v_ext,
                                     dmom_v_adv_w_ext,
                                     mom_w_adv_ext,
                                     dmom_w_adv_u_ext,
                                     dmom_w_adv_v_ext,
                                     dmom_w_adv_w_ext,
                                     mom_uu_diff_ten_ext,
                                     mom_vv_diff_ten_ext,
                                     mom_ww_diff_ten_ext,
                                     mom_uv_diff_ten_ext,
                                     mom_uw_diff_ten_ext,
                                     mom_vu_diff_ten_ext,
                                     mom_vw_diff_ten_ext,
                                     mom_wu_diff_ten_ext,
                                     mom_wv_diff_ten_ext,
                                     mom_u_source_ext,
                                     mom_v_source_ext,
                                     mom_w_source_ext,
                                     mom_u_ham_ext,
                                     dmom_u_ham_grad_p_ext,
                                     dmom_u_ham_grad_u_ext,
                                     mom_v_ham_ext,
                                     dmom_v_ham_grad_p_ext,
                                     dmom_v_ham_grad_v_ext,
                                     mom_w_ham_ext,
                                     dmom_w_ham_grad_p_ext,
                                     dmom_w_ham_grad_w_ext,
                                     ebqe_rho[ebNE_kb],
                                     ebqe_nu[ebNE_kb],
                                     KILL_PRESSURE_TERM,
                                     0,
                                     0., // mql: zero force term at boundary
                                     0.,
                                     0.,
                                     MATERIAL_PARAMETERS_AS_FUNCTION,
                                     ebqe_density_as_function[ebNE_kb],
                                     ebqe_dynamic_viscosity_as_function[ebNE_kb],
                                     USE_SBM,
                                     x_ext,y_ext,z_ext,
                                     use_ball_as_particle,
                                     ball_center,
                                     ball_radius,
                                     ball_velocity,
                                     ball_angular_velocity);
                evaluateCoefficients(eps_rho,
                                     eps_mu,
                                     particle_eps,
                                     sigma,
                                     rho_0,
                                     nu_0,
                                     rho_1,
                                     nu_1,
                                     elementDiameter[eN],
                                     smagorinskyConstant,
                                     turbulenceClosureModel,
                                     g,
                                     useVF,
                                     bc_ebqe_vf_ext[ebNE_kb],
                                     bc_ebqe_phi_ext[ebNE_kb],
                                     &ebqe_normal_phi_ext[ebNE_kb_nSpace],
                                     nParticles,
                                     nQuadraturePoints_global,
                                     &particle_signed_distances[ebNE_kb],
                                     ebqe_kappa_phi_ext[ebNE_kb],
                                     //VRANS
                                     porosity_ext,
                                     //
                                     bc_p_ext,
                                     grad_p_ext,
                                     grad_u_ext,
                                     grad_v_ext,
                                     grad_w_ext,
                                     bc_u_ext,
                                     bc_v_ext,
                                     bc_w_ext,
                                     ebqe_velocity_star[ebNE_kb_nSpace+0],
                                     ebqe_velocity_star[ebNE_kb_nSpace+1],
                                     ebqe_velocity_star[ebNE_kb_nSpace+1],//hack,not used
                                     bc_eddy_viscosity_ext,
                                     bc_mom_u_acc_ext,
                                     bc_dmom_u_acc_u_ext,
                                     bc_mom_v_acc_ext,
                                     bc_dmom_v_acc_v_ext,
                                     bc_mom_w_acc_ext,
                                     bc_dmom_w_acc_w_ext,
                                     bc_mass_adv_ext,
                                     bc_dmass_adv_u_ext,
                                     bc_dmass_adv_v_ext,
                                     bc_dmass_adv_w_ext,
                                     bc_mom_u_adv_ext,
                                     bc_dmom_u_adv_u_ext,
                                     bc_dmom_u_adv_v_ext,
                                     bc_dmom_u_adv_w_ext,
                                     bc_mom_v_adv_ext,
                                     bc_dmom_v_adv_u_ext,
                                     bc_dmom_v_adv_v_ext,
                                     bc_dmom_v_adv_w_ext,
                                     bc_mom_w_adv_ext,
                                     bc_dmom_w_adv_u_ext,
                                     bc_dmom_w_adv_v_ext,
                                     bc_dmom_w_adv_w_ext,
                                     bc_mom_uu_diff_ten_ext,
                                     bc_mom_vv_diff_ten_ext,
                                     bc_mom_ww_diff_ten_ext,
                                     bc_mom_uv_diff_ten_ext,
                                     bc_mom_uw_diff_ten_ext,
                                     bc_mom_vu_diff_ten_ext,
                                     bc_mom_vw_diff_ten_ext,
                                     bc_mom_wu_diff_ten_ext,
                                     bc_mom_wv_diff_ten_ext,
                                     bc_mom_u_source_ext,
                                     bc_mom_v_source_ext,
                                     bc_mom_w_source_ext,
                                     bc_mom_u_ham_ext,
                                     bc_dmom_u_ham_grad_p_ext,
                                     bc_dmom_u_ham_grad_u_ext,
                                     bc_mom_v_ham_ext,
                                     bc_dmom_v_ham_grad_p_ext,
                                     bc_dmom_v_ham_grad_v_ext,
                                     bc_mom_w_ham_ext,
                                     bc_dmom_w_ham_grad_p_ext,
                                     bc_dmom_w_ham_grad_w_ext,
                                     ebqe_rho[ebNE_kb],
                                     ebqe_nu[ebNE_kb],
                                     KILL_PRESSURE_TERM,
                                     0,
                                     0., // mql: zero force term at boundary
                                     0.,
                                     0.,
                                     MATERIAL_PARAMETERS_AS_FUNCTION,
                                     ebqe_density_as_function[ebNE_kb],
                                     ebqe_dynamic_viscosity_as_function[ebNE_kb],
                                     USE_SBM,
                                     x_ext,y_ext,z_ext,
                                     use_ball_as_particle,
                                     ball_center,
                                     ball_radius,
                                     ball_velocity,
                                     ball_angular_velocity);

                //Turbulence closure model
                if (turbulenceClosureModel >= 3)
                  {
                    const double turb_var_grad_0_dummy[2] = {0.,0.};
                    const double c_mu = 0.09;//mwf hack
                    updateTurbulenceClosure(turbulenceClosureModel,
                                            eps_rho,
                                            eps_mu,
                                            rho_0,
                                            nu_0,
                                            rho_1,
                                            nu_1,
                                            useVF,
                                            ebqe_vf_ext[ebNE_kb],
                                            ebqe_phi_ext[ebNE_kb],
                                            porosity_ext,
                                            c_mu, //mwf hack
                                            ebqe_turb_var_0[ebNE_kb],
                                            ebqe_turb_var_1[ebNE_kb],
                                            turb_var_grad_0_dummy, //not needed
                                            eddy_viscosity_ext,
                                            mom_uu_diff_ten_ext,
                                            mom_vv_diff_ten_ext,
                                            mom_ww_diff_ten_ext,
                                            mom_uv_diff_ten_ext,
                                            mom_uw_diff_ten_ext,
                                            mom_vu_diff_ten_ext,
                                            mom_vw_diff_ten_ext,
                                            mom_wu_diff_ten_ext,
                                            mom_wv_diff_ten_ext,
                                            mom_u_source_ext,
                                            mom_v_source_ext,
                                            mom_w_source_ext);

                    updateTurbulenceClosure(turbulenceClosureModel,
                                            eps_rho,
                                            eps_mu,
                                            rho_0,
                                            nu_0,
                                            rho_1,
                                            nu_1,
                                            useVF,
                                            bc_ebqe_vf_ext[ebNE_kb],
                                            bc_ebqe_phi_ext[ebNE_kb],
                                            porosity_ext,
                                            c_mu, //mwf hack
                                            ebqe_turb_var_0[ebNE_kb],
                                            ebqe_turb_var_1[ebNE_kb],
                                            turb_var_grad_0_dummy, //not needed
                                            bc_eddy_viscosity_ext,
                                            bc_mom_uu_diff_ten_ext,
                                            bc_mom_vv_diff_ten_ext,
                                            bc_mom_ww_diff_ten_ext,
                                            bc_mom_uv_diff_ten_ext,
                                            bc_mom_uw_diff_ten_ext,
                                            bc_mom_vu_diff_ten_ext,
                                            bc_mom_vw_diff_ten_ext,
                                            bc_mom_wu_diff_ten_ext,
                                            bc_mom_wv_diff_ten_ext,
                                            bc_mom_u_source_ext,
                                            bc_mom_v_source_ext,
                                            bc_mom_w_source_ext);
                  }


                //
                //moving domain
                //
                mom_u_adv_ext[0] -= MOVING_DOMAIN*dmom_u_acc_u_ext*mom_u_acc_ext*xt_ext; // times rho*porosity. mql. CHECK.
                mom_u_adv_ext[1] -= MOVING_DOMAIN*dmom_u_acc_u_ext*mom_u_acc_ext*yt_ext;
                /* mom_u_adv_ext[2] -= MOVING_DOMAIN*dmom_u_acc_u_ext*mom_u_acc_ext*zt_ext; */
                dmom_u_adv_u_ext[0] -= MOVING_DOMAIN*dmom_u_acc_u_ext*xt_ext;
                dmom_u_adv_u_ext[1] -= MOVING_DOMAIN*dmom_u_acc_u_ext*yt_ext;
                /* dmom_u_adv_u_ext[2] -= MOVING_DOMAIN*dmom_u_acc_u_ext*zt_ext; */

                mom_v_adv_ext[0] -= MOVING_DOMAIN*dmom_v_acc_v_ext*mom_v_acc_ext*xt_ext;
                mom_v_adv_ext[1] -= MOVING_DOMAIN*dmom_v_acc_v_ext*mom_v_acc_ext*yt_ext;
                /* mom_v_adv_ext[2] -= MOVING_DOMAIN*dmom_v_acc_v_ext*mom_v_acc_ext*zt_ext; */
                dmom_v_adv_v_ext[0] -= MOVING_DOMAIN*dmom_v_acc_v_ext*xt_ext;
                dmom_v_adv_v_ext[1] -= MOVING_DOMAIN*dmom_v_acc_v_ext*yt_ext;
                /* dmom_v_adv_v_ext[2] -= MOVING_DOMAIN*dmom_v_acc_v_ext*zt_ext; */

                /* mom_w_adv_ext[0] -= MOVING_DOMAIN*dmom_w_acc_w_ext*mom_w_acc_ext*xt_ext; */
                /* mom_w_adv_ext[1] -= MOVING_DOMAIN*dmom_w_acc_w_ext*mom_w_acc_ext*yt_ext; */
                /* mom_w_adv_ext[2] -= MOVING_DOMAIN*dmom_w_acc_w_ext*mom_w_acc_ext*zt_ext; */
                /* dmom_w_adv_w_ext[0] -= MOVING_DOMAIN*dmom_w_acc_w_ext*xt_ext; */
                /* dmom_w_adv_w_ext[1] -= MOVING_DOMAIN*dmom_w_acc_w_ext*yt_ext; */
                /* dmom_w_adv_w_ext[2] -= MOVING_DOMAIN*dmom_w_acc_w_ext*zt_ext; */

                //bc's
                // mql. CHECK.
                bc_mom_u_adv_ext[0] -= MOVING_DOMAIN*dmom_u_acc_u_ext*bc_mom_u_acc_ext*xt_ext;
                bc_mom_u_adv_ext[1] -= MOVING_DOMAIN*dmom_u_acc_u_ext*bc_mom_u_acc_ext*yt_ext;
                /* bc_mom_u_adv_ext[2] -= MOVING_DOMAIN*dmom_u_acc_u_ext*bc_mom_u_acc_ext*zt_ext; */

                bc_mom_v_adv_ext[0] -= MOVING_DOMAIN*dmom_v_acc_v_ext*bc_mom_v_acc_ext*xt_ext; 
                bc_mom_v_adv_ext[1] -= MOVING_DOMAIN*dmom_v_acc_v_ext*bc_mom_v_acc_ext*yt_ext;
                /* bc_mom_v_adv_ext[2] -= MOVING_DOMAIN*dmom_v_acc_v_ext*bc_mom_v_acc_ext*zt_ext; */

                /* bc_mom_w_adv_ext[0] -= MOVING_DOMAIN*dmom_w_acc_w_ext*bc_mom_w_acc_ext*xt_ext; */
                /* bc_mom_w_adv_ext[1] -= MOVING_DOMAIN*dmom_w_acc_w_ext*bc_mom_w_acc_ext*yt_ext; */
                /* bc_mom_w_adv_ext[2] -= MOVING_DOMAIN*dmom_w_acc_w_ext*bc_mom_w_acc_ext*zt_ext; */
                // 
                //calculate the numerical fluxes 
                // 
                ck.calculateGScale(G,normal,h_penalty);
                penalty = useMetrics*C_b/h_penalty + (1.0-useMetrics)*ebqe_penalty_ext[ebNE_kb];
                exteriorNumericalAdvectiveFlux(isDOFBoundary_p[ebNE_kb],
                                               isDOFBoundary_u[ebNE_kb],
                                               isDOFBoundary_v[ebNE_kb],
                                               isDOFBoundary_w[ebNE_kb],
                                               isAdvectiveFluxBoundary_p[ebNE_kb],
                                               isAdvectiveFluxBoundary_u[ebNE_kb],
                                               isAdvectiveFluxBoundary_v[ebNE_kb],
                                               isAdvectiveFluxBoundary_w[ebNE_kb],
                                               dmom_u_ham_grad_p_ext[0],//=1/rho,
                                               bc_dmom_u_ham_grad_p_ext[0],//=1/bc_rho,
                                               normal,
                                               dmom_u_acc_u_ext,
                                               bc_p_ext,
                                               bc_u_ext,
                                               bc_v_ext,
                                               bc_w_ext,
                                               bc_mass_adv_ext,
                                               bc_mom_u_adv_ext,
                                               bc_mom_v_adv_ext,
                                               bc_mom_w_adv_ext,
                                               ebqe_bc_flux_mass_ext[ebNE_kb]+MOVING_DOMAIN*(xt_ext*normal[0]+yt_ext*normal[1]),//BC is relative mass flux
                                               ebqe_bc_flux_mom_u_adv_ext[ebNE_kb],
                                               ebqe_bc_flux_mom_v_adv_ext[ebNE_kb],
                                               ebqe_bc_flux_mom_w_adv_ext[ebNE_kb],
                                               p_ext,
                                               u_ext,
                                               v_ext,
                                               w_ext,
                                               mass_adv_ext,
                                               mom_u_adv_ext,
                                               mom_v_adv_ext,
                                               mom_w_adv_ext,
                                               dmass_adv_u_ext,
                                               dmass_adv_v_ext,
                                               dmass_adv_w_ext,
                                               dmom_u_adv_p_ext,
                                               dmom_u_adv_u_ext,
                                               dmom_u_adv_v_ext,
                                               dmom_u_adv_w_ext,
                                               dmom_v_adv_p_ext,
                                               dmom_v_adv_u_ext,
                                               dmom_v_adv_v_ext,
                                               dmom_v_adv_w_ext,
                                               dmom_w_adv_p_ext,
                                               dmom_w_adv_u_ext,
                                               dmom_w_adv_v_ext,
                                               dmom_w_adv_w_ext,
                                               flux_mass_ext,
                                               flux_mom_u_adv_ext,
                                               flux_mom_v_adv_ext,
                                               flux_mom_w_adv_ext,
                                               &ebqe_velocity_star[ebNE_kb_nSpace],
                                               &ebqe_velocity[ebNE_kb_nSpace]);
                // mql: save gradient of solution for other models and to compute errors
                for (int I=0;I<nSpace;I++)
                  {
                    ebqe_grad_u[ebNE_kb_nSpace+I] = grad_u_ext[I];
                    ebqe_grad_v[ebNE_kb_nSpace+I] = grad_v_ext[I];
                    /* ebqe_grad_w[ebNE_kb_nSpace+I] = grad_w_ext[I]; */
                  }
                exteriorNumericalDiffusiveFlux(eps_rho,
                                               ebqe_phi_ext[ebNE_kb],
                                               sdInfo_u_u_rowptr,
                                               sdInfo_u_u_colind,
                                               isDOFBoundary_u[ebNE_kb],
                                               isDiffusiveFluxBoundary_u[ebNE_kb],
                                               normal,
                                               bc_mom_uu_diff_ten_ext,
                                               bc_u_ext,
                                               ebqe_bc_flux_u_diff_ext[ebNE_kb],
                                               mom_uu_diff_ten_ext,
                                               grad_u_ext,
                                               u_ext,
                                               penalty,//ebqe_penalty_ext[ebNE_kb],
                                               flux_mom_uu_diff_ext);
                exteriorNumericalDiffusiveFlux(eps_rho,
                                               ebqe_phi_ext[ebNE_kb],
                                               sdInfo_u_v_rowptr,
                                               sdInfo_u_v_colind,
                                               isDOFBoundary_v[ebNE_kb],
                                               isDiffusiveFluxBoundary_v[ebNE_kb],
                                               normal,
                                               bc_mom_uv_diff_ten_ext,
                                               bc_v_ext,
                                               0.0,//assume all of the flux gets applied in diagonal component
                                               mom_uv_diff_ten_ext,
                                               grad_v_ext,
                                               v_ext,
                                               penalty,//ebqe_penalty_ext[ebNE_kb],
                                               flux_mom_uv_diff_ext);
                /* exteriorNumericalDiffusiveFlux(eps_rho, */
                /*                                   ebqe_phi_ext[ebNE_kb], */
                /*                                   sdInfo_u_w_rowptr, */
                /*                                   sdInfo_u_w_colind, */
                /*                                   isDOFBoundary_w[ebNE_kb], */
                /*                                   isDiffusiveFluxBoundary_u[ebNE_kb], */
                /*                                   normal, */
                /*                                   bc_mom_uw_diff_ten_ext, */
                /*                                   bc_w_ext, */
                /*                                   0.0,//see above */
                /*                                   mom_uw_diff_ten_ext, */
                /*                                   grad_w_ext, */
                /*                                   w_ext, */
                /*                                   penalty,//ebqe_penalty_ext[ebNE_kb], */
                /*                                   flux_mom_uw_diff_ext); */
                exteriorNumericalDiffusiveFlux(eps_rho,
                                               ebqe_phi_ext[ebNE_kb],
                                               sdInfo_v_u_rowptr,
                                               sdInfo_v_u_colind,
                                               isDOFBoundary_u[ebNE_kb],
                                               isDiffusiveFluxBoundary_u[ebNE_kb],
                                               normal,
                                               bc_mom_vu_diff_ten_ext,
                                               bc_u_ext,
                                               0.0,//see above
                                               mom_vu_diff_ten_ext,
                                               grad_u_ext,
                                               u_ext,
                                               penalty,//ebqe_penalty_ext[ebNE_kb],
                                               flux_mom_vu_diff_ext);
                exteriorNumericalDiffusiveFlux(eps_rho,
                                               ebqe_phi_ext[ebNE_kb],
                                               sdInfo_v_v_rowptr,
                                               sdInfo_v_v_colind,
                                               isDOFBoundary_v[ebNE_kb],
                                               isDiffusiveFluxBoundary_v[ebNE_kb],
                                               normal,
                                               bc_mom_vv_diff_ten_ext,
                                               bc_v_ext,
                                               ebqe_bc_flux_v_diff_ext[ebNE_kb],
                                               mom_vv_diff_ten_ext,
                                               grad_v_ext,
                                               v_ext,
                                               penalty,//ebqe_penalty_ext[ebNE_kb],
                                               flux_mom_vv_diff_ext);
                /* exteriorNumericalDiffusiveFlux(eps_rho, */
                /*                                   ebqe_phi_ext[ebNE_kb], */
                /*                                   sdInfo_v_w_rowptr, */
                /*                                   sdInfo_v_w_colind, */
                /*                                   isDOFBoundary_w[ebNE_kb], */
                /*                                   isDiffusiveFluxBoundary_v[ebNE_kb], */
                /*                                   normal, */
                /*                                   bc_mom_vw_diff_ten_ext, */
                /*                                   bc_w_ext, */
                /*                                   0.0,//see above */
                /*                                   mom_vw_diff_ten_ext, */
                /*                                   grad_w_ext, */
                /*                                   w_ext, */
                /*                                   penalty,//ebqe_penalty_ext[ebNE_kb], */
                /*                                   flux_mom_vw_diff_ext); */
                /* exteriorNumericalDiffusiveFlux(eps_rho, */
                /*                                   ebqe_phi_ext[ebNE_kb], */
                /*                                   sdInfo_w_u_rowptr, */
                /*                                   sdInfo_w_u_colind, */
                /*                                   isDOFBoundary_u[ebNE_kb], */
                /*                                   isDiffusiveFluxBoundary_w[ebNE_kb], */
                /*                                   normal, */
                /*                                   bc_mom_wu_diff_ten_ext, */
                /*                                   bc_u_ext, */
                /*                                   0.0,//see above */
                /*                                   mom_wu_diff_ten_ext, */
                /*                                   grad_u_ext, */
                /*                                   u_ext, */
                /*                                   penalty,//ebqe_penalty_ext[ebNE_kb], */
                /*                                   flux_mom_wu_diff_ext); */
                /* exteriorNumericalDiffusiveFlux(eps_rho, */
                /*                                   ebqe_phi_ext[ebNE_kb], */
                /*                                   sdInfo_w_v_rowptr, */
                /*                                   sdInfo_w_v_colind, */
                /*                                   isDOFBoundary_v[ebNE_kb], */
                /*                                   isDiffusiveFluxBoundary_w[ebNE_kb], */
                /*                                   normal, */
                /*                                   bc_mom_wv_diff_ten_ext, */
                /*                                   bc_v_ext, */
                /*                                   0.0,//see above */
                /*                                   mom_wv_diff_ten_ext, */
                /*                                   grad_v_ext, */
                /*                                   v_ext, */
                /*                                   penalty,//ebqe_penalty_ext[ebNE_kb], */
                /*                                   flux_mom_wv_diff_ext); */
                /* exteriorNumericalDiffusiveFlux(eps_rho, */
                /*                                   ebqe_phi_ext[ebNE_kb], */
                /*                                   sdInfo_w_w_rowptr, */
                /*                                   sdInfo_w_w_colind, */
                /*                                   isDOFBoundary_w[ebNE_kb], */
                /*                                   isDiffusiveFluxBoundary_w[ebNE_kb], */
                /*                                   normal, */
                /*                                   bc_mom_ww_diff_ten_ext, */
                /*                                   bc_w_ext, */
                /*                                   ebqe_bc_flux_w_diff_ext[ebNE_kb], */
                /*                                   mom_ww_diff_ten_ext, */
                /*                                   grad_w_ext, */
                /*                                   w_ext, */
                /*                                   penalty,//ebqe_penalty_ext[ebNE_kb], */
                /*                                   flux_mom_ww_diff_ext); */
                flux[ebN*nQuadraturePoints_elementBoundary+kb] = flux_mass_ext;
                /* std::cout<<"external u,v,u_n " */
                /*             <<ebqe_velocity[ebNE_kb_nSpace+0]<<'\t' */
                /*             <<ebqe_velocity[ebNE_kb_nSpace+1]<<'\t' */
                /*             <<flux[ebN*nQuadraturePoints_elementBoundary+kb]<<std::endl; */
                //
                //integrate the net force and moment on flagged boundaries
                //
                if (ebN < nElementBoundaries_owned)
                  {
                    force_v_x = (flux_mom_u_adv_ext + flux_mom_uu_diff_ext + flux_mom_uv_diff_ext + flux_mom_uw_diff_ext)/dmom_u_ham_grad_p_ext[0];//same as *rho
                    force_v_y = (flux_mom_v_adv_ext + flux_mom_vu_diff_ext + flux_mom_vv_diff_ext + flux_mom_vw_diff_ext)/dmom_u_ham_grad_p_ext[0];
                    //force_v_z = (flux_mom_wu_diff_ext + flux_mom_wv_diff_ext + flux_mom_ww_diff_ext)/dmom_u_ham_grad_p_ext[0];

                    force_p_x = p_ext*normal[0];
                    force_p_y = p_ext*normal[1];
                    //force_p_z = p_ext*normal[2];

                    force_x = force_p_x + force_v_x;
                    force_y = force_p_y + force_v_y;
                    //force_z = force_p_z + force_v_z;

                    r_x = x_ext - barycenters[3*boundaryFlags[ebN]+0];
                    r_y = y_ext - barycenters[3*boundaryFlags[ebN]+1];
                    //r_z = z_ext - barycenters[3*boundaryFlags[ebN]+2];

                    wettedAreas[boundaryFlags[ebN]] += dS*(1.0-ebqe_vf_ext[ebNE_kb]);

                    netForces_p[3*boundaryFlags[ebN]+0] += force_p_x*dS;
                    netForces_p[3*boundaryFlags[ebN]+1] += force_p_y*dS;
                    //netForces_p[3*boundaryFlags[ebN]+2] += force_p_z*dS;

                    netForces_v[3*boundaryFlags[ebN]+0] += force_v_x*dS;
                    netForces_v[3*boundaryFlags[ebN]+1] += force_v_y*dS;
                    //netForces_v[3*boundaryFlags[ebN]+2] += force_v_z*dS;

                    //netMoments[3*boundaryFlags[ebN]+0] += (r_y*force_z - r_z*force_y)*dS;
                    //netMoments[3*boundaryFlags[ebN]+1] += (r_z*force_x - r_x*force_z)*dS;
                    netMoments[3*boundaryFlags[ebN]+2] += (r_x*force_y - r_y*force_x)*dS;
                  }
                //
                //update residuals
                //
                for (int i=0;i<nDOF_test_element;i++)
                  {
                    /* elementResidual_mesh[i] -= ck.ExteriorElementBoundaryFlux(MOVING_DOMAIN*(xt_ext*normal[0]+yt_ext*normal[1]),p_test_dS[i]); */
                    /* elementResidual_p[i] += ck.ExteriorElementBoundaryFlux(flux_mass_ext,p_test_dS[i]); */
                    /* elementResidual_p[i] -= DM*ck.ExteriorElementBoundaryFlux(MOVING_DOMAIN*(xt_ext*normal[0]+yt_ext*normal[1]),p_test_dS[i]); */
                    /* globalConservationError += ck.ExteriorElementBoundaryFlux(flux_mass_ext,p_test_dS[i]); */
                    elementResidual_u[i] +=
                      ck.ExteriorElementBoundaryFlux(flux_mom_u_adv_ext,vel_test_dS[i])+
                      ck.ExteriorElementBoundaryFlux(flux_mom_uu_diff_ext,vel_test_dS[i])+
                      ck.ExteriorElementBoundaryFlux(flux_mom_uv_diff_ext,vel_test_dS[i])+
                      ck.ExteriorElementBoundaryDiffusionAdjoint(isDOFBoundary_u[ebNE_kb],
                                                                 isDiffusiveFluxBoundary_u[ebNE_kb],
                                                                 eb_adjoint_sigma,
                                                                 u_ext,
                                                                 bc_u_ext,
                                                                 normal,
                                                                 sdInfo_u_u_rowptr,
                                                                 sdInfo_u_u_colind,
                                                                 mom_uu_diff_ten_ext,
                                                                 &vel_grad_test_dS[i*nSpace])+
                      ck.ExteriorElementBoundaryDiffusionAdjoint(isDOFBoundary_v[ebNE_kb],
                                                                 isDiffusiveFluxBoundary_u[ebNE_kb],
                                                                 eb_adjoint_sigma,
                                                                 v_ext,
                                                                 bc_v_ext,
                                                                 normal,
                                                                 sdInfo_u_v_rowptr,
                                                                 sdInfo_u_v_colind,
                                                                 mom_uv_diff_ten_ext,
                                                                 &vel_grad_test_dS[i*nSpace]);//+
                    /* ck.ExteriorElementBoundaryDiffusionAdjoint(isDOFBoundary_w[ebNE_kb], */
                    /*                                         isDiffusiveFluxBoundary_u[ebNE_kb], */
                    /*                                         eb_adjoint_sigma, */
                    /*                                         w_ext, */
                    /*                                         bc_w_ext, */
                    /*                                         normal, */
                    /*                                         sdInfo_u_w_rowptr, */
                    /*                                         sdInfo_u_w_colind, */
                    /*                                         mom_uw_diff_ten_ext, */
                    /*                                         &vel_grad_test_dS[i*nSpace]); */
                    elementResidual_v[i] += ck.ExteriorElementBoundaryFlux(flux_mom_v_adv_ext,vel_test_dS[i]) +
                      ck.ExteriorElementBoundaryFlux(flux_mom_vu_diff_ext,vel_test_dS[i])+
                      ck.ExteriorElementBoundaryFlux(flux_mom_vv_diff_ext,vel_test_dS[i])+
                      ck.ExteriorElementBoundaryDiffusionAdjoint(isDOFBoundary_u[ebNE_kb],
                                                                 isDiffusiveFluxBoundary_v[ebNE_kb],
                                                                 eb_adjoint_sigma,
                                                                 u_ext,
                                                                 bc_u_ext,
                                                                 normal,
                                                                 sdInfo_v_u_rowptr,
                                                                 sdInfo_v_u_colind,
                                                                 mom_vu_diff_ten_ext,
                                                                 &vel_grad_test_dS[i*nSpace])+
                      ck.ExteriorElementBoundaryDiffusionAdjoint(isDOFBoundary_v[ebNE_kb],
                                                                 isDiffusiveFluxBoundary_v[ebNE_kb],
                                                                 eb_adjoint_sigma,
                                                                 v_ext,
                                                                 bc_v_ext,
                                                                 normal,
                                                                 sdInfo_v_v_rowptr,
                                                                 sdInfo_v_v_colind,
                                                                 mom_vv_diff_ten_ext,
                                                                 &vel_grad_test_dS[i*nSpace]);//+
                    /* ck.ExteriorElementBoundaryDiffusionAdjoint(isDOFBoundary_w[ebNE_kb], */
                    /*                                         isDiffusiveFluxBoundary_v[ebNE_kb], */
                    /*                                         eb_adjoint_sigma, */
                    /*                                         w_ext, */
                    /*                                         bc_w_ext, */
                    /*                                         normal, */
                    /*                                         sdInfo_v_w_rowptr, */
                    /*                                         sdInfo_v_w_colind, */
                    /*                                         mom_vw_diff_ten_ext, */
                    /*                                         &vel_grad_test_dS[i*nSpace]);  */

                    /* elementResidual_w[i] += ck.ExteriorElementBoundaryFlux(flux_mom_w_adv_ext,vel_test_dS[i]) + */
                    /*   ck.ExteriorElementBoundaryFlux(flux_mom_wu_diff_ext,vel_test_dS[i])+ */
                    /*   ck.ExteriorElementBoundaryFlux(flux_mom_wv_diff_ext,vel_test_dS[i])+ */
                    /*   ck.ExteriorElementBoundaryFlux(flux_mom_ww_diff_ext,vel_test_dS[i])+ */
                    /*   ck.ExteriorElementBoundaryDiffusionAdjoint(isDOFBoundary_u[ebNE_kb], */
                    /*                                         isDiffusiveFluxBoundary_w[ebNE_kb], */
                    /*                                         eb_adjoint_sigma, */
                    /*                                         u_ext, */
                    /*                                         bc_u_ext, */
                    /*                                         normal, */
                    /*                                         sdInfo_w_u_rowptr, */
                    /*                                         sdInfo_w_u_colind, */
                    /*                                         mom_wu_diff_ten_ext, */
                    /*                                         &vel_grad_test_dS[i*nSpace])+ */
                    /*   ck.ExteriorElementBoundaryDiffusionAdjoint(isDOFBoundary_v[ebNE_kb], */
                    /*                                         isDiffusiveFluxBoundary_w[ebNE_kb], */
                    /*                                         eb_adjoint_sigma, */
                    /*                                         v_ext, */
                    /*                                         bc_v_ext, */
                    /*                                         normal, */
                    /*                                         sdInfo_w_v_rowptr, */
                    /*                                         sdInfo_w_v_colind, */
                    /*                                         mom_wv_diff_ten_ext, */
                    /*                                         &vel_grad_test_dS[i*nSpace])+ */
                    /*   ck.ExteriorElementBoundaryDiffusionAdjoint(isDOFBoundary_w[ebNE_kb], */
                    /*                                         isDiffusiveFluxBoundary_w[ebNE_kb], */
                    /*                                         eb_adjoint_sigma, */
                    /*                                         w_ext, */
                    /*                                         bc_w_ext, */
                    /*                                         normal, */
                    /*                                         sdInfo_w_w_rowptr, */
                    /*                                         sdInfo_w_w_colind, */
                    /*                                         mom_ww_diff_ten_ext, */
                    /*                                         &vel_grad_test_dS[i*nSpace]);  */
                  }//i
              }//kb
            //
            //update the element and global residual storage
            //
            for (int i=0;i<nDOF_test_element;i++)
              {
                int eN_i = eN*nDOF_test_element+i;

                /* elementResidual_p_save[eN_i] +=  elementResidual_p[i]; */
                /* mesh_volume_conservation_weak += elementResidual_mesh[i];               */
                /* globalResidual[offset_p+stride_p*p_l2g[eN_i]]+=elementResidual_p[i]; */
                globalResidual[offset_u+stride_u*vel_l2g[eN_i]]+=elementResidual_u[i];
                globalResidual[offset_v+stride_v*vel_l2g[eN_i]]+=elementResidual_v[i];
                /* globalResidual[offset_w+stride_w*vel_l2g[eN_i]]+=elementResidual_w[i]; */
              }//i
          }//ebNE
        /* std::cout<<"mesh volume conservation = "<<mesh_volume_conservation<<std::endl; */
        /* std::cout<<"mesh volume conservation weak = "<<mesh_volume_conservation_weak<<std::endl; */
        /* std::cout<<"mesh volume conservation err max= "<<mesh_volume_conservation_err_max<<std::endl; */
        /* std::cout<<"mesh volume conservation err max weak = "<<mesh_volume_conservation_err_max_weak<<std::endl; */
      }

      void calculateJacobian(//element
                             double* mesh_trial_ref,
                             double* mesh_grad_trial_ref,
                             double* mesh_dof,
                             double* mesh_velocity_dof,
                             double MOVING_DOMAIN,
                             double PSTAB,
                             int* mesh_l2g,
                             double* dV_ref,
                             double* p_trial_ref,
                             double* p_grad_trial_ref,
                             double* p_test_ref,
                             double* p_grad_test_ref,
                             double* q_p,
                             double* q_grad_p,
                             double* ebqe_p,
                             double* ebqe_grad_p,
                             double* vel_trial_ref,
                             double* vel_grad_trial_ref,
                             double* vel_hess_trial_ref,
                             double* vel_test_ref,
                             double* vel_grad_test_ref,
                             //element boundary
                             double* mesh_trial_trace_ref,
                             double* mesh_grad_trial_trace_ref,
                             double* dS_ref,
                             double* p_trial_trace_ref,
                             double* p_grad_trial_trace_ref,
                             double* p_test_trace_ref,
                             double* p_grad_test_trace_ref,
                             double* vel_trial_trace_ref,
                             double* vel_grad_trial_trace_ref,
                             double* vel_test_trace_ref,
                             double* vel_grad_test_trace_ref,
                             double* normal_ref,
                             double* boundaryJac_ref,
                             //physics
                             double eb_adjoint_sigma,
                             double* elementDiameter,
                             double* nodeDiametersArray,
                             double hFactor,
                             int nElements_global,
                             int nElements_owned,
                             int nElementBoundaries_owned,
                             int nNodes_owned,
                             double useRBLES,
                             double useMetrics,
                             double alphaBDF,
                             double epsFact_rho,
                             double epsFact_mu,
                             double sigma,
                             double rho_0,
                             double nu_0,
                             double rho_1,
                             double nu_1,
                             double smagorinskyConstant,
                             int turbulenceClosureModel,
                             double Ct_sge,
                             double Cd_sge,
                             double C_dg,
                             double C_b,
                             //VRANS
                             const double* eps_solid,
                             const double* ebq_global_phi_solid,
                             const double* ebq_global_grad_phi_solid,
                             const double* ebq_particle_velocity_solid,
                                   double* phi_solid_nodes,
                             const double* phi_solid,
                             const double* q_velocity_solid,
                             const double* q_vos,
                             const double* q_dvos_dt,
                             const double* q_grad_vos,
                             const double* q_dragAlpha,
                             const double* q_dragBeta,
                             const double* q_mass_source,
                             const double* q_turb_var_0,
                             const double* q_turb_var_1,
                             const double* q_turb_var_grad_0,
                             //
                             int* p_l2g,
                             int* vel_l2g,
                             double* p_dof, double* u_dof, double* v_dof, double* w_dof,
                             double* g,
                             const double useVF,
                             double* vf,
                             double* phi,
                             double* normal_phi,
                             double* kappa_phi,
                             double* q_mom_u_acc_beta_bdf, double* q_mom_v_acc_beta_bdf, double* q_mom_w_acc_beta_bdf,
                             double* q_dV,
                             double* q_dV_last,
                             double* q_velocity_sge,
                             double* ebqe_velocity_star,
                             double* q_cfl,
                             double* q_numDiff_u_last, double* q_numDiff_v_last, double* q_numDiff_w_last,
                             int* sdInfo_u_u_rowptr,int* sdInfo_u_u_colind,
                             int* sdInfo_u_v_rowptr,int* sdInfo_u_v_colind,
                             int* sdInfo_u_w_rowptr,int* sdInfo_u_w_colind,
                             int* sdInfo_v_v_rowptr,int* sdInfo_v_v_colind,
                             int* sdInfo_v_u_rowptr,int* sdInfo_v_u_colind,
                             int* sdInfo_v_w_rowptr,int* sdInfo_v_w_colind,
                             int* sdInfo_w_w_rowptr,int* sdInfo_w_w_colind,
                             int* sdInfo_w_u_rowptr,int* sdInfo_w_u_colind,
                             int* sdInfo_w_v_rowptr,int* sdInfo_w_v_colind,
                             int* csrRowIndeces_p_p,int* csrColumnOffsets_p_p,
                             int* csrRowIndeces_p_u,int* csrColumnOffsets_p_u,
                             int* csrRowIndeces_p_v,int* csrColumnOffsets_p_v,
                             int* csrRowIndeces_p_w,int* csrColumnOffsets_p_w,
                             int* csrRowIndeces_u_p,int* csrColumnOffsets_u_p,
                             int* csrRowIndeces_u_u,int* csrColumnOffsets_u_u,
                             int* csrRowIndeces_u_v,int* csrColumnOffsets_u_v,
                             int* csrRowIndeces_u_w,int* csrColumnOffsets_u_w,
                             int* csrRowIndeces_v_p,int* csrColumnOffsets_v_p,
                             int* csrRowIndeces_v_u,int* csrColumnOffsets_v_u,
                             int* csrRowIndeces_v_v,int* csrColumnOffsets_v_v,
                             int* csrRowIndeces_v_w,int* csrColumnOffsets_v_w,
                             int* csrRowIndeces_w_p,int* csrColumnOffsets_w_p,
                             int* csrRowIndeces_w_u,int* csrColumnOffsets_w_u,
                             int* csrRowIndeces_w_v,int* csrColumnOffsets_w_v,
                             int* csrRowIndeces_w_w,int* csrColumnOffsets_w_w,
                             double* globalJacobian,
                             int nExteriorElementBoundaries_global,
                             int* exteriorElementBoundariesArray,
                             int* elementBoundariesArray,
                             int* elementBoundaryElementsArray,
                             int* elementBoundaryLocalElementBoundariesArray,
                             double* ebqe_vf_ext,
                             double* bc_ebqe_vf_ext,
                             double* ebqe_phi_ext,
                             double* bc_ebqe_phi_ext,
                             double* ebqe_normal_phi_ext,
                             double* ebqe_kappa_phi_ext,
                             //VRANS
                             const double* ebqe_vos_ext,
                             const double* ebqe_turb_var_0,
                             const double* ebqe_turb_var_1,
                             //
                             int* isDOFBoundary_p,
                             int* isDOFBoundary_u,
                             int* isDOFBoundary_v,
                             int* isDOFBoundary_w,
                             int* isAdvectiveFluxBoundary_p,
                             int* isAdvectiveFluxBoundary_u,
                             int* isAdvectiveFluxBoundary_v,
                             int* isAdvectiveFluxBoundary_w,
                             int* isDiffusiveFluxBoundary_u,
                             int* isDiffusiveFluxBoundary_v,
                             int* isDiffusiveFluxBoundary_w,
                             double* ebqe_bc_p_ext,
                             double* ebqe_bc_flux_mass_ext,
                             double* ebqe_bc_flux_mom_u_adv_ext,
                             double* ebqe_bc_flux_mom_v_adv_ext,
                             double* ebqe_bc_flux_mom_w_adv_ext,
                             double* ebqe_bc_u_ext,
                             double* ebqe_bc_flux_u_diff_ext,
                             double* ebqe_penalty_ext,
                             double* ebqe_bc_v_ext,
                             double* ebqe_bc_flux_v_diff_ext,
                             double* ebqe_bc_w_ext,
                             double* ebqe_bc_flux_w_diff_ext,
                             int* csrColumnOffsets_eb_p_p,
                             int* csrColumnOffsets_eb_p_u,
                             int* csrColumnOffsets_eb_p_v,
                             int* csrColumnOffsets_eb_p_w,
                             int* csrColumnOffsets_eb_u_p,
                             int* csrColumnOffsets_eb_u_u,
                             int* csrColumnOffsets_eb_u_v,
                             int* csrColumnOffsets_eb_u_w,
                             int* csrColumnOffsets_eb_v_p,
                             int* csrColumnOffsets_eb_v_u,
                             int* csrColumnOffsets_eb_v_v,
                             int* csrColumnOffsets_eb_v_w,
                             int* csrColumnOffsets_eb_w_p,
                             int* csrColumnOffsets_eb_w_u,
                             int* csrColumnOffsets_eb_w_v,
                             int* csrColumnOffsets_eb_w_w,
                             int* elementFlags,
                             int nParticles,
                             double particle_epsFact,
                             double particle_alpha,
                             double particle_beta,
                             double particle_penalty_constant,
                             double* particle_signed_distances,
                             double* particle_signed_distance_normals,
                             double* particle_velocities,
                             double* particle_centroids,
                             double particle_nitsche,
                             int use_ball_as_particle,
                             double* ball_center,
                             double* ball_radius,
                             double* ball_velocity,
                             double* ball_angular_velocity,
                             int USE_SUPG,
                             int KILL_PRESSURE_TERM,
                             double dt,
                             int MATERIAL_PARAMETERS_AS_FUNCTION,
                             double* density_as_function,
                             double* dynamic_viscosity_as_function,
                             double* ebqe_density_as_function,
                             double* ebqe_dynamic_viscosity_as_function,
                             int USE_SBM)
      {
        //
        //loop over elements to compute volume integrals and load them into the element Jacobians and global Jacobian
        //
        std::valarray<double> particle_surfaceArea(nParticles), particle_netForces(nParticles*3*3), particle_netMoments(nParticles*3);
        const int nQuadraturePoints_global(nElements_global*nQuadraturePoints_element);
        std::vector<int> surrogate_boundaries,surrogate_boundary_elements,surrogate_boundary_particle;
        //std::set<int> active_velocity_dof;

        for(int eN=0;eN<nElements_global;eN++)
          {
            register double eps_rho,eps_mu;
            double element_active=1.0;//value 1 is because it is ibm by default

            register double  elementJacobian_p_p[nDOF_test_element][nDOF_trial_element],
              elementJacobian_p_u[nDOF_test_element][nDOF_trial_element],
              elementJacobian_p_v[nDOF_test_element][nDOF_trial_element],
              elementJacobian_p_w[nDOF_test_element][nDOF_trial_element],
              elementJacobian_u_p[nDOF_test_element][nDOF_trial_element],
              elementJacobian_u_u[nDOF_test_element][nDOF_trial_element],
              elementJacobian_u_v[nDOF_test_element][nDOF_trial_element],
              elementJacobian_u_w[nDOF_test_element][nDOF_trial_element],
              elementJacobian_v_p[nDOF_test_element][nDOF_trial_element],
              elementJacobian_v_u[nDOF_test_element][nDOF_trial_element],
              elementJacobian_v_v[nDOF_test_element][nDOF_trial_element],
              elementJacobian_v_w[nDOF_test_element][nDOF_trial_element],
              elementJacobian_w_p[nDOF_test_element][nDOF_trial_element],
              elementJacobian_w_u[nDOF_test_element][nDOF_trial_element],
              elementJacobian_w_v[nDOF_test_element][nDOF_trial_element],
              elementJacobian_w_w[nDOF_test_element][nDOF_trial_element];
            for (int i=0;i<nDOF_test_element;i++)
              for (int j=0;j<nDOF_trial_element;j++)
                {
                  elementJacobian_p_p[i][j]=0.0;
                  elementJacobian_p_u[i][j]=0.0;
                  elementJacobian_p_v[i][j]=0.0;
                  elementJacobian_p_w[i][j]=0.0;
                  elementJacobian_u_p[i][j]=0.0;
                  elementJacobian_u_u[i][j]=0.0;
                  elementJacobian_u_v[i][j]=0.0;
                  elementJacobian_u_w[i][j]=0.0;
                  elementJacobian_v_p[i][j]=0.0;
                  elementJacobian_v_u[i][j]=0.0;
                  elementJacobian_v_v[i][j]=0.0;
                  elementJacobian_v_w[i][j]=0.0;
                  elementJacobian_w_p[i][j]=0.0;
                  elementJacobian_w_u[i][j]=0.0;
                  elementJacobian_w_v[i][j]=0.0;
                  elementJacobian_w_w[i][j]=0.0;
                }
            if(use_ball_as_particle==1)
            {
                for (int I=0;I<nDOF_mesh_trial_element;I++)
                    get_distance_to_ball(nParticles, ball_center, ball_radius,
                                                mesh_dof[3*mesh_l2g[eN*nDOF_mesh_trial_element+I]+0],
                                                mesh_dof[3*mesh_l2g[eN*nDOF_mesh_trial_element+I]+1],
                                                mesh_dof[3*mesh_l2g[eN*nDOF_mesh_trial_element+I]+2],
                                                phi_solid_nodes[mesh_l2g[eN*nDOF_mesh_trial_element+I]]);
            }
            //
            //detect cut cells
            //
            //if(0)
            if(USE_SBM>0)
              {
                //
                //detect cut cells
                //
                double _distance[nDOF_mesh_trial_element]={0.0};
                int pos_counter=0;
                for (int I=0;I<nDOF_mesh_trial_element;I++)
                {
                    if(use_ball_as_particle==1)
                    {
                        get_distance_to_ball(nParticles, ball_center, ball_radius,
                                mesh_dof[3*mesh_l2g[eN*nDOF_mesh_trial_element+I]+0],
                                mesh_dof[3*mesh_l2g[eN*nDOF_mesh_trial_element+I]+1],
                                mesh_dof[3*mesh_l2g[eN*nDOF_mesh_trial_element+I]+2],
                                _distance[I]);
                    }
                    else
                    {
                        _distance[I] = phi_solid_nodes[mesh_l2g[eN*nDOF_mesh_trial_element+I]];
                    }
                    if ( _distance[I] >= 0)
                        pos_counter++;
                }
                if (pos_counter == 2)
                  {
                    element_active=0.0;
                    //std::cout<<"Identified cut cell"<<std::endl;
                    int opp_node=-1;
                    for (int I=0;I<nDOF_mesh_trial_element;I++)
                      {
                        if (_distance[I] < 0)
                          opp_node = I;
                      }
                    assert(opp_node >=0);
                    assert(opp_node <nDOF_mesh_trial_element);
                    //For parallel. Two reasons:
                    //if none of nodes of this edge is owned by this processor,
                    //1. The surrogate_boundary_elements corresponding to this edge is -1, which gives 0 JacDet and infty h_penalty.
                    //2. there is no contribution of the integral over this edge to Jacobian and residual.
                    const int ebN = elementBoundariesArray[eN*nDOF_mesh_trial_element+opp_node];//only works for simplices
                    const int eN_oppo = (eN == elementBoundaryElementsArray[ebN*2+0])?elementBoundaryElementsArray[ebN*2+1]:elementBoundaryElementsArray[ebN*2+0];
                    if((mesh_l2g[eN*nDOF_mesh_trial_element+(opp_node+1)%3]<nNodes_owned
                        || mesh_l2g[eN*nDOF_mesh_trial_element+(opp_node+2)%3]<nNodes_owned
                       )&& eN_oppo!= -1)
                    {
                        surrogate_boundaries.push_back(ebN);
                        //now find which element neighbor this element is
                        if (eN == elementBoundaryElementsArray[ebN*2+0])
                            surrogate_boundary_elements.push_back(1);
                        else
                            surrogate_boundary_elements.push_back(0);
                        //check which particle is this surrogate edge related to.
                        int j=-1;
                        if(use_ball_as_particle==1)
                        {
                            double middle_point_coord[3]={0.0};
                            double middle_point_distance;
                            middle_point_coord[0] = 0.5*(mesh_dof[3*mesh_l2g[eN*nDOF_mesh_trial_element+(opp_node+1)%3]+0]+mesh_dof[3*mesh_l2g[eN*nDOF_mesh_trial_element+(opp_node+2)%3]+0]);
                            middle_point_coord[1] = 0.5*(mesh_dof[3*mesh_l2g[eN*nDOF_mesh_trial_element+(opp_node+1)%3]+1]+mesh_dof[3*mesh_l2g[eN*nDOF_mesh_trial_element+(opp_node+2)%3]+1]);
                            j = get_distance_to_ball(nParticles, ball_center, ball_radius,
                                    middle_point_coord[0],middle_point_coord[1],middle_point_coord[2],
                                    middle_point_distance);

                        }
                        else
                        {
                            //The method is to check one quadrature point inside of this element.
                            //It works based on the assumption that the distance between any two particles
                            //is larger than 2*h_min, otherwise it depends on the choice of the quadrature point
                            //or one edge belongs to two particles .
                            //But in any case, phi_s is well defined as the minimum.
                            double distance=1e10, distance_to_ith_particle;
                            for (int i=0;i<nParticles;++i)
                            {
                                distance_to_ith_particle=particle_signed_distances[i*nElements_global*nQuadraturePoints_element
                                                                                   +eN*nQuadraturePoints_element
                                                                                   +0];//0-th quadrature point
                                if (distance_to_ith_particle<distance)
                                {
                                    distance = distance_to_ith_particle;
                                    j = i;
                                }
                            }
                        }
                        surrogate_boundary_particle.push_back(j);
                    }else{
                        //If the integral over the surrogate boundary is needed, we have to make sure all edges are in surrogate_boundaries,
                        //which is based on the assumption that if none of its nodes is owned by the processor, then the edge is not owned
                        //by the processor. This assert is used to make sure this is the case.
                        if(ebN<nElementBoundaries_owned)//eN_oppo ==-1
                        {
                            assert(eN_oppo==-1);
                        }
                    }
                  }
                else if (pos_counter == 3)
                  {
                    element_active=1.0;
                  }
                else
                  {
                    element_active=0.0;
                  }
              }
            for  (int k=0;k<nQuadraturePoints_element;k++)
              {
                int eN_k = eN*nQuadraturePoints_element+k, //index to a scalar at a quadrature point
                  eN_k_nSpace = eN_k*nSpace,
                  eN_nDOF_trial_element = eN*nDOF_trial_element; //index to a vector at a quadrature point

                //declare local storage
                register double p=0.0,u=0.0,v=0.0,w=0.0,
                  grad_p[nSpace],grad_u[nSpace],grad_v[nSpace],grad_w[nSpace],
                  hess_u[nSpace2],hess_v[nSpace2],
                  mom_u_acc=0.0,
                  dmom_u_acc_u=0.0,
                  mom_v_acc=0.0,
                  dmom_v_acc_v=0.0,
                  mom_w_acc=0.0,
                  dmom_w_acc_w=0.0,
                  mass_adv[nSpace],
                  dmass_adv_u[nSpace],
                  dmass_adv_v[nSpace],
                  dmass_adv_w[nSpace],
                  mom_u_adv[nSpace],
                  dmom_u_adv_u[nSpace],
                  dmom_u_adv_v[nSpace],
                  dmom_u_adv_w[nSpace],
                  mom_v_adv[nSpace],
                  dmom_v_adv_u[nSpace],
                  dmom_v_adv_v[nSpace],
                  dmom_v_adv_w[nSpace],
                  mom_w_adv[nSpace],
                  dmom_w_adv_u[nSpace],
                  dmom_w_adv_v[nSpace],
                  dmom_w_adv_w[nSpace],
                  mom_uu_diff_ten[nSpace],
                  mom_vv_diff_ten[nSpace],
                  mom_ww_diff_ten[nSpace],
                  mom_uv_diff_ten[1],
                  mom_uw_diff_ten[1],
                  mom_vu_diff_ten[1],
                  mom_vw_diff_ten[1],
                  mom_wu_diff_ten[1],
                  mom_wv_diff_ten[1],
                  mom_u_source=0.0,
                  mom_v_source=0.0,
                  mom_w_source=0.0,
                  mom_u_ham=0.0,
                  dmom_u_ham_grad_p[nSpace],
                  dmom_u_ham_grad_u[nSpace],
                  mom_v_ham=0.0,
                  dmom_v_ham_grad_p[nSpace],
                  dmom_v_ham_grad_v[nSpace],
                  mom_w_ham=0.0,
                  dmom_w_ham_grad_p[nSpace],
                  dmom_w_ham_grad_w[nSpace],
                  mom_u_acc_t=0.0,
                  dmom_u_acc_u_t=0.0,
                  mom_v_acc_t=0.0,
                  dmom_v_acc_v_t=0.0,
                  mom_w_acc_t=0.0,
                  dmom_w_acc_w_t=0.0,
                  pdeResidual_p=0.0,
                  pdeResidual_u=0.0,
                  pdeResidual_v=0.0,
                  pdeResidual_w=0.0,
                  dpdeResidual_p_u[nDOF_trial_element],dpdeResidual_p_v[nDOF_trial_element],dpdeResidual_p_w[nDOF_trial_element],
                  dpdeResidual_u_p[nDOF_trial_element],dpdeResidual_u_u[nDOF_trial_element],
                  dpdeResidual_v_p[nDOF_trial_element],dpdeResidual_v_v[nDOF_trial_element],
                  dpdeResidual_w_p[nDOF_trial_element],dpdeResidual_w_w[nDOF_trial_element],
                  Lstar_u_p[nDOF_test_element],
                  Lstar_v_p[nDOF_test_element],
                  Lstar_w_p[nDOF_test_element],
                  Lstar_u_u[nDOF_test_element],
                  Lstar_v_v[nDOF_test_element],
                  Lstar_w_w[nDOF_test_element],
                  Lstar_p_u[nDOF_test_element],
                  Lstar_p_v[nDOF_test_element],
                  Lstar_p_w[nDOF_test_element],
                  subgridError_p=0.0,
                  subgridError_u=0.0,
                  subgridError_v=0.0,
                  subgridError_w=0.0,
                  dsubgridError_p_u[nDOF_trial_element],
                  dsubgridError_p_v[nDOF_trial_element],
                  dsubgridError_p_w[nDOF_trial_element],
                  dsubgridError_u_p[nDOF_trial_element],
                  dsubgridError_u_u[nDOF_trial_element],
                  dsubgridError_v_p[nDOF_trial_element],
                  dsubgridError_v_v[nDOF_trial_element],
                  dsubgridError_w_p[nDOF_trial_element],
                  dsubgridError_w_w[nDOF_trial_element],
                  tau_p=0.0,tau_p0=0.0,tau_p1=0.0,
                  tau_v=0.0,tau_v0=0.0,tau_v1=0.0,
                  jac[nSpace*nSpace],
                  jacDet,
                  jacInv[nSpace*nSpace],
                  p_grad_trial[nDOF_trial_element*nSpace],vel_grad_trial[nDOF_trial_element*nSpace],
                  vel_hess_trial[nDOF_trial_element*nSpace2],
                  dV,
                  p_test_dV[nDOF_test_element],vel_test_dV[nDOF_test_element],
                  p_grad_test_dV[nDOF_test_element*nSpace],vel_grad_test_dV[nDOF_test_element*nSpace],
                  x,y,z,xt,yt,zt,
                  //VRANS
                  porosity,
                  //meanGrainSize,
                  dmom_u_source[nSpace],
                  dmom_v_source[nSpace],
                  dmom_w_source[nSpace],
                  mass_source,
                  //
                  G[nSpace*nSpace],G_dd_G,tr_G,h_phi, dmom_adv_star[nSpace], dmom_adv_sge[nSpace];
                //get jacobian, etc for mapping reference element
                ck.calculateMapping_element(eN,
                                            k,
                                            mesh_dof,
                                            mesh_l2g,
                                            mesh_trial_ref,
                                            mesh_grad_trial_ref,
                                            jac,
                                            jacDet,
                                            jacInv,
                                            x,y,z);
                ck.calculateH_element(eN,
                                      k,
                                      nodeDiametersArray,
                                      mesh_l2g,
                                      mesh_trial_ref,
                                      h_phi);
                ck.calculateMappingVelocity_element(eN,
                                                    k,
                                                    mesh_velocity_dof,
                                                    mesh_l2g,
                                                    mesh_trial_ref,
                                                    xt,yt,zt);
                //xt=0.0;yt=0.0;zt=0.0;
                //std::cout<<"xt "<<xt<<'\t'<<yt<<'\t'<<zt<<std::endl;
                //get the physical integration weight
                dV = fabs(jacDet)*dV_ref[k];
                ck.calculateG(jacInv,G,G_dd_G,tr_G);
                //ck.calculateGScale(G,&normal_phi[eN_k_nSpace],h_phi);

                eps_rho = epsFact_rho*(useMetrics*h_phi+(1.0-useMetrics)*elementDiameter[eN]);
                eps_mu  = epsFact_mu *(useMetrics*h_phi+(1.0-useMetrics)*elementDiameter[eN]);
                const double particle_eps  = particle_epsFact*(useMetrics*h_phi+(1.0-useMetrics)*elementDiameter[eN]);

                //get the trial function gradients
                /* ck.gradTrialFromRef(&p_grad_trial_ref[k*nDOF_trial_element*nSpace],jacInv,p_grad_trial); */
                ck.gradTrialFromRef(&vel_grad_trial_ref[k*nDOF_trial_element*nSpace],jacInv,vel_grad_trial);
                ck.hessTrialFromRef(&vel_hess_trial_ref[k*nDOF_trial_element*nSpace2],jacInv,vel_hess_trial);
                //get the solution
                /* ck.valFromDOF(p_dof,&p_l2g[eN_nDOF_trial_element],&p_trial_ref[k*nDOF_trial_element],p); */
                p = q_p[eN_k];
                ck.valFromDOF(u_dof,&vel_l2g[eN_nDOF_trial_element],&vel_trial_ref[k*nDOF_trial_element],u);
                ck.valFromDOF(v_dof,&vel_l2g[eN_nDOF_trial_element],&vel_trial_ref[k*nDOF_trial_element],v);
                /* ck.valFromDOF(w_dof,&vel_l2g[eN_nDOF_trial_element],&vel_trial_ref[k*nDOF_trial_element],w); */
                //get the solution gradients
                /* ck.gradFromDOF(p_dof,&p_l2g[eN_nDOF_trial_element],p_grad_trial,grad_p); */
                for (int I=0;I<nSpace;I++)
                  grad_p[I] = q_grad_p[eN_k_nSpace+I];
                ck.gradFromDOF(u_dof,&vel_l2g[eN_nDOF_trial_element],vel_grad_trial,grad_u);
                ck.gradFromDOF(v_dof,&vel_l2g[eN_nDOF_trial_element],vel_grad_trial,grad_v);
                ck.hessFromDOF(u_dof,&vel_l2g[eN_nDOF_trial_element],vel_hess_trial,hess_u);
                ck.hessFromDOF(v_dof,&vel_l2g[eN_nDOF_trial_element],vel_hess_trial,hess_v);
                /* ck.gradFromDOF(w_dof,&vel_l2g[eN_nDOF_trial_element],vel_grad_trial,grad_w); */
                //precalculate test function products with integration weights
                for (int j=0;j<nDOF_trial_element;j++)
                  {
                    /* p_test_dV[j] = p_test_ref[k*nDOF_trial_element+j]*dV; */
                    vel_test_dV[j] = vel_test_ref[k*nDOF_trial_element+j]*dV;
                    for (int I=0;I<nSpace;I++)
                      {
                        /* p_grad_test_dV[j*nSpace+I]   = p_grad_trial[j*nSpace+I]*dV;//cek warning won't work for Petrov-Galerkin */
                        vel_grad_test_dV[j*nSpace+I] = vel_grad_trial[j*nSpace+I]*dV;//cek warning won't work for Petrov-Galerkin}
                      }
                  }
                //cek hack
                double div_mesh_velocity=0.0;
                int NDOF_MESH_TRIAL_ELEMENT=3;
                for (int j=0;j<NDOF_MESH_TRIAL_ELEMENT;j++)
                  {
                    int eN_j=eN*NDOF_MESH_TRIAL_ELEMENT+j;
                    div_mesh_velocity +=
                      mesh_velocity_dof[mesh_l2g[eN_j]*3+0]*vel_grad_trial[j*2+0] +
                      mesh_velocity_dof[mesh_l2g[eN_j]*3+1]*vel_grad_trial[j*2+1];
                  }
                div_mesh_velocity = DM3*div_mesh_velocity + (1.0-DM3)*alphaBDF*(dV-q_dV_last[eN_k])/dV;
                //
                //VRANS
                porosity = 1.0 - q_vos[eN_k];
                //
                //
                //calculate pde coefficients and derivatives at quadrature points
                //
                double eddy_viscosity(0.),rhoSave,nuSave;//not really interested in saving eddy_viscosity in jacobian
                evaluateCoefficients(eps_rho,
                                     eps_mu,
                                     particle_eps,
                                     sigma,
                                     rho_0,
                                     nu_0,
                                     rho_1,
                                     nu_1,
                                     elementDiameter[eN],
                                     smagorinskyConstant,
                                     turbulenceClosureModel,
                                     g,
                                     useVF,
                                     vf[eN_k],
                                     phi[eN_k],
                                     &normal_phi[eN_k_nSpace],
                                     nParticles,
                                     nQuadraturePoints_global,
                                     &particle_signed_distances[eN_k],
                                     kappa_phi[eN_k],
                                     //VRANS
                                     porosity,
                                     //
                                     p,
                                     grad_p,
                                     grad_u,
                                     grad_v,
                                     grad_w,
                                     u,
                                     v,
                                     w,
                                     q_velocity_sge[eN_k_nSpace+0],
                                     q_velocity_sge[eN_k_nSpace+1],
                                     q_velocity_sge[eN_k_nSpace+1],//hack, shouldn't be used
                                     eddy_viscosity,
                                     mom_u_acc,
                                     dmom_u_acc_u,
                                     mom_v_acc,
                                     dmom_v_acc_v,
                                     mom_w_acc,
                                     dmom_w_acc_w,
                                     mass_adv,
                                     dmass_adv_u,
                                     dmass_adv_v,
                                     dmass_adv_w,
                                     mom_u_adv,
                                     dmom_u_adv_u,
                                     dmom_u_adv_v,
                                     dmom_u_adv_w,
                                     mom_v_adv,
                                     dmom_v_adv_u,
                                     dmom_v_adv_v,
                                     dmom_v_adv_w,
                                     mom_w_adv,
                                     dmom_w_adv_u,
                                     dmom_w_adv_v,
                                     dmom_w_adv_w,
                                     mom_uu_diff_ten,
                                     mom_vv_diff_ten,
                                     mom_ww_diff_ten,
                                     mom_uv_diff_ten,
                                     mom_uw_diff_ten,
                                     mom_vu_diff_ten,
                                     mom_vw_diff_ten,
                                     mom_wu_diff_ten,
                                     mom_wv_diff_ten,
                                     mom_u_source,
                                     mom_v_source,
                                     mom_w_source,
                                     mom_u_ham,
                                     dmom_u_ham_grad_p,
                                     dmom_u_ham_grad_u,
                                     mom_v_ham,
                                     dmom_v_ham_grad_p,
                                     dmom_v_ham_grad_v,
                                     mom_w_ham,
                                     dmom_w_ham_grad_p,
                                     dmom_w_ham_grad_w,
                                     rhoSave,
                                     nuSave,
                                     KILL_PRESSURE_TERM,
                                     0,
                                     0., // mql: the force term doesn't play a role in the Jacobian
                                     0.,
                                     0.,
                                     MATERIAL_PARAMETERS_AS_FUNCTION,
                                     density_as_function[eN_k],
                                     dynamic_viscosity_as_function[eN_k],
                                     USE_SBM,
                                     x,y,z,
                                     use_ball_as_particle,
                                     ball_center,
                                     ball_radius,
                                     ball_velocity,
                                     ball_angular_velocity);
                //VRANS
                mass_source = q_mass_source[eN_k];
                //todo: decide if these should be lagged or not
                updateDarcyForchheimerTerms_Ergun(/* linearDragFactor, */
                                                  /* nonlinearDragFactor, */
                                                  /* porosity, */
                                                  /* meanGrainSize, */
                                                  q_dragAlpha[eN_k],
                                                  q_dragBeta[eN_k],
                                                  eps_rho,
                                                  eps_mu,
                                                  rho_0,
                                                  nu_0,
                                                  rho_1,
                                                  nu_1,
						                          eddy_viscosity,
                                                  useVF,
                                                  vf[eN_k],
                                                  phi[eN_k],
                                                  u,
                                                  v,
                                                  w,
                                                  q_velocity_sge[eN_k_nSpace+0],
                                                  q_velocity_sge[eN_k_nSpace+1],
                                                  q_velocity_sge[eN_k_nSpace+1],//hack, shouldn't  be used
                                                  eps_solid[elementFlags[eN]],
                                                  porosity,
                                                  q_velocity_solid[eN_k_nSpace+0],
                                                  q_velocity_solid[eN_k_nSpace+1],
                                                  q_velocity_solid[eN_k_nSpace+1],//cek hack, should not be used
                                                  mom_u_source,
                                                  mom_v_source,
                                                  mom_w_source,
                                                  dmom_u_source,
                                                  dmom_v_source,
                                                  dmom_w_source,
                                                  q_grad_vos[eN_k_nSpace+0],
                                                  q_grad_vos[eN_k_nSpace+1],
                                                  q_grad_vos[eN_k_nSpace+1]);//cek hack, should not be used

                double C_particles=0.0;
                if(nParticles > 0 && USE_SBM==0)
                  updateSolidParticleTerms(eN < nElements_owned,
                                           particle_nitsche,
                                           dV,
                                           nParticles,
                                           nQuadraturePoints_global,
                                           &particle_signed_distances[eN_k],
                                           &particle_signed_distance_normals[eN_k_nSpace],
                                           particle_velocities,
                                           particle_centroids,
                                           use_ball_as_particle,
                                           ball_center,
                                           ball_radius,
                                           ball_velocity,
                                           ball_angular_velocity,
                                           porosity,
                                           particle_penalty_constant/h_phi,
                                           particle_alpha/h_phi,
                                           particle_beta/h_phi,
                                           eps_rho,
                                           eps_mu,
                                           rho_0,
                                           nu_0,
                                           rho_1,
                                           nu_1,
                                           useVF,
                                           vf[eN_k],
                                           phi[eN_k],
                                           x,
                                           y,
                                           z,
                                           p,
                                           u,
                                           v,
                                           w,
                                           q_velocity_sge[eN_k_nSpace+0],
                                           q_velocity_sge[eN_k_nSpace+1],
                                           q_velocity_sge[eN_k_nSpace+1],
                                           particle_eps,
                                           grad_u,
                                           grad_v,
                                           grad_w,
                                           mom_u_source,
                                           mom_v_source,
                                           mom_w_source,
                                           dmom_u_source,
                                           dmom_v_source,
                                           dmom_w_source,
                                           mom_u_adv,
                                           mom_v_adv,
                                           mom_w_adv,
                                           dmom_u_adv_u,
                                           dmom_v_adv_v,
                                           dmom_w_adv_w,
                                           mom_u_ham,
                                           dmom_u_ham_grad_u,
                                           mom_v_ham,
                                           dmom_v_ham_grad_v,
                                           mom_w_ham,
                                           dmom_w_ham_grad_w,
                                           &particle_netForces[0],
                                           &particle_netMoments[0],
                                           &particle_surfaceArea[0]);
                //Turbulence closure model
                if (turbulenceClosureModel >= 3)
                  {
                    const double c_mu = 0.09;//mwf hack
                    updateTurbulenceClosure(turbulenceClosureModel,
                                            eps_rho,
                                            eps_mu,
                                            rho_0,
                                            nu_0,
                                            rho_1,
                                            nu_1,
                                            useVF,
                                            vf[eN_k],
                                            phi[eN_k],
                                            porosity,
                                            c_mu, //mwf hack
                                            q_turb_var_0[eN_k],
                                            q_turb_var_1[eN_k],
                                            &q_turb_var_grad_0[eN_k_nSpace],
                                            eddy_viscosity,
                                            mom_uu_diff_ten,
                                            mom_vv_diff_ten,
                                            mom_ww_diff_ten,
                                            mom_uv_diff_ten,
                                            mom_uw_diff_ten,
                                            mom_vu_diff_ten,
                                            mom_vw_diff_ten,
                                            mom_wu_diff_ten,
                                            mom_wv_diff_ten,
                                            mom_u_source,
                                            mom_v_source,
                                            mom_w_source);

                  }
                //
                //
                //moving mesh
                //
                mom_u_adv[0] -= MOVING_DOMAIN*dmom_u_acc_u*mom_u_acc*xt; // multiply by rho*porosity. mql. CHECK.
                mom_u_adv[1] -= MOVING_DOMAIN*dmom_u_acc_u*mom_u_acc*yt;
                /* mom_u_adv[2] -= MOVING_DOMAIN*dmom_u_acc_u*mom_u_acc*zt; */
                dmom_u_adv_u[0] -= MOVING_DOMAIN*dmom_u_acc_u*xt;
                dmom_u_adv_u[1] -= MOVING_DOMAIN*dmom_u_acc_u*yt;
                /* dmom_u_adv_u[2] -= MOVING_DOMAIN*dmom_u_acc_u*zt; */

                mom_v_adv[0] -= MOVING_DOMAIN*dmom_v_acc_v*mom_v_acc*xt;
                mom_v_adv[1] -= MOVING_DOMAIN*dmom_v_acc_v*mom_v_acc*yt;
                /* mom_v_adv[2] -= MOVING_DOMAIN*dmom_v_acc_v*mom_v_acc*zt; */
                dmom_v_adv_v[0] -= MOVING_DOMAIN*dmom_v_acc_v*xt;
                dmom_v_adv_v[1] -= MOVING_DOMAIN*dmom_v_acc_v*yt;
                /* dmom_v_adv_v[2] -= MOVING_DOMAIN*dmom_v_acc_v*zt; */

                /* mom_w_adv[0] -= MOVING_DOMAIN*dmom_w_acc_w*mom_w_acc*xt; */
                /* mom_w_adv[1] -= MOVING_DOMAIN*dmom_w_acc_w*mom_w_acc*yt; */
                /* mom_w_adv[2] -= MOVING_DOMAIN*dmom_w_acc_w*mom_w_acc*zt; */
                /* dmom_w_adv_w[0] -= MOVING_DOMAIN*dmom_w_acc_w*xt; */
                /* dmom_w_adv_w[1] -= MOVING_DOMAIN*dmom_w_acc_w*yt; */
                /* dmom_w_adv_w[2] -= MOVING_DOMAIN*dmom_w_acc_w*zt; */
                //
                //calculate time derivatives
                //
                ck.bdf(alphaBDF,
                       q_mom_u_acc_beta_bdf[eN_k]*q_dV_last[eN_k]/dV,
                       mom_u_acc,
                       dmom_u_acc_u,
                       mom_u_acc_t,
                       dmom_u_acc_u_t);
                ck.bdf(alphaBDF,
                       q_mom_v_acc_beta_bdf[eN_k]*q_dV_last[eN_k]/dV,
                       mom_v_acc,
                       dmom_v_acc_v,
                       mom_v_acc_t,
                       dmom_v_acc_v_t);
                /* ck.bdf(alphaBDF, */
                /*           q_mom_w_acc_beta_bdf[eN_k]*q_dV_last[eN_k]/dV, */
                /*           mom_w_acc, */
                /*           dmom_w_acc_w, */
                /*           mom_w_acc_t, */
                /*           dmom_w_acc_w_t); */
                //
                //calculate subgrid error contribution to the Jacobian (strong residual, adjoint, jacobian of strong residual)

                mom_u_acc_t *= dmom_u_acc_u; //multiply by porosity*rho. mql. CHECK.
                mom_v_acc_t *= dmom_v_acc_v; 

                //
                dmom_adv_sge[0] = dmom_u_acc_u*(q_velocity_sge[eN_k_nSpace+0] - MOVING_DOMAIN*xt);
                dmom_adv_sge[1] = dmom_u_acc_u*(q_velocity_sge[eN_k_nSpace+1] - MOVING_DOMAIN*yt);
                /* dmom_adv_sge[2] = dmom_u_acc_u*(q_velocity_sge[eN_k_nSpace+2] - MOVING_DOMAIN*zt); */
                //
                //calculate strong residual
                //
                pdeResidual_p =
                  ck.Mass_strong(-q_dvos_dt[eN_k]) + // mql. CHECK.
                  ck.Advection_strong(dmass_adv_u,grad_u) +
                  ck.Advection_strong(dmass_adv_v,grad_v) +
                  /* ck.Advection_strong(dmass_adv_w,grad_w) + */
                  DM2*MOVING_DOMAIN*ck.Reaction_strong(alphaBDF*(dV-q_dV_last[eN_k])/dV - div_mesh_velocity) +
                  //VRANS
                  ck.Reaction_strong(mass_source);
                //

                pdeResidual_u =
                  ck.Mass_strong(mom_u_acc_t) +
                  ck.Advection_strong(dmom_adv_sge,grad_u) +
                  ck.Hamiltonian_strong(dmom_u_ham_grad_p,grad_p) +
                  ck.Reaction_strong(mom_u_source) -
                  ck.Reaction_strong(u*div_mesh_velocity);

                pdeResidual_v =
                  ck.Mass_strong(mom_v_acc_t) +
                  ck.Advection_strong(dmom_adv_sge,grad_v) +
                  ck.Hamiltonian_strong(dmom_v_ham_grad_p,grad_p) +
                  ck.Reaction_strong(mom_v_source)  -
                  ck.Reaction_strong(v*div_mesh_velocity);

                /* pdeResidual_w =
                   ck.Mass_strong(mom_w_acc_t) +  */
                /*   ck.Advection_strong(dmom_adv_sge,grad_w) + */
                /*   ck.Hamiltonian_strong(dmom_w_ham_grad_p,grad_p) + */
                /*   ck.Reaction_strong(mom_w_source) -  */
                /*   ck.Reaction_strong(w*div_mesh_velocity); */

                //calculate the Jacobian of strong residual
                for (int j=0;j<nDOF_trial_element;j++)
                  {
                    register int j_nSpace = j*nSpace;
                    dpdeResidual_p_u[j]=ck.AdvectionJacobian_strong(dmass_adv_u,&vel_grad_trial[j_nSpace]);
                    dpdeResidual_p_v[j]=ck.AdvectionJacobian_strong(dmass_adv_v,&vel_grad_trial[j_nSpace]);
                    /* dpdeResidual_p_w[j]=ck.AdvectionJacobian_strong(dmass_adv_w,&vel_grad_trial[j_nSpace]); */

                    dpdeResidual_u_p[j]=ck.HamiltonianJacobian_strong(dmom_u_ham_grad_p,&p_grad_trial[j_nSpace]);
                    dpdeResidual_u_u[j]=ck.MassJacobian_strong(dmom_u_acc_u_t,vel_trial_ref[k*nDOF_trial_element+j]) +
                      ck.AdvectionJacobian_strong(dmom_adv_sge,&vel_grad_trial[j_nSpace]) -
                      ck.ReactionJacobian_strong(div_mesh_velocity,vel_trial_ref[k*nDOF_trial_element+j]);

                    dpdeResidual_v_p[j]=ck.HamiltonianJacobian_strong(dmom_v_ham_grad_p,&p_grad_trial[j_nSpace]);
                    dpdeResidual_v_v[j]=ck.MassJacobian_strong(dmom_v_acc_v_t,vel_trial_ref[k*nDOF_trial_element+j]) +
                      ck.AdvectionJacobian_strong(dmom_adv_sge,&vel_grad_trial[j_nSpace]) -
                      ck.ReactionJacobian_strong(div_mesh_velocity,vel_trial_ref[k*nDOF_trial_element+j]);

                    /* dpdeResidual_w_p[j]=ck.HamiltonianJacobian_strong(dmom_w_ham_grad_p,&p_grad_trial[j_nSpace]); */
                    /* dpdeResidual_w_w[j]=ck.MassJacobian_strong(dmom_w_acc_w_t,vel_trial_ref[k*nDOF_trial_element+j]) +  */
                    /*   ck.AdvectionJacobian_strong(dmom_adv_sge,&vel_grad_trial[j_nSpace]) -
                         ck.ReactionJacobian_strong(div_mesh_velocity,vel_trial_ref[k*nDOF_trial_element+j]); */

                    //VRANS account for drag terms, diagonal only here ... decide if need off diagonal terms too
                    dpdeResidual_u_u[j]+= ck.ReactionJacobian_strong(dmom_u_source[0],vel_trial_ref[k*nDOF_trial_element+j]);
                    dpdeResidual_v_v[j]+= ck.ReactionJacobian_strong(dmom_v_source[1],vel_trial_ref[k*nDOF_trial_element+j]);
                    /* dpdeResidual_w_w[j]+= ck.ReactionJacobian_strong(dmom_w_source[2],vel_trial_ref[k*nDOF_trial_element+j]); */
                    //
                  }
                //calculate tau and tau*Res
                //cek debug
                double tmpR=dmom_u_acc_u_t + dmom_u_source[0];
                calculateSubgridError_tau(hFactor,
                                          elementDiameter[eN],
                                          tmpR,//dmom_u_acc_u_t,
                                          dmom_u_acc_u,
                                          dmom_adv_sge,
                                          mom_uu_diff_ten[1],
                                          dmom_u_ham_grad_p[0],
                                          tau_v0,
                                          tau_p0,
                                          q_cfl[eN_k]);

                calculateSubgridError_tau(Ct_sge,Cd_sge,
                                          G,G_dd_G,tr_G,
                                          tmpR,//dmom_u_acc_u_t,
                                          dmom_adv_sge,
                                          mom_uu_diff_ten[1],
                                          dmom_u_ham_grad_p[0],
                                          tau_v1,
                                          tau_p1,
                                          q_cfl[eN_k]);


                tau_v = useMetrics*tau_v1+(1.0-useMetrics)*tau_v0;
                tau_p = KILL_PRESSURE_TERM == 1 ? 0. : PSTAB*(useMetrics*tau_p1+(1.0-useMetrics)*tau_p0);
                calculateSubgridError_tauRes(tau_p,
                                             tau_v,
                                             pdeResidual_p,
                                             pdeResidual_u,
                                             pdeResidual_v,
                                             pdeResidual_w,
                                             subgridError_p,
                                             subgridError_u,
                                             subgridError_v,
                                             subgridError_w);

                calculateSubgridErrorDerivatives_tauRes(tau_p,
                                                        tau_v,
                                                        dpdeResidual_p_u,
                                                        dpdeResidual_p_v,
                                                        dpdeResidual_p_w,
                                                        dpdeResidual_u_p,
                                                        dpdeResidual_u_u,
                                                        dpdeResidual_v_p,
                                                        dpdeResidual_v_v,
                                                        dpdeResidual_w_p,
                                                        dpdeResidual_w_w,
                                                        dsubgridError_p_u,
                                                        dsubgridError_p_v,
                                                        dsubgridError_p_w,
                                                        dsubgridError_u_p,
                                                        dsubgridError_u_u,
                                                        dsubgridError_v_p,
                                                        dsubgridError_v_v,
                                                        dsubgridError_w_p,
                                                        dsubgridError_w_w);
                // velocity used in adjoint (VMS or RBLES, with or without lagging the grid scale velocity)
                dmom_adv_star[0] = dmom_u_acc_u*(q_velocity_sge[eN_k_nSpace+0] - MOVING_DOMAIN*xt + useRBLES*subgridError_u);
                dmom_adv_star[1] = dmom_u_acc_u*(q_velocity_sge[eN_k_nSpace+1] - MOVING_DOMAIN*yt + useRBLES*subgridError_v);
                /* dmom_adv_star[2] = dmom_u_acc_u*(q_velocity_sge[eN_k_nSpace+2] - MOVING_DOMAIN*zt + useRBLES*subgridError_w); */

                //calculate the adjoint times the test functions
                for (int i=0;i<nDOF_test_element;i++)
                  {
                    register int i_nSpace = i*nSpace;
                    Lstar_u_p[i]=ck.Advection_adjoint(dmass_adv_u,&p_grad_test_dV[i_nSpace]);
                    Lstar_v_p[i]=ck.Advection_adjoint(dmass_adv_v,&p_grad_test_dV[i_nSpace]);
                    /* Lstar_w_p[i]=ck.Advection_adjoint(dmass_adv_w,&p_grad_test_dV[i_nSpace]); */
                    Lstar_u_u[i]=ck.Advection_adjoint(dmom_adv_star,&vel_grad_test_dV[i_nSpace]);
                    Lstar_v_v[i]=ck.Advection_adjoint(dmom_adv_star,&vel_grad_test_dV[i_nSpace]);
                    /* Lstar_w_w[i]=ck.Advection_adjoint(dmom_adv_star,&vel_grad_test_dV[i_nSpace]); */
                    Lstar_p_u[i]=ck.Hamiltonian_adjoint(dmom_u_ham_grad_p,&vel_grad_test_dV[i_nSpace]);
                    Lstar_p_v[i]=ck.Hamiltonian_adjoint(dmom_v_ham_grad_p,&vel_grad_test_dV[i_nSpace]);
                    /* Lstar_p_w[i]=ck.Hamiltonian_adjoint(dmom_w_ham_grad_p,&vel_grad_test_dV[i_nSpace]); */
                    //VRANS account for drag terms, diagonal only here ... decide if need off diagonal terms too
                    Lstar_u_u[i]+=ck.Reaction_adjoint(dmom_u_source[0],vel_test_dV[i]);
                    Lstar_v_v[i]+=ck.Reaction_adjoint(dmom_v_source[1],vel_test_dV[i]);
                    /* Lstar_w_w[i]+=ck.Reaction_adjoint(dmom_w_source[2],vel_test_dV[i]); */
                  }

                // Assumes non-lagged subgrid velocity
                dmom_u_adv_u[0] += dmom_u_acc_u*(useRBLES*subgridError_u);
                dmom_u_adv_u[1] += dmom_u_acc_u*(useRBLES*subgridError_v);
                /* dmom_u_adv_u[2] += dmom_u_acc_u*(useRBLES*subgridError_w);  */

                dmom_v_adv_v[0] += dmom_u_acc_u*(useRBLES*subgridError_u);
                dmom_v_adv_v[1] += dmom_u_acc_u*(useRBLES*subgridError_v);
                /* dmom_v_adv_v[2] += dmom_u_acc_u*(useRBLES*subgridError_w);  */

                /* dmom_w_adv_w[0] += dmom_u_acc_u*(useRBLES*subgridError_u);               */
                /* dmom_w_adv_w[1] += dmom_u_acc_u*(useRBLES*subgridError_v);  */
                /* dmom_w_adv_w[2] += dmom_u_acc_u*(useRBLES*subgridError_w);  */

                // SURFACE TENSION //
                double unit_normal[nSpace];
                double norm_grad_phi = 0.;
                for (int I=0;I<nSpace;I++)
                  norm_grad_phi += normal_phi[eN_k_nSpace+I]*normal_phi[eN_k_nSpace+I];
                norm_grad_phi = std::sqrt(norm_grad_phi) + 1E-10;
                for (int I=0;I<nSpace;I++)
                  unit_normal[I] = normal_phi[eN_k_nSpace+I]/norm_grad_phi;
                double delta = smoothedDirac(eps_mu,phi[eN_k]); //use eps_rho instead?
                register double vel_tgrad_test_i[nSpace], vel_tgrad_test_j[nSpace];
                // END OF SURFACE TENSION //

                //cek todo add RBLES terms consistent to residual modifications or ignore the partials w.r.t the additional RBLES terms
                for(int i=0;i<nDOF_test_element;i++)
                  {
                    register int i_nSpace = i*nSpace;
                    calculateTangentialGradient(unit_normal,
                                                &vel_grad_trial[i_nSpace],
                                                vel_tgrad_test_i);
                    for(int j=0;j<nDOF_trial_element;j++)
                      {
                        register int j_nSpace = j*nSpace;
                        calculateTangentialGradient(unit_normal,
                                                    &vel_grad_trial[j_nSpace],
                                                    vel_tgrad_test_j);

                        /* elementJacobian_p_p[i][j] += ck.SubgridErrorJacobian(dsubgridError_u_p[j],Lstar_u_p[i]) +  */
                        /*   ck.SubgridErrorJacobian(dsubgridError_v_p[j],Lstar_v_p[i]);// +  */
                        /*   /\* ck.SubgridErrorJacobian(dsubgridError_w_p[j],Lstar_w_p[i]);  *\/ */

                        /* elementJacobian_p_u[i][j] += ck.AdvectionJacobian_weak(dmass_adv_u,vel_trial_ref[k*nDOF_trial_element+j],&p_grad_test_dV[i_nSpace]) +  */
                        /*   ck.SubgridErrorJacobian(dsubgridError_u_u[j],Lstar_u_p[i]);  */
                        /* elementJacobian_p_v[i][j] += ck.AdvectionJacobian_weak(dmass_adv_v,vel_trial_ref[k*nDOF_trial_element+j],&p_grad_test_dV[i_nSpace]) +  */
                        /*   ck.SubgridErrorJacobian(dsubgridError_v_v[j],Lstar_v_p[i]);  */
                        /* elementJacobian_p_w[i][j] += ck.AdvectionJacobian_weak(dmass_adv_w,vel_trial_ref[k*nDOF_trial_element+j],&p_grad_test_dV[i_nSpace]) +  */
                        /*      ck.SubgridErrorJacobian(dsubgridError_w_w[j],Lstar_w_p[i]);  */

                        /* elementJacobian_u_p[i][j] += ck.HamiltonianJacobian_weak(dmom_u_ham_grad_p,&p_grad_trial[j_nSpace],vel_test_dV[i]) +  */
                        /*   ck.SubgridErrorJacobian(dsubgridError_u_p[j],Lstar_u_u[i]);  */
                        elementJacobian_u_u[i][j] +=
                          ck.MassJacobian_weak(dmom_u_acc_u_t,vel_trial_ref[k*nDOF_trial_element+j],vel_test_dV[i]) +
                          ck.HamiltonianJacobian_weak(dmom_u_ham_grad_u,&vel_grad_trial[j_nSpace],vel_test_dV[i]) +
                          ck.AdvectionJacobian_weak(dmom_u_adv_u,vel_trial_ref[k*nDOF_trial_element+j],&vel_grad_test_dV[i_nSpace]) +
                          ck.SimpleDiffusionJacobian_weak(sdInfo_u_u_rowptr,sdInfo_u_u_colind,mom_uu_diff_ten,&vel_grad_trial[j_nSpace],&vel_grad_test_dV[i_nSpace]) +
                          //VRANS
                          ck.ReactionJacobian_weak(dmom_u_source[0],vel_trial_ref[k*nDOF_trial_element+j],vel_test_dV[i]) +
                          //
                          //ck.SubgridErrorJacobian(dsubgridError_p_u[j],Lstar_p_u[i]) +
                          USE_SUPG*ck.SubgridErrorJacobian(dsubgridError_u_u[j],Lstar_u_u[i]) +
                          ck.NumericalDiffusionJacobian(q_numDiff_u_last[eN_k],&vel_grad_trial[j_nSpace],&vel_grad_test_dV[i_nSpace]) +
                          // surface tension
                          ck.NumericalDiffusion(dt*delta*sigma*dV,
                                                vel_tgrad_test_i,
                                                vel_tgrad_test_j);

                        elementJacobian_u_v[i][j] +=
                          ck.AdvectionJacobian_weak(dmom_u_adv_v,vel_trial_ref[k*nDOF_trial_element+j],&vel_grad_test_dV[i_nSpace]) +
                          ck.SimpleDiffusionJacobian_weak(sdInfo_u_v_rowptr,sdInfo_u_v_colind,mom_uv_diff_ten,&vel_grad_trial[j_nSpace],&vel_grad_test_dV[i_nSpace]) +
                          //VRANS
                          ck.ReactionJacobian_weak(dmom_u_source[1],vel_trial_ref[k*nDOF_trial_element+j],vel_test_dV[i])
                          //+ck.SubgridErrorJacobian(dsubgridError_p_v[j],Lstar_p_u[i])
                          ;
                        /* elementJacobian_u_w[i][j] += ck.AdvectionJacobian_weak(dmom_u_adv_w,vel_trial_ref[k*nDOF_trial_element+j],&vel_grad_test_dV[i_nSpace]) +  */
                        /*      ck.SimpleDiffusionJacobian_weak(sdInfo_u_w_rowptr,sdInfo_u_w_colind,mom_uw_diff_ten,&vel_grad_trial[j_nSpace],&vel_grad_test_dV[i_nSpace]) +  */
                        /*      //VRANS */
                        /*      ck.ReactionJacobian_weak(dmom_u_source[2],vel_trial_ref[k*nDOF_trial_element+j],vel_test_dV[i]) + */
                        /*      // */
                        /*      ck.SubgridErrorJacobian(dsubgridError_p_w[j],Lstar_p_u[i]);  */

                        /* elementJacobian_v_p[i][j] += ck.HamiltonianJacobian_weak(dmom_v_ham_grad_p,&p_grad_trial[j_nSpace],vel_test_dV[i]) +  */
                        /*   ck.SubgridErrorJacobian(dsubgridError_v_p[j],Lstar_v_v[i]);  */
                        elementJacobian_v_u[i][j] +=
                          ck.AdvectionJacobian_weak(dmom_v_adv_u,vel_trial_ref[k*nDOF_trial_element+j],&vel_grad_test_dV[i_nSpace]) +
                          ck.SimpleDiffusionJacobian_weak(sdInfo_v_u_rowptr,sdInfo_v_u_colind,mom_vu_diff_ten,&vel_grad_trial[j_nSpace],&vel_grad_test_dV[i_nSpace]) +
                          //VRANS
                          ck.ReactionJacobian_weak(dmom_v_source[0],vel_trial_ref[k*nDOF_trial_element+j],vel_test_dV[i])
                          //+ck.SubgridErrorJacobian(dsubgridError_p_u[j],Lstar_p_v[i])
                          ;
                        elementJacobian_v_v[i][j] +=
                          ck.MassJacobian_weak(dmom_v_acc_v_t,vel_trial_ref[k*nDOF_trial_element+j],vel_test_dV[i]) +
                          ck.HamiltonianJacobian_weak(dmom_v_ham_grad_v,&vel_grad_trial[j_nSpace],vel_test_dV[i]) +
                          ck.AdvectionJacobian_weak(dmom_v_adv_v,vel_trial_ref[k*nDOF_trial_element+j],&vel_grad_test_dV[i_nSpace]) +
                          ck.SimpleDiffusionJacobian_weak(sdInfo_v_v_rowptr,sdInfo_v_v_colind,mom_vv_diff_ten,&vel_grad_trial[j_nSpace],&vel_grad_test_dV[i_nSpace]) +
                          //VRANS
                          ck.ReactionJacobian_weak(dmom_v_source[1],vel_trial_ref[k*nDOF_trial_element+j],vel_test_dV[i]) +
                          //
                          //ck.SubgridErrorJacobian(dsubgridError_p_v[j],Lstar_p_v[i]) +
                          USE_SUPG*ck.SubgridErrorJacobian(dsubgridError_v_v[j],Lstar_v_v[i]) +
                          ck.NumericalDiffusionJacobian(q_numDiff_v_last[eN_k],&vel_grad_trial[j_nSpace],&vel_grad_test_dV[i_nSpace]) +
                          // surface tension
                          ck.NumericalDiffusion(dt*delta*sigma*dV,
                                                vel_tgrad_test_i,
                                                vel_tgrad_test_j);

                        /* elementJacobian_v_w[i][j] += ck.AdvectionJacobian_weak(dmom_v_adv_w,vel_trial_ref[k*nDOF_trial_element+j],&vel_grad_test_dV[i_nSpace]) +   */
                        /*   ck.SimpleDiffusionJacobian_weak(sdInfo_v_w_rowptr,sdInfo_v_w_colind,mom_vw_diff_ten,&vel_grad_trial[j_nSpace],&vel_grad_test_dV[i_nSpace]) +  */
                        /*   //VRANS */
                        /*   ck.ReactionJacobian_weak(dmom_v_source[2],vel_trial_ref[k*nDOF_trial_element+j],vel_test_dV[i]) + */
                        /*   // */
                        /*   ck.SubgridErrorJacobian(dsubgridError_p_w[j],Lstar_p_v[i]); */

                        /* elementJacobian_w_p[i][j] += ck.HamiltonianJacobian_weak(dmom_w_ham_grad_p,&p_grad_trial[j_nSpace],vel_test_dV[i]) +  */
                        /*   ck.SubgridErrorJacobian(dsubgridError_w_p[j],Lstar_w_w[i]);  */
                        /* elementJacobian_w_u[i][j] += ck.AdvectionJacobian_weak(dmom_w_adv_u,vel_trial_ref[k*nDOF_trial_element+j],&vel_grad_test_dV[i_nSpace]) +   */
                        /*   ck.SimpleDiffusionJacobian_weak(sdInfo_w_u_rowptr,sdInfo_w_u_colind,mom_wu_diff_ten,&vel_grad_trial[j_nSpace],&vel_grad_test_dV[i_nSpace]) +  */
                        /*   //VRANS */
                        /*   ck.ReactionJacobian_weak(dmom_w_source[0],vel_trial_ref[k*nDOF_trial_element+j],vel_test_dV[i]) + */
                        /*   // */
                        /*   ck.SubgridErrorJacobian(dsubgridError_p_u[j],Lstar_p_w[i]);  */
                        /* elementJacobian_w_v[i][j] += ck.AdvectionJacobian_weak(dmom_w_adv_v,vel_trial_ref[k*nDOF_trial_element+j],&vel_grad_test_dV[i_nSpace]) +  */
                        /*   ck.SimpleDiffusionJacobian_weak(sdInfo_w_v_rowptr,sdInfo_w_v_colind,mom_wv_diff_ten,&vel_grad_trial[j_nSpace],&vel_grad_test_dV[i_nSpace]) +  */
                        /*   //VRANS */
                        /*   ck.ReactionJacobian_weak(dmom_w_source[1],vel_trial_ref[k*nDOF_trial_element+j],vel_test_dV[i]) + */
                        /*   // */
                        /*   ck.SubgridErrorJacobian(dsubgridError_p_v[j],Lstar_p_w[i]);  */
                        /* elementJacobian_w_w[i][j] += ck.MassJacobian_weak(dmom_w_acc_w_t,vel_trial_ref[k*nDOF_trial_element+j],vel_test_dV[i]) +  */
                        /*   ck.HamiltonianJacobian_weak(dmom_w_ham_grad_w,&vel_grad_trial[j_nSpace],vel_test_dV[i]) +  */
                        /*   ck.AdvectionJacobian_weak(dmom_w_adv_w,vel_trial_ref[k*nDOF_trial_element+j],&vel_grad_test_dV[i_nSpace]) +   */
                        /*   ck.SimpleDiffusionJacobian_weak(sdInfo_w_w_rowptr,sdInfo_w_w_colind,mom_ww_diff_ten,&vel_grad_trial[j_nSpace],&vel_grad_test_dV[i_nSpace]) +  */
                        /*   //VRANS */
                        /*   ck.ReactionJacobian_weak(dmom_w_source[2],vel_trial_ref[k*nDOF_trial_element+j],vel_test_dV[i]) + */
                        /*   // */
                        /*   ck.SubgridErrorJacobian(dsubgridError_p_w[j],Lstar_p_w[i]) +  */
                        /*   ck.SubgridErrorJacobian(dsubgridError_w_w[j],Lstar_w_w[i]) +  */
                        /*   ck.NumericalDiffusionJacobian(q_numDiff_w_last[eN_k],&vel_grad_trial[j_nSpace],&vel_grad_test_dV[i_nSpace]);  */
                      }//j
                  }//i
              }//k
            //
            //load into element Jacobian into global Jacobian
            //
            for (int i=0;i<nDOF_test_element;i++)
              {
                register int eN_i = eN*nDOF_test_element+i;
                for (int j=0;j<nDOF_trial_element;j++)
                  {
                    register int eN_i_j = eN_i*nDOF_trial_element+j;
                    /* globalJacobian[csrRowIndeces_p_p[eN_i] + csrColumnOffsets_p_p[eN_i_j]] += elementJacobian_p_p[i][j]; */
                    /* globalJacobian[csrRowIndeces_p_u[eN_i] + csrColumnOffsets_p_u[eN_i_j]] += elementJacobian_p_u[i][j]; */
                    /* globalJacobian[csrRowIndeces_p_v[eN_i] + csrColumnOffsets_p_v[eN_i_j]] += elementJacobian_p_v[i][j]; */
                    /* globalJacobian[csrRowIndeces_p_w[eN_i] + csrColumnOffsets_p_w[eN_i_j]] += elementJacobian_p_w[i][j]; */

                    /* globalJacobian[csrRowIndeces_u_p[eN_i] + csrColumnOffsets_u_p[eN_i_j]] += elementJacobian_u_p[i][j]; */
                    globalJacobian[csrRowIndeces_u_u[eN_i] + csrColumnOffsets_u_u[eN_i_j]] += element_active*elementJacobian_u_u[i][j];
                    globalJacobian[csrRowIndeces_u_v[eN_i] + csrColumnOffsets_u_v[eN_i_j]] += element_active*elementJacobian_u_v[i][j];
                    /* globalJacobian[csrRowIndeces_u_w[eN_i] + csrColumnOffsets_u_w[eN_i_j]] += elementJacobian_u_w[i][j]; */

                    /* globalJacobian[csrRowIndeces_v_p[eN_i] + csrColumnOffsets_v_p[eN_i_j]] += elementJacobian_v_p[i][j]; */
                    globalJacobian[csrRowIndeces_v_u[eN_i] + csrColumnOffsets_v_u[eN_i_j]] += element_active*elementJacobian_v_u[i][j];
                    globalJacobian[csrRowIndeces_v_v[eN_i] + csrColumnOffsets_v_v[eN_i_j]] += element_active*elementJacobian_v_v[i][j];
                    /* globalJacobian[csrRowIndeces_v_w[eN_i] + csrColumnOffsets_v_w[eN_i_j]] += elementJacobian_v_w[i][j]; */

                    /* globalJacobian[csrRowIndeces_w_p[eN_i] + csrColumnOffsets_w_p[eN_i_j]] += elementJacobian_w_p[i][j]; */
                    /* globalJacobian[csrRowIndeces_w_u[eN_i] + csrColumnOffsets_w_u[eN_i_j]] += elementJacobian_w_u[i][j]; */
                    /* globalJacobian[csrRowIndeces_w_v[eN_i] + csrColumnOffsets_w_v[eN_i_j]] += elementJacobian_w_v[i][j]; */
                    /* globalJacobian[csrRowIndeces_w_w[eN_i] + csrColumnOffsets_w_w[eN_i_j]] += elementJacobian_w_w[i][j]; */
                  }//j
              }//i
          }//elements
        if(USE_SBM>0)
          {
            //loop over the surrogate boundaries in SB method and assembly into jacobian
            //
            for (int ebN_s=0;ebN_s < surrogate_boundaries.size();ebN_s++)
              {
                register int ebN = surrogate_boundaries[ebN_s],
                  eN = elementBoundaryElementsArray[ebN*2+surrogate_boundary_elements[ebN_s]],
                  ebN_local = elementBoundaryLocalElementBoundariesArray[ebN*2+surrogate_boundary_elements[ebN_s]],
                  eN_nDOF_trial_element = eN*nDOF_trial_element;
                register double eps_rho,eps_mu;
                //This assumption is wrong for parallel: If one of nodes of this edge is owned by this processor,
                //then the integral over this edge has contribution to the residual and Jacobian.
                //if (ebN >= nElementBoundaries_owned) continue;
                for  (int kb=0;kb<nQuadraturePoints_elementBoundary;kb++)
                  {
                    register int ebN_kb = ebN*nQuadraturePoints_elementBoundary+kb,
                      ebN_kb_nSpace = ebN_kb*nSpace,
                      ebN_local_kb = ebN_local*nQuadraturePoints_elementBoundary+kb,
                      ebN_local_kb_nSpace = ebN_local_kb*nSpace;

                    register double u_ext=0.0,
                      v_ext=0.0,
                      bc_u_ext=0.0,
                      bc_v_ext=0.0,
                      grad_u_ext[nSpace],
                      grad_v_ext[nSpace],
                      jac_ext[nSpace*nSpace],
                      jacDet_ext,
                      jacInv_ext[nSpace*nSpace],
                      boundaryJac[nSpace*(nSpace-1)],
                      metricTensor[(nSpace-1)*(nSpace-1)],
                      metricTensorDetSqrt,
                      vel_grad_trial_trace[nDOF_trial_element*nSpace],
                      dS,
                      vel_test_dS[nDOF_test_element],
                      normal[2],
                      x_ext,y_ext,z_ext,xt_ext,yt_ext,zt_ext,integralScaling,
                      vel_grad_test_dS[nDOF_trial_element*nSpace],
                      G[nSpace*nSpace],G_dd_G,tr_G,h_phi,h_penalty,penalty;
                    ck.calculateMapping_elementBoundary(eN,
                                                        ebN_local,
                                                        kb,
                                                        ebN_local_kb,
                                                        mesh_dof,
                                                        mesh_l2g,
                                                        mesh_trial_trace_ref,
                                                        mesh_grad_trial_trace_ref,
                                                        boundaryJac_ref,
                                                        jac_ext,
                                                        jacDet_ext,
                                                        jacInv_ext,
                                                        boundaryJac,
                                                        metricTensor,
                                                        metricTensorDetSqrt,
                                                        normal_ref,
                                                        normal,
                                                        x_ext,y_ext,z_ext);
                    ck.calculateMappingVelocity_elementBoundary(eN,
                                                                ebN_local,
                                                                kb,
                                                                ebN_local_kb,
                                                                mesh_velocity_dof,
                                                                mesh_l2g,
                                                                mesh_trial_trace_ref,
                                                                xt_ext,yt_ext,zt_ext,
                                                                normal,
                                                                boundaryJac,
                                                                metricTensor,
                                                                integralScaling);
                    dS = metricTensorDetSqrt*dS_ref[kb];
                    ck.calculateG(jacInv_ext,G,G_dd_G,tr_G);
                    //compute shape and solution information
                    //shape
                    ck.gradTrialFromRef(&vel_grad_trial_trace_ref[ebN_local_kb_nSpace*nDOF_trial_element],jacInv_ext,vel_grad_trial_trace);
                    //solution and gradients
                    ck.valFromDOF(u_dof,&vel_l2g[eN_nDOF_trial_element],&vel_trial_trace_ref[ebN_local_kb*nDOF_test_element],u_ext);
                    ck.valFromDOF(v_dof,&vel_l2g[eN_nDOF_trial_element],&vel_trial_trace_ref[ebN_local_kb*nDOF_test_element],v_ext);

                    ck.gradFromDOF(u_dof,&vel_l2g[eN_nDOF_trial_element],vel_grad_trial_trace,grad_u_ext);
                    ck.gradFromDOF(v_dof,&vel_l2g[eN_nDOF_trial_element],vel_grad_trial_trace,grad_v_ext);
                    //precalculate test function products with integration weights
                    for (int j=0;j<nDOF_trial_element;j++)
                      {
                        vel_test_dS[j] = vel_test_trace_ref[ebN_local_kb*nDOF_test_element+j]*dS;
                        for (int I=0;I<nSpace;I++)
                          vel_grad_test_dS[j*nSpace+I] = vel_grad_trial_trace[j*nSpace+I]*dS;//cek hack, using trial
                      }
                    //
                    //load the boundary values
                    //
                    bc_u_ext = 0.0;
                    bc_v_ext = 0.0;
                    ck.calculateGScale(G,normal,h_penalty);
                    //
                    //update the global Jacobian from the flux Jacobian
                    //

                    double dist = 0.0;
                    double distance[2], P_normal[2], P_tangent[2]; // distance vector, normal and tangent of the physical boundary

                    if(use_ball_as_particle==1)
                    {
                        get_distance_to_ball(nParticles,ball_center,ball_radius,
                                             x_ext,y_ext,z_ext,
                                             dist);
                        get_normal_to_ith_ball(nParticles,ball_center,ball_radius,
                                               surrogate_boundary_particle[ebN_s],
                                               x_ext,y_ext,z_ext,
                                               P_normal[0],P_normal[1]);
                        get_velocity_to_ith_ball(nParticles,ball_center,ball_radius,
                                                 ball_velocity, ball_angular_velocity,
                                                 surrogate_boundary_particle[ebN_s],
                                                 x_ext-dist*P_normal[0],
                                                 y_ext-dist*P_normal[1],
                                                 0.0,//z_ext,
                                                 bc_u_ext,bc_v_ext);
                    }
                    else
                    {
                        dist = ebq_global_phi_solid[ebN_kb];
                        P_normal[0] = ebq_global_grad_phi_solid[ebN_kb*nSpace+0];
                        P_normal[1] = ebq_global_grad_phi_solid[ebN_kb*nSpace+1];
                        bc_u_ext = ebq_particle_velocity_solid [ebN_kb*nSpace+0];
                        bc_v_ext = ebq_particle_velocity_solid [ebN_kb*nSpace+1];
                    }
                    distance[0] = -P_normal[0]*dist;//distance=vector from \tilde{x} to x. It holds also when dist<0.0
                    distance[1] = -P_normal[1]*dist;
                    P_tangent[0]= -P_normal[1];
                    P_tangent[1]= P_normal[0];
                    assert(h_penalty>0.0);
                    if (h_penalty < std::abs(dist))
                        h_penalty = std::abs(dist);
                    double visco = nu_0*rho_0;
                    double C_adim = C_sbm*visco/h_penalty;
                    double beta_adim = beta_sbm*visco/h_penalty;

                    for (int i=0;i<nDOF_test_element;i++)
                      {
                        register int eN_i = eN*nDOF_test_element+i;
                        double phi_i = vel_test_dS[i];
                        double* grad_phi_i = &vel_grad_test_dS[i*nSpace+0];
                        const double grad_phi_i_dot_d = get_dot_product(grad_phi_i,distance);
                        const double grad_phi_i_dot_t = get_dot_product(P_tangent,grad_phi_i);

                        double res[2];
                        const double zero_vec[2]={0.,0.};
                        for (int j=0;j<nDOF_trial_element;j++)
                          {
                            register int ebN_i_j = ebN*4*nDOF_test_X_trial_element
                                                   + surrogate_boundary_elements[ebN_s]*2*nDOF_test_X_trial_element
                                                   + surrogate_boundary_elements[ebN_s]*nDOF_test_X_trial_element
                                                   + i*nDOF_trial_element
                                                   + j;

                            double phi_j = vel_test_dS[j]/dS;
                            const double grad_phi_j[2]={vel_grad_test_dS[j*nSpace+0]/dS,
                                                        vel_grad_test_dS[j*nSpace+1]/dS};
                            const double grad_phi_j_dot_d = get_dot_product(distance, grad_phi_j);
                            const double grad_phi_j_dot_t = get_dot_product(P_tangent,grad_phi_j);

                            // Classical Nitsche
                            // (1)
                            globalJacobian[csrRowIndeces_u_u[eN_i] + csrColumnOffsets_eb_u_u[ebN_i_j]] +=
                                    phi_i*phi_j*C_adim;
                            globalJacobian[csrRowIndeces_v_v[eN_i] + csrColumnOffsets_eb_v_v[ebN_i_j]] +=
                                    phi_i*phi_j*C_adim;

                            // (2)
                            get_symmetric_gradient_dot_vec(grad_phi_j,zero_vec,normal,res);
                            globalJacobian[csrRowIndeces_u_u[eN_i] + csrColumnOffsets_eb_u_u[ebN_i_j]] -=
                                    visco * phi_i * res[0];
                            globalJacobian[csrRowIndeces_u_v[eN_i] + csrColumnOffsets_eb_u_v[ebN_i_j]] -=
                                    visco * phi_i * res[1];

                            get_symmetric_gradient_dot_vec(zero_vec,grad_phi_j,normal,res);
                            globalJacobian[csrRowIndeces_v_u[eN_i] + csrColumnOffsets_eb_v_u[ebN_i_j]] -=
                                    visco * phi_i * res[0];
                            globalJacobian[csrRowIndeces_v_v[eN_i] + csrColumnOffsets_eb_v_v[ebN_i_j]] -=
                                    visco * phi_i * res[1];

                            // (3)
                            get_symmetric_gradient_dot_vec(grad_phi_i,zero_vec,normal,res);
                            globalJacobian[csrRowIndeces_u_u[eN_i] + csrColumnOffsets_eb_u_u[ebN_i_j]] -=
                                    visco * phi_j * res[0];
                            globalJacobian[csrRowIndeces_u_v[eN_i] + csrColumnOffsets_eb_u_v[ebN_i_j]] -=
                                    visco * phi_j * res[1];
                            get_symmetric_gradient_dot_vec(zero_vec,grad_phi_i,normal,res);
                            globalJacobian[csrRowIndeces_v_u[eN_i] + csrColumnOffsets_eb_v_u[ebN_i_j]] -=
                                    visco * phi_j * res[0];
                            globalJacobian[csrRowIndeces_v_v[eN_i] + csrColumnOffsets_eb_v_v[ebN_i_j]] -=
                                    visco * phi_j * res[1];

                            // (4)
                            globalJacobian[csrRowIndeces_u_u[eN_i] + csrColumnOffsets_eb_u_u[ebN_i_j]] +=
                                    C_adim*grad_phi_i_dot_d*phi_j;
                            globalJacobian[csrRowIndeces_v_v[eN_i] + csrColumnOffsets_eb_v_v[ebN_i_j]] +=
                                    C_adim*grad_phi_i_dot_d*phi_j;

                            // (5)
                            globalJacobian[csrRowIndeces_u_u[eN_i] + csrColumnOffsets_eb_u_u[ebN_i_j]] +=
                                    C_adim*grad_phi_i_dot_d*grad_phi_j_dot_d;
                            globalJacobian[csrRowIndeces_v_v[eN_i] + csrColumnOffsets_eb_v_v[ebN_i_j]] +=
                                    C_adim*grad_phi_i_dot_d*grad_phi_j_dot_d;

                            // (6)
                            globalJacobian[csrRowIndeces_u_u[eN_i] + csrColumnOffsets_eb_u_u[ebN_i_j]] +=
                                    C_adim*grad_phi_j_dot_d*phi_i;
                            globalJacobian[csrRowIndeces_v_v[eN_i] + csrColumnOffsets_eb_v_v[ebN_i_j]] +=
                                    C_adim*grad_phi_j_dot_d*phi_i;

                            // (7)
                            get_symmetric_gradient_dot_vec(grad_phi_i,zero_vec,normal,res);
                            globalJacobian[csrRowIndeces_u_u[eN_i] + csrColumnOffsets_eb_u_u[ebN_i_j]] -=
                                    visco * grad_phi_j_dot_d * res[0];
                            globalJacobian[csrRowIndeces_u_v[eN_i] + csrColumnOffsets_eb_u_v[ebN_i_j]] -=
                                    visco * grad_phi_j_dot_d * res[1];

                            get_symmetric_gradient_dot_vec(zero_vec,grad_phi_i,normal,res);
                            globalJacobian[csrRowIndeces_v_u[eN_i] + csrColumnOffsets_eb_v_u[ebN_i_j]] -=
                                    visco * grad_phi_j_dot_d * res[0] ;
                            globalJacobian[csrRowIndeces_v_v[eN_i] + csrColumnOffsets_eb_v_v[ebN_i_j]] -=
                                    visco * grad_phi_j_dot_d * res[1];

                            // (8)
                            // the penalization on the tangential derivative
                            // B < Gw t , (Gu - GuD) t >
                            globalJacobian[csrRowIndeces_u_u[eN_i] + csrColumnOffsets_eb_u_u[ebN_i_j]] +=
                                    beta_adim*grad_phi_j_dot_t*grad_phi_i_dot_t;
                            globalJacobian[csrRowIndeces_v_v[eN_i] + csrColumnOffsets_eb_v_v[ebN_i_j]] +=
                                    beta_adim*grad_phi_j_dot_t*grad_phi_i_dot_t;

                          }//j
                      }//i
                  }//kb
              }//ebN_s
          }
        //
        //loop over exterior element boundaries to compute the surface integrals and load them into the global Jacobian
        //
        for (int ebNE = 0; ebNE < nExteriorElementBoundaries_global; ebNE++)
          {
            register int ebN = exteriorElementBoundariesArray[ebNE],
              eN  = elementBoundaryElementsArray[ebN*2+0],
              eN_nDOF_trial_element = eN*nDOF_trial_element,
              ebN_local = elementBoundaryLocalElementBoundariesArray[ebN*2+0];
            register double eps_rho,eps_mu;
            for  (int kb=0;kb<nQuadraturePoints_elementBoundary;kb++)
              {
                register int ebNE_kb = ebNE*nQuadraturePoints_elementBoundary+kb,
                  ebNE_kb_nSpace = ebNE_kb*nSpace,
                  ebN_local_kb = ebN_local*nQuadraturePoints_elementBoundary+kb,
                  ebN_local_kb_nSpace = ebN_local_kb*nSpace;

                register double p_ext=0.0,
                  u_ext=0.0,
                  v_ext=0.0,
                  w_ext=0.0,
                  grad_p_ext[nSpace],
                  grad_u_ext[nSpace],
                  grad_v_ext[nSpace],
                  grad_w_ext[nSpace],
                  mom_u_acc_ext=0.0,
                  dmom_u_acc_u_ext=0.0,
                  mom_v_acc_ext=0.0,
                  dmom_v_acc_v_ext=0.0,
                  mom_w_acc_ext=0.0,
                  dmom_w_acc_w_ext=0.0,
                  mass_adv_ext[nSpace],
                  dmass_adv_u_ext[nSpace],
                  dmass_adv_v_ext[nSpace],
                  dmass_adv_w_ext[nSpace],
                  mom_u_adv_ext[nSpace],
                  dmom_u_adv_u_ext[nSpace],
                  dmom_u_adv_v_ext[nSpace],
                  dmom_u_adv_w_ext[nSpace],
                  mom_v_adv_ext[nSpace],
                  dmom_v_adv_u_ext[nSpace],
                  dmom_v_adv_v_ext[nSpace],
                  dmom_v_adv_w_ext[nSpace],
                  mom_w_adv_ext[nSpace],
                  dmom_w_adv_u_ext[nSpace],
                  dmom_w_adv_v_ext[nSpace],
                  dmom_w_adv_w_ext[nSpace],
                  mom_uu_diff_ten_ext[nSpace],
                  mom_vv_diff_ten_ext[nSpace],
                  mom_ww_diff_ten_ext[nSpace],
                  mom_uv_diff_ten_ext[1],
                  mom_uw_diff_ten_ext[1],
                  mom_vu_diff_ten_ext[1],
                  mom_vw_diff_ten_ext[1],
                  mom_wu_diff_ten_ext[1],
                  mom_wv_diff_ten_ext[1],
                  mom_u_source_ext=0.0,
                  mom_v_source_ext=0.0,
                  mom_w_source_ext=0.0,
                  mom_u_ham_ext=0.0,
                  dmom_u_ham_grad_p_ext[nSpace],
                  dmom_u_ham_grad_u_ext[nSpace],
                  mom_v_ham_ext=0.0,
                  dmom_v_ham_grad_p_ext[nSpace],
                  dmom_v_ham_grad_v_ext[nSpace],
                  mom_w_ham_ext=0.0,
                  dmom_w_ham_grad_p_ext[nSpace],
                  dmom_w_ham_grad_w_ext[nSpace],
                  dmom_u_adv_p_ext[nSpace],
                  dmom_v_adv_p_ext[nSpace],
                  dmom_w_adv_p_ext[nSpace],
                  dflux_mass_u_ext=0.0,
                  dflux_mass_v_ext=0.0,
                  dflux_mass_w_ext=0.0,
                  dflux_mom_u_adv_p_ext=0.0,
                  dflux_mom_u_adv_u_ext=0.0,
                  dflux_mom_u_adv_v_ext=0.0,
                  dflux_mom_u_adv_w_ext=0.0,
                  dflux_mom_v_adv_p_ext=0.0,
                  dflux_mom_v_adv_u_ext=0.0,
                  dflux_mom_v_adv_v_ext=0.0,
                  dflux_mom_v_adv_w_ext=0.0,
                  dflux_mom_w_adv_p_ext=0.0,
                  dflux_mom_w_adv_u_ext=0.0,
                  dflux_mom_w_adv_v_ext=0.0,
                  dflux_mom_w_adv_w_ext=0.0,
                  bc_p_ext=0.0,
                  bc_u_ext=0.0,
                  bc_v_ext=0.0,
                  bc_w_ext=0.0,
                  bc_mom_u_acc_ext=0.0,
                  bc_dmom_u_acc_u_ext=0.0,
                  bc_mom_v_acc_ext=0.0,
                  bc_dmom_v_acc_v_ext=0.0,
                  bc_mom_w_acc_ext=0.0,
                  bc_dmom_w_acc_w_ext=0.0,
                  bc_mass_adv_ext[nSpace],
                  bc_dmass_adv_u_ext[nSpace],
                  bc_dmass_adv_v_ext[nSpace],
                  bc_dmass_adv_w_ext[nSpace],
                  bc_mom_u_adv_ext[nSpace],
                  bc_dmom_u_adv_u_ext[nSpace],
                  bc_dmom_u_adv_v_ext[nSpace],
                  bc_dmom_u_adv_w_ext[nSpace],
                  bc_mom_v_adv_ext[nSpace],
                  bc_dmom_v_adv_u_ext[nSpace],
                  bc_dmom_v_adv_v_ext[nSpace],
                  bc_dmom_v_adv_w_ext[nSpace],
                  bc_mom_w_adv_ext[nSpace],
                  bc_dmom_w_adv_u_ext[nSpace],
                  bc_dmom_w_adv_v_ext[nSpace],
                  bc_dmom_w_adv_w_ext[nSpace],
                  bc_mom_uu_diff_ten_ext[nSpace],
                  bc_mom_vv_diff_ten_ext[nSpace],
                  bc_mom_ww_diff_ten_ext[nSpace],
                  bc_mom_uv_diff_ten_ext[1],
                  bc_mom_uw_diff_ten_ext[1],
                  bc_mom_vu_diff_ten_ext[1],
                  bc_mom_vw_diff_ten_ext[1],
                  bc_mom_wu_diff_ten_ext[1],
                  bc_mom_wv_diff_ten_ext[1],
                  bc_mom_u_source_ext=0.0,
                  bc_mom_v_source_ext=0.0,
                  bc_mom_w_source_ext=0.0,
                  bc_mom_u_ham_ext=0.0,
                  bc_dmom_u_ham_grad_p_ext[nSpace],
                  bc_dmom_u_ham_grad_u_ext[nSpace],
                  bc_mom_v_ham_ext=0.0,
                  bc_dmom_v_ham_grad_p_ext[nSpace],
                  bc_dmom_v_ham_grad_v_ext[nSpace],
                  bc_mom_w_ham_ext=0.0,
                  bc_dmom_w_ham_grad_p_ext[nSpace],
                  bc_dmom_w_ham_grad_w_ext[nSpace],
                  fluxJacobian_p_p[nDOF_trial_element],
                  fluxJacobian_p_u[nDOF_trial_element],
                  fluxJacobian_p_v[nDOF_trial_element],
                  fluxJacobian_p_w[nDOF_trial_element],
                  fluxJacobian_u_p[nDOF_trial_element],
                  fluxJacobian_u_u[nDOF_trial_element],
                  fluxJacobian_u_v[nDOF_trial_element],
                  fluxJacobian_u_w[nDOF_trial_element],
                  fluxJacobian_v_p[nDOF_trial_element],
                  fluxJacobian_v_u[nDOF_trial_element],
                  fluxJacobian_v_v[nDOF_trial_element],
                  fluxJacobian_v_w[nDOF_trial_element],
                  fluxJacobian_w_p[nDOF_trial_element],
                  fluxJacobian_w_u[nDOF_trial_element],
                  fluxJacobian_w_v[nDOF_trial_element],
                  fluxJacobian_w_w[nDOF_trial_element],
                  jac_ext[nSpace*nSpace],
                  jacDet_ext,
                  jacInv_ext[nSpace*nSpace],
                  boundaryJac[nSpace*(nSpace-1)],
                  metricTensor[(nSpace-1)*(nSpace-1)],
                  metricTensorDetSqrt,
                  p_grad_trial_trace[nDOF_trial_element*nSpace],
                  vel_grad_trial_trace[nDOF_trial_element*nSpace],
                  dS,
                  p_test_dS[nDOF_test_element],
                  vel_test_dS[nDOF_test_element],
                  normal[2],
                  x_ext,y_ext,z_ext,xt_ext,yt_ext,zt_ext,integralScaling,
                  vel_grad_test_dS[nDOF_trial_element*nSpace],
                  //VRANS
                  porosity_ext,
                  //
                  G[nSpace*nSpace],G_dd_G,tr_G,h_phi,h_penalty,penalty;
                ck.calculateMapping_elementBoundary(eN,
                                                    ebN_local,
                                                    kb,
                                                    ebN_local_kb,
                                                    mesh_dof,
                                                    mesh_l2g,
                                                    mesh_trial_trace_ref,
                                                    mesh_grad_trial_trace_ref,
                                                    boundaryJac_ref,
                                                    jac_ext,
                                                    jacDet_ext,
                                                    jacInv_ext,
                                                    boundaryJac,
                                                    metricTensor,
                                                    metricTensorDetSqrt,
                                                    normal_ref,
                                                    normal,
                                                    x_ext,y_ext,z_ext);
                ck.calculateMappingVelocity_elementBoundary(eN,
                                                            ebN_local,
                                                            kb,
                                                            ebN_local_kb,
                                                            mesh_velocity_dof,
                                                            mesh_l2g,
                                                            mesh_trial_trace_ref,
                                                            xt_ext,yt_ext,zt_ext,
                                                            normal,
                                                            boundaryJac,
                                                            metricTensor,
                                                            integralScaling);
                //dS = ((1.0-MOVING_DOMAIN)*metricTensorDetSqrt + MOVING_DOMAIN*integralScaling)*dS_ref[kb];
                dS = metricTensorDetSqrt*dS_ref[kb];
                ck.calculateG(jacInv_ext,G,G_dd_G,tr_G);
                ck.calculateGScale(G,&ebqe_normal_phi_ext[ebNE_kb_nSpace],h_phi);

                eps_rho = epsFact_rho*(useMetrics*h_phi+(1.0-useMetrics)*elementDiameter[eN]);
                eps_mu  = epsFact_mu *(useMetrics*h_phi+(1.0-useMetrics)*elementDiameter[eN]);
                const double particle_eps = particle_epsFact * (useMetrics * h_phi + (1.0 - useMetrics) * elementDiameter[eN]);

                //compute shape and solution information
                //shape
                /* ck.gradTrialFromRef(&p_grad_trial_trace_ref[ebN_local_kb_nSpace*nDOF_trial_element],jacInv_ext,p_grad_trial_trace); */
                ck.gradTrialFromRef(&vel_grad_trial_trace_ref[ebN_local_kb_nSpace*nDOF_trial_element],jacInv_ext,vel_grad_trial_trace);
                //solution and gradients
                /* ck.valFromDOF(p_dof,&p_l2g[eN_nDOF_trial_element],&p_trial_trace_ref[ebN_local_kb*nDOF_test_element],p_ext); */
                p_ext = ebqe_p[ebNE_kb];
                ck.valFromDOF(u_dof,&vel_l2g[eN_nDOF_trial_element],&vel_trial_trace_ref[ebN_local_kb*nDOF_test_element],u_ext);
                ck.valFromDOF(v_dof,&vel_l2g[eN_nDOF_trial_element],&vel_trial_trace_ref[ebN_local_kb*nDOF_test_element],v_ext);
                /* ck.valFromDOF(w_dof,&vel_l2g[eN_nDOF_trial_element],&vel_trial_trace_ref[ebN_local_kb*nDOF_test_element],w_ext); */
                /* ck.gradFromDOF(p_dof,&p_l2g[eN_nDOF_trial_element],p_grad_trial_trace,grad_p_ext); */
                for (int I=0;I<nSpace;I++)
                  grad_p_ext[I] = ebqe_grad_p[ebNE_kb_nSpace+I];
                ck.gradFromDOF(u_dof,&vel_l2g[eN_nDOF_trial_element],vel_grad_trial_trace,grad_u_ext);
                ck.gradFromDOF(v_dof,&vel_l2g[eN_nDOF_trial_element],vel_grad_trial_trace,grad_v_ext);
                /* ck.gradFromDOF(w_dof,&vel_l2g[eN_nDOF_trial_element],vel_grad_trial_trace,grad_w_ext); */
                //precalculate test function products with integration weights
                for (int j=0;j<nDOF_trial_element;j++)
                  {
                    /* p_test_dS[j] = p_test_trace_ref[ebN_local_kb*nDOF_test_element+j]*dS; */
                    vel_test_dS[j] = vel_test_trace_ref[ebN_local_kb*nDOF_test_element+j]*dS;
                    for (int I=0;I<nSpace;I++)
                      vel_grad_test_dS[j*nSpace+I] = vel_grad_trial_trace[j*nSpace+I]*dS;//cek hack, using trial
                  }
                //
                //load the boundary values
                //
                bc_p_ext = isDOFBoundary_p[ebNE_kb]*ebqe_bc_p_ext[ebNE_kb]+(1-isDOFBoundary_p[ebNE_kb])*p_ext;
                //bc values at moving boundaries are specified relative to boundary motion so we need to add it here
                bc_u_ext = isDOFBoundary_u[ebNE_kb]*(ebqe_bc_u_ext[ebNE_kb] + MOVING_DOMAIN*xt_ext) + (1-isDOFBoundary_u[ebNE_kb])*u_ext;
                bc_v_ext = isDOFBoundary_v[ebNE_kb]*(ebqe_bc_v_ext[ebNE_kb] + MOVING_DOMAIN*yt_ext) + (1-isDOFBoundary_v[ebNE_kb])*v_ext;
                /* bc_w_ext = isDOFBoundary_w[ebNE_kb]*(ebqe_bc_w_ext[ebNE_kb] + MOVING_DOMAIN*zt_ext) + (1-isDOFBoundary_w[ebNE_kb])*w_ext; */
                //VRANS
                porosity_ext = 1.0 - ebqe_vos_ext[ebNE_kb];
                //
                //calculate the internal and external trace of the pde coefficients
                //
                double eddy_viscosity_ext(0.),bc_eddy_viscosity_ext(0.),rhoSave, nuSave;//not interested in saving boundary eddy viscosity for now
                evaluateCoefficients(eps_rho,
                                     eps_mu,
                                     particle_eps,
                                     sigma,
                                     rho_0,
                                     nu_0,
                                     rho_1,
                                     nu_1,
                                     elementDiameter[eN],
                                     smagorinskyConstant,
                                     turbulenceClosureModel,
                                     g,
                                     useVF,
                                     ebqe_vf_ext[ebNE_kb],
                                     ebqe_phi_ext[ebNE_kb],
                                     &ebqe_normal_phi_ext[ebNE_kb_nSpace],
                                     nParticles,
                                     nQuadraturePoints_global,
                                     &particle_signed_distances[ebNE_kb],
                                     ebqe_kappa_phi_ext[ebNE_kb],
                                     //VRANS
                                     porosity_ext,
                                     //
                                     p_ext,
                                     grad_p_ext,
                                     grad_u_ext,
                                     grad_v_ext,
                                     grad_w_ext,
                                     u_ext,
                                     v_ext,
                                     w_ext,
                                     ebqe_velocity_star[ebNE_kb_nSpace+0],
                                     ebqe_velocity_star[ebNE_kb_nSpace+1],
                                     ebqe_velocity_star[ebNE_kb_nSpace+1],//hack,not used
                                     eddy_viscosity_ext,
                                     mom_u_acc_ext,
                                     dmom_u_acc_u_ext,
                                     mom_v_acc_ext,
                                     dmom_v_acc_v_ext,
                                     mom_w_acc_ext,
                                     dmom_w_acc_w_ext,
                                     mass_adv_ext,
                                     dmass_adv_u_ext,
                                     dmass_adv_v_ext,
                                     dmass_adv_w_ext,
                                     mom_u_adv_ext,
                                     dmom_u_adv_u_ext,
                                     dmom_u_adv_v_ext,
                                     dmom_u_adv_w_ext,
                                     mom_v_adv_ext,
                                     dmom_v_adv_u_ext,
                                     dmom_v_adv_v_ext,
                                     dmom_v_adv_w_ext,
                                     mom_w_adv_ext,
                                     dmom_w_adv_u_ext,
                                     dmom_w_adv_v_ext,
                                     dmom_w_adv_w_ext,
                                     mom_uu_diff_ten_ext,
                                     mom_vv_diff_ten_ext,
                                     mom_ww_diff_ten_ext,
                                     mom_uv_diff_ten_ext,
                                     mom_uw_diff_ten_ext,
                                     mom_vu_diff_ten_ext,
                                     mom_vw_diff_ten_ext,
                                     mom_wu_diff_ten_ext,
                                     mom_wv_diff_ten_ext,
                                     mom_u_source_ext,
                                     mom_v_source_ext,
                                     mom_w_source_ext,
                                     mom_u_ham_ext,
                                     dmom_u_ham_grad_p_ext,
                                     dmom_u_ham_grad_u_ext,
                                     mom_v_ham_ext,
                                     dmom_v_ham_grad_p_ext,
                                     dmom_v_ham_grad_v_ext,
                                     mom_w_ham_ext,
                                     dmom_w_ham_grad_p_ext,
                                     dmom_w_ham_grad_w_ext,
                                     rhoSave,
                                     nuSave,
                                     KILL_PRESSURE_TERM,
                                     0,
                                     0., // mql: zero force term at boundary
                                     0.,
                                     0.,
                                     MATERIAL_PARAMETERS_AS_FUNCTION,
                                     ebqe_density_as_function[ebNE_kb],
                                     ebqe_dynamic_viscosity_as_function[ebNE_kb],
                                     USE_SBM,
                                     x_ext,y_ext,z_ext,
                                     use_ball_as_particle,
                                     ball_center,
                                     ball_radius,
                                     ball_velocity,
                                     ball_angular_velocity);
                evaluateCoefficients(eps_rho,
                                     eps_mu,
                                     particle_eps,
                                     sigma,
                                     rho_0,
                                     nu_0,
                                     rho_1,
                                     nu_1,
                                     elementDiameter[eN],
                                     smagorinskyConstant,
                                     turbulenceClosureModel,
                                     g,
                                     useVF,
                                     bc_ebqe_vf_ext[ebNE_kb],
                                     bc_ebqe_phi_ext[ebNE_kb],
                                     &ebqe_normal_phi_ext[ebNE_kb_nSpace],
                                     nParticles,
                                     nQuadraturePoints_global,
                                     &particle_signed_distances[ebNE_kb],
                                     ebqe_kappa_phi_ext[ebNE_kb],
                                     //VRANS
                                     porosity_ext,
                                     //
                                     bc_p_ext,
                                     grad_p_ext,
                                     grad_u_ext,
                                     grad_v_ext,
                                     grad_w_ext,
                                     bc_u_ext,
                                     bc_v_ext,
                                     bc_w_ext,
                                     ebqe_velocity_star[ebNE_kb_nSpace+0],
                                     ebqe_velocity_star[ebNE_kb_nSpace+1],
                                     ebqe_velocity_star[ebNE_kb_nSpace+1],//hack,not used
                                     bc_eddy_viscosity_ext,
                                     bc_mom_u_acc_ext,
                                     bc_dmom_u_acc_u_ext,
                                     bc_mom_v_acc_ext,
                                     bc_dmom_v_acc_v_ext,
                                     bc_mom_w_acc_ext,
                                     bc_dmom_w_acc_w_ext,
                                     bc_mass_adv_ext,
                                     bc_dmass_adv_u_ext,
                                     bc_dmass_adv_v_ext,
                                     bc_dmass_adv_w_ext,
                                     bc_mom_u_adv_ext,
                                     bc_dmom_u_adv_u_ext,
                                     bc_dmom_u_adv_v_ext,
                                     bc_dmom_u_adv_w_ext,
                                     bc_mom_v_adv_ext,
                                     bc_dmom_v_adv_u_ext,
                                     bc_dmom_v_adv_v_ext,
                                     bc_dmom_v_adv_w_ext,
                                     bc_mom_w_adv_ext,
                                     bc_dmom_w_adv_u_ext,
                                     bc_dmom_w_adv_v_ext,
                                     bc_dmom_w_adv_w_ext,
                                     bc_mom_uu_diff_ten_ext,
                                     bc_mom_vv_diff_ten_ext,
                                     bc_mom_ww_diff_ten_ext,
                                     bc_mom_uv_diff_ten_ext,
                                     bc_mom_uw_diff_ten_ext,
                                     bc_mom_vu_diff_ten_ext,
                                     bc_mom_vw_diff_ten_ext,
                                     bc_mom_wu_diff_ten_ext,
                                     bc_mom_wv_diff_ten_ext,
                                     bc_mom_u_source_ext,
                                     bc_mom_v_source_ext,
                                     bc_mom_w_source_ext,
                                     bc_mom_u_ham_ext,
                                     bc_dmom_u_ham_grad_p_ext,
                                     bc_dmom_u_ham_grad_u_ext,
                                     bc_mom_v_ham_ext,
                                     bc_dmom_v_ham_grad_p_ext,
                                     bc_dmom_v_ham_grad_v_ext,
                                     bc_mom_w_ham_ext,
                                     bc_dmom_w_ham_grad_p_ext,
                                     bc_dmom_w_ham_grad_w_ext,
                                     rhoSave,
                                     nuSave,
                                     KILL_PRESSURE_TERM,
                                     0,
                                     0., // mql: zero force term at boundary
                                     0.,
                                     0.,
                                     MATERIAL_PARAMETERS_AS_FUNCTION,
                                     ebqe_density_as_function[ebNE_kb],
                                     ebqe_dynamic_viscosity_as_function[ebNE_kb],
                                     USE_SBM,
                                     x_ext,y_ext,z_ext,
                                     use_ball_as_particle,
                                     ball_center,
                                     ball_radius,
                                     ball_velocity,
                                     ball_angular_velocity);
                //Turbulence closure model
                if (turbulenceClosureModel >= 3)
                  {
                    const double turb_var_grad_0_dummy[2] = {0.,0.};
                    const double c_mu = 0.09;//mwf hack
                    updateTurbulenceClosure(turbulenceClosureModel,
                                            eps_rho,
                                            eps_mu,
                                            rho_0,
                                            nu_0,
                                            rho_1,
                                            nu_1,
                                            useVF,
                                            ebqe_vf_ext[ebNE_kb],
                                            ebqe_phi_ext[ebNE_kb],
                                            porosity_ext,
                                            c_mu, //mwf hack
                                            ebqe_turb_var_0[ebNE_kb],
                                            ebqe_turb_var_1[ebNE_kb],
                                            turb_var_grad_0_dummy, //not needed
                                            eddy_viscosity_ext,
                                            mom_uu_diff_ten_ext,
                                            mom_vv_diff_ten_ext,
                                            mom_ww_diff_ten_ext,
                                            mom_uv_diff_ten_ext,
                                            mom_uw_diff_ten_ext,
                                            mom_vu_diff_ten_ext,
                                            mom_vw_diff_ten_ext,
                                            mom_wu_diff_ten_ext,
                                            mom_wv_diff_ten_ext,
                                            mom_u_source_ext,
                                            mom_v_source_ext,
                                            mom_w_source_ext);

                    updateTurbulenceClosure(turbulenceClosureModel,
                                            eps_rho,
                                            eps_mu,
                                            rho_0,
                                            nu_0,
                                            rho_1,
                                            nu_1,
                                            useVF,
                                            ebqe_vf_ext[ebNE_kb],
                                            ebqe_phi_ext[ebNE_kb],
                                            porosity_ext,
                                            c_mu, //mwf hack
                                            ebqe_turb_var_0[ebNE_kb],
                                            ebqe_turb_var_1[ebNE_kb],
                                            turb_var_grad_0_dummy, //not needed
                                            bc_eddy_viscosity_ext,
                                            bc_mom_uu_diff_ten_ext,
                                            bc_mom_vv_diff_ten_ext,
                                            bc_mom_ww_diff_ten_ext,
                                            bc_mom_uv_diff_ten_ext,
                                            bc_mom_uw_diff_ten_ext,
                                            bc_mom_vu_diff_ten_ext,
                                            bc_mom_vw_diff_ten_ext,
                                            bc_mom_wu_diff_ten_ext,
                                            bc_mom_wv_diff_ten_ext,
                                            bc_mom_u_source_ext,
                                            bc_mom_v_source_ext,
                                            bc_mom_w_source_ext);
                  }
                //
                //moving domain
                //
                mom_u_adv_ext[0] -= MOVING_DOMAIN*dmom_u_acc_u_ext*mom_u_acc_ext*xt_ext; //times rho*porosity. mql. CHECK.
                mom_u_adv_ext[1] -= MOVING_DOMAIN*dmom_u_acc_u_ext*mom_u_acc_ext*yt_ext;
                /* mom_u_adv_ext[2] -= MOVING_DOMAIN*dmom_u_acc_u_ext*mom_u_acc_ext*zt_ext; */
                dmom_u_adv_u_ext[0] -= MOVING_DOMAIN*dmom_u_acc_u_ext*xt_ext;
                dmom_u_adv_u_ext[1] -= MOVING_DOMAIN*dmom_u_acc_u_ext*yt_ext;
                /* dmom_u_adv_u_ext[2] -= MOVING_DOMAIN*dmom_u_acc_u_ext*zt_ext; */

                mom_v_adv_ext[0] -= MOVING_DOMAIN*dmom_v_acc_v_ext*mom_v_acc_ext*xt_ext;
                mom_v_adv_ext[1] -= MOVING_DOMAIN*dmom_v_acc_v_ext*mom_v_acc_ext*yt_ext;
                /* mom_v_adv_ext[2] -= MOVING_DOMAIN*dmom_v_acc_v_ext*mom_v_acc_ext*zt_ext; */
                dmom_v_adv_v_ext[0] -= MOVING_DOMAIN*dmom_v_acc_v_ext*xt_ext;
                dmom_v_adv_v_ext[1] -= MOVING_DOMAIN*dmom_v_acc_v_ext*yt_ext;
                /* dmom_v_adv_v_ext[2] -= MOVING_DOMAIN*dmom_v_acc_v_ext*zt_ext; */

                /* mom_w_adv_ext[0] -= MOVING_DOMAIN*dmom_w_acc_w_ext*mom_w_acc_ext*xt_ext; */
                /* mom_w_adv_ext[1] -= MOVING_DOMAIN*dmom_w_acc_w_ext*mom_w_acc_ext*yt_ext; */
                /* mom_w_adv_ext[2] -= MOVING_DOMAIN*dmom_w_acc_w_ext*mom_w_acc_ext*zt_ext; */
                /* dmom_w_adv_w_ext[0] -= MOVING_DOMAIN*dmom_w_acc_w_ext*xt_ext; */
                /* dmom_w_adv_w_ext[1] -= MOVING_DOMAIN*dmom_w_acc_w_ext*yt_ext; */
                /* dmom_w_adv_w_ext[2] -= MOVING_DOMAIN*dmom_w_acc_w_ext*zt_ext; */

                //moving domain bc's
                // mql. CHECK.
                bc_mom_u_adv_ext[0] -= MOVING_DOMAIN*dmom_u_acc_u_ext*bc_mom_u_acc_ext*xt_ext; //times rho*porosity
                bc_mom_u_adv_ext[1] -= MOVING_DOMAIN*dmom_u_acc_u_ext*bc_mom_u_acc_ext*yt_ext;
                /* bc_mom_u_adv_ext[2] -= MOVING_DOMAIN*dmom_u_acc_u_ext*bc_mom_u_acc_ext*zt_ext; */

                bc_mom_v_adv_ext[0] -= MOVING_DOMAIN*dmom_v_acc_v_ext*bc_mom_v_acc_ext*xt_ext;
                bc_mom_v_adv_ext[1] -= MOVING_DOMAIN*dmom_v_acc_v_ext*bc_mom_v_acc_ext*yt_ext;
                /* bc_mom_v_adv_ext[2] -= MOVING_DOMAIN*dmom_v_acc_v_ext*bc_mom_v_acc_ext*zt_ext; */

                /* bc_mom_w_adv_ext[0] -= MOVING_DOMAIN*dmom_w_acc_w_ext*bc_mom_w_acc_ext*xt_ext; */ 
                /* bc_mom_w_adv_ext[1] -= MOVING_DOMAIN*dmom_w_acc_w_ext*bc_mom_w_acc_ext*yt_ext; */
                /* bc_mom_w_adv_ext[2] -= MOVING_DOMAIN*dmom_w_acc_w_ext*bc_mom_w_acc_ext*zt_ext; */
                //
                //calculate the numerical fluxes
                //
                exteriorNumericalAdvectiveFluxDerivatives(isDOFBoundary_p[ebNE_kb],
                                                          isDOFBoundary_u[ebNE_kb],
                                                          isDOFBoundary_v[ebNE_kb],
                                                          isDOFBoundary_w[ebNE_kb],
                                                          isAdvectiveFluxBoundary_p[ebNE_kb],
                                                          isAdvectiveFluxBoundary_u[ebNE_kb],
                                                          isAdvectiveFluxBoundary_v[ebNE_kb],
                                                          isAdvectiveFluxBoundary_w[ebNE_kb],
                                                          dmom_u_ham_grad_p_ext[0],//=1/rho
                                                          normal,
                                                          porosity_ext*dmom_u_acc_u_ext, //multiply by rho. mql. CHECK.
                                                          bc_p_ext,
                                                          bc_u_ext,
                                                          bc_v_ext,
                                                          bc_w_ext,
                                                          bc_mass_adv_ext,
                                                          bc_mom_u_adv_ext,
                                                          bc_mom_v_adv_ext,
                                                          bc_mom_w_adv_ext,
                                                          ebqe_bc_flux_mass_ext[ebNE_kb]+MOVING_DOMAIN*(xt_ext*normal[0]+yt_ext*normal[1]),//bc is relative mass  flux
                                                          ebqe_bc_flux_mom_u_adv_ext[ebNE_kb],
                                                          ebqe_bc_flux_mom_v_adv_ext[ebNE_kb],
                                                          ebqe_bc_flux_mom_w_adv_ext[ebNE_kb],
                                                          p_ext,
                                                          u_ext,
                                                          v_ext,
                                                          w_ext,
                                                          mass_adv_ext,
                                                          mom_u_adv_ext,
                                                          mom_v_adv_ext,
                                                          mom_w_adv_ext,
                                                          dmass_adv_u_ext,
                                                          dmass_adv_v_ext,
                                                          dmass_adv_w_ext,
                                                          dmom_u_adv_p_ext,
                                                          dmom_u_adv_u_ext,
                                                          dmom_u_adv_v_ext,
                                                          dmom_u_adv_w_ext,
                                                          dmom_v_adv_p_ext,
                                                          dmom_v_adv_u_ext,
                                                          dmom_v_adv_v_ext,
                                                          dmom_v_adv_w_ext,
                                                          dmom_w_adv_p_ext,
                                                          dmom_w_adv_u_ext,
                                                          dmom_w_adv_v_ext,
                                                          dmom_w_adv_w_ext,
                                                          dflux_mass_u_ext,
                                                          dflux_mass_v_ext,
                                                          dflux_mass_w_ext,
                                                          dflux_mom_u_adv_p_ext,
                                                          dflux_mom_u_adv_u_ext,
                                                          dflux_mom_u_adv_v_ext,
                                                          dflux_mom_u_adv_w_ext,
                                                          dflux_mom_v_adv_p_ext,
                                                          dflux_mom_v_adv_u_ext,
                                                          dflux_mom_v_adv_v_ext,
                                                          dflux_mom_v_adv_w_ext,
                                                          dflux_mom_w_adv_p_ext,
                                                          dflux_mom_w_adv_u_ext,
                                                          dflux_mom_w_adv_v_ext,
                                                          dflux_mom_w_adv_w_ext,
                                                          &ebqe_velocity_star[ebNE_kb_nSpace]);
                //
                //calculate the flux jacobian
                //
                ck.calculateGScale(G,normal,h_penalty);
                penalty = useMetrics*C_b/h_penalty + (1.0-useMetrics)*ebqe_penalty_ext[ebNE_kb];
                for (int j=0;j<nDOF_trial_element;j++)
                  {
                    register int j_nSpace = j*nSpace,ebN_local_kb_j=ebN_local_kb*nDOF_trial_element+j;
                    /* fluxJacobian_p_p[j]=0.0; */
                    /* fluxJacobian_p_u[j]=ck.ExteriorNumericalAdvectiveFluxJacobian(dflux_mass_u_ext,vel_trial_trace_ref[ebN_local_kb_j]); */
                    /* fluxJacobian_p_v[j]=ck.ExteriorNumericalAdvectiveFluxJacobian(dflux_mass_v_ext,vel_trial_trace_ref[ebN_local_kb_j]); */
                    /* fluxJacobian_p_w[j]=ck.ExteriorNumericalAdvectiveFluxJacobian(dflux_mass_w_ext,vel_trial_trace_ref[ebN_local_kb_j]); */

                    /* fluxJacobian_u_p[j]=ck.ExteriorNumericalAdvectiveFluxJacobian(dflux_mom_u_adv_p_ext,p_trial_trace_ref[ebN_local_kb_j]); */
                    fluxJacobian_u_u[j] =
                      ck.ExteriorNumericalAdvectiveFluxJacobian(dflux_mom_u_adv_u_ext,vel_trial_trace_ref[ebN_local_kb_j]) +
                      ExteriorNumericalDiffusiveFluxJacobian(eps_rho,
                                                             ebqe_phi_ext[ebNE_kb],
                                                             sdInfo_u_u_rowptr,
                                                             sdInfo_u_u_colind,
                                                             isDOFBoundary_u[ebNE_kb],
                                                             isDiffusiveFluxBoundary_u[ebNE_kb],
                                                             normal,
                                                             mom_uu_diff_ten_ext,
                                                             vel_trial_trace_ref[ebN_local_kb_j],
                                                             &vel_grad_trial_trace[j_nSpace],
                                                             penalty);//ebqe_penalty_ext[ebNE_kb]);
                    fluxJacobian_u_v[j]=
                      ck.ExteriorNumericalAdvectiveFluxJacobian(dflux_mom_u_adv_v_ext,vel_trial_trace_ref[ebN_local_kb_j]) +
                      ExteriorNumericalDiffusiveFluxJacobian(eps_rho,
                                                             ebqe_phi_ext[ebNE_kb],
                                                             sdInfo_u_v_rowptr,
                                                             sdInfo_u_v_colind,
                                                             isDOFBoundary_v[ebNE_kb],
                                                             isDiffusiveFluxBoundary_v[ebNE_kb],
                                                             normal,
                                                             mom_uv_diff_ten_ext,
                                                             vel_trial_trace_ref[ebN_local_kb_j],
                                                             &vel_grad_trial_trace[j_nSpace],
                                                             penalty);//ebqe_penalty_ext[ebNE_kb]);
                    /*fluxJacobian_u_w[j]=
                      ck.ExteriorNumericalAdvectiveFluxJacobian(dflux_mom_u_adv_w_ext,vel_trial_trace_ref[ebN_local_kb_j])+*/
                    /*   ExteriorNumericalDiffusiveFluxJacobian(eps_rho, */
                    /*                                     ebqe_phi_ext[ebNE_kb], */
                    /*                                     sdInfo_u_w_rowptr, */
                    /*                                     sdInfo_u_w_colind, */
                    /*                                     isDOFBoundary_w[ebNE_kb], */
                    /*                                     isDiffusiveFluxBoundary_u[ebNE_kb], */
                    /*                                     normal, */
                    /*                                     mom_uw_diff_ten_ext, */
                    /*                                     vel_trial_trace_ref[ebN_local_kb_j], */
                    /*                                     &vel_grad_trial_trace[j_nSpace], */
                    /*                                     penalty);//ebqe_penalty_ext[ebNE_kb]); */

                    /* fluxJacobian_v_p[j]=ck.ExteriorNumericalAdvectiveFluxJacobian(dflux_mom_v_adv_p_ext,p_trial_trace_ref[ebN_local_kb_j]); */
                    fluxJacobian_v_u[j]=
                      ck.ExteriorNumericalAdvectiveFluxJacobian(dflux_mom_v_adv_u_ext,vel_trial_trace_ref[ebN_local_kb_j]) +
                      ExteriorNumericalDiffusiveFluxJacobian(eps_rho,
                                                             ebqe_phi_ext[ebNE_kb],
                                                             sdInfo_v_u_rowptr,
                                                             sdInfo_v_u_colind,
                                                             isDOFBoundary_u[ebNE_kb],
                                                             isDiffusiveFluxBoundary_u[ebNE_kb],
                                                             normal,
                                                             mom_vu_diff_ten_ext,
                                                             vel_trial_trace_ref[ebN_local_kb_j],
                                                             &vel_grad_trial_trace[j_nSpace],
                                                             penalty);//ebqe_penalty_ext[ebNE_kb]);
                    fluxJacobian_v_v[j]=
                      ck.ExteriorNumericalAdvectiveFluxJacobian(dflux_mom_v_adv_v_ext,vel_trial_trace_ref[ebN_local_kb_j]) +
                      ExteriorNumericalDiffusiveFluxJacobian(eps_rho,
                                                             ebqe_phi_ext[ebNE_kb],
                                                             sdInfo_v_v_rowptr,
                                                             sdInfo_v_v_colind,
                                                             isDOFBoundary_v[ebNE_kb],
                                                             isDiffusiveFluxBoundary_v[ebNE_kb],
                                                             normal,
                                                             mom_vv_diff_ten_ext,
                                                             vel_trial_trace_ref[ebN_local_kb_j],
                                                             &vel_grad_trial_trace[j_nSpace],
                                                             penalty);//ebqe_penalty_ext[ebNE_kb]);
                    /* fluxJacobian_v_w[j]=
                       ck.ExteriorNumericalAdvectiveFluxJacobian(dflux_mom_v_adv_w_ext,vel_trial_trace_ref[ebN_local_kb_j]) + */
                    /*   ExteriorNumericalDiffusiveFluxJacobian(eps_rho, */
                    /*                                     ebqe_phi_ext[ebNE_kb], */
                    /*                                     sdInfo_v_w_rowptr, */
                    /*                                     sdInfo_v_w_colind, */
                    /*                                     isDOFBoundary_w[ebNE_kb], */
                    /*                                     isDiffusiveFluxBoundary_v[ebNE_kb], */
                    /*                                     normal, */
                    /*                                     mom_vw_diff_ten_ext, */
                    /*                                     vel_trial_trace_ref[ebN_local_kb_j], */
                    /*                                     &vel_grad_trial_trace[j_nSpace], */
                    /*                                     penalty);//ebqe_penalty_ext[ebNE_kb]); */

                    /* fluxJacobian_w_p[j]=ck.ExteriorNumericalAdvectiveFluxJacobian(dflux_mom_w_adv_p_ext,p_trial_trace_ref[ebN_local_kb_j]); */
                    /* fluxJacobian_w_u[j]=ck.ExteriorNumericalAdvectiveFluxJacobian(dflux_mom_w_adv_u_ext,vel_trial_trace_ref[ebN_local_kb_j]) + */
                    /*   ExteriorNumericalDiffusiveFluxJacobian(eps_rho, */
                    /*                                     ebqe_phi_ext[ebNE_kb], */
                    /*                                     sdInfo_w_u_rowptr, */
                    /*                                     sdInfo_w_u_colind, */
                    /*                                     isDOFBoundary_u[ebNE_kb], */
                    /*                                     isDiffusiveFluxBoundary_w[ebNE_kb], */
                    /*                                     normal, */
                    /*                                     mom_wu_diff_ten_ext, */
                    /*                                     vel_trial_trace_ref[ebN_local_kb_j], */
                    /*                                     &vel_grad_trial_trace[j_nSpace], */
                    /*                                     penalty);//ebqe_penalty_ext[ebNE_kb]); */
                    /* fluxJacobian_w_v[j]=ck.ExteriorNumericalAdvectiveFluxJacobian(dflux_mom_w_adv_v_ext,vel_trial_trace_ref[ebN_local_kb_j]) + */
                    /*   ExteriorNumericalDiffusiveFluxJacobian(eps_rho, */
                    /*                                     ebqe_phi_ext[ebNE_kb], */
                    /*                                     sdInfo_w_v_rowptr, */
                    /*                                     sdInfo_w_v_colind, */
                    /*                                     isDOFBoundary_v[ebNE_kb], */
                    /*                                     isDiffusiveFluxBoundary_w[ebNE_kb], */
                    /*                                     normal, */
                    /*                                     mom_wv_diff_ten_ext, */
                    /*                                     vel_trial_trace_ref[ebN_local_kb_j], */
                    /*                                     &vel_grad_trial_trace[j_nSpace], */
                    /*                                     penalty);//ebqe_penalty_ext[ebNE_kb]); */
                    /* fluxJacobian_w_w[j]=ck.ExteriorNumericalAdvectiveFluxJacobian(dflux_mom_w_adv_w_ext,vel_trial_trace_ref[ebN_local_kb_j]) + */
                    /*   ExteriorNumericalDiffusiveFluxJacobian(eps_rho, */
                    /*                                     ebqe_phi_ext[ebNE_kb], */
                    /*                                     sdInfo_w_w_rowptr, */
                    /*                                     sdInfo_w_w_colind, */
                    /*                                     isDOFBoundary_w[ebNE_kb], */
                    /*                                     isDiffusiveFluxBoundary_w[ebNE_kb], */
                    /*                                     normal, */
                    /*                                     mom_ww_diff_ten_ext, */
                    /*                                     vel_trial_trace_ref[ebN_local_kb_j], */
                    /*                                     &vel_grad_trial_trace[j_nSpace], */
                    /*                                     penalty);//ebqe_penalty_ext[ebNE_kb]); */
                  }//j
                //
                //update the global Jacobian from the flux Jacobian
                //
                for (int i=0;i<nDOF_test_element;i++)
                  {
                    register int eN_i = eN*nDOF_test_element+i;
                    for (int j=0;j<nDOF_trial_element;j++)
                      {
                        register int ebN_i_j = ebN*4*nDOF_test_X_trial_element + i*nDOF_trial_element + j,ebN_local_kb_j=ebN_local_kb*nDOF_trial_element+j;

                        /* globalJacobian[csrRowIndeces_p_p[eN_i] + csrColumnOffsets_eb_p_p[ebN_i_j]] += fluxJacobian_p_p[j]*p_test_dS[i]; */
                        /* globalJacobian[csrRowIndeces_p_u[eN_i] + csrColumnOffsets_eb_p_u[ebN_i_j]] += fluxJacobian_p_u[j]*p_test_dS[i]; */
                        /* globalJacobian[csrRowIndeces_p_v[eN_i] + csrColumnOffsets_eb_p_v[ebN_i_j]] += fluxJacobian_p_v[j]*p_test_dS[i]; */
                        /* globalJacobian[csrRowIndeces_p_w[eN_i] + csrColumnOffsets_eb_p_w[ebN_i_j]] += fluxJacobian_p_w[j]*p_test_dS[i]; */

                        /* globalJacobian[csrRowIndeces_u_p[eN_i] + csrColumnOffsets_eb_u_p[ebN_i_j]] += fluxJacobian_u_p[j]*vel_test_dS[i]; */
                        globalJacobian[csrRowIndeces_u_u[eN_i] + csrColumnOffsets_eb_u_u[ebN_i_j]] += fluxJacobian_u_u[j]*vel_test_dS[i]+
                          ck.ExteriorElementBoundaryDiffusionAdjointJacobian(isDOFBoundary_u[ebNE_kb],
                                                                             isDiffusiveFluxBoundary_u[ebNE_kb],
                                                                             eb_adjoint_sigma,
                                                                             vel_trial_trace_ref[ebN_local_kb_j],
                                                                             normal,
                                                                             sdInfo_u_u_rowptr,
                                                                             sdInfo_u_u_colind,
                                                                             mom_uu_diff_ten_ext,
                                                                             &vel_grad_test_dS[i*nSpace]);
                        globalJacobian[csrRowIndeces_u_v[eN_i] + csrColumnOffsets_eb_u_v[ebN_i_j]] += fluxJacobian_u_v[j]*vel_test_dS[i]+
                          ck.ExteriorElementBoundaryDiffusionAdjointJacobian(isDOFBoundary_v[ebNE_kb],
                                                                             isDiffusiveFluxBoundary_u[ebNE_kb],
                                                                             eb_adjoint_sigma,
                                                                             vel_trial_trace_ref[ebN_local_kb_j],
                                                                             normal,
                                                                             sdInfo_u_v_rowptr,
                                                                             sdInfo_u_v_colind,
                                                                             mom_uv_diff_ten_ext,
                                                                             &vel_grad_test_dS[i*nSpace]);
                        /* globalJacobian[csrRowIndeces_u_w[eN_i] + csrColumnOffsets_eb_u_w[ebN_i_j]] += fluxJacobian_u_w[j]*vel_test_dS[i]+ */
                        /*      ck.ExteriorElementBoundaryDiffusionAdjointJacobian(isDOFBoundary_w[ebNE_kb], */
                        /*                                                         isDiffusiveFluxBoundary_u[ebNE_kb], */
                        /*                                                         eb_adjoint_sigma, */
                        /*                                                         vel_trial_trace_ref[ebN_local_kb_j], */
                        /*                                                         normal, */
                        /*                                                         sdInfo_u_w_rowptr, */
                        /*                                                         sdInfo_u_w_colind, */
                        /*                                                         mom_uw_diff_ten_ext, */
                        /*                                                         &vel_grad_test_dS[i*nSpace]); */

                        /* globalJacobian[csrRowIndeces_v_p[eN_i] + csrColumnOffsets_eb_v_p[ebN_i_j]] += fluxJacobian_v_p[j]*vel_test_dS[i]; */
                        globalJacobian[csrRowIndeces_v_u[eN_i] + csrColumnOffsets_eb_v_u[ebN_i_j]] += fluxJacobian_v_u[j]*vel_test_dS[i]+
                          ck.ExteriorElementBoundaryDiffusionAdjointJacobian(isDOFBoundary_u[ebNE_kb],
                                                                             isDiffusiveFluxBoundary_v[ebNE_kb],
                                                                             eb_adjoint_sigma,
                                                                             vel_trial_trace_ref[ebN_local_kb_j],
                                                                             normal,
                                                                             sdInfo_v_u_rowptr,
                                                                             sdInfo_v_u_colind,
                                                                             mom_vu_diff_ten_ext,
                                                                             &vel_grad_test_dS[i*nSpace]);
                        globalJacobian[csrRowIndeces_v_v[eN_i] + csrColumnOffsets_eb_v_v[ebN_i_j]] += fluxJacobian_v_v[j]*vel_test_dS[i]+
                          ck.ExteriorElementBoundaryDiffusionAdjointJacobian(isDOFBoundary_v[ebNE_kb],
                                                                             isDiffusiveFluxBoundary_v[ebNE_kb],
                                                                             eb_adjoint_sigma,
                                                                             vel_trial_trace_ref[ebN_local_kb_j],
                                                                             normal,
                                                                             sdInfo_v_v_rowptr,
                                                                             sdInfo_v_v_colind,
                                                                             mom_vv_diff_ten_ext,
                                                                             &vel_grad_test_dS[i*nSpace]);
                        /* globalJacobian[csrRowIndeces_v_w[eN_i] + csrColumnOffsets_eb_v_w[ebN_i_j]] += fluxJacobian_v_w[j]*vel_test_dS[i]+ */
                        /*      ck.ExteriorElementBoundaryDiffusionAdjointJacobian(isDOFBoundary_w[ebNE_kb], */
                        /*                                                         isDiffusiveFluxBoundary_v[ebNE_kb], */
                        /*                                                         eb_adjoint_sigma, */
                        /*                                                         vel_trial_trace_ref[ebN_local_kb_j], */
                        /*                                                         normal, */
                        /*                                                         sdInfo_v_w_rowptr, */
                        /*                                                         sdInfo_v_w_colind, */
                        /*                                                         mom_vw_diff_ten_ext, */
                        /*                                                         &vel_grad_test_dS[i*nSpace]); */

                        /* globalJacobian[csrRowIndeces_w_p[eN_i] + csrColumnOffsets_eb_w_p[ebN_i_j]] += fluxJacobian_w_p[j]*vel_test_dS[i]; */
                        /* globalJacobian[csrRowIndeces_w_u[eN_i] + csrColumnOffsets_eb_w_u[ebN_i_j]] += fluxJacobian_w_u[j]*vel_test_dS[i]+ */
                        /*      ck.ExteriorElementBoundaryDiffusionAdjointJacobian(isDOFBoundary_u[ebNE_kb], */
                        /*                                                         isDiffusiveFluxBoundary_w[ebNE_kb], */
                        /*                                                         eb_adjoint_sigma, */
                        /*                                                         vel_trial_trace_ref[ebN_local_kb_j], */
                        /*                                                         normal, */
                        /*                                                         sdInfo_w_u_rowptr, */
                        /*                                                         sdInfo_w_u_colind, */
                        /*                                                         mom_wu_diff_ten_ext, */
                        /*                                                         &vel_grad_test_dS[i*nSpace]); */
                        /* globalJacobian[csrRowIndeces_w_v[eN_i] + csrColumnOffsets_eb_w_v[ebN_i_j]] += fluxJacobian_w_v[j]*vel_test_dS[i]+ */
                        /*      ck.ExteriorElementBoundaryDiffusionAdjointJacobian(isDOFBoundary_v[ebNE_kb], */
                        /*                                                         isDiffusiveFluxBoundary_w[ebNE_kb], */
                        /*                                                         eb_adjoint_sigma, */
                        /*                                                         vel_trial_trace_ref[ebN_local_kb_j], */
                        /*                                                         normal, */
                        /*                                                         sdInfo_w_v_rowptr, */
                        /*                                                         sdInfo_w_v_colind, */
                        /*                                                         mom_wv_diff_ten_ext, */
                        /*                                                         &vel_grad_test_dS[i*nSpace]); */
                        /* globalJacobian[csrRowIndeces_w_w[eN_i] + csrColumnOffsets_eb_w_w[ebN_i_j]] += fluxJacobian_w_w[j]*vel_test_dS[i]+ */
                        /*      ck.ExteriorElementBoundaryDiffusionAdjointJacobian(isDOFBoundary_w[ebNE_kb], */
                        /*                                                         isDiffusiveFluxBoundary_w[ebNE_kb], */
                        /*                                                         eb_adjoint_sigma, */
                        /*                                                         vel_trial_trace_ref[ebN_local_kb_j], */
                        /*                                                         normal, */
                        /*                                                         sdInfo_w_w_rowptr, */
                        /*                                                         sdInfo_w_w_colind, */
                        /*                                                         mom_ww_diff_ten_ext, */
                        /*                                                         &vel_grad_test_dS[i*nSpace]); */
                      }//j
                  }//i
              }//kb
          }//ebNE
      }//computeJacobian

      void calculateVelocityAverage(int nExteriorElementBoundaries_global,
                                    int* exteriorElementBoundariesArray,
                                    int nInteriorElementBoundaries_global,
                                    int* interiorElementBoundariesArray,
                                    int* elementBoundaryElementsArray,
                                    int* elementBoundaryLocalElementBoundariesArray,
                                    double* mesh_dof,
                                    double* mesh_velocity_dof,
                                    double MOVING_DOMAIN,//0 or 1
                                    int* mesh_l2g,
                                    double* mesh_trial_trace_ref,
                                    double* mesh_grad_trial_trace_ref,
                                    double* normal_ref,
                                    double* boundaryJac_ref,
                                    int* vel_l2g,
                                    double* u_dof,
                                    double* v_dof,
                                    double* w_dof,
                                    double* vos_dof,
                                    double* vel_trial_trace_ref,
                                    double* ebqe_velocity,
                                    double* velocityAverage)
      {
        int permutations[nQuadraturePoints_elementBoundary];
        double xArray_left[nQuadraturePoints_elementBoundary*2],
          xArray_right[nQuadraturePoints_elementBoundary*2];
        for (int i=0;i<nQuadraturePoints_elementBoundary;i++)
          permutations[i]=i;//just to initialize
        for (int ebNE = 0; ebNE < nExteriorElementBoundaries_global; ebNE++)
          {
            register int ebN = exteriorElementBoundariesArray[ebNE];
            for  (int kb=0;kb<nQuadraturePoints_elementBoundary;kb++)
              {
                register int ebN_kb_nSpace = ebN*nQuadraturePoints_elementBoundary*nSpace+kb*nSpace,
                  ebNE_kb_nSpace = ebNE*nQuadraturePoints_elementBoundary*nSpace+kb*nSpace;
                velocityAverage[ebN_kb_nSpace+0]=ebqe_velocity[ebNE_kb_nSpace+0];
                velocityAverage[ebN_kb_nSpace+1]=ebqe_velocity[ebNE_kb_nSpace+1];
              }//ebNE
          }
        for (int ebNI = 0; ebNI < nInteriorElementBoundaries_global; ebNI++)
          {
            register int ebN = interiorElementBoundariesArray[ebNI],
              left_eN_global   = elementBoundaryElementsArray[ebN*2+0],
              left_ebN_element  = elementBoundaryLocalElementBoundariesArray[ebN*2+0],
              right_eN_global  = elementBoundaryElementsArray[ebN*2+1],
              right_ebN_element = elementBoundaryLocalElementBoundariesArray[ebN*2+1],
              left_eN_nDOF_trial_element = left_eN_global*nDOF_trial_element,
              right_eN_nDOF_trial_element = right_eN_global*nDOF_trial_element;
            double jac[nSpace*nSpace],
              jacDet,
              jacInv[nSpace*nSpace],
              boundaryJac[nSpace*(nSpace-1)],
              metricTensor[(nSpace-1)*(nSpace-1)],
              metricTensorDetSqrt,
              normal[2],
              x,y,z,
              xt,yt,zt,integralScaling;

            for  (int kb=0;kb<nQuadraturePoints_elementBoundary;kb++)
              {
                ck.calculateMapping_elementBoundary(left_eN_global,
                                                    left_ebN_element,
                                                    kb,
                                                    left_ebN_element*nQuadraturePoints_elementBoundary+kb,
                                                    mesh_dof,
                                                    mesh_l2g,
                                                    mesh_trial_trace_ref,
                                                    mesh_grad_trial_trace_ref,
                                                    boundaryJac_ref,
                                                    jac,
                                                    jacDet,
                                                    jacInv,
                                                    boundaryJac,
                                                    metricTensor,
                                                    metricTensorDetSqrt,
                                                    normal_ref,
                                                    normal,
                                                    x,y,z);
                xArray_left[kb*2+0] = x;
                xArray_left[kb*2+1] = y;
                /* xArray_left[kb*3+2] = z; */
                ck.calculateMapping_elementBoundary(right_eN_global,
                                                    right_ebN_element,
                                                    kb,
                                                    right_ebN_element*nQuadraturePoints_elementBoundary+kb,
                                                    mesh_dof,
                                                    mesh_l2g,
                                                    mesh_trial_trace_ref,
                                                    mesh_grad_trial_trace_ref,
                                                    boundaryJac_ref,
                                                    jac,
                                                    jacDet,
                                                    jacInv,
                                                    boundaryJac,
                                                    metricTensor,
                                                    metricTensorDetSqrt,
                                                    normal_ref,
                                                    normal,
                                                    x,y,z);
                ck.calculateMappingVelocity_elementBoundary(left_eN_global,
                                                            left_ebN_element,
                                                            kb,
                                                            left_ebN_element*nQuadraturePoints_elementBoundary+kb,
                                                            mesh_velocity_dof,
                                                            mesh_l2g,
                                                            mesh_trial_trace_ref,
                                                            xt,yt,zt,
                                                            normal,
                                                            boundaryJac,
                                                            metricTensor,
                                                            integralScaling);
                xArray_right[kb*2+0] = x;
                xArray_right[kb*2+1] = y;
                /* xArray_right[kb*3+2] = z; */
              }
            for  (int kb_left=0;kb_left<nQuadraturePoints_elementBoundary;kb_left++)
              {
                double errorNormMin = 1.0;
                for  (int kb_right=0;kb_right<nQuadraturePoints_elementBoundary;kb_right++)
                  {
                    double errorNorm=0.0;
                    for (int I=0;I<nSpace;I++)
                      {
                        errorNorm += fabs(xArray_left[kb_left*2+I]
                                          -
                                          xArray_right[kb_right*2+I]);
                      }
                    if (errorNorm < errorNormMin)
                      {
                        permutations[kb_right] = kb_left;
                        errorNormMin = errorNorm;
                      }
                  }
              }
            for  (int kb=0;kb<nQuadraturePoints_elementBoundary;kb++)
              {
                register int ebN_kb_nSpace = ebN*nQuadraturePoints_elementBoundary*nSpace+kb*nSpace;
                register double u_left=0.0,
                  v_left=0.0,
                  w_left=0.0,
                  u_right=0.0,
                  v_right=0.0,
                  w_right=0.0,
                  vos_left=0.0,
                  vos_right=0.0,
                  porosity_left=0.0,
                  porosity_right=0.0;
                register int left_kb = kb,
                  right_kb = permutations[kb],
                  left_ebN_element_kb_nDOF_test_element=(left_ebN_element*nQuadraturePoints_elementBoundary+left_kb)*nDOF_test_element,
                  right_ebN_element_kb_nDOF_test_element=(right_ebN_element*nQuadraturePoints_elementBoundary+right_kb)*nDOF_test_element;
                //
                //calculate the velocity solution at quadrature points on left and right
                //
                ck.valFromDOF(vos_dof,&vel_l2g[left_eN_nDOF_trial_element],&vel_trial_trace_ref[left_ebN_element_kb_nDOF_test_element],vos_left);
                ck.valFromDOF(u_dof,&vel_l2g[left_eN_nDOF_trial_element],&vel_trial_trace_ref[left_ebN_element_kb_nDOF_test_element],u_left);
                ck.valFromDOF(v_dof,&vel_l2g[left_eN_nDOF_trial_element],&vel_trial_trace_ref[left_ebN_element_kb_nDOF_test_element],v_left);
                /* ck.valFromDOF(w_dof,&vel_l2g[left_eN_nDOF_trial_element],&vel_trial_trace_ref[left_ebN_element_kb_nDOF_test_element],w_left); */
                //
                ck.valFromDOF(vos_dof,&vel_l2g[right_eN_nDOF_trial_element],&vel_trial_trace_ref[right_ebN_element_kb_nDOF_test_element],vos_right);
                ck.valFromDOF(u_dof,&vel_l2g[right_eN_nDOF_trial_element],&vel_trial_trace_ref[right_ebN_element_kb_nDOF_test_element],u_right);
                ck.valFromDOF(v_dof,&vel_l2g[right_eN_nDOF_trial_element],&vel_trial_trace_ref[right_ebN_element_kb_nDOF_test_element],v_right);
                /* ck.valFromDOF(w_dof,&vel_l2g[right_eN_nDOF_trial_element],&vel_trial_trace_ref[right_ebN_element_kb_nDOF_test_element],w_right); */
                //
                /* porosity_left = 1.0 - vos_left; */
                /* porosity_right = 1.0 - vos_right; */
                velocityAverage[ebN_kb_nSpace+0]=0.5*(u_left + u_right);
                velocityAverage[ebN_kb_nSpace+1]=0.5*(v_left + v_right);
                /* velocityAverage[ebN_kb_nSpace+2]=0.5*(w_left + w_right); */
              }//ebNI
          }
      }
    };//RANS3PF2D

  inline cppRANS3PF2D_base* newRANS3PF2D(int nSpaceIn,
                                         int nQuadraturePoints_elementIn,
                                         int nDOF_mesh_trial_elementIn,
                                         int nDOF_trial_elementIn,
                                         int nDOF_test_elementIn,
                                         int nQuadraturePoints_elementBoundaryIn,
                                         int CompKernelFlag,
                                         double aDarcy,
                                         double betaForch,
                                         double grain,
                                         double packFraction,
                                         double packMargin,
                                         double maxFraction,
                                         double frFraction,
                                         double sigmaC,
                                         double C3e,
                                         double C4e,
                                         double eR,
                                         double fContact,
                                         double mContact,
                                         double nContact,
                                         double angFriction, double vos_limiter, double mu_fr_limiter )
  {
    cppRANS3PF2D_base *rvalue = proteus::chooseAndAllocateDiscretization2D<cppRANS3PF2D_base, cppRANS3PF2D, CompKernel>(nSpaceIn,
                                                                                                                        nQuadraturePoints_elementIn,
                                                                                                                        nDOF_mesh_trial_elementIn,
                                                                                                                        nDOF_trial_elementIn,
                                                                                                                        nDOF_test_elementIn,
                                                                                                                        nQuadraturePoints_elementBoundaryIn,
                                                                                                                        CompKernelFlag);
    rvalue->setSedClosure(aDarcy,
                          betaForch,
                          grain,
                          packFraction,
                          packMargin,
                          maxFraction,
                          frFraction,
                          sigmaC,
                          C3e,
                          C4e,
                          eR,
                          fContact,
                          mContact,
                          nContact,
                          angFriction, vos_limiter, mu_fr_limiter );
    return rvalue;
  }
} //proteus

#endif<|MERGE_RESOLUTION|>--- conflicted
+++ resolved
@@ -3364,11 +3364,7 @@
                     assert(h_penalty>0.0);
                     if (h_penalty < std::abs(dist))
                         h_penalty = std::abs(dist);
-<<<<<<< HEAD
-                    distance[0] = -P_normal[0]*dist;
-=======
                     distance[0] = -P_normal[0]*dist;//distance=vector from \tilde{x} to x. It holds also when dist<0.0
->>>>>>> f48f424b
                     distance[1] = -P_normal[1]*dist;
                     P_tangent[0] = -P_normal[1];
                     P_tangent[1] = P_normal[0];
