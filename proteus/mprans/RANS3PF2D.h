#ifndef RANS3PF2D_H
#define RANS3PF2D_H
#include <cmath>
#include <valarray>
#include <iostream>
#include <vector>
#include <set>
#include <cstring>
#include "CompKernel.h"
#include "ModelFactory.h"
#include "SedClosure.h"
#define DRAG_FAC 1.0
#define TURB_FORCE_FAC 0.0
#define CUT_CELL_INTEGRATION 0
double sgn(double val) {
  return double((0.0 < val) - (val < 0.0));
}
//////////////////////
// ***** TODO ***** //
//////////////////////
// *fix the following w.r.t. not dividing momentum eqn by rho
//      * updateSolidParticleTerms
// *Double check the following w.r.t. not dividing momentum eqn by rho
//      * updateDarcyForchheimerTerms_Ergun
//      * updateTurbulenceClosure
//      * check pdeResidual_p. In particular check the term with q_dvos_dt
//      * double check exteriorNumericalAdvectiveFlux. I multiply from outside porosity*rho
//      * MOVING MESH. Double check.
//      * Turbulence: double check eddy_viscosity within evaluateCoefficients
// ***** END OF TODO *****

#define CELL_BASED_EV_COEFF 1
#define POWER_SMOOTHNESS_INDICATOR 2
#define EPS_FOR_GAMMA_INDICATOR 1E-10
#define C_FOR_GAMMA_INDICATOR 0.25 // increase gamma to make the indicator more agressive (less dissipative)
#define USE_GAMMA_INDICATOR 0
#define ANISOTROPIC_DIFFUSION 0

inline void baryCoords(const double r0[2],
                       const double r1[2],
                       const double r2[2],
                       const double r[2],
                       double* lambda)
{
  double detT = (r1[1] - r2[1])*(r0[0] - r2[0]) + (r2[0] - r1[0])*(r0[1] - r2[1]);
  lambda[0] = ((r1[1] - r2[1])*(r[0] - r2[0]) + (r2[0] - r1[0])*(r[1] - r2[1]))/detT;
  lambda[1] = ((r2[1] - r0[1])*(r[0] - r2[0]) + (r0[0] - r2[0])*(r[1] - r2[1]))/detT;
  lambda[2] = 1.0 - lambda[0] - lambda[1];
}

namespace proteus
{
  class cppRANS3PF2D_base
  {

  public:
    std::valarray<double> TransportMatrix, TransposeTransportMatrix;
    std::valarray<double> uStar_psi, vStar_psi, wStar_psi;
    std::valarray<double> uStar_hi, vStar_hi, wStar_hi, den_hi;
    std::valarray<double> uStar_min_hiHe, vStar_min_hiHe, wStar_min_hiHe;
    std::valarray<double> uStar_gamma, vStar_gamma, wStar_gamma;
    virtual ~cppRANS3PF2D_base() {}
    virtual void setSedClosure(double aDarcy,
                               double betaForch,
                               double grain,
                               double packFraction,
                               double packMargin,
                               double maxFraction,
                               double frFraction,
                               double sigmaC,
                               double C3e,
                               double C4e,
                               double eR,
                               double fContact,
                               double mContact,
                               double nContact,
                               double angFriction,double vos_limiter,double mu_fr_limiter ){}
    virtual void calculateResidual(double *mesh_trial_ref,
                                   double *mesh_grad_trial_ref,
                                   double *mesh_dof,
                                   double *mesh_velocity_dof,
                                   double MOVING_DOMAIN, //0 or 1
                                   double PSTAB,
                                   int *mesh_l2g,
                                   double *dV_ref,
                                   int nDOF_per_element_pressure,
                                   double *p_trial_ref,
                                   double *p_grad_trial_ref,
                                   double *p_test_ref,
                                   double *p_grad_test_ref,
                                   double *q_p,
                                   double *q_grad_p,
                                   double *ebqe_p,
                                   double *ebqe_grad_p,
                                   double *vel_trial_ref,
                                   double *vel_grad_trial_ref,
                                   double *vel_hess_trial_ref,
                                   double *vel_test_ref,
                                   double *vel_grad_test_ref,
                                   double *mesh_trial_trace_ref,
                                   double *mesh_grad_trial_trace_ref,
                                   double *dS_ref,
                                   double *p_trial_trace_ref,
                                   double *p_grad_trial_trace_ref,
                                   double *p_test_trace_ref,
                                   double *p_grad_test_trace_ref,
                                   double *vel_trial_trace_ref,
                                   double *vel_grad_trial_trace_ref,
                                   double *vel_test_trace_ref,
                                   double *vel_grad_test_trace_ref,
                                   double *normal_ref,
                                   double *boundaryJac_ref,
                                   double eb_adjoint_sigma,
                                   double *elementDiameter,
                                   double *nodeDiametersArray,
                                   double hFactor,
                                   int nElements_global,
                                   int nElements_owned,
                                   int nElementBoundaries_owned,
                                   int nNodes_owned,
                                   double useRBLES,
                                   double useMetrics,
                                   double alphaBDF,
                                   double epsFact_rho,
                                   double epsFact_mu,
                                   double sigma,
                                   double rho_0,
                                   double nu_0,
                                   double rho_1,
                                   double nu_1,
                                   double smagorinskyConstant,
                                   int turbulenceClosureModel,
                                   double Ct_sge,
                                   double Cd_sge,
                                   double C_dc,
                                   double C_b,
                                   const double* eps_solid,
                                   const double* ebq_global_phi_solid,
                                   const double* ebq_global_grad_phi_solid,
                                   const double* ebq_particle_velocity_solid,
                                         double* phi_solid_nodes,
                                         double* phi_solid,
                                   const double* q_velocity_solid,
                                   const double* q_velocityStar_solid,
                                   const double* q_vos,
                                   const double* q_dvos_dt,
				   const double* q_grad_vos,
                                   const double* q_dragAlpha,
                                   const double* q_dragBeta,
                                   const double* q_mass_source,
                                   const double* q_turb_var_0,
                                   const double* q_turb_var_1,
                                   const double* q_turb_var_grad_0,
                                   double * q_eddy_viscosity,
                                   int* p_l2g,
                                   int* vel_l2g,
                                   double* p_dof,
                                   double* u_dof,
                                   double* v_dof,
                                   double* w_dof,
                                   double* u_dof_old,
                                   double* v_dof_old,
                                   double* w_dof_old,
                                   double* u_dof_old_old,
                                   double* v_dof_old_old,
                                   double* w_dof_old_old,
				   double* uStar_dof,
				   double* vStar_dof,
				   double* wStar_dof,
                                   double* g,
                                   const double useVF,
                                   double *vf,
                                   double *phi,
                                   double *normal_phi,
                                   double *kappa_phi,
                                   double *q_mom_u_acc,
                                   double *q_mom_v_acc,
                                   double *q_mom_w_acc,
                                   double *q_mass_adv,
                                   double *q_mom_u_acc_beta_bdf,
                                   double *q_mom_v_acc_beta_bdf,
                                   double *q_mom_w_acc_beta_bdf,
                                   double *q_dV,
                                   double *q_dV_last,
                                   double *q_velocity_sge,
                                   double *ebqe_velocity_star,
                                   double *q_cfl,
                                   double *q_numDiff_u,
                                   double *q_numDiff_v,
                                   double *q_numDiff_w,
                                   double *q_numDiff_u_last,
                                   double *q_numDiff_v_last,
                                   double *q_numDiff_w_last,
                                   int *sdInfo_u_u_rowptr,
                                   int *sdInfo_u_u_colind,
                                   int *sdInfo_u_v_rowptr,
                                   int *sdInfo_u_v_colind,
                                   int *sdInfo_u_w_rowptr,
                                   int *sdInfo_u_w_colind,
                                   int *sdInfo_v_v_rowptr,
                                   int *sdInfo_v_v_colind,
                                   int *sdInfo_v_u_rowptr,
                                   int *sdInfo_v_u_colind,
                                   int *sdInfo_v_w_rowptr,
                                   int *sdInfo_v_w_colind,
                                   int *sdInfo_w_w_rowptr,
                                   int *sdInfo_w_w_colind,
                                   int *sdInfo_w_u_rowptr,
                                   int *sdInfo_w_u_colind,
                                   int *sdInfo_w_v_rowptr,
                                   int *sdInfo_w_v_colind,
                                   int offset_p,
                                   int offset_u,
                                   int offset_v,
                                   int offset_w,
                                   int stride_p,
                                   int stride_u,
                                   int stride_v,
                                   int stride_w,
                                   double *globalResidual,
                                   int nExteriorElementBoundaries_global,
                                   int* exteriorElementBoundariesArray,
                                   int* elementBoundariesArray,
                                   int* elementBoundaryElementsArray,
                                   int* elementBoundaryLocalElementBoundariesArray,
                                   double* ebqe_vf_ext,
                                   double* bc_ebqe_vf_ext,
                                   double* ebqe_phi_ext,
                                   double* bc_ebqe_phi_ext,
                                   double* ebqe_normal_phi_ext,
                                   double* ebqe_kappa_phi_ext,
                                   const double* ebqe_vos_ext,
                                   const double* ebqe_turb_var_0,
                                   const double* ebqe_turb_var_1,
                                   int* isDOFBoundary_p,
                                   int* isDOFBoundary_u,
                                   int* isDOFBoundary_v,
                                   int* isDOFBoundary_w,
                                   int* isAdvectiveFluxBoundary_p,
                                   int* isAdvectiveFluxBoundary_u,
                                   int* isAdvectiveFluxBoundary_v,
                                   int* isAdvectiveFluxBoundary_w,
                                   int* isDiffusiveFluxBoundary_u,
                                   int* isDiffusiveFluxBoundary_v,
                                   int* isDiffusiveFluxBoundary_w,
                                   double* ebqe_bc_p_ext,
                                   double* ebqe_bc_flux_mass_ext,
                                   double* ebqe_bc_flux_mom_u_adv_ext,
                                   double* ebqe_bc_flux_mom_v_adv_ext,
                                   double* ebqe_bc_flux_mom_w_adv_ext,
                                   double* ebqe_bc_u_ext,
                                   double* ebqe_bc_flux_u_diff_ext,
                                   double* ebqe_penalty_ext,
                                   double* ebqe_bc_v_ext,
                                   double* ebqe_bc_flux_v_diff_ext,
                                   double* ebqe_bc_w_ext,
                                   double* ebqe_bc_flux_w_diff_ext,
                                   double* q_x,
                                   double* q_velocity,
                                   double* ebqe_velocity,
                                   double* q_grad_u,
                                   double* q_grad_v,
                                   double* q_grad_w,
                                   double* q_divU,
                                   double* ebqe_grad_u,
                                   double* ebqe_grad_v,
                                   double* ebqe_grad_w,
                                   double* flux,
                                   double* elementResidual_p,
                                   int* elementFlags,
                                   int* boundaryFlags,
                                   double* barycenters,
                                   double* wettedAreas,
                                   double* netForces_p,
                                   double* netForces_v,
                                   double* netMoments,
                                   double* q_rho,
                                   double* ebqe_rho,
                                   double* q_nu,
                                   double* ebqe_nu,
                                   int nParticles,
                                   double particle_epsFact,
                                   double particle_alpha,
                                   double particle_beta,
                                   double particle_penalty_constant,
                                   double* particle_signed_distances,
                                   double* particle_signed_distance_normals,
                                   double* particle_velocities,
                                   double* particle_centroids,
                                   double* particle_netForces,
                                   double* particle_netMoments,
                                   double* particle_surfaceArea,
                                   double particle_nitsche,
                                   int use_ball_as_particle,
                                   double* ball_center,
                                   double* ball_radius,
                                   double* ball_velocity,
                                   double* ball_angular_velocity,
                                   double* phisError,
                                   double* phisErrorNodal,
                                   int USE_SUPG,
                                   int ARTIFICIAL_VISCOSITY,
                                   double cMax,
                                   double cE,
                                   int MULTIPLY_EXTERNAL_FORCE_BY_DENSITY,
                                   double* forcex,
                                   double* forcey,
                                   double* forcez,
                                   int KILL_PRESSURE_TERM,
                                   double dt,
                                   double* quantDOFs,
                                   int MATERIAL_PARAMETERS_AS_FUNCTION,
                                   double* density_as_function,
                                   double* dynamic_viscosity_as_function,
                                   double* ebqe_density_as_function,
                                   double* ebqe_dynamic_viscosity_as_function,
                                   double order_polynomial,
                                   double* isActiveDOF,
                                   int USE_SBM,
                                   double* ncDrag,
                                   double* betaDrag,
                                   double* vos_vel_nodes,
                                   // For edge based dissipation
				   double * entropyResidualPerNode,
				   double * laggedEntropyResidualPerNode,
				   double * uStar_dMatrix,
				   double * vStar_dMatrix,
				   double * wStar_dMatrix,
				   int numDOFs_1D,
				   int NNZ_1D,
				   int *csrRowIndeces_1D, int *csrColumnOffsets_1D,
				   int *rowptr_1D, int *colind_1D,
				   double *isBoundary_1D,
				   // int by parts pressure
				   int INT_BY_PARTS_PRESSURE
                                   )=0;
    virtual void calculateJacobian(//element
                                   double* mesh_trial_ref,
                                   double* mesh_grad_trial_ref,
                                   double* mesh_dof,
                                   double* mesh_velocity_dof,
                                   double MOVING_DOMAIN,
                                   double PSTAB,
                                   int *mesh_l2g,
                                   double *dV_ref,
                                   double *p_trial_ref,
                                   double *p_grad_trial_ref,
                                   double *p_test_ref,
                                   double *p_grad_test_ref,
                                   double *q_p,
                                   double *q_grad_p,
                                   double *ebqe_p,
                                   double *ebqe_grad_p,
                                   double *vel_trial_ref,
                                   double *vel_grad_trial_ref,
                                   double *vel_hess_trial_ref,
                                   double *vel_test_ref,
                                   double *vel_grad_test_ref,
                                   //element boundary
                                   double *mesh_trial_trace_ref,
                                   double *mesh_grad_trial_trace_ref,
                                   double *dS_ref,
                                   double *p_trial_trace_ref,
                                   double *p_grad_trial_trace_ref,
                                   double *p_test_trace_ref,
                                   double *p_grad_test_trace_ref,
                                   double *vel_trial_trace_ref,
                                   double *vel_grad_trial_trace_ref,
                                   double *vel_test_trace_ref,
                                   double *vel_grad_test_trace_ref,
                                   double *normal_ref,
                                   double *boundaryJac_ref,
                                   //physics
                                   double eb_adjoint_sigma,
                                   double *elementDiameter,
                                   double *nodeDiametersArray,
                                   double hFactor,
                                   int nElements_global,
                                   int nElements_owned,
                                   int nElementBoundaries_owned,
                                   int nNodes_owned,
                                   double useRBLES,
                                   double useMetrics,
                                   double alphaBDF,
                                   double epsFact_rho,
                                   double epsFact_mu,
                                   double sigma,
                                   double rho_0,
                                   double nu_0,
                                   double rho_1,
                                   double nu_1,
                                   double smagorinskyConstant,
                                   int turbulenceClosureModel,
                                   double Ct_sge,
                                   double Cd_sge,
                                   double C_dg,
                                   double C_b,
                                   //VRANS
                                   const double *eps_solid,
                                   const double *ebq_global_phi_solid,
                                   const double *ebq_global_grad_phi_solid,
                                   const double* ebq_particle_velocity_solid,
                                         double *phi_solid_nodes,
                                   const double *phi_solid,
                                   const double *q_velocity_solid,
                                   const double *q_velocityStar_solid,
                                   const double *q_vos,
                                   const double *q_dvos_dt,
                                   const double *q_grad_vos,
                                   const double *q_dragAlpha,
                                   const double *q_dragBeta,
                                   const double *q_mass_source,
                                   const double *q_turb_var_0,
                                   const double *q_turb_var_1,
                                   const double *q_turb_var_grad_0,
                                   int *p_l2g,
                                   int *vel_l2g,
                                   double *p_dof, double *u_dof, double *v_dof, double *w_dof,
                                   double *g,
                                   const double useVF,
                                   double *vf,
                                   double *phi,
                                   double *normal_phi,
                                   double *kappa_phi,
                                   double *q_mom_u_acc_beta_bdf, double *q_mom_v_acc_beta_bdf, double *q_mom_w_acc_beta_bdf,
                                   double *q_dV,
                                   double *q_dV_last,
                                   double *q_velocity_sge,
                                   double *ebqe_velocity_star,
                                   double *q_cfl,
                                   double *q_numDiff_u_last, double *q_numDiff_v_last, double *q_numDiff_w_last,
                                   int *sdInfo_u_u_rowptr, int *sdInfo_u_u_colind,
                                   int *sdInfo_u_v_rowptr, int *sdInfo_u_v_colind,
                                   int *sdInfo_u_w_rowptr, int *sdInfo_u_w_colind,
                                   int *sdInfo_v_v_rowptr, int *sdInfo_v_v_colind,
                                   int *sdInfo_v_u_rowptr, int *sdInfo_v_u_colind,
                                   int *sdInfo_v_w_rowptr, int *sdInfo_v_w_colind,
                                   int *sdInfo_w_w_rowptr, int *sdInfo_w_w_colind,
                                   int *sdInfo_w_u_rowptr, int *sdInfo_w_u_colind,
                                   int *sdInfo_w_v_rowptr, int *sdInfo_w_v_colind,
                                   int *csrRowIndeces_p_p, int *csrColumnOffsets_p_p,
                                   int *csrRowIndeces_p_u, int *csrColumnOffsets_p_u,
                                   int *csrRowIndeces_p_v, int *csrColumnOffsets_p_v,
                                   int *csrRowIndeces_p_w, int *csrColumnOffsets_p_w,
                                   int *csrRowIndeces_u_p, int *csrColumnOffsets_u_p,
                                   int *csrRowIndeces_u_u, int *csrColumnOffsets_u_u,
                                   int *csrRowIndeces_u_v, int *csrColumnOffsets_u_v,
                                   int *csrRowIndeces_u_w, int *csrColumnOffsets_u_w,
                                   int *csrRowIndeces_v_p, int *csrColumnOffsets_v_p,
                                   int *csrRowIndeces_v_u, int *csrColumnOffsets_v_u,
                                   int *csrRowIndeces_v_v, int *csrColumnOffsets_v_v,
                                   int *csrRowIndeces_v_w, int *csrColumnOffsets_v_w,
                                   int *csrRowIndeces_w_p, int *csrColumnOffsets_w_p,
                                   int *csrRowIndeces_w_u, int *csrColumnOffsets_w_u,
                                   int *csrRowIndeces_w_v, int *csrColumnOffsets_w_v,
                                   int *csrRowIndeces_w_w, int *csrColumnOffsets_w_w,
                                   double *globalJacobian,
                                   int nExteriorElementBoundaries_global,
                                   int *exteriorElementBoundariesArray,
                                   int *elementBoundariesArray,
                                   int *elementBoundaryElementsArray,
                                   int *elementBoundaryLocalElementBoundariesArray,
                                   double *ebqe_vf_ext,
                                   double *bc_ebqe_vf_ext,
                                   double *ebqe_phi_ext,
                                   double *bc_ebqe_phi_ext,
                                   double *ebqe_normal_phi_ext,
                                   double *ebqe_kappa_phi_ext,
                                   //VRANS
                                   const double *ebqe_vos_ext,
                                   const double *ebqe_turb_var_0,
                                   const double *ebqe_turb_var_1,
                                   //VRANS end
                                   int *isDOFBoundary_p,
                                   int *isDOFBoundary_u,
                                   int *isDOFBoundary_v,
                                   int *isDOFBoundary_w,
                                   int *isAdvectiveFluxBoundary_p,
                                   int *isAdvectiveFluxBoundary_u,
                                   int *isAdvectiveFluxBoundary_v,
                                   int *isAdvectiveFluxBoundary_w,
                                   int *isDiffusiveFluxBoundary_u,
                                   int *isDiffusiveFluxBoundary_v,
                                   int *isDiffusiveFluxBoundary_w,
                                   double *ebqe_bc_p_ext,
                                   double *ebqe_bc_flux_mass_ext,
                                   double *ebqe_bc_flux_mom_u_adv_ext,
                                   double *ebqe_bc_flux_mom_v_adv_ext,
                                   double *ebqe_bc_flux_mom_w_adv_ext,
                                   double *ebqe_bc_u_ext,
                                   double *ebqe_bc_flux_u_diff_ext,
                                   double *ebqe_penalty_ext,
                                   double *ebqe_bc_v_ext,
                                   double *ebqe_bc_flux_v_diff_ext,
                                   double *ebqe_bc_w_ext,
                                   double *ebqe_bc_flux_w_diff_ext,
                                   int *csrColumnOffsets_eb_p_p,
                                   int *csrColumnOffsets_eb_p_u,
                                   int *csrColumnOffsets_eb_p_v,
                                   int *csrColumnOffsets_eb_p_w,
                                   int *csrColumnOffsets_eb_u_p,
                                   int *csrColumnOffsets_eb_u_u,
                                   int *csrColumnOffsets_eb_u_v,
                                   int *csrColumnOffsets_eb_u_w,
                                   int *csrColumnOffsets_eb_v_p,
                                   int *csrColumnOffsets_eb_v_u,
                                   int *csrColumnOffsets_eb_v_v,
                                   int *csrColumnOffsets_eb_v_w,
                                   int *csrColumnOffsets_eb_w_p,
                                   int *csrColumnOffsets_eb_w_u,
                                   int *csrColumnOffsets_eb_w_v,
                                   int *csrColumnOffsets_eb_w_w,
                                   int *elementFlags,
                                   int nParticles,
                                   double particle_epsFact,
                                   double particle_alpha,
                                   double particle_beta,
                                   double particle_penalty_constant,
                                   double* particle_signed_distances,
                                   double* particle_signed_distance_normals,
                                   double* particle_velocities,
                                   double* particle_centroids,
                                   double particle_nitsche,
                                   int use_ball_as_particle,
                                   double* ball_center,
                                   double* ball_radius,
                                   double* ball_velocity,
                                   double* ball_angular_velocity,
                                   int USE_SUPG,
                                   int KILL_PRESSURE_TERM,
                                   double dt,
                                   int MATERIAL_PARAMETERS_AS_FUNCTION,
                                   double* density_as_function,
                                   double* dynamic_viscosity_as_function,
                                   double* ebqe_density_as_function,
                                   double* ebqe_dynamic_viscosity_as_function,
                                   int USE_SBM,
				   // For edge based dissipation
				   int ARTIFICIAL_VISCOSITY,
				   double * uStar_dMatrix,
				   double * vStar_dMatrix,
				   double * wStar_dMatrix,
				   int numDOFs_1D,
				   int offset_u, int offset_v, int offset_w,
				   int stride_u, int stride_v, int stride_w,
				   int *rowptr_1D, int *colind_1D,
				   int *rowptr, int *colind,
				   int INT_BY_PARTS_PRESSURE)=0;
    virtual void calculateVelocityAverage(int nExteriorElementBoundaries_global,
                                          int *exteriorElementBoundariesArray,
                                          int nInteriorElementBoundaries_global,
                                          int *interiorElementBoundariesArray,
                                          int *elementBoundaryElementsArray,
                                          int *elementBoundaryLocalElementBoundariesArray,
                                          double *mesh_dof,
                                          double *mesh_velocity_dof,
                                          double MOVING_DOMAIN, //0 or 1
                                          int *mesh_l2g,
                                          double *mesh_trial_trace_ref,
                                          double *mesh_grad_trial_trace_ref,
                                          double *normal_ref,
                                          double *boundaryJac_ref,
                                          int *vel_l2g,
                                          double *u_dof,
                                          double *v_dof,
                                          double *w_dof,
                                          double *vos_dof,
                                          double *vel_trial_trace_ref,
                                          double *ebqe_velocity,
                                          double *velocityAverage) = 0;
    virtual void getBoundaryDOFs(double* mesh_dof,
				 int* mesh_l2g,
				 double* mesh_trial_trace_ref,
				 double* mesh_grad_trial_trace_ref,
				 double* dS_ref,
				 double* vel_test_trace_ref,
				 double* normal_ref,
				 double* boundaryJac_ref,
				 int* vel_l2g,
				 int nExteriorElementBoundaries_global,
				 int* exteriorElementBoundariesArray,
				 int* elementBoundaryElementsArray,
				 int* elementBoundaryLocalElementBoundariesArray,
				 double *isBoundary_1D)=0;
  };

  template<class CompKernelType,
    int nSpace,
    int nQuadraturePoints_element,
    int nDOF_mesh_trial_element,
    int nDOF_trial_element,
    int nDOF_test_element,
    int nQuadraturePoints_elementBoundary>
    class cppRANS3PF2D : public cppRANS3PF2D_base
    {
    public:
      std::vector<int> surrogate_boundaries, surrogate_boundary_elements, surrogate_boundary_particle;
      std::valarray<double> TransportMatrix, TransposeTransportMatrix, psi;
      double C_sbm, beta_sbm;
      cppHsuSedStress<2> closure;
      const int nDOF_test_X_trial_element,
        nSpace2;
      CompKernelType ck;
    cppRANS3PF2D():
      nSpace2(4),
        closure(150.0,
                0.0,
                0.0102,
                0.2,
                0.01,
                0.635,
                0.57,
                1.1,
                1.2,
                1.0,
                0.8,
                0.02,
                2.0,
                5.0,
                M_PI/6., 0.05, 1.00),
        nDOF_test_X_trial_element(nDOF_test_element*nDOF_trial_element),
        ck(),
        C_sbm(10.0),
        beta_sbm(0.0)
          {/*        std::cout<<"Constructing cppRANS3PF2D<CompKernelTemplate<"
                     <<0<<","
                     <<0<<","
                     <<0<<","
                     <<0<<">,"*/
            /*  <<nSpaceIn<<","
                <<nQuadraturePoints_elementIn<<","
                <<nDOF_mesh_trial_elementIn<<","
                <<nDOF_trial_elementIn<<","
                <<nDOF_test_elementIn<<","
                <<nQuadraturePoints_elementBoundaryIn<<">());"*/
            /*  <<std::endl<<std::flush; */
          }

      void setSedClosure(double aDarcy,
                         double betaForch,
                         double grain,
                         double packFraction,
                         double packMargin,
                         double maxFraction,
                         double frFraction,
                         double sigmaC,
                         double C3e,
                         double C4e,
                         double eR,
                         double fContact,
                         double mContact,
                         double nContact,
                         double angFriction,double vos_limiter, double mu_fr_limiter)
      {
        closure = cppHsuSedStress<2>(aDarcy,
                                     betaForch,
                                     grain,
                                     packFraction,
                                     packMargin,
                                     maxFraction,
                                     frFraction,
                                     sigmaC,
                                     C3e,
                                     C4e,
                                     eR,
                                     fContact,
                                     mContact,
                                     nContact,
                                     angFriction, vos_limiter,mu_fr_limiter );
      }

      inline double Dot(const double vec1[nSpace],
                        const double vec2[nSpace])
      {
        double dot = 0;
        for (int I=0; I<nSpace; I++)
          dot += vec1[I]*vec2[I];
        return dot;
      }

      inline void calculateTangentialGradient(const double normal[nSpace],
                                              const double vel_grad[nSpace],
                                              double vel_tgrad[nSpace])
      {
        double normal_dot_vel_grad = Dot(normal,vel_grad);
        for (int I=0; I<nSpace; I++)
          vel_tgrad[I] = vel_grad[I] - normal_dot_vel_grad*normal[I];
      }

      inline double smoothedHeaviside(double eps, double phi)
      {
        double H;
        if (phi > eps)
          H=1.0;
        else if (phi < -eps)
          H=0.0;
        else if (phi==0.0)
          H=0.5;
        else
          H = 0.5*(1.0 + phi/eps + sin(M_PI*phi/eps)/M_PI);
        return H;
      }

      inline double smoothedHeaviside_integral(double eps, double phi)
      {
        double HI;
        if (phi > eps)
          {
            HI= phi - eps                                                       \
              + 0.5*(eps + 0.5*eps*eps/eps - eps*cos(M_PI*eps/eps)/(M_PI*M_PI)) \
              - 0.5*((-eps) + 0.5*(-eps)*(-eps)/eps - eps*cos(M_PI*(-eps)/eps)/(M_PI*M_PI));
          }
        else if (phi < -eps)
          {
            HI=0.0;
          }
        else
          {
            HI = 0.5*(phi + 0.5*phi*phi/eps - eps*cos(M_PI*phi/eps)/(M_PI*M_PI)) \
              - 0.5*((-eps) + 0.5*(-eps)*(-eps)/eps - eps*cos(M_PI*(-eps)/eps)/(M_PI*M_PI));
          }
        return HI;
      }

      inline double smoothedDirac(double eps, double phi)
      {
        double d;
        if (phi > eps)
          d=0.0;
        else if (phi < -eps)
          d=0.0;
        else
          d = 0.5*(1.0 + cos(M_PI*phi/eps))/eps;
        return d;
      }
      inline
        void evaluateCoefficients(const double eps_rho,
                                  const double eps_mu,
                                  const double eps_s,
                                  const double sigma,
                                  const double rho_0,
                                  double nu_0,
                                  const double rho_1,
                                  double nu_1,
                                  const double h_e,
                                  const double smagorinskyConstant,
                                  const int turbulenceClosureModel,
                                  const double g[nSpace],
                                  const double useVF,
                                  const double& vf,
                                  const double& phi,
                                  const double n[nSpace],
                                  const double distance_to_omega_solid,
                                  const double& kappa,
                                  const double porosity,//VRANS specific
                                  const double& p,
                                  const double grad_p[nSpace],
                                  const double grad_u[nSpace],
                                  const double grad_v[nSpace],
                                  const double grad_w[nSpace],
                                  const double& u,
                                  const double& v,
                                  const double& w,
                                  const double& uStar,
                                  const double& vStar,
                                  const double& wStar,
                                  double& eddy_viscosity,
                                  double& mom_u_acc,
                                  double& dmom_u_acc_u,
                                  double& mom_v_acc,
                                  double& dmom_v_acc_v,
                                  double& mom_w_acc,
                                  double& dmom_w_acc_w,
                                  double mass_adv[nSpace],
                                  double dmass_adv_u[nSpace],
                                  double dmass_adv_v[nSpace],
                                  double dmass_adv_w[nSpace],
                                  double mom_u_adv[nSpace],
                                  double dmom_u_adv_u[nSpace],
                                  double dmom_u_adv_v[nSpace],
                                  double dmom_u_adv_w[nSpace],
                                  double mom_v_adv[nSpace],
                                  double dmom_v_adv_u[nSpace],
                                  double dmom_v_adv_v[nSpace],
                                  double dmom_v_adv_w[nSpace],
                                  double mom_w_adv[nSpace],
                                  double dmom_w_adv_u[nSpace],
                                  double dmom_w_adv_v[nSpace],
                                  double dmom_w_adv_w[nSpace],
                                  double mom_uu_diff_ten[nSpace],
                                  double mom_vv_diff_ten[nSpace],
                                  double mom_ww_diff_ten[nSpace],
                                  double mom_uv_diff_ten[1],
                                  double mom_uw_diff_ten[1],
                                  double mom_vu_diff_ten[1],
                                  double mom_vw_diff_ten[1],
                                  double mom_wu_diff_ten[1],
                                  double mom_wv_diff_ten[1],
                                  double& mom_u_source,
                                  double& mom_v_source,
                                  double& mom_w_source,
                                  double& mom_u_ham,
                                  double dmom_u_ham_grad_p[nSpace],
                                  double dmom_u_ham_grad_u[nSpace],
                                  double& mom_v_ham,
                                  double dmom_v_ham_grad_p[nSpace],
                                  double dmom_v_ham_grad_v[nSpace],
                                  double& mom_w_ham,
                                  double dmom_w_ham_grad_p[nSpace],
                                  double dmom_w_ham_grad_w[nSpace],
                                  double& rhoSave,
                                  double& nuSave,
                                  int KILL_PRESSURE_TERM,
                                  int MULTIPLY_EXTERNAL_FORCE_BY_DENSITY,
                                  double forcex,
                                  double forcey,
                                  double forcez,
                                  int MATERIAL_PARAMETERS_AS_FUNCTION,
                                  double density_as_function,
                                  double dynamic_viscosity_as_function,
                                  int USE_SBM,
                                  double x, double y, double z,
                                  int use_ball_as_particle,
                                  double* ball_center,
                                  double* ball_radius,
                                  double* ball_velocity,
                                  double* ball_angular_velocity,
				  // int by parts pressure
				  int INT_BY_PARTS_PRESSURE)
      {
        double rho,nu,mu,H_rho,d_rho,H_mu,d_mu,norm_n,nu_t0=0.0,nu_t1=0.0,nu_t;
        H_rho = (1.0-useVF)*smoothedHeaviside(eps_rho,phi) + useVF*fmin(1.0,fmax(0.0,vf));
        d_rho = (1.0-useVF)*smoothedDirac(eps_rho,phi);
        H_mu = (1.0-useVF)*smoothedHeaviside(eps_mu,phi) + useVF*fmin(1.0,fmax(0.0,vf));
        d_mu = (1.0-useVF)*smoothedDirac(eps_mu,phi);

        //calculate eddy viscosity
        switch (turbulenceClosureModel)
          {
            double norm_S;
          case 1:
            {
              norm_S = sqrt(2.0*(grad_u[0]*grad_u[0] + grad_v[1]*grad_v[1] + //grad_w[2]*grad_w[2] +
                                 0.5*(grad_u[1]+grad_v[0])*(grad_u[1]+grad_v[0])));

              nu_t0 = smagorinskyConstant*smagorinskyConstant*h_e*h_e*norm_S;
              nu_t1 = smagorinskyConstant*smagorinskyConstant*h_e*h_e*norm_S;
            }
          case 2:
            {
              double re_0,cs_0=0.0,re_1,cs_1=0.0;
              norm_S = sqrt(2.0*(grad_u[0]*grad_u[0] + grad_v[1]*grad_v[1] +//grad_w[2]*grad_w[2] +
                                 0.5*(grad_u[1]+grad_v[0])*(grad_u[1]+grad_v[0])));
              re_0 = h_e*h_e*norm_S/nu_0;
              if (re_0 > 1.0)
                cs_0=0.027*pow(10.0,-3.23*pow(re_0,-0.92));
              nu_t0 = cs_0*h_e*h_e*norm_S;
              re_1 = h_e*h_e*norm_S/nu_1;
              if (re_1 > 1.0)
                cs_1=0.027*pow(10.0,-3.23*pow(re_1,-0.92));
              nu_t1 = cs_1*h_e*h_e*norm_S;
            }
          }

        if (MATERIAL_PARAMETERS_AS_FUNCTION==0)
          {
            rho = rho_0*(1.0-H_rho)+rho_1*H_rho;
            nu_t= nu_t0*(1.0-H_mu)+nu_t1*H_mu;
            nu  = nu_0*(1.0-H_mu)+nu_1*H_mu;
            nu += nu_t;
            mu  = rho_0*nu_0*(1.0-H_mu)+rho_1*nu_1*H_mu;
          }
        else // set the material parameters by a function. To check convergence
          {
            rho = density_as_function;
            nu_t= 0;
            mu  = dynamic_viscosity_as_function;
            nu  = mu/rho;
          }

        rhoSave = rho;
        nuSave = nu;

        eddy_viscosity = nu_t*rho; // mql. CHECK. Most changes about not divide by rho are here

        // mass (volume accumulation)
        //..hardwired

        double phi_s_effect = (distance_to_omega_solid > 0.0) ? 1.0 : 1e-10;
        if(USE_SBM>0)
          phi_s_effect = 1.0;
        //u momentum accumulation
        mom_u_acc=u;//trick for non-conservative form
        dmom_u_acc_u=phi_s_effect * rho*porosity;

        //v momentum accumulation
        mom_v_acc=v;
        dmom_v_acc_v=phi_s_effect * rho*porosity;

        /* //w momentum accumulation */
        /* mom_w_acc=w; */
        /* dmom_w_acc_w=rho*porosity; */

        //mass advective flux
        mass_adv[0]=phi_s_effect * porosity*u;
        mass_adv[1]=phi_s_effect * porosity*v;
        /* mass_adv[2]=porosity*w; */

        dmass_adv_u[0]=phi_s_effect * porosity;
        dmass_adv_u[1]=0.0;
        /* dmass_adv_u[2]=0.0; */

        dmass_adv_v[0]=0.0;
        dmass_adv_v[1]=phi_s_effect * porosity;
        /* dmass_adv_v[2]=0.0; */

        /* dmass_adv_w[0]=0.0; */
        /* dmass_adv_w[1]=0.0; */
        /* dmass_adv_w[2]=porosity; */

        //advection switched to non-conservative form but could be used for mesh motion...
        //u momentum advective flux
        mom_u_adv[0]=0.0;
        mom_u_adv[1]=0.0;
        /* mom_u_adv[2]=0.0; */

        dmom_u_adv_u[0]=0.0;
        dmom_u_adv_u[1]=0.0;
        /* dmom_u_adv_u[2]=0.0; */

        dmom_u_adv_v[0]=0.0;
        dmom_u_adv_v[1]=0.0;
        /* dmom_u_adv_v[2]=0.0; */

        /* dmom_u_adv_w[0]=0.0; */
        /* dmom_u_adv_w[1]=0.0; */
        /* dmom_u_adv_w[2]=0.0; */

        //v momentum advective_flux
        mom_v_adv[0]=0.0;
        mom_v_adv[1]=0.0;
        /* mom_v_adv[2]=0.0; */

        dmom_v_adv_u[0]=0.0;
        dmom_v_adv_u[1]=0.0;
        /* dmom_v_adv_u[2]=0.0; */

        /* dmom_v_adv_w[0]=0.0; */
        /* dmom_v_adv_w[1]=0.0; */
        /* dmom_v_adv_w[2]=0.0; */

        dmom_v_adv_v[0]=0.0;
        dmom_v_adv_v[1]=0.0;
        /* dmom_v_adv_v[2]=0.0; */

        /* //w momentum advective_flux */
        /* mom_w_adv[0]=0.0; */
        /* mom_w_adv[1]=0.0; */
        /* mom_w_adv[2]=0.0; */

        /* dmom_w_adv_u[0]=0.0; */
        /* dmom_w_adv_u[1]=0.0; */
        /* dmom_w_adv_u[2]=0.0; */

        /* dmom_w_adv_v[0]=0.0; */
        /* dmom_w_adv_v[1]=0.0; */
        /* dmom_w_adv_v[2]=0.0; */

        /* dmom_w_adv_w[0]=0.0; */
        /* dmom_w_adv_w[1]=0.0; */
        /* dmom_w_adv_w[2]=0.0; */

        //u momentum diffusion tensor
        mom_uu_diff_ten[0] = phi_s_effect * porosity*2.0*mu;
        mom_uu_diff_ten[1] = phi_s_effect * porosity*mu;
        /* mom_uu_diff_ten[2] = porosity*mu; */

        mom_uv_diff_ten[0]=phi_s_effect * porosity*mu;

        /* mom_uw_diff_ten[0]=porosity*mu; */

        //v momentum diffusion tensor
        mom_vv_diff_ten[0] = phi_s_effect * porosity*mu;
        mom_vv_diff_ten[1] = phi_s_effect * porosity*2.0*mu;
        /* mom_vv_diff_ten[2] = porosity*mu; */

        mom_vu_diff_ten[0]=phi_s_effect * porosity*mu;

        /* mom_vw_diff_ten[0]=porosity*mu; */

        /* //w momentum diffusion tensor */
        /* mom_ww_diff_ten[0] = porosity*mu; */
        /* mom_ww_diff_ten[1] = porosity*mu; */
        /* mom_ww_diff_ten[2] = porosity*2.0*mu; */

        /* mom_wu_diff_ten[0]=porosity*mu; */

        /* mom_wv_diff_ten[0]=porosity*mu; */

        //momentum sources
        norm_n = sqrt(n[0]*n[0]+n[1]*n[1]);//+n[2]*n[2]);
        mom_u_source = -phi_s_effect * porosity*rho*g[0];// - porosity*d_mu*sigma*kappa*n[0]/(rho*(norm_n+1.0e-8));
        mom_v_source = -phi_s_effect * porosity*rho*g[1];// - porosity*d_mu*sigma*kappa*n[1]/(rho*(norm_n+1.0e-8));
        /* mom_w_source = -porosity*rho*g[2];// - porosity*d_mu*sigma*kappa*n[2]/(rho*(norm_n+1.0e-8)); */

        // mql: add general force term
        mom_u_source -= (MULTIPLY_EXTERNAL_FORCE_BY_DENSITY == 1 ? porosity*rho : 1.0)*forcex;
        mom_v_source -= (MULTIPLY_EXTERNAL_FORCE_BY_DENSITY == 1 ? porosity*rho : 1.0)*forcey;
        /* mom_w_source -= forcez; */

        //u momentum Hamiltonian (pressure)
	double aux_pressure = (KILL_PRESSURE_TERM==1 ? 0. : 1.)*(INT_BY_PARTS_PRESSURE==1 ? 0. : 1.);
        mom_u_ham = phi_s_effect * porosity*grad_p[0]*aux_pressure;
        dmom_u_ham_grad_p[0]=phi_s_effect * porosity*aux_pressure;
        dmom_u_ham_grad_p[1]=0.0;
        /* dmom_u_ham_grad_p[2]=0.0; */

        //v momentum Hamiltonian (pressure)
        mom_v_ham = phi_s_effect * porosity*grad_p[1]*aux_pressure;
        dmom_v_ham_grad_p[0]=0.0;
        dmom_v_ham_grad_p[1]=phi_s_effect * porosity*aux_pressure;
        /* dmom_v_ham_grad_p[2]=0.0; */

        /* //w momentum Hamiltonian (pressure) */
        /* mom_w_ham = porosity*grad_p[2]; */
        /* dmom_w_ham_grad_p[0]=0.0; */
        /* dmom_w_ham_grad_p[1]=0.0; */
        /* dmom_w_ham_grad_p[2]=porosity; */

        //u momentum Hamiltonian (advection)
        mom_u_ham += phi_s_effect * porosity*rho*(uStar*grad_u[0]+vStar*grad_u[1]);
        dmom_u_ham_grad_u[0]=phi_s_effect * porosity*rho*uStar;
        dmom_u_ham_grad_u[1]=phi_s_effect * porosity*rho*vStar;
        /* dmom_u_ham_grad_u[2]=porosity*rho*wStar; */

        //v momentum Hamiltonian (advection)
        mom_v_ham += phi_s_effect * porosity*rho*(uStar*grad_v[0]+vStar*grad_v[1]);
        dmom_v_ham_grad_v[0]=phi_s_effect * porosity*rho*uStar;
        dmom_v_ham_grad_v[1]=phi_s_effect * porosity*rho*vStar;
        /* dmom_v_ham_grad_v[2]=porosity*rho*wStar; */

        /* //w momentum Hamiltonian (advection) */
        /* mom_w_ham += porosity*rho*(uStar*grad_w[0]+vStar*grad_w[1]+wStar*grad_w[2]); */
        /* dmom_w_ham_grad_w[0]=porosity*rho*uStar; */
        /* dmom_w_ham_grad_w[1]=porosity*rho*vStar; */
        /* dmom_w_ham_grad_w[2]=porosity*rho*wStar; */
      }

      //VRANS specific
      inline
        void updateDarcyForchheimerTerms_Ergun(/* const double linearDragFactor, */
                                               /* const double nonlinearDragFactor, */
                                               /* const double porosity, */
                                               /* const double meanGrainSize, */
                                               const double alpha,
                                               const double beta,
                                               const double eps_rho,
                                               const double eps_mu,
                                               const double rho_0,
                                               const double nu_0,
                                               const double rho_1,
                                               const double nu_1,
					       double nu_t,
                                               const double useVF,
                                               const double vf,
                                               const double phi,
                                               const double u,
                                               const double v,
                                               const double w,
                                               const double uStar,
                                               const double vStar,
                                               const double wStar,
                                               const double eps_s,
                                               const double phi_s,
                                               const double u_s,
                                               const double v_s,
                                               const double w_s,
                                               const double uStar_s,
                                               const double vStar_s,
                                               const double wStar_s,
                                               double& mom_u_source,
                                               double& mom_v_source,
                                               double& mom_w_source,
                                               double dmom_u_source[nSpace],
                                               double dmom_v_source[nSpace],
                                               double dmom_w_source[nSpace],
                                               double gradC_x,
					       double gradC_y,
					       double gradC_z)
      {
        double rho, mu,nu,H_mu,uc,duc_du,duc_dv,duc_dw,viscosity,H_s;
        H_mu = (1.0-useVF)*smoothedHeaviside(eps_mu,phi)+useVF*fmin(1.0,fmax(0.0,vf));
        nu  = nu_0*(1.0-H_mu)+nu_1*H_mu;
        rho  = rho_0*(1.0-H_mu)+rho_1*H_mu;
        mu  = rho_0*nu_0*(1.0-H_mu)+rho_1*nu_1*H_mu;
        viscosity = nu;
        uc = sqrt(u*u+v*v*+w*w);
        duc_du = u/(uc+1.0e-12);
        duc_dv = v/(uc+1.0e-12);
        duc_dw = w/(uc+1.0e-12);
        double fluid_velocity[2]={uStar,vStar}, solid_velocity[2]={uStar_s,vStar_s};
        double new_beta = closure.betaCoeff(1.0-phi_s,
					    rho,
					    fluid_velocity,
					    solid_velocity,
					    viscosity)*DRAG_FAC;
        //new_beta = 254800.0;//hack fall velocity of 0.1 with no pressure gradient
        double beta2 = 156976.4;//hack, fall velocity of 0.1 with hydrostatic water

        mom_u_source += (1.0 - phi_s) * new_beta * (u - u_s) - TURB_FORCE_FAC*new_beta*nu_t*gradC_x/closure.sigmaC_  +
          (1.0 - phi_s)*(1.0-DRAG_FAC)*beta2*(u-u_s);
	mom_v_source += (1.0 - phi_s) * new_beta * (v - v_s) - TURB_FORCE_FAC*new_beta*nu_t*gradC_y/closure.sigmaC_ +
          (1.0 - phi_s)*(1.0-DRAG_FAC)*beta2*(v-v_s);

        /* mom_w_source += phi_s*new_beta*(w-w_s); */

        dmom_u_source[0] = (1.0 - phi_s) * new_beta + (1.0 - phi_s)*(1.0-DRAG_FAC)*beta2;
        dmom_u_source[1] = 0.0;
        /* dmom_u_source[2] = 0.0; */

        dmom_v_source[0] = 0.0;
        dmom_v_source[1] = (1.0 - phi_s) * new_beta + (1.0 - phi_s)*(1.0-DRAG_FAC)*beta2;
        /*dmom_v_source[2] = 0.0; */

        dmom_w_source[0] = 0.0;
        dmom_w_source[1] = 0.0;
        /*dmom_w_source[2] =  (1.0 - phi_s) * new_beta; */
      }

      inline void updateSolidParticleTerms(bool element_owned,
                                           const double particle_nitsche,
                                           const double dV,
                                           const int nParticles,
                                           const int sd_offset,
                                           double *particle_signed_distances,
                                           double *particle_signed_distance_normals,
                                           double *particle_velocities,
                                           double *particle_centroids,
                                           int use_ball_as_particle,
                                           double* ball_center,
                                           double* ball_radius,
                                           double* ball_velocity,
                                           double* ball_angular_velocity,
                                           const double porosity, //VRANS specific
                                           const double penalty,
                                           const double alpha,
                                           const double beta,
                                           const double eps_rho,
                                           const double eps_mu,
                                           const double rho_0,
                                           const double nu_0,
                                           const double rho_1,
                                           const double nu_1,
                                           const double useVF,
                                           const double vf,
                                           const double phi,
                                           const double x,
                                           const double y,
                                           const double z,
                                           const double p,
                                           const double u,
                                           const double v,
                                           const double w,
                                           const double uStar,
                                           const double vStar,
                                           const double wStar,
                                           const double eps_s,
                                           const double grad_u[nSpace],
                                           const double grad_v[nSpace],
                                           const double grad_w[nSpace],
                                           double &mom_u_source,
                                           double &mom_v_source,
                                           double &mom_w_source,
                                           double dmom_u_source[nSpace],
                                           double dmom_v_source[nSpace],
                                           double dmom_w_source[nSpace],
                                           double mom_u_adv[nSpace],
                                           double mom_v_adv[nSpace],
                                           double mom_w_adv[nSpace],
                                           double dmom_u_adv_u[nSpace],
                                           double dmom_v_adv_v[nSpace],
                                           double dmom_w_adv_w[nSpace],
                                           double &mom_u_ham,
                                           double dmom_u_ham_grad_u[nSpace],
                                           double &mom_v_ham,
                                           double dmom_v_ham_grad_v[nSpace],
                                           double &mom_w_ham,
                                           double dmom_w_ham_grad_w[nSpace],
                                           double *particle_netForces,
                                           double *particle_netMoments,
                                           double *particle_surfaceArea)
      {
        double C, rho, mu, nu, H_mu, uc, duc_du, duc_dv, duc_dw, H_s, D_s, phi_s, u_s, v_s, w_s;
        double force_x, force_y, r_x, r_y, force_p_x, force_p_y, force_stress_x, force_stress_y;
        double phi_s_normal[2]={0.0};
        double fluid_outward_normal[2];
        double vel[2];
        double center[2];
        H_mu = (1.0 - useVF) * smoothedHeaviside(eps_mu, phi) + useVF * fmin(1.0, fmax(0.0, vf));
        nu = nu_0 * (1.0 - H_mu) + nu_1 * H_mu;
        rho = rho_0 * (1.0 - H_mu) + rho_1 * H_mu;
        mu = rho_0 * nu_0 * (1.0 - H_mu) + rho_1 * nu_1 * H_mu;
        C = 0.0;
        for (int i = 0; i < nParticles; i++)
          {
            if(use_ball_as_particle==1)
            {
                get_distance_to_ith_ball(nParticles,ball_center,ball_radius,i,x,y,z,phi_s);
                get_normal_to_ith_ball(nParticles,ball_center,ball_radius,i,x,y,z,phi_s_normal[0],phi_s_normal[1]);
                get_velocity_to_ith_ball(nParticles,ball_center,ball_radius,
                                         ball_velocity,ball_angular_velocity,
                                         i,x,y,z,
                                         vel[0],vel[1]);
                center[0] = ball_center[3*i+0];
                center[1] = ball_center[3*i+1];
            }
            else
            {
                phi_s = particle_signed_distances[i * sd_offset];
                phi_s_normal[0] = particle_signed_distance_normals[i * sd_offset * 3 + 0];
                phi_s_normal[1] = particle_signed_distance_normals[i * sd_offset * 3 + 1];
                vel[0] = particle_velocities[i * sd_offset * 3 + 0];
                vel[1] = particle_velocities[i * sd_offset * 3 + 1];
                center[0] = particle_centroids[3*i+0];
                center[1] = particle_centroids[3*i+1];

            }
            fluid_outward_normal[0] = -phi_s_normal[0];
            fluid_outward_normal[1] = -phi_s_normal[1];
            u_s = vel[0];
            v_s = vel[1];
            w_s = 0;
            H_s = smoothedHeaviside(eps_s, phi_s);
            D_s = smoothedDirac(eps_s, phi_s);
            double rel_vel_norm = sqrt((uStar - u_s) * (uStar - u_s) +
                                       (vStar - v_s) * (vStar - v_s) +
                                       (wStar - w_s) * (wStar - w_s));

            double C_surf = (phi_s > 0.0) ? 0.0 : nu * penalty;
            double C_vol = (phi_s > 0.0) ? 0.0 : (alpha + beta * rel_vel_norm);

            C = (D_s * C_surf + (1.0 - H_s) * C_vol);
            force_x = dV * D_s * (p * fluid_outward_normal[0]
                                  -mu * (fluid_outward_normal[0] * 2* grad_u[0] + fluid_outward_normal[1] * (grad_u[1]+grad_v[0]))
                                  +C_surf*(u-u_s)*rho
                                  );
            force_y = dV * D_s * (p * fluid_outward_normal[1]
                                  -mu * (fluid_outward_normal[0] * (grad_u[1]+grad_v[0]) + fluid_outward_normal[1] * 2* grad_v[1])
                                  +C_surf*(v-v_s)*rho
                                  );
            force_p_x = dV * D_s * p * fluid_outward_normal[0];
            force_p_y = dV * D_s * p * fluid_outward_normal[1];
            force_stress_x = dV * D_s * (-mu * (fluid_outward_normal[0] * 2* grad_u[0] + fluid_outward_normal[1] * (grad_u[1]+grad_v[0]))
                                  +C_surf*(u-u_s)*rho
                                  );
            force_stress_y = dV * D_s * (-mu * (fluid_outward_normal[0] * (grad_u[1]+grad_v[0]) + fluid_outward_normal[1] * 2* grad_v[1])
                                  +C_surf*(v-v_s)*rho
                                  );
            //always 3D for particle centroids
            r_x = x - center[0];
            r_y = y - center[1];

            if (element_owned)
              {
                particle_surfaceArea[i] += dV * D_s;
                particle_netForces[i * 3 + 0] += force_x;
                particle_netForces[i * 3 + 1] += force_y;
                particle_netForces[(i+  nParticles)*3+0]+= force_p_x;
                particle_netForces[(i+2*nParticles)*3+0]+= force_stress_x;
                particle_netForces[(i+  nParticles)*3+1]+= force_p_y;
                particle_netForces[(i+2*nParticles)*3+1]+= force_stress_y;
                particle_netMoments[i * 3 + 2] += (r_x * force_y - r_y * force_x);
              }

            // These should be done inside to make sure the correct velocity of different particles are used
            mom_u_source += C * (u - u_s);
            mom_v_source += C * (v - v_s);

            dmom_u_source[0] += C;
            dmom_v_source[1] += C;

            //Nitsche terms
            mom_u_ham -= D_s * porosity * nu * (fluid_outward_normal[0] * grad_u[0] + fluid_outward_normal[1] * grad_u[1]);
            dmom_u_ham_grad_u[0] -= D_s * porosity * nu * fluid_outward_normal[0];
            dmom_u_ham_grad_u[1] -= D_s * porosity * nu * fluid_outward_normal[1];

            mom_v_ham -= D_s * porosity * nu * (fluid_outward_normal[0] * grad_v[0] + fluid_outward_normal[1] * grad_v[1]);
            dmom_v_ham_grad_v[0] -= D_s * porosity * nu * fluid_outward_normal[0];
            dmom_v_ham_grad_v[1] -= D_s * porosity * nu * fluid_outward_normal[1];

            mom_u_adv[0] += D_s * porosity * nu * fluid_outward_normal[0] * (u - u_s);
            mom_u_adv[1] += D_s * porosity * nu * fluid_outward_normal[1] * (u - u_s);
            dmom_u_adv_u[0] += D_s * porosity * nu * fluid_outward_normal[0];
            dmom_u_adv_u[1] += D_s * porosity * nu * fluid_outward_normal[1];

            mom_v_adv[0] += D_s * porosity * nu * fluid_outward_normal[0] * (v - v_s);
            mom_v_adv[1] += D_s * porosity * nu * fluid_outward_normal[1] * (v - v_s);
            dmom_v_adv_v[0] += D_s * porosity * nu * fluid_outward_normal[0];
            dmom_v_adv_v[1] += D_s * porosity * nu * fluid_outward_normal[1];
          }
      }
      inline void compute_force_around_solid(bool element_owned,
                                             const double dV,
                                             const int nParticles,
                                             const int sd_offset,
                                             double *particle_signed_distances,
                                             double *particle_signed_distance_normals,
                                             double *particle_velocities,
                                             double *particle_centroids,
                                             int use_ball_as_particle,
                                             double* ball_center,
                                             double* ball_radius,
                                             double* ball_velocity,
                                             double* ball_angular_velocity,
                                             const double penalty,
                                             const double alpha,
                                             const double beta,
                                             const double eps_rho,
                                             const double eps_mu,
                                             const double rho_0,
                                             const double nu_0,
                                             const double rho_1,
                                             const double nu_1,
                                             const double useVF,
                                             const double vf,
                                             const double phi,
                                             const double x,
                                             const double y,
                                             const double z,
                                             const double p,
                                             const double u,
                                             const double v,
                                             const double w,
                                             const double uStar,
                                             const double vStar,
                                             const double wStar,
                                             const double eps_s,
                                             const double grad_u[nSpace],
                                             const double grad_v[nSpace],
                                             const double grad_w[nSpace],
                                             double* particle_netForces,
                                             double* particle_netMoments)
      {
        double C, rho, mu, nu, H_mu, uc, duc_du, duc_dv, duc_dw, H_s, D_s, phi_s, u_s, v_s, w_s, force_x, force_y, r_x, r_y;
        double phi_s_normal[2];
        double fluid_outward_normal[2];
        double vel[2];
        double center[2];
        H_mu = (1.0 - useVF) * smoothedHeaviside(eps_mu, phi) + useVF * fmin(1.0, fmax(0.0, vf));
        nu = nu_0 * (1.0 - H_mu) + nu_1 * H_mu;
        rho = rho_0 * (1.0 - H_mu) + rho_1 * H_mu;
        mu = rho_0 * nu_0 * (1.0 - H_mu) + rho_1 * nu_1 * H_mu;
        C = 0.0;
        for (int i = 0; i < nParticles; i++)
        {
            if(use_ball_as_particle==1)
            {
                get_distance_to_ith_ball(nParticles,ball_center,ball_radius,i,x,y,z,phi_s);
                get_normal_to_ith_ball(nParticles,ball_center,ball_radius,i,x,y,z,phi_s_normal[0],phi_s_normal[1]);
                get_velocity_to_ith_ball(nParticles,ball_center,ball_radius,
                                         ball_velocity,ball_angular_velocity,
                                         i,x,y,z,
                                         vel[0],vel[1]);
                center[0] = ball_center[3*i+0];
                center[1] = ball_center[3*i+1];
            }
            else
            {
                phi_s = particle_signed_distances[i * sd_offset];
                phi_s_normal[0] = particle_signed_distance_normals[i * sd_offset * 3 + 0];
                phi_s_normal[1] = particle_signed_distance_normals[i * sd_offset * 3 + 1];
                vel[0] = particle_velocities[i * sd_offset * 3 + 0];
                vel[1] = particle_velocities[i * sd_offset * 3 + 1];
                center[0] = particle_centroids[3*i+0];
                center[1] = particle_centroids[3*i+1];

            }
            fluid_outward_normal[0] = -phi_s_normal[0];
            fluid_outward_normal[1] = -phi_s_normal[1];
            u_s = vel[0];
            v_s = vel[1];
            w_s = 0;
            H_s = smoothedHeaviside(eps_s, phi_s);
            D_s = smoothedDirac(eps_s, phi_s);
            double rel_vel_norm = sqrt((uStar - u_s) * (uStar - u_s) +(vStar - v_s) * (vStar - v_s) + (wStar - w_s) * (wStar - w_s));
            double C_surf = (phi_s > 0.0) ? 0.0 : nu * penalty;
            double C_vol = (phi_s > 0.0) ? 0.0 : (alpha + beta * rel_vel_norm);

            C = (D_s * C_surf + (1.0 - H_s) * C_vol);
            force_x = dV * D_s * (p * fluid_outward_normal[0]
                                  -mu * (fluid_outward_normal[0] * 2* grad_u[0] + fluid_outward_normal[1] * (grad_u[1]+grad_v[0]))
                                  );
            //+dV*D_s*C_surf*rel_vel_norm*(u-u_s)*rho
            //+dV * (1.0 - H_s) * C_vol * (u - u_s) * rho;
            force_y = dV * D_s * (p * fluid_outward_normal[1]
                                  -mu * (fluid_outward_normal[0] * (grad_u[1]+grad_v[0]) + fluid_outward_normal[1] * 2* grad_v[1])
                                  );
            //+dV*D_s*C_surf*rel_vel_norm*(v-v_s)*rho
            //+dV * (1.0 - H_s) * C_vol * (v - v_s) * rho;

            //always 3D for particle centroids
            r_x = x - center[0];
            r_y = y - center[1];

            if (element_owned)
              {
                particle_netForces[i * 3 + 0] += force_x;
                particle_netForces[i * 3 + 1] += force_y;
                particle_netMoments[i * 3 + 2] += (r_x * force_y - r_y * force_x);
              }
        }
      }
      inline
        void calculateCFL(const double& hFactor,
                          const double& elementDiameter,
                          const double& dm,
                          const double df[nSpace],
                          double& cfl)
      {
        double h,density,nrm_df=0.0;
        h = hFactor*elementDiameter;
        density = dm;
        for(int I=0;I<nSpace;I++)
          nrm_df+=df[I]*df[I];
        nrm_df = sqrt(nrm_df);
        if (density > 1.0e-8)
          cfl = nrm_df/(h*density);//this is really cfl/dt, but that's what we want to know, the step controller expect this
        else
          cfl = nrm_df/h;
        //cfl = nrm_df/(h*density);//this is really cfl/dt, but that's what we want to know, the step controller expect this
      }

      inline void updateTurbulenceClosure(const int turbulenceClosureModel,
                                          const double eps_rho,
                                          const double eps_mu,
                                          const double rho_0,
                                          const double nu_0,
                                          const double rho_1,
                                          const double nu_1,
                                          const double useVF,
                                          const double vf,
                                          const double phi,
                                          const double porosity,
                                          const double eddy_visc_coef_0,
                                          const double turb_var_0,                //k for k-eps or k-omega
                                          const double turb_var_1,                //epsilon for k-epsilon, omega for k-omega
                                          const double turb_grad_0[nSpace], //grad k for k-eps,k-omega
                                          double &eddy_viscosity,
                                          double mom_uu_diff_ten[nSpace],
                                          double mom_vv_diff_ten[nSpace],
                                          double mom_ww_diff_ten[nSpace],
                                          double mom_uv_diff_ten[1],
                                          double mom_uw_diff_ten[1],
                                          double mom_vu_diff_ten[1],
                                          double mom_vw_diff_ten[1],
                                          double mom_wu_diff_ten[1],
                                          double mom_wv_diff_ten[1],
                                          double &mom_u_source,
                                          double &mom_v_source,
                                          double &mom_w_source)
      {
        /****
             eddy_visc_coef
             <= 2  LES (do nothing)
             == 3  k-epsilon

        */
        assert (turbulenceClosureModel >=3);
        double rho,nu,H_mu,nu_t=0.0,nu_t_keps =0.0, nu_t_komega=0.0;
        double isKEpsilon = 1.0;
        if (turbulenceClosureModel == 4)
          isKEpsilon = 0.0;
        H_mu = (1.0-useVF)*smoothedHeaviside(eps_mu,phi)+useVF*fmin(1.0,fmax(0.0,vf));
        nu  = nu_0*(1.0-H_mu)+nu_1*H_mu;
        rho  = rho_0*(1.0-H_mu)+rho_1*H_mu;

        const double twoThirds = 2.0/3.0; const double div_zero = 1.0e-2*fmin(nu_0,nu_1);
        mom_u_source += twoThirds*turb_grad_0[0];
        mom_v_source += twoThirds*turb_grad_0[1];
        /* mom_w_source += twoThirds*turb_grad_0[2]; */

        //--- closure model specific ---
        //k-epsilon
        nu_t_keps = eddy_visc_coef_0*turb_var_0*turb_var_0/(fabs(turb_var_1) + div_zero);
        //k-omega
        nu_t_komega = turb_var_0/(fabs(turb_var_1) + div_zero);
        //
        nu_t = isKEpsilon*nu_t_keps + (1.0-isKEpsilon)*nu_t_komega;
        //mwf debug
        //if (nu_t > 1.e6*nu)
        //{
        //  std::cout<<"RANS3PF2D WARNING isKEpsilon = "<<isKEpsilon<<" nu_t = " <<nu_t<<" nu= "<<nu<<" k= "<<turb_var_0<<" turb_var_1= "<<turb_var_1<<std::endl;
        //}

        nu_t = fmax(nu_t,1.0e-4*nu); //limit according to Lew, Buscaglia etal 01
        //mwf hack
        nu_t     = fmin(nu_t,1.0e6*nu);

        eddy_viscosity = nu_t*rho; // mql. CHECK.
        //u momentum diffusion tensor
        mom_uu_diff_ten[0] += porosity*2.0*eddy_viscosity;
        mom_uu_diff_ten[1] += porosity*eddy_viscosity;
        /* mom_uu_diff_ten[2] += porosity*eddy_viscosity; */

        mom_uv_diff_ten[0]+=porosity*eddy_viscosity;

        /* mom_uw_diff_ten[0]+=porosity*eddy_viscosity; */

        //v momentum diffusion tensor
        mom_vv_diff_ten[0] += porosity*eddy_viscosity;
        mom_vv_diff_ten[1] += porosity*2.0*eddy_viscosity;
        /* mom_vv_diff_ten[2] += porosity*eddy_viscosity; */

        mom_vu_diff_ten[0]+=porosity*eddy_viscosity;

        /* mom_vw_diff_ten[0]+=porosity*eddy_viscosity; */

        /* //w momentum diffusion tensor */
        /* mom_ww_diff_ten[0] += porosity*eddy_viscosity; */
        /* mom_ww_diff_ten[1] += porosity*eddy_viscosity; */
        /* mom_ww_diff_ten[2] += porosity*2.0*eddy_viscosity; */

        /* mom_wu_diff_ten[0]+=porosity*eddy_viscosity; */

        /* mom_wv_diff_ten[0]+=eddy_viscosity; */
      }

      inline void calculateSubgridError_tau(const double &hFactor,
                                            const double &elementDiameter,
                                            const double &dmt,
                                            const double &dm,
                                            const double df[nSpace],
                                            const double &a,
                                            const double &pfac,
                                            double &tau_v,
                                            double &tau_p,
                                            double &cfl)
      {
        double h, oneByAbsdt, density, viscosity, nrm_df;
        h = hFactor * elementDiameter;
        density = dm;
        viscosity = a;
        nrm_df = 0.0;
        for (int I = 0; I < nSpace; I++)
          nrm_df += df[I] * df[I];
        nrm_df = sqrt(nrm_df);
        if (density > 1.0e-8)
          cfl = nrm_df/(h*density);//this is really cfl/dt, but that's what we want to know, the step controller expect this
        else
          cfl = nrm_df/h;
        oneByAbsdt =  fabs(dmt);
        tau_v = 1.0/(4.0*viscosity/(h*h) + 2.0*nrm_df/h + oneByAbsdt);
        tau_p = (4.0*viscosity + 2.0*nrm_df*h + oneByAbsdt*h*h)/pfac;
      }

      inline void calculateSubgridError_tau(const double &Ct_sge,
                                            const double &Cd_sge,
                                            const double G[nSpace * nSpace],
                                            const double &G_dd_G,
                                            const double &tr_G,
                                            const double &A0,
                                            const double Ai[nSpace],
                                            const double &Kij,
                                            const double &pfac,
                                            double &tau_v,
                                            double &tau_p,
                                            double &q_cfl)
      {
        double v_d_Gv = 0.0;
        for (int I = 0; I < nSpace; I++)
          for (int J = 0; J < nSpace; J++)
            v_d_Gv += Ai[I] * G[I * nSpace + J] * Ai[J];
        tau_v = 1.0 / sqrt(Ct_sge * A0 * A0 + v_d_Gv + Cd_sge * Kij * Kij * G_dd_G + 1.0e-12);
        tau_p = 1.0 / (pfac * tr_G * tau_v);
      }

      inline void calculateSubgridError_tauRes(const double &tau_p,
                                               const double &tau_v,
                                               const double &pdeResidualP,
                                               const double &pdeResidualU,
                                               const double &pdeResidualV,
                                               const double &pdeResidualW,
                                               double &subgridErrorP,
                                               double &subgridErrorU,
                                               double &subgridErrorV,
                                               double &subgridErrorW)
      {
        /* GLS pressure */
        subgridErrorP = -tau_p * pdeResidualP;
        /* GLS momentum */
        subgridErrorU = -tau_v * pdeResidualU;
        subgridErrorV = -tau_v * pdeResidualV;
        /* subgridErrorW = -tau_v*pdeResidualW; */
      }

      inline void calculateSubgridErrorDerivatives_tauRes(const double &tau_p,
                                                          const double &tau_v,
                                                          const double dpdeResidualP_du[nDOF_trial_element],
                                                          const double dpdeResidualP_dv[nDOF_trial_element],
                                                          const double dpdeResidualP_dw[nDOF_trial_element],
                                                          const double dpdeResidualU_dp[nDOF_trial_element],
                                                          const double dpdeResidualU_du[nDOF_trial_element],
                                                          const double dpdeResidualV_dp[nDOF_trial_element],
                                                          const double dpdeResidualV_dv[nDOF_trial_element],
                                                          const double dpdeResidualW_dp[nDOF_trial_element],
                                                          const double dpdeResidualW_dw[nDOF_trial_element],
                                                          double dsubgridErrorP_du[nDOF_trial_element],
                                                          double dsubgridErrorP_dv[nDOF_trial_element],
                                                          double dsubgridErrorP_dw[nDOF_trial_element],
                                                          double dsubgridErrorU_dp[nDOF_trial_element],
                                                          double dsubgridErrorU_du[nDOF_trial_element],
                                                          double dsubgridErrorV_dp[nDOF_trial_element],
                                                          double dsubgridErrorV_dv[nDOF_trial_element],
                                                          double dsubgridErrorW_dp[nDOF_trial_element],
                                                          double dsubgridErrorW_dw[nDOF_trial_element])
      {
        for (int j = 0; j < nDOF_trial_element; j++)
          {
            /* GLS pressure */
            dsubgridErrorP_du[j] = -tau_p * dpdeResidualP_du[j];
            dsubgridErrorP_dv[j] = -tau_p * dpdeResidualP_dv[j];
            /* dsubgridErrorP_dw[j] = -tau_p*dpdeResidualP_dw[j]; */
            /* GLS  momentum*/
            /* u */
            dsubgridErrorU_dp[j] = -tau_v * dpdeResidualU_dp[j];
            dsubgridErrorU_du[j] = -tau_v * dpdeResidualU_du[j];
            /* v */
            dsubgridErrorV_dp[j] = -tau_v * dpdeResidualV_dp[j];
            dsubgridErrorV_dv[j] = -tau_v * dpdeResidualV_dv[j];
            /* /\* w *\/ */
            /* dsubgridErrorW_dp[j] = -tau_v*dpdeResidualW_dp[j]; */
            /* dsubgridErrorW_dw[j] = -tau_v*dpdeResidualW_dw[j]; */
          }
      }

      inline
        void exteriorNumericalAdvectiveFlux(const int& isDOFBoundary_p,
                                            const int& isDOFBoundary_u,
                                            const int& isDOFBoundary_v,
                                            const int& isDOFBoundary_w,
                                            const int& isFluxBoundary_p,
                                            const int& isFluxBoundary_u,
                                            const int& isFluxBoundary_v,
                                            const int& isFluxBoundary_w,
                                            const double& oneByRho,
                                            const double& bc_oneByRho,
                                            const double n[nSpace],
                                            const double& porosity, //mql. CHECK. Multiply by rho outside
                                            const double& bc_p,
                                            const double& bc_u,
                                            const double& bc_v,
                                            const double& bc_w,
                                            const double bc_f_mass[nSpace],
                                            const double bc_f_umom[nSpace],
                                            const double bc_f_vmom[nSpace],
                                            const double bc_f_wmom[nSpace],
                                            const double& bc_flux_mass,
                                            const double& bc_flux_umom,
                                            const double& bc_flux_vmom,
                                            const double& bc_flux_wmom,
                                            const double& p,
                                            const double& u,
                                            const double& v,
                                            const double& w,
                                            const double f_mass[nSpace],
                                            const double f_umom[nSpace],
                                            const double f_vmom[nSpace],
                                            const double f_wmom[nSpace],
                                            const double df_mass_du[nSpace],
                                            const double df_mass_dv[nSpace],
                                            const double df_mass_dw[nSpace],
                                            const double df_umom_dp[nSpace],
                                            const double df_umom_du[nSpace],
                                            const double df_umom_dv[nSpace],
                                            const double df_umom_dw[nSpace],
                                            const double df_vmom_dp[nSpace],
                                            const double df_vmom_du[nSpace],
                                            const double df_vmom_dv[nSpace],
                                            const double df_vmom_dw[nSpace],
                                            const double df_wmom_dp[nSpace],
                                            const double df_wmom_du[nSpace],
                                            const double df_wmom_dv[nSpace],
                                            const double df_wmom_dw[nSpace],
                                            double& flux_mass,
                                            double& flux_umom,
                                            double& flux_vmom,
                                            double& flux_wmom,
                                            double* velocity_star,
                                            double* velocity)
      {
        double flowSpeedNormal;
        flux_mass = 0.0;
        flux_umom = 0.0;
        flux_vmom = 0.0;
        /* flux_wmom = 0.0; */
        flowSpeedNormal=porosity*(n[0]*velocity_star[0] +
                                  n[1]*velocity_star[1]);
        velocity[0] = u;
        velocity[1] = v;
        /* velocity[2] = w; */
        if (isDOFBoundary_u != 1)
          {
            flux_mass += n[0]*f_mass[0];
            if (flowSpeedNormal < 0.0)
              {
                flux_umom+=flowSpeedNormal*(0.0 - u);
              }
          }
        else
          {
            flux_mass += n[0]*f_mass[0];
            if (flowSpeedNormal < 0.0)
              {
                flux_umom+=flowSpeedNormal*(bc_u - u);
                velocity[0] = bc_u;
              }
          }
        if (isDOFBoundary_v != 1)
          {
            flux_mass+=n[1]*f_mass[1];
            if (flowSpeedNormal < 0.0)
              {
                flux_vmom+=flowSpeedNormal*(0.0 - v);
              }
          }
        else
          {
            flux_mass+=n[1]*f_mass[1];
            if (flowSpeedNormal < 0.0)
              {
                flux_vmom+=flowSpeedNormal*(bc_v - v);
                velocity[1] = bc_v;
              }
          }
        /* if (isDOFBoundary_w != 1) */
        /*   { */
        /*     flux_mass+=n[2]*f_mass[2]; */
        /*   } */
        /* else */
        /*   { */
        /*     flux_mass +=n[2]*f_mass[2]; */
        /*     if (flowSpeedNormal < 0.0) */
        /*       { */
        /*         flux_wmom+=flowSpeedNormal*(bc_w - w); */
        /*       } */
        /*   } */
        /* if (isDOFBoundary_w != 1) */
        /*   { */
        /*     flux_mass+=n[2]*f_mass[2]; */
        /*   } */
        /* else */
        /*   { */
        /*     flux_mass +=n[2]*f_mass[2]; */
        /*     if (flowSpeedNormal < 0.0) */
        /*       flux_wmom+=bc_speed*(bc_w - w); */
        /*   } */
        if (isFluxBoundary_u == 1)
          {
            flux_umom = bc_flux_umom;
	    velocity[0] = bc_flux_umom/porosity;
          }
        if (isFluxBoundary_v == 1)
          {
            flux_vmom = bc_flux_vmom;
	    velocity[1] = bc_flux_umom/porosity;
          }
        /* if (isFluxBoundary_w == 1) */
        /*   { */
        /*     flux_wmom = bc_flux_wmom; */
        /*   } */
      }

      inline
        void exteriorNumericalAdvectiveFluxDerivatives(const int& isDOFBoundary_p,
                                                       const int& isDOFBoundary_u,
                                                       const int& isDOFBoundary_v,
                                                       const int& isDOFBoundary_w,
                                                       const int& isFluxBoundary_p,
                                                       const int& isFluxBoundary_u,
                                                       const int& isFluxBoundary_v,
                                                       const int& isFluxBoundary_w,
                                                       const double& oneByRho,
                                                       const double n[nSpace],
                                                       const double& porosity, //mql. CHECK. Multiply by rho outside
                                                       const double& bc_p,
                                                       const double& bc_u,
                                                       const double& bc_v,
                                                       const double& bc_w,
                                                       const double bc_f_mass[nSpace],
                                                       const double bc_f_umom[nSpace],
                                                       const double bc_f_vmom[nSpace],
                                                       const double bc_f_wmom[nSpace],
                                                       const double& bc_flux_mass,
                                                       const double& bc_flux_umom,
                                                       const double& bc_flux_vmom,
                                                       const double& bc_flux_wmom,
                                                       const double& p,
                                                       const double& u,
                                                       const double& v,
                                                       const double& w,
                                                       const double f_mass[nSpace],
                                                       const double f_umom[nSpace],
                                                       const double f_vmom[nSpace],
                                                       const double f_wmom[nSpace],
                                                       const double df_mass_du[nSpace],
                                                       const double df_mass_dv[nSpace],
                                                       const double df_mass_dw[nSpace],
                                                       const double df_umom_dp[nSpace],
                                                       const double df_umom_du[nSpace],
                                                       const double df_umom_dv[nSpace],
                                                       const double df_umom_dw[nSpace],
                                                       const double df_vmom_dp[nSpace],
                                                       const double df_vmom_du[nSpace],
                                                       const double df_vmom_dv[nSpace],
                                                       const double df_vmom_dw[nSpace],
                                                       const double df_wmom_dp[nSpace],
                                                       const double df_wmom_du[nSpace],
                                                       const double df_wmom_dv[nSpace],
                                                       const double df_wmom_dw[nSpace],
                                                       double& dflux_mass_du,
                                                       double& dflux_mass_dv,
                                                       double& dflux_mass_dw,
                                                       double& dflux_umom_dp,
                                                       double& dflux_umom_du,
                                                       double& dflux_umom_dv,
                                                       double& dflux_umom_dw,
                                                       double& dflux_vmom_dp,
                                                       double& dflux_vmom_du,
                                                       double& dflux_vmom_dv,
                                                       double& dflux_vmom_dw,
                                                       double& dflux_wmom_dp,
                                                       double& dflux_wmom_du,
                                                       double& dflux_wmom_dv,
                                                       double& dflux_wmom_dw,
                                                       double* velocity_star)
      {
        double flowSpeedNormal;
        dflux_mass_du = 0.0;
        dflux_mass_dv = 0.0;
        /* dflux_mass_dw = 0.0; */

        dflux_umom_dp = 0.0;
        dflux_umom_du = 0.0;
        dflux_umom_dv = 0.0;
        /* dflux_umom_dw = 0.0; */

        dflux_vmom_dp = 0.0;
        dflux_vmom_du = 0.0;
        dflux_vmom_dv = 0.0;
        /* dflux_vmom_dw = 0.0; */

        dflux_wmom_dp = 0.0;
        dflux_wmom_du = 0.0;
        dflux_wmom_dv = 0.0;
        /* dflux_wmom_dw = 0.0; */
        flowSpeedNormal=porosity*(n[0]*velocity_star[0] +
                                  n[1]*velocity_star[1]);
        if (isDOFBoundary_u != 1)
          {
            dflux_mass_du += n[0]*df_mass_du[0];
            if (flowSpeedNormal < 0.0)
              dflux_umom_du -= flowSpeedNormal;
          }
        else
          {
            dflux_mass_du += n[0]*df_mass_du[0];
            if (flowSpeedNormal < 0.0)
              dflux_umom_du -= flowSpeedNormal;
          }
        if (isDOFBoundary_v != 1)
          {
            dflux_mass_dv += n[1]*df_mass_dv[1];
            if (flowSpeedNormal < 0.0)
              dflux_vmom_dv -= flowSpeedNormal;
          }
        else
          {
            dflux_mass_dv += n[1]*df_mass_dv[1];
            if (flowSpeedNormal < 0.0)
              dflux_vmom_dv -= flowSpeedNormal;
          }
        /* if (isDOFBoundary_w != 1) */
        /*   { */
        /*     dflux_mass_dw+=n[2]*df_mass_dw[2]; */
        /*   } */
        /* else */
        /*   { */
        /*     dflux_mass_dw += n[2]*df_mass_dw[2]; */
        /*     if (flowSpeedNormal < 0.0) */
        /*       dflux_wmom_dw -= flowSpeedNormal; */
        /*   } */
        /* if (isDOFBoundary_w != 1) */
        /*   { */
        /*     dflux_mass_dw+=n[2]*df_mass_dw[2]; */
        /*   } */
        /* else */
        /*   { */
        /*     dflux_mass_dw += n[2]*df_mass_dw[2]; */
        /*     if (flowSpeedNormal < 0.0) */
        /*       dflux_wmom_dw += bc_speed; */
        /*   } */
        /* if (isDOFBoundary_p == 1) */
        /*   { */
        /*     dflux_umom_dp= -n[0]*oneByRho; */
        /*     dflux_vmom_dp= -n[1]*oneByRho; */
        /*     /\* dflux_wmom_dp= -n[2]*oneByRho; *\/ */
        /*   } */
        /* if (isFluxBoundary_p == 1) */
        /*   { */
        /*     dflux_mass_du = 0.0; */
        /*     dflux_mass_dv = 0.0; */
        /*     /\* dflux_mass_dw = 0.0; *\/ */
        /*   } */
        if (isFluxBoundary_u == 1)
          {
            dflux_umom_dp = 0.0;
            dflux_umom_du = 0.0;
            dflux_umom_dv = 0.0;
            /* dflux_umom_dw = 0.0; */
          }
        if (isFluxBoundary_v == 1)
          {
            dflux_vmom_dp = 0.0;
            dflux_vmom_du = 0.0;
            dflux_vmom_dv = 0.0;
            /* dflux_vmom_dw = 0.0; */
          }
        /* if (isFluxBoundary_w == 1) */
        /*      { */
        /*        dflux_wmom_dp = 0.0; */
        /*        dflux_wmom_du = 0.0; */
        /*        dflux_wmom_dv = 0.0; */
        /*        dflux_wmom_dw = 0.0; */
        /*      } */
      }

      inline
        void exteriorNumericalDiffusiveFlux(const double& eps,
                                            const double& phi,
                                            int* rowptr,
                                            int* colind,
                                            const int& isDOFBoundary,
                                            const int& isFluxBoundary,
                                            const double n[nSpace],
                                            double* bc_a,
                                            const double& bc_u,
                                            const double& bc_flux,
                                            double* a,
                                            const double grad_potential[nSpace],
                                            const double& u,
                                            const double& penalty,
                                            double& flux)
      {
        double diffusiveVelocityComponent_I,penaltyFlux,max_a;
        if(isFluxBoundary == 1)
          {
            flux = bc_flux;
          }
        else if(isDOFBoundary == 1)
          {
            flux = 0.0;
            max_a=0.0;
            for(int I=0;I<nSpace;I++)
              {
                diffusiveVelocityComponent_I=0.0;
                for(int m=rowptr[I];m<rowptr[I+1];m++)
                  {
                    diffusiveVelocityComponent_I -= a[m]*grad_potential[colind[m]];
                    max_a = fmax(max_a,a[m]);
                  }
                flux+= diffusiveVelocityComponent_I*n[I];
              }
            penaltyFlux = max_a*penalty*(u-bc_u);
            flux += penaltyFlux;
            //contact line slip
            //flux*=(smoothedDirac(eps,0) - smoothedDirac(eps,phi))/smoothedDirac(eps,0);
          }
        else
          {
            std::cerr<<"RANS3PF2D: warning, diffusion term with no boundary condition set, setting diffusive flux to 0.0"<<std::endl;
            flux = 0.0;
          }
      }

      inline
        double ExteriorNumericalDiffusiveFluxJacobian(const double& eps,
                                                      const double& phi,
                                                      int* rowptr,
                                                      int* colind,
                                                      const int& isDOFBoundary,
                                                      const int& isFluxBoundary,
                                                      const double n[nSpace],
                                                      double* a,
                                                      const double& v,
                                                      const double grad_v[nSpace],
                                                      const double& penalty)
      {
        double dvel_I,tmp=0.0,max_a=0.0;
        if(isFluxBoundary==0 && isDOFBoundary==1)
          {
            for(int I=0;I<nSpace;I++)
              {
                dvel_I=0.0;
                for(int m=rowptr[I];m<rowptr[I+1];m++)
                  {
                    dvel_I -= a[m]*grad_v[colind[m]];
                    max_a = fmax(max_a,a[m]);
                  }
                tmp += dvel_I*n[I];
              }
            tmp +=max_a*penalty*v;
            //contact line slip
            //tmp*=(smoothedDirac(eps,0) - smoothedDirac(eps,phi))/smoothedDirac(eps,0);
          }
        return tmp;
      }
      void get_symmetric_gradient_dot_vec(const double *grad_u, const double *grad_v, const double *n,double res[2])
      {
//          res[0] =         2.0*grad_u[0]*n[0]+(grad_u[1]+grad_v[0])*n[1];
//          res[1] = (grad_v[0]+grad_u[1])*n[0]+          2*grad_v[1]*n[1];
          res[0] = grad_u[0]*n[0]+grad_u[1]*n[1];
          res[1] = grad_v[0]*n[0]+grad_v[1]*n[1];
      }
      double get_cross_product(const double *u, const double *v)
      {
          return u[0]*v[1]-u[1]*v[0];
      }
      double get_dot_product(const double *u, const double *v)
      {
          return u[0]*v[0]+u[1]*v[1];
      }
      int get_distance_to_ball(int n_balls,double* ball_center, double* ball_radius, double x, double y, double z, double& distance)
      {
          distance = 1e10;
          int index = -1;
          double d_ball_i;
          for (int i=0; i<n_balls; ++i)
          {
              d_ball_i = std::sqrt((ball_center[i*3+0]-x)*(ball_center[i*3+0]-x)
                                  +(ball_center[i*3+1]-y)*(ball_center[i*3+1]-y)
//                                  +(ball_center[i*3+2]-z)*(ball_center[i*3+2]-z)
                                  ) - ball_radius[i];
              if(d_ball_i<distance)
              {
                  distance = d_ball_i;
                  index = i;
              }
          }
          return index;
      }
      void get_distance_to_ith_ball(int n_balls,double* ball_center, double* ball_radius,
                                  int I,
                                  double x, double y, double z,
                                  double& distance)
      {
          distance = std::sqrt((ball_center[I*3+0]-x)*(ball_center[I*3+0]-x)
                                    + (ball_center[I*3+1]-y)*(ball_center[I*3+1]-y)
//                                  + (ball_center[I*3+2]-z)*(ball_center[I*3+2]-z)
                            ) - ball_radius[I];
      }
      void get_normal_to_ith_ball(int n_balls,double* ball_center, double* ball_radius,
                                  int I,
                                  double x, double y, double z,
                                  double& nx, double& ny)
      {
          double distance = std::sqrt((ball_center[I*3+0]-x)*(ball_center[I*3+0]-x)
                                    + (ball_center[I*3+1]-y)*(ball_center[I*3+1]-y)
//                                  + (ball_center[I*3+2]-z)*(ball_center[I*3+2]-z)
                            );
          nx = (x - ball_center[I*3+0])/(distance+1e-10);
          ny = (y - ball_center[I*3+1])/(distance+1e-10);
      }
      void get_velocity_to_ith_ball(int n_balls,double* ball_center, double* ball_radius,
                                    double* ball_velocity, double* ball_angular_velocity,
                                    int I,
                                    double x, double y, double z,
                                    double& vx, double& vy)
      {
          vx = ball_velocity[3*I + 0] - ball_angular_velocity[3*I + 2]*(y-ball_center[3*I + 1]);
          vy = ball_velocity[3*I + 1] + ball_angular_velocity[3*I + 2]*(x-ball_center[3*I + 0]);
      }

      void calculateResidual(//element
                             double* mesh_trial_ref,
                             double* mesh_grad_trial_ref,
                             double* mesh_dof,
                             double* mesh_velocity_dof,
                             double MOVING_DOMAIN,
                             double PSTAB,
                             int* mesh_l2g,
                             double* dV_ref,
                             int nDOF_per_element_pressure,
                             double* p_trial_ref,
                             double* p_grad_trial_ref,
                             double* p_test_ref,
                             double* p_grad_test_ref,
                             double* q_p,
                             double* q_grad_p,
                             double* ebqe_p,
                             double* ebqe_grad_p,
                             double* vel_trial_ref,
                             double* vel_grad_trial_ref,
                             double* vel_hess_trial_ref,
                             double* vel_test_ref,
                             double* vel_grad_test_ref,
                             //element boundary
                             double* mesh_trial_trace_ref,
                             double* mesh_grad_trial_trace_ref,
                             double* dS_ref,
                             double* p_trial_trace_ref,
                             double* p_grad_trial_trace_ref,
                             double* p_test_trace_ref,
                             double* p_grad_test_trace_ref,
                             double* vel_trial_trace_ref,
                             double* vel_grad_trial_trace_ref,
                             double* vel_test_trace_ref,
                             double* vel_grad_test_trace_ref,
                             double* normal_ref,
                             double* boundaryJac_ref,
                             //physics
                             double eb_adjoint_sigma,
                             double* elementDiameter,
                             double* nodeDiametersArray,
                             double hFactor,
                             int nElements_global,
                             int nElements_owned,
                             int nElementBoundaries_owned,
                             int nNodes_owned,
                             double useRBLES,
                             double useMetrics,
                             double alphaBDF,
                             double epsFact_rho,
                             double epsFact_mu,
                             double sigma,
                             double rho_0,
                             double nu_0,
                             double rho_1,
                             double nu_1,
                             double smagorinskyConstant,
                             int turbulenceClosureModel,
                             double Ct_sge,
                             double Cd_sge,
                             double C_dc,
                             double C_b,
                             //VRANS
                             const double* eps_solid,
                             const double* ebq_global_phi_solid,
                             const double* ebq_global_grad_phi_solid,
                             const double* ebq_particle_velocity_solid,
                                   double* phi_solid_nodes,
                                   double* phi_solid,
                             const double* q_velocity_solid,
                             const double* q_velocityStar_solid,
                             const double* q_vos,
                             const double* q_dvos_dt,
                             const double* q_grad_vos,
                             const double* q_dragAlpha,
                             const double* q_dragBeta,
                             const double* q_mass_source,
                             const double* q_turb_var_0,
                             const double* q_turb_var_1,
                             const double* q_turb_var_grad_0,
                             double * q_eddy_viscosity,
                             //
                             int* p_l2g,
                             int* vel_l2g,
                             double* p_dof,
                             double* u_dof,
                             double* v_dof,
                             double* w_dof,
                             double* u_dof_old,
                             double* v_dof_old,
                             double* w_dof_old,
                             double* u_dof_old_old,
                             double* v_dof_old_old,
                             double* w_dof_old_old,
			                       double* uStar_dof,
			                       double* vStar_dof,
                             double* wStar_dof,
                             double* g,
                             const double useVF,
                             double* vf,
                             double* phi,
                             double* normal_phi,
                             double* kappa_phi,
                             double* q_mom_u_acc,
                             double* q_mom_v_acc,
                             double* q_mom_w_acc,
                             double* q_mass_adv,
                             double* q_mom_u_acc_beta_bdf, double* q_mom_v_acc_beta_bdf, double* q_mom_w_acc_beta_bdf,
                             double* q_dV,
                             double* q_dV_last,
                             double* q_velocity_sge,
                             double* ebqe_velocity_star,
                             double* q_cfl,
                             double* q_numDiff_u, double* q_numDiff_v, double* q_numDiff_w,
                             double* q_numDiff_u_last, double* q_numDiff_v_last, double* q_numDiff_w_last,
                             int* sdInfo_u_u_rowptr,int* sdInfo_u_u_colind,
                             int* sdInfo_u_v_rowptr,int* sdInfo_u_v_colind,
                             int* sdInfo_u_w_rowptr,int* sdInfo_u_w_colind,
                             int* sdInfo_v_v_rowptr,int* sdInfo_v_v_colind,
                             int* sdInfo_v_u_rowptr,int* sdInfo_v_u_colind,
                             int* sdInfo_v_w_rowptr,int* sdInfo_v_w_colind,
                             int* sdInfo_w_w_rowptr,int* sdInfo_w_w_colind,
                             int* sdInfo_w_u_rowptr,int* sdInfo_w_u_colind,
                             int* sdInfo_w_v_rowptr,int* sdInfo_w_v_colind,
                             int offset_p, int offset_u, int offset_v, int offset_w,
                             int stride_p, int stride_u, int stride_v, int stride_w,
                             double* globalResidual,
                             int nExteriorElementBoundaries_global,
                             int* exteriorElementBoundariesArray,
                             int* elementBoundariesArray,
                             int* elementBoundaryElementsArray,
                             int* elementBoundaryLocalElementBoundariesArray,
                             double* ebqe_vf_ext,
                             double* bc_ebqe_vf_ext,
                             double* ebqe_phi_ext,
                             double* bc_ebqe_phi_ext,
                             double* ebqe_normal_phi_ext,
                             double* ebqe_kappa_phi_ext,
                             //VRANS
                             const double* ebqe_vos_ext,
                             const double* ebqe_turb_var_0,
                             const double* ebqe_turb_var_1,
                             //VRANS end
                             int* isDOFBoundary_p,
                             int* isDOFBoundary_u,
                             int* isDOFBoundary_v,
                             int* isDOFBoundary_w,
                             int* isAdvectiveFluxBoundary_p,
                             int* isAdvectiveFluxBoundary_u,
                             int* isAdvectiveFluxBoundary_v,
                             int* isAdvectiveFluxBoundary_w,
                             int* isDiffusiveFluxBoundary_u,
                             int* isDiffusiveFluxBoundary_v,
                             int* isDiffusiveFluxBoundary_w,
                             double* ebqe_bc_p_ext,
                             double* ebqe_bc_flux_mass_ext,
                             double* ebqe_bc_flux_mom_u_adv_ext,
                             double* ebqe_bc_flux_mom_v_adv_ext,
                             double* ebqe_bc_flux_mom_w_adv_ext,
                             double* ebqe_bc_u_ext,
                             double* ebqe_bc_flux_u_diff_ext,
                             double* ebqe_penalty_ext,
                             double* ebqe_bc_v_ext,
                             double* ebqe_bc_flux_v_diff_ext,
                             double* ebqe_bc_w_ext,
                             double* ebqe_bc_flux_w_diff_ext,
                             double* q_x,
                             double* q_velocity,
                             double* ebqe_velocity,
                             double* q_grad_u,
                             double* q_grad_v,
                             double* q_grad_w,
                             double* q_divU,
                             double* ebqe_grad_u,
                             double* ebqe_grad_v,
                             double* ebqe_grad_w,
                             double* flux,
                             double* elementResidual_p_save,
                             int* elementFlags,
                             int* boundaryFlags,
                             double* barycenters,
                             double* wettedAreas,
                             double* netForces_p,
                             double* netForces_v,
                             double* netMoments,
                             double* q_rho,
                             double* ebqe_rho,
                             double* q_nu,
                             double* ebqe_nu,
                             int nParticles,
                             double particle_epsFact,
                             double particle_alpha,
                             double particle_beta,
                             double particle_penalty_constant,
                             double* particle_signed_distances,
                             double* particle_signed_distance_normals,
                             double* particle_velocities,
                             double* particle_centroids,
                             double* particle_netForces,
                             double* particle_netMoments,
                             double* particle_surfaceArea,
                             double particle_nitsche,
                             int use_ball_as_particle,
                             double* ball_center,
                             double* ball_radius,
                             double* ball_velocity,
                             double* ball_angular_velocity,
                             double* phisError,
                             double* phisErrorNodal,
                             int USE_SUPG,
                             int ARTIFICIAL_VISCOSITY,
                             double cMax,
                             double cE,
                             int MULTIPLY_EXTERNAL_FORCE_BY_DENSITY,
                             double* forcex,
                             double* forcey,
                             double* forcez,
                             int KILL_PRESSURE_TERM,
                             double dt,
                             double* quantDOFs,
                             int MATERIAL_PARAMETERS_AS_FUNCTION,
                             double* density_as_function,
                             double* dynamic_viscosity_as_function,
                             double* ebqe_density_as_function,
                             double* ebqe_dynamic_viscosity_as_function,
                             double order_polynomial,
                             double* isActiveDOF,
                             int USE_SBM,
                             double* ncDrag,
                             double* betaDrag,
                             double* vos_vel_nodes,
                             // For edge based discretization
                             double * entropyResidualPerNode,
                             double * laggedEntropyResidualPerNode,
			     double * uStar_dMatrix,
			     double * vStar_dMatrix,
			     double * wStar_dMatrix,
			     int numDOFs_1D,
			     int NNZ_1D,
			     int *csrRowIndeces_1D, int *csrColumnOffsets_1D,
			     int *rowptr_1D, int *colind_1D,
			     double *isBoundary_1D,
			     // int by parts pressure
			     int INT_BY_PARTS_PRESSURE)
      {
        surrogate_boundaries.clear();
        surrogate_boundary_elements.clear();
        surrogate_boundary_particle.clear();
        double cut_cell_boundary_length=0.0, p_force_x=0.0, p_force_y=0.0;
	register double element_uStar_He[nElements_global], element_vStar_He[nElements_global];
	uStar_hi.resize(numDOFs_1D,0.0);
	vStar_hi.resize(numDOFs_1D,0.0);
	den_hi.resize(numDOFs_1D,0.0);
	uStar_min_hiHe.resize(numDOFs_1D,0.0);
	vStar_min_hiHe.resize(numDOFs_1D,0.0);
	uStar_gamma.resize(numDOFs_1D,0.0);
	vStar_gamma.resize(numDOFs_1D,0.0);
	TransportMatrix.resize(NNZ_1D,0.0);
	TransposeTransportMatrix.resize(NNZ_1D,0.0);
	uStar_psi.resize(numDOFs_1D,0.0);
	vStar_psi.resize(numDOFs_1D,0.0);

	if (ARTIFICIAL_VISCOSITY==3 || ARTIFICIAL_VISCOSITY==4)
	  {
            if (TransportMatrix.size() != NNZ_1D)
              TransportMatrix.resize(NNZ_1D);
            if (TransposeTransportMatrix.size() != NNZ_1D)
              TransposeTransportMatrix.resize(NNZ_1D);
            if (psi.size() != numDOFs_1D)
              psi.resize(numDOFs_1D);
	    for (int i=0; i<NNZ_1D; i++)
	      {
		uStar_dMatrix[i]=0.;
		vStar_dMatrix[i]=0.;
		TransportMatrix[i] = 0.;
		TransposeTransportMatrix[i] = 0.;
	      }
	    for (int i=0; i<numDOFs_1D; i++)
	      {
		uStar_min_hiHe[i] = 1E100;
		vStar_min_hiHe[i] = 1E100;
		entropyResidualPerNode[i]=0.;
		uStar_hi[i] = 0.;
		vStar_hi[i] = 0.;
		den_hi[i] = 0.;
	      }
	  }

        //
        //Loop over elements to compute volume integrals and load them into element and global residual
        //
        double mesh_volume_conservation=0.0,
          mesh_volume_conservation_weak=0.0,
          mesh_volume_conservation_err_max=0.0,
          mesh_volume_conservation_err_max_weak=0.0;
        double globalConservationError=0.0;
        const int nQuadraturePoints_global(nElements_global*nQuadraturePoints_element);

        //std::set<int> active_velocity_dof;
        for(int eN=0;eN<nElements_global;eN++)
          {
	    register double  elementTransport[nDOF_test_element][nDOF_trial_element];
	    register double  elementTransposeTransport[nDOF_test_element][nDOF_trial_element];
            //declare local storage for element residual and initialize
            register double elementResidual_p[nDOF_test_element],elementResidual_mesh[nDOF_test_element],
              elementResidual_u[nDOF_test_element],
              elementResidual_v[nDOF_test_element],
              mom_u_source_i[nDOF_test_element],
              mom_v_source_i[nDOF_test_element],
              betaDrag_i[nDOF_test_element],
              vos_i[nDOF_test_element],
              phisErrorElement[nDOF_test_element],
              //elementResidual_w[nDOF_test_element],
	      elementEntropyResidual[nDOF_test_element],
              eps_rho,eps_mu;
            //const double* elementResidual_w(NULL);
            double element_active=1.0;//use 1 since by default it is ibm
            double mesh_volume_conservation_element=0.0,
              mesh_volume_conservation_element_weak=0.0;
	    // for entropy viscosity
	    double linVisc_eN = 0, nlinVisc_eN_num = 0, nlinVisc_eN_den = 0;
	    // for hessians of uStar
	    double det_hess_uStar_Ke=0.0, det_hess_vStar_Ke=0.0, area_Ke=0.0;
            for (int i=0;i<nDOF_test_element;i++)
              {
                int eN_i = eN*nDOF_test_element+i;
                elementResidual_p_save[eN_i]=0.0;
                elementResidual_mesh[i]=0.0;
                elementResidual_p[i]=0.0;
                elementResidual_u[i]=0.0;
                elementResidual_v[i]=0.0;
                mom_u_source_i[i]=0.0;
                mom_v_source_i[i]=0.0;
                betaDrag_i[i]=0.0;
                vos_i[i]=0.0;
                phisErrorElement[i]=0.0;
                /* elementResidual_w[i]=0.0; */
		elementEntropyResidual[i]=0.0;
		if (ARTIFICIAL_VISCOSITY==3 || ARTIFICIAL_VISCOSITY==4)
		  {
		    for (int j=0;j<nDOF_trial_element;j++)
		      {
			elementTransport[i][j]=0.0;
			elementTransposeTransport[i][j]=0.0;
		      }
		  }
              }//i
            //Use for plotting result
            if(use_ball_as_particle==1)
            {
                for (int I=0;I<nDOF_mesh_trial_element;I++)
                    get_distance_to_ball(nParticles, ball_center, ball_radius,
                                                mesh_dof[3*mesh_l2g[eN*nDOF_mesh_trial_element+I]+0],
                                                mesh_dof[3*mesh_l2g[eN*nDOF_mesh_trial_element+I]+1],
                                                mesh_dof[3*mesh_l2g[eN*nDOF_mesh_trial_element+I]+2],
                                                phi_solid_nodes[mesh_l2g[eN*nDOF_mesh_trial_element+I]]);
            }
            if(CUT_CELL_INTEGRATION > 0)
              {
                //
                //detect cut cells, for unfitted fem we want all cells cut by phi=0 or with phi=0 lying on any boundary
                //
                double _distance[nDOF_mesh_trial_element]={0.0};
                int pos_counter=0;
                for (int I=0;I<nDOF_mesh_trial_element;I++)
                  {
                    if(use_ball_as_particle==1)
                      {
                        get_distance_to_ball(nParticles, ball_center, ball_radius,
                                             mesh_dof[3*mesh_l2g[eN*nDOF_mesh_trial_element+I]+0],
                                             mesh_dof[3*mesh_l2g[eN*nDOF_mesh_trial_element+I]+1],
                                             mesh_dof[3*mesh_l2g[eN*nDOF_mesh_trial_element+I]+2],
                                             _distance[I]);
                      }
                    else
                      {
                        _distance[I] = phi_solid_nodes[mesh_l2g[eN*nDOF_mesh_trial_element+I]];
                      }
                    if ( _distance[I] > 0)//fully in fluid
                      pos_counter++;
                  }
                if (pos_counter == 3)
                  {
                    element_active = 1.0;
                  }
                else if (pos_counter == 0)
                  {
                    element_active = 1.0;
                  }
                else
                  {
                    element_active = 1.0;//for now leave all elements active
                    //P1 interpolation operator; only 2D for now
                    double GI[6*3];//3 DOF to 6DOF for linear interpolation onto 4T refinement
                    double sub_mesh_dof[6*3], sub_u_dof[15], sub_v_dof[15], sub_phi_dof[6], sub_p_dof[6];//6 3D points
                    int boundaryNodes[6] = {0,0,0,0,0,0};
                    std::vector<int> ls_nodes;
                    for (int I=0;I<nDOF_mesh_trial_element;I++)
                      {
                        for (int K=0;K<nDOF_mesh_trial_element;K++)
                          {
                            GI[I*3+K] = 0.0;
                            if (I==K)
                              {
                                GI[I*3+K] = 1.0;
                              }
                          }
                        const double eps = 1.0e-4;
                        double delta_phi=0.0,theta;
                        delta_phi = _distance[(I+1)%3] - _distance[I];
                        if (fabs(delta_phi) > eps)//level sets are not parallel to edge
                          //need tolerance selection guidance
                          {
                            theta = -_distance[I]/delta_phi;//zero level set is at theta*xIp1+(1-theta)*xI
                            if (theta > 1.0-eps || theta < eps)//zero level does NOT intersect between nodes; it may got through a node
                              {
                                if (theta > 1.0-eps && theta <= 1.0)//
                                  {
                                    ls_nodes.push_back((I+1)%3);
                                    //todo, fix connectivity for this case--can't use 4T
                                    assert(false);
                                  }
                                else if (theta > 0.0 && theta < eps)//
                                  {
                                    ls_nodes.push_back(I);
                                    assert(false);
                                  }
                                else
                                  theta = 0.5;//just put the subelement node at midpoint
                              }
                            else
                              {
                                boundaryNodes[3+I]=1;
                                ls_nodes.push_back(3+I);
                              }
                          }
                        else //level set lies on edge
                          {
                            theta = 0.5;
                            if (fabs(_distance[I]) <= eps) //edge IS the zero level set
                              {
                                boundaryNodes[I]=1;
                                boundaryNodes[3+I]=1;
                                boundaryNodes[(I+1)%3]=1;
                                ls_nodes.push_back(I);
                                ls_nodes.push_back((I+1)%3);
                              }
                          }
                        assert(theta <= 1.0);
                        GI[3*3 + I*3 + I] = 1.0-theta;
                        GI[3*3 + I*3 + (I+1)%3] = theta;
                        GI[3*3 + I*3 + (I+2)%3] = 0.0;
                      }
                    if (ls_nodes.size() != 2)
                      {
                        std::cout<<"level set nodes not 2 "<<ls_nodes.size()<<std::endl;
                        for(int i=0;i<ls_nodes.size();i++)
                          std::cout<<ls_nodes[i]<<std::endl;
                        std::sort(ls_nodes.begin(),ls_nodes.end());
                      }
                    int sub_mesh_l2g[12] = {0,3,5,
                                            1,4,3,
                                            2,5,4,
                                            3,4,5};
                    for (int I=0; I<6; I++)
                      {
                        sub_phi_dof[I] = 0.0;
                        sub_p_dof[I] = 0.0;
                        for (int K=0; K<3; K++)
                          sub_mesh_dof[I*3+K] = 0.0;
                        for (int J=0; J<3; J++)
                          {
                            for (int K=0; K<3; K++)
                              {
                                sub_mesh_dof[I*3+K] += GI[I*3+J]*mesh_dof[3*mesh_l2g[eN*nDOF_mesh_trial_element+J]+K];
                              }
                            sub_phi_dof[I] += GI[I*3+J]*phi_solid_nodes[mesh_l2g[eN*nDOF_mesh_trial_element+J]];
                            sub_p_dof[I] += GI[I*3+J]*p_dof[p_l2g[eN*nDOF_per_element_pressure+J]];
                          }
                      }
                    int L = ls_nodes[0],  R=ls_nodes[1];
                    double DX=sub_mesh_dof[L*3+0] - sub_mesh_dof[R*3+0];
                    double DY=sub_mesh_dof[L*3+1] - sub_mesh_dof[R*3+1];
                    double DS = std::sqrt(DX*DX+DY*DY);
                    double nx = -DY/DS, ny = DX/DS;
                    double nxL,nyL,nxR,nyR;
                    get_normal_to_ith_ball(nParticles,ball_center,ball_radius,
                                           0,
                                           sub_mesh_dof[L*3+0],sub_mesh_dof[L*3+1],0.0,
                                           nxL,nyL);
                    get_normal_to_ith_ball(nParticles,ball_center,ball_radius,
                                           0,
                                           sub_mesh_dof[R*3+0],sub_mesh_dof[R*3+1],0.0,
                                           nxR,nyR);
                    //std::cout<<"dot L "<<nx_tmp*nxL+ny_tmp*nyL<<std::endl;
                    //std::cout<<"dot R "<<nx_tmp*nxR+ny_tmp*nyR<<std::endl;
                    double n_fluid_sign = -sgn(nx*0.5*(nxL+nxR)+ny*0.5*(nyL+nyR));
                    nx*=n_fluid_sign;
                    ny*=n_fluid_sign;
                    //double dot_test=std::fabs(nx_tmp*nx+ny_tmp*ny);
                    //assert(dot_test > 1.0-1.0e-4 && dot_test < 1.0 + 1.0e-4); 
                    cut_cell_boundary_length += DS;
                    p_force_x += sub_p_dof[L]*nx*0.5*DS + sub_p_dof[R]*nx*0.5*DS;
                    p_force_y += sub_p_dof[L]*ny*0.5*DS + sub_p_dof[R]*ny*0.5*DS;
                    //TODO for P2
                    //1. Now define the Lagrange nodes for P2 on the submesh X
                    //2. Define and evaluate the P2 trial functions for the parent element at the new submesh P2 nodes. X
                    //3. Form the G2I interpolation operator X
                    //4. Interpolate the P2 DOF from the parent element to the submesh DOF X
                    double G2I[15*6];//6 DOF to 15 DOF for quadratic interpolation onto 4T refinement
                    double lagrangeNodes[9*3];//9 new quadratic nodes in addition to the 6 we have
                    for (int K=0;K<3;K++)
                      {
                        lagrangeNodes[0*3+K] = 0.5*(sub_mesh_dof[0*3+K] + sub_mesh_dof[3*3+0*3+K]);
                        lagrangeNodes[1*3+K] = 0.5*(sub_mesh_dof[1*3+K] + sub_mesh_dof[3*3+0*3+K]);
                        lagrangeNodes[2*3+K] = 0.5*(sub_mesh_dof[1*3+K] + sub_mesh_dof[3*3+1*3+K]);
                        lagrangeNodes[3*3+K] = 0.5*(sub_mesh_dof[2*3+K] + sub_mesh_dof[3*3+1*3+K]);
                        lagrangeNodes[4*3+K] = 0.5*(sub_mesh_dof[2*3+K] + sub_mesh_dof[3*3+2*3+K]);
                        lagrangeNodes[5*3+K] = 0.5*(sub_mesh_dof[0*3+K] + sub_mesh_dof[3*3+2*3+K]);
                        lagrangeNodes[6*3+K] = 0.5*(sub_mesh_dof[3*3+0*3+K] + sub_mesh_dof[3*3+1*3+K]);
                        lagrangeNodes[7*3+K] = 0.5*(sub_mesh_dof[3*3+1*3+K] + sub_mesh_dof[3*3+2*3+K]);
                        lagrangeNodes[8*3+K] = 0.5*(sub_mesh_dof[3*3+2*3+K] + sub_mesh_dof[3*3+0*3+K]);
                      }
                    double lambda[3];
                    for (int I=0;I<6;I++)
                      {
                        baryCoords(&sub_mesh_dof[0],&sub_mesh_dof[1*3],&sub_mesh_dof[2*3],&sub_mesh_dof[I*3],lambda);
                        //std::cout<<"lambda"<<'\t'<<lambda[0]<<'\t'<<lambda[1]<<'\t'<<lambda[2]<<std::endl;
                        G2I[I*6+0] = lambda[0]*(2.0*lambda[0] - 1.0);
                        G2I[I*6+1] = lambda[1]*(2.0*lambda[1] - 1.0);
                        G2I[I*6+2] = lambda[2]*(2.0*lambda[2] - 1.0);
                        G2I[I*6+3] = 4.0*lambda[0]*lambda[1];
                        G2I[I*6+4] = 4.0*lambda[1]*lambda[2];
                        G2I[I*6+5] = 4.0*lambda[2]*lambda[0];
                      }
                    for (int I=0;I<9;I++)
                      {
                        baryCoords(&sub_mesh_dof[0],&sub_mesh_dof[1*3],&sub_mesh_dof[2*3],&lagrangeNodes[I*3],lambda);
                        G2I[6*6 + I*6 + 0] = lambda[0]*(2.0*lambda[0] - 1.0);
                        G2I[6*6 + I*6 + 1] = lambda[1]*(2.0*lambda[1] - 1.0);
                        G2I[6*6 + I*6 + 2] = lambda[2]*(2.0*lambda[2] - 1.0);
                        G2I[6*6 + I*6 + 3] = 4.0*lambda[0]*lambda[1];
                        G2I[6*6 + I*6 + 4] = 4.0*lambda[1]*lambda[2];
                        G2I[6*6 + I*6 + 5] = 4.0*lambda[2]*lambda[0];
                      }
                    for (int I=0; I<15; I++)
                      {
                        sub_u_dof[I] = 0.0;
                        sub_v_dof[I] = 0.0;
                        for (int J=0; J<6; J++)
                          {
                            sub_u_dof[I] += G2I[I*6+J]*u_dof[vel_l2g[eN*nDOF_trial_element+J]];
                            sub_v_dof[I] += G2I[I*6+J]*v_dof[vel_l2g[eN*nDOF_trial_element+J]];
                          }
                      }
                    for (int esN=0;esN<4;esN++)
                      {
                        std::cout<<sub_mesh_l2g[esN*3]<<'\t'<<sub_mesh_l2g[esN*3+1]<<'\t'<<sub_mesh_l2g[esN*3+2]<<std::endl;
                      }
                    for (int I=0; I<6; I++)
                      {
                        std::cout<<sub_mesh_dof[I*3+0]<<'\t'<<sub_mesh_dof[I*3+1]<<'\t'<<sub_mesh_dof[I*3+2]<<'\t'<<boundaryNodes[I]<<'\t'<<sub_phi_dof[I]<<'\t'<<sub_p_dof[I]<<'\t'<<sub_u_dof[I]<<'\t'<<sub_v_dof[I]<<'\t'<<G2I[I*6+0]<<'\t'<<G2I[I*6+1]<<'\t'<<G2I[I*6+2]<<'\t'<<G2I[I*6+3]<<'\t'<<G2I[I*6+4]<<'\t'<<G2I[I*6+5]<<std::endl;
                      }
                  }
              }
            if(USE_SBM>0)
            {
              //
              //detect cut cells
              //
              double _distance[nDOF_mesh_trial_element]={0.0};
              int pos_counter=0;
              for (int I=0;I<nDOF_mesh_trial_element;I++)
                {
                  if(use_ball_as_particle==1)
                    {
                      get_distance_to_ball(nParticles, ball_center, ball_radius,
                                           mesh_dof[3*mesh_l2g[eN*nDOF_mesh_trial_element+I]+0],
                                           mesh_dof[3*mesh_l2g[eN*nDOF_mesh_trial_element+I]+1],
                                           mesh_dof[3*mesh_l2g[eN*nDOF_mesh_trial_element+I]+2],
                                           _distance[I]);
                    }
                  else
                    {
                      _distance[I] = phi_solid_nodes[mesh_l2g[eN*nDOF_mesh_trial_element+I]];
                    }
                  if ( _distance[I] >= 0)
                    pos_counter++;
                }
              if (pos_counter == 2)
                {
                  element_active=0.0;
                  int opp_node=-1;
                  for (int I=0;I<nDOF_mesh_trial_element;I++)
                    {
                      //                        quantDOFs[vel_l2g[eN*nDOF_trial_element + I]] = 2.0;//for test
                      if (_distance[I] < 0)
                        {
                          opp_node = I;
                          //                            quantDOFs[vel_l2g[eN*nDOF_trial_element + I]] = 1.0;//for test
                        }
                    }
                  assert(opp_node >=0);
                  assert(opp_node <nDOF_mesh_trial_element);
                  //For parallel. Two reasons:
                  //if none of nodes of this edge is owned by this processor,
                  //1. The surrogate_boundary_elements corresponding to this edge is -1, which gives 0 JacDet and infty h_penalty.
                  //2. there is no contribution of the integral over this edge to Jacobian and residual.
                  const int ebN = elementBoundariesArray[eN*nDOF_mesh_trial_element+opp_node];//only works for simplices
                  const int eN_oppo = (eN == elementBoundaryElementsArray[ebN*2+0])?elementBoundaryElementsArray[ebN*2+1]:elementBoundaryElementsArray[ebN*2+0];
                  if((mesh_l2g[eN*nDOF_mesh_trial_element+(opp_node+1)%3]<nNodes_owned
                      || mesh_l2g[eN*nDOF_mesh_trial_element+(opp_node+2)%3]<nNodes_owned)
                     && eN_oppo!= -1)
                    {
                      surrogate_boundaries.push_back(ebN);
                      //now find which element neighbor this element is
                      //YY: what if this face is a boundary face?
                      if (eN == elementBoundaryElementsArray[ebN*2+0])//should be ebN
                        surrogate_boundary_elements.push_back(1);
                      else
                        surrogate_boundary_elements.push_back(0);

                      //check which particle this surrogate edge is related to.
                      int j=-1;
                      if(use_ball_as_particle==1)
                        {
                          double middle_point_coord[3]={0.0};
                          double middle_point_distance;
                          middle_point_coord[0] = 0.5*(mesh_dof[3*mesh_l2g[eN*nDOF_mesh_trial_element+(opp_node+1)%3]+0]+mesh_dof[3*mesh_l2g[eN*nDOF_mesh_trial_element+(opp_node+2)%3]+0]);
                          middle_point_coord[1] = 0.5*(mesh_dof[3*mesh_l2g[eN*nDOF_mesh_trial_element+(opp_node+1)%3]+1]+mesh_dof[3*mesh_l2g[eN*nDOF_mesh_trial_element+(opp_node+2)%3]+1]);
                          j = get_distance_to_ball(nParticles, ball_center, ball_radius,
                                                   middle_point_coord[0],middle_point_coord[1],middle_point_coord[2],
                                                   middle_point_distance);

                        }
                      else
                        {
                          //The method is to check one quadrature point inside of this element.
                          //It works based on the assumption that the distance between any two particles
                          //is larger than 2*h_min, otherwise it depends on the choice of the quadrature point
                          //or one edge belongs to two particles .
                          //But in any case, phi_s is well defined as the minimum.
                          double distance=1e10, distance_to_ith_particle;
                          for (int i=0;i<nParticles;++i)
                            {
                              distance_to_ith_particle=particle_signed_distances[i*nElements_global*nQuadraturePoints_element
                                                                                 +eN*nQuadraturePoints_element
                                                                                 +0];//0-th quadrature point
                              if (distance_to_ith_particle<distance)
                                {
                                  distance = distance_to_ith_particle;
                                  j = i;
                                }
                            }
                        }
                      surrogate_boundary_particle.push_back(j);
                    }else{
                    //If the integral over the surrogate boundary is needed, we have to make sure all edges are in surrogate_boundaries,
                    //which is based on the assumption that if none of its nodes is owned by the processor, then the edge is not owned
                    //by the processor. This assert is used to make sure this is the case.
                    if(ebN<nElementBoundaries_owned)//eN_oppo ==-1
                      {
                        assert(eN_oppo==-1);
                      }
                  }
                }
              else if (pos_counter == 3)
                {
                  element_active=1.0;
                  for (int i=0;i<nDOF_test_element;i++)
                    {
                      isActiveDOF[offset_u+stride_u*vel_l2g[eN*nDOF_trial_element + i]]=1.0;
                      isActiveDOF[offset_v+stride_v*vel_l2g[eN*nDOF_trial_element + i]]=1.0;
                    }
                }
              else
                {
                  element_active=0.0;
                }
            }
            //
            //loop over quadrature points and compute integrands
            //
            for(int k=0;k<nQuadraturePoints_element;k++)
              {
                //compute indices and declare local storage
                register int eN_k = eN*nQuadraturePoints_element+k,
                  eN_k_nSpace = eN_k*nSpace,
                  eN_k_3d     = eN_k*3,
                  eN_nDOF_trial_element = eN*nDOF_trial_element;
                register double p=0.0,u=0.0,v=0.0,w=0.0,un=0.0,vn=0.0,wn=0.0,
                  grad_p[nSpace],grad_u[nSpace],grad_v[nSpace],grad_w[nSpace],
                  hess_u[nSpace2],hess_v[nSpace2],
                  mom_u_acc=0.0,
                  dmom_u_acc_u=0.0,
                  mom_v_acc=0.0,
                  dmom_v_acc_v=0.0,
                  mom_w_acc=0.0,
                  dmom_w_acc_w=0.0,
                  mass_adv[nSpace],
                  dmass_adv_u[nSpace],
                  dmass_adv_v[nSpace],
                  dmass_adv_w[nSpace],
                  mom_u_adv[nSpace],
                  dmom_u_adv_u[nSpace],
                  dmom_u_adv_v[nSpace],
                  dmom_u_adv_w[nSpace],
                  mom_v_adv[nSpace],
                  dmom_v_adv_u[nSpace],
                  dmom_v_adv_v[nSpace],
                  dmom_v_adv_w[nSpace],
                  mom_w_adv[nSpace],
                  dmom_w_adv_u[nSpace],
                  dmom_w_adv_v[nSpace],
                  dmom_w_adv_w[nSpace],
                  mom_uu_diff_ten[nSpace],
                  mom_vv_diff_ten[nSpace],
                  mom_ww_diff_ten[nSpace],
                  mom_uv_diff_ten[1],
                  mom_uw_diff_ten[1],
                  mom_vu_diff_ten[1],
                  mom_vw_diff_ten[1],
                  mom_wu_diff_ten[1],
                  mom_wv_diff_ten[1],
                  mom_u_source=0.0,
                  mom_v_source=0.0,
                  mom_w_source=0.0,
                  mom_u_ham=0.0,
                  dmom_u_ham_grad_p[nSpace],
                  dmom_u_ham_grad_u[nSpace],
                  mom_v_ham=0.0,
                  dmom_v_ham_grad_p[nSpace],
                  dmom_v_ham_grad_v[nSpace],
                  mom_w_ham=0.0,
                  dmom_w_ham_grad_p[nSpace],
                  dmom_w_ham_grad_w[nSpace],
                  mom_u_acc_t=0.0,
                  dmom_u_acc_u_t=0.0,
                  mom_v_acc_t=0.0,
                  dmom_v_acc_v_t=0.0,
                  mom_w_acc_t=0.0,
                  dmom_w_acc_w_t=0.0,
                  pdeResidual_p=0.0,
                  pdeResidual_u=0.0,
                  pdeResidual_v=0.0,
                  pdeResidual_w=0.0,
                  Lstar_u_p[nDOF_test_element],
                  Lstar_v_p[nDOF_test_element],
                  Lstar_w_p[nDOF_test_element],
                  Lstar_u_u[nDOF_test_element],
                  Lstar_v_v[nDOF_test_element],
                  Lstar_w_w[nDOF_test_element],
                  Lstar_p_u[nDOF_test_element],
                  Lstar_p_v[nDOF_test_element],
                  Lstar_p_w[nDOF_test_element],
                  subgridError_p=0.0,
                  subgridError_u=0.0,
                  subgridError_v=0.0,
                  subgridError_w=0.0,
                  tau_p=0.0,tau_p0=0.0,tau_p1=0.0,
                  tau_v=0.0,tau_v0=0.0,tau_v1=0.0,
                  jac[nSpace*nSpace],
                  jacDet,
                  jacInv[nSpace*nSpace],
                  p_grad_trial[nDOF_trial_element*nSpace],vel_grad_trial[nDOF_trial_element*nSpace],
                  vel_hess_trial[nDOF_trial_element*nSpace2],
                  p_test_dV[nDOF_trial_element],vel_test_dV[nDOF_trial_element],
                  p_grad_test_dV[nDOF_test_element*nSpace],vel_grad_test_dV[nDOF_test_element*nSpace],
		  u_times_vel_grad_test_dV[nDOF_test_element*nSpace], // For entropy residual
                  v_times_vel_grad_test_dV[nDOF_test_element*nSpace], // For entropy residual
                  dV,x,y,z,xt,yt,zt,
                  //
                  porosity,
                  //meanGrainSize,
                  mass_source,
                  dmom_u_source[nSpace],
                  dmom_v_source[nSpace],
                  dmom_w_source[nSpace],
                  //
		  velStar[nSpace], hess_uStar[nSpace2], hess_vStar[nSpace2],
		  //
                  G[nSpace*nSpace],G_dd_G,tr_G,norm_Rv,h_phi, dmom_adv_star[nSpace],dmom_adv_sge[nSpace];
                //get jacobian, etc for mapping reference element
                ck.calculateMapping_element(eN,
                                            k,
                                            mesh_dof,
                                            mesh_l2g,
                                            mesh_trial_ref,
                                            mesh_grad_trial_ref,
                                            jac,
                                            jacDet,
                                            jacInv,
                                            x,y,z);
                ck.calculateH_element(eN,
                                      k,
                                      nodeDiametersArray,
                                      mesh_l2g,
                                      mesh_trial_ref,
                                      h_phi);
                ck.calculateMappingVelocity_element(eN,
                                                    k,
                                                    mesh_velocity_dof,
                                                    mesh_l2g,
                                                    mesh_trial_ref,
                                                    xt,yt,zt);
                //xt=0.0;yt=0.0;zt=0.0;
                //std::cout<<"xt "<<xt<<'\t'<<yt<<'\t'<<zt<<std::endl;
                //get the physical integration weight
                dV = fabs(jacDet)*dV_ref[k];
                ck.calculateG(jacInv,G,G_dd_G,tr_G);
                //ck.calculateGScale(G,&normal_phi[eN_k_nSpace],h_phi);

                eps_rho = epsFact_rho*(useMetrics*h_phi+(1.0-useMetrics)*elementDiameter[eN]);
                eps_mu  = epsFact_mu *(useMetrics*h_phi+(1.0-useMetrics)*elementDiameter[eN]);
                double particle_eps  = particle_epsFact*(useMetrics*h_phi+(1.0-useMetrics)*elementDiameter[eN]);

                //get the trial function gradients
                /* ck.gradTrialFromRef(&p_grad_trial_ref[k*nDOF_trial_element*nSpace],jacInv,p_grad_trial); */
                ck.gradTrialFromRef(&vel_grad_trial_ref[k*nDOF_trial_element*nSpace],jacInv,vel_grad_trial);
                ck.hessTrialFromRef(&vel_hess_trial_ref[k*nDOF_trial_element*nSpace2],jacInv,vel_hess_trial);
                //get the solution
                /* ck.valFromDOF(p_dof,&p_l2g[eN_nDOF_trial_element],&p_trial_ref[k*nDOF_trial_element],p); */
                p = q_p[eN_k];
                // get solution at quad points
                ck.valFromDOF(u_dof,&vel_l2g[eN_nDOF_trial_element],&vel_trial_ref[k*nDOF_trial_element],u);
                ck.valFromDOF(v_dof,&vel_l2g[eN_nDOF_trial_element],&vel_trial_ref[k*nDOF_trial_element],v);
                /* ck.valFromDOF(w_dof,&vel_l2g[eN_nDOF_trial_element],&vel_trial_ref[k*nDOF_trial_element],w); */
                // get old solution at quad points
                ck.valFromDOF(u_dof_old,&vel_l2g[eN_nDOF_trial_element],&vel_trial_ref[k*nDOF_trial_element],un);
                ck.valFromDOF(v_dof_old,&vel_l2g[eN_nDOF_trial_element],&vel_trial_ref[k*nDOF_trial_element],vn);
                /* ck.valFromDOF(w_dof_old,&vel_l2g[eN_nDOF_trial_element],&vel_trial_ref[k*nDOF_trial_element],wn); */
                //get the solution gradients
                /* ck.gradFromDOF(p_dof,&p_l2g[eN_nDOF_trial_element],p_grad_trial,grad_p); */
                for (int I=0;I<nSpace;I++)
                  grad_p[I] = q_grad_p[eN_k_nSpace + I];
                ck.gradFromDOF(u_dof,&vel_l2g[eN_nDOF_trial_element],vel_grad_trial,grad_u);
                ck.gradFromDOF(v_dof,&vel_l2g[eN_nDOF_trial_element],vel_grad_trial,grad_v);
                ck.hessFromDOF(u_dof,&vel_l2g[eN_nDOF_trial_element],vel_hess_trial,hess_u);
                ck.hessFromDOF(v_dof,&vel_l2g[eN_nDOF_trial_element],vel_hess_trial,hess_v);
                ck.hessFromDOF(uStar_dof,&vel_l2g[eN_nDOF_trial_element],vel_hess_trial,hess_uStar);
                ck.hessFromDOF(vStar_dof,&vel_l2g[eN_nDOF_trial_element],vel_hess_trial,hess_vStar);
                /* ck.gradFromDOF(w_dof,&vel_l2g[eN_nDOF_trial_element],vel_grad_trial,grad_w); */
                //precalculate test function products with integration weights
                for (int j=0;j<nDOF_trial_element;j++)
                  {
                    /* p_test_dV[j] = p_test_ref[k*nDOF_trial_element+j]*dV; */
                    vel_test_dV[j] = vel_test_ref[k*nDOF_trial_element+j]*dV;
                    for (int I=0;I<nSpace;I++)
                      {
                        /* p_grad_test_dV[j*nSpace+I]   = p_grad_trial[j*nSpace+I]*dV;//cek warning won't work for Petrov-Galerkin */
                        vel_grad_test_dV[j*nSpace+I] = vel_grad_trial[j*nSpace+I]*dV;//cek warning won't work for Petrov-Galerkin
			if (ARTIFICIAL_VISCOSITY==4)
			  {
			    // mql: for entropy residual. grad(u*phi) and grad(v*phi)
			    u_times_vel_grad_test_dV[j*nSpace+I] =
			      u*vel_grad_trial[j*nSpace+I]*dV + vel_test_dV[j]*grad_u[I];
			    v_times_vel_grad_test_dV[j*nSpace+I] =
			      v*vel_grad_trial[j*nSpace+I]*dV + vel_test_dV[j]*grad_v[I];
			    /*w_times_vel_grad_test_dV[j*nSpace+I] =
			      w*vel_grad_trial[j*nSpace+I]*dV + vel_test_dV[j]*grad_w[I];*/
			  }
                      }
                  }
		// compute determinant of Hessians
		if (ARTIFICIAL_VISCOSITY==3)
		  {
		    det_hess_uStar_Ke += (hess_uStar[0]*hess_uStar[3] - hess_uStar[2]*hess_uStar[1])*dV;
		    det_hess_vStar_Ke += (hess_vStar[0]*hess_vStar[3] - hess_vStar[2]*hess_vStar[1])*dV;
		    area_Ke += dV;
		  }
                //cek hack
                double div_mesh_velocity=0.0;
                int NDOF_MESH_TRIAL_ELEMENT=3;
                for (int j=0;j<NDOF_MESH_TRIAL_ELEMENT;j++)
                  {
                    int eN_j=eN*NDOF_MESH_TRIAL_ELEMENT+j;
                    div_mesh_velocity +=
                      mesh_velocity_dof[mesh_l2g[eN_j]*3+0]*vel_grad_trial[j*nSpace+0] +
                      mesh_velocity_dof[mesh_l2g[eN_j]*3+1]*vel_grad_trial[j*nSpace+1];
                  }
                mesh_volume_conservation_element += (alphaBDF*(dV-q_dV_last[eN_k])/dV - div_mesh_velocity)*dV;
                div_mesh_velocity = DM3*div_mesh_velocity + (1.0-DM3)*alphaBDF*(dV-q_dV_last[eN_k])/dV;
                //VRANS
                porosity      = 1.0 - q_vos[eN_k];
                //meanGrainSize = q_meanGrain[eN_k];
                //
                q_x[eN_k_3d+0]=x;
                q_x[eN_k_3d+1]=y;
                /* q_x[eN_k_3d+2]=z; */
                if(use_ball_as_particle==1)
                {
                    get_distance_to_ball(nParticles, ball_center, ball_radius,
                                         x,y,z,
                                         phi_solid[eN_k]);
                }
                else
                {
                  phi_solid[eN_k] = 1e10;
                  for (int i = 0; i < nParticles; i++)
                  {
                    double distance_to_i_th_solid = particle_signed_distances[i * nElements_global * nQuadraturePoints_element + eN_k];
                    phi_solid[eN_k] = (distance_to_i_th_solid < phi_solid[eN_k])?distance_to_i_th_solid:phi_solid[eN_k];
                  }
                }
                /* // */
                //calculate pde coefficients at quadrature points
                //
                evaluateCoefficients(eps_rho,
                                     eps_mu,
                                     particle_eps,
                                     sigma,
                                     rho_0,
                                     nu_0,
                                     rho_1,
                                     nu_1,
                                     elementDiameter[eN],
                                     smagorinskyConstant,
                                     turbulenceClosureModel,
                                     g,
                                     useVF,
                                     vf[eN_k],
                                     phi[eN_k],
                                     &normal_phi[eN_k_nSpace],
                                     phi_solid[eN_k],
                                     kappa_phi[eN_k],
                                     //VRANS
                                     porosity,
                                     //
                                     p,
                                     grad_p,
                                     grad_u,
                                     grad_v,
                                     grad_w,
                                     u,
                                     v,
                                     w,
                                     q_velocity_sge[eN_k_nSpace+0],
                                     q_velocity_sge[eN_k_nSpace+1],
                                     q_velocity_sge[eN_k_nSpace+1],//hack, shouldn't  be used
                                     q_eddy_viscosity[eN_k],
                                     mom_u_acc,
                                     dmom_u_acc_u,
                                     mom_v_acc,
                                     dmom_v_acc_v,
                                     mom_w_acc,
                                     dmom_w_acc_w,
                                     mass_adv,
                                     dmass_adv_u,
                                     dmass_adv_v,
                                     dmass_adv_w,
                                     mom_u_adv,
                                     dmom_u_adv_u,
                                     dmom_u_adv_v,
                                     dmom_u_adv_w,
                                     mom_v_adv,
                                     dmom_v_adv_u,
                                     dmom_v_adv_v,
                                     dmom_v_adv_w,
                                     mom_w_adv,
                                     dmom_w_adv_u,
                                     dmom_w_adv_v,
                                     dmom_w_adv_w,
                                     mom_uu_diff_ten,
                                     mom_vv_diff_ten,
                                     mom_ww_diff_ten,
                                     mom_uv_diff_ten,
                                     mom_uw_diff_ten,
                                     mom_vu_diff_ten,
                                     mom_vw_diff_ten,
                                     mom_wu_diff_ten,
                                     mom_wv_diff_ten,
                                     mom_u_source,
                                     mom_v_source,
                                     mom_w_source,
                                     mom_u_ham,
                                     dmom_u_ham_grad_p,
                                     dmom_u_ham_grad_u,
                                     mom_v_ham,
                                     dmom_v_ham_grad_p,
                                     dmom_v_ham_grad_v,
                                     mom_w_ham,
                                     dmom_w_ham_grad_p,
                                     dmom_w_ham_grad_w,
                                     q_rho[eN_k],
                                     q_nu[eN_k],
                                     KILL_PRESSURE_TERM,
                                     MULTIPLY_EXTERNAL_FORCE_BY_DENSITY,
                                     forcex[eN_k],
                                     forcey[eN_k],
                                     forcez[eN_k],
                                     MATERIAL_PARAMETERS_AS_FUNCTION,
                                     density_as_function[eN_k],
                                     dynamic_viscosity_as_function[eN_k],
                                     USE_SBM,
                                     x,y,z,
                                     use_ball_as_particle,
                                     ball_center,
                                     ball_radius,
                                     ball_velocity,
                                     ball_angular_velocity,
				     INT_BY_PARTS_PRESSURE);

                //VRANS
                mass_source = q_mass_source[eN_k];
                for (int I=0;I<nSpace;I++)
                  {
                    dmom_u_source[I] = 0.0;
                    dmom_v_source[I] = 0.0;
                    dmom_w_source[I] = 0.0;
                  }
                updateDarcyForchheimerTerms_Ergun(
                                                  q_dragAlpha[eN_k],
                                                  q_dragBeta[eN_k],
                                                  eps_rho,
                                                  eps_mu,
                                                  rho_0,
                                                  nu_0,
                                                  rho_1,
                                                  nu_1,
						  q_eddy_viscosity[eN_k],
                                                  useVF,
                                                  vf[eN_k],
                                                  phi[eN_k],
                                                  u,
                                                  v,
                                                  w,
                                                  q_velocity_sge[eN_k_nSpace+0],
                                                  q_velocity_sge[eN_k_nSpace+1],
                                                  q_velocity_sge[eN_k_nSpace+1],//hack, shouldn't  be used
                                                  eps_solid[elementFlags[eN]],
                                                  porosity,
                                                  q_velocity_solid[eN_k_nSpace+0],
                                                  q_velocity_solid[eN_k_nSpace+1],
                                                  q_velocity_solid[eN_k_nSpace+1],//cek hack, should not be used
                                                  q_velocityStar_solid[eN_k_nSpace+0],
                                                  q_velocityStar_solid[eN_k_nSpace+1],
                                                  q_velocityStar_solid[eN_k_nSpace+1],//cek hack, should not be used
                                                  mom_u_source,
                                                  mom_v_source,
                                                  mom_w_source,
                                                  dmom_u_source,
                                                  dmom_v_source,
                                                  dmom_w_source,
                                                  q_grad_vos[eN_k_nSpace+0],
                                                  q_grad_vos[eN_k_nSpace+1],
                                                  q_grad_vos[eN_k_nSpace+1]);
                double C_particles=0.0;
                if(nParticles > 0 && USE_SBM==0)
                  updateSolidParticleTerms(eN < nElements_owned,
                                           particle_nitsche,
                                           dV,
                                           nParticles,
                                           nQuadraturePoints_global,
                                           &particle_signed_distances[eN_k],
                                           &particle_signed_distance_normals[eN_k_3d],
                                           &particle_velocities[eN_k_3d],
                                           particle_centroids,
                                           use_ball_as_particle,
                                           ball_center,
                                           ball_radius,
                                           ball_velocity,
                                           ball_angular_velocity,
                                           porosity,
                                           particle_penalty_constant/h_phi,
                                           particle_alpha/h_phi,
                                           particle_beta/h_phi,
                                           eps_rho,
                                           eps_mu,
                                           rho_0,
                                           nu_0,
                                           rho_1,
                                           nu_1,
                                           useVF,
                                           vf[eN_k],
                                           phi[eN_k],
                                           x,
                                           y,
                                           z,
                                           p,
                                           u,
                                           v,
                                           w,
                                           q_velocity_sge[eN_k_nSpace+0],
                                           q_velocity_sge[eN_k_nSpace+1],
                                           q_velocity_sge[eN_k_nSpace+1],
                                           particle_eps,
                                           grad_u,
                                           grad_v,
                                           grad_w,
                                           mom_u_source,
                                           mom_v_source,
                                           mom_w_source,
                                           dmom_u_source,
                                           dmom_v_source,
                                           dmom_w_source,
                                           mom_u_adv,
                                           mom_v_adv,
                                           mom_w_adv,
                                           dmom_u_adv_u,
                                           dmom_v_adv_v,
                                           dmom_w_adv_w,
                                           mom_u_ham,
                                           dmom_u_ham_grad_u,
                                           mom_v_ham,
                                           dmom_v_ham_grad_v,
                                           mom_w_ham,
                                           dmom_w_ham_grad_w,
                                           particle_netForces,
                                           particle_netMoments,
                                           particle_surfaceArea);
                if(USE_SBM==2)
                compute_force_around_solid(eN < nElements_owned,
                                           dV,
                                           nParticles,
                                           nQuadraturePoints_global,
                                           &particle_signed_distances[eN_k],
                                           &particle_signed_distance_normals[eN_k_3d],
                                           &particle_velocities[eN_k_3d],
                                           particle_centroids,
                                           use_ball_as_particle,
                                           ball_center,
                                           ball_radius,
                                           ball_velocity,
                                           ball_angular_velocity,
                                           particle_penalty_constant/h_phi,
                                           particle_alpha/h_phi,
                                           particle_beta/h_phi,
                                           eps_rho,
                                           eps_mu,
                                           rho_0,
                                           nu_0,
                                           rho_1,
                                           nu_1,
                                           useVF,
                                           vf[eN_k],
                                           phi[eN_k],
                                           x,
                                           y,
                                           z,
                                           p,
                                           u,
                                           v,
                                           w,
                                           q_velocity_sge[eN_k_nSpace+0],
                                           q_velocity_sge[eN_k_nSpace+1],
                                           q_velocity_sge[eN_k_nSpace+1],
                                           particle_eps,
                                           grad_u,
                                           grad_v,
                                           grad_w,
                                           particle_netForces,
                                           particle_netMoments);
                //Turbulence closure model
                if (turbulenceClosureModel >= 3)
                  {
                    const double c_mu = 0.09;//mwf hack
                    updateTurbulenceClosure(turbulenceClosureModel,
                                            eps_rho,
                                            eps_mu,
                                            rho_0,
                                            nu_0,
                                            rho_1,
                                            nu_1,
                                            useVF,
                                            vf[eN_k],
                                            phi[eN_k],
                                            porosity,
                                            c_mu, //mwf hack
                                            q_turb_var_0[eN_k],
                                            q_turb_var_1[eN_k],
                                            &q_turb_var_grad_0[eN_k_nSpace],
                                            q_eddy_viscosity[eN_k],
                                            mom_uu_diff_ten,
                                            mom_vv_diff_ten,
                                            mom_ww_diff_ten,
                                            mom_uv_diff_ten,
                                            mom_uw_diff_ten,
                                            mom_vu_diff_ten,
                                            mom_vw_diff_ten,
                                            mom_wu_diff_ten,
                                            mom_wv_diff_ten,
                                            mom_u_source,
                                            mom_v_source,
                                            mom_w_source);

                  }
                //
                //save momentum for time history and velocity for subgrid error
                //
                q_mom_u_acc[eN_k] = mom_u_acc;
                q_mom_v_acc[eN_k] = mom_v_acc;
                /* q_mom_w_acc[eN_k] = mom_w_acc; */
                //subgrid error uses grid scale velocity
                q_mass_adv[eN_k_nSpace+0] = u;
                q_mass_adv[eN_k_nSpace+1] = v;
                /* q_mass_adv[eN_k_nSpace+2] = w; */
                //
                //moving mesh
                //
                mom_u_adv[0] -= MOVING_DOMAIN*dmom_u_acc_u*mom_u_acc*xt; // multiply by rho*porosity. mql. CHECK.
                mom_u_adv[1] -= MOVING_DOMAIN*dmom_u_acc_u*mom_u_acc*yt;
                /* mom_u_adv[2] -= MOVING_DOMAIN*dmom_u_acc_u*mom_u_acc*zt; */
                dmom_u_adv_u[0] -= MOVING_DOMAIN*dmom_u_acc_u*xt;
                dmom_u_adv_u[1] -= MOVING_DOMAIN*dmom_u_acc_u*yt;
                /* dmom_u_adv_u[2] -= MOVING_DOMAIN*dmom_u_acc_u*zt; */

                mom_v_adv[0] -= MOVING_DOMAIN*dmom_v_acc_v*mom_v_acc*xt;
                mom_v_adv[1] -= MOVING_DOMAIN*dmom_v_acc_v*mom_v_acc*yt;
                /* mom_v_adv[2] -= MOVING_DOMAIN*dmom_v_acc_v*mom_v_acc*zt; */
                dmom_v_adv_v[0] -= MOVING_DOMAIN*dmom_v_acc_v*xt;
                dmom_v_adv_v[1] -= MOVING_DOMAIN*dmom_v_acc_v*yt;
                /* dmom_v_adv_v[2] -= MOVING_DOMAIN*dmom_v_acc_v*zt; */

                /* mom_w_adv[0] -= MOVING_DOMAIN*dmom_w_acc_w*mom_w_acc*xt; */
                /* mom_w_adv[1] -= MOVING_DOMAIN*dmom_w_acc_w*mom_w_acc*yt; */
                /* mom_w_adv[2] -= MOVING_DOMAIN*dmom_w_acc_w*mom_w_acc*zt; */
                /* dmom_w_adv_w[0] -= MOVING_DOMAIN*dmom_w_acc_w*xt; */
                /* dmom_w_adv_w[1] -= MOVING_DOMAIN*dmom_w_acc_w*yt; */
                /* dmom_w_adv_w[2] -= MOVING_DOMAIN*dmom_w_acc_w*zt; */
                //
                //calculate time derivative at quadrature points
                //
                if (q_dV_last[eN_k] <= -100)
                  q_dV_last[eN_k] = dV;
                q_dV[eN_k] = dV;
                ck.bdf(alphaBDF,
                       q_mom_u_acc_beta_bdf[eN_k]*q_dV_last[eN_k]/dV,
                       mom_u_acc,
                       dmom_u_acc_u,
                       mom_u_acc_t,
                       dmom_u_acc_u_t);
                ck.bdf(alphaBDF,
                       q_mom_v_acc_beta_bdf[eN_k]*q_dV_last[eN_k]/dV,
                       mom_v_acc,
                       dmom_v_acc_v,
                       mom_v_acc_t,
                       dmom_v_acc_v_t);

                /* ck.bdf(alphaBDF, */
                /*           q_mom_w_acc_beta_bdf[eN_k]*q_dV_last[eN_k]/dV, */
                /*           mom_w_acc, */
                /*           dmom_w_acc_w, */
                /*           mom_w_acc_t, */
                /*           dmom_w_acc_w_t); */
                /* // */

                mom_u_acc_t *= dmom_u_acc_u; //multiply by rho*porosity. mql. CHECK.
                mom_v_acc_t *= dmom_v_acc_v;

		//calculate subgrid error (strong residual and adjoint)
		//
		//calculate strong residual
		pdeResidual_p =
		  ck.Mass_strong(-q_dvos_dt[eN_k]) + // mql. CHECK.
		  ck.Advection_strong(dmass_adv_u,grad_u) +
		  ck.Advection_strong(dmass_adv_v,grad_v) +
      		  /* ck.Advection_strong(dmass_adv_w,grad_w) + */
		  DM2*MOVING_DOMAIN*ck.Reaction_strong(alphaBDF*(dV-q_dV_last[eN_k])/dV - div_mesh_velocity) +
		  //VRANS
       		  ck.Reaction_strong(mass_source);
       		//

       		dmom_adv_sge[0] = dmom_u_acc_u*(q_velocity_sge[eN_k_nSpace+0] - MOVING_DOMAIN*xt);
       		dmom_adv_sge[1] = dmom_u_acc_u*(q_velocity_sge[eN_k_nSpace+1] - MOVING_DOMAIN*yt);
       		/* dmom_adv_sge[2] = dmom_u_acc_u*(q_velocity_sge[eN_k_nSpace+2] - MOVING_DOMAIN*zt); */

       		pdeResidual_u =
       		  ck.Mass_strong(mom_u_acc_t) + // mql. CHECK.
       		  ck.Advection_strong(dmom_adv_sge,grad_u) + //note here and below: same in cons. and non-cons.
       		  ck.Hamiltonian_strong(dmom_u_ham_grad_p,grad_p) +
       		  ck.Reaction_strong(mom_u_source) -
       		  ck.Reaction_strong(u*div_mesh_velocity);

       		pdeResidual_v =
       		  ck.Mass_strong(mom_v_acc_t) +
       		  ck.Advection_strong(dmom_adv_sge,grad_v) +
       		  ck.Hamiltonian_strong(dmom_v_ham_grad_p,grad_p) +
       		  ck.Reaction_strong(mom_v_source) -
       		  ck.Reaction_strong(v*div_mesh_velocity);

       		/* pdeResidual_w = ck.Mass_strong(dmom_w_acc_w*mom_w_acc_t) + */
       		/*      ck.Advection_strong(dmom_adv_sge,grad_w) + */
       		/*      ck.Hamiltonian_strong(dmom_w_ham_grad_p,grad_p) + */
       		/*      ck.Reaction_strong(mom_w_source) - */
       		/*   ck.Reaction_strong(w*div_mesh_velocity); */

       		//calculate tau and tau*Res
       		//cek debug
       		double tmpR=dmom_u_acc_u_t + dmom_u_source[0];
       		calculateSubgridError_tau(hFactor,
       					  elementDiameter[eN],
       					  tmpR,//dmom_u_acc_u_t,
       					  dmom_u_acc_u,
       					  dmom_adv_sge,
       					  mom_uu_diff_ten[1],
       					  dmom_u_ham_grad_p[0],
       					  tau_v0,
       					  tau_p0,
       					  q_cfl[eN_k]);

       		calculateSubgridError_tau(Ct_sge,Cd_sge,
       					  G,G_dd_G,tr_G,
       					  tmpR,//dmom_u_acc_u_t,
       					  dmom_adv_sge,
       					  mom_uu_diff_ten[1],
       					  dmom_u_ham_grad_p[0],
       					  tau_v1,
       					  tau_p1,
       					  q_cfl[eN_k]);

       		tau_v = useMetrics*tau_v1+(1.0-useMetrics)*tau_v0;
       		tau_p = KILL_PRESSURE_TERM == 1 ? 0. : PSTAB*(useMetrics*tau_p1+(1.0-useMetrics)*tau_p0);

       		calculateSubgridError_tauRes(tau_p,
       					     tau_v,
       					     pdeResidual_p,
       					     pdeResidual_u,
       					     pdeResidual_v,
       					     pdeResidual_w,
       					     subgridError_p,
       					     subgridError_u,
       					     subgridError_v,
       					     subgridError_w);
       		// velocity used in adjoint (VMS or RBLES, with or without lagging the grid scale velocity)
       		dmom_adv_star[0] = dmom_u_acc_u*(q_velocity_sge[eN_k_nSpace+0] - MOVING_DOMAIN*xt + useRBLES*subgridError_u);
       		dmom_adv_star[1] = dmom_u_acc_u*(q_velocity_sge[eN_k_nSpace+1] - MOVING_DOMAIN*yt + useRBLES*subgridError_v);
       		/* dmom_adv_star[2] = dmom_u_acc_u*(q_velocity_sge[eN_k_nSpace+2] - MOVING_DOMAIN*zt + useRBLES*subgridError_w); */

       		mom_u_adv[0] += dmom_u_acc_u*(useRBLES*subgridError_u*q_velocity_sge[eN_k_nSpace+0]);
       		mom_u_adv[1] += dmom_u_acc_u*(useRBLES*subgridError_v*q_velocity_sge[eN_k_nSpace+0]);
       		/* mom_u_adv[2] += dmom_u_acc_u*(useRBLES*subgridError_w*q_velocity_sge[eN_k_nSpace+0]);  */

       		// adjoint times the test functions
       		for (int i=0;i<nDOF_test_element;i++)
       		  {
       		    register int i_nSpace = i*nSpace;
		    /* Lstar_u_p[i]=ck.Advection_adjoint(dmass_adv_u,&p_grad_test_dV[i_nSpace]); */
		    /* Lstar_v_p[i]=ck.Advection_adjoint(dmass_adv_v,&p_grad_test_dV[i_nSpace]); */
		    /* Lstar_w_p[i]=ck.Advection_adjoint(dmass_adv_w,&p_grad_test_dV[i_nSpace]); */
		    //use the same advection adjoint for all three since we're approximating the linearized adjoint
		    Lstar_u_u[i]=ck.Advection_adjoint(dmom_adv_star,&vel_grad_test_dV[i_nSpace]);
		    Lstar_v_v[i]=ck.Advection_adjoint(dmom_adv_star,&vel_grad_test_dV[i_nSpace]);
		    /* Lstar_w_w[i]=ck.Advection_adjoint(dmom_adv_star,&vel_grad_test_dV[i_nSpace]); */
		    Lstar_p_u[i]=ck.Hamiltonian_adjoint(dmom_u_ham_grad_p,&vel_grad_test_dV[i_nSpace]);
		    Lstar_p_v[i]=ck.Hamiltonian_adjoint(dmom_v_ham_grad_p,&vel_grad_test_dV[i_nSpace]);
		    /* Lstar_p_w[i]=ck.Hamiltonian_adjoint(dmom_w_ham_grad_p,&vel_grad_test_dV[i_nSpace]); */

		    //VRANS account for drag terms, diagonal only here ... decide if need off diagonal terms too
		    Lstar_u_u[i]+=ck.Reaction_adjoint(dmom_u_source[0],vel_test_dV[i]);
		    Lstar_v_v[i]+=ck.Reaction_adjoint(dmom_v_source[1],vel_test_dV[i]);
		    /* Lstar_w_w[i]+=ck.Reaction_adjoint(dmom_w_source[2],vel_test_dV[i]); */
		    //
		  }

		if (ARTIFICIAL_VISCOSITY==0 || ARTIFICIAL_VISCOSITY==3 || ARTIFICIAL_VISCOSITY==4)
		  {
		    q_numDiff_u[eN_k] = 0;
		    q_numDiff_v[eN_k] = 0;
		    q_numDiff_w[eN_k] = 0;
		  }
		else if (ARTIFICIAL_VISCOSITY==1) // SHOCK CAPTURING
		  {
		    norm_Rv = sqrt(pdeResidual_u*pdeResidual_u + pdeResidual_v*pdeResidual_v);// + pdeResidual_w*pdeResidual_w);
		    q_numDiff_u[eN_k] = C_dc*norm_Rv*(useMetrics/sqrt(G_dd_G+1.0e-12)  +
						      (1.0-useMetrics)*hFactor*hFactor*elementDiameter[eN]*elementDiameter[eN]);
		    q_numDiff_v[eN_k] = q_numDiff_u[eN_k];
		    q_numDiff_w[eN_k] = q_numDiff_u[eN_k];
		  }
		else // ARTIFICIAL_VISCOSITY==2; i.e, ENTROPY VISCOSITY
		  {
		    double rho = q_rho[eN_k];
		    double mu = q_rho[eN_k]*q_nu[eN_k];

		    double vel2 = u*u + v*v;

		    // entropy residual
		    double Res_in_x =
		      porosity*rho*((u-un)/dt + (u*grad_u[0]+v*grad_u[1]) - g[0])
		      + (KILL_PRESSURE_TERM == 1 ? 0. : 1.)*grad_p[0]
		      - (MULTIPLY_EXTERNAL_FORCE_BY_DENSITY == 1 ? porosity*rho : 1.0)*forcex[eN_k]
		      - mu*(hess_u[0] + hess_u[3]) //  u_xx + u_yy
		      - mu*(hess_u[0] + hess_v[2]); // u_xx + v_yx

		    double Res_in_y =
		      porosity*rho*((v-vn)/dt + (u*grad_v[0]+v*grad_v[1]) - g[1])
		      + (KILL_PRESSURE_TERM == 1 ? 0. : 1.)*grad_p[1]
		      - (MULTIPLY_EXTERNAL_FORCE_BY_DENSITY == 1 ? porosity*rho : 1.0)*forcey[eN_k]
		      - mu*(hess_v[0] + hess_v[3])  // v_xx + v_yy
		      - mu*(hess_u[1] + hess_v[3]); // u_xy + v_yy

		    // compute entropy residual
		    double entRes_times_u = Res_in_x*u + Res_in_y*v;

		    double hK = elementDiameter[eN]/order_polynomial;
		    q_numDiff_u[eN_k] = fmin(cMax*porosity*rho*hK*std::sqrt(vel2),
					     cE*hK*hK*fabs(entRes_times_u)/(vel2+1E-10));
		    q_numDiff_v[eN_k] = q_numDiff_u[eN_k];
		    q_numDiff_w[eN_k] = q_numDiff_u[eN_k];

		    if (CELL_BASED_EV_COEFF)
		      {
			linVisc_eN  = fmax(porosity*rho*std::sqrt(vel2),linVisc_eN);
			nlinVisc_eN_num = fmax(fabs(entRes_times_u),nlinVisc_eN_num);
			nlinVisc_eN_den = fmax(vel2,nlinVisc_eN_den);
		      }
		  }

		//
		//update element residual
		//
		double mesh_vel[2];
		mesh_vel[0] = xt;
		mesh_vel[1] = yt;
		// Save velocity and its gradient (to be used in other models and to compute errors)
		q_velocity[eN_k_nSpace+0]=u;
		q_velocity[eN_k_nSpace+1]=v;
		/* q_velocity[eN_k_nSpace+2]=w; */
		for (int I=0;I<nSpace;I++)
		  {
		    q_grad_u[eN_k_nSpace+I] = grad_u[I];
		    q_grad_v[eN_k_nSpace+I] = grad_v[I];
		    /* q_grad_w[eN_k_nSpace+I] = grad_w[I]; */
		  }
		// save divergence of velocity
		q_divU[eN_k] = q_grad_u[eN_k_nSpace+0] + q_grad_v[eN_k_nSpace+1];

		// SURFACE TENSION //
                double unit_normal[nSpace];
                double norm_grad_phi = 0.;
                for (int I=0;I<nSpace;I++)
                  norm_grad_phi += normal_phi[eN_k_nSpace+I]*normal_phi[eN_k_nSpace+I];
                norm_grad_phi = std::sqrt(norm_grad_phi) + 1E-10;
                for (int I=0;I<nSpace;I++)
                  unit_normal[I] = normal_phi[eN_k_nSpace+I]/norm_grad_phi;
                // compute auxiliary vectors for explicit term of 2D surf tension
                // v1 = [1-nx^2 -nx*ny]^T
                double v1[nSpace];
                v1[0]=1.-unit_normal[0]*unit_normal[0];
                v1[1]=-unit_normal[0]*unit_normal[1];
                // v2 = [-nx*ny 1-ny^2]^T
                double v2[nSpace];
                v2[0]=-unit_normal[0]*unit_normal[1];
                v2[1]=1.-unit_normal[1]*unit_normal[1];
                double delta = smoothedDirac(eps_mu,phi[eN_k]); //use eps_rho instead?
                register double vel_tgrad_test_i[nSpace], tgrad_u[nSpace], tgrad_v[nSpace];
                calculateTangentialGradient(unit_normal,
                                            grad_u,
                                            tgrad_u);
                calculateTangentialGradient(unit_normal,
                                            grad_v,
                                            tgrad_v);
                // END OF SURFACE TENSION //

		if (ARTIFICIAL_VISCOSITY==3 || ARTIFICIAL_VISCOSITY==4)
		  {
		    velStar[0] = q_velocity_sge[eN_k_nSpace+0];
		    velStar[1] = q_velocity_sge[eN_k_nSpace+1];
		    /*velStar[2] = q_velocity_sge[eN_k_nSpace+2];*/
		  }
                for(int i=0;i<nDOF_test_element;i++)
                  {
                    register int i_nSpace=i*nSpace;
                    calculateTangentialGradient(unit_normal,
                                                &vel_grad_trial[i_nSpace],
                                                vel_tgrad_test_i);

                    phisErrorElement[i]+=std::abs(phisError[eN_k_nSpace+0])*p_test_dV[i];
                    /* std::cout<<"elemRes_mesh "<<mesh_vel[0]<<'\t'<<mesh_vel[2]<<'\t'<<p_test_dV[i]<<'\t'<<(q_dV_last[eN_k]/dV)<<'\t'<<dV<<std::endl; */
                    /* elementResidual_mesh[i] += ck.Reaction_weak(1.0,p_test_dV[i]) - */
                    /*   ck.Reaction_weak(1.0,p_test_dV[i]*q_dV_last[eN_k]/dV) - */
                    /*   ck.Advection_weak(mesh_vel,&p_grad_test_dV[i_nSpace]); */

                    /* elementResidual_p[i] += ck.Mass_weak(-q_dvos_dt[eN_k],p_test_dV[i]) + */
                    /*   ck.Advection_weak(mass_adv,&p_grad_test_dV[i_nSpace]) + */
                    /*   DM*MOVING_DOMAIN*(ck.Reaction_weak(alphaBDF*1.0,p_test_dV[i]) - */
                    /*                     ck.Reaction_weak(alphaBDF*1.0,p_test_dV[i]*q_dV_last[eN_k]/dV) - */
                    /*                     ck.Advection_weak(mesh_vel,&p_grad_test_dV[i_nSpace])) + */
                    /*   //VRANS */
                    /*   ck.Reaction_weak(mass_source,p_test_dV[i])   + //VRANS source term for wave maker */
                    /*   // */
                    /*   ck.SubgridError(subgridError_u,Lstar_u_p[i]) +  */
                    /*   ck.SubgridError(subgridError_v,Lstar_v_p[i]);// +  */
                    /*   /\* ck.SubgridError(subgridError_w,Lstar_w_p[i]); *\/ */

                    elementResidual_u[i] += // mql. CHECK.
                      ck.Mass_weak(mom_u_acc_t,vel_test_dV[i]) +
                      ck.Advection_weak(mom_u_adv,&vel_grad_test_dV[i_nSpace]) +
                      ck.Diffusion_weak(sdInfo_u_u_rowptr,sdInfo_u_u_colind,mom_uu_diff_ten,grad_u,&vel_grad_test_dV[i_nSpace]) +
                      ck.Diffusion_weak(sdInfo_u_v_rowptr,sdInfo_u_v_colind,mom_uv_diff_ten,grad_v,&vel_grad_test_dV[i_nSpace]) +
                      /* ck.Diffusion_weak(sdInfo_u_w_rowptr,sdInfo_u_w_colind,mom_uw_diff_ten,grad_w,&vel_grad_test_dV[i_nSpace]) +  */
                      ck.Reaction_weak(mom_u_source,vel_test_dV[i]) +
                      ck.Hamiltonian_weak(mom_u_ham,vel_test_dV[i]) +
		      (INT_BY_PARTS_PRESSURE==1 ? -1.0*p*vel_grad_test_dV[i_nSpace+0] : 0.) +
                      //ck.SubgridError(subgridError_p,Lstar_p_u[i]) +
                      USE_SUPG*ck.SubgridError(subgridError_u,Lstar_u_u[i]) +
                      ck.NumericalDiffusion(q_numDiff_u_last[eN_k],grad_u,&vel_grad_test_dV[i_nSpace]) +
                      //surface tension
                      ck.NumericalDiffusion(delta*sigma*dV,v1,vel_tgrad_test_i) +  //exp.
                      ck.NumericalDiffusion(dt*delta*sigma*dV,tgrad_u,vel_tgrad_test_i); //imp.
                    mom_u_source_i[i] += ck.Reaction_weak(mom_u_source,vel_test_dV[i]);
                    betaDrag_i[i] += ck.Reaction_weak(dmom_u_source[0],
                                                      vel_test_dV[i]);
                    vos_i[i] += ck.Reaction_weak(1.0-porosity,
                                                 vel_test_dV[i]);

                    elementResidual_v[i] +=
                      ck.Mass_weak(mom_v_acc_t,vel_test_dV[i]) +
                      ck.Advection_weak(mom_v_adv,&vel_grad_test_dV[i_nSpace]) +
                      ck.Diffusion_weak(sdInfo_v_u_rowptr,sdInfo_v_u_colind,mom_vu_diff_ten,grad_u,&vel_grad_test_dV[i_nSpace]) +
                      ck.Diffusion_weak(sdInfo_v_v_rowptr,sdInfo_v_v_colind,mom_vv_diff_ten,grad_v,&vel_grad_test_dV[i_nSpace]) +
                      /* ck.Diffusion_weak(sdInfo_v_w_rowptr,sdInfo_v_w_colind,mom_vw_diff_ten,grad_w,&vel_grad_test_dV[i_nSpace]) +  */
                      ck.Reaction_weak(mom_v_source,vel_test_dV[i]) +
                      ck.Hamiltonian_weak(mom_v_ham,vel_test_dV[i]) +
		      (INT_BY_PARTS_PRESSURE==1 ? -1.0*p*vel_grad_test_dV[i_nSpace+1] : 0.) +
                      //ck.SubgridError(subgridError_p,Lstar_p_v[i]) +
                      USE_SUPG*ck.SubgridError(subgridError_v,Lstar_v_v[i]) +
                      ck.NumericalDiffusion(q_numDiff_v_last[eN_k],grad_v,&vel_grad_test_dV[i_nSpace]) +
                      //surface tension
                      ck.NumericalDiffusion(delta*sigma*dV,v2,vel_tgrad_test_i) +  //exp.
                      ck.NumericalDiffusion(dt*delta*sigma*dV,tgrad_v,vel_tgrad_test_i); //imp.
                    mom_v_source_i[i] += ck.Reaction_weak(mom_v_source,vel_test_dV[i]);

                    /* elementResidual_w[i] +=
                       ck.Mass_weak(mom_w_acc_t,vel_test_dV[i]) + */
                    /*   ck.Advection_weak(mom_w_adv,&vel_grad_test_dV[i_nSpace]) +  */
                    /*   ck.Diffusion_weak(sdInfo_w_u_rowptr,sdInfo_w_u_colind,mom_wu_diff_ten,grad_u,&vel_grad_test_dV[i_nSpace]) +  */
                    /*   ck.Diffusion_weak(sdInfo_w_v_rowptr,sdInfo_w_v_colind,mom_wv_diff_ten,grad_v,&vel_grad_test_dV[i_nSpace]) +  */
                    /*   ck.Diffusion_weak(sdInfo_w_w_rowptr,sdInfo_w_w_colind,mom_ww_diff_ten,grad_w,&vel_grad_test_dV[i_nSpace]) +  */
                    /*   ck.Reaction_weak(mom_w_source,vel_test_dV[i]) +  */
                    /*   ck.Hamiltonian_weak(mom_w_ham,vel_test_dV[i]) +  */
		    /*   (INT_BY_PARTS_PRESSURE==1 ? -1.0*p*vel_grad_test_dV[i_nSpace+2] : 0.) + */
                    /*   ck.SubgridError(subgridError_p,Lstar_p_w[i]) +  */
                    /*   ck.SubgridError(subgridError_w,Lstar_w_w[i]) +  */
                    /*   ck.NumericalDiffusion(q_numDiff_w_last[eN_k],grad_w,&vel_grad_test_dV[i_nSpace]);  */
		    if (ARTIFICIAL_VISCOSITY==4)
		      {
			// ***** COMPUTE ENTROPY RESIDUAL ***** //
			// mql. NOTE that the test functions are weighted by the velocity
			elementEntropyResidual[i] +=
			  // x-component
			  ck.Mass_weak(mom_u_acc_t,u*vel_test_dV[i]) + // time derivative
			  ck.Advection_weak(mom_u_adv,&u_times_vel_grad_test_dV[i_nSpace])+//m.mesh
			  ck.Diffusion_weak(sdInfo_u_u_rowptr,
					    sdInfo_u_u_colind,
					    mom_uu_diff_ten,
					    grad_u,
					    &u_times_vel_grad_test_dV[i_nSpace]) +
			  ck.Diffusion_weak(sdInfo_u_v_rowptr,
					    sdInfo_u_v_colind,
					    mom_uv_diff_ten,
					    grad_v,
					    &u_times_vel_grad_test_dV[i_nSpace]) +
			  ck.Reaction_weak(mom_u_source,u*vel_test_dV[i]) + // Force term
			  ck.Hamiltonian_weak(mom_u_ham,u*vel_test_dV[i])  // Pres + Non-linearity
			  + // y-component
			  ck.Mass_weak(mom_v_acc_t,v*vel_test_dV[i]) + // time derivative
			  ck.Advection_weak(mom_v_adv,&v_times_vel_grad_test_dV[i_nSpace])+//m.mesh
			  ck.Diffusion_weak(sdInfo_v_u_rowptr,
					    sdInfo_v_u_colind,
					    mom_vu_diff_ten,
					    grad_u,
					    &v_times_vel_grad_test_dV[i_nSpace])+
			  ck.Diffusion_weak(sdInfo_v_v_rowptr,
					    sdInfo_v_v_colind,
					    mom_vv_diff_ten,
					    grad_v,
					    &v_times_vel_grad_test_dV[i_nSpace])+
			  ck.Reaction_weak(mom_v_source,v*vel_test_dV[i]) + // force term
			  ck.Hamiltonian_weak(mom_v_ham,v*vel_test_dV[i]); // Pres + Non-linearity
		      }
		    if (ARTIFICIAL_VISCOSITY==3 || ARTIFICIAL_VISCOSITY==4)
		      {
			for(int j=0;j<nDOF_trial_element;j++)
			  {
			    int j_nSpace = j*nSpace;
			    int i_nSpace = i*nSpace;
			    elementTransport[i][j] += // int[rho*(velStar.grad_wj)*wi*dx]
			      q_rho[eN_k]*porosity*
			      ck.AdvectionJacobian_strong(velStar,
							  &vel_grad_test_dV[j_nSpace])
			      *vel_trial_ref[k*nDOF_trial_element+i];
			    elementTransposeTransport[i][j] += // int[rho*(velStar.grad_wi)*wj*dx]
			      q_rho[eN_k]*porosity*
			      ck.AdvectionJacobian_strong(velStar,
							  &vel_grad_test_dV[i_nSpace])
			      *vel_trial_ref[k*nDOF_trial_element+j];
			  }
		      }//j
		  }//i
              }
	    element_uStar_He[eN] = det_hess_uStar_Ke/area_Ke;
	    element_vStar_He[eN] = det_hess_vStar_Ke/area_Ke;

	    // End computation of cell based EV coeff //
	    if (CELL_BASED_EV_COEFF && ARTIFICIAL_VISCOSITY==2)
	      {
		double hK = elementDiameter[eN];
		double artVisc = fmin(cMax*hK*linVisc_eN,
				      cE*hK*hK*nlinVisc_eN_num/(nlinVisc_eN_den+1E-10));
		for(int k=0;k<nQuadraturePoints_element;k++)
		  {
		    register int eN_k = eN*nQuadraturePoints_element+k;
		    q_numDiff_u[eN_k] = artVisc;
		    q_numDiff_v[eN_k] = artVisc;
		    q_numDiff_w[eN_k] = artVisc;
		  }
	      }
            //
            //load element into global residual and save element residual
            //
            for(int i=0;i<nDOF_test_element;i++)
	      {
                register int eN_i=eN*nDOF_test_element+i;
                phisErrorNodal[vel_l2g[eN_i]]+= element_active*phisErrorElement[i];
                /* elementResidual_p_save[eN_i] +=  elementResidual_p[i]; */
                /* mesh_volume_conservation_element_weak += elementResidual_mesh[i]; */
                /* globalResidual[offset_p+stride_p*p_l2g[eN_i]]+=elementResidual_p[i]; */
                globalResidual[offset_u+stride_u*vel_l2g[eN_i]]+=element_active*elementResidual_u[i];
                globalResidual[offset_v+stride_v*vel_l2g[eN_i]]+=element_active*elementResidual_v[i];
                ncDrag[offset_u+stride_u*vel_l2g[eN_i]]+=mom_u_source_i[i];
                ncDrag[offset_v+stride_v*vel_l2g[eN_i]]+=mom_v_source_i[i];
                betaDrag[vel_l2g[eN_i]] += betaDrag_i[i];
                vos_vel_nodes[vel_l2g[eN_i]] += vos_i[i];
                /* globalResidual[offset_w+stride_w*vel_l2g[eN_i]]+=elementResidual_w[i]; */

		// compute numerator and denominator of uStar_hi and vStar_hi
		if (ARTIFICIAL_VISCOSITY==3)
		  {
		    uStar_hi[vel_l2g[eN_i]] += element_uStar_He[eN]; // offset=0, stride=1 since this is per component of the equation
		    vStar_hi[vel_l2g[eN_i]] += element_vStar_He[eN];
		    den_hi[vel_l2g[eN_i]] += 1;
		  }
		if (ARTIFICIAL_VISCOSITY==4)
		  {
		    // DISTRIBUTE ENTROPY RESIDUAL //
		    entropyResidualPerNode[vel_l2g[eN_i]] += elementEntropyResidual[i];
		  }
		if (ARTIFICIAL_VISCOSITY==3 || ARTIFICIAL_VISCOSITY==4)
		  {
		    for (int j=0;j<nDOF_trial_element;j++)
		      {
			int eN_i_j = eN_i*nDOF_trial_element+j;
			TransportMatrix[csrRowIndeces_1D[eN_i]
					+ csrColumnOffsets_1D[eN_i_j]]
			  += elementTransport[i][j];
			// transpose
			TransposeTransportMatrix[csrRowIndeces_1D[eN_i]
						 + csrColumnOffsets_1D[eN_i_j]]
			  += elementTransposeTransport[i][j];
		      }//j
		  }
            }//i
            /* mesh_volume_conservation += mesh_volume_conservation_element; */
            /* mesh_volume_conservation_weak += mesh_volume_conservation_element_weak; */
            /* mesh_volume_conservation_err_max=fmax(mesh_volume_conservation_err_max,fabs(mesh_volume_conservation_element)); */
            /* mesh_volume_conservation_err_max_weak=fmax(mesh_volume_conservation_err_max_weak,fabs(mesh_volume_conservation_element_weak)); */
          }//elements

        if(CUT_CELL_INTEGRATION > 0)
          std::cout<<std::flush;
	// loop in DOFs for discrete upwinding
	if (ARTIFICIAL_VISCOSITY==3 || ARTIFICIAL_VISCOSITY==4)
	  {
	    // FIRST LOOP ON DOFs //
	    for (int i=0; i<numDOFs_1D; i++)
	      {
		if (ARTIFICIAL_VISCOSITY==4) // via entropy viscosity
		  {
		    // normalize entropy residual per node
		    double max_u2i = (std::pow(u_dof[i],2.) +
				      std::pow(v_dof[i],2.));
		    double min_u2i = max_u2i;
		    for (int offset=rowptr_1D[i]; offset<rowptr_1D[i+1]; offset++)
		      {
			int j = colind_1D[offset];
			double u2j = (std::pow(u_dof[j],2.) +
				      std::pow(v_dof[j],2.));
			max_u2i = fmax(max_u2i,u2j);
			min_u2i = fmin(min_u2i,u2j);
		      }
		    double normi = 0.5*(max_u2i + min_u2i) + 1E-10;
		    entropyResidualPerNode[i] = fabs(entropyResidualPerNode[i])/normi;
		  }
		else // via smoothness indicator
		  {
		    // computation of beta
		    double uStari = uStar_dof[i];
		    double vStari = vStar_dof[i];

		    double u_beta_numerator = 0., u_beta_denominator = 0.;
		    double v_beta_numerator = 0., v_beta_denominator = 0.;

		    // loop on sparsity pattern
		    for (int offset=rowptr_1D[i]; offset<rowptr_1D[i+1]; offset++)
		      {
			int j = colind_1D[offset];
			double uStarj = uStar_dof[j];
			double vStarj = vStar_dof[j];

			// for u component
			u_beta_numerator += (uStarj - uStari);
			u_beta_denominator += fabs(uStarj - uStari);
			// for v component
			v_beta_numerator += (vStarj - vStari);
			v_beta_denominator += fabs(vStarj - vStari);
		      }
		    double u_beta = fabs(u_beta_numerator)/(u_beta_denominator+1E-10);
		    double v_beta = fabs(v_beta_numerator)/(v_beta_denominator+1E-10);
		    // compute psi=beta^power
		    if (ANISOTROPIC_DIFFUSION==1)
		      {
			uStar_psi[i] = (POWER_SMOOTHNESS_INDICATOR==0 ? 1.0 : std::pow(u_beta, POWER_SMOOTHNESS_INDICATOR));
			vStar_psi[i] = (POWER_SMOOTHNESS_INDICATOR==0 ? 1.0 : std::pow(v_beta, POWER_SMOOTHNESS_INDICATOR));
		      }
		    else // ISOTROPIC ARTIFICIAL DIFFUSION
		      {
			double psi = (POWER_SMOOTHNESS_INDICATOR==0 ? 1.0 : std::pow(fmax(u_beta,v_beta), POWER_SMOOTHNESS_INDICATOR));
			uStar_psi[i] = psi;
			vStar_psi[i] = psi;
		      }
		    // for computation of gamma
		    uStar_hi[i] /= den_hi[i];
		    vStar_hi[i] /= den_hi[i];
		  }
	      }

	    if (ARTIFICIAL_VISCOSITY==3)
	      {
		for(int eN=0;eN<nElements_global;eN++)
		  {
		    double uStar_He = element_uStar_He[eN];
		    double vStar_He = element_vStar_He[eN];
		    for(int i=0;i<nDOF_test_element;i++)
		      {
			register int eN_i=eN*nDOF_test_element+i;
			register int gi = vel_l2g[eN_i]; // offset=0, stride=1
			uStar_min_hiHe[gi] = fmin(uStar_min_hiHe[gi], uStar_hi[gi]*uStar_He);
			vStar_min_hiHe[gi] = fmin(vStar_min_hiHe[gi], vStar_hi[gi]*vStar_He);
		      }
		  }
	      }

	    // EXTRA LOOP ON DOFs to COMPUTE GAMMA INDICATOR//
	    if (ARTIFICIAL_VISCOSITY==3)
	      {
		for (int i=0; i<numDOFs_1D; i++)
		  {
		    // for gamma indicator
		    double uStar_hi2 = uStar_hi[i]*uStar_hi[i];
		    double vStar_hi2 = vStar_hi[i]*vStar_hi[i];
		    if (isBoundary_1D[i] == 1)
		      {
			uStar_gamma[i] = 1; //  set gamma=1 since at boundary we don't have enough information
			vStar_gamma[i] = 1;
		      }
		    else
		      {
			if (ANISOTROPIC_DIFFUSION==1)
			  {
			    uStar_gamma[i] = 1.-fmax(0, fmin(uStar_hi2, C_FOR_GAMMA_INDICATOR*uStar_min_hiHe[i]))/(uStar_hi2+EPS_FOR_GAMMA_INDICATOR);
			    vStar_gamma[i] = 1.-fmax(0, fmin(vStar_hi2, C_FOR_GAMMA_INDICATOR*vStar_min_hiHe[i]))/(vStar_hi2+EPS_FOR_GAMMA_INDICATOR);
			  }
			else // ISOTROPIC ARTIFICIAL DIFFUSION
			  {
			    double gamma = fmax(1.-fmax(0, fmin(uStar_hi2, C_FOR_GAMMA_INDICATOR*uStar_min_hiHe[i]))/(uStar_hi2+EPS_FOR_GAMMA_INDICATOR),
						1.-fmax(0, fmin(vStar_hi2, C_FOR_GAMMA_INDICATOR*vStar_min_hiHe[i]))/(vStar_hi2+EPS_FOR_GAMMA_INDICATOR));
			    uStar_gamma[i] = gamma;
			    vStar_gamma[i] = gamma;
			  }
		      }
		  }
	      }
	    // SECOND LOOP ON DOFs //
	    int ij=0;
	    for (int i=0; i<numDOFs_1D; i++)
	      {
		int ii;
		double uStar_dii = 0;
		double vStar_dii = 0;
		double ui = u_dof[i];
		double vi = v_dof[i];

		double ith_u_dissipative_term = 0;
		double ith_v_dissipative_term = 0;

		double uStar_alphai = USE_GAMMA_INDICATOR==1 ? fmin(uStar_psi[i], uStar_gamma[i]) : uStar_psi[i];
		double vStar_alphai = USE_GAMMA_INDICATOR==1 ? fmin(vStar_psi[i], vStar_gamma[i]) : vStar_psi[i];

		for (int offset=rowptr_1D[i]; offset<rowptr_1D[i+1]; offset++)
		  {
		    int j = colind_1D[offset];
		    if (i!=j)
		      {
			double uj = u_dof[j];
			double vj = v_dof[j];

			double uStar_alphaj = USE_GAMMA_INDICATOR==1 ? fmin(uStar_psi[j], uStar_gamma[j]) : uStar_psi[j];
			double vStar_alphaj = USE_GAMMA_INDICATOR==1 ? fmin(vStar_psi[j], vStar_gamma[j]) : vStar_psi[j];

			if (ARTIFICIAL_VISCOSITY==4) // via entropy viscosity
			  {
			    double dEVij = fmax(laggedEntropyResidualPerNode[i],
						laggedEntropyResidualPerNode[j]);
			    double dLij = fmax(0.,fmax(TransportMatrix[ij],
						       TransposeTransportMatrix[ij]));
			    uStar_dMatrix[ij] = fmin(dLij,cE*dEVij);
			    vStar_dMatrix[i] = uStar_dMatrix[ij];
			  }
			else // via smoothness indicator
			  {
			    uStar_dMatrix[ij] = fmax(0.,fmax(uStar_alphai*TransportMatrix[ij], // by S. Badia
							     uStar_alphaj*TransposeTransportMatrix[ij]));
			    vStar_dMatrix[ij] = fmax(0.,fmax(vStar_alphai*TransportMatrix[ij], // by S. Badia
							     vStar_alphaj*TransposeTransportMatrix[ij]));
			  }
			uStar_dii -= uStar_dMatrix[ij];
			vStar_dii -= vStar_dMatrix[ij];
			//dissipative terms
			ith_u_dissipative_term += uStar_dMatrix[ij]*(uj-ui);
			ith_v_dissipative_term += vStar_dMatrix[ij]*(vj-vi);
		      }
		    else
		      {
			ii = ij;
		      }
		    // update ij
		    ij++;
		  }
		uStar_dMatrix[ii] = uStar_dii;
		vStar_dMatrix[ii] = vStar_dii;
		globalResidual[offset_u+stride_u*i] += -ith_u_dissipative_term;
		globalResidual[offset_v+stride_v*i] += -ith_v_dissipative_term;
	      }
	  }

        //
        //loop over the surrogate boundaries in SB method and assembly into residual
        //
        if(USE_SBM>0)
          {
            if(USE_SBM==1)
            {
                std::memset(particle_netForces,0,nParticles*3*sizeof(double));
                std::memset(particle_netMoments,0,nParticles*3*sizeof(double));
            }
            for (int ebN_s=0;ebN_s < surrogate_boundaries.size();ebN_s++)
              {
                // Initialization of the force to 0
                register double Fx = 0.0, Fy = 0.0, Fxp = 0.0, Fyp = 0.0, surfaceArea=0.0, Mz = 0.0;
                register int ebN = surrogate_boundaries[ebN_s],
                  eN = elementBoundaryElementsArray[ebN*2+surrogate_boundary_elements[ebN_s]],
                  ebN_local = elementBoundaryLocalElementBoundariesArray[ebN*2+surrogate_boundary_elements[ebN_s]],
                  eN_nDOF_trial_element = eN*nDOF_trial_element;
                register double elementResidual_mesh[nDOF_test_element],
                  elementResidual_p[nDOF_test_element],
                  elementResidual_u[nDOF_test_element],
                  elementResidual_v[nDOF_test_element],
                  //elementResidual_w[nDOF_test_element],
                  eps_rho,eps_mu;
                //This assumption is wrong for parallel: If one of nodes of this edge is owned by this processor,
                //then the integral over this edge has contribution to the residual and Jacobian.
                //if (ebN >= nElementBoundaries_owned) continue;
                //std::cout<<"Surrogate edge "<<ebN<<" element neighbor "<<eN<<" local element boundary "<<ebN_local<<std::endl;
                for (int i=0;i<nDOF_test_element;i++)
                  {
                    elementResidual_mesh[i]=0.0;
                    elementResidual_p[i]=0.0;
                    elementResidual_u[i]=0.0;
                    elementResidual_v[i]=0.0;
                    /* elementResidual_w[i]=0.0; */
                  }
                for  (int kb=0;kb<nQuadraturePoints_elementBoundary;kb++)
                  {
                    register int ebN_kb = ebN*nQuadraturePoints_elementBoundary+kb,
                      /* ebNE_kb_nSpace = ebNE_kb*nSpace, */
                      ebN_local_kb = ebN_local*nQuadraturePoints_elementBoundary+kb,
                      ebN_local_kb_nSpace = ebN_local_kb*nSpace;
                    register double
                      u_ext=0.0,
                      v_ext=0.0,
                      bc_u_ext=0.0,
                      bc_v_ext=0.0,
                      grad_u_ext[nSpace],
                      grad_v_ext[nSpace],
                      jac_ext[nSpace*nSpace],
                      jacDet_ext,
                      jacInv_ext[nSpace*nSpace],
                      boundaryJac[nSpace*(nSpace-1)],
                      metricTensor[(nSpace-1)*(nSpace-1)],
                      metricTensorDetSqrt,
                      dS,p_test_dS[nDOF_test_element],vel_test_dS[nDOF_test_element],
                      p_grad_trial_trace[nDOF_trial_element*nSpace],vel_grad_trial_trace[nDOF_trial_element*nSpace],
                      vel_grad_test_dS[nDOF_trial_element*nSpace],
                      normal[2],x_ext,y_ext,z_ext,xt_ext,yt_ext,zt_ext,integralScaling,
                      G[nSpace*nSpace],G_dd_G,tr_G,h_phi,h_penalty,penalty,
                      force_x,force_y,force_z,force_p_x,force_p_y,force_p_z,force_v_x,force_v_y,force_v_z,r_x,r_y,r_z;
                    //compute information about mapping from reference element to physical element
                    ck.calculateMapping_elementBoundary(eN,
                                                        ebN_local,
                                                        kb,
                                                        ebN_local_kb,
                                                        mesh_dof,
                                                        mesh_l2g,
                                                        mesh_trial_trace_ref,
                                                        mesh_grad_trial_trace_ref,
                                                        boundaryJac_ref,
                                                        jac_ext,
                                                        jacDet_ext,
                                                        jacInv_ext,
                                                        boundaryJac,
                                                        metricTensor,
                                                        metricTensorDetSqrt,
                                                        normal_ref,
                                                        normal,
                                                        x_ext,y_ext,z_ext);
                    ck.calculateMappingVelocity_elementBoundary(eN,
                                                                ebN_local,
                                                                kb,
                                                                ebN_local_kb,
                                                                mesh_velocity_dof,
                                                                mesh_l2g,
                                                                mesh_trial_trace_ref,
                                                                xt_ext,yt_ext,zt_ext,
                                                                normal,
                                                                boundaryJac,
                                                                metricTensor,
                                                                integralScaling);
                    dS = metricTensorDetSqrt*dS_ref[kb];
                    //get the metric tensor
                    ck.calculateG(jacInv_ext,G,G_dd_G,tr_G);
                    //compute shape and solution information
                    //shape
                    ck.gradTrialFromRef(&vel_grad_trial_trace_ref[ebN_local_kb_nSpace*nDOF_trial_element],jacInv_ext,vel_grad_trial_trace);
                    //solution and gradients
                    ck.valFromDOF(u_dof,&vel_l2g[eN_nDOF_trial_element],&vel_trial_trace_ref[ebN_local_kb*nDOF_test_element],u_ext);
                    ck.valFromDOF(v_dof,&vel_l2g[eN_nDOF_trial_element],&vel_trial_trace_ref[ebN_local_kb*nDOF_test_element],v_ext);

                    ck.gradFromDOF(u_dof,&vel_l2g[eN_nDOF_trial_element],vel_grad_trial_trace,grad_u_ext);
                    ck.gradFromDOF(v_dof,&vel_l2g[eN_nDOF_trial_element],vel_grad_trial_trace,grad_v_ext);
                    //precalculate test function products with integration weights
                    for (int j=0;j<nDOF_trial_element;j++)
                      {
                        vel_test_dS[j] = vel_test_trace_ref[ebN_local_kb*nDOF_test_element+j]*dS;
                        for (int I=0;I<nSpace;I++)
                          vel_grad_test_dS[j*nSpace+I] = vel_grad_trial_trace[j*nSpace+I]*dS;//cek hack, using trial
                      }

                    double dist = 0.0;
                    double distance[2], P_normal[2], P_tangent[2]; // distance vector, normal and tangent of the physical boundary



                    if(use_ball_as_particle==1)
                    {
                        get_distance_to_ball(nParticles,ball_center,ball_radius,
                                             x_ext,y_ext,z_ext,
                                             dist);
                        get_normal_to_ith_ball(nParticles,ball_center,ball_radius,
                                               surrogate_boundary_particle[ebN_s],
                                               x_ext,y_ext,z_ext,
                                               P_normal[0],P_normal[1]);
                        get_velocity_to_ith_ball(nParticles,ball_center,ball_radius,
                                                 ball_velocity,ball_angular_velocity,
                                                 surrogate_boundary_particle[ebN_s],
                                                 x_ext-dist*P_normal[0],//corresponding point on the boundary of the particle
                                                 y_ext-dist*P_normal[1],
                                                 0.0,//z_ext,
                                                 bc_u_ext,bc_v_ext);
                    }
                    else
                    {
                        dist = ebq_global_phi_solid[ebN_kb];
                        P_normal[0] = ebq_global_grad_phi_solid[ebN_kb*3+0];
                        P_normal[1] = ebq_global_grad_phi_solid[ebN_kb*3+1];
                        bc_u_ext = ebq_particle_velocity_solid [ebN_kb*3+0];
                        bc_v_ext = ebq_particle_velocity_solid [ebN_kb*3+1];

                    }

                    ck.calculateGScale(G,normal,h_penalty);
                    //
                    //update the element and global residual storage
                    //
                    assert(h_penalty>0.0);
                    if (h_penalty < std::abs(dist))
                        h_penalty = std::abs(dist);
                    distance[0] = -P_normal[0]*dist;//distance=vector from \tilde{x} to x. It holds also when dist<0.0
                    distance[1] = -P_normal[1]*dist;
                    P_tangent[0] = -P_normal[1];
                    P_tangent[1] = P_normal[0];
                    double visco = nu_0*rho_0;
                    double C_adim = C_sbm*visco/h_penalty;
                    double beta_adim = beta_sbm*visco/h_penalty;

                    const double grad_u_d[2] = {get_dot_product(distance,grad_u_ext),
                                                get_dot_product(distance,grad_v_ext)};
                    double res[2];
                    const double u_m_uD[2] = {u_ext - bc_u_ext,v_ext - bc_v_ext};
                    const double zero_vec[2]={0.,0.};
                    const double grad_u_t[2] = {get_dot_product(P_tangent,grad_u_ext),
                                                get_dot_product(P_tangent,grad_v_ext)};
                    for (int i=0;i<nDOF_test_element;i++)
                      {
                        int eN_i = eN*nDOF_test_element+i;

                        int GlobPos_u = offset_u+stride_u*vel_l2g[eN_i];
                        int GlobPos_v = offset_v+stride_v*vel_l2g[eN_i];
                        double phi_i = vel_test_dS[i];
                        double Gxphi_i = vel_grad_test_dS[i*nSpace+0];
                        double Gyphi_i = vel_grad_test_dS[i*nSpace+1];
                        double *grad_phi_i = &vel_grad_test_dS[i*nSpace+0];
                        const double grad_phi_i_dot_d =  get_dot_product(distance,grad_phi_i);
                        const double grad_phi_i_dot_t =  get_dot_product(P_tangent,grad_phi_i);

                        // (1)
                        globalResidual[GlobPos_u] += C_adim*phi_i*u_m_uD[0];
                        globalResidual[GlobPos_v] += C_adim*phi_i*u_m_uD[1];
                        Fx += C_adim*phi_i*u_m_uD[0];
                        Fy += C_adim*phi_i*u_m_uD[1];

                        // (2)
                        get_symmetric_gradient_dot_vec(grad_u_ext,grad_v_ext,normal,res);//Use normal for consistency
                        globalResidual[GlobPos_u] -= visco * phi_i*res[0];
                        globalResidual[GlobPos_v] -= visco * phi_i*res[1];
                        Fx -= visco * phi_i*res[0];
                        Fy -= visco * phi_i*res[1];

                        // (3)
                        get_symmetric_gradient_dot_vec(grad_phi_i,zero_vec,normal,res);
                        globalResidual[GlobPos_u] -= visco * get_dot_product(u_m_uD,res);//Use normal for consistency
                        get_symmetric_gradient_dot_vec(zero_vec,grad_phi_i,normal,res);
                        globalResidual[GlobPos_v] -= visco * get_dot_product(u_m_uD,res);//Use normal for consistency
                        get_symmetric_gradient_dot_vec(grad_phi_i,zero_vec,normal,res);
                        Fx -= visco * get_dot_product(u_m_uD,res);//Use normal for consistency
                        get_symmetric_gradient_dot_vec(zero_vec,grad_phi_i,normal,res);
                        Fy -= visco * get_dot_product(u_m_uD,res);//Use normal for consistency

                        // (4)
                        globalResidual[GlobPos_u] += C_adim*grad_phi_i_dot_d*u_m_uD[0];
                        globalResidual[GlobPos_v] += C_adim*grad_phi_i_dot_d*u_m_uD[1];
                        Fx += C_adim*grad_phi_i_dot_d*u_m_uD[0];
                        Fy += C_adim*grad_phi_i_dot_d*u_m_uD[1];

                        // (5)
                        globalResidual[GlobPos_u] += C_adim*grad_phi_i_dot_d*grad_u_d[0];
                        globalResidual[GlobPos_v] += C_adim*grad_phi_i_dot_d*grad_u_d[1];
                        Fx += C_adim*grad_phi_i_dot_d*grad_u_d[0];
                        Fy += C_adim*grad_phi_i_dot_d*grad_u_d[1];

                        // (6)
                        globalResidual[GlobPos_u] += C_adim*phi_i*grad_u_d[0];
                        globalResidual[GlobPos_v] += C_adim*phi_i*grad_u_d[1];
                        Fx += C_adim*phi_i*grad_u_d[0];
                        Fy += C_adim*phi_i*grad_u_d[1];

                        // (7)
                        get_symmetric_gradient_dot_vec(grad_phi_i,zero_vec,normal,res);//Use normal for consistency
                        globalResidual[GlobPos_u] -= visco*get_dot_product(grad_u_d,res);
                        get_symmetric_gradient_dot_vec(zero_vec,grad_phi_i,normal,res);//Use normal for consistency
                        globalResidual[GlobPos_v] -= visco*get_dot_product(grad_u_d,res);
                        get_symmetric_gradient_dot_vec(grad_phi_i,zero_vec,normal,res);//Use normal for consistency
                        Fx -= visco*get_dot_product(grad_u_d,res);
                        get_symmetric_gradient_dot_vec(zero_vec,grad_phi_i,normal,res);//Use normal for consistency
                        Fy -= visco*get_dot_product(grad_u_d,res);

                        //the penalization on the tangential derivative
                        //B < Gw t , (Gu - GuD) t >
                        globalResidual[GlobPos_u] += beta_adim*grad_u_t[0]*grad_phi_i_dot_t;
                        globalResidual[GlobPos_v] += beta_adim*grad_u_t[1]*grad_phi_i_dot_t;
                        Fx += beta_adim*grad_u_t[0]*grad_phi_i_dot_t;
                        Fy += beta_adim*grad_u_t[1]*grad_phi_i_dot_t;

                      }//i

                    //
                    // Forces
                    //
                    //compute pressure at the quadrature point of the edge from dof-value of the pressure
                    double p_ext = 0.0;
                    for (int i=0; i<nDOF_per_element_pressure;++i)
                      {
                        p_ext += p_dof[p_l2g[eN*nDOF_per_element_pressure+i]]*p_trial_trace_ref[ebN_local_kb*nDOF_per_element_pressure+i];
                      }
                    double nx = P_normal[0]; //YY: normal direction outward of the solid.
                    double ny = P_normal[1];
                    Fx -= p_ext*nx*dS;
                    Fy -= p_ext*ny*dS;
                    Fxp -= p_ext*nx*dS;
                    Fyp -= p_ext*ny*dS;
                    surfaceArea += dS;
                    if(use_ball_as_particle==1)
                    {
                        r_x = x_ext - ball_center[surrogate_boundary_particle[ebN_s] * 3 + 0];
                        r_y = y_ext - ball_center[surrogate_boundary_particle[ebN_s] * 3 + 1];
                    }
                    else
                    {
                        r_x = x_ext - particle_centroids[surrogate_boundary_particle[ebN_s] * 3 + 0];
                        r_y = y_ext - particle_centroids[surrogate_boundary_particle[ebN_s] * 3 + 1];
                    }
                    Mz  += r_x*Fy-r_y*Fx;
                  }//kb
                if(USE_SBM==1
                   && ebN < nElementBoundaries_owned)//avoid double counting
                  {
                    particle_surfaceArea[surrogate_boundary_particle[ebN_s]] += surfaceArea;
                    particle_netForces[3*surrogate_boundary_particle[ebN_s]+0] += Fx;
                    particle_netForces[3*surrogate_boundary_particle[ebN_s]+1] += Fy;
                    particle_netForces[3*(  nParticles+surrogate_boundary_particle[ebN_s])+0] += Fxp;
                    particle_netForces[3*(2*nParticles+surrogate_boundary_particle[ebN_s])+0] += (Fx-Fxp);
                    particle_netForces[3*(  nParticles+surrogate_boundary_particle[ebN_s])+1] += Fyp;
                    particle_netForces[3*(2*nParticles+surrogate_boundary_particle[ebN_s])+1] += (Fy-Fyp);
                    particle_netMoments[3*surrogate_boundary_particle[ebN_s]+2]+= Mz;
                  }
              }//ebN_s
            //std::cout<<" sbm force over surrogate boundary is: "<<Fx<<"\t"<<Fy<<std::endl;
            //
          }
        //loop over exterior element boundaries to calculate surface integrals and load into element and global residuals
        //
        //ebNE is the Exterior element boundary INdex
        //ebN is the element boundary INdex
        //eN is the element index
        for (int ebNE = 0; ebNE < nExteriorElementBoundaries_global; ebNE++)
          {
            register int ebN = exteriorElementBoundariesArray[ebNE],
              eN  = elementBoundaryElementsArray[ebN*2+0],
              ebN_local = elementBoundaryLocalElementBoundariesArray[ebN*2+0],
              eN_nDOF_trial_element = eN*nDOF_trial_element;
            register double elementResidual_mesh[nDOF_test_element],
              elementResidual_p[nDOF_test_element],
              elementResidual_u[nDOF_test_element],
              elementResidual_v[nDOF_test_element],
              //elementResidual_w[nDOF_test_element],
              eps_rho,eps_mu;
            const double* elementResidual_w(NULL);
            for (int i=0;i<nDOF_test_element;i++)
              {
                elementResidual_mesh[i]=0.0;
                elementResidual_p[i]=0.0;
                elementResidual_u[i]=0.0;
                elementResidual_v[i]=0.0;
                /* elementResidual_w[i]=0.0; */
              }
            for  (int kb=0;kb<nQuadraturePoints_elementBoundary;kb++)
              {
                register int ebNE_kb = ebNE*nQuadraturePoints_elementBoundary+kb,
                  ebNE_kb_nSpace = ebNE_kb*nSpace,
                  ebN_local_kb = ebN_local*nQuadraturePoints_elementBoundary+kb,
                  ebN_local_kb_nSpace = ebN_local_kb*nSpace;
                register double p_ext=0.0,
                  u_ext=0.0,
                  v_ext=0.0,
                  w_ext=0.0,
                  grad_p_ext[nSpace],
                  grad_u_ext[nSpace],
                  grad_v_ext[nSpace],
                  grad_w_ext[nSpace],
                  mom_u_acc_ext=0.0,
                  dmom_u_acc_u_ext=0.0,
                  mom_v_acc_ext=0.0,
                  dmom_v_acc_v_ext=0.0,
                  mom_w_acc_ext=0.0,
                  dmom_w_acc_w_ext=0.0,
                  mass_adv_ext[nSpace],
                  dmass_adv_u_ext[nSpace],
                  dmass_adv_v_ext[nSpace],
                  dmass_adv_w_ext[nSpace],
                  mom_u_adv_ext[nSpace],
                  dmom_u_adv_u_ext[nSpace],
                  dmom_u_adv_v_ext[nSpace],
                  dmom_u_adv_w_ext[nSpace],
                  mom_v_adv_ext[nSpace],
                  dmom_v_adv_u_ext[nSpace],
                  dmom_v_adv_v_ext[nSpace],
                  dmom_v_adv_w_ext[nSpace],
                  mom_w_adv_ext[nSpace],
                  dmom_w_adv_u_ext[nSpace],
                  dmom_w_adv_v_ext[nSpace],
                  dmom_w_adv_w_ext[nSpace],
                  mom_uu_diff_ten_ext[nSpace],
                  mom_vv_diff_ten_ext[nSpace],
                  mom_ww_diff_ten_ext[nSpace],
                  mom_uv_diff_ten_ext[1],
                  mom_uw_diff_ten_ext[1],
                  mom_vu_diff_ten_ext[1],
                  mom_vw_diff_ten_ext[1],
                  mom_wu_diff_ten_ext[1],
                  mom_wv_diff_ten_ext[1],
                  mom_u_source_ext=0.0,
                  mom_v_source_ext=0.0,
                  mom_w_source_ext=0.0,
                  mom_u_ham_ext=0.0,
                  dmom_u_ham_grad_p_ext[nSpace],
                  dmom_u_ham_grad_u_ext[nSpace],
                  mom_v_ham_ext=0.0,
                  dmom_v_ham_grad_p_ext[nSpace],
                  dmom_v_ham_grad_v_ext[nSpace],
                  mom_w_ham_ext=0.0,
                  dmom_w_ham_grad_p_ext[nSpace],
                  dmom_w_ham_grad_w_ext[nSpace],
                  dmom_u_adv_p_ext[nSpace],
                  dmom_v_adv_p_ext[nSpace],
                  dmom_w_adv_p_ext[nSpace],
                  flux_mass_ext=0.0,
                  flux_mom_u_adv_ext=0.0,
                  flux_mom_v_adv_ext=0.0,
                  flux_mom_w_adv_ext=0.0,
                  flux_mom_uu_diff_ext=0.0,
                  flux_mom_uv_diff_ext=0.0,
                  flux_mom_uw_diff_ext=0.0,
                  flux_mom_vu_diff_ext=0.0,
                  flux_mom_vv_diff_ext=0.0,
                  flux_mom_vw_diff_ext=0.0,
                  flux_mom_wu_diff_ext=0.0,
                  flux_mom_wv_diff_ext=0.0,
                  flux_mom_ww_diff_ext=0.0,
                  bc_p_ext=0.0,
                  bc_u_ext=0.0,
                  bc_v_ext=0.0,
                  bc_w_ext=0.0,
                  bc_mom_u_acc_ext=0.0,
                  bc_dmom_u_acc_u_ext=0.0,
                  bc_mom_v_acc_ext=0.0,
                  bc_dmom_v_acc_v_ext=0.0,
                  bc_mom_w_acc_ext=0.0,
                  bc_dmom_w_acc_w_ext=0.0,
                  bc_mass_adv_ext[nSpace],
                  bc_dmass_adv_u_ext[nSpace],
                  bc_dmass_adv_v_ext[nSpace],
                  bc_dmass_adv_w_ext[nSpace],
                  bc_mom_u_adv_ext[nSpace],
                  bc_dmom_u_adv_u_ext[nSpace],
                  bc_dmom_u_adv_v_ext[nSpace],
                  bc_dmom_u_adv_w_ext[nSpace],
                  bc_mom_v_adv_ext[nSpace],
                  bc_dmom_v_adv_u_ext[nSpace],
                  bc_dmom_v_adv_v_ext[nSpace],
                  bc_dmom_v_adv_w_ext[nSpace],
                  bc_mom_w_adv_ext[nSpace],
                  bc_dmom_w_adv_u_ext[nSpace],
                  bc_dmom_w_adv_v_ext[nSpace],
                  bc_dmom_w_adv_w_ext[nSpace],
                  bc_mom_uu_diff_ten_ext[nSpace],
                  bc_mom_vv_diff_ten_ext[nSpace],
                  bc_mom_ww_diff_ten_ext[nSpace],
                  bc_mom_uv_diff_ten_ext[1],
                  bc_mom_uw_diff_ten_ext[1],
                  bc_mom_vu_diff_ten_ext[1],
                  bc_mom_vw_diff_ten_ext[1],
                  bc_mom_wu_diff_ten_ext[1],
                  bc_mom_wv_diff_ten_ext[1],
                  bc_mom_u_source_ext=0.0,
                  bc_mom_v_source_ext=0.0,
                  bc_mom_w_source_ext=0.0,
                  bc_mom_u_ham_ext=0.0,
                  bc_dmom_u_ham_grad_p_ext[nSpace],
                  bc_dmom_u_ham_grad_u_ext[nSpace],
                  bc_mom_v_ham_ext=0.0,
                  bc_dmom_v_ham_grad_p_ext[nSpace],
                  bc_dmom_v_ham_grad_v_ext[nSpace],
                  bc_mom_w_ham_ext=0.0,
                  bc_dmom_w_ham_grad_p_ext[nSpace],
                  bc_dmom_w_ham_grad_w_ext[nSpace],
                  jac_ext[nSpace*nSpace],
                  jacDet_ext,
                  jacInv_ext[nSpace*nSpace],
                  boundaryJac[nSpace*(nSpace-1)],
                  metricTensor[(nSpace-1)*(nSpace-1)],
                  metricTensorDetSqrt,
                  dS,p_test_dS[nDOF_test_element],vel_test_dS[nDOF_test_element],
                  p_grad_trial_trace[nDOF_trial_element*nSpace],vel_grad_trial_trace[nDOF_trial_element*nSpace],
                  vel_grad_test_dS[nDOF_trial_element*nSpace],
                  normal[2],x_ext,y_ext,z_ext,xt_ext,yt_ext,zt_ext,integralScaling,
                  //VRANS
                  porosity_ext,
                  //
                  G[nSpace*nSpace],G_dd_G,tr_G,h_phi,h_penalty,penalty,
                  force_x,force_y,force_z,force_p_x,force_p_y,force_p_z,force_v_x,force_v_y,force_v_z,r_x,r_y,r_z;
                //compute information about mapping from reference element to physical element
                ck.calculateMapping_elementBoundary(eN,
                                                    ebN_local,
                                                    kb,
                                                    ebN_local_kb,
                                                    mesh_dof,
                                                    mesh_l2g,
                                                    mesh_trial_trace_ref,
                                                    mesh_grad_trial_trace_ref,
                                                    boundaryJac_ref,
                                                    jac_ext,
                                                    jacDet_ext,
                                                    jacInv_ext,
                                                    boundaryJac,
                                                    metricTensor,
                                                    metricTensorDetSqrt,
                                                    normal_ref,
                                                    normal,
                                                    x_ext,y_ext,z_ext);
                ck.calculateMappingVelocity_elementBoundary(eN,
                                                            ebN_local,
                                                            kb,
                                                            ebN_local_kb,
                                                            mesh_velocity_dof,
                                                            mesh_l2g,
                                                            mesh_trial_trace_ref,
                                                            xt_ext,yt_ext,zt_ext,
                                                            normal,
                                                            boundaryJac,
                                                            metricTensor,
                                                            integralScaling);
                //xt_ext=0.0;yt_ext=0.0;zt_ext=0.0;
                //std::cout<<"xt_ext "<<xt_ext<<'\t'<<yt_ext<<'\t'<<zt_ext<<std::endl;
                //std::cout<<"x_ext "<<x_ext<<'\t'<<y_ext<<'\t'<<z_ext<<std::endl;
                //std::cout<<"integralScaling - metricTensorDetSrt ==============================="<<integralScaling-metricTensorDetSqrt<<std::endl;
                /* std::cout<<"metricTensorDetSqrt "<<metricTensorDetSqrt */
                /*             <<"dS_ref[kb]"<<dS_ref[kb]<<std::endl; */
                //dS = ((1.0-MOVING_DOMAIN)*metricTensorDetSqrt + MOVING_DOMAIN*integralScaling)*dS_ref[kb];//cek need to test effect on accuracy
                dS = metricTensorDetSqrt*dS_ref[kb];
                //get the metric tensor
                //cek todo use symmetry
                ck.calculateG(jacInv_ext,G,G_dd_G,tr_G);
                ck.calculateGScale(G,&ebqe_normal_phi_ext[ebNE_kb_nSpace],h_phi);

                eps_rho = epsFact_rho*(useMetrics*h_phi+(1.0-useMetrics)*elementDiameter[eN]);
                eps_mu  = epsFact_mu *(useMetrics*h_phi+(1.0-useMetrics)*elementDiameter[eN]);
                double particle_eps  = particle_epsFact*(useMetrics*h_phi+(1.0-useMetrics)*elementDiameter[eN]);

                //compute shape and solution information
                //shape
                /* ck.gradTrialFromRef(&p_grad_trial_trace_ref[ebN_local_kb_nSpace*nDOF_trial_element],jacInv_ext,p_grad_trial_trace); */
                ck.gradTrialFromRef(&vel_grad_trial_trace_ref[ebN_local_kb_nSpace*nDOF_trial_element],jacInv_ext,vel_grad_trial_trace);
                //cek hack use trial ck.gradTrialFromRef(&vel_grad_test_trace_ref[ebN_local_kb_nSpace*nDOF_trial_element],jacInv_ext,vel_grad_test_trace);
                //solution and gradients
                /* ck.valFromDOF(p_dof,&p_l2g[eN_nDOF_trial_element],&p_trial_trace_ref[ebN_local_kb*nDOF_test_element],p_ext); */
                p_ext = ebqe_p[ebNE_kb];
                ck.valFromDOF(u_dof,&vel_l2g[eN_nDOF_trial_element],&vel_trial_trace_ref[ebN_local_kb*nDOF_test_element],u_ext);
                ck.valFromDOF(v_dof,&vel_l2g[eN_nDOF_trial_element],&vel_trial_trace_ref[ebN_local_kb*nDOF_test_element],v_ext);
                /* ck.valFromDOF(w_dof,&vel_l2g[eN_nDOF_trial_element],&vel_trial_trace_ref[ebN_local_kb*nDOF_test_element],w_ext); */
                /* ck.gradFromDOF(p_dof,&p_l2g[eN_nDOF_trial_element],p_grad_trial_trace,grad_p_ext); */
                for (int I=0;I<nSpace;I++)
                  grad_p_ext[I] = ebqe_grad_p[ebNE_kb_nSpace + I];
                ck.gradFromDOF(u_dof,&vel_l2g[eN_nDOF_trial_element],vel_grad_trial_trace,grad_u_ext);
                ck.gradFromDOF(v_dof,&vel_l2g[eN_nDOF_trial_element],vel_grad_trial_trace,grad_v_ext);
                /* ck.gradFromDOF(w_dof,&vel_l2g[eN_nDOF_trial_element],vel_grad_trial_trace,grad_w_ext); */
                //precalculate test function products with integration weights
                for (int j=0;j<nDOF_trial_element;j++)
                  {
                    /* p_test_dS[j] = p_test_trace_ref[ebN_local_kb*nDOF_test_element+j]*dS; */
                    vel_test_dS[j] = vel_test_trace_ref[ebN_local_kb*nDOF_test_element+j]*dS;
                    for (int I=0;I<nSpace;I++)
                      vel_grad_test_dS[j*nSpace+I] = vel_grad_trial_trace[j*nSpace+I]*dS;//cek hack, using trial
                  }
                bc_p_ext = isDOFBoundary_p[ebNE_kb]*ebqe_bc_p_ext[ebNE_kb]+(1-isDOFBoundary_p[ebNE_kb])*p_ext;
                //note, our convention is that bc values at moving boundaries are relative to boundary velocity so we add it here
                bc_u_ext = isDOFBoundary_u[ebNE_kb]*(ebqe_bc_u_ext[ebNE_kb] + MOVING_DOMAIN*xt_ext) + (1-isDOFBoundary_u[ebNE_kb])*u_ext;
                bc_v_ext = isDOFBoundary_v[ebNE_kb]*(ebqe_bc_v_ext[ebNE_kb] + MOVING_DOMAIN*yt_ext) + (1-isDOFBoundary_v[ebNE_kb])*v_ext;
                /* bc_w_ext = isDOFBoundary_w[ebNE_kb]*(ebqe_bc_w_ext[ebNE_kb] + MOVING_DOMAIN*zt_ext) + (1-isDOFBoundary_w[ebNE_kb])*w_ext; */
                //VRANS
                porosity_ext = 1.0 - ebqe_vos_ext[ebNE_kb];
                //
                //calculate the pde coefficients using the solution and the boundary values for the solution
                //
                double distance_to_omega_solid = ebq_global_phi_solid[ebNE_kb];
                if (use_ball_as_particle == 1)
                {
                  get_distance_to_ball(nParticles, ball_center, ball_radius, x_ext, y_ext, z_ext, distance_to_omega_solid);
                }
                double eddy_viscosity_ext(0.),bc_eddy_viscosity_ext(0.); //not interested in saving boundary eddy viscosity for now
                evaluateCoefficients(eps_rho,
                                     eps_mu,
                                     particle_eps,
                                     sigma,
                                     rho_0,
                                     nu_0,
                                     rho_1,
                                     nu_1,
                                     elementDiameter[eN],
                                     smagorinskyConstant,
                                     turbulenceClosureModel,
                                     g,
                                     useVF,
                                     ebqe_vf_ext[ebNE_kb],
                                     ebqe_phi_ext[ebNE_kb],
                                     &ebqe_normal_phi_ext[ebNE_kb_nSpace],
                                     distance_to_omega_solid,
                                     ebqe_kappa_phi_ext[ebNE_kb],
                                     //VRANS
                                     porosity_ext,
                                     //
                                     p_ext,
                                     grad_p_ext,
                                     grad_u_ext,
                                     grad_v_ext,
                                     grad_w_ext,
                                     u_ext,
                                     v_ext,
                                     w_ext,
                                     ebqe_velocity_star[ebNE_kb_nSpace+0],
                                     ebqe_velocity_star[ebNE_kb_nSpace+1],
                                     ebqe_velocity_star[ebNE_kb_nSpace+1],//hack,not used
                                     eddy_viscosity_ext,
                                     mom_u_acc_ext,
                                     dmom_u_acc_u_ext,
                                     mom_v_acc_ext,
                                     dmom_v_acc_v_ext,
                                     mom_w_acc_ext,
                                     dmom_w_acc_w_ext,
                                     mass_adv_ext,
                                     dmass_adv_u_ext,
                                     dmass_adv_v_ext,
                                     dmass_adv_w_ext,
                                     mom_u_adv_ext,
                                     dmom_u_adv_u_ext,
                                     dmom_u_adv_v_ext,
                                     dmom_u_adv_w_ext,
                                     mom_v_adv_ext,
                                     dmom_v_adv_u_ext,
                                     dmom_v_adv_v_ext,
                                     dmom_v_adv_w_ext,
                                     mom_w_adv_ext,
                                     dmom_w_adv_u_ext,
                                     dmom_w_adv_v_ext,
                                     dmom_w_adv_w_ext,
                                     mom_uu_diff_ten_ext,
                                     mom_vv_diff_ten_ext,
                                     mom_ww_diff_ten_ext,
                                     mom_uv_diff_ten_ext,
                                     mom_uw_diff_ten_ext,
                                     mom_vu_diff_ten_ext,
                                     mom_vw_diff_ten_ext,
                                     mom_wu_diff_ten_ext,
                                     mom_wv_diff_ten_ext,
                                     mom_u_source_ext,
                                     mom_v_source_ext,
                                     mom_w_source_ext,
                                     mom_u_ham_ext,
                                     dmom_u_ham_grad_p_ext,
                                     dmom_u_ham_grad_u_ext,
                                     mom_v_ham_ext,
                                     dmom_v_ham_grad_p_ext,
                                     dmom_v_ham_grad_v_ext,
                                     mom_w_ham_ext,
                                     dmom_w_ham_grad_p_ext,
                                     dmom_w_ham_grad_w_ext,
                                     ebqe_rho[ebNE_kb],
                                     ebqe_nu[ebNE_kb],
                                     KILL_PRESSURE_TERM,
                                     0,
                                     0., // mql: zero force term at boundary
                                     0.,
                                     0.,
                                     MATERIAL_PARAMETERS_AS_FUNCTION,
                                     ebqe_density_as_function[ebNE_kb],
                                     ebqe_dynamic_viscosity_as_function[ebNE_kb],
                                     USE_SBM,
                                     x_ext,y_ext,z_ext,
                                     use_ball_as_particle,
                                     ball_center,
                                     ball_radius,
                                     ball_velocity,
                                     ball_angular_velocity,
				     INT_BY_PARTS_PRESSURE);
                evaluateCoefficients(eps_rho,
                                     eps_mu,
                                     particle_eps,
                                     sigma,
                                     rho_0,
                                     nu_0,
                                     rho_1,
                                     nu_1,
                                     elementDiameter[eN],
                                     smagorinskyConstant,
                                     turbulenceClosureModel,
                                     g,
                                     useVF,
                                     bc_ebqe_vf_ext[ebNE_kb],
                                     bc_ebqe_phi_ext[ebNE_kb],
                                     &ebqe_normal_phi_ext[ebNE_kb_nSpace],
                                     distance_to_omega_solid,
                                     ebqe_kappa_phi_ext[ebNE_kb],
                                     //VRANS
                                     porosity_ext,
                                     //
                                     bc_p_ext,
                                     grad_p_ext,
                                     grad_u_ext,
                                     grad_v_ext,
                                     grad_w_ext,
                                     bc_u_ext,
                                     bc_v_ext,
                                     bc_w_ext,
                                     ebqe_velocity_star[ebNE_kb_nSpace+0],
                                     ebqe_velocity_star[ebNE_kb_nSpace+1],
                                     ebqe_velocity_star[ebNE_kb_nSpace+1],//hack,not used
                                     bc_eddy_viscosity_ext,
                                     bc_mom_u_acc_ext,
                                     bc_dmom_u_acc_u_ext,
                                     bc_mom_v_acc_ext,
                                     bc_dmom_v_acc_v_ext,
                                     bc_mom_w_acc_ext,
                                     bc_dmom_w_acc_w_ext,
                                     bc_mass_adv_ext,
                                     bc_dmass_adv_u_ext,
                                     bc_dmass_adv_v_ext,
                                     bc_dmass_adv_w_ext,
                                     bc_mom_u_adv_ext,
                                     bc_dmom_u_adv_u_ext,
                                     bc_dmom_u_adv_v_ext,
                                     bc_dmom_u_adv_w_ext,
                                     bc_mom_v_adv_ext,
                                     bc_dmom_v_adv_u_ext,
                                     bc_dmom_v_adv_v_ext,
                                     bc_dmom_v_adv_w_ext,
                                     bc_mom_w_adv_ext,
                                     bc_dmom_w_adv_u_ext,
                                     bc_dmom_w_adv_v_ext,
                                     bc_dmom_w_adv_w_ext,
                                     bc_mom_uu_diff_ten_ext,
                                     bc_mom_vv_diff_ten_ext,
                                     bc_mom_ww_diff_ten_ext,
                                     bc_mom_uv_diff_ten_ext,
                                     bc_mom_uw_diff_ten_ext,
                                     bc_mom_vu_diff_ten_ext,
                                     bc_mom_vw_diff_ten_ext,
                                     bc_mom_wu_diff_ten_ext,
                                     bc_mom_wv_diff_ten_ext,
                                     bc_mom_u_source_ext,
                                     bc_mom_v_source_ext,
                                     bc_mom_w_source_ext,
                                     bc_mom_u_ham_ext,
                                     bc_dmom_u_ham_grad_p_ext,
                                     bc_dmom_u_ham_grad_u_ext,
                                     bc_mom_v_ham_ext,
                                     bc_dmom_v_ham_grad_p_ext,
                                     bc_dmom_v_ham_grad_v_ext,
                                     bc_mom_w_ham_ext,
                                     bc_dmom_w_ham_grad_p_ext,
                                     bc_dmom_w_ham_grad_w_ext,
                                     ebqe_rho[ebNE_kb],
                                     ebqe_nu[ebNE_kb],
                                     KILL_PRESSURE_TERM,
                                     0,
                                     0., // mql: zero force term at boundary
                                     0.,
                                     0.,
                                     MATERIAL_PARAMETERS_AS_FUNCTION,
                                     ebqe_density_as_function[ebNE_kb],
                                     ebqe_dynamic_viscosity_as_function[ebNE_kb],
                                     USE_SBM,
                                     x_ext,y_ext,z_ext,
                                     use_ball_as_particle,
                                     ball_center,
                                     ball_radius,
                                     ball_velocity,
                                     ball_angular_velocity,
				     INT_BY_PARTS_PRESSURE);

                //Turbulence closure model
                if (turbulenceClosureModel >= 3)
                  {
                    const double turb_var_grad_0_dummy[2] = {0.,0.};
                    const double c_mu = 0.09;//mwf hack
                    updateTurbulenceClosure(turbulenceClosureModel,
                                            eps_rho,
                                            eps_mu,
                                            rho_0,
                                            nu_0,
                                            rho_1,
                                            nu_1,
                                            useVF,
                                            ebqe_vf_ext[ebNE_kb],
                                            ebqe_phi_ext[ebNE_kb],
                                            porosity_ext,
                                            c_mu, //mwf hack
                                            ebqe_turb_var_0[ebNE_kb],
                                            ebqe_turb_var_1[ebNE_kb],
                                            turb_var_grad_0_dummy, //not needed
                                            eddy_viscosity_ext,
                                            mom_uu_diff_ten_ext,
                                            mom_vv_diff_ten_ext,
                                            mom_ww_diff_ten_ext,
                                            mom_uv_diff_ten_ext,
                                            mom_uw_diff_ten_ext,
                                            mom_vu_diff_ten_ext,
                                            mom_vw_diff_ten_ext,
                                            mom_wu_diff_ten_ext,
                                            mom_wv_diff_ten_ext,
                                            mom_u_source_ext,
                                            mom_v_source_ext,
                                            mom_w_source_ext);

                    updateTurbulenceClosure(turbulenceClosureModel,
                                            eps_rho,
                                            eps_mu,
                                            rho_0,
                                            nu_0,
                                            rho_1,
                                            nu_1,
                                            useVF,
                                            bc_ebqe_vf_ext[ebNE_kb],
                                            bc_ebqe_phi_ext[ebNE_kb],
                                            porosity_ext,
                                            c_mu, //mwf hack
                                            ebqe_turb_var_0[ebNE_kb],
                                            ebqe_turb_var_1[ebNE_kb],
                                            turb_var_grad_0_dummy, //not needed
                                            bc_eddy_viscosity_ext,
                                            bc_mom_uu_diff_ten_ext,
                                            bc_mom_vv_diff_ten_ext,
                                            bc_mom_ww_diff_ten_ext,
                                            bc_mom_uv_diff_ten_ext,
                                            bc_mom_uw_diff_ten_ext,
                                            bc_mom_vu_diff_ten_ext,
                                            bc_mom_vw_diff_ten_ext,
                                            bc_mom_wu_diff_ten_ext,
                                            bc_mom_wv_diff_ten_ext,
                                            bc_mom_u_source_ext,
                                            bc_mom_v_source_ext,
                                            bc_mom_w_source_ext);
                  }


                //
                //moving domain
                //
                mom_u_adv_ext[0] -= MOVING_DOMAIN*dmom_u_acc_u_ext*mom_u_acc_ext*xt_ext; // times rho*porosity. mql. CHECK.
                mom_u_adv_ext[1] -= MOVING_DOMAIN*dmom_u_acc_u_ext*mom_u_acc_ext*yt_ext;
                /* mom_u_adv_ext[2] -= MOVING_DOMAIN*dmom_u_acc_u_ext*mom_u_acc_ext*zt_ext; */
                dmom_u_adv_u_ext[0] -= MOVING_DOMAIN*dmom_u_acc_u_ext*xt_ext;
                dmom_u_adv_u_ext[1] -= MOVING_DOMAIN*dmom_u_acc_u_ext*yt_ext;
                /* dmom_u_adv_u_ext[2] -= MOVING_DOMAIN*dmom_u_acc_u_ext*zt_ext; */

                mom_v_adv_ext[0] -= MOVING_DOMAIN*dmom_v_acc_v_ext*mom_v_acc_ext*xt_ext;
                mom_v_adv_ext[1] -= MOVING_DOMAIN*dmom_v_acc_v_ext*mom_v_acc_ext*yt_ext;
                /* mom_v_adv_ext[2] -= MOVING_DOMAIN*dmom_v_acc_v_ext*mom_v_acc_ext*zt_ext; */
                dmom_v_adv_v_ext[0] -= MOVING_DOMAIN*dmom_v_acc_v_ext*xt_ext;
                dmom_v_adv_v_ext[1] -= MOVING_DOMAIN*dmom_v_acc_v_ext*yt_ext;
                /* dmom_v_adv_v_ext[2] -= MOVING_DOMAIN*dmom_v_acc_v_ext*zt_ext; */

                /* mom_w_adv_ext[0] -= MOVING_DOMAIN*dmom_w_acc_w_ext*mom_w_acc_ext*xt_ext; */
                /* mom_w_adv_ext[1] -= MOVING_DOMAIN*dmom_w_acc_w_ext*mom_w_acc_ext*yt_ext; */
                /* mom_w_adv_ext[2] -= MOVING_DOMAIN*dmom_w_acc_w_ext*mom_w_acc_ext*zt_ext; */
                /* dmom_w_adv_w_ext[0] -= MOVING_DOMAIN*dmom_w_acc_w_ext*xt_ext; */
                /* dmom_w_adv_w_ext[1] -= MOVING_DOMAIN*dmom_w_acc_w_ext*yt_ext; */
                /* dmom_w_adv_w_ext[2] -= MOVING_DOMAIN*dmom_w_acc_w_ext*zt_ext; */

                //bc's
                // mql. CHECK.
                bc_mom_u_adv_ext[0] -= MOVING_DOMAIN*dmom_u_acc_u_ext*bc_mom_u_acc_ext*xt_ext;
                bc_mom_u_adv_ext[1] -= MOVING_DOMAIN*dmom_u_acc_u_ext*bc_mom_u_acc_ext*yt_ext;
                /* bc_mom_u_adv_ext[2] -= MOVING_DOMAIN*dmom_u_acc_u_ext*bc_mom_u_acc_ext*zt_ext; */

                bc_mom_v_adv_ext[0] -= MOVING_DOMAIN*dmom_v_acc_v_ext*bc_mom_v_acc_ext*xt_ext;
                bc_mom_v_adv_ext[1] -= MOVING_DOMAIN*dmom_v_acc_v_ext*bc_mom_v_acc_ext*yt_ext;
                /* bc_mom_v_adv_ext[2] -= MOVING_DOMAIN*dmom_v_acc_v_ext*bc_mom_v_acc_ext*zt_ext; */

                /* bc_mom_w_adv_ext[0] -= MOVING_DOMAIN*dmom_w_acc_w_ext*bc_mom_w_acc_ext*xt_ext; */
                /* bc_mom_w_adv_ext[1] -= MOVING_DOMAIN*dmom_w_acc_w_ext*bc_mom_w_acc_ext*yt_ext; */
                /* bc_mom_w_adv_ext[2] -= MOVING_DOMAIN*dmom_w_acc_w_ext*bc_mom_w_acc_ext*zt_ext; */
                //
                //calculate the numerical fluxes
                //
                ck.calculateGScale(G,normal,h_penalty);
                penalty = useMetrics*C_b/h_penalty + (1.0-useMetrics)*ebqe_penalty_ext[ebNE_kb];
                exteriorNumericalAdvectiveFlux(isDOFBoundary_p[ebNE_kb],
                                               isDOFBoundary_u[ebNE_kb],
                                               isDOFBoundary_v[ebNE_kb],
                                               isDOFBoundary_w[ebNE_kb],
                                               isAdvectiveFluxBoundary_p[ebNE_kb],
                                               isAdvectiveFluxBoundary_u[ebNE_kb],
                                               isAdvectiveFluxBoundary_v[ebNE_kb],
                                               isAdvectiveFluxBoundary_w[ebNE_kb],
                                               dmom_u_ham_grad_p_ext[0],//=1/rho,
                                               bc_dmom_u_ham_grad_p_ext[0],//=1/bc_rho,
                                               normal,
                                               dmom_u_acc_u_ext,
                                               bc_p_ext,
                                               bc_u_ext,
                                               bc_v_ext,
                                               bc_w_ext,
                                               bc_mass_adv_ext,
                                               bc_mom_u_adv_ext,
                                               bc_mom_v_adv_ext,
                                               bc_mom_w_adv_ext,
                                               ebqe_bc_flux_mass_ext[ebNE_kb]+MOVING_DOMAIN*(xt_ext*normal[0]+yt_ext*normal[1]),//BC is relative mass flux
                                               ebqe_bc_flux_mom_u_adv_ext[ebNE_kb],
                                               ebqe_bc_flux_mom_v_adv_ext[ebNE_kb],
                                               ebqe_bc_flux_mom_w_adv_ext[ebNE_kb],
                                               p_ext,
                                               u_ext,
                                               v_ext,
                                               w_ext,
                                               mass_adv_ext,
                                               mom_u_adv_ext,
                                               mom_v_adv_ext,
                                               mom_w_adv_ext,
                                               dmass_adv_u_ext,
                                               dmass_adv_v_ext,
                                               dmass_adv_w_ext,
                                               dmom_u_adv_p_ext,
                                               dmom_u_adv_u_ext,
                                               dmom_u_adv_v_ext,
                                               dmom_u_adv_w_ext,
                                               dmom_v_adv_p_ext,
                                               dmom_v_adv_u_ext,
                                               dmom_v_adv_v_ext,
                                               dmom_v_adv_w_ext,
                                               dmom_w_adv_p_ext,
                                               dmom_w_adv_u_ext,
                                               dmom_w_adv_v_ext,
                                               dmom_w_adv_w_ext,
                                               flux_mass_ext,
                                               flux_mom_u_adv_ext,
                                               flux_mom_v_adv_ext,
                                               flux_mom_w_adv_ext,
                                               &ebqe_velocity_star[ebNE_kb_nSpace],
                                               &ebqe_velocity[ebNE_kb_nSpace]);
                // mql: save gradient of solution for other models and to compute errors
                for (int I=0;I<nSpace;I++)
                  {
                    ebqe_grad_u[ebNE_kb_nSpace+I] = grad_u_ext[I];
                    ebqe_grad_v[ebNE_kb_nSpace+I] = grad_v_ext[I];
                    /* ebqe_grad_w[ebNE_kb_nSpace+I] = grad_w_ext[I]; */
                  }
                exteriorNumericalDiffusiveFlux(eps_rho,
                                               ebqe_phi_ext[ebNE_kb],
                                               sdInfo_u_u_rowptr,
                                               sdInfo_u_u_colind,
                                               isDOFBoundary_u[ebNE_kb],
                                               isDiffusiveFluxBoundary_u[ebNE_kb],
                                               normal,
                                               bc_mom_uu_diff_ten_ext,
                                               bc_u_ext,
                                               ebqe_bc_flux_u_diff_ext[ebNE_kb],
                                               mom_uu_diff_ten_ext,
                                               grad_u_ext,
                                               u_ext,
                                               penalty,//ebqe_penalty_ext[ebNE_kb],
                                               flux_mom_uu_diff_ext);
                exteriorNumericalDiffusiveFlux(eps_rho,
                                               ebqe_phi_ext[ebNE_kb],
                                               sdInfo_u_v_rowptr,
                                               sdInfo_u_v_colind,
                                               isDOFBoundary_v[ebNE_kb],
                                               isDiffusiveFluxBoundary_v[ebNE_kb],
                                               normal,
                                               bc_mom_uv_diff_ten_ext,
                                               bc_v_ext,
                                               0.0,//assume all of the flux gets applied in diagonal component
                                               mom_uv_diff_ten_ext,
                                               grad_v_ext,
                                               v_ext,
                                               penalty,//ebqe_penalty_ext[ebNE_kb],
                                               flux_mom_uv_diff_ext);
                /* exteriorNumericalDiffusiveFlux(eps_rho, */
                /*                                   ebqe_phi_ext[ebNE_kb], */
                /*                                   sdInfo_u_w_rowptr, */
                /*                                   sdInfo_u_w_colind, */
                /*                                   isDOFBoundary_w[ebNE_kb], */
                /*                                   isDiffusiveFluxBoundary_u[ebNE_kb], */
                /*                                   normal, */
                /*                                   bc_mom_uw_diff_ten_ext, */
                /*                                   bc_w_ext, */
                /*                                   0.0,//see above */
                /*                                   mom_uw_diff_ten_ext, */
                /*                                   grad_w_ext, */
                /*                                   w_ext, */
                /*                                   penalty,//ebqe_penalty_ext[ebNE_kb], */
                /*                                   flux_mom_uw_diff_ext); */
                exteriorNumericalDiffusiveFlux(eps_rho,
                                               ebqe_phi_ext[ebNE_kb],
                                               sdInfo_v_u_rowptr,
                                               sdInfo_v_u_colind,
                                               isDOFBoundary_u[ebNE_kb],
                                               isDiffusiveFluxBoundary_u[ebNE_kb],
                                               normal,
                                               bc_mom_vu_diff_ten_ext,
                                               bc_u_ext,
                                               0.0,//see above
                                               mom_vu_diff_ten_ext,
                                               grad_u_ext,
                                               u_ext,
                                               penalty,//ebqe_penalty_ext[ebNE_kb],
                                               flux_mom_vu_diff_ext);
                exteriorNumericalDiffusiveFlux(eps_rho,
                                               ebqe_phi_ext[ebNE_kb],
                                               sdInfo_v_v_rowptr,
                                               sdInfo_v_v_colind,
                                               isDOFBoundary_v[ebNE_kb],
                                               isDiffusiveFluxBoundary_v[ebNE_kb],
                                               normal,
                                               bc_mom_vv_diff_ten_ext,
                                               bc_v_ext,
                                               ebqe_bc_flux_v_diff_ext[ebNE_kb],
                                               mom_vv_diff_ten_ext,
                                               grad_v_ext,
                                               v_ext,
                                               penalty,//ebqe_penalty_ext[ebNE_kb],
                                               flux_mom_vv_diff_ext);
                /* exteriorNumericalDiffusiveFlux(eps_rho, */
                /*                                   ebqe_phi_ext[ebNE_kb], */
                /*                                   sdInfo_v_w_rowptr, */
                /*                                   sdInfo_v_w_colind, */
                /*                                   isDOFBoundary_w[ebNE_kb], */
                /*                                   isDiffusiveFluxBoundary_v[ebNE_kb], */
                /*                                   normal, */
                /*                                   bc_mom_vw_diff_ten_ext, */
                /*                                   bc_w_ext, */
                /*                                   0.0,//see above */
                /*                                   mom_vw_diff_ten_ext, */
                /*                                   grad_w_ext, */
                /*                                   w_ext, */
                /*                                   penalty,//ebqe_penalty_ext[ebNE_kb], */
                /*                                   flux_mom_vw_diff_ext); */
                /* exteriorNumericalDiffusiveFlux(eps_rho, */
                /*                                   ebqe_phi_ext[ebNE_kb], */
                /*                                   sdInfo_w_u_rowptr, */
                /*                                   sdInfo_w_u_colind, */
                /*                                   isDOFBoundary_u[ebNE_kb], */
                /*                                   isDiffusiveFluxBoundary_w[ebNE_kb], */
                /*                                   normal, */
                /*                                   bc_mom_wu_diff_ten_ext, */
                /*                                   bc_u_ext, */
                /*                                   0.0,//see above */
                /*                                   mom_wu_diff_ten_ext, */
                /*                                   grad_u_ext, */
                /*                                   u_ext, */
                /*                                   penalty,//ebqe_penalty_ext[ebNE_kb], */
                /*                                   flux_mom_wu_diff_ext); */
                /* exteriorNumericalDiffusiveFlux(eps_rho, */
                /*                                   ebqe_phi_ext[ebNE_kb], */
                /*                                   sdInfo_w_v_rowptr, */
                /*                                   sdInfo_w_v_colind, */
                /*                                   isDOFBoundary_v[ebNE_kb], */
                /*                                   isDiffusiveFluxBoundary_w[ebNE_kb], */
                /*                                   normal, */
                /*                                   bc_mom_wv_diff_ten_ext, */
                /*                                   bc_v_ext, */
                /*                                   0.0,//see above */
                /*                                   mom_wv_diff_ten_ext, */
                /*                                   grad_v_ext, */
                /*                                   v_ext, */
                /*                                   penalty,//ebqe_penalty_ext[ebNE_kb], */
                /*                                   flux_mom_wv_diff_ext); */
                /* exteriorNumericalDiffusiveFlux(eps_rho, */
                /*                                   ebqe_phi_ext[ebNE_kb], */
                /*                                   sdInfo_w_w_rowptr, */
                /*                                   sdInfo_w_w_colind, */
                /*                                   isDOFBoundary_w[ebNE_kb], */
                /*                                   isDiffusiveFluxBoundary_w[ebNE_kb], */
                /*                                   normal, */
                /*                                   bc_mom_ww_diff_ten_ext, */
                /*                                   bc_w_ext, */
                /*                                   ebqe_bc_flux_w_diff_ext[ebNE_kb], */
                /*                                   mom_ww_diff_ten_ext, */
                /*                                   grad_w_ext, */
                /*                                   w_ext, */
                /*                                   penalty,//ebqe_penalty_ext[ebNE_kb], */
                /*                                   flux_mom_ww_diff_ext); */
                flux[ebN*nQuadraturePoints_elementBoundary+kb] = flux_mass_ext;
                /* std::cout<<"external u,v,u_n " */
                /*             <<ebqe_velocity[ebNE_kb_nSpace+0]<<'\t' */
                /*             <<ebqe_velocity[ebNE_kb_nSpace+1]<<'\t' */
                /*             <<flux[ebN*nQuadraturePoints_elementBoundary+kb]<<std::endl; */
                //
                //integrate the net force and moment on flagged boundaries
                //
                if (ebN < nElementBoundaries_owned)
                  {
                    force_v_x = (flux_mom_u_adv_ext + flux_mom_uu_diff_ext + flux_mom_uv_diff_ext + flux_mom_uw_diff_ext)/dmom_u_ham_grad_p_ext[0];//same as *rho
                    force_v_y = (flux_mom_v_adv_ext + flux_mom_vu_diff_ext + flux_mom_vv_diff_ext + flux_mom_vw_diff_ext)/dmom_u_ham_grad_p_ext[0];
                    //force_v_z = (flux_mom_wu_diff_ext + flux_mom_wv_diff_ext + flux_mom_ww_diff_ext)/dmom_u_ham_grad_p_ext[0];

                    force_p_x = p_ext*normal[0];
                    force_p_y = p_ext*normal[1];
                    //force_p_z = p_ext*normal[2];

                    force_x = force_p_x + force_v_x;
                    force_y = force_p_y + force_v_y;
                    //force_z = force_p_z + force_v_z;

                    r_x = x_ext - barycenters[3*boundaryFlags[ebN]+0];
                    r_y = y_ext - barycenters[3*boundaryFlags[ebN]+1];
                    //r_z = z_ext - barycenters[3*boundaryFlags[ebN]+2];

                    wettedAreas[boundaryFlags[ebN]] += dS*(1.0-ebqe_vf_ext[ebNE_kb]);

                    netForces_p[3*boundaryFlags[ebN]+0] += force_p_x*dS;
                    netForces_p[3*boundaryFlags[ebN]+1] += force_p_y*dS;
                    //netForces_p[3*boundaryFlags[ebN]+2] += force_p_z*dS;

                    netForces_v[3*boundaryFlags[ebN]+0] += force_v_x*dS;
                    netForces_v[3*boundaryFlags[ebN]+1] += force_v_y*dS;
                    //netForces_v[3*boundaryFlags[ebN]+2] += force_v_z*dS;

                    //netMoments[3*boundaryFlags[ebN]+0] += (r_y*force_z - r_z*force_y)*dS;
                    //netMoments[3*boundaryFlags[ebN]+1] += (r_z*force_x - r_x*force_z)*dS;
                    netMoments[3*boundaryFlags[ebN]+2] += (r_x*force_y - r_y*force_x)*dS;
                  }
                //
                //update residuals
                //
                for (int i=0;i<nDOF_test_element;i++)
                  {
                    /* elementResidual_mesh[i] -= ck.ExteriorElementBoundaryFlux(MOVING_DOMAIN*(xt_ext*normal[0]+yt_ext*normal[1]),p_test_dS[i]); */
                    /* elementResidual_p[i] += ck.ExteriorElementBoundaryFlux(flux_mass_ext,p_test_dS[i]); */
                    /* elementResidual_p[i] -= DM*ck.ExteriorElementBoundaryFlux(MOVING_DOMAIN*(xt_ext*normal[0]+yt_ext*normal[1]),p_test_dS[i]); */
                    /* globalConservationError += ck.ExteriorElementBoundaryFlux(flux_mass_ext,p_test_dS[i]); */
                    elementResidual_u[i] +=
		      (INT_BY_PARTS_PRESSURE==1 ? p_ext*vel_test_dS[i]*normal[0] : 0.) +
                      ck.ExteriorElementBoundaryFlux(flux_mom_u_adv_ext,vel_test_dS[i])+
                      ck.ExteriorElementBoundaryFlux(flux_mom_uu_diff_ext,vel_test_dS[i])+
                      ck.ExteriorElementBoundaryFlux(flux_mom_uv_diff_ext,vel_test_dS[i])+
                      ck.ExteriorElementBoundaryDiffusionAdjoint(isDOFBoundary_u[ebNE_kb],
                                                                 isDiffusiveFluxBoundary_u[ebNE_kb],
                                                                 eb_adjoint_sigma,
                                                                 u_ext,
                                                                 bc_u_ext,
                                                                 normal,
                                                                 sdInfo_u_u_rowptr,
                                                                 sdInfo_u_u_colind,
                                                                 mom_uu_diff_ten_ext,
                                                                 &vel_grad_test_dS[i*nSpace])+
                      ck.ExteriorElementBoundaryDiffusionAdjoint(isDOFBoundary_v[ebNE_kb],
                                                                 isDiffusiveFluxBoundary_u[ebNE_kb],
                                                                 eb_adjoint_sigma,
                                                                 v_ext,
                                                                 bc_v_ext,
                                                                 normal,
                                                                 sdInfo_u_v_rowptr,
                                                                 sdInfo_u_v_colind,
                                                                 mom_uv_diff_ten_ext,
                                                                 &vel_grad_test_dS[i*nSpace]);//+
                    /* ck.ExteriorElementBoundaryDiffusionAdjoint(isDOFBoundary_w[ebNE_kb], */
                    /*                                         isDiffusiveFluxBoundary_u[ebNE_kb], */
                    /*                                         eb_adjoint_sigma, */
                    /*                                         w_ext, */
                    /*                                         bc_w_ext, */
                    /*                                         normal, */
                    /*                                         sdInfo_u_w_rowptr, */
                    /*                                         sdInfo_u_w_colind, */
                    /*                                         mom_uw_diff_ten_ext, */
                    /*                                         &vel_grad_test_dS[i*nSpace]); */
                    elementResidual_v[i] +=
		      (INT_BY_PARTS_PRESSURE==1 ? p_ext*vel_test_dS[i]*normal[1] : 0.) +
		      ck.ExteriorElementBoundaryFlux(flux_mom_v_adv_ext,vel_test_dS[i]) +
                      ck.ExteriorElementBoundaryFlux(flux_mom_vu_diff_ext,vel_test_dS[i])+
                      ck.ExteriorElementBoundaryFlux(flux_mom_vv_diff_ext,vel_test_dS[i])+
                      ck.ExteriorElementBoundaryDiffusionAdjoint(isDOFBoundary_u[ebNE_kb],
                                                                 isDiffusiveFluxBoundary_v[ebNE_kb],
                                                                 eb_adjoint_sigma,
                                                                 u_ext,
                                                                 bc_u_ext,
                                                                 normal,
                                                                 sdInfo_v_u_rowptr,
                                                                 sdInfo_v_u_colind,
                                                                 mom_vu_diff_ten_ext,
                                                                 &vel_grad_test_dS[i*nSpace])+
                      ck.ExteriorElementBoundaryDiffusionAdjoint(isDOFBoundary_v[ebNE_kb],
                                                                 isDiffusiveFluxBoundary_v[ebNE_kb],
                                                                 eb_adjoint_sigma,
                                                                 v_ext,
                                                                 bc_v_ext,
                                                                 normal,
                                                                 sdInfo_v_v_rowptr,
                                                                 sdInfo_v_v_colind,
                                                                 mom_vv_diff_ten_ext,
                                                                 &vel_grad_test_dS[i*nSpace]);//+
                    /* ck.ExteriorElementBoundaryDiffusionAdjoint(isDOFBoundary_w[ebNE_kb], */
                    /*                                         isDiffusiveFluxBoundary_v[ebNE_kb], */
                    /*                                         eb_adjoint_sigma, */
                    /*                                         w_ext, */
                    /*                                         bc_w_ext, */
                    /*                                         normal, */
                    /*                                         sdInfo_v_w_rowptr, */
                    /*                                         sdInfo_v_w_colind, */
                    /*                                         mom_vw_diff_ten_ext, */
                    /*                                         &vel_grad_test_dS[i*nSpace]);  */

                    /* elementResidual_w[i] += */
		    /*   (INT_BY_PARTS_PRESSURE==1 ? p_ext*vel_test_dS[i]*normal[2] : 0.) +*/
		    /*   ck.ExteriorElementBoundaryFlux(flux_mom_w_adv_ext,vel_test_dS[i]) + */
                    /*   ck.ExteriorElementBoundaryFlux(flux_mom_wu_diff_ext,vel_test_dS[i])+ */
                    /*   ck.ExteriorElementBoundaryFlux(flux_mom_wv_diff_ext,vel_test_dS[i])+ */
                    /*   ck.ExteriorElementBoundaryFlux(flux_mom_ww_diff_ext,vel_test_dS[i])+ */
                    /*   ck.ExteriorElementBoundaryDiffusionAdjoint(isDOFBoundary_u[ebNE_kb], */
                    /*                                         isDiffusiveFluxBoundary_w[ebNE_kb], */
                    /*                                         eb_adjoint_sigma, */
                    /*                                         u_ext, */
                    /*                                         bc_u_ext, */
                    /*                                         normal, */
                    /*                                         sdInfo_w_u_rowptr, */
                    /*                                         sdInfo_w_u_colind, */
                    /*                                         mom_wu_diff_ten_ext, */
                    /*                                         &vel_grad_test_dS[i*nSpace])+ */
                    /*   ck.ExteriorElementBoundaryDiffusionAdjoint(isDOFBoundary_v[ebNE_kb], */
                    /*                                         isDiffusiveFluxBoundary_w[ebNE_kb], */
                    /*                                         eb_adjoint_sigma, */
                    /*                                         v_ext, */
                    /*                                         bc_v_ext, */
                    /*                                         normal, */
                    /*                                         sdInfo_w_v_rowptr, */
                    /*                                         sdInfo_w_v_colind, */
                    /*                                         mom_wv_diff_ten_ext, */
                    /*                                         &vel_grad_test_dS[i*nSpace])+ */
                    /*   ck.ExteriorElementBoundaryDiffusionAdjoint(isDOFBoundary_w[ebNE_kb], */
                    /*                                         isDiffusiveFluxBoundary_w[ebNE_kb], */
                    /*                                         eb_adjoint_sigma, */
                    /*                                         w_ext, */
                    /*                                         bc_w_ext, */
                    /*                                         normal, */
                    /*                                         sdInfo_w_w_rowptr, */
                    /*                                         sdInfo_w_w_colind, */
                    /*                                         mom_ww_diff_ten_ext, */
                    /*                                         &vel_grad_test_dS[i*nSpace]);  */
                  }//i
              }//kb
            //
            //update the element and global residual storage
            //
            for (int i=0;i<nDOF_test_element;i++)
              {
                int eN_i = eN*nDOF_test_element+i;

                /* elementResidual_p_save[eN_i] +=  elementResidual_p[i]; */
                /* mesh_volume_conservation_weak += elementResidual_mesh[i];               */
                /* globalResidual[offset_p+stride_p*p_l2g[eN_i]]+=elementResidual_p[i]; */
                globalResidual[offset_u+stride_u*vel_l2g[eN_i]]+=elementResidual_u[i];
                globalResidual[offset_v+stride_v*vel_l2g[eN_i]]+=elementResidual_v[i];
                /* globalResidual[offset_w+stride_w*vel_l2g[eN_i]]+=elementResidual_w[i]; */
              }//i
          }//ebNE
        /* std::cout<<"mesh volume conservation = "<<mesh_volume_conservation<<std::endl; */
        /* std::cout<<"mesh volume conservation weak = "<<mesh_volume_conservation_weak<<std::endl; */
        /* std::cout<<"mesh volume conservation err max= "<<mesh_volume_conservation_err_max<<std::endl; */
        /* std::cout<<"mesh volume conservation err max weak = "<<mesh_volume_conservation_err_max_weak<<std::endl; */
        if (CUT_CELL_INTEGRATION)
          {
            particle_surfaceArea[0] = cut_cell_boundary_length;
            particle_netForces[(0+nParticles)*3 +0] = p_force_x;
            particle_netForces[(0+nParticles)*3 +1] = p_force_y;
            std::cout<<"===end mesh==="<<std::endl<<std::flush;
          }
      }

      void calculateJacobian(//element
                             double* mesh_trial_ref,
                             double* mesh_grad_trial_ref,
                             double* mesh_dof,
                             double* mesh_velocity_dof,
                             double MOVING_DOMAIN,
                             double PSTAB,
                             int* mesh_l2g,
                             double* dV_ref,
                             double* p_trial_ref,
                             double* p_grad_trial_ref,
                             double* p_test_ref,
                             double* p_grad_test_ref,
                             double* q_p,
                             double* q_grad_p,
                             double* ebqe_p,
                             double* ebqe_grad_p,
                             double* vel_trial_ref,
                             double* vel_grad_trial_ref,
                             double* vel_hess_trial_ref,
                             double* vel_test_ref,
                             double* vel_grad_test_ref,
                             //element boundary
                             double* mesh_trial_trace_ref,
                             double* mesh_grad_trial_trace_ref,
                             double* dS_ref,
                             double* p_trial_trace_ref,
                             double* p_grad_trial_trace_ref,
                             double* p_test_trace_ref,
                             double* p_grad_test_trace_ref,
                             double* vel_trial_trace_ref,
                             double* vel_grad_trial_trace_ref,
                             double* vel_test_trace_ref,
                             double* vel_grad_test_trace_ref,
                             double* normal_ref,
                             double* boundaryJac_ref,
                             //physics
                             double eb_adjoint_sigma,
                             double* elementDiameter,
                             double* nodeDiametersArray,
                             double hFactor,
                             int nElements_global,
                             int nElements_owned,
                             int nElementBoundaries_owned,
                             int nNodes_owned,
                             double useRBLES,
                             double useMetrics,
                             double alphaBDF,
                             double epsFact_rho,
                             double epsFact_mu,
                             double sigma,
                             double rho_0,
                             double nu_0,
                             double rho_1,
                             double nu_1,
                             double smagorinskyConstant,
                             int turbulenceClosureModel,
                             double Ct_sge,
                             double Cd_sge,
                             double C_dg,
                             double C_b,
                             //VRANS
                             const double* eps_solid,
                             const double* ebq_global_phi_solid,
                             const double* ebq_global_grad_phi_solid,
                             const double* ebq_particle_velocity_solid,
                                   double* phi_solid_nodes,
                             const double* phi_solid,
                             const double* q_velocity_solid,
                             const double* q_velocityStar_solid,
                             const double* q_vos,
                             const double* q_dvos_dt,
                             const double* q_grad_vos,
                             const double* q_dragAlpha,
                             const double* q_dragBeta,
                             const double* q_mass_source,
                             const double* q_turb_var_0,
                             const double* q_turb_var_1,
                             const double* q_turb_var_grad_0,
                             //
                             int* p_l2g,
                             int* vel_l2g,
                             double* p_dof, double* u_dof, double* v_dof, double* w_dof,
                             double* g,
                             const double useVF,
                             double* vf,
                             double* phi,
                             double* normal_phi,
                             double* kappa_phi,
                             double* q_mom_u_acc_beta_bdf, double* q_mom_v_acc_beta_bdf, double* q_mom_w_acc_beta_bdf,
                             double* q_dV,
                             double* q_dV_last,
                             double* q_velocity_sge,
                             double* ebqe_velocity_star,
                             double* q_cfl,
                             double* q_numDiff_u_last, double* q_numDiff_v_last, double* q_numDiff_w_last,
                             int* sdInfo_u_u_rowptr,int* sdInfo_u_u_colind,
                             int* sdInfo_u_v_rowptr,int* sdInfo_u_v_colind,
                             int* sdInfo_u_w_rowptr,int* sdInfo_u_w_colind,
                             int* sdInfo_v_v_rowptr,int* sdInfo_v_v_colind,
                             int* sdInfo_v_u_rowptr,int* sdInfo_v_u_colind,
                             int* sdInfo_v_w_rowptr,int* sdInfo_v_w_colind,
                             int* sdInfo_w_w_rowptr,int* sdInfo_w_w_colind,
                             int* sdInfo_w_u_rowptr,int* sdInfo_w_u_colind,
                             int* sdInfo_w_v_rowptr,int* sdInfo_w_v_colind,
                             int* csrRowIndeces_p_p,int* csrColumnOffsets_p_p,
                             int* csrRowIndeces_p_u,int* csrColumnOffsets_p_u,
                             int* csrRowIndeces_p_v,int* csrColumnOffsets_p_v,
                             int* csrRowIndeces_p_w,int* csrColumnOffsets_p_w,
                             int* csrRowIndeces_u_p,int* csrColumnOffsets_u_p,
                             int* csrRowIndeces_u_u,int* csrColumnOffsets_u_u,
                             int* csrRowIndeces_u_v,int* csrColumnOffsets_u_v,
                             int* csrRowIndeces_u_w,int* csrColumnOffsets_u_w,
                             int* csrRowIndeces_v_p,int* csrColumnOffsets_v_p,
                             int* csrRowIndeces_v_u,int* csrColumnOffsets_v_u,
                             int* csrRowIndeces_v_v,int* csrColumnOffsets_v_v,
                             int* csrRowIndeces_v_w,int* csrColumnOffsets_v_w,
                             int* csrRowIndeces_w_p,int* csrColumnOffsets_w_p,
                             int* csrRowIndeces_w_u,int* csrColumnOffsets_w_u,
                             int* csrRowIndeces_w_v,int* csrColumnOffsets_w_v,
                             int* csrRowIndeces_w_w,int* csrColumnOffsets_w_w,
                             double* globalJacobian,
                             int nExteriorElementBoundaries_global,
                             int* exteriorElementBoundariesArray,
                             int* elementBoundariesArray,
                             int* elementBoundaryElementsArray,
                             int* elementBoundaryLocalElementBoundariesArray,
                             double* ebqe_vf_ext,
                             double* bc_ebqe_vf_ext,
                             double* ebqe_phi_ext,
                             double* bc_ebqe_phi_ext,
                             double* ebqe_normal_phi_ext,
                             double* ebqe_kappa_phi_ext,
                             //VRANS
                             const double* ebqe_vos_ext,
                             const double* ebqe_turb_var_0,
                             const double* ebqe_turb_var_1,
                             //
                             int* isDOFBoundary_p,
                             int* isDOFBoundary_u,
                             int* isDOFBoundary_v,
                             int* isDOFBoundary_w,
                             int* isAdvectiveFluxBoundary_p,
                             int* isAdvectiveFluxBoundary_u,
                             int* isAdvectiveFluxBoundary_v,
                             int* isAdvectiveFluxBoundary_w,
                             int* isDiffusiveFluxBoundary_u,
                             int* isDiffusiveFluxBoundary_v,
                             int* isDiffusiveFluxBoundary_w,
                             double* ebqe_bc_p_ext,
                             double* ebqe_bc_flux_mass_ext,
                             double* ebqe_bc_flux_mom_u_adv_ext,
                             double* ebqe_bc_flux_mom_v_adv_ext,
                             double* ebqe_bc_flux_mom_w_adv_ext,
                             double* ebqe_bc_u_ext,
                             double* ebqe_bc_flux_u_diff_ext,
                             double* ebqe_penalty_ext,
                             double* ebqe_bc_v_ext,
                             double* ebqe_bc_flux_v_diff_ext,
                             double* ebqe_bc_w_ext,
                             double* ebqe_bc_flux_w_diff_ext,
                             int* csrColumnOffsets_eb_p_p,
                             int* csrColumnOffsets_eb_p_u,
                             int* csrColumnOffsets_eb_p_v,
                             int* csrColumnOffsets_eb_p_w,
                             int* csrColumnOffsets_eb_u_p,
                             int* csrColumnOffsets_eb_u_u,
                             int* csrColumnOffsets_eb_u_v,
                             int* csrColumnOffsets_eb_u_w,
                             int* csrColumnOffsets_eb_v_p,
                             int* csrColumnOffsets_eb_v_u,
                             int* csrColumnOffsets_eb_v_v,
                             int* csrColumnOffsets_eb_v_w,
                             int* csrColumnOffsets_eb_w_p,
                             int* csrColumnOffsets_eb_w_u,
                             int* csrColumnOffsets_eb_w_v,
                             int* csrColumnOffsets_eb_w_w,
                             int* elementFlags,
                             int nParticles,
                             double particle_epsFact,
                             double particle_alpha,
                             double particle_beta,
                             double particle_penalty_constant,
                             double* particle_signed_distances,
                             double* particle_signed_distance_normals,
                             double* particle_velocities,
                             double* particle_centroids,
                             double particle_nitsche,
                             int use_ball_as_particle,
                             double* ball_center,
                             double* ball_radius,
                             double* ball_velocity,
                             double* ball_angular_velocity,
                             int USE_SUPG,
                             int KILL_PRESSURE_TERM,
                             double dt,
                             int MATERIAL_PARAMETERS_AS_FUNCTION,
                             double* density_as_function,
                             double* dynamic_viscosity_as_function,
                             double* ebqe_density_as_function,
                             double* ebqe_dynamic_viscosity_as_function,
                             int USE_SBM,
			     // For edge based dissipation
			     int ARTIFICIAL_VISCOSITY,
			     double * uStar_dMatrix,
			     double * vStar_dMatrix,
			     double * wStar_dMatrix,
			     int numDOFs_1D,
			     int offset_u, int offset_v, int offset_w,
			     int stride_u, int stride_v, int stride_w,
			     int *rowptr_1D, int *colind_1D,
			     int *rowptr, int *colind,
			     int INT_BY_PARTS_PRESSURE)
      {
        //
        //loop over elements to compute volume integrals and load them into the element Jacobians and global Jacobian
        //
        std::valarray<double> particle_surfaceArea(nParticles), particle_netForces(nParticles*3*3), particle_netMoments(nParticles*3);
        const int nQuadraturePoints_global(nElements_global*nQuadraturePoints_element);
        //std::set<int> active_velocity_dof;

        for(int eN=0;eN<nElements_global;eN++)
          {
            register double eps_rho,eps_mu;
            double element_active=1.0;//value 1 is because it is ibm by default

            register double  elementJacobian_p_p[nDOF_test_element][nDOF_trial_element],
              elementJacobian_p_u[nDOF_test_element][nDOF_trial_element],
              elementJacobian_p_v[nDOF_test_element][nDOF_trial_element],
              elementJacobian_p_w[nDOF_test_element][nDOF_trial_element],
              elementJacobian_u_p[nDOF_test_element][nDOF_trial_element],
              elementJacobian_u_u[nDOF_test_element][nDOF_trial_element],
              elementJacobian_u_v[nDOF_test_element][nDOF_trial_element],
              elementJacobian_u_w[nDOF_test_element][nDOF_trial_element],
              elementJacobian_v_p[nDOF_test_element][nDOF_trial_element],
              elementJacobian_v_u[nDOF_test_element][nDOF_trial_element],
              elementJacobian_v_v[nDOF_test_element][nDOF_trial_element],
              elementJacobian_v_w[nDOF_test_element][nDOF_trial_element],
              elementJacobian_w_p[nDOF_test_element][nDOF_trial_element],
              elementJacobian_w_u[nDOF_test_element][nDOF_trial_element],
              elementJacobian_w_v[nDOF_test_element][nDOF_trial_element],
              elementJacobian_w_w[nDOF_test_element][nDOF_trial_element];
            for (int i=0;i<nDOF_test_element;i++)
              for (int j=0;j<nDOF_trial_element;j++)
                {
                  elementJacobian_p_p[i][j]=0.0;
                  elementJacobian_p_u[i][j]=0.0;
                  elementJacobian_p_v[i][j]=0.0;
                  elementJacobian_p_w[i][j]=0.0;
                  elementJacobian_u_p[i][j]=0.0;
                  elementJacobian_u_u[i][j]=0.0;
                  elementJacobian_u_v[i][j]=0.0;
                  elementJacobian_u_w[i][j]=0.0;
                  elementJacobian_v_p[i][j]=0.0;
                  elementJacobian_v_u[i][j]=0.0;
                  elementJacobian_v_v[i][j]=0.0;
                  elementJacobian_v_w[i][j]=0.0;
                  elementJacobian_w_p[i][j]=0.0;
                  elementJacobian_w_u[i][j]=0.0;
                  elementJacobian_w_v[i][j]=0.0;
                  elementJacobian_w_w[i][j]=0.0;
                }
            //
            //detect cut cells
            //
            //if(0)
            if(USE_SBM>0)
              {
                //
                //detect cut cells
                //
                double _distance[nDOF_mesh_trial_element]={0.0};
                int pos_counter=0;
                for (int I=0;I<nDOF_mesh_trial_element;I++)
                  {
                    if(use_ball_as_particle==1)
                      {
                        get_distance_to_ball(nParticles, ball_center, ball_radius,
                                             mesh_dof[3*mesh_l2g[eN*nDOF_mesh_trial_element+I]+0],
                                             mesh_dof[3*mesh_l2g[eN*nDOF_mesh_trial_element+I]+1],
                                             mesh_dof[3*mesh_l2g[eN*nDOF_mesh_trial_element+I]+2],
                                             _distance[I]);
                      }
                    else
                      {
                        _distance[I] = phi_solid_nodes[mesh_l2g[eN*nDOF_mesh_trial_element+I]];
                      }
                    if ( _distance[I] >= 0)
                      pos_counter++;
                  }
                if (pos_counter == 2)
                  {
                    element_active=0.0;
                    //std::cout<<"Identified cut cell"<<std::endl;
                    int opp_node=-1;
                    for (int I=0;I<nDOF_mesh_trial_element;I++)
                      {
                        if (_distance[I] < 0)
                          opp_node = I;
                      }
                    assert(opp_node >=0);
                    assert(opp_node <nDOF_mesh_trial_element);
                  }
                else if (pos_counter == 3)
                  {
                    element_active=1.0;
                  }
                else
                  {
                    element_active=0.0;
                  }
              }
            if(use_ball_as_particle==1)
              {
                for (int I=0;I<nDOF_mesh_trial_element;I++)
                  get_distance_to_ball(nParticles, ball_center, ball_radius,
                                       mesh_dof[3*mesh_l2g[eN*nDOF_mesh_trial_element+I]+0],
                                       mesh_dof[3*mesh_l2g[eN*nDOF_mesh_trial_element+I]+1],
                                       mesh_dof[3*mesh_l2g[eN*nDOF_mesh_trial_element+I]+2],
                                       phi_solid_nodes[mesh_l2g[eN*nDOF_mesh_trial_element+I]]);
              }
            for  (int k=0;k<nQuadraturePoints_element;k++)
              {
                int eN_k = eN*nQuadraturePoints_element+k, //index to a scalar at a quadrature point
                  eN_k_nSpace = eN_k*nSpace,
                  eN_k_3d = eN_k*3,
                  eN_nDOF_trial_element = eN*nDOF_trial_element; //index to a vector at a quadrature point

                //declare local storage
                register double p=0.0,u=0.0,v=0.0,w=0.0,
                  grad_p[nSpace],grad_u[nSpace],grad_v[nSpace],grad_w[nSpace],
                  hess_u[nSpace2],hess_v[nSpace2],
                  mom_u_acc=0.0,
                  dmom_u_acc_u=0.0,
                  mom_v_acc=0.0,
                  dmom_v_acc_v=0.0,
                  mom_w_acc=0.0,
                  dmom_w_acc_w=0.0,
                  mass_adv[nSpace],
                  dmass_adv_u[nSpace],
                  dmass_adv_v[nSpace],
                  dmass_adv_w[nSpace],
                  mom_u_adv[nSpace],
                  dmom_u_adv_u[nSpace],
                  dmom_u_adv_v[nSpace],
                  dmom_u_adv_w[nSpace],
                  mom_v_adv[nSpace],
                  dmom_v_adv_u[nSpace],
                  dmom_v_adv_v[nSpace],
                  dmom_v_adv_w[nSpace],
                  mom_w_adv[nSpace],
                  dmom_w_adv_u[nSpace],
                  dmom_w_adv_v[nSpace],
                  dmom_w_adv_w[nSpace],
                  mom_uu_diff_ten[nSpace],
                  mom_vv_diff_ten[nSpace],
                  mom_ww_diff_ten[nSpace],
                  mom_uv_diff_ten[1],
                  mom_uw_diff_ten[1],
                  mom_vu_diff_ten[1],
                  mom_vw_diff_ten[1],
                  mom_wu_diff_ten[1],
                  mom_wv_diff_ten[1],
                  mom_u_source=0.0,
                  mom_v_source=0.0,
                  mom_w_source=0.0,
                  mom_u_ham=0.0,
                  dmom_u_ham_grad_p[nSpace],
                  dmom_u_ham_grad_u[nSpace],
                  mom_v_ham=0.0,
                  dmom_v_ham_grad_p[nSpace],
                  dmom_v_ham_grad_v[nSpace],
                  mom_w_ham=0.0,
                  dmom_w_ham_grad_p[nSpace],
                  dmom_w_ham_grad_w[nSpace],
                  mom_u_acc_t=0.0,
                  dmom_u_acc_u_t=0.0,
                  mom_v_acc_t=0.0,
                  dmom_v_acc_v_t=0.0,
                  mom_w_acc_t=0.0,
                  dmom_w_acc_w_t=0.0,
                  pdeResidual_p=0.0,
                  pdeResidual_u=0.0,
                  pdeResidual_v=0.0,
                  pdeResidual_w=0.0,
                  dpdeResidual_p_u[nDOF_trial_element],dpdeResidual_p_v[nDOF_trial_element],dpdeResidual_p_w[nDOF_trial_element],
                  dpdeResidual_u_p[nDOF_trial_element],dpdeResidual_u_u[nDOF_trial_element],
                  dpdeResidual_v_p[nDOF_trial_element],dpdeResidual_v_v[nDOF_trial_element],
                  dpdeResidual_w_p[nDOF_trial_element],dpdeResidual_w_w[nDOF_trial_element],
                  Lstar_u_p[nDOF_test_element],
                  Lstar_v_p[nDOF_test_element],
                  Lstar_w_p[nDOF_test_element],
                  Lstar_u_u[nDOF_test_element],
                  Lstar_v_v[nDOF_test_element],
                  Lstar_w_w[nDOF_test_element],
                  Lstar_p_u[nDOF_test_element],
                  Lstar_p_v[nDOF_test_element],
                  Lstar_p_w[nDOF_test_element],
                  subgridError_p=0.0,
                  subgridError_u=0.0,
                  subgridError_v=0.0,
                  subgridError_w=0.0,
                  dsubgridError_p_u[nDOF_trial_element],
                  dsubgridError_p_v[nDOF_trial_element],
                  dsubgridError_p_w[nDOF_trial_element],
                  dsubgridError_u_p[nDOF_trial_element],
                  dsubgridError_u_u[nDOF_trial_element],
                  dsubgridError_v_p[nDOF_trial_element],
                  dsubgridError_v_v[nDOF_trial_element],
                  dsubgridError_w_p[nDOF_trial_element],
                  dsubgridError_w_w[nDOF_trial_element],
                  tau_p=0.0,tau_p0=0.0,tau_p1=0.0,
                  tau_v=0.0,tau_v0=0.0,tau_v1=0.0,
                  jac[nSpace*nSpace],
                  jacDet,
                  jacInv[nSpace*nSpace],
                  p_grad_trial[nDOF_trial_element*nSpace],vel_grad_trial[nDOF_trial_element*nSpace],
                  vel_hess_trial[nDOF_trial_element*nSpace2],
                  dV,
                  p_test_dV[nDOF_test_element],vel_test_dV[nDOF_test_element],
                  p_grad_test_dV[nDOF_test_element*nSpace],vel_grad_test_dV[nDOF_test_element*nSpace],
                  x,y,z,xt,yt,zt,
                  //VRANS
                  porosity,
                  //meanGrainSize,
                  dmom_u_source[nSpace],
                  dmom_v_source[nSpace],
                  dmom_w_source[nSpace],
                  mass_source,
                  //
                  G[nSpace*nSpace],G_dd_G,tr_G,h_phi, dmom_adv_star[nSpace], dmom_adv_sge[nSpace];
                //get jacobian, etc for mapping reference element
                ck.calculateMapping_element(eN,
                                            k,
                                            mesh_dof,
                                            mesh_l2g,
                                            mesh_trial_ref,
                                            mesh_grad_trial_ref,
                                            jac,
                                            jacDet,
                                            jacInv,
                                            x,y,z);
                ck.calculateH_element(eN,
                                      k,
                                      nodeDiametersArray,
                                      mesh_l2g,
                                      mesh_trial_ref,
                                      h_phi);
                ck.calculateMappingVelocity_element(eN,
                                                    k,
                                                    mesh_velocity_dof,
                                                    mesh_l2g,
                                                    mesh_trial_ref,
                                                    xt,yt,zt);
                //xt=0.0;yt=0.0;zt=0.0;
                //std::cout<<"xt "<<xt<<'\t'<<yt<<'\t'<<zt<<std::endl;
                //get the physical integration weight
                dV = fabs(jacDet)*dV_ref[k];
                ck.calculateG(jacInv,G,G_dd_G,tr_G);
                //ck.calculateGScale(G,&normal_phi[eN_k_nSpace],h_phi);

                eps_rho = epsFact_rho*(useMetrics*h_phi+(1.0-useMetrics)*elementDiameter[eN]);
                eps_mu  = epsFact_mu *(useMetrics*h_phi+(1.0-useMetrics)*elementDiameter[eN]);
                const double particle_eps  = particle_epsFact*(useMetrics*h_phi+(1.0-useMetrics)*elementDiameter[eN]);

                //get the trial function gradients
                /* ck.gradTrialFromRef(&p_grad_trial_ref[k*nDOF_trial_element*nSpace],jacInv,p_grad_trial); */
                ck.gradTrialFromRef(&vel_grad_trial_ref[k*nDOF_trial_element*nSpace],jacInv,vel_grad_trial);
                ck.hessTrialFromRef(&vel_hess_trial_ref[k*nDOF_trial_element*nSpace2],jacInv,vel_hess_trial);
                //get the solution
                /* ck.valFromDOF(p_dof,&p_l2g[eN_nDOF_trial_element],&p_trial_ref[k*nDOF_trial_element],p); */
                p = q_p[eN_k];
                ck.valFromDOF(u_dof,&vel_l2g[eN_nDOF_trial_element],&vel_trial_ref[k*nDOF_trial_element],u);
                ck.valFromDOF(v_dof,&vel_l2g[eN_nDOF_trial_element],&vel_trial_ref[k*nDOF_trial_element],v);
                /* ck.valFromDOF(w_dof,&vel_l2g[eN_nDOF_trial_element],&vel_trial_ref[k*nDOF_trial_element],w); */
                //get the solution gradients
                /* ck.gradFromDOF(p_dof,&p_l2g[eN_nDOF_trial_element],p_grad_trial,grad_p); */
                for (int I=0;I<nSpace;I++)
                  grad_p[I] = q_grad_p[eN_k_nSpace+I];
                ck.gradFromDOF(u_dof,&vel_l2g[eN_nDOF_trial_element],vel_grad_trial,grad_u);
                ck.gradFromDOF(v_dof,&vel_l2g[eN_nDOF_trial_element],vel_grad_trial,grad_v);
                ck.hessFromDOF(u_dof,&vel_l2g[eN_nDOF_trial_element],vel_hess_trial,hess_u);
                ck.hessFromDOF(v_dof,&vel_l2g[eN_nDOF_trial_element],vel_hess_trial,hess_v);
                /* ck.gradFromDOF(w_dof,&vel_l2g[eN_nDOF_trial_element],vel_grad_trial,grad_w); */
                //precalculate test function products with integration weights
                for (int j=0;j<nDOF_trial_element;j++)
                  {
                    /* p_test_dV[j] = p_test_ref[k*nDOF_trial_element+j]*dV; */
                    vel_test_dV[j] = vel_test_ref[k*nDOF_trial_element+j]*dV;
                    for (int I=0;I<nSpace;I++)
                      {
                        /* p_grad_test_dV[j*nSpace+I]   = p_grad_trial[j*nSpace+I]*dV;//cek warning won't work for Petrov-Galerkin */
                        vel_grad_test_dV[j*nSpace+I] = vel_grad_trial[j*nSpace+I]*dV;//cek warning won't work for Petrov-Galerkin}
                      }
                  }
                //cek hack
                double div_mesh_velocity=0.0;
                int NDOF_MESH_TRIAL_ELEMENT=3;
                for (int j=0;j<NDOF_MESH_TRIAL_ELEMENT;j++)
                  {
                    int eN_j=eN*NDOF_MESH_TRIAL_ELEMENT+j;
                    div_mesh_velocity +=
                      mesh_velocity_dof[mesh_l2g[eN_j]*3+0]*vel_grad_trial[j*2+0] +
                      mesh_velocity_dof[mesh_l2g[eN_j]*3+1]*vel_grad_trial[j*2+1];
                  }
                div_mesh_velocity = DM3*div_mesh_velocity + (1.0-DM3)*alphaBDF*(dV-q_dV_last[eN_k])/dV;
                //
                //VRANS
                porosity = 1.0 - q_vos[eN_k];
                //
                //
                //calculate pde coefficients and derivatives at quadrature points
                //
                double eddy_viscosity(0.),rhoSave,nuSave;//not really interested in saving eddy_viscosity in jacobian
                evaluateCoefficients(eps_rho,
                                     eps_mu,
                                     particle_eps,
                                     sigma,
                                     rho_0,
                                     nu_0,
                                     rho_1,
                                     nu_1,
                                     elementDiameter[eN],
                                     smagorinskyConstant,
                                     turbulenceClosureModel,
                                     g,
                                     useVF,
                                     vf[eN_k],
                                     phi[eN_k],
                                     &normal_phi[eN_k_nSpace],
                                     phi_solid[eN_k],//computed in getResidual
                                     kappa_phi[eN_k],
                                     //VRANS
                                     porosity,
                                     //
                                     p,
                                     grad_p,
                                     grad_u,
                                     grad_v,
                                     grad_w,
                                     u,
                                     v,
                                     w,
                                     q_velocity_sge[eN_k_nSpace+0],
                                     q_velocity_sge[eN_k_nSpace+1],
                                     q_velocity_sge[eN_k_nSpace+1],//hack, shouldn't be used
                                     eddy_viscosity,
                                     mom_u_acc,
                                     dmom_u_acc_u,
                                     mom_v_acc,
                                     dmom_v_acc_v,
                                     mom_w_acc,
                                     dmom_w_acc_w,
                                     mass_adv,
                                     dmass_adv_u,
                                     dmass_adv_v,
                                     dmass_adv_w,
                                     mom_u_adv,
                                     dmom_u_adv_u,
                                     dmom_u_adv_v,
                                     dmom_u_adv_w,
                                     mom_v_adv,
                                     dmom_v_adv_u,
                                     dmom_v_adv_v,
                                     dmom_v_adv_w,
                                     mom_w_adv,
                                     dmom_w_adv_u,
                                     dmom_w_adv_v,
                                     dmom_w_adv_w,
                                     mom_uu_diff_ten,
                                     mom_vv_diff_ten,
                                     mom_ww_diff_ten,
                                     mom_uv_diff_ten,
                                     mom_uw_diff_ten,
                                     mom_vu_diff_ten,
                                     mom_vw_diff_ten,
                                     mom_wu_diff_ten,
                                     mom_wv_diff_ten,
                                     mom_u_source,
                                     mom_v_source,
                                     mom_w_source,
                                     mom_u_ham,
                                     dmom_u_ham_grad_p,
                                     dmom_u_ham_grad_u,
                                     mom_v_ham,
                                     dmom_v_ham_grad_p,
                                     dmom_v_ham_grad_v,
                                     mom_w_ham,
                                     dmom_w_ham_grad_p,
                                     dmom_w_ham_grad_w,
                                     rhoSave,
                                     nuSave,
                                     KILL_PRESSURE_TERM,
                                     0,
                                     0., // mql: the force term doesn't play a role in the Jacobian
                                     0.,
                                     0.,
                                     MATERIAL_PARAMETERS_AS_FUNCTION,
                                     density_as_function[eN_k],
                                     dynamic_viscosity_as_function[eN_k],
                                     USE_SBM,
                                     x,y,z,
                                     use_ball_as_particle,
                                     ball_center,
                                     ball_radius,
                                     ball_velocity,
                                     ball_angular_velocity,
				     INT_BY_PARTS_PRESSURE);
                //VRANS
                mass_source = q_mass_source[eN_k];
                for (int I=0;I<nSpace;I++)
                  {
                    dmom_u_source[I] = 0.0;
                    dmom_v_source[I] = 0.0;
                    dmom_w_source[I] = 0.0;
                  }
                updateDarcyForchheimerTerms_Ergun(/* linearDragFactor, */
                                                  /* nonlinearDragFactor, */
                                                  /* porosity, */
                                                  /* meanGrainSize, */
                                                  q_dragAlpha[eN_k],
                                                  q_dragBeta[eN_k],
                                                  eps_rho,
                                                  eps_mu,
                                                  rho_0,
                                                  nu_0,
                                                  rho_1,
                                                  nu_1,
						                          eddy_viscosity,
                                                  useVF,
                                                  vf[eN_k],
                                                  phi[eN_k],
                                                  u,
                                                  v,
                                                  w,
                                                  q_velocity_sge[eN_k_nSpace+0],
                                                  q_velocity_sge[eN_k_nSpace+1],
                                                  q_velocity_sge[eN_k_nSpace+1],//hack, shouldn't  be used
                                                  eps_solid[elementFlags[eN]],
                                                  porosity,
                                                  q_velocity_solid[eN_k_nSpace+0],
                                                  q_velocity_solid[eN_k_nSpace+1],
                                                  q_velocity_solid[eN_k_nSpace+1],//cek hack, should not be used
                                                  q_velocityStar_solid[eN_k_nSpace+0],
                                                  q_velocityStar_solid[eN_k_nSpace+1],
                                                  q_velocityStar_solid[eN_k_nSpace+1],//cek hack, should not be used
                                                  mom_u_source,
                                                  mom_v_source,
                                                  mom_w_source,
                                                  dmom_u_source,
                                                  dmom_v_source,
                                                  dmom_w_source,
                                                  q_grad_vos[eN_k_nSpace+0],
                                                  q_grad_vos[eN_k_nSpace+1],
                                                  q_grad_vos[eN_k_nSpace+1]);//cek hack, should not be used

                double C_particles=0.0;
                if(nParticles > 0 && USE_SBM==0)
                  updateSolidParticleTerms(eN < nElements_owned,
                                           particle_nitsche,
                                           dV,
                                           nParticles,
                                           nQuadraturePoints_global,
                                           &particle_signed_distances[eN_k],
<<<<<<< HEAD
                                           &particle_signed_distance_normals[eN_k_nSpace],
                                           &particle_velocities[eN_k_nSpace],
=======
                                           &particle_signed_distance_normals[eN_k_3d],
                                           &particle_velocities[eN_k_3d],
>>>>>>> e0b37261
                                           particle_centroids,
                                           use_ball_as_particle,
                                           ball_center,
                                           ball_radius,
                                           ball_velocity,
                                           ball_angular_velocity,
                                           porosity,
                                           particle_penalty_constant/h_phi,
                                           particle_alpha/h_phi,
                                           particle_beta/h_phi,
                                           eps_rho,
                                           eps_mu,
                                           rho_0,
                                           nu_0,
                                           rho_1,
                                           nu_1,
                                           useVF,
                                           vf[eN_k],
                                           phi[eN_k],
                                           x,
                                           y,
                                           z,
                                           p,
                                           u,
                                           v,
                                           w,
                                           q_velocity_sge[eN_k_nSpace+0],
                                           q_velocity_sge[eN_k_nSpace+1],
                                           q_velocity_sge[eN_k_nSpace+1],
                                           particle_eps,
                                           grad_u,
                                           grad_v,
                                           grad_w,
                                           mom_u_source,
                                           mom_v_source,
                                           mom_w_source,
                                           dmom_u_source,
                                           dmom_v_source,
                                           dmom_w_source,
                                           mom_u_adv,
                                           mom_v_adv,
                                           mom_w_adv,
                                           dmom_u_adv_u,
                                           dmom_v_adv_v,
                                           dmom_w_adv_w,
                                           mom_u_ham,
                                           dmom_u_ham_grad_u,
                                           mom_v_ham,
                                           dmom_v_ham_grad_v,
                                           mom_w_ham,
                                           dmom_w_ham_grad_w,
                                           &particle_netForces[0],
                                           &particle_netMoments[0],
                                           &particle_surfaceArea[0]);
                //Turbulence closure model
                if (turbulenceClosureModel >= 3)
                  {
                    const double c_mu = 0.09;//mwf hack
                    updateTurbulenceClosure(turbulenceClosureModel,
                                            eps_rho,
                                            eps_mu,
                                            rho_0,
                                            nu_0,
                                            rho_1,
                                            nu_1,
                                            useVF,
                                            vf[eN_k],
                                            phi[eN_k],
                                            porosity,
                                            c_mu, //mwf hack
                                            q_turb_var_0[eN_k],
                                            q_turb_var_1[eN_k],
                                            &q_turb_var_grad_0[eN_k_nSpace],
                                            eddy_viscosity,
                                            mom_uu_diff_ten,
                                            mom_vv_diff_ten,
                                            mom_ww_diff_ten,
                                            mom_uv_diff_ten,
                                            mom_uw_diff_ten,
                                            mom_vu_diff_ten,
                                            mom_vw_diff_ten,
                                            mom_wu_diff_ten,
                                            mom_wv_diff_ten,
                                            mom_u_source,
                                            mom_v_source,
                                            mom_w_source);

                  }
                //
                //
                //moving mesh
                //
                mom_u_adv[0] -= MOVING_DOMAIN*dmom_u_acc_u*mom_u_acc*xt; // multiply by rho*porosity. mql. CHECK.
                mom_u_adv[1] -= MOVING_DOMAIN*dmom_u_acc_u*mom_u_acc*yt;
                /* mom_u_adv[2] -= MOVING_DOMAIN*dmom_u_acc_u*mom_u_acc*zt; */
                dmom_u_adv_u[0] -= MOVING_DOMAIN*dmom_u_acc_u*xt;
                dmom_u_adv_u[1] -= MOVING_DOMAIN*dmom_u_acc_u*yt;
                /* dmom_u_adv_u[2] -= MOVING_DOMAIN*dmom_u_acc_u*zt; */

                mom_v_adv[0] -= MOVING_DOMAIN*dmom_v_acc_v*mom_v_acc*xt;
                mom_v_adv[1] -= MOVING_DOMAIN*dmom_v_acc_v*mom_v_acc*yt;
                /* mom_v_adv[2] -= MOVING_DOMAIN*dmom_v_acc_v*mom_v_acc*zt; */
                dmom_v_adv_v[0] -= MOVING_DOMAIN*dmom_v_acc_v*xt;
                dmom_v_adv_v[1] -= MOVING_DOMAIN*dmom_v_acc_v*yt;
                /* dmom_v_adv_v[2] -= MOVING_DOMAIN*dmom_v_acc_v*zt; */

                /* mom_w_adv[0] -= MOVING_DOMAIN*dmom_w_acc_w*mom_w_acc*xt; */
                /* mom_w_adv[1] -= MOVING_DOMAIN*dmom_w_acc_w*mom_w_acc*yt; */
                /* mom_w_adv[2] -= MOVING_DOMAIN*dmom_w_acc_w*mom_w_acc*zt; */
                /* dmom_w_adv_w[0] -= MOVING_DOMAIN*dmom_w_acc_w*xt; */
                /* dmom_w_adv_w[1] -= MOVING_DOMAIN*dmom_w_acc_w*yt; */
                /* dmom_w_adv_w[2] -= MOVING_DOMAIN*dmom_w_acc_w*zt; */
                //
                //calculate time derivatives
                //
                ck.bdf(alphaBDF,
                       q_mom_u_acc_beta_bdf[eN_k]*q_dV_last[eN_k]/dV,
                       mom_u_acc,
                       dmom_u_acc_u,
                       mom_u_acc_t,
                       dmom_u_acc_u_t);
                ck.bdf(alphaBDF,
                       q_mom_v_acc_beta_bdf[eN_k]*q_dV_last[eN_k]/dV,
                       mom_v_acc,
                       dmom_v_acc_v,
                       mom_v_acc_t,
                       dmom_v_acc_v_t);
                /* ck.bdf(alphaBDF, */
                /*           q_mom_w_acc_beta_bdf[eN_k]*q_dV_last[eN_k]/dV, */
                /*           mom_w_acc, */
                /*           dmom_w_acc_w, */
                /*           mom_w_acc_t, */
                /*           dmom_w_acc_w_t); */
                //
                //calculate subgrid error contribution to the Jacobian (strong residual, adjoint, jacobian of strong residual)

                mom_u_acc_t *= dmom_u_acc_u; //multiply by porosity*rho. mql. CHECK.
                mom_v_acc_t *= dmom_v_acc_v;

                //
                dmom_adv_sge[0] = dmom_u_acc_u*(q_velocity_sge[eN_k_nSpace+0] - MOVING_DOMAIN*xt);
                dmom_adv_sge[1] = dmom_u_acc_u*(q_velocity_sge[eN_k_nSpace+1] - MOVING_DOMAIN*yt);
                /* dmom_adv_sge[2] = dmom_u_acc_u*(q_velocity_sge[eN_k_nSpace+2] - MOVING_DOMAIN*zt); */
                //
                //calculate strong residual
                //
                pdeResidual_p =
                  ck.Mass_strong(-q_dvos_dt[eN_k]) + // mql. CHECK.
                  ck.Advection_strong(dmass_adv_u,grad_u) +
                  ck.Advection_strong(dmass_adv_v,grad_v) +
                  /* ck.Advection_strong(dmass_adv_w,grad_w) + */
                  DM2*MOVING_DOMAIN*ck.Reaction_strong(alphaBDF*(dV-q_dV_last[eN_k])/dV - div_mesh_velocity) +
                  //VRANS
                  ck.Reaction_strong(mass_source);
                //

                pdeResidual_u =
                  ck.Mass_strong(mom_u_acc_t) +
                  ck.Advection_strong(dmom_adv_sge,grad_u) +
                  ck.Hamiltonian_strong(dmom_u_ham_grad_p,grad_p) +
                  ck.Reaction_strong(mom_u_source) -
                  ck.Reaction_strong(u*div_mesh_velocity);

                pdeResidual_v =
                  ck.Mass_strong(mom_v_acc_t) +
                  ck.Advection_strong(dmom_adv_sge,grad_v) +
                  ck.Hamiltonian_strong(dmom_v_ham_grad_p,grad_p) +
                  ck.Reaction_strong(mom_v_source)  -
                  ck.Reaction_strong(v*div_mesh_velocity);

                /* pdeResidual_w =
                   ck.Mass_strong(mom_w_acc_t) +  */
                /*   ck.Advection_strong(dmom_adv_sge,grad_w) + */
                /*   ck.Hamiltonian_strong(dmom_w_ham_grad_p,grad_p) + */
                /*   ck.Reaction_strong(mom_w_source) -  */
                /*   ck.Reaction_strong(w*div_mesh_velocity); */

                //calculate the Jacobian of strong residual
                for (int j=0;j<nDOF_trial_element;j++)
                  {
                    register int j_nSpace = j*nSpace;
                    dpdeResidual_p_u[j]=ck.AdvectionJacobian_strong(dmass_adv_u,&vel_grad_trial[j_nSpace]);
                    dpdeResidual_p_v[j]=ck.AdvectionJacobian_strong(dmass_adv_v,&vel_grad_trial[j_nSpace]);
                    /* dpdeResidual_p_w[j]=ck.AdvectionJacobian_strong(dmass_adv_w,&vel_grad_trial[j_nSpace]); */

                    dpdeResidual_u_p[j]=ck.HamiltonianJacobian_strong(dmom_u_ham_grad_p,&p_grad_trial[j_nSpace]);
                    dpdeResidual_u_u[j]=ck.MassJacobian_strong(dmom_u_acc_u_t,vel_trial_ref[k*nDOF_trial_element+j]) +
                      ck.AdvectionJacobian_strong(dmom_adv_sge,&vel_grad_trial[j_nSpace]) -
                      ck.ReactionJacobian_strong(div_mesh_velocity,vel_trial_ref[k*nDOF_trial_element+j]);

                    dpdeResidual_v_p[j]=ck.HamiltonianJacobian_strong(dmom_v_ham_grad_p,&p_grad_trial[j_nSpace]);
                    dpdeResidual_v_v[j]=ck.MassJacobian_strong(dmom_v_acc_v_t,vel_trial_ref[k*nDOF_trial_element+j]) +
                      ck.AdvectionJacobian_strong(dmom_adv_sge,&vel_grad_trial[j_nSpace]) -
                      ck.ReactionJacobian_strong(div_mesh_velocity,vel_trial_ref[k*nDOF_trial_element+j]);

                    /* dpdeResidual_w_p[j]=ck.HamiltonianJacobian_strong(dmom_w_ham_grad_p,&p_grad_trial[j_nSpace]); */
                    /* dpdeResidual_w_w[j]=ck.MassJacobian_strong(dmom_w_acc_w_t,vel_trial_ref[k*nDOF_trial_element+j]) +  */
                    /*   ck.AdvectionJacobian_strong(dmom_adv_sge,&vel_grad_trial[j_nSpace]) -
                         ck.ReactionJacobian_strong(div_mesh_velocity,vel_trial_ref[k*nDOF_trial_element+j]); */

                    //VRANS account for drag terms, diagonal only here ... decide if need off diagonal terms too
                    dpdeResidual_u_u[j]+= ck.ReactionJacobian_strong(dmom_u_source[0],vel_trial_ref[k*nDOF_trial_element+j]);
                    dpdeResidual_v_v[j]+= ck.ReactionJacobian_strong(dmom_v_source[1],vel_trial_ref[k*nDOF_trial_element+j]);
                    /* dpdeResidual_w_w[j]+= ck.ReactionJacobian_strong(dmom_w_source[2],vel_trial_ref[k*nDOF_trial_element+j]); */
                    //
                  }
                //calculate tau and tau*Res
                //cek debug
                double tmpR=dmom_u_acc_u_t + dmom_u_source[0];
                calculateSubgridError_tau(hFactor,
                                          elementDiameter[eN],
                                          tmpR,//dmom_u_acc_u_t,
                                          dmom_u_acc_u,
                                          dmom_adv_sge,
                                          mom_uu_diff_ten[1],
                                          dmom_u_ham_grad_p[0],
                                          tau_v0,
                                          tau_p0,
                                          q_cfl[eN_k]);

                calculateSubgridError_tau(Ct_sge,Cd_sge,
                                          G,G_dd_G,tr_G,
                                          tmpR,//dmom_u_acc_u_t,
                                          dmom_adv_sge,
                                          mom_uu_diff_ten[1],
                                          dmom_u_ham_grad_p[0],
                                          tau_v1,
                                          tau_p1,
                                          q_cfl[eN_k]);


                tau_v = useMetrics*tau_v1+(1.0-useMetrics)*tau_v0;
                tau_p = KILL_PRESSURE_TERM == 1 ? 0. : PSTAB*(useMetrics*tau_p1+(1.0-useMetrics)*tau_p0);
                calculateSubgridError_tauRes(tau_p,
                                             tau_v,
                                             pdeResidual_p,
                                             pdeResidual_u,
                                             pdeResidual_v,
                                             pdeResidual_w,
                                             subgridError_p,
                                             subgridError_u,
                                             subgridError_v,
                                             subgridError_w);

                calculateSubgridErrorDerivatives_tauRes(tau_p,
                                                        tau_v,
                                                        dpdeResidual_p_u,
                                                        dpdeResidual_p_v,
                                                        dpdeResidual_p_w,
                                                        dpdeResidual_u_p,
                                                        dpdeResidual_u_u,
                                                        dpdeResidual_v_p,
                                                        dpdeResidual_v_v,
                                                        dpdeResidual_w_p,
                                                        dpdeResidual_w_w,
                                                        dsubgridError_p_u,
                                                        dsubgridError_p_v,
                                                        dsubgridError_p_w,
                                                        dsubgridError_u_p,
                                                        dsubgridError_u_u,
                                                        dsubgridError_v_p,
                                                        dsubgridError_v_v,
                                                        dsubgridError_w_p,
                                                        dsubgridError_w_w);
                // velocity used in adjoint (VMS or RBLES, with or without lagging the grid scale velocity)
                dmom_adv_star[0] = dmom_u_acc_u*(q_velocity_sge[eN_k_nSpace+0] - MOVING_DOMAIN*xt + useRBLES*subgridError_u);
                dmom_adv_star[1] = dmom_u_acc_u*(q_velocity_sge[eN_k_nSpace+1] - MOVING_DOMAIN*yt + useRBLES*subgridError_v);
                /* dmom_adv_star[2] = dmom_u_acc_u*(q_velocity_sge[eN_k_nSpace+2] - MOVING_DOMAIN*zt + useRBLES*subgridError_w); */

                //calculate the adjoint times the test functions
                for (int i=0;i<nDOF_test_element;i++)
                  {
                    register int i_nSpace = i*nSpace;
                    Lstar_u_p[i]=ck.Advection_adjoint(dmass_adv_u,&p_grad_test_dV[i_nSpace]);
                    Lstar_v_p[i]=ck.Advection_adjoint(dmass_adv_v,&p_grad_test_dV[i_nSpace]);
                    /* Lstar_w_p[i]=ck.Advection_adjoint(dmass_adv_w,&p_grad_test_dV[i_nSpace]); */
                    Lstar_u_u[i]=ck.Advection_adjoint(dmom_adv_star,&vel_grad_test_dV[i_nSpace]);
                    Lstar_v_v[i]=ck.Advection_adjoint(dmom_adv_star,&vel_grad_test_dV[i_nSpace]);
                    /* Lstar_w_w[i]=ck.Advection_adjoint(dmom_adv_star,&vel_grad_test_dV[i_nSpace]); */
                    Lstar_p_u[i]=ck.Hamiltonian_adjoint(dmom_u_ham_grad_p,&vel_grad_test_dV[i_nSpace]);
                    Lstar_p_v[i]=ck.Hamiltonian_adjoint(dmom_v_ham_grad_p,&vel_grad_test_dV[i_nSpace]);
                    /* Lstar_p_w[i]=ck.Hamiltonian_adjoint(dmom_w_ham_grad_p,&vel_grad_test_dV[i_nSpace]); */
                    //VRANS account for drag terms, diagonal only here ... decide if need off diagonal terms too
                    Lstar_u_u[i]+=ck.Reaction_adjoint(dmom_u_source[0],vel_test_dV[i]);
                    Lstar_v_v[i]+=ck.Reaction_adjoint(dmom_v_source[1],vel_test_dV[i]);
                    /* Lstar_w_w[i]+=ck.Reaction_adjoint(dmom_w_source[2],vel_test_dV[i]); */
                  }

                // Assumes non-lagged subgrid velocity
                dmom_u_adv_u[0] += dmom_u_acc_u*(useRBLES*subgridError_u);
                dmom_u_adv_u[1] += dmom_u_acc_u*(useRBLES*subgridError_v);
                /* dmom_u_adv_u[2] += dmom_u_acc_u*(useRBLES*subgridError_w);  */

                dmom_v_adv_v[0] += dmom_u_acc_u*(useRBLES*subgridError_u);
                dmom_v_adv_v[1] += dmom_u_acc_u*(useRBLES*subgridError_v);
                /* dmom_v_adv_v[2] += dmom_u_acc_u*(useRBLES*subgridError_w);  */

                /* dmom_w_adv_w[0] += dmom_u_acc_u*(useRBLES*subgridError_u);               */
                /* dmom_w_adv_w[1] += dmom_u_acc_u*(useRBLES*subgridError_v);  */
                /* dmom_w_adv_w[2] += dmom_u_acc_u*(useRBLES*subgridError_w);  */

                // SURFACE TENSION //
                double unit_normal[nSpace];
                double norm_grad_phi = 0.;
                for (int I=0;I<nSpace;I++)
                  norm_grad_phi += normal_phi[eN_k_nSpace+I]*normal_phi[eN_k_nSpace+I];
                norm_grad_phi = std::sqrt(norm_grad_phi) + 1E-10;
                for (int I=0;I<nSpace;I++)
                  unit_normal[I] = normal_phi[eN_k_nSpace+I]/norm_grad_phi;
                double delta = smoothedDirac(eps_mu,phi[eN_k]); //use eps_rho instead?
                register double vel_tgrad_test_i[nSpace], vel_tgrad_test_j[nSpace];
                // END OF SURFACE TENSION //

                //cek todo add RBLES terms consistent to residual modifications or ignore the partials w.r.t the additional RBLES terms
                for(int i=0;i<nDOF_test_element;i++)
                  {
                    register int i_nSpace = i*nSpace;
                    calculateTangentialGradient(unit_normal,
                                                &vel_grad_trial[i_nSpace],
                                                vel_tgrad_test_i);
                    for(int j=0;j<nDOF_trial_element;j++)
                      {
                        register int j_nSpace = j*nSpace;
                        calculateTangentialGradient(unit_normal,
                                                    &vel_grad_trial[j_nSpace],
                                                    vel_tgrad_test_j);

                        /* elementJacobian_p_p[i][j] += ck.SubgridErrorJacobian(dsubgridError_u_p[j],Lstar_u_p[i]) +  */
                        /*   ck.SubgridErrorJacobian(dsubgridError_v_p[j],Lstar_v_p[i]);// +  */
                        /*   /\* ck.SubgridErrorJacobian(dsubgridError_w_p[j],Lstar_w_p[i]);  *\/ */

                        /* elementJacobian_p_u[i][j] += ck.AdvectionJacobian_weak(dmass_adv_u,vel_trial_ref[k*nDOF_trial_element+j],&p_grad_test_dV[i_nSpace]) +  */
                        /*   ck.SubgridErrorJacobian(dsubgridError_u_u[j],Lstar_u_p[i]);  */
                        /* elementJacobian_p_v[i][j] += ck.AdvectionJacobian_weak(dmass_adv_v,vel_trial_ref[k*nDOF_trial_element+j],&p_grad_test_dV[i_nSpace]) +  */
                        /*   ck.SubgridErrorJacobian(dsubgridError_v_v[j],Lstar_v_p[i]);  */
                        /* elementJacobian_p_w[i][j] += ck.AdvectionJacobian_weak(dmass_adv_w,vel_trial_ref[k*nDOF_trial_element+j],&p_grad_test_dV[i_nSpace]) +  */
                        /*      ck.SubgridErrorJacobian(dsubgridError_w_w[j],Lstar_w_p[i]);  */

                        /* elementJacobian_u_p[i][j] += ck.HamiltonianJacobian_weak(dmom_u_ham_grad_p,&p_grad_trial[j_nSpace],vel_test_dV[i]) +  */
                        /*   ck.SubgridErrorJacobian(dsubgridError_u_p[j],Lstar_u_u[i]);  */
                        elementJacobian_u_u[i][j] +=
                          ck.MassJacobian_weak(dmom_u_acc_u_t,vel_trial_ref[k*nDOF_trial_element+j],vel_test_dV[i]) +
                          ck.HamiltonianJacobian_weak(dmom_u_ham_grad_u,&vel_grad_trial[j_nSpace],vel_test_dV[i]) +
                          ck.AdvectionJacobian_weak(dmom_u_adv_u,vel_trial_ref[k*nDOF_trial_element+j],&vel_grad_test_dV[i_nSpace]) +
                          ck.SimpleDiffusionJacobian_weak(sdInfo_u_u_rowptr,sdInfo_u_u_colind,mom_uu_diff_ten,&vel_grad_trial[j_nSpace],&vel_grad_test_dV[i_nSpace]) +
                          //VRANS
                          ck.ReactionJacobian_weak(dmom_u_source[0],vel_trial_ref[k*nDOF_trial_element+j],vel_test_dV[i]) +
                          //
                          //ck.SubgridErrorJacobian(dsubgridError_p_u[j],Lstar_p_u[i]) +
                          USE_SUPG*ck.SubgridErrorJacobian(dsubgridError_u_u[j],Lstar_u_u[i]) +
                          ck.NumericalDiffusionJacobian(q_numDiff_u_last[eN_k],&vel_grad_trial[j_nSpace],&vel_grad_test_dV[i_nSpace]) +
                          // surface tension
                          ck.NumericalDiffusion(dt*delta*sigma*dV,
                                                vel_tgrad_test_i,
                                                vel_tgrad_test_j);

                        elementJacobian_u_v[i][j] +=
                          ck.AdvectionJacobian_weak(dmom_u_adv_v,vel_trial_ref[k*nDOF_trial_element+j],&vel_grad_test_dV[i_nSpace]) +
                          ck.SimpleDiffusionJacobian_weak(sdInfo_u_v_rowptr,sdInfo_u_v_colind,mom_uv_diff_ten,&vel_grad_trial[j_nSpace],&vel_grad_test_dV[i_nSpace]) +
                          //VRANS
                          ck.ReactionJacobian_weak(dmom_u_source[1],vel_trial_ref[k*nDOF_trial_element+j],vel_test_dV[i])
                          //+ck.SubgridErrorJacobian(dsubgridError_p_v[j],Lstar_p_u[i])
                          ;
                        /* elementJacobian_u_w[i][j] += ck.AdvectionJacobian_weak(dmom_u_adv_w,vel_trial_ref[k*nDOF_trial_element+j],&vel_grad_test_dV[i_nSpace]) +  */
                        /*      ck.SimpleDiffusionJacobian_weak(sdInfo_u_w_rowptr,sdInfo_u_w_colind,mom_uw_diff_ten,&vel_grad_trial[j_nSpace],&vel_grad_test_dV[i_nSpace]) +  */
                        /*      //VRANS */
                        /*      ck.ReactionJacobian_weak(dmom_u_source[2],vel_trial_ref[k*nDOF_trial_element+j],vel_test_dV[i]) + */
                        /*      // */
                        /*      ck.SubgridErrorJacobian(dsubgridError_p_w[j],Lstar_p_u[i]);  */

                        /* elementJacobian_v_p[i][j] += ck.HamiltonianJacobian_weak(dmom_v_ham_grad_p,&p_grad_trial[j_nSpace],vel_test_dV[i]) +  */
                        /*   ck.SubgridErrorJacobian(dsubgridError_v_p[j],Lstar_v_v[i]);  */
                        elementJacobian_v_u[i][j] +=
                          ck.AdvectionJacobian_weak(dmom_v_adv_u,vel_trial_ref[k*nDOF_trial_element+j],&vel_grad_test_dV[i_nSpace]) +
                          ck.SimpleDiffusionJacobian_weak(sdInfo_v_u_rowptr,sdInfo_v_u_colind,mom_vu_diff_ten,&vel_grad_trial[j_nSpace],&vel_grad_test_dV[i_nSpace]) +
                          //VRANS
                          ck.ReactionJacobian_weak(dmom_v_source[0],vel_trial_ref[k*nDOF_trial_element+j],vel_test_dV[i])
                          //+ck.SubgridErrorJacobian(dsubgridError_p_u[j],Lstar_p_v[i])
                          ;
                        elementJacobian_v_v[i][j] +=
                          ck.MassJacobian_weak(dmom_v_acc_v_t,vel_trial_ref[k*nDOF_trial_element+j],vel_test_dV[i]) +
                          ck.HamiltonianJacobian_weak(dmom_v_ham_grad_v,&vel_grad_trial[j_nSpace],vel_test_dV[i]) +
                          ck.AdvectionJacobian_weak(dmom_v_adv_v,vel_trial_ref[k*nDOF_trial_element+j],&vel_grad_test_dV[i_nSpace]) +
                          ck.SimpleDiffusionJacobian_weak(sdInfo_v_v_rowptr,sdInfo_v_v_colind,mom_vv_diff_ten,&vel_grad_trial[j_nSpace],&vel_grad_test_dV[i_nSpace]) +
                          //VRANS
                          ck.ReactionJacobian_weak(dmom_v_source[1],vel_trial_ref[k*nDOF_trial_element+j],vel_test_dV[i]) +
                          //
                          //ck.SubgridErrorJacobian(dsubgridError_p_v[j],Lstar_p_v[i]) +
                          USE_SUPG*ck.SubgridErrorJacobian(dsubgridError_v_v[j],Lstar_v_v[i]) +
                          ck.NumericalDiffusionJacobian(q_numDiff_v_last[eN_k],&vel_grad_trial[j_nSpace],&vel_grad_test_dV[i_nSpace]) +
                          // surface tension
                          ck.NumericalDiffusion(dt*delta*sigma*dV,
                                                vel_tgrad_test_i,
                                                vel_tgrad_test_j);

                        /* elementJacobian_v_w[i][j] += ck.AdvectionJacobian_weak(dmom_v_adv_w,vel_trial_ref[k*nDOF_trial_element+j],&vel_grad_test_dV[i_nSpace]) +   */
                        /*   ck.SimpleDiffusionJacobian_weak(sdInfo_v_w_rowptr,sdInfo_v_w_colind,mom_vw_diff_ten,&vel_grad_trial[j_nSpace],&vel_grad_test_dV[i_nSpace]) +  */
                        /*   //VRANS */
                        /*   ck.ReactionJacobian_weak(dmom_v_source[2],vel_trial_ref[k*nDOF_trial_element+j],vel_test_dV[i]) + */
                        /*   // */
                        /*   ck.SubgridErrorJacobian(dsubgridError_p_w[j],Lstar_p_v[i]); */

                        /* elementJacobian_w_p[i][j] += ck.HamiltonianJacobian_weak(dmom_w_ham_grad_p,&p_grad_trial[j_nSpace],vel_test_dV[i]) +  */
                        /*   ck.SubgridErrorJacobian(dsubgridError_w_p[j],Lstar_w_w[i]);  */
                        /* elementJacobian_w_u[i][j] += ck.AdvectionJacobian_weak(dmom_w_adv_u,vel_trial_ref[k*nDOF_trial_element+j],&vel_grad_test_dV[i_nSpace]) +   */
                        /*   ck.SimpleDiffusionJacobian_weak(sdInfo_w_u_rowptr,sdInfo_w_u_colind,mom_wu_diff_ten,&vel_grad_trial[j_nSpace],&vel_grad_test_dV[i_nSpace]) +  */
                        /*   //VRANS */
                        /*   ck.ReactionJacobian_weak(dmom_w_source[0],vel_trial_ref[k*nDOF_trial_element+j],vel_test_dV[i]) + */
                        /*   // */
                        /*   ck.SubgridErrorJacobian(dsubgridError_p_u[j],Lstar_p_w[i]);  */
                        /* elementJacobian_w_v[i][j] += ck.AdvectionJacobian_weak(dmom_w_adv_v,vel_trial_ref[k*nDOF_trial_element+j],&vel_grad_test_dV[i_nSpace]) +  */
                        /*   ck.SimpleDiffusionJacobian_weak(sdInfo_w_v_rowptr,sdInfo_w_v_colind,mom_wv_diff_ten,&vel_grad_trial[j_nSpace],&vel_grad_test_dV[i_nSpace]) +  */
                        /*   //VRANS */
                        /*   ck.ReactionJacobian_weak(dmom_w_source[1],vel_trial_ref[k*nDOF_trial_element+j],vel_test_dV[i]) + */
                        /*   // */
                        /*   ck.SubgridErrorJacobian(dsubgridError_p_v[j],Lstar_p_w[i]);  */
                        /* elementJacobian_w_w[i][j] += ck.MassJacobian_weak(dmom_w_acc_w_t,vel_trial_ref[k*nDOF_trial_element+j],vel_test_dV[i]) +  */
                        /*   ck.HamiltonianJacobian_weak(dmom_w_ham_grad_w,&vel_grad_trial[j_nSpace],vel_test_dV[i]) +  */
                        /*   ck.AdvectionJacobian_weak(dmom_w_adv_w,vel_trial_ref[k*nDOF_trial_element+j],&vel_grad_test_dV[i_nSpace]) +   */
                        /*   ck.SimpleDiffusionJacobian_weak(sdInfo_w_w_rowptr,sdInfo_w_w_colind,mom_ww_diff_ten,&vel_grad_trial[j_nSpace],&vel_grad_test_dV[i_nSpace]) +  */
                        /*   //VRANS */
                        /*   ck.ReactionJacobian_weak(dmom_w_source[2],vel_trial_ref[k*nDOF_trial_element+j],vel_test_dV[i]) + */
                        /*   // */
                        /*   ck.SubgridErrorJacobian(dsubgridError_p_w[j],Lstar_p_w[i]) +  */
                        /*   ck.SubgridErrorJacobian(dsubgridError_w_w[j],Lstar_w_w[i]) +  */
                        /*   ck.NumericalDiffusionJacobian(q_numDiff_w_last[eN_k],&vel_grad_trial[j_nSpace],&vel_grad_test_dV[i_nSpace]);  */
                      }//j
                  }//i
              }//k
            //
            //load into element Jacobian into global Jacobian
            //
            for (int i=0;i<nDOF_test_element;i++)
              {
                register int eN_i = eN*nDOF_test_element+i;
                for (int j=0;j<nDOF_trial_element;j++)
                  {
                    register int eN_i_j = eN_i*nDOF_trial_element+j;
                    /* globalJacobian[csrRowIndeces_p_p[eN_i] + csrColumnOffsets_p_p[eN_i_j]] += elementJacobian_p_p[i][j]; */
                    /* globalJacobian[csrRowIndeces_p_u[eN_i] + csrColumnOffsets_p_u[eN_i_j]] += elementJacobian_p_u[i][j]; */
                    /* globalJacobian[csrRowIndeces_p_v[eN_i] + csrColumnOffsets_p_v[eN_i_j]] += elementJacobian_p_v[i][j]; */
                    /* globalJacobian[csrRowIndeces_p_w[eN_i] + csrColumnOffsets_p_w[eN_i_j]] += elementJacobian_p_w[i][j]; */

                    /* globalJacobian[csrRowIndeces_u_p[eN_i] + csrColumnOffsets_u_p[eN_i_j]] += elementJacobian_u_p[i][j]; */
                    globalJacobian[csrRowIndeces_u_u[eN_i] + csrColumnOffsets_u_u[eN_i_j]] += element_active*elementJacobian_u_u[i][j];
                    globalJacobian[csrRowIndeces_u_v[eN_i] + csrColumnOffsets_u_v[eN_i_j]] += element_active*elementJacobian_u_v[i][j];
                    /* globalJacobian[csrRowIndeces_u_w[eN_i] + csrColumnOffsets_u_w[eN_i_j]] += elementJacobian_u_w[i][j]; */

                    /* globalJacobian[csrRowIndeces_v_p[eN_i] + csrColumnOffsets_v_p[eN_i_j]] += elementJacobian_v_p[i][j]; */
                    globalJacobian[csrRowIndeces_v_u[eN_i] + csrColumnOffsets_v_u[eN_i_j]] += element_active*elementJacobian_v_u[i][j];
                    globalJacobian[csrRowIndeces_v_v[eN_i] + csrColumnOffsets_v_v[eN_i_j]] += element_active*elementJacobian_v_v[i][j];
                    /* globalJacobian[csrRowIndeces_v_w[eN_i] + csrColumnOffsets_v_w[eN_i_j]] += elementJacobian_v_w[i][j]; */

                    /* globalJacobian[csrRowIndeces_w_p[eN_i] + csrColumnOffsets_w_p[eN_i_j]] += elementJacobian_w_p[i][j]; */
                    /* globalJacobian[csrRowIndeces_w_u[eN_i] + csrColumnOffsets_w_u[eN_i_j]] += elementJacobian_w_u[i][j]; */
                    /* globalJacobian[csrRowIndeces_w_v[eN_i] + csrColumnOffsets_w_v[eN_i_j]] += elementJacobian_w_v[i][j]; */
                    /* globalJacobian[csrRowIndeces_w_w[eN_i] + csrColumnOffsets_w_w[eN_i_j]] += elementJacobian_w_w[i][j]; */
                  }//j
              }//i
          }//elements

	// loop in DOFs for discrete upwinding
	if (ARTIFICIAL_VISCOSITY==3 || ARTIFICIAL_VISCOSITY==4)
	  {
	    int ij=0;
	    for (int i=0; i<numDOFs_1D; i++)
	      {
		// global index for each component
		int u_gi = offset_u+stride_u*i;
		int v_gi = offset_v+stride_v*i;

		// pointer to first entry in the ith row for each component
		int u_ith_row_ptr = rowptr[u_gi];
		int v_ith_row_ptr = rowptr[v_gi];

		// number of DOFs in the ith row (of the small matrix dMatrix)
		int numDOFs_ith_row = rowptr_1D[i+1]-rowptr_1D[i];
		for (int counter = 0; counter < numDOFs_ith_row; counter++)
		  {
		    // ij pointer for each component
		    int uu_ij = u_ith_row_ptr + (offset_u + counter*stride_u);
		    int vv_ij = v_ith_row_ptr + (offset_v + counter*stride_v);

		    // read ij component of dissipative matrix
		    double uStar_dij = uStar_dMatrix[ij];
		    double vStar_dij = vStar_dMatrix[ij];

		    // update global Jacobian
		    globalJacobian[uu_ij] -= uStar_dij;
		    globalJacobian[vv_ij] -= vStar_dij;

		    // update ij
		    ij++;
		  }
	      }
	  }

        if(USE_SBM>0)
          {
            //loop over the surrogate boundaries in SB method and assembly into jacobian
            //
            for (int ebN_s=0;ebN_s < surrogate_boundaries.size();ebN_s++)
              {
                register int ebN = surrogate_boundaries[ebN_s],
                  eN = elementBoundaryElementsArray[ebN*2+surrogate_boundary_elements[ebN_s]],
                  ebN_local = elementBoundaryLocalElementBoundariesArray[ebN*2+surrogate_boundary_elements[ebN_s]],
                  eN_nDOF_trial_element = eN*nDOF_trial_element;
                register double eps_rho,eps_mu;
                //This assumption is wrong for parallel: If one of nodes of this edge is owned by this processor,
                //then the integral over this edge has contribution to the residual and Jacobian.
                //if (ebN >= nElementBoundaries_owned) continue;
                for  (int kb=0;kb<nQuadraturePoints_elementBoundary;kb++)
                  {
                    register int ebN_kb = ebN*nQuadraturePoints_elementBoundary+kb,
                      ebN_kb_nSpace = ebN_kb*nSpace,
                      ebN_local_kb = ebN_local*nQuadraturePoints_elementBoundary+kb,
                      ebN_local_kb_nSpace = ebN_local_kb*nSpace;

                    register double u_ext=0.0,
                      v_ext=0.0,
                      bc_u_ext=0.0,
                      bc_v_ext=0.0,
                      grad_u_ext[nSpace],
                      grad_v_ext[nSpace],
                      jac_ext[nSpace*nSpace],
                      jacDet_ext,
                      jacInv_ext[nSpace*nSpace],
                      boundaryJac[nSpace*(nSpace-1)],
                      metricTensor[(nSpace-1)*(nSpace-1)],
                      metricTensorDetSqrt,
                      vel_grad_trial_trace[nDOF_trial_element*nSpace],
                      dS,
                      vel_test_dS[nDOF_test_element],
                      normal[2],
                      x_ext,y_ext,z_ext,xt_ext,yt_ext,zt_ext,integralScaling,
                      vel_grad_test_dS[nDOF_trial_element*nSpace],
                      G[nSpace*nSpace],G_dd_G,tr_G,h_phi,h_penalty,penalty;
                    ck.calculateMapping_elementBoundary(eN,
                                                        ebN_local,
                                                        kb,
                                                        ebN_local_kb,
                                                        mesh_dof,
                                                        mesh_l2g,
                                                        mesh_trial_trace_ref,
                                                        mesh_grad_trial_trace_ref,
                                                        boundaryJac_ref,
                                                        jac_ext,
                                                        jacDet_ext,
                                                        jacInv_ext,
                                                        boundaryJac,
                                                        metricTensor,
                                                        metricTensorDetSqrt,
                                                        normal_ref,
                                                        normal,
                                                        x_ext,y_ext,z_ext);
                    ck.calculateMappingVelocity_elementBoundary(eN,
                                                                ebN_local,
                                                                kb,
                                                                ebN_local_kb,
                                                                mesh_velocity_dof,
                                                                mesh_l2g,
                                                                mesh_trial_trace_ref,
                                                                xt_ext,yt_ext,zt_ext,
                                                                normal,
                                                                boundaryJac,
                                                                metricTensor,
                                                                integralScaling);
                    dS = metricTensorDetSqrt*dS_ref[kb];
                    ck.calculateG(jacInv_ext,G,G_dd_G,tr_G);
                    //compute shape and solution information
                    //shape
                    ck.gradTrialFromRef(&vel_grad_trial_trace_ref[ebN_local_kb_nSpace*nDOF_trial_element],jacInv_ext,vel_grad_trial_trace);
                    //solution and gradients
                    ck.valFromDOF(u_dof,&vel_l2g[eN_nDOF_trial_element],&vel_trial_trace_ref[ebN_local_kb*nDOF_test_element],u_ext);
                    ck.valFromDOF(v_dof,&vel_l2g[eN_nDOF_trial_element],&vel_trial_trace_ref[ebN_local_kb*nDOF_test_element],v_ext);

                    ck.gradFromDOF(u_dof,&vel_l2g[eN_nDOF_trial_element],vel_grad_trial_trace,grad_u_ext);
                    ck.gradFromDOF(v_dof,&vel_l2g[eN_nDOF_trial_element],vel_grad_trial_trace,grad_v_ext);
                    //precalculate test function products with integration weights
                    for (int j=0;j<nDOF_trial_element;j++)
                      {
                        vel_test_dS[j] = vel_test_trace_ref[ebN_local_kb*nDOF_test_element+j]*dS;
                        for (int I=0;I<nSpace;I++)
                          vel_grad_test_dS[j*nSpace+I] = vel_grad_trial_trace[j*nSpace+I]*dS;//cek hack, using trial
                      }
                    //
                    //load the boundary values
                    //
                    bc_u_ext = 0.0;
                    bc_v_ext = 0.0;
                    ck.calculateGScale(G,normal,h_penalty);
                    //
                    //update the global Jacobian from the flux Jacobian
                    //

                    double dist = 0.0;
                    double distance[2], P_normal[2], P_tangent[2]; // distance vector, normal and tangent of the physical boundary

                    if(use_ball_as_particle==1)
                    {
                        get_distance_to_ball(nParticles,ball_center,ball_radius,
                                             x_ext,y_ext,z_ext,
                                             dist);
                        get_normal_to_ith_ball(nParticles,ball_center,ball_radius,
                                               surrogate_boundary_particle[ebN_s],
                                               x_ext,y_ext,z_ext,
                                               P_normal[0],P_normal[1]);
                        get_velocity_to_ith_ball(nParticles,ball_center,ball_radius,
                                                 ball_velocity, ball_angular_velocity,
                                                 surrogate_boundary_particle[ebN_s],
                                                 x_ext-dist*P_normal[0],
                                                 y_ext-dist*P_normal[1],
                                                 0.0,//z_ext,
                                                 bc_u_ext,bc_v_ext);
                    }
                    else
                    {
                        dist = ebq_global_phi_solid[ebN_kb];
                        P_normal[0] = ebq_global_grad_phi_solid[ebN_kb*3+0];
                        P_normal[1] = ebq_global_grad_phi_solid[ebN_kb*3+1];
                        bc_u_ext = ebq_particle_velocity_solid [ebN_kb*3+0];
                        bc_v_ext = ebq_particle_velocity_solid [ebN_kb*3+1];
                    }
                    distance[0] = -P_normal[0]*dist;//distance=vector from \tilde{x} to x. It holds also when dist<0.0
                    distance[1] = -P_normal[1]*dist;
                    P_tangent[0]= -P_normal[1];
                    P_tangent[1]= P_normal[0];
                    assert(h_penalty>0.0);
                    if (h_penalty < std::abs(dist))
                        h_penalty = std::abs(dist);
                    //hack: this won't work for two-phase flow, need mixture viscosity
                    double visco = nu_0*rho_0;
                    double C_adim = C_sbm*visco/h_penalty;
                    double beta_adim = beta_sbm*visco/h_penalty;

                    for (int i=0;i<nDOF_test_element;i++)
                      {
                        register int eN_i = eN*nDOF_test_element+i;
                        double phi_i = vel_test_dS[i];
                        double* grad_phi_i = &vel_grad_test_dS[i*nSpace+0];
                        const double grad_phi_i_dot_d = get_dot_product(grad_phi_i,distance);
                        const double grad_phi_i_dot_t = get_dot_product(P_tangent,grad_phi_i);

                        double res[2];
                        const double zero_vec[2]={0.,0.};
                        for (int j=0;j<nDOF_trial_element;j++)
                          {
                            register int ebN_i_j = ebN*4*nDOF_test_X_trial_element
                                                   + surrogate_boundary_elements[ebN_s]*2*nDOF_test_X_trial_element
                                                   + surrogate_boundary_elements[ebN_s]*nDOF_test_X_trial_element
                                                   + i*nDOF_trial_element
                                                   + j;

                            double phi_j = vel_test_dS[j]/dS;
                            const double grad_phi_j[2]={vel_grad_test_dS[j*nSpace+0]/dS,
                                                        vel_grad_test_dS[j*nSpace+1]/dS};
                            const double grad_phi_j_dot_d = get_dot_product(distance, grad_phi_j);
                            const double grad_phi_j_dot_t = get_dot_product(P_tangent,grad_phi_j);

                            // Classical Nitsche
                            // (1)
                            globalJacobian[csrRowIndeces_u_u[eN_i] + csrColumnOffsets_eb_u_u[ebN_i_j]] +=
                                    phi_i*phi_j*C_adim;
                            globalJacobian[csrRowIndeces_v_v[eN_i] + csrColumnOffsets_eb_v_v[ebN_i_j]] +=
                                    phi_i*phi_j*C_adim;

                            // (2)
                            get_symmetric_gradient_dot_vec(grad_phi_j,zero_vec,normal,res);
                            globalJacobian[csrRowIndeces_u_u[eN_i] + csrColumnOffsets_eb_u_u[ebN_i_j]] -=
                                    visco * phi_i * res[0];
                            globalJacobian[csrRowIndeces_u_v[eN_i] + csrColumnOffsets_eb_u_v[ebN_i_j]] -=
                                    visco * phi_i * res[1];

                            get_symmetric_gradient_dot_vec(zero_vec,grad_phi_j,normal,res);
                            globalJacobian[csrRowIndeces_v_u[eN_i] + csrColumnOffsets_eb_v_u[ebN_i_j]] -=
                                    visco * phi_i * res[0];
                            globalJacobian[csrRowIndeces_v_v[eN_i] + csrColumnOffsets_eb_v_v[ebN_i_j]] -=
                                    visco * phi_i * res[1];

                            // (3)
                            get_symmetric_gradient_dot_vec(grad_phi_i,zero_vec,normal,res);
                            globalJacobian[csrRowIndeces_u_u[eN_i] + csrColumnOffsets_eb_u_u[ebN_i_j]] -=
                                    visco * phi_j * res[0];
                            globalJacobian[csrRowIndeces_u_v[eN_i] + csrColumnOffsets_eb_u_v[ebN_i_j]] -=
                                    visco * phi_j * res[1];
                            get_symmetric_gradient_dot_vec(zero_vec,grad_phi_i,normal,res);
                            globalJacobian[csrRowIndeces_v_u[eN_i] + csrColumnOffsets_eb_v_u[ebN_i_j]] -=
                                    visco * phi_j * res[0];
                            globalJacobian[csrRowIndeces_v_v[eN_i] + csrColumnOffsets_eb_v_v[ebN_i_j]] -=
                                    visco * phi_j * res[1];

                            // (4)
                            globalJacobian[csrRowIndeces_u_u[eN_i] + csrColumnOffsets_eb_u_u[ebN_i_j]] +=
                                    C_adim*grad_phi_i_dot_d*phi_j;
                            globalJacobian[csrRowIndeces_v_v[eN_i] + csrColumnOffsets_eb_v_v[ebN_i_j]] +=
                                    C_adim*grad_phi_i_dot_d*phi_j;

                            // (5)
                            globalJacobian[csrRowIndeces_u_u[eN_i] + csrColumnOffsets_eb_u_u[ebN_i_j]] +=
                                    C_adim*grad_phi_i_dot_d*grad_phi_j_dot_d;
                            globalJacobian[csrRowIndeces_v_v[eN_i] + csrColumnOffsets_eb_v_v[ebN_i_j]] +=
                                    C_adim*grad_phi_i_dot_d*grad_phi_j_dot_d;

                            // (6)
                            globalJacobian[csrRowIndeces_u_u[eN_i] + csrColumnOffsets_eb_u_u[ebN_i_j]] +=
                                    C_adim*grad_phi_j_dot_d*phi_i;
                            globalJacobian[csrRowIndeces_v_v[eN_i] + csrColumnOffsets_eb_v_v[ebN_i_j]] +=
                                    C_adim*grad_phi_j_dot_d*phi_i;

                            // (7)
                            get_symmetric_gradient_dot_vec(grad_phi_i,zero_vec,normal,res);
                            globalJacobian[csrRowIndeces_u_u[eN_i] + csrColumnOffsets_eb_u_u[ebN_i_j]] -=
                                    visco * grad_phi_j_dot_d * res[0];
                            globalJacobian[csrRowIndeces_u_v[eN_i] + csrColumnOffsets_eb_u_v[ebN_i_j]] -=
                                    visco * grad_phi_j_dot_d * res[1];

                            get_symmetric_gradient_dot_vec(zero_vec,grad_phi_i,normal,res);
                            globalJacobian[csrRowIndeces_v_u[eN_i] + csrColumnOffsets_eb_v_u[ebN_i_j]] -=
                                    visco * grad_phi_j_dot_d * res[0] ;
                            globalJacobian[csrRowIndeces_v_v[eN_i] + csrColumnOffsets_eb_v_v[ebN_i_j]] -=
                                    visco * grad_phi_j_dot_d * res[1];

                            // (8)
                            // the penalization on the tangential derivative
                            // B < Gw t , (Gu - GuD) t >
                            globalJacobian[csrRowIndeces_u_u[eN_i] + csrColumnOffsets_eb_u_u[ebN_i_j]] +=
                                    beta_adim*grad_phi_j_dot_t*grad_phi_i_dot_t;
                            globalJacobian[csrRowIndeces_v_v[eN_i] + csrColumnOffsets_eb_v_v[ebN_i_j]] +=
                                    beta_adim*grad_phi_j_dot_t*grad_phi_i_dot_t;

                          }//j
                      }//i
                  }//kb
              }//ebN_s
          }
        //
        //loop over exterior element boundaries to compute the surface integrals and load them into the global Jacobian
        //
        for (int ebNE = 0; ebNE < nExteriorElementBoundaries_global; ebNE++)
          {
            register int ebN = exteriorElementBoundariesArray[ebNE],
              eN  = elementBoundaryElementsArray[ebN*2+0],
              eN_nDOF_trial_element = eN*nDOF_trial_element,
              ebN_local = elementBoundaryLocalElementBoundariesArray[ebN*2+0];
            register double eps_rho,eps_mu;
            for  (int kb=0;kb<nQuadraturePoints_elementBoundary;kb++)
              {
                register int ebNE_kb = ebNE*nQuadraturePoints_elementBoundary+kb,
                  ebNE_kb_nSpace = ebNE_kb*nSpace,
                  ebN_local_kb = ebN_local*nQuadraturePoints_elementBoundary+kb,
                  ebN_local_kb_nSpace = ebN_local_kb*nSpace;

                register double p_ext=0.0,
                  u_ext=0.0,
                  v_ext=0.0,
                  w_ext=0.0,
                  grad_p_ext[nSpace],
                  grad_u_ext[nSpace],
                  grad_v_ext[nSpace],
                  grad_w_ext[nSpace],
                  mom_u_acc_ext=0.0,
                  dmom_u_acc_u_ext=0.0,
                  mom_v_acc_ext=0.0,
                  dmom_v_acc_v_ext=0.0,
                  mom_w_acc_ext=0.0,
                  dmom_w_acc_w_ext=0.0,
                  mass_adv_ext[nSpace],
                  dmass_adv_u_ext[nSpace],
                  dmass_adv_v_ext[nSpace],
                  dmass_adv_w_ext[nSpace],
                  mom_u_adv_ext[nSpace],
                  dmom_u_adv_u_ext[nSpace],
                  dmom_u_adv_v_ext[nSpace],
                  dmom_u_adv_w_ext[nSpace],
                  mom_v_adv_ext[nSpace],
                  dmom_v_adv_u_ext[nSpace],
                  dmom_v_adv_v_ext[nSpace],
                  dmom_v_adv_w_ext[nSpace],
                  mom_w_adv_ext[nSpace],
                  dmom_w_adv_u_ext[nSpace],
                  dmom_w_adv_v_ext[nSpace],
                  dmom_w_adv_w_ext[nSpace],
                  mom_uu_diff_ten_ext[nSpace],
                  mom_vv_diff_ten_ext[nSpace],
                  mom_ww_diff_ten_ext[nSpace],
                  mom_uv_diff_ten_ext[1],
                  mom_uw_diff_ten_ext[1],
                  mom_vu_diff_ten_ext[1],
                  mom_vw_diff_ten_ext[1],
                  mom_wu_diff_ten_ext[1],
                  mom_wv_diff_ten_ext[1],
                  mom_u_source_ext=0.0,
                  mom_v_source_ext=0.0,
                  mom_w_source_ext=0.0,
                  mom_u_ham_ext=0.0,
                  dmom_u_ham_grad_p_ext[nSpace],
                  dmom_u_ham_grad_u_ext[nSpace],
                  mom_v_ham_ext=0.0,
                  dmom_v_ham_grad_p_ext[nSpace],
                  dmom_v_ham_grad_v_ext[nSpace],
                  mom_w_ham_ext=0.0,
                  dmom_w_ham_grad_p_ext[nSpace],
                  dmom_w_ham_grad_w_ext[nSpace],
                  dmom_u_adv_p_ext[nSpace],
                  dmom_v_adv_p_ext[nSpace],
                  dmom_w_adv_p_ext[nSpace],
                  dflux_mass_u_ext=0.0,
                  dflux_mass_v_ext=0.0,
                  dflux_mass_w_ext=0.0,
                  dflux_mom_u_adv_p_ext=0.0,
                  dflux_mom_u_adv_u_ext=0.0,
                  dflux_mom_u_adv_v_ext=0.0,
                  dflux_mom_u_adv_w_ext=0.0,
                  dflux_mom_v_adv_p_ext=0.0,
                  dflux_mom_v_adv_u_ext=0.0,
                  dflux_mom_v_adv_v_ext=0.0,
                  dflux_mom_v_adv_w_ext=0.0,
                  dflux_mom_w_adv_p_ext=0.0,
                  dflux_mom_w_adv_u_ext=0.0,
                  dflux_mom_w_adv_v_ext=0.0,
                  dflux_mom_w_adv_w_ext=0.0,
                  bc_p_ext=0.0,
                  bc_u_ext=0.0,
                  bc_v_ext=0.0,
                  bc_w_ext=0.0,
                  bc_mom_u_acc_ext=0.0,
                  bc_dmom_u_acc_u_ext=0.0,
                  bc_mom_v_acc_ext=0.0,
                  bc_dmom_v_acc_v_ext=0.0,
                  bc_mom_w_acc_ext=0.0,
                  bc_dmom_w_acc_w_ext=0.0,
                  bc_mass_adv_ext[nSpace],
                  bc_dmass_adv_u_ext[nSpace],
                  bc_dmass_adv_v_ext[nSpace],
                  bc_dmass_adv_w_ext[nSpace],
                  bc_mom_u_adv_ext[nSpace],
                  bc_dmom_u_adv_u_ext[nSpace],
                  bc_dmom_u_adv_v_ext[nSpace],
                  bc_dmom_u_adv_w_ext[nSpace],
                  bc_mom_v_adv_ext[nSpace],
                  bc_dmom_v_adv_u_ext[nSpace],
                  bc_dmom_v_adv_v_ext[nSpace],
                  bc_dmom_v_adv_w_ext[nSpace],
                  bc_mom_w_adv_ext[nSpace],
                  bc_dmom_w_adv_u_ext[nSpace],
                  bc_dmom_w_adv_v_ext[nSpace],
                  bc_dmom_w_adv_w_ext[nSpace],
                  bc_mom_uu_diff_ten_ext[nSpace],
                  bc_mom_vv_diff_ten_ext[nSpace],
                  bc_mom_ww_diff_ten_ext[nSpace],
                  bc_mom_uv_diff_ten_ext[1],
                  bc_mom_uw_diff_ten_ext[1],
                  bc_mom_vu_diff_ten_ext[1],
                  bc_mom_vw_diff_ten_ext[1],
                  bc_mom_wu_diff_ten_ext[1],
                  bc_mom_wv_diff_ten_ext[1],
                  bc_mom_u_source_ext=0.0,
                  bc_mom_v_source_ext=0.0,
                  bc_mom_w_source_ext=0.0,
                  bc_mom_u_ham_ext=0.0,
                  bc_dmom_u_ham_grad_p_ext[nSpace],
                  bc_dmom_u_ham_grad_u_ext[nSpace],
                  bc_mom_v_ham_ext=0.0,
                  bc_dmom_v_ham_grad_p_ext[nSpace],
                  bc_dmom_v_ham_grad_v_ext[nSpace],
                  bc_mom_w_ham_ext=0.0,
                  bc_dmom_w_ham_grad_p_ext[nSpace],
                  bc_dmom_w_ham_grad_w_ext[nSpace],
                  fluxJacobian_p_p[nDOF_trial_element],
                  fluxJacobian_p_u[nDOF_trial_element],
                  fluxJacobian_p_v[nDOF_trial_element],
                  fluxJacobian_p_w[nDOF_trial_element],
                  fluxJacobian_u_p[nDOF_trial_element],
                  fluxJacobian_u_u[nDOF_trial_element],
                  fluxJacobian_u_v[nDOF_trial_element],
                  fluxJacobian_u_w[nDOF_trial_element],
                  fluxJacobian_v_p[nDOF_trial_element],
                  fluxJacobian_v_u[nDOF_trial_element],
                  fluxJacobian_v_v[nDOF_trial_element],
                  fluxJacobian_v_w[nDOF_trial_element],
                  fluxJacobian_w_p[nDOF_trial_element],
                  fluxJacobian_w_u[nDOF_trial_element],
                  fluxJacobian_w_v[nDOF_trial_element],
                  fluxJacobian_w_w[nDOF_trial_element],
                  jac_ext[nSpace*nSpace],
                  jacDet_ext,
                  jacInv_ext[nSpace*nSpace],
                  boundaryJac[nSpace*(nSpace-1)],
                  metricTensor[(nSpace-1)*(nSpace-1)],
                  metricTensorDetSqrt,
                  p_grad_trial_trace[nDOF_trial_element*nSpace],
                  vel_grad_trial_trace[nDOF_trial_element*nSpace],
                  dS,
                  p_test_dS[nDOF_test_element],
                  vel_test_dS[nDOF_test_element],
                  normal[2],
                  x_ext,y_ext,z_ext,xt_ext,yt_ext,zt_ext,integralScaling,
                  vel_grad_test_dS[nDOF_trial_element*nSpace],
                  //VRANS
                  porosity_ext,
                  //
                  G[nSpace*nSpace],G_dd_G,tr_G,h_phi,h_penalty,penalty;
                ck.calculateMapping_elementBoundary(eN,
                                                    ebN_local,
                                                    kb,
                                                    ebN_local_kb,
                                                    mesh_dof,
                                                    mesh_l2g,
                                                    mesh_trial_trace_ref,
                                                    mesh_grad_trial_trace_ref,
                                                    boundaryJac_ref,
                                                    jac_ext,
                                                    jacDet_ext,
                                                    jacInv_ext,
                                                    boundaryJac,
                                                    metricTensor,
                                                    metricTensorDetSqrt,
                                                    normal_ref,
                                                    normal,
                                                    x_ext,y_ext,z_ext);
                ck.calculateMappingVelocity_elementBoundary(eN,
                                                            ebN_local,
                                                            kb,
                                                            ebN_local_kb,
                                                            mesh_velocity_dof,
                                                            mesh_l2g,
                                                            mesh_trial_trace_ref,
                                                            xt_ext,yt_ext,zt_ext,
                                                            normal,
                                                            boundaryJac,
                                                            metricTensor,
                                                            integralScaling);
                //dS = ((1.0-MOVING_DOMAIN)*metricTensorDetSqrt + MOVING_DOMAIN*integralScaling)*dS_ref[kb];
                dS = metricTensorDetSqrt*dS_ref[kb];
                ck.calculateG(jacInv_ext,G,G_dd_G,tr_G);
                ck.calculateGScale(G,&ebqe_normal_phi_ext[ebNE_kb_nSpace],h_phi);

                eps_rho = epsFact_rho*(useMetrics*h_phi+(1.0-useMetrics)*elementDiameter[eN]);
                eps_mu  = epsFact_mu *(useMetrics*h_phi+(1.0-useMetrics)*elementDiameter[eN]);
                const double particle_eps = particle_epsFact * (useMetrics * h_phi + (1.0 - useMetrics) * elementDiameter[eN]);

                //compute shape and solution information
                //shape
                /* ck.gradTrialFromRef(&p_grad_trial_trace_ref[ebN_local_kb_nSpace*nDOF_trial_element],jacInv_ext,p_grad_trial_trace); */
                ck.gradTrialFromRef(&vel_grad_trial_trace_ref[ebN_local_kb_nSpace*nDOF_trial_element],jacInv_ext,vel_grad_trial_trace);
                //solution and gradients
                /* ck.valFromDOF(p_dof,&p_l2g[eN_nDOF_trial_element],&p_trial_trace_ref[ebN_local_kb*nDOF_test_element],p_ext); */
                p_ext = ebqe_p[ebNE_kb];
                ck.valFromDOF(u_dof,&vel_l2g[eN_nDOF_trial_element],&vel_trial_trace_ref[ebN_local_kb*nDOF_test_element],u_ext);
                ck.valFromDOF(v_dof,&vel_l2g[eN_nDOF_trial_element],&vel_trial_trace_ref[ebN_local_kb*nDOF_test_element],v_ext);
                /* ck.valFromDOF(w_dof,&vel_l2g[eN_nDOF_trial_element],&vel_trial_trace_ref[ebN_local_kb*nDOF_test_element],w_ext); */
                /* ck.gradFromDOF(p_dof,&p_l2g[eN_nDOF_trial_element],p_grad_trial_trace,grad_p_ext); */
                for (int I=0;I<nSpace;I++)
                  grad_p_ext[I] = ebqe_grad_p[ebNE_kb_nSpace+I];
                ck.gradFromDOF(u_dof,&vel_l2g[eN_nDOF_trial_element],vel_grad_trial_trace,grad_u_ext);
                ck.gradFromDOF(v_dof,&vel_l2g[eN_nDOF_trial_element],vel_grad_trial_trace,grad_v_ext);
                /* ck.gradFromDOF(w_dof,&vel_l2g[eN_nDOF_trial_element],vel_grad_trial_trace,grad_w_ext); */
                //precalculate test function products with integration weights
                for (int j=0;j<nDOF_trial_element;j++)
                  {
                    /* p_test_dS[j] = p_test_trace_ref[ebN_local_kb*nDOF_test_element+j]*dS; */
                    vel_test_dS[j] = vel_test_trace_ref[ebN_local_kb*nDOF_test_element+j]*dS;
                    for (int I=0;I<nSpace;I++)
                      vel_grad_test_dS[j*nSpace+I] = vel_grad_trial_trace[j*nSpace+I]*dS;//cek hack, using trial
                  }
                //
                //load the boundary values
                //
                bc_p_ext = isDOFBoundary_p[ebNE_kb]*ebqe_bc_p_ext[ebNE_kb]+(1-isDOFBoundary_p[ebNE_kb])*p_ext;
                //bc values at moving boundaries are specified relative to boundary motion so we need to add it here
                bc_u_ext = isDOFBoundary_u[ebNE_kb]*(ebqe_bc_u_ext[ebNE_kb] + MOVING_DOMAIN*xt_ext) + (1-isDOFBoundary_u[ebNE_kb])*u_ext;
                bc_v_ext = isDOFBoundary_v[ebNE_kb]*(ebqe_bc_v_ext[ebNE_kb] + MOVING_DOMAIN*yt_ext) + (1-isDOFBoundary_v[ebNE_kb])*v_ext;
                /* bc_w_ext = isDOFBoundary_w[ebNE_kb]*(ebqe_bc_w_ext[ebNE_kb] + MOVING_DOMAIN*zt_ext) + (1-isDOFBoundary_w[ebNE_kb])*w_ext; */
                //VRANS
                porosity_ext = 1.0 - ebqe_vos_ext[ebNE_kb];
                //
                //calculate the internal and external trace of the pde coefficients
                //
                double distance_to_omega_solid = ebq_global_phi_solid[ebNE_kb];
                if (use_ball_as_particle == 1)
                {
                  get_distance_to_ball(nParticles, ball_center, ball_radius, x_ext, y_ext, z_ext, distance_to_omega_solid);
                }
                double eddy_viscosity_ext(0.),bc_eddy_viscosity_ext(0.),rhoSave, nuSave;//not interested in saving boundary eddy viscosity for now
                evaluateCoefficients(eps_rho,
                                     eps_mu,
                                     particle_eps,
                                     sigma,
                                     rho_0,
                                     nu_0,
                                     rho_1,
                                     nu_1,
                                     elementDiameter[eN],
                                     smagorinskyConstant,
                                     turbulenceClosureModel,
                                     g,
                                     useVF,
                                     ebqe_vf_ext[ebNE_kb],
                                     ebqe_phi_ext[ebNE_kb],
                                     &ebqe_normal_phi_ext[ebNE_kb_nSpace],
                                     distance_to_omega_solid,
                                     ebqe_kappa_phi_ext[ebNE_kb],
                                     //VRANS
                                     porosity_ext,
                                     //
                                     p_ext,
                                     grad_p_ext,
                                     grad_u_ext,
                                     grad_v_ext,
                                     grad_w_ext,
                                     u_ext,
                                     v_ext,
                                     w_ext,
                                     ebqe_velocity_star[ebNE_kb_nSpace+0],
                                     ebqe_velocity_star[ebNE_kb_nSpace+1],
                                     ebqe_velocity_star[ebNE_kb_nSpace+1],//hack,not used
                                     eddy_viscosity_ext,
                                     mom_u_acc_ext,
                                     dmom_u_acc_u_ext,
                                     mom_v_acc_ext,
                                     dmom_v_acc_v_ext,
                                     mom_w_acc_ext,
                                     dmom_w_acc_w_ext,
                                     mass_adv_ext,
                                     dmass_adv_u_ext,
                                     dmass_adv_v_ext,
                                     dmass_adv_w_ext,
                                     mom_u_adv_ext,
                                     dmom_u_adv_u_ext,
                                     dmom_u_adv_v_ext,
                                     dmom_u_adv_w_ext,
                                     mom_v_adv_ext,
                                     dmom_v_adv_u_ext,
                                     dmom_v_adv_v_ext,
                                     dmom_v_adv_w_ext,
                                     mom_w_adv_ext,
                                     dmom_w_adv_u_ext,
                                     dmom_w_adv_v_ext,
                                     dmom_w_adv_w_ext,
                                     mom_uu_diff_ten_ext,
                                     mom_vv_diff_ten_ext,
                                     mom_ww_diff_ten_ext,
                                     mom_uv_diff_ten_ext,
                                     mom_uw_diff_ten_ext,
                                     mom_vu_diff_ten_ext,
                                     mom_vw_diff_ten_ext,
                                     mom_wu_diff_ten_ext,
                                     mom_wv_diff_ten_ext,
                                     mom_u_source_ext,
                                     mom_v_source_ext,
                                     mom_w_source_ext,
                                     mom_u_ham_ext,
                                     dmom_u_ham_grad_p_ext,
                                     dmom_u_ham_grad_u_ext,
                                     mom_v_ham_ext,
                                     dmom_v_ham_grad_p_ext,
                                     dmom_v_ham_grad_v_ext,
                                     mom_w_ham_ext,
                                     dmom_w_ham_grad_p_ext,
                                     dmom_w_ham_grad_w_ext,
                                     rhoSave,
                                     nuSave,
                                     KILL_PRESSURE_TERM,
                                     0,
                                     0., // mql: zero force term at boundary
                                     0.,
                                     0.,
                                     MATERIAL_PARAMETERS_AS_FUNCTION,
                                     ebqe_density_as_function[ebNE_kb],
                                     ebqe_dynamic_viscosity_as_function[ebNE_kb],
                                     USE_SBM,
                                     x_ext,y_ext,z_ext,
                                     use_ball_as_particle,
                                     ball_center,
                                     ball_radius,
                                     ball_velocity,
                                     ball_angular_velocity,
				     INT_BY_PARTS_PRESSURE);
                evaluateCoefficients(eps_rho,
                                     eps_mu,
                                     particle_eps,
                                     sigma,
                                     rho_0,
                                     nu_0,
                                     rho_1,
                                     nu_1,
                                     elementDiameter[eN],
                                     smagorinskyConstant,
                                     turbulenceClosureModel,
                                     g,
                                     useVF,
                                     bc_ebqe_vf_ext[ebNE_kb],
                                     bc_ebqe_phi_ext[ebNE_kb],
                                     &ebqe_normal_phi_ext[ebNE_kb_nSpace],
                                     distance_to_omega_solid,
                                     ebqe_kappa_phi_ext[ebNE_kb],
                                     //VRANS
                                     porosity_ext,
                                     //
                                     bc_p_ext,
                                     grad_p_ext,
                                     grad_u_ext,
                                     grad_v_ext,
                                     grad_w_ext,
                                     bc_u_ext,
                                     bc_v_ext,
                                     bc_w_ext,
                                     ebqe_velocity_star[ebNE_kb_nSpace+0],
                                     ebqe_velocity_star[ebNE_kb_nSpace+1],
                                     ebqe_velocity_star[ebNE_kb_nSpace+1],//hack,not used
                                     bc_eddy_viscosity_ext,
                                     bc_mom_u_acc_ext,
                                     bc_dmom_u_acc_u_ext,
                                     bc_mom_v_acc_ext,
                                     bc_dmom_v_acc_v_ext,
                                     bc_mom_w_acc_ext,
                                     bc_dmom_w_acc_w_ext,
                                     bc_mass_adv_ext,
                                     bc_dmass_adv_u_ext,
                                     bc_dmass_adv_v_ext,
                                     bc_dmass_adv_w_ext,
                                     bc_mom_u_adv_ext,
                                     bc_dmom_u_adv_u_ext,
                                     bc_dmom_u_adv_v_ext,
                                     bc_dmom_u_adv_w_ext,
                                     bc_mom_v_adv_ext,
                                     bc_dmom_v_adv_u_ext,
                                     bc_dmom_v_adv_v_ext,
                                     bc_dmom_v_adv_w_ext,
                                     bc_mom_w_adv_ext,
                                     bc_dmom_w_adv_u_ext,
                                     bc_dmom_w_adv_v_ext,
                                     bc_dmom_w_adv_w_ext,
                                     bc_mom_uu_diff_ten_ext,
                                     bc_mom_vv_diff_ten_ext,
                                     bc_mom_ww_diff_ten_ext,
                                     bc_mom_uv_diff_ten_ext,
                                     bc_mom_uw_diff_ten_ext,
                                     bc_mom_vu_diff_ten_ext,
                                     bc_mom_vw_diff_ten_ext,
                                     bc_mom_wu_diff_ten_ext,
                                     bc_mom_wv_diff_ten_ext,
                                     bc_mom_u_source_ext,
                                     bc_mom_v_source_ext,
                                     bc_mom_w_source_ext,
                                     bc_mom_u_ham_ext,
                                     bc_dmom_u_ham_grad_p_ext,
                                     bc_dmom_u_ham_grad_u_ext,
                                     bc_mom_v_ham_ext,
                                     bc_dmom_v_ham_grad_p_ext,
                                     bc_dmom_v_ham_grad_v_ext,
                                     bc_mom_w_ham_ext,
                                     bc_dmom_w_ham_grad_p_ext,
                                     bc_dmom_w_ham_grad_w_ext,
                                     rhoSave,
                                     nuSave,
                                     KILL_PRESSURE_TERM,
                                     0,
                                     0., // mql: zero force term at boundary
                                     0.,
                                     0.,
                                     MATERIAL_PARAMETERS_AS_FUNCTION,
                                     ebqe_density_as_function[ebNE_kb],
                                     ebqe_dynamic_viscosity_as_function[ebNE_kb],
                                     USE_SBM,
                                     x_ext,y_ext,z_ext,
                                     use_ball_as_particle,
                                     ball_center,
                                     ball_radius,
                                     ball_velocity,
                                     ball_angular_velocity,
				     INT_BY_PARTS_PRESSURE);
                //Turbulence closure model
                if (turbulenceClosureModel >= 3)
                  {
                    const double turb_var_grad_0_dummy[2] = {0.,0.};
                    const double c_mu = 0.09;//mwf hack
                    updateTurbulenceClosure(turbulenceClosureModel,
                                            eps_rho,
                                            eps_mu,
                                            rho_0,
                                            nu_0,
                                            rho_1,
                                            nu_1,
                                            useVF,
                                            ebqe_vf_ext[ebNE_kb],
                                            ebqe_phi_ext[ebNE_kb],
                                            porosity_ext,
                                            c_mu, //mwf hack
                                            ebqe_turb_var_0[ebNE_kb],
                                            ebqe_turb_var_1[ebNE_kb],
                                            turb_var_grad_0_dummy, //not needed
                                            eddy_viscosity_ext,
                                            mom_uu_diff_ten_ext,
                                            mom_vv_diff_ten_ext,
                                            mom_ww_diff_ten_ext,
                                            mom_uv_diff_ten_ext,
                                            mom_uw_diff_ten_ext,
                                            mom_vu_diff_ten_ext,
                                            mom_vw_diff_ten_ext,
                                            mom_wu_diff_ten_ext,
                                            mom_wv_diff_ten_ext,
                                            mom_u_source_ext,
                                            mom_v_source_ext,
                                            mom_w_source_ext);

                    updateTurbulenceClosure(turbulenceClosureModel,
                                            eps_rho,
                                            eps_mu,
                                            rho_0,
                                            nu_0,
                                            rho_1,
                                            nu_1,
                                            useVF,
                                            ebqe_vf_ext[ebNE_kb],
                                            ebqe_phi_ext[ebNE_kb],
                                            porosity_ext,
                                            c_mu, //mwf hack
                                            ebqe_turb_var_0[ebNE_kb],
                                            ebqe_turb_var_1[ebNE_kb],
                                            turb_var_grad_0_dummy, //not needed
                                            bc_eddy_viscosity_ext,
                                            bc_mom_uu_diff_ten_ext,
                                            bc_mom_vv_diff_ten_ext,
                                            bc_mom_ww_diff_ten_ext,
                                            bc_mom_uv_diff_ten_ext,
                                            bc_mom_uw_diff_ten_ext,
                                            bc_mom_vu_diff_ten_ext,
                                            bc_mom_vw_diff_ten_ext,
                                            bc_mom_wu_diff_ten_ext,
                                            bc_mom_wv_diff_ten_ext,
                                            bc_mom_u_source_ext,
                                            bc_mom_v_source_ext,
                                            bc_mom_w_source_ext);
                  }
                //
                //moving domain
                //
                mom_u_adv_ext[0] -= MOVING_DOMAIN*dmom_u_acc_u_ext*mom_u_acc_ext*xt_ext; //times rho*porosity. mql. CHECK.
                mom_u_adv_ext[1] -= MOVING_DOMAIN*dmom_u_acc_u_ext*mom_u_acc_ext*yt_ext;
                /* mom_u_adv_ext[2] -= MOVING_DOMAIN*dmom_u_acc_u_ext*mom_u_acc_ext*zt_ext; */
                dmom_u_adv_u_ext[0] -= MOVING_DOMAIN*dmom_u_acc_u_ext*xt_ext;
                dmom_u_adv_u_ext[1] -= MOVING_DOMAIN*dmom_u_acc_u_ext*yt_ext;
                /* dmom_u_adv_u_ext[2] -= MOVING_DOMAIN*dmom_u_acc_u_ext*zt_ext; */

                mom_v_adv_ext[0] -= MOVING_DOMAIN*dmom_v_acc_v_ext*mom_v_acc_ext*xt_ext;
                mom_v_adv_ext[1] -= MOVING_DOMAIN*dmom_v_acc_v_ext*mom_v_acc_ext*yt_ext;
                /* mom_v_adv_ext[2] -= MOVING_DOMAIN*dmom_v_acc_v_ext*mom_v_acc_ext*zt_ext; */
                dmom_v_adv_v_ext[0] -= MOVING_DOMAIN*dmom_v_acc_v_ext*xt_ext;
                dmom_v_adv_v_ext[1] -= MOVING_DOMAIN*dmom_v_acc_v_ext*yt_ext;
                /* dmom_v_adv_v_ext[2] -= MOVING_DOMAIN*dmom_v_acc_v_ext*zt_ext; */

                /* mom_w_adv_ext[0] -= MOVING_DOMAIN*dmom_w_acc_w_ext*mom_w_acc_ext*xt_ext; */
                /* mom_w_adv_ext[1] -= MOVING_DOMAIN*dmom_w_acc_w_ext*mom_w_acc_ext*yt_ext; */
                /* mom_w_adv_ext[2] -= MOVING_DOMAIN*dmom_w_acc_w_ext*mom_w_acc_ext*zt_ext; */
                /* dmom_w_adv_w_ext[0] -= MOVING_DOMAIN*dmom_w_acc_w_ext*xt_ext; */
                /* dmom_w_adv_w_ext[1] -= MOVING_DOMAIN*dmom_w_acc_w_ext*yt_ext; */
                /* dmom_w_adv_w_ext[2] -= MOVING_DOMAIN*dmom_w_acc_w_ext*zt_ext; */

                //moving domain bc's
                // mql. CHECK.
                bc_mom_u_adv_ext[0] -= MOVING_DOMAIN*dmom_u_acc_u_ext*bc_mom_u_acc_ext*xt_ext; //times rho*porosity
                bc_mom_u_adv_ext[1] -= MOVING_DOMAIN*dmom_u_acc_u_ext*bc_mom_u_acc_ext*yt_ext;
                /* bc_mom_u_adv_ext[2] -= MOVING_DOMAIN*dmom_u_acc_u_ext*bc_mom_u_acc_ext*zt_ext; */

                bc_mom_v_adv_ext[0] -= MOVING_DOMAIN*dmom_v_acc_v_ext*bc_mom_v_acc_ext*xt_ext;
                bc_mom_v_adv_ext[1] -= MOVING_DOMAIN*dmom_v_acc_v_ext*bc_mom_v_acc_ext*yt_ext;
                /* bc_mom_v_adv_ext[2] -= MOVING_DOMAIN*dmom_v_acc_v_ext*bc_mom_v_acc_ext*zt_ext; */

                /* bc_mom_w_adv_ext[0] -= MOVING_DOMAIN*dmom_w_acc_w_ext*bc_mom_w_acc_ext*xt_ext; */
                /* bc_mom_w_adv_ext[1] -= MOVING_DOMAIN*dmom_w_acc_w_ext*bc_mom_w_acc_ext*yt_ext; */
                /* bc_mom_w_adv_ext[2] -= MOVING_DOMAIN*dmom_w_acc_w_ext*bc_mom_w_acc_ext*zt_ext; */
                //
                //calculate the numerical fluxes
                //
                exteriorNumericalAdvectiveFluxDerivatives(isDOFBoundary_p[ebNE_kb],
                                                          isDOFBoundary_u[ebNE_kb],
                                                          isDOFBoundary_v[ebNE_kb],
                                                          isDOFBoundary_w[ebNE_kb],
                                                          isAdvectiveFluxBoundary_p[ebNE_kb],
                                                          isAdvectiveFluxBoundary_u[ebNE_kb],
                                                          isAdvectiveFluxBoundary_v[ebNE_kb],
                                                          isAdvectiveFluxBoundary_w[ebNE_kb],
                                                          dmom_u_ham_grad_p_ext[0],//=1/rho
                                                          normal,
                                                          porosity_ext*dmom_u_acc_u_ext, //multiply by rho. mql. CHECK.
                                                          bc_p_ext,
                                                          bc_u_ext,
                                                          bc_v_ext,
                                                          bc_w_ext,
                                                          bc_mass_adv_ext,
                                                          bc_mom_u_adv_ext,
                                                          bc_mom_v_adv_ext,
                                                          bc_mom_w_adv_ext,
                                                          ebqe_bc_flux_mass_ext[ebNE_kb]+MOVING_DOMAIN*(xt_ext*normal[0]+yt_ext*normal[1]),//bc is relative mass  flux
                                                          ebqe_bc_flux_mom_u_adv_ext[ebNE_kb],
                                                          ebqe_bc_flux_mom_v_adv_ext[ebNE_kb],
                                                          ebqe_bc_flux_mom_w_adv_ext[ebNE_kb],
                                                          p_ext,
                                                          u_ext,
                                                          v_ext,
                                                          w_ext,
                                                          mass_adv_ext,
                                                          mom_u_adv_ext,
                                                          mom_v_adv_ext,
                                                          mom_w_adv_ext,
                                                          dmass_adv_u_ext,
                                                          dmass_adv_v_ext,
                                                          dmass_adv_w_ext,
                                                          dmom_u_adv_p_ext,
                                                          dmom_u_adv_u_ext,
                                                          dmom_u_adv_v_ext,
                                                          dmom_u_adv_w_ext,
                                                          dmom_v_adv_p_ext,
                                                          dmom_v_adv_u_ext,
                                                          dmom_v_adv_v_ext,
                                                          dmom_v_adv_w_ext,
                                                          dmom_w_adv_p_ext,
                                                          dmom_w_adv_u_ext,
                                                          dmom_w_adv_v_ext,
                                                          dmom_w_adv_w_ext,
                                                          dflux_mass_u_ext,
                                                          dflux_mass_v_ext,
                                                          dflux_mass_w_ext,
                                                          dflux_mom_u_adv_p_ext,
                                                          dflux_mom_u_adv_u_ext,
                                                          dflux_mom_u_adv_v_ext,
                                                          dflux_mom_u_adv_w_ext,
                                                          dflux_mom_v_adv_p_ext,
                                                          dflux_mom_v_adv_u_ext,
                                                          dflux_mom_v_adv_v_ext,
                                                          dflux_mom_v_adv_w_ext,
                                                          dflux_mom_w_adv_p_ext,
                                                          dflux_mom_w_adv_u_ext,
                                                          dflux_mom_w_adv_v_ext,
                                                          dflux_mom_w_adv_w_ext,
                                                          &ebqe_velocity_star[ebNE_kb_nSpace]);
                //
                //calculate the flux jacobian
                //
                ck.calculateGScale(G,normal,h_penalty);
                penalty = useMetrics*C_b/h_penalty + (1.0-useMetrics)*ebqe_penalty_ext[ebNE_kb];
                for (int j=0;j<nDOF_trial_element;j++)
                  {
                    register int j_nSpace = j*nSpace,ebN_local_kb_j=ebN_local_kb*nDOF_trial_element+j;
                    /* fluxJacobian_p_p[j]=0.0; */
                    /* fluxJacobian_p_u[j]=ck.ExteriorNumericalAdvectiveFluxJacobian(dflux_mass_u_ext,vel_trial_trace_ref[ebN_local_kb_j]); */
                    /* fluxJacobian_p_v[j]=ck.ExteriorNumericalAdvectiveFluxJacobian(dflux_mass_v_ext,vel_trial_trace_ref[ebN_local_kb_j]); */
                    /* fluxJacobian_p_w[j]=ck.ExteriorNumericalAdvectiveFluxJacobian(dflux_mass_w_ext,vel_trial_trace_ref[ebN_local_kb_j]); */

                    /* fluxJacobian_u_p[j]=ck.ExteriorNumericalAdvectiveFluxJacobian(dflux_mom_u_adv_p_ext,p_trial_trace_ref[ebN_local_kb_j]); */
                    fluxJacobian_u_u[j] =
                      ck.ExteriorNumericalAdvectiveFluxJacobian(dflux_mom_u_adv_u_ext,vel_trial_trace_ref[ebN_local_kb_j]) +
                      ExteriorNumericalDiffusiveFluxJacobian(eps_rho,
                                                             ebqe_phi_ext[ebNE_kb],
                                                             sdInfo_u_u_rowptr,
                                                             sdInfo_u_u_colind,
                                                             isDOFBoundary_u[ebNE_kb],
                                                             isDiffusiveFluxBoundary_u[ebNE_kb],
                                                             normal,
                                                             mom_uu_diff_ten_ext,
                                                             vel_trial_trace_ref[ebN_local_kb_j],
                                                             &vel_grad_trial_trace[j_nSpace],
                                                             penalty);//ebqe_penalty_ext[ebNE_kb]);
                    fluxJacobian_u_v[j]=
                      ck.ExteriorNumericalAdvectiveFluxJacobian(dflux_mom_u_adv_v_ext,vel_trial_trace_ref[ebN_local_kb_j]) +
                      ExteriorNumericalDiffusiveFluxJacobian(eps_rho,
                                                             ebqe_phi_ext[ebNE_kb],
                                                             sdInfo_u_v_rowptr,
                                                             sdInfo_u_v_colind,
                                                             isDOFBoundary_v[ebNE_kb],
                                                             isDiffusiveFluxBoundary_v[ebNE_kb],
                                                             normal,
                                                             mom_uv_diff_ten_ext,
                                                             vel_trial_trace_ref[ebN_local_kb_j],
                                                             &vel_grad_trial_trace[j_nSpace],
                                                             penalty);//ebqe_penalty_ext[ebNE_kb]);
                    /*fluxJacobian_u_w[j]=
                      ck.ExteriorNumericalAdvectiveFluxJacobian(dflux_mom_u_adv_w_ext,vel_trial_trace_ref[ebN_local_kb_j])+*/
                    /*   ExteriorNumericalDiffusiveFluxJacobian(eps_rho, */
                    /*                                     ebqe_phi_ext[ebNE_kb], */
                    /*                                     sdInfo_u_w_rowptr, */
                    /*                                     sdInfo_u_w_colind, */
                    /*                                     isDOFBoundary_w[ebNE_kb], */
                    /*                                     isDiffusiveFluxBoundary_u[ebNE_kb], */
                    /*                                     normal, */
                    /*                                     mom_uw_diff_ten_ext, */
                    /*                                     vel_trial_trace_ref[ebN_local_kb_j], */
                    /*                                     &vel_grad_trial_trace[j_nSpace], */
                    /*                                     penalty);//ebqe_penalty_ext[ebNE_kb]); */

                    /* fluxJacobian_v_p[j]=ck.ExteriorNumericalAdvectiveFluxJacobian(dflux_mom_v_adv_p_ext,p_trial_trace_ref[ebN_local_kb_j]); */
                    fluxJacobian_v_u[j]=
                      ck.ExteriorNumericalAdvectiveFluxJacobian(dflux_mom_v_adv_u_ext,vel_trial_trace_ref[ebN_local_kb_j]) +
                      ExteriorNumericalDiffusiveFluxJacobian(eps_rho,
                                                             ebqe_phi_ext[ebNE_kb],
                                                             sdInfo_v_u_rowptr,
                                                             sdInfo_v_u_colind,
                                                             isDOFBoundary_u[ebNE_kb],
                                                             isDiffusiveFluxBoundary_u[ebNE_kb],
                                                             normal,
                                                             mom_vu_diff_ten_ext,
                                                             vel_trial_trace_ref[ebN_local_kb_j],
                                                             &vel_grad_trial_trace[j_nSpace],
                                                             penalty);//ebqe_penalty_ext[ebNE_kb]);
                    fluxJacobian_v_v[j]=
                      ck.ExteriorNumericalAdvectiveFluxJacobian(dflux_mom_v_adv_v_ext,vel_trial_trace_ref[ebN_local_kb_j]) +
                      ExteriorNumericalDiffusiveFluxJacobian(eps_rho,
                                                             ebqe_phi_ext[ebNE_kb],
                                                             sdInfo_v_v_rowptr,
                                                             sdInfo_v_v_colind,
                                                             isDOFBoundary_v[ebNE_kb],
                                                             isDiffusiveFluxBoundary_v[ebNE_kb],
                                                             normal,
                                                             mom_vv_diff_ten_ext,
                                                             vel_trial_trace_ref[ebN_local_kb_j],
                                                             &vel_grad_trial_trace[j_nSpace],
                                                             penalty);//ebqe_penalty_ext[ebNE_kb]);
                    /* fluxJacobian_v_w[j]=
                       ck.ExteriorNumericalAdvectiveFluxJacobian(dflux_mom_v_adv_w_ext,vel_trial_trace_ref[ebN_local_kb_j]) + */
                    /*   ExteriorNumericalDiffusiveFluxJacobian(eps_rho, */
                    /*                                     ebqe_phi_ext[ebNE_kb], */
                    /*                                     sdInfo_v_w_rowptr, */
                    /*                                     sdInfo_v_w_colind, */
                    /*                                     isDOFBoundary_w[ebNE_kb], */
                    /*                                     isDiffusiveFluxBoundary_v[ebNE_kb], */
                    /*                                     normal, */
                    /*                                     mom_vw_diff_ten_ext, */
                    /*                                     vel_trial_trace_ref[ebN_local_kb_j], */
                    /*                                     &vel_grad_trial_trace[j_nSpace], */
                    /*                                     penalty);//ebqe_penalty_ext[ebNE_kb]); */

                    /* fluxJacobian_w_p[j]=ck.ExteriorNumericalAdvectiveFluxJacobian(dflux_mom_w_adv_p_ext,p_trial_trace_ref[ebN_local_kb_j]); */
                    /* fluxJacobian_w_u[j]=ck.ExteriorNumericalAdvectiveFluxJacobian(dflux_mom_w_adv_u_ext,vel_trial_trace_ref[ebN_local_kb_j]) + */
                    /*   ExteriorNumericalDiffusiveFluxJacobian(eps_rho, */
                    /*                                     ebqe_phi_ext[ebNE_kb], */
                    /*                                     sdInfo_w_u_rowptr, */
                    /*                                     sdInfo_w_u_colind, */
                    /*                                     isDOFBoundary_u[ebNE_kb], */
                    /*                                     isDiffusiveFluxBoundary_w[ebNE_kb], */
                    /*                                     normal, */
                    /*                                     mom_wu_diff_ten_ext, */
                    /*                                     vel_trial_trace_ref[ebN_local_kb_j], */
                    /*                                     &vel_grad_trial_trace[j_nSpace], */
                    /*                                     penalty);//ebqe_penalty_ext[ebNE_kb]); */
                    /* fluxJacobian_w_v[j]=ck.ExteriorNumericalAdvectiveFluxJacobian(dflux_mom_w_adv_v_ext,vel_trial_trace_ref[ebN_local_kb_j]) + */
                    /*   ExteriorNumericalDiffusiveFluxJacobian(eps_rho, */
                    /*                                     ebqe_phi_ext[ebNE_kb], */
                    /*                                     sdInfo_w_v_rowptr, */
                    /*                                     sdInfo_w_v_colind, */
                    /*                                     isDOFBoundary_v[ebNE_kb], */
                    /*                                     isDiffusiveFluxBoundary_w[ebNE_kb], */
                    /*                                     normal, */
                    /*                                     mom_wv_diff_ten_ext, */
                    /*                                     vel_trial_trace_ref[ebN_local_kb_j], */
                    /*                                     &vel_grad_trial_trace[j_nSpace], */
                    /*                                     penalty);//ebqe_penalty_ext[ebNE_kb]); */
                    /* fluxJacobian_w_w[j]=ck.ExteriorNumericalAdvectiveFluxJacobian(dflux_mom_w_adv_w_ext,vel_trial_trace_ref[ebN_local_kb_j]) + */
                    /*   ExteriorNumericalDiffusiveFluxJacobian(eps_rho, */
                    /*                                     ebqe_phi_ext[ebNE_kb], */
                    /*                                     sdInfo_w_w_rowptr, */
                    /*                                     sdInfo_w_w_colind, */
                    /*                                     isDOFBoundary_w[ebNE_kb], */
                    /*                                     isDiffusiveFluxBoundary_w[ebNE_kb], */
                    /*                                     normal, */
                    /*                                     mom_ww_diff_ten_ext, */
                    /*                                     vel_trial_trace_ref[ebN_local_kb_j], */
                    /*                                     &vel_grad_trial_trace[j_nSpace], */
                    /*                                     penalty);//ebqe_penalty_ext[ebNE_kb]); */
                  }//j
                //
                //update the global Jacobian from the flux Jacobian
                //
                for (int i=0;i<nDOF_test_element;i++)
                  {
                    register int eN_i = eN*nDOF_test_element+i;
                    for (int j=0;j<nDOF_trial_element;j++)
                      {
                        register int ebN_i_j = ebN*4*nDOF_test_X_trial_element + i*nDOF_trial_element + j,ebN_local_kb_j=ebN_local_kb*nDOF_trial_element+j;

                        /* globalJacobian[csrRowIndeces_p_p[eN_i] + csrColumnOffsets_eb_p_p[ebN_i_j]] += fluxJacobian_p_p[j]*p_test_dS[i]; */
                        /* globalJacobian[csrRowIndeces_p_u[eN_i] + csrColumnOffsets_eb_p_u[ebN_i_j]] += fluxJacobian_p_u[j]*p_test_dS[i]; */
                        /* globalJacobian[csrRowIndeces_p_v[eN_i] + csrColumnOffsets_eb_p_v[ebN_i_j]] += fluxJacobian_p_v[j]*p_test_dS[i]; */
                        /* globalJacobian[csrRowIndeces_p_w[eN_i] + csrColumnOffsets_eb_p_w[ebN_i_j]] += fluxJacobian_p_w[j]*p_test_dS[i]; */

                        /* globalJacobian[csrRowIndeces_u_p[eN_i] + csrColumnOffsets_eb_u_p[ebN_i_j]] += fluxJacobian_u_p[j]*vel_test_dS[i]; */
                        globalJacobian[csrRowIndeces_u_u[eN_i] + csrColumnOffsets_eb_u_u[ebN_i_j]] += fluxJacobian_u_u[j]*vel_test_dS[i]+
                          ck.ExteriorElementBoundaryDiffusionAdjointJacobian(isDOFBoundary_u[ebNE_kb],
                                                                             isDiffusiveFluxBoundary_u[ebNE_kb],
                                                                             eb_adjoint_sigma,
                                                                             vel_trial_trace_ref[ebN_local_kb_j],
                                                                             normal,
                                                                             sdInfo_u_u_rowptr,
                                                                             sdInfo_u_u_colind,
                                                                             mom_uu_diff_ten_ext,
                                                                             &vel_grad_test_dS[i*nSpace]);
                        globalJacobian[csrRowIndeces_u_v[eN_i] + csrColumnOffsets_eb_u_v[ebN_i_j]] += fluxJacobian_u_v[j]*vel_test_dS[i]+
                          ck.ExteriorElementBoundaryDiffusionAdjointJacobian(isDOFBoundary_v[ebNE_kb],
                                                                             isDiffusiveFluxBoundary_u[ebNE_kb],
                                                                             eb_adjoint_sigma,
                                                                             vel_trial_trace_ref[ebN_local_kb_j],
                                                                             normal,
                                                                             sdInfo_u_v_rowptr,
                                                                             sdInfo_u_v_colind,
                                                                             mom_uv_diff_ten_ext,
                                                                             &vel_grad_test_dS[i*nSpace]);
                        /* globalJacobian[csrRowIndeces_u_w[eN_i] + csrColumnOffsets_eb_u_w[ebN_i_j]] += fluxJacobian_u_w[j]*vel_test_dS[i]+ */
                        /*      ck.ExteriorElementBoundaryDiffusionAdjointJacobian(isDOFBoundary_w[ebNE_kb], */
                        /*                                                         isDiffusiveFluxBoundary_u[ebNE_kb], */
                        /*                                                         eb_adjoint_sigma, */
                        /*                                                         vel_trial_trace_ref[ebN_local_kb_j], */
                        /*                                                         normal, */
                        /*                                                         sdInfo_u_w_rowptr, */
                        /*                                                         sdInfo_u_w_colind, */
                        /*                                                         mom_uw_diff_ten_ext, */
                        /*                                                         &vel_grad_test_dS[i*nSpace]); */

                        /* globalJacobian[csrRowIndeces_v_p[eN_i] + csrColumnOffsets_eb_v_p[ebN_i_j]] += fluxJacobian_v_p[j]*vel_test_dS[i]; */
                        globalJacobian[csrRowIndeces_v_u[eN_i] + csrColumnOffsets_eb_v_u[ebN_i_j]] += fluxJacobian_v_u[j]*vel_test_dS[i]+
                          ck.ExteriorElementBoundaryDiffusionAdjointJacobian(isDOFBoundary_u[ebNE_kb],
                                                                             isDiffusiveFluxBoundary_v[ebNE_kb],
                                                                             eb_adjoint_sigma,
                                                                             vel_trial_trace_ref[ebN_local_kb_j],
                                                                             normal,
                                                                             sdInfo_v_u_rowptr,
                                                                             sdInfo_v_u_colind,
                                                                             mom_vu_diff_ten_ext,
                                                                             &vel_grad_test_dS[i*nSpace]);
                        globalJacobian[csrRowIndeces_v_v[eN_i] + csrColumnOffsets_eb_v_v[ebN_i_j]] += fluxJacobian_v_v[j]*vel_test_dS[i]+
                          ck.ExteriorElementBoundaryDiffusionAdjointJacobian(isDOFBoundary_v[ebNE_kb],
                                                                             isDiffusiveFluxBoundary_v[ebNE_kb],
                                                                             eb_adjoint_sigma,
                                                                             vel_trial_trace_ref[ebN_local_kb_j],
                                                                             normal,
                                                                             sdInfo_v_v_rowptr,
                                                                             sdInfo_v_v_colind,
                                                                             mom_vv_diff_ten_ext,
                                                                             &vel_grad_test_dS[i*nSpace]);
                        /* globalJacobian[csrRowIndeces_v_w[eN_i] + csrColumnOffsets_eb_v_w[ebN_i_j]] += fluxJacobian_v_w[j]*vel_test_dS[i]+ */
                        /*      ck.ExteriorElementBoundaryDiffusionAdjointJacobian(isDOFBoundary_w[ebNE_kb], */
                        /*                                                         isDiffusiveFluxBoundary_v[ebNE_kb], */
                        /*                                                         eb_adjoint_sigma, */
                        /*                                                         vel_trial_trace_ref[ebN_local_kb_j], */
                        /*                                                         normal, */
                        /*                                                         sdInfo_v_w_rowptr, */
                        /*                                                         sdInfo_v_w_colind, */
                        /*                                                         mom_vw_diff_ten_ext, */
                        /*                                                         &vel_grad_test_dS[i*nSpace]); */

                        /* globalJacobian[csrRowIndeces_w_p[eN_i] + csrColumnOffsets_eb_w_p[ebN_i_j]] += fluxJacobian_w_p[j]*vel_test_dS[i]; */
                        /* globalJacobian[csrRowIndeces_w_u[eN_i] + csrColumnOffsets_eb_w_u[ebN_i_j]] += fluxJacobian_w_u[j]*vel_test_dS[i]+ */
                        /*      ck.ExteriorElementBoundaryDiffusionAdjointJacobian(isDOFBoundary_u[ebNE_kb], */
                        /*                                                         isDiffusiveFluxBoundary_w[ebNE_kb], */
                        /*                                                         eb_adjoint_sigma, */
                        /*                                                         vel_trial_trace_ref[ebN_local_kb_j], */
                        /*                                                         normal, */
                        /*                                                         sdInfo_w_u_rowptr, */
                        /*                                                         sdInfo_w_u_colind, */
                        /*                                                         mom_wu_diff_ten_ext, */
                        /*                                                         &vel_grad_test_dS[i*nSpace]); */
                        /* globalJacobian[csrRowIndeces_w_v[eN_i] + csrColumnOffsets_eb_w_v[ebN_i_j]] += fluxJacobian_w_v[j]*vel_test_dS[i]+ */
                        /*      ck.ExteriorElementBoundaryDiffusionAdjointJacobian(isDOFBoundary_v[ebNE_kb], */
                        /*                                                         isDiffusiveFluxBoundary_w[ebNE_kb], */
                        /*                                                         eb_adjoint_sigma, */
                        /*                                                         vel_trial_trace_ref[ebN_local_kb_j], */
                        /*                                                         normal, */
                        /*                                                         sdInfo_w_v_rowptr, */
                        /*                                                         sdInfo_w_v_colind, */
                        /*                                                         mom_wv_diff_ten_ext, */
                        /*                                                         &vel_grad_test_dS[i*nSpace]); */
                        /* globalJacobian[csrRowIndeces_w_w[eN_i] + csrColumnOffsets_eb_w_w[ebN_i_j]] += fluxJacobian_w_w[j]*vel_test_dS[i]+ */
                        /*      ck.ExteriorElementBoundaryDiffusionAdjointJacobian(isDOFBoundary_w[ebNE_kb], */
                        /*                                                         isDiffusiveFluxBoundary_w[ebNE_kb], */
                        /*                                                         eb_adjoint_sigma, */
                        /*                                                         vel_trial_trace_ref[ebN_local_kb_j], */
                        /*                                                         normal, */
                        /*                                                         sdInfo_w_w_rowptr, */
                        /*                                                         sdInfo_w_w_colind, */
                        /*                                                         mom_ww_diff_ten_ext, */
                        /*                                                         &vel_grad_test_dS[i*nSpace]); */
                      }//j
                  }//i
              }//kb
          }//ebNE
      }//computeJacobian

      void calculateVelocityAverage(int nExteriorElementBoundaries_global,
                                    int* exteriorElementBoundariesArray,
                                    int nInteriorElementBoundaries_global,
                                    int* interiorElementBoundariesArray,
                                    int* elementBoundaryElementsArray,
                                    int* elementBoundaryLocalElementBoundariesArray,
                                    double* mesh_dof,
                                    double* mesh_velocity_dof,
                                    double MOVING_DOMAIN,//0 or 1
                                    int* mesh_l2g,
                                    double* mesh_trial_trace_ref,
                                    double* mesh_grad_trial_trace_ref,
                                    double* normal_ref,
                                    double* boundaryJac_ref,
                                    int* vel_l2g,
                                    double* u_dof,
                                    double* v_dof,
                                    double* w_dof,
                                    double* vos_dof,
                                    double* vel_trial_trace_ref,
                                    double* ebqe_velocity,
                                    double* velocityAverage)
      {
        int permutations[nQuadraturePoints_elementBoundary];
        double xArray_left[nQuadraturePoints_elementBoundary*2],
          xArray_right[nQuadraturePoints_elementBoundary*2];
        for (int i=0;i<nQuadraturePoints_elementBoundary;i++)
          permutations[i]=i;//just to initialize
        for (int ebNE = 0; ebNE < nExteriorElementBoundaries_global; ebNE++)
          {
            register int ebN = exteriorElementBoundariesArray[ebNE];
            for  (int kb=0;kb<nQuadraturePoints_elementBoundary;kb++)
              {
                register int ebN_kb_nSpace = ebN*nQuadraturePoints_elementBoundary*nSpace+kb*nSpace,
                  ebNE_kb_nSpace = ebNE*nQuadraturePoints_elementBoundary*nSpace+kb*nSpace;
                velocityAverage[ebN_kb_nSpace+0]=ebqe_velocity[ebNE_kb_nSpace+0];
                velocityAverage[ebN_kb_nSpace+1]=ebqe_velocity[ebNE_kb_nSpace+1];
              }//ebNE
          }
        for (int ebNI = 0; ebNI < nInteriorElementBoundaries_global; ebNI++)
          {
            register int ebN = interiorElementBoundariesArray[ebNI],
              left_eN_global   = elementBoundaryElementsArray[ebN*2+0],
              left_ebN_element  = elementBoundaryLocalElementBoundariesArray[ebN*2+0],
              right_eN_global  = elementBoundaryElementsArray[ebN*2+1],
              right_ebN_element = elementBoundaryLocalElementBoundariesArray[ebN*2+1],
              left_eN_nDOF_trial_element = left_eN_global*nDOF_trial_element,
              right_eN_nDOF_trial_element = right_eN_global*nDOF_trial_element;
            double jac[nSpace*nSpace],
              jacDet,
              jacInv[nSpace*nSpace],
              boundaryJac[nSpace*(nSpace-1)],
              metricTensor[(nSpace-1)*(nSpace-1)],
              metricTensorDetSqrt,
              normal[2],
              x,y,z,
              xt,yt,zt,integralScaling;

            for  (int kb=0;kb<nQuadraturePoints_elementBoundary;kb++)
              {
                ck.calculateMapping_elementBoundary(left_eN_global,
                                                    left_ebN_element,
                                                    kb,
                                                    left_ebN_element*nQuadraturePoints_elementBoundary+kb,
                                                    mesh_dof,
                                                    mesh_l2g,
                                                    mesh_trial_trace_ref,
                                                    mesh_grad_trial_trace_ref,
                                                    boundaryJac_ref,
                                                    jac,
                                                    jacDet,
                                                    jacInv,
                                                    boundaryJac,
                                                    metricTensor,
                                                    metricTensorDetSqrt,
                                                    normal_ref,
                                                    normal,
                                                    x,y,z);
                xArray_left[kb*2+0] = x;
                xArray_left[kb*2+1] = y;
                /* xArray_left[kb*3+2] = z; */
                ck.calculateMapping_elementBoundary(right_eN_global,
                                                    right_ebN_element,
                                                    kb,
                                                    right_ebN_element*nQuadraturePoints_elementBoundary+kb,
                                                    mesh_dof,
                                                    mesh_l2g,
                                                    mesh_trial_trace_ref,
                                                    mesh_grad_trial_trace_ref,
                                                    boundaryJac_ref,
                                                    jac,
                                                    jacDet,
                                                    jacInv,
                                                    boundaryJac,
                                                    metricTensor,
                                                    metricTensorDetSqrt,
                                                    normal_ref,
                                                    normal,
                                                    x,y,z);
                ck.calculateMappingVelocity_elementBoundary(left_eN_global,
                                                            left_ebN_element,
                                                            kb,
                                                            left_ebN_element*nQuadraturePoints_elementBoundary+kb,
                                                            mesh_velocity_dof,
                                                            mesh_l2g,
                                                            mesh_trial_trace_ref,
                                                            xt,yt,zt,
                                                            normal,
                                                            boundaryJac,
                                                            metricTensor,
                                                            integralScaling);
                xArray_right[kb*2+0] = x;
                xArray_right[kb*2+1] = y;
                /* xArray_right[kb*3+2] = z; */
              }
            for  (int kb_left=0;kb_left<nQuadraturePoints_elementBoundary;kb_left++)
              {
                double errorNormMin = 1.0;
                for  (int kb_right=0;kb_right<nQuadraturePoints_elementBoundary;kb_right++)
                  {
                    double errorNorm=0.0;
                    for (int I=0;I<nSpace;I++)
                      {
                        errorNorm += fabs(xArray_left[kb_left*2+I]
                                          -
                                          xArray_right[kb_right*2+I]);
                      }
                    if (errorNorm < errorNormMin)
                      {
                        permutations[kb_right] = kb_left;
                        errorNormMin = errorNorm;
                      }
                  }
              }
            for  (int kb=0;kb<nQuadraturePoints_elementBoundary;kb++)
              {
                register int ebN_kb_nSpace = ebN*nQuadraturePoints_elementBoundary*nSpace+kb*nSpace;
                register double u_left=0.0,
                  v_left=0.0,
                  w_left=0.0,
                  u_right=0.0,
                  v_right=0.0,
                  w_right=0.0,
                  vos_left=0.0,
                  vos_right=0.0,
                  porosity_left=0.0,
                  porosity_right=0.0;
                register int left_kb = kb,
                  right_kb = permutations[kb],
                  left_ebN_element_kb_nDOF_test_element=(left_ebN_element*nQuadraturePoints_elementBoundary+left_kb)*nDOF_test_element,
                  right_ebN_element_kb_nDOF_test_element=(right_ebN_element*nQuadraturePoints_elementBoundary+right_kb)*nDOF_test_element;
                //
                //calculate the velocity solution at quadrature points on left and right
                //
                ck.valFromDOF(vos_dof,&vel_l2g[left_eN_nDOF_trial_element],&vel_trial_trace_ref[left_ebN_element_kb_nDOF_test_element],vos_left);
                ck.valFromDOF(u_dof,&vel_l2g[left_eN_nDOF_trial_element],&vel_trial_trace_ref[left_ebN_element_kb_nDOF_test_element],u_left);
                ck.valFromDOF(v_dof,&vel_l2g[left_eN_nDOF_trial_element],&vel_trial_trace_ref[left_ebN_element_kb_nDOF_test_element],v_left);
                /* ck.valFromDOF(w_dof,&vel_l2g[left_eN_nDOF_trial_element],&vel_trial_trace_ref[left_ebN_element_kb_nDOF_test_element],w_left); */
                //
                ck.valFromDOF(vos_dof,&vel_l2g[right_eN_nDOF_trial_element],&vel_trial_trace_ref[right_ebN_element_kb_nDOF_test_element],vos_right);
                ck.valFromDOF(u_dof,&vel_l2g[right_eN_nDOF_trial_element],&vel_trial_trace_ref[right_ebN_element_kb_nDOF_test_element],u_right);
                ck.valFromDOF(v_dof,&vel_l2g[right_eN_nDOF_trial_element],&vel_trial_trace_ref[right_ebN_element_kb_nDOF_test_element],v_right);
                /* ck.valFromDOF(w_dof,&vel_l2g[right_eN_nDOF_trial_element],&vel_trial_trace_ref[right_ebN_element_kb_nDOF_test_element],w_right); */
                //
                /* porosity_left = 1.0 - vos_left; */
                /* porosity_right = 1.0 - vos_right; */
                velocityAverage[ebN_kb_nSpace+0]=0.5*(u_left + u_right);
                velocityAverage[ebN_kb_nSpace+1]=0.5*(v_left + v_right);
                /* velocityAverage[ebN_kb_nSpace+2]=0.5*(w_left + w_right); */
              }//ebNI
          }
      }

      void getBoundaryDOFs(//element
			   double* mesh_dof,
			   int* mesh_l2g,
			   double* mesh_trial_trace_ref,
			   double* mesh_grad_trial_trace_ref,
			   double* dS_ref,
			   double *vel_test_trace_ref,
			   double* normal_ref,
			   double* boundaryJac_ref,
			   int* vel_l2g,
			   int nExteriorElementBoundaries_global,
			   int* exteriorElementBoundariesArray,
			   int* elementBoundaryElementsArray,
			   int* elementBoundaryLocalElementBoundariesArray,
			   double *isBoundary_1D)
      {
	//
        //loop over exterior element boundaries to calculate surface integrals and load into element and global residuals
        //
        //ebNE is the Exterior element boundary INdex
        //ebN is the element boundary INdex
        //eN is the element index
        for (int ebNE = 0; ebNE < nExteriorElementBoundaries_global; ebNE++)
          {
            register int ebN = exteriorElementBoundariesArray[ebNE],
              eN  = elementBoundaryElementsArray[ebN*2+0],
              ebN_local = elementBoundaryLocalElementBoundariesArray[ebN*2+0],
              eN_nDOF_trial_element = eN*nDOF_trial_element;
            register double
	      elementIsBoundary[nDOF_test_element];
            const double* elementResidual_w(NULL);
            for (int i=0;i<nDOF_test_element;i++)
	      elementIsBoundary[i]=0.0;
            for  (int kb=0;kb<nQuadraturePoints_elementBoundary;kb++)
              {
                register int ebNE_kb = ebNE*nQuadraturePoints_elementBoundary+kb,
                  ebNE_kb_nSpace = ebNE_kb*nSpace,
                  ebN_local_kb = ebN_local*nQuadraturePoints_elementBoundary+kb,
                  ebN_local_kb_nSpace = ebN_local_kb*nSpace;
                register double
                  jac_ext[nSpace*nSpace],
                  jacDet_ext,
                  jacInv_ext[nSpace*nSpace],
                  boundaryJac[nSpace*(nSpace-1)],
                  metricTensor[(nSpace-1)*(nSpace-1)],
                  metricTensorDetSqrt,
                  dS, vel_test_dS[nDOF_test_element],
                  normal[2],x_ext,y_ext,z_ext;
                //compute information about mapping from reference element to physical element
                ck.calculateMapping_elementBoundary(eN,
                                                    ebN_local,
                                                    kb,
                                                    ebN_local_kb,
                                                    mesh_dof,
                                                    mesh_l2g,
                                                    mesh_trial_trace_ref,
                                                    mesh_grad_trial_trace_ref,
                                                    boundaryJac_ref,
                                                    jac_ext,
                                                    jacDet_ext,
                                                    jacInv_ext,
                                                    boundaryJac,
                                                    metricTensor,
                                                    metricTensorDetSqrt,
                                                    normal_ref,
                                                    normal,
                                                    x_ext,y_ext,z_ext);
                dS = metricTensorDetSqrt*dS_ref[kb];
                //precalculate test function products with integration weights
                for (int j=0;j<nDOF_trial_element;j++)
		  vel_test_dS[j] = fabs(vel_test_trace_ref[ebN_local_kb*nDOF_test_element+j])*dS;
                //
                //update residuals
                //
                for (int i=0;i<nDOF_test_element;i++)
		  elementIsBoundary[i] += vel_test_dS[i];
              }//kb
            //
            //update the element and global residual storage
            //
            for (int i=0;i<nDOF_test_element;i++)
              {
                int eN_i = eN*nDOF_test_element+i;
                isBoundary_1D[vel_l2g[eN_i]] += elementIsBoundary[i];
              }//i
          }//ebNE
      }
    };//RANS3PF2D

  inline cppRANS3PF2D_base* newRANS3PF2D(int nSpaceIn,
                                         int nQuadraturePoints_elementIn,
                                         int nDOF_mesh_trial_elementIn,
                                         int nDOF_trial_elementIn,
                                         int nDOF_test_elementIn,
                                         int nQuadraturePoints_elementBoundaryIn,
                                         int CompKernelFlag,
                                         double aDarcy,
                                         double betaForch,
                                         double grain,
                                         double packFraction,
                                         double packMargin,
                                         double maxFraction,
                                         double frFraction,
                                         double sigmaC,
                                         double C3e,
                                         double C4e,
                                         double eR,
                                         double fContact,
                                         double mContact,
                                         double nContact,
                                         double angFriction, double vos_limiter, double mu_fr_limiter )
  {
    cppRANS3PF2D_base *rvalue = proteus::chooseAndAllocateDiscretization2D<cppRANS3PF2D_base, cppRANS3PF2D, CompKernel>(nSpaceIn,
                                                                                                                        nQuadraturePoints_elementIn,
                                                                                                                        nDOF_mesh_trial_elementIn,
                                                                                                                        nDOF_trial_elementIn,
                                                                                                                        nDOF_test_elementIn,
                                                                                                                        nQuadraturePoints_elementBoundaryIn,
                                                                                                                        CompKernelFlag);
    rvalue->setSedClosure(aDarcy,
                          betaForch,
                          grain,
                          packFraction,
                          packMargin,
                          maxFraction,
                          frFraction,
                          sigmaC,
                          C3e,
                          C4e,
                          eR,
                          fContact,
                          mContact,
                          nContact,
                          angFriction, vos_limiter, mu_fr_limiter );
    return rvalue;
  }
} //proteus

#endif<|MERGE_RESOLUTION|>--- conflicted
+++ resolved
@@ -5789,13 +5789,8 @@
                                            nParticles,
                                            nQuadraturePoints_global,
                                            &particle_signed_distances[eN_k],
-<<<<<<< HEAD
-                                           &particle_signed_distance_normals[eN_k_nSpace],
-                                           &particle_velocities[eN_k_nSpace],
-=======
                                            &particle_signed_distance_normals[eN_k_3d],
                                            &particle_velocities[eN_k_3d],
->>>>>>> e0b37261
                                            particle_centroids,
                                            use_ball_as_particle,
                                            ball_center,
