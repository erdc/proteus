#!/usr/bin/env python
"""Collect functionality to make a lightweight interface for
Shewchuk's Triangle package. Follow the ellipt2d example in some
respects

.. inheritance-diagram:: proteus.TriangleTools
   :parts: 1
"""
import os
import numpy
import triangleWrappers
import TriangleUtils
import TriangleFileUtils

class TriangleBaseMesh:
<<<<<<< HEAD
    """ This is basically a wrapper for the triangulation interface
=======
    """A triangulation interface wrapper.

    This is basically a wrapper for the triangulation interface
>>>>>>> 0643a0bc
    that should be able to create a triangle mesh in different ways

    * from .ele and .node files
    * from a .poly file
    * from a proteus mesh

    It should also be able to generate a proteus mesh from the
    triangle representation and allow the user to access the basic
    data arrays in triangle
    """

    def __init__(self,baseFlags="zen",nbase=0,verbose=0):
        """
        initialize the triangulation object,
        keep track of what numbering scheme it uses,
        create a base set of flags for triangulate (e.g., z if using base 0)

        does not create a Voronoi diagram by default
        """
        self.trirep = []
        self.trirep.append(triangleWrappers.new())
        self.trirepDefaultInit = []
        self.trirepDefaultInit.append(True)
        self.vorrep = []
        self.vorrep.append(triangleWrappers.new()) #don't create a Voronoi diagram by default
        self.makeVoronoi = False
        self.vorrepDefaultInit = []
        self.vorrepDefaultInit.append(True)
        assert(nbase in [0,1])
        self.nbase  = nbase
        self.baseFlags = baseFlags
        if self.nbase == 0 and self.baseFlags.find('z') == -1:
            print """WARNING TriangleMesh base numbering= %d
            reqires z in baseFlags = %s, adding """ % (self.nbase,self.baseFlags)
            self.baseFlags += "z"
        #end if
        if self.baseFlags.find('v') >= 0:
            self.makeVoronoi = True
        if verbose > 0:
            print """TriangleBaseMesh nbase=%d baseFlags= %s """ % (self.nbase,
                                                                    self.baseFlags)
        #end if
        #keep track of last set of flags used to generate rep
        self.lastFlags = None
        #to make printing out info easier
        self.infoFormat = """triangulation:
number of points        = %d
attributes per point    = %d
number of triangles     = %d
nodes per triangle      = %d
attributes per triangle = %d
number of segments      = %d
number of holes         = %d
number of regions       = %d
number of edges         = %d
        """

        #end init
    def resetDefaultTrirep(self,index=0,verbose=0):
        """
        reset the Triangle mesh representation if it has been set to something nontrivial

        """
        assert(index in range(0,len(self.trirep)))
        #delete the existing representation if it has been initialized
        if not self.trirepDefaultInit[index]:
            if verbose > -1:
                print 'TriangleIface deleting current trirep[',index,']'
            #end verbose
            del self.trirep[index]
            #get a new represenation
            if index == 0:
                self.trirep.append(triangleWrappers.new())
            else:
                self.trirep[index] = triangleWrappers.new()
            self.trirepDefaultInit[index] = True
        #end trirep initialized to something non trivial

    def resetDefaultVorrep(self,index=0,verbose=0):
        """
        reset the Triangle mesh Voronoi representation if it has
        been set to something nontrivial
        """
        assert(index in range(0,len(self.vorrep)))
        #delete the existing representation if it has been initialized
        if not self.vorrepDefaultInit[index]:
            if verbose > -1:
                print 'TriangleIface deleting current vorrep[',index,']'
            #end verbose
            del self.vorrep[index]
            #get a new represenation
            self.vorrep[index] = triangleWrappers.new()
            self.vorrepDefaultInit[index] = True
        #end trirep initialized to something non trivial

    def convertToProteusMesh(self,verbose=0):
        """
        Generate a representation in the format expected by
        proteus.

        Need to make sure the triangle mesh has generated
           nodes
           elements (triangles)
           edges
           neighbors

        First set the _global arrays for
            nodes
            elements
        """
        import MeshTools
        triInfo = triangleWrappers.getInfo(self.trirep[0])
        if verbose > 1:
            print 'generating proteus Mesh:'
            print self.infoFormat % triInfo
        #end if

        #create basic proteus mesh
        meshout = MeshTools.TriangularMesh()
        meshout.generateFromTriangleMesh(self.trirep[0],self.nbase)
        return meshout

#         #get basic information to make sure I can proceed
#         #with current mesh representation
#         nNodes_global = triInfo[0]; nElems_global = triInfo[2];
#         nNodes_elem   = triInfo[3]; nEdges_global = triInfo[8];
#         spaceDim      = 2
#         assert(nNodes_global > 0 and nElems_global > 0
#                and nNodes_elem >= 3 and nEdges_global > 0)

#         #subtract off base since proteus.Mesh wants base 0 more or less
#         nbase = self.nbase
#         #should also check? base zero,
#         #get the minimum array information
#         ##nodes
#         nodeArray = triangleWrappers.getPoints(self.trirep[0])
#         meshout.nNodes_global     = nNodes_global
#         meshout.nodeArray = numpy.zeros((meshout.nNodes_global,3),
#                                           'd')
#         for nN in range(nNodes_global):
#             meshout.nodeArray[nN,:spaceDim] = nodeArray[nN,:spaceDim]
#             #cek added because refinement still depends on list interface
#             #mwf commented  out 01/29/08
#             #meshout.nodeList.append(MeshTools.Node(nN,meshout.nodeArray[nN,0],meshout.nodeArray[nN,1]))
#         ##elements
#         #cek added nodeDict init b/c of refinement
#         #mwf commented out 01/29/08
#         #meshout.nodeDict = dict([(n,n) for n in meshout.nodeList])
#         elemArray  = triangleWrappers.getTriangles(self.trirep[0])
#         #ignore higher order nodes for proteus mesh
#         meshout.nNodes_element    = spaceDim+1
#         meshout.nElements_global  = nElems_global
#         #just copy over first 3 nodes
#         meshout.elementNodesArray = numpy.zeros((nElems_global,spaceDim+1),
#                                                   'i')
#         for eN in range(nElems_global):
#             meshout.elementNodesArray[eN,:] = elemArray[eN,:spaceDim+1]-nbase
#             #cek added b/c of refinement
#             #mwf commented out 01/29/08
#             #meshout.newTriangle([meshout.nodeList[meshout.elementNodesArray[eN,0]],
#             #                     meshout.nodeList[meshout.elementNodesArray[eN,1]],
#             #                     meshout.nodeList[meshout.elementNodesArray[eN,2]]])
#         #end eN
#         #cek added finalize call to build lists and arrays
#         #mwf commented out 01/29/08
#         #meshout.finalize()
#         ##proteusMesh keeps elements per node
# #         nodeElementsDict={}
# #         for eN in range(nElems_global):
# #             for nN_element in range(spaceDim+1):
# #                 nN = meshout.elementNodesArray[eN,nN_element]
# #                 if  nodeElementsDict.has_key(nN):
# #                     nodeElementsDict[nN].append(eN)
# #                 else:
# #                     nodeElementsDict[nN] = [eN]
# #                 #end if
# #             #end for nN_element
# #         #end eN
# #         meshout.max_nElements_node = max(len(nodeElementsDict[nN]) for nN in range(meshout.nNodes_global))

# #         meshout.nElements_node    = numpy.zeros((meshout.nNodes_global,),'i')
# #         meshout.nodeElementsArray = numpy.zeros((meshout.nNodes_global,
# #                                                    meshout.max_nElements_node),
# #                                                   'i')
# #         for nN,elementList in nodeElementsDict.iteritems():
# #             meshout.nElements_node[nN] = len(elementList)
# #             for eN_element,eN in enumerate(elementList):
# #                 meshout.nodeElementsArray[nN,eN_element]=eN
# #             #end eN_element
# #         #end nN

# #         ##now build the element <--> element boundary arrays
# #         meshout.nElementBoundaries_element = spaceDim+1
# #         #make sure Triangle keeps all edges and not just boundary ones
# #         meshout.nElementBoundaries_global  = nEdges_global

# #         #maps element, local edge number to global edge number
# #         meshout.elementBoundariesArray = numpy.zeros((nElems_global,spaceDim+1),
# #                                                        'i')

# #         #maps edge to global element on left and right (out of domain is 0)
# #         meshout.elementBoundaryElementsArray=numpy.ones(
# #             (meshout.nElementBoundaries_global,2),'i')
# #         meshout.elementBoundaryElementsArray*=-1
# #         #maps global edge to its local number on the neighboring elements
# #         meshout.elementBoundaryLocalElementBoundariesArray=numpy.zeros(
# #             (meshout.nElementBoundaries_global,2),'i')

# #         #several options for edge to "left" and "right" element neighbor,
# #         #could number each neighbor according to which one
# #         #has a given edge first in the current numbering
# #         #could try to make element 0 be the one that has same orientation of edge

# #         elementBoundaryElementsCardArray = numpy.zeros((meshout.nElementBoundaries_global,),
# #                                                          'i') #CardArray in Mesh
# #         #I have to generate the element-->global edge number mapping manually
# #         edgeArray = triangleWrappers.getEdges(self.trirep[0])
# #         edgeDict  = {}
# #         for edgeN in range(nEdges_global):
# #             n0 = edgeArray[edgeN,0]-nbase; n1 = edgeArray[edgeN,1]-nbase
# #             edgeDict[(n0,n1)] = edgeN #global edge number
# #         #end for

# #         for eN in range(nElems_global):
# #             locNodes = elemArray[eN,:spaceDim+1]-nbase #global node numbers
# #             edgeOrientedSame = [False,False,False]
# #             #edge I is across from node I
# #             #0
# #             e0 = (locNodes[1],locNodes[2]); e0rev = (locNodes[2],locNodes[1])
# #             e0_global = None
# #             if edgeDict.has_key(e0):
# #                 e0_global = edgeDict[e0] #same orientation
# #                 edgeOrientedSame[0] = True
# #             elif edgeDict.has_key(e0rev):     #opposite orientation
# #                 e0_global = edgeDict[e0rev]   #could make negative to denote orientation
# #             #end if
# #             assert(not e0_global == None)
# #             #1
# #             e1 = (locNodes[2],locNodes[0]); e1rev = (locNodes[0],locNodes[2])
# #             e1_global = None
# #             if edgeDict.has_key(e1):
# #                 e1_global = edgeDict[e1] #same orientation
# #                 edgeOrientedSame[1] = True
# #             elif edgeDict.has_key(e1rev):     #opposite orientation
# #                 e1_global = edgeDict[e1rev]   #could make negative to denote orientation
# #             #end if
# #             assert(not e1_global == None)
# #             #2
# #             e2 = (locNodes[0],locNodes[1]); e2rev = (locNodes[1],locNodes[0])
# #             e2_global = None
# #             if edgeDict.has_key(e2):
# #                 e2_global = edgeDict[e2] #same orientation
# #                 edgeOrientedSame[2] = True
# #             elif edgeDict.has_key(e2rev):     #opposite orientation
# #                 e2_global = edgeDict[e2rev]   #could make negative to denote orientation
# #             #end if
# #             assert(not e2_global == None)
# #             eI_global = numpy.array([e0_global,e1_global,e2_global],
# #                                       'i')
# #             meshout.elementBoundariesArray[eN,:] = eI_global
# #             for eI in eI_global:
# #                 #edge --> element mappings
# #                 elementBoundaryElementsCardArray[eI] += 1
# #             #end eI


# #             for eiloc in range(meshout.nElementBoundaries_element):
# #                 eI     = eI_global[eiloc]
# #                 #first visited labelling
# #                 elneig = elementBoundaryElementsCardArray[eI]-1
# #                 #elneig = 0 #same orientation
# #                 #if not edgeOrientedSame[eiloc]
# #                 #elneig = 1 #opposite
# #                 ##endif
# #                 meshout.elementBoundaryElementsArray[eI,elneig]=eN
# #                 meshout.elementBoundaryLocalElementBoundariesArray[eI,elneig]=eiloc
# #             #end eiloc
# #         #end eN

# #         #perform some sanity checks
# #         for edgeN in range(nEdges_global):
# #             assert(elementBoundaryElementsCardArray[edgeN] in [1,2])
# #             eN0 = meshout.elementBoundaryElementsArray[edgeN,0]
# #             eN1 = meshout.elementBoundaryElementsArray[edgeN,1]
# #             assert(0 <= eN0 and eN0 < meshout.nElements_global)
# #             if elementBoundaryElementsCardArray[edgeN] == 1:
# #                 assert(eN1 == -1)
# #             else:
# #                 assert(0 <= eN1 and eN1 < meshout.nElements_global)
# #             #end if
# #         #end sanity check on edges
# #         #now take care of boundary edges
# #         #interior elements counted twice
# #         sumCard = numpy.sum(elementBoundaryElementsCardArray)
# #         nExtBnd = 2*meshout.nElementBoundaries_global-sumCard
# #         nIntBnd = meshout.nElementBoundaries_global-nExtBnd
# #         meshout.nExteriorElementBoundaries_global=nExtBnd
# #         meshout.nInteriorElementBoundaries_global=nIntBnd

# #         #global edge numbers on exterior boundary
# #         meshout.exteriorElementBoundariesArray=numpy.zeros((nExtBnd,),'i')
# #         meshout.interiorElementBoundariesArray=numpy.zeros((nIntBnd,),'i')

# #         #enumerate interior and exterior
# #         interiorI = 0
# #         exteriorI = 0
# #         for ebN in range(meshout.nElementBoundaries_global):
# #             if elementBoundaryElementsCardArray[ebN] == 1:
# #                 meshout.exteriorElementBoundariesArray[exteriorI]=ebN
# #                 exteriorI+= 1
# #             else:
# #                 meshout.interiorElementBoundariesArray[interiorI]=ebN
# #                 interiorI+= 1
# #             #end if on card
# #         #end ebN

# #         #now track which nodes are on the boundary
# #         #maps edge --> its nodes
# #         #this is just the edgelist in triangle
# #         meshout.elementBoundaryNodesArray = numpy.zeros((nEdges_global,spaceDim),
# #                                                           'i')
# #         for edgeN in range(nEdges_global):
# #             meshout.elementBoundaryNodesArray[edgeN,:spaceDim]=edgeArray[edgeN,:spaceDim]-nbase
# #         #end edgeN
# #         #2d so edgeList is same as elementBoundaryNodesArray
# #         meshout.edgeNodesArray = numpy.zeros((nEdges_global,spaceDim),
# #                                                'i')
# #         for edgeN in range(nEdges_global):
# #             meshout.edgeNodesArray[edgeN,:spaceDim]=edgeArray[edgeN,:spaceDim]-nbase
# #         #end edgeN

# #         #now tell mesh that it doesn't have the list interface
# #         meshout.hasListInterface=False
# #         #compute diameters array manually
# #         meshout.elementDiametersArray=numpy.zeros((meshout.nElements_global,),
# #                                                     'd')
# #         import math
# #         for eN in range(meshout.nElements_global):
# #             elen = numpy.zeros((meshout.nElementBoundaries_element,),
# #                                  'd')
# #             for eloc in range(meshout.nElementBoundaries_element):
# #                 eg = meshout.elementBoundariesArray[eN,eloc] #glocal edge number
# #                 n0,n1 = meshout.elementBoundaryNodesArray[eg,0:2] #global node numbers number
# #                 de = meshout.nodeArray[n0,:]-meshout.nodeArray[n1,:]
# #                 elen[eloc] = math.sqrt(de[0]**2 + de[1]**2)
# #             #end eloc
# #             meshout.elementDiametersArray[eN]=max(elen)
# #         #end eN
# #         meshout.hasGeometricInfo=True
#         return meshout
    #end convertToProteusMesh
    def convertFromProteusMesh(self,meshin,verbose=0):
        """
        generate a Triangle mesh representation from an proteus mesh.
        This version will copy over the nodes and elements from the
        proteus mesh.

        Deletes the existing Triangle mesh and regenerates.
        """

        #first check that the input mesh has the correct dimensions and
        #minimal information necessary
        spaceDim = 2
        assert(meshin.nElementBoundaries_element == spaceDim+1)
        assert(meshin.nodeArray is not None)
        assert(meshin.elementNodesArray is not None)

        #get a clean slate
        tri0 = triangleWrappers.new()
        #don't set any markers for now
        #input array should be nNodes by spacedim
        nodesIn = meshin.nodeArray[:,:spaceDim]
        triangleWrappers.setPoints(tri0,nodesIn)
        #triangle array should be nElements x 3
        triAin  = meshin.elementNodesArray[:,:spaceDim+1]
        triangleWrappers.setTriangles(tri0,triAin)

        flagsAdd = "r" #use element and node connections
        flags = flagsAdd+self.baseFlags
        if flags.find('v') >= 0:
            self.makeVoronoi = True
            if verbose > 0:
                print 'readNodeAndEle makeVoronoi= ',self.makeVoronoi,' flags= ',flags
        #end if
        self.lastFlags = flags
        #reset data representations if necessary
        self.resetDefaultTrirep(index=0,verbose=verbose)
        if self.makeVoronoi:
            self.resetDefaultVorrep(index=0,verbose=verbose)
        #end vorrep initialized

        if self.makeVoronoi:
            triangleWrappers.applyTriangulate(flags,tri0,self.trirep[0],self.vorrep[0])
            #handles no longer contain trivial representations
            self.trirepDefaultInit[0] = False
            self.vorrepDefaultInit[0] = False

        else:
            triangleWrappers.applyTriangulateNoVoronoi(flags,tri0,self.trirep[0])
            #handle no longer contains trivial representations
            self.trirepDefaultInit[0] = False
        #end if

        #clean up explicitly
        del tri0
    #end convertFromProteusMesh
    ##################################################
    #read from file routines
    ##################################################
    def readFromNodeFile(self,filebase,flagsAdd="",verbose=0):
        """
        read triangle representation from filebase.node
        files. assumes the nbase data member is set appropriately
        """
        reader = TriangleUtils.TriangleInputFileReader()
        if verbose > 0:
            print 'readFromNodeAndEleFiles filebase= ',filebase
        #end if
        #could specify comment character too
        nodeDataInfo,nodeData = reader.readNodes(filebase,nbase=self.nbase)
        nodes,nodesA,nodesM = (nodeData['nodes'],
                               nodeData['nodeAttributes'],
                               nodeData['nodeMarkers'])

        if verbose > 3:
            print 'Nodes: nodeInfo= ',nodeDataInfo
            print """Nodes: nodes= \n%s\n nodeAttributes= \n%s\n nodeMarkers= \n%s
            """ % (nodes,nodesA,nodesM)
        #end if

        #now create an initial representation
        tri0 = triangleWrappers.new()

        if nodesM is None:
            triangleWrappers.setPoints(tri0,nodes)
        else:
            triangleWrappers.setPointsAndMarkers(tri0,nodes,nodesM)
        if nodesA is not None:
            triangleWrappers.setPointAttributes(tri0,nodesA)

        #run triangleWrappers on it using the base flags and whatever else was
        #added
        flags = flagsAdd+self.baseFlags
        if flags.find('v') >= 0:
            self.makeVoronoi = True
            if verbose > 0:
                print 'readNodeAndEle makeVoronoi= ',self.makeVoronoi,' flags= ',flags
        #end if
        self.lastFlags = flags

        #reset data representations if necessary
        self.resetDefaultTrirep(index=0,verbose=verbose)
        if self.makeVoronoi:
            self.resetDefaultVorrep(index=0,verbose=verbose)
        #end vorrep initialized


        if self.makeVoronoi:
            triangleWrappers.applyTriangulate(flags,tri0,self.trirep[0],self.vorrep[0])
            #handles no longer contain trivial representations
            self.trirepDefaultInit[0] = False
            self.vorrepDefaultInit[0] = False
        else:
            triangleWrappers.applyTriangulateNoVoronoi(flags,tri0,self.trirep[0])
            #handle no longer contains trivial representations
            self.trirepDefaultInit[0] = False
        #end if

        #do I need to clean up explicitly?
        del tri0
    def readFromNodeAndEleFiles(self,filebase,flagsAdd="",verbose=0):
        """
        read triangle representation from filebase.node and filebase.ele
        files. assumes the nbase data member is set appropriately
        """
        reader = TriangleUtils.TriangleInputFileReader()
        if verbose > 0:
            print 'readFromNodeAndEleFiles filebase= ',filebase
        #end if
        nodeDataInfo,nodeData = reader.readNodes(filebase,nbase=self.nbase)
        nodes,nodesA,nodesM = (nodeData['nodes'],
                               nodeData['nodeAttributes'],
                               nodeData['nodeMarkers'])

        if verbose > 3:
            print 'Nodes: nodeInfo= ',nodeDataInfo
            print """Nodes: nodes= \n%s\n nodeAttributes= \n%s\n nodeMarkers= \n%s
            """ % (nodes,nodesA,nodesM)
        #end if

        triDataInfo,triData = reader.readTriangles(filebase,nbase=self.nbase)
        triangles,trianglesA = triData['triangles'],triData['triangleAttributes']

        if verbose > 3:
            print 'Triangles: triInfo= ',triDataInfo
            print """Triangles: elems= \n%s\n triAttributes= \n%s
            """ % (triangles,trianglesA)
        #end if

        #now create an initial representation
        tri0 = triangleWrappers.new()

        if nodesM is None:
            triangleWrappers.setPoints(tri0,nodes)
        else:
            triangleWrappers.setPointsAndMarkers(tri0,nodes,nodesM)
        if nodesA is not None:
            triangleWrappers.setPointAttributes(tri0,nodesA)
        #end if

        triangleWrappers.setTriangles(tri0,triangles)
        if trianglesA is not None:
            triangleWrappers.setTriangleAttributes(tri0,trianglesA)

        #run triangulate on it using the base flags and whatever else was
        #added
        flags = flagsAdd+self.baseFlags
        if flags.find('v') >= 0:
            self.makeVoronoi = True
            if verbose > 0:
                print 'readNodeAndEle makeVoronoi= ',self.makeVoronoi,' flags= ',flags
        #end if
        self.lastFlags = flags

        #reset data representations if necessary
        self.resetDefaultTrirep(index=0,verbose=verbose)
        if self.makeVoronoi:
            self.resetDefaultVorrep(index=0,verbose=verbose)
        #end vorrep initialized

        if self.makeVoronoi:
            triangleWrappers.applyTriangulate(flags,tri0,self.trirep[0],self.vorrep[0])
            #handles no longer contain trivial representations
            self.trirepDefaultInit[0] = False
            self.vorrepDefaultInit[0] = False
        else:
            triangleWrappers.applyTriangulateNoVoronoi(flags,tri0,self.trirep[0])
            #handle no longer contains trivial representations
            self.trirepDefaultInit[0] = False
        #end if

        #do I need to clean up explicitly?
        del tri0
    def readFromPolyFile(self,filebase,flagsAdd="",verbose=0):
        """Reads in the triangle representation from filebase.poly file.

        Parameters
        ----------
        filebase : str
            The filename with the triangluation.
        flagsAdd : str
        verbose : int
            A flag indicating how much information to pipe to stdout.

        Notes
        -----
        Function assumes the nbase data member is set appropriately.
        """
        reader = TriangleUtils.TriangleInputFileReader()
        if verbose > 0:
            print 'readFromPolyFile filebase= ',filebase
        #end if

        polyDataInfo,polyData = reader.readPoly(filebase,nbase=self.nbase,
                                                verbose=verbose)

        if verbose > 3:
            for type in ['node','segment','hole','region']:
                print 'Poly: ',type,'Info= \n',polyDataInfo[type],'\n'
            #end for
        #end if

        nodes,nodesA,nodesM = (polyData['node']['nodes'],
                               polyData['node']['nodeAttributes'],
                               polyData['node']['nodeMarkers'])
        segments,segmentsM   = (polyData['segment']['segments'],
                                polyData['segment']['segmentMarkers'])
        holes                 = polyData['hole']['holes']
        regions               = polyData['region']['regions']

        if verbose > 3:
            print """Poly file read:
            nodes   = \n%s\n nodeAttributes= \n%s\n nodeMarkers= \n%s\n
            segments= \n%s\n segmentMarkers= \n%s\n
            holes   = \n%s\n
            regions = \n%s\n
            """ % (nodes,nodesA,nodesM,segments,segmentsM,holes,regions)
        #end if
        tri0 = triangleWrappers.new()

        if nodesM is None:
            triangleWrappers.setPoints(tri0,nodes)
        else:
            nodesMtmp = numpy.zeros(nodesM.shape,'i')
            nodesMtmp[:] = nodesM
            nodesM = nodesMtmp
            triangleWrappers.setPointsAndMarkers(tri0,nodes,nodesM)
        if nodesA is not None:
            triangleWrappers.setPointAttributes(tri0,nodesA)
        #end if
        if segmentsM is None:
            triangleWrappers.setSegments(tri0,segments)
        else:
            triangleWrappers.setSegmentsAndMarkers(tri0,segments,segmentsM)
        #end if
        if (holes is not None):
            triangleWrappers.setHoles(tri0,holes)
        #end if
        if (regions is not None):
            #print 'setting trin1 regions=\n',regions2
            triangleWrappers.setRegions(tri0,regions)
        #end if

        flags = flagsAdd+self.baseFlags
        if flags.find('p') == -1:
            print 'flags = ',flags,' must have p, appending'
            flags += "p"
        #end
        if flags.find('v') >= 0:
            self.makeVoronoi = True
            if verbose > 0:
                print 'readNodeAndEle makeVoronoi= ',self.makeVoronoi,' flags= ',flags
        #end if
        self.lastFlags = flags
        #reset data representations if necessary
        self.resetDefaultTrirep(index=0,verbose=verbose)
        if self.makeVoronoi:
            self.resetDefaultVorrep(index=0,verbose=verbose)
        #end vorrep initialized

        if self.makeVoronoi:
            triangleWrappers.applyTriangulate(flags,tri0,self.trirep[0],self.vorrep[0])
            #handles no longer contain trivial representations
            self.trirepDefaultInit[0] = False
            self.vorrepDefaultInit[0] = False
        else:
            triangleWrappers.applyTriangulateNoVoronoi(flags,tri0,self.trirep[0])
            #handle no longer contains trivial representations
            self.trirepDefaultInit[0] = False
        #end if

        #clean up?
        del tri0
    ##################################################
    #output routines
    ##################################################
    def writeToFile(self,filebase,verbose=0):
        """
        Just write out basic files for triangulateion
        Still need to write out Voronoi diagram
        """
        TriangleUtils.writeOutTriangulation(self.trirep[0],filebase,
                                            self.nbase,verbose)

    #end def

    def viewShowme(self):
        """
        just call showme for the mesh held in rep, uses meshshow-tmp file
        """
        filebase="meshshow-tmp"
        self.writeToFile(filebase)
        globshowme= TriangleUtils.showmeCmdBase
        showmecmd = """%s  %s """ % (globshowme,filebase)

        failure = 0
        failure = TriangleFileUtils.checkFileExists(globshowme)
        failure = os.system(showmecmd)

        return failure

    #end viewShowme
#end TriangleBaseMesh

########################################################################
#define some simple helper functions and examples on calling the code
########################################################################

def TriangleCall3(filebase="trimesh",baseFlags="zen",
                  flagsAdd="",verbose=0):
    import TriangleIface
    nbase = 0
    if baseFlags.find('z') == -1:
        nbase=1
    mesh = TriangleIface.TriangleBaseMesh(baseFlags=baseFlags,
                                          nbase=nbase,
                                          verbose=verbose)

    if flagsAdd.find('p') >= 0:
        if verbose > 0:
            print """flagsAdd= %s trying to read %s """ % (flagsAdd,
                                                           filebase+'.poly')
        #end verbose
        mesh.readFromPolyFile(filebase,flagsAdd,verbose=verbose)

    elif flagsAdd.find('r') >= 0:
        if verbose > 0:
            print """flagsAdd= %s trying to read %s and %s """ % (flagsAdd,
                                                                  filebase+'.node',
                                                                  filebase+'.ele')
        #end verbose
        mesh.readFromNodeAndEleFiles(filebase,flagsAdd,verbose=verbose)

    else:
        if verbose > 0:
            print """flagsAdd= %s trying to read %s """ % (flagsAdd,
                                                           filebase+'.node')
        #end verbose

        mesh.readFromNodeFile(filebase,flagsAdd,verbose=verbose)
    #end if on flags

    print 'viewing mesh generated'
    mesh.viewShowme()

#end TriangleCall3
def exProteusMesh0(filebase="trimesh",baseFlags="zen",
                     flagsAdd="",viewMesh=1,verbose=0):
    """
    create a Triangle mesh representation
    read it in from a file and initialize
    convert to an proteusMesh
    """
    import TriangleIface
    nbase = 0
    if baseFlags.find('z') == -1:
        nbase=1
    mesh = TriangleIface.TriangleBaseMesh(baseFlags=baseFlags,
                                          nbase=nbase,
                                          verbose=verbose)

    if flagsAdd.find('p') >= 0:
        if verbose > 0:
            print """flagsAdd= %s trying to read %s """ % (flagsAdd,
                                                           filebase+'.poly')
        #end verbose
        mesh.readFromPolyFile(filebase,flagsAdd,verbose=verbose)

    elif flagsAdd.find('r') >= 0:
        if verbose > 0:
            print """flagsAdd= %s trying to read %s and %s """ % (flagsAdd,
                                                                  filebase+'.node',
                                                                  filebase+'.ele')
        #end verbose
        mesh.readFromNodeAndEleFiles(filebase,flagsAdd,verbose=verbose)

    else:
        if verbose > 0:
            print """flagsAdd= %s trying to read %s """ % (flagsAdd,
                                                           filebase+'.node')
        #end verbose

        mesh.readFromNodeFile(filebase,flagsAdd,verbose=verbose)
    #end if on flags
    if viewMesh > 0:
        print 'viewing mesh generated from .node and .ele files'
        mesh.viewShowme()
    #end if
    proteusMesh = mesh.convertToProteusMesh(verbose)
    proteusMesh.writeEdgesGnuplot2("gnuMesh") #uses array interface
    if viewMesh > 0:
        proteusMesh.viewMeshGnuplotPipe("gnuMesh")
    matmesh = "matlabMesh"
    proteusMesh.buildMatlabMeshDataStructures(matmesh)

#end exAdh
def exProteusMesh1(baseFlags="zen",viewMesh=1,verbose=0):
    """
    create an proteusMesh for a rectangle
    create a Triangle mesh representation
    convert the proteusMesh mesh to the Triangle mesh representation
    """
    import MeshTools
    import TriangleIface
    #simple domain for now
    Lx = 2.0
    Ly = 1.0
    nx = 11
    ny = 6
    proteusMesh = MeshTools.TriangularMesh()
    proteusMesh.constructTriangularMeshOnRectangle(Lx,Ly,nx,ny)
    proteusMesh.writeEdgesGnuplot2("gnuMesh") #uses array interface
    if viewMesh > 0:
        proteusMesh.viewMeshGnuplotPipe("gnuMesh")

    nbase = 0
    if baseFlags.find('z') == -1:
        nbase=1
    #end if
    trimesh = TriangleIface.TriangleBaseMesh(baseFlags=baseFlags,
                                             nbase=nbase,
                                             verbose=verbose)
    trimesh.convertFromProteusMesh(proteusMesh,verbose=verbose)

    if viewMesh > 0:
        print 'viewing mesh generated from proteus mesh'
        trimesh.viewShowme()
    #end if

#end exAdh

def exProteusLaplace1(filebase="trimesh",baseFlags="zen",
                        flagsAdd="",viewMesh=1,verbose=0):
    import QuadTools
    import FemTools
    import TriangleIface
    import PoissonTestProblems
    import ScalarTransport
    import TimeIntegrationTools
    import LinearAlgebraTools
    import LinearSolvers
    import NonlinearSolvers

    nbase = 0
    if baseFlags.find('z') == -1:
        nbase=1
    mesh = TriangleIface.TriangleBaseMesh(baseFlags=baseFlags,
                                          nbase=nbase,
                                          verbose=verbose)

    if flagsAdd.find('p') >= 0:
        if verbose > 0:
            print """flagsAdd= %s trying to read %s """ % (flagsAdd,
                                                           filebase+'.poly')
        #end verbose
        mesh.readFromPolyFile(filebase,flagsAdd,verbose=verbose)

    elif flagsAdd.find('r') >= 0:
        if verbose > 0:
            print """flagsAdd= %s trying to read %s and %s """ % (flagsAdd,
                                                                  filebase+'.node',
                                                                  filebase+'.ele')
        #end verbose
        mesh.readFromNodeAndEleFiles(filebase,flagsAdd,verbose=verbose)

    else:
        if verbose > 0:
            print """flagsAdd= %s trying to read %s """ % (flagsAdd,
                                                           filebase+'.node')
        #end verbose

        mesh.readFromNodeFile(filebase,flagsAdd,verbose=verbose)
    #end if on flags
    if viewMesh > 0:
        print 'viewing mesh generated from .node and .ele files'
        mesh.viewShowme()
    #end if
    proteusMesh = mesh.convertToProteusMesh(verbose)
    proteusMesh.writeEdgesGnuplot2("gnuMesh") #uses array interface
    if viewMesh > 0:
        proteusMesh.viewMeshGnuplotPipe("gnuMesh")
    matmesh = "matlabMesh"
    proteusMesh.buildMatlabMeshDataStructures(matmesh)

    #####
    #solve a simple poisson equation with Dirichlet bc's on left and right?
    nd = 2
    f = lambda p : 0.0
    def dirBCs(p):
        if p[0] == -1.0:
            return lambda p,t: 10.0
        elif p[0] >= 40.8893:
            return lambda p,t: 0.0
    #end dirBCs
    A  = numpy.zeros((2,2),'d')
    A[0,0] = 1.0; A[1,1]= 1.0
    pc = PoissonTestProblems.PoissonCoefficients(A,f,nd)
    dirProb = dirBCs
    useCG = True
    order = 1
    quadratureOrder=3
    bquadratureOrder=3
    quadrature = {}
    #end quadrature order
    elemQuadrature = QuadTools.SimplexGaussQuadrature(nd)
    elemQuadrature.setOrder(quadratureOrder)
    for integral in ScalarTransport.OneLevelScalarTransport.integralKeys:
        quadrature[integral] = elemQuadrature
    #end for
    elementBoundaryQuadrature = {}
    boundaryQuadrature = QuadTools.SimplexGaussQuadrature(nd-1)
    boundaryQuadrature.setOrder(bquadratureOrder)
    for bintegral in ScalarTransport.OneLevelScalarTransport.elementBoundaryIntegralKeys:
        elementBoundaryQuadrature[bintegral] = boundaryQuadrature
    ### setup finite element spaces and stuff
    if verbose > 0:
        print 'definining finite element spaces'
    #end verbose
    #try P^2
    if useCG:
        if order == 1:
            FemSpace = FemTools.C0_AffineLinearOnSimplexWithNodalBasis(proteusMesh,nd)
        else:
            FemSpace = FemTools.C0_AffineQuadraticOnSimplexWithNodalBasis(proteusMesh,nd)
    else:
        if order == 1:
            FemSpace = FemTools.DG_AffineLinearOnSimplexWithNodalBasis(proteusMesh,nd)
        else:
            FemSpace = FemTools.DG_AffineQuadraticOnSimplexWithNodalBasis(proteusMesh,nd)

    #end if
    u   = FemTools.FiniteElementFunction(FemSpace)
    phi = FemTools.FiniteElementFunction(FemSpace)
    #phi = u
    if verbose > 0:
        print 'definining boundary conditions'
    #end verbose
    dirichletBCs=FemTools.DOFBoundaryConditions(
        FemSpace,dirProb)
    fluxBndyCond='noFlow'
    ### setup numerical approximation configuration
    if verbose > 0:
        print 'definining linear algebra'
    #end verbose
    MatType = LinearAlgebraTools.SparseMat
    matType = 'csr'
    linearSolverType=  'SparseLU'
    ### time integration
    #steady state
    if verbose > 0:
        print 'definining time integration'
    #end verbose
    TimeIntegrationClass = TimeIntegrationTools.TimeIntegration
    ### flux approximations
    if verbose > 0:
        print 'definining flux approximations'
    #end verbose
    #diffusion only
    if useCG:
        conservativeFlux = None
        numericalFlux    = None
        stabilization = None
        shockCapturing= None
        shockCapturingDiffusion= None
    else:
        conservativeFlux = None
        numericalFlux    = True
        stabilization = None
        shockCapturing= None
        shockCapturingDiffusion= None
    #end
    ###create a single level solver
    if verbose > 0:
        print 'creating single level system'
    #end verbose
    system = ScalarTransport.OneLevelScalarTransport(u,
                                                     phi,
                                                     FemSpace,
                                                     dirichletBCs,
                                                     pc,
                                                     quadrature,
                                                     elementBoundaryQuadrature,
                                                     fluxBndyCond,
                                                     stabilization,
                                                     shockCapturing,
                                                     shockCapturingDiffusion,
                                                     conservativeFlux,
                                                     numericalFlux,
                                                     TimeIntegrationClass)
    #need this?
    if verbose > 0:
        print 'femSpace dim= ',FemSpace.dim
        print 'system dim = ',system.dim
    #end if
    y  = numpy.zeros((system.dim,),'d')
    dy = numpy.zeros((system.dim,),'d')
    r  = numpy.zeros((system.dim,),'d')
    system.updateQuadrature()
    system.setFreeDOF(y)
    system.updateCoefficients()
    system.updateQuadrature()
    system.matType = matType

    ### create nonlinear system for solving problem
    if verbose > 0:
        print 'creating nonlinear system'
    #end verbose

    jacobian = MatType(system.dim,system.dim,min(7,system.dim))
    #mwf add following Chris example
    jacobian = system.initializeJacobian(jacobian)
    ### create linear system for solving problem
    if verbose > 5:
        print 'creating linear system'
        print 'initial jacobian mat = ',jacobian
    #end verbose

    linearSolver = LinearSolvers.SparseLU(jacobian)

    nlSolver = NonlinearSolvers.Newton(linearSolver,system,jacobian,maxIts=10)
    #need intial residual calculated
    system.getResidual(y,r)
    if verbose > 5:
        print 'system y0= ',y
        system.getJacobian(jacobian)
        print 'system residual= ',r
        print 'system jacobian = ',jacobian
    ### solving problem
    if verbose > 0:
        print 'trying to solve nonlinear system'
    #end verbose
    nlSolver.solve(y,r)


    if verbose > 0:
        print 'nonlinear solver done'
    #end if

    #print out solution
    FemSpace.writeFunctionMatlab(u,"ex1soln")
    #can view results in matlab with
    #matlabMesh; ex1soln; pdeplot(p,e,t,'xydata',u,'contour','on')

#end exAdh



if __name__ == '__main__':
    #make sure python has proteus in path
    import os,sys
    from optparse import OptionParser
    parser = OptionParser()

    #options controlling simulation behavior
    parser.add_option('-P','--proteusDir',
                      default='/Users/mfarthin/Public/code/proteus-trunk/src',
                      help="""where to find proteus library""")
    parser.add_option('--baseFlags',
                      default='zen',
                      help="""base flags for creating Triangle meshes""")
    parser.add_option('--filebase',
                      default='trimesh',
                      help="""base filename for reading a Triangle mesh""")
    parser.add_option('--tribase',
                      default='/Users/mfarthin/Public/code/proteus-packages/triangle/',
                      help="""base location for Triangle""")
    parser.add_option('--flagsAdd',
                      default='',
                      help="""flags to add when reading/creating Triangle meshes""")

    parser.add_option('-t','--testNum',
                      default=0,
                      help="""which test to use [0]
                      0 --- TriangleCall3 trimesh fro  .nodes and .ele file,
                            .poly file,  and .node file
                      1 --- TriangleCall3 with spiral
                      2 --- exProteusMesh0 with spiral
                      3 --- exProteusMesh0 with la
                      4 --- exProteusMesh0 with user specified file, and flags
                      5 --- exProteusMesh1 convert proteusMesh for rectangle
                      6 --- solve simple laplace equation with dirichlet bcs
                            on the la mesh
                      """)
    parser.add_option('-v','--verbose',
                      default=0,
                      help="""level of verbosity in simulation [0]""")

    #get options
    options, args = parser.parse_args(sys.argv[1:]) #get command line args

    #
    verbose  = int(options.verbose)
    testNum  = int(options.testNum)
    proteusDir = str(options.proteusDir)
    flagsAdd = str(options.flagsAdd)
    baseFlags= str(options.baseFlags)
    filebase = str(options.filebase)
    tribase  = str(options.tribase)

    sys.path.insert(0,proteusDir)

    if testNum == 0:
        #look at node and ele files
        filebase=os.path.join(tribase,"examples/trimesh")
        flagsAdd="r"
        TriangleCall3(filebase=filebase,flagsAdd=flagsAdd,
                      verbose=verbose)
        #generat from poly file
        filebase=os.path.join(tribase,"examples/trimesh")
        flagsAdd="p"
        TriangleCall3(filebase=filebase,flagsAdd=flagsAdd,
                      verbose=verbose)
        #generat from node file
        filebase=os.path.join(tribase,"examples/trimesh")
        flagsAdd=""
        TriangleCall3(filebase=filebase,flagsAdd=flagsAdd,
                      verbose=verbose)
    elif testNum == 1:
        filebase=os.path.join(tribase,"examples/spiral")
        baseFlags="en" #base 1?
        flagsAdd =""   #just node
        TriangleCall3(filebase=filebase,flagsAdd=flagsAdd,
                      baseFlags=baseFlags,verbose=verbose)
    elif testNum == 2:
        filebase=os.path.join(tribase,"examples/spiral")
        baseFlags="en" #base 1?
        flagsAdd =""   #just node
        exProteusMesh0(filebase=filebase,flagsAdd=flagsAdd,
                         baseFlags=baseFlags,verbose=verbose)
    elif testNum == 3:
        filebase=os.path.join(tribase,"examples/la")
        baseFlags="en" #base 1?
        flagsAdd ="pa"   #from poly file
        exProteusMesh0(filebase=filebase,flagsAdd=flagsAdd,
                         baseFlags=baseFlags,verbose=verbose)
    elif testNum == 4:
        exProteusMesh0(filebase=filebase,flagsAdd=flagsAdd,
                         baseFlags=baseFlags,verbose=verbose)
    elif testNum == 5:
        exProteusMesh1(baseFlags=baseFlags,verbose=verbose)
    elif testNum == 6:
        filebase=os.path.join(tribase,"examples/la")
        baseFlags="en" #base 1?
        flagsAdd ="pqa"   #from poly file
        exProteusLaplace1(filebase,baseFlags,
                            flagsAdd=flagsAdd,viewMesh=1,verbose=0)
        #can view results in matlab with
        #matlabMesh; ex1soln; pdeplot(p,e,t,'xydata',u,'contour','on')
    else:
        print 'PROBLEM testNum= ',testNum,' not recognized'
    #end if

def testGenerateTriangulationFromPointSet(points):
    """
    input: point-set

    generate triangle representation of the points

    output: an array contaning the points, and element to Node connectivity
    """
    #mwf debug
    #import pdb
    #pdb.set_trace()
    #default representation for holding input points
    tri0 = triangleWrappers.new()

    triangleWrappers.setPoints(tri0,points[:,:2])

    flags = "qz" #just use simple quality mesh generation, number from zero

    #default representation for holding output points
    tri1 = triangleWrappers.new()

    triangleWrappers.applyTriangulateNoVoronoi(flags,tri0,tri1)

    #if returning nodeArray and elementNodesArray outside of routine
    #use getPointsCopy, getTrianglesCopy
    #otherwise if doing all the necessary generation of quadrature points
    #and weights internally don't need deep copy
    nodeArray2d = triangleWrappers.getPointsCopy(tri1)
    elementNodesArray = triangleWrappers.getTrianglesCopy(tri1)



    #clean up
    del tri0
    del tri1

    return nodeArray2d,elementNodesArray

def testGenerateSSIPtriangulation(points):
    """
    input: vertices and SSIP points belonging to a single element

    generate triangle representation of the points

    output: an array contaning the points, and element quadrature weights for the points

    test with input
import numpy
from proteus import TriangleTools
points = numpy.array([[0.0,0.0,0.0],[0.5,0.4,0.],[1.0,0.0,0.0],[0.2,0.3,0.0],[0.0,1.0,0.0]])
dV,x = TriangleTools.testGenerateSSIPtriangulation(points)

    """
    #mwf debug
    #import pdb
    #pdb.set_trace()
    #default representation for holding input points
    tri0 = triangleWrappers.new()

    triangleWrappers.setPoints(tri0,points[:,:2])

    flags = "z"#"qz" #just use simple quality mesh generation, number from zero

    #default representation for holding output points
    tri1 = triangleWrappers.new()

    triangleWrappers.applyTriangulateNoVoronoi(flags,tri0,tri1)

    #doing all the necessary generation of quadrature points
    #and weights internally don't need deep copy
    nodeArray2d = triangleWrappers.getPoints(tri1)
    elementNodesArray = triangleWrappers.getTriangles(tri1)

    import Quadrature,cfemIntegrals
    #try Gauss quadrature different orders
    #subElementQuadrature = Quadrature.GaussTriangle()
    #subElementQuadrature.setOrder(2)  #order(1)
    #What about vertex quadrature
    subElementQuadrature = Quadrature.LobattoTriangle()
    subElementQuadrature.setOrder(3)

    nSubQuadraturePoints = len(subElementQuadrature.weights)
    nElements = elementNodesArray.shape[0]
    nQuadraturePoints = nElements*nSubQuadraturePoints
    nSpace = 2
    nDOF_element = 3
    weights_ref = numpy.array(subElementQuadrature.weights)
    points_ref  = numpy.array(subElementQuadrature.points)
    #loop through elements, compute area, map reference points to physical space,
    #and compute physical space weights

    #to be consistent need to have nodes be 3d
    nodeArray = numpy.zeros((nodeArray2d.shape[0],3),'d')
    nodeArray[:,0:2] = nodeArray2d
    #need to store psi and grad_psi to avoid recalculating across a lot of elements?
    #shape functions  are 1-x-y, x, y
    psi = numpy.zeros((nSubQuadraturePoints,nDOF_element),'d')
    psi[:,0] = 1.0-points_ref[:,0]-points_ref[:,1]
    psi[:,1] = points_ref[:,0]
    psi[:,2] = points_ref[:,1]
    #for k in range(nSubQuadraturePoints):
    #    psi[k,0] = 1.0-subElementQuadrature.points[k][0]-subElementQuadrature.points[k][1]
    #    psi[k,1] = subElementQuadrature.points[k][0]
    #    psi[k,2] = subElementQuadrature.points[k][1]
    grad_psi = numpy.zeros((nSubQuadraturePoints,nDOF_element,nSpace),'d')
    #shape functions  are 1-x-y, x, y
    grad_psi[:,0,0].fill(-1.); grad_psi[:,0,1].fill(-1.)
    grad_psi[:,1,0].fill(1.0);
    grad_psi[:,2,1].fill(1.0)
    #waste space to reuse code
    jacobianArray    = numpy.zeros((nElements,nSubQuadraturePoints,nSpace,nSpace),'d')
    jacobianDetArray = numpy.zeros((nElements,nSubQuadraturePoints),'d')
    jacobianInvArray = numpy.zeros((nElements,nSubQuadraturePoints,nSpace,nSpace),'d')

    cfemIntegrals.parametricMaps_getJacobianValues(grad_psi,
                                                   elementNodesArray,
                                                   nodeArray,
                                                   jacobianArray,
                                                   jacobianDetArray,
                                                   jacobianInvArray)


    jacobianDetArrayAbs = numpy.absolute(jacobianDetArray)
    #weights and points shaped like nSubElements x nQuadraturePointsSubElement
    q_sub_dV = numpy.zeros((nElements,nSubQuadraturePoints),'d')
    q_sub_x  = numpy.zeros((nElements,nSubQuadraturePoints,3),'d')

    cfemIntegrals.calculateIntegrationWeights(jacobianDetArrayAbs,
                                              weights_ref,
                                              q_sub_dV)

    cfemIntegrals.parametricMaps_getValues(psi,
                                           elementNodesArray,
                                           nodeArray,
                                           q_sub_x)


    #clean up
    del tri0
    del tri1

    #exit
    return q_sub_dV,q_sub_x<|MERGE_RESOLUTION|>--- conflicted
+++ resolved
@@ -13,14 +13,10 @@
 import TriangleFileUtils
 
 class TriangleBaseMesh:
-<<<<<<< HEAD
-    """ This is basically a wrapper for the triangulation interface
-=======
     """A triangulation interface wrapper.
 
-    This is basically a wrapper for the triangulation interface
->>>>>>> 0643a0bc
-    that should be able to create a triangle mesh in different ways
+    This is a wrapper for the triangulation interface
+    that can create a triangle mesh in different ways
 
     * from .ele and .node files
     * from a .poly file
