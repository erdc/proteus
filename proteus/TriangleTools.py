#!/usr/bin/env python
"""Collect functionality to make a lightweight interface for
Shewchuk's Triangle package. Follow the ellipt2d example in some
respects

.. inheritance-diagram:: proteus.TriangleTools
   :parts: 1
"""
import os
import numpy
import triangleWrappers
import TriangleUtils
import TriangleFileUtils
<<<<<<< HEAD
=======
from Profiling import logEvent
>>>>>>> 7628ff47

class TriangleBaseMesh:
    """A triangulation interface wrapper.

    This is a wrapper for the triangulation interface
    that can create a triangle mesh in different ways

    * from .ele and .node files
    * from a .poly file
    * from a proteus mesh

    It should also be able to generate a proteus mesh from the
    triangle representation and allow the user to access the basic
    data arrays in triangle
    """

    def __init__(self,baseFlags="zen",nbase=0,verbose=0):
        """
        initialize the triangulation object,
        keep track of what numbering scheme it uses,
        create a base set of flags for triangulate (e.g., z if using base 0)

        does not create a Voronoi diagram by default
        """
        self.trirep = []
        self.trirep.append(triangleWrappers.new())
        self.trirepDefaultInit = []
        self.trirepDefaultInit.append(True)
        self.vorrep = []
        self.vorrep.append(triangleWrappers.new()) #don't create a Voronoi diagram by default
        self.makeVoronoi = False
        self.vorrepDefaultInit = []
        self.vorrepDefaultInit.append(True)
        assert(nbase in [0,1])
        self.nbase  = nbase
        self.baseFlags = baseFlags
        if self.nbase == 0 and self.baseFlags.find('z') == -1:
            print """WARNING TriangleMesh base numbering= %d
            reqires z in baseFlags = %s, adding """ % (self.nbase,self.baseFlags)
            self.baseFlags += "z"
        #end if
        if self.baseFlags.find('v') >= 0:
            self.makeVoronoi = True
        if verbose > 0:
            logEvent("""TriangleBaseMesh nbase=%d baseFlags= %s """ % (self.nbase,
                                                                    self.baseFlags))
        #end if
        #keep track of last set of flags used to generate rep
        self.lastFlags = None
        #to make printing out info easier
        self.infoFormat = """triangulation:
number of points        = %d
attributes per point    = %d
number of triangles     = %d
nodes per triangle      = %d
attributes per triangle = %d
number of segments      = %d
number of holes         = %d
number of regions       = %d
number of edges         = %d
        """

        #end init
    def resetDefaultTrirep(self,index=0,verbose=0):
        """
        reset the Triangle mesh representation if it has been set to something nontrivial

        """
        assert(index in range(0,len(self.trirep)))
        #delete the existing representation if it has been initialized
        if not self.trirepDefaultInit[index]:
            if verbose > -1:
                print 'TriangleIface deleting current trirep[',index,']'
            #end verbose
            del self.trirep[index]
            #get a new represenation
            if index == 0:
                self.trirep.append(triangleWrappers.new())
            else:
                self.trirep[index] = triangleWrappers.new()
            self.trirepDefaultInit[index] = True
        #end trirep initialized to something non trivial

    def resetDefaultVorrep(self,index=0,verbose=0):
        """
        reset the Triangle mesh Voronoi representation if it has
        been set to something nontrivial
        """
        assert(index in range(0,len(self.vorrep)))
        #delete the existing representation if it has been initialized
        if not self.vorrepDefaultInit[index]:
            if verbose > -1:
                print 'TriangleIface deleting current vorrep[',index,']'
            #end verbose
            del self.vorrep[index]
            #get a new represenation
            self.vorrep[index] = triangleWrappers.new()
            self.vorrepDefaultInit[index] = True
        #end trirep initialized to something non trivial

    def convertToProteusMesh(self,verbose=0):
        """
        Generate a representation in the format expected by
        proteus.

        Need to make sure the triangle mesh has generated
           nodes
           elements (triangles)
           edges
           neighbors

        First set the _global arrays for
            nodes
            elements
        """
        import MeshTools
        triInfo = triangleWrappers.getInfo(self.trirep[0])
        if verbose > 1:
            print 'generating proteus Mesh:'
            print self.infoFormat % triInfo
        #end if

        #create basic proteus mesh
        meshout = MeshTools.TriangularMesh()
        meshout.generateFromTriangleMesh(self.trirep[0],self.nbase)
        return meshout

#         #get basic information to make sure I can proceed
#         #with current mesh representation
#         nNodes_global = triInfo[0]; nElems_global = triInfo[2];
#         nNodes_elem   = triInfo[3]; nEdges_global = triInfo[8];
#         spaceDim      = 2
#         assert(nNodes_global > 0 and nElems_global > 0
#                and nNodes_elem >= 3 and nEdges_global > 0)

#         #subtract off base since proteus.Mesh wants base 0 more or less
#         nbase = self.nbase
#         #should also check? base zero,
#         #get the minimum array information
#         ##nodes
#         nodeArray = triangleWrappers.getPoints(self.trirep[0])
#         meshout.nNodes_global     = nNodes_global
#         meshout.nodeArray = numpy.zeros((meshout.nNodes_global,3),
#                                           'd')
#         for nN in range(nNodes_global):
#             meshout.nodeArray[nN,:spaceDim] = nodeArray[nN,:spaceDim]
#             #cek added because refinement still depends on list interface
#             #mwf commented  out 01/29/08
#             #meshout.nodeList.append(MeshTools.Node(nN,meshout.nodeArray[nN,0],meshout.nodeArray[nN,1]))
#         ##elements
#         #cek added nodeDict init b/c of refinement
#         #mwf commented out 01/29/08
#         #meshout.nodeDict = dict([(n,n) for n in meshout.nodeList])
#         elemArray  = triangleWrappers.getTriangles(self.trirep[0])
#         #ignore higher order nodes for proteus mesh
#         meshout.nNodes_element    = spaceDim+1
#         meshout.nElements_global  = nElems_global
#         #just copy over first 3 nodes
#         meshout.elementNodesArray = numpy.zeros((nElems_global,spaceDim+1),
#                                                   'i')
#         for eN in range(nElems_global):
#             meshout.elementNodesArray[eN,:] = elemArray[eN,:spaceDim+1]-nbase
#             #cek added b/c of refinement
#             #mwf commented out 01/29/08
#             #meshout.newTriangle([meshout.nodeList[meshout.elementNodesArray[eN,0]],
#             #                     meshout.nodeList[meshout.elementNodesArray[eN,1]],
#             #                     meshout.nodeList[meshout.elementNodesArray[eN,2]]])
#         #end eN
#         #cek added finalize call to build lists and arrays
#         #mwf commented out 01/29/08
#         #meshout.finalize()
#         ##proteusMesh keeps elements per node
# #         nodeElementsDict={}
# #         for eN in range(nElems_global):
# #             for nN_element in range(spaceDim+1):
# #                 nN = meshout.elementNodesArray[eN,nN_element]
# #                 if  nodeElementsDict.has_key(nN):
# #                     nodeElementsDict[nN].append(eN)
# #                 else:
# #                     nodeElementsDict[nN] = [eN]
# #                 #end if
# #             #end for nN_element
# #         #end eN
# #         meshout.max_nElements_node = max(len(nodeElementsDict[nN]) for nN in range(meshout.nNodes_global))

# #         meshout.nElements_node    = numpy.zeros((meshout.nNodes_global,),'i')
# #         meshout.nodeElementsArray = numpy.zeros((meshout.nNodes_global,
# #                                                    meshout.max_nElements_node),
# #                                                   'i')
# #         for nN,elementList in nodeElementsDict.iteritems():
# #             meshout.nElements_node[nN] = len(elementList)
# #             for eN_element,eN in enumerate(elementList):
# #                 meshout.nodeElementsArray[nN,eN_element]=eN
# #             #end eN_element
# #         #end nN

# #         ##now build the element <--> element boundary arrays
# #         meshout.nElementBoundaries_element = spaceDim+1
# #         #make sure Triangle keeps all edges and not just boundary ones
# #         meshout.nElementBoundaries_global  = nEdges_global

# #         #maps element, local edge number to global edge number
# #         meshout.elementBoundariesArray = numpy.zeros((nElems_global,spaceDim+1),
# #                                                        'i')

# #         #maps edge to global element on left and right (out of domain is 0)
# #         meshout.elementBoundaryElementsArray=numpy.ones(
# #             (meshout.nElementBoundaries_global,2),'i')
# #         meshout.elementBoundaryElementsArray*=-1
# #         #maps global edge to its local number on the neighboring elements
# #         meshout.elementBoundaryLocalElementBoundariesArray=numpy.zeros(
# #             (meshout.nElementBoundaries_global,2),'i')

# #         #several options for edge to "left" and "right" element neighbor,
# #         #could number each neighbor according to which one
# #         #has a given edge first in the current numbering
# #         #could try to make element 0 be the one that has same orientation of edge

# #         elementBoundaryElementsCardArray = numpy.zeros((meshout.nElementBoundaries_global,),
# #                                                          'i') #CardArray in Mesh
# #         #I have to generate the element-->global edge number mapping manually
# #         edgeArray = triangleWrappers.getEdges(self.trirep[0])
# #         edgeDict  = {}
# #         for edgeN in range(nEdges_global):
# #             n0 = edgeArray[edgeN,0]-nbase; n1 = edgeArray[edgeN,1]-nbase
# #             edgeDict[(n0,n1)] = edgeN #global edge number
# #         #end for

# #         for eN in range(nElems_global):
# #             locNodes = elemArray[eN,:spaceDim+1]-nbase #global node numbers
# #             edgeOrientedSame = [False,False,False]
# #             #edge I is across from node I
# #             #0
# #             e0 = (locNodes[1],locNodes[2]); e0rev = (locNodes[2],locNodes[1])
# #             e0_global = None
# #             if edgeDict.has_key(e0):
# #                 e0_global = edgeDict[e0] #same orientation
# #                 edgeOrientedSame[0] = True
# #             elif edgeDict.has_key(e0rev):     #opposite orientation
# #                 e0_global = edgeDict[e0rev]   #could make negative to denote orientation
# #             #end if
# #             assert(not e0_global == None)
# #             #1
# #             e1 = (locNodes[2],locNodes[0]); e1rev = (locNodes[0],locNodes[2])
# #             e1_global = None
# #             if edgeDict.has_key(e1):
# #                 e1_global = edgeDict[e1] #same orientation
# #                 edgeOrientedSame[1] = True
# #             elif edgeDict.has_key(e1rev):     #opposite orientation
# #                 e1_global = edgeDict[e1rev]   #could make negative to denote orientation
# #             #end if
# #             assert(not e1_global == None)
# #             #2
# #             e2 = (locNodes[0],locNodes[1]); e2rev = (locNodes[1],locNodes[0])
# #             e2_global = None
# #             if edgeDict.has_key(e2):
# #                 e2_global = edgeDict[e2] #same orientation
# #                 edgeOrientedSame[2] = True
# #             elif edgeDict.has_key(e2rev):     #opposite orientation
# #                 e2_global = edgeDict[e2rev]   #could make negative to denote orientation
# #             #end if
# #             assert(not e2_global == None)
# #             eI_global = numpy.array([e0_global,e1_global,e2_global],
# #                                       'i')
# #             meshout.elementBoundariesArray[eN,:] = eI_global
# #             for eI in eI_global:
# #                 #edge --> element mappings
# #                 elementBoundaryElementsCardArray[eI] += 1
# #             #end eI


# #             for eiloc in range(meshout.nElementBoundaries_element):
# #                 eI     = eI_global[eiloc]
# #                 #first visited labelling
# #                 elneig = elementBoundaryElementsCardArray[eI]-1
# #                 #elneig = 0 #same orientation
# #                 #if not edgeOrientedSame[eiloc]
# #                 #elneig = 1 #opposite
# #                 ##endif
# #                 meshout.elementBoundaryElementsArray[eI,elneig]=eN
# #                 meshout.elementBoundaryLocalElementBoundariesArray[eI,elneig]=eiloc
# #             #end eiloc
# #         #end eN

# #         #perform some sanity checks
# #         for edgeN in range(nEdges_global):
# #             assert(elementBoundaryElementsCardArray[edgeN] in [1,2])
# #             eN0 = meshout.elementBoundaryElementsArray[edgeN,0]
# #             eN1 = meshout.elementBoundaryElementsArray[edgeN,1]
# #             assert(0 <= eN0 and eN0 < meshout.nElements_global)
# #             if elementBoundaryElementsCardArray[edgeN] == 1:
# #                 assert(eN1 == -1)
# #             else:
# #                 assert(0 <= eN1 and eN1 < meshout.nElements_global)
# #             #end if
# #         #end sanity check on edges
# #         #now take care of boundary edges
# #         #interior elements counted twice
# #         sumCard = numpy.sum(elementBoundaryElementsCardArray)
# #         nExtBnd = 2*meshout.nElementBoundaries_global-sumCard
# #         nIntBnd = meshout.nElementBoundaries_global-nExtBnd
# #         meshout.nExteriorElementBoundaries_global=nExtBnd
# #         meshout.nInteriorElementBoundaries_global=nIntBnd

# #         #global edge numbers on exterior boundary
# #         meshout.exteriorElementBoundariesArray=numpy.zeros((nExtBnd,),'i')
# #         meshout.interiorElementBoundariesArray=numpy.zeros((nIntBnd,),'i')

# #         #enumerate interior and exterior
# #         interiorI = 0
# #         exteriorI = 0
# #         for ebN in range(meshout.nElementBoundaries_global):
# #             if elementBoundaryElementsCardArray[ebN] == 1:
# #                 meshout.exteriorElementBoundariesArray[exteriorI]=ebN
# #                 exteriorI+= 1
# #             else:
# #                 meshout.interiorElementBoundariesArray[interiorI]=ebN
# #                 interiorI+= 1
# #             #end if on card
# #         #end ebN

# #         #now track which nodes are on the boundary
# #         #maps edge --> its nodes
# #         #this is just the edgelist in triangle
# #         meshout.elementBoundaryNodesArray = numpy.zeros((nEdges_global,spaceDim),
# #                                                           'i')
# #         for edgeN in range(nEdges_global):
# #             meshout.elementBoundaryNodesArray[edgeN,:spaceDim]=edgeArray[edgeN,:spaceDim]-nbase
# #         #end edgeN
# #         #2d so edgeList is same as elementBoundaryNodesArray
# #         meshout.edgeNodesArray = numpy.zeros((nEdges_global,spaceDim),
# #                                                'i')
# #         for edgeN in range(nEdges_global):
# #             meshout.edgeNodesArray[edgeN,:spaceDim]=edgeArray[edgeN,:spaceDim]-nbase
# #         #end edgeN

# #         #now tell mesh that it doesn't have the list interface
# #         meshout.hasListInterface=False
# #         #compute diameters array manually
# #         meshout.elementDiametersArray=numpy.zeros((meshout.nElements_global,),
# #                                                     'd')
# #         import math
# #         for eN in range(meshout.nElements_global):
# #             elen = numpy.zeros((meshout.nElementBoundaries_element,),
# #                                  'd')
# #             for eloc in range(meshout.nElementBoundaries_element):
# #                 eg = meshout.elementBoundariesArray[eN,eloc] #glocal edge number
# #                 n0,n1 = meshout.elementBoundaryNodesArray[eg,0:2] #global node numbers number
# #                 de = meshout.nodeArray[n0,:]-meshout.nodeArray[n1,:]
# #                 elen[eloc] = math.sqrt(de[0]**2 + de[1]**2)
# #             #end eloc
# #             meshout.elementDiametersArray[eN]=max(elen)
# #         #end eN
# #         meshout.hasGeometricInfo=True
#         return meshout
    #end convertToProteusMesh
    def convertFromProteusMesh(self,meshin,verbose=0):
        """
        generate a Triangle mesh representation from an proteus mesh.
        This version will copy over the nodes and elements from the
        proteus mesh.

        Deletes the existing Triangle mesh and regenerates.
        """

        #first check that the input mesh has the correct dimensions and
        #minimal information necessary
        spaceDim = 2
        assert(meshin.nElementBoundaries_element == spaceDim+1)
        assert(meshin.nodeArray is not None)
        assert(meshin.elementNodesArray is not None)

        #get a clean slate
        tri0 = triangleWrappers.new()
        #don't set any markers for now
        #input array should be nNodes by spacedim
        nodesIn = meshin.nodeArray[:,:spaceDim]
        triangleWrappers.setPoints(tri0,nodesIn)
        #triangle array should be nElements x 3
        triAin  = meshin.elementNodesArray[:,:spaceDim+1]
        triangleWrappers.setTriangles(tri0,triAin)

        flagsAdd = "r" #use element and node connections
        flags = flagsAdd+self.baseFlags
        if flags.find('v') >= 0:
            self.makeVoronoi = True
            if verbose > 0:
                print 'readNodeAndEle makeVoronoi= ',self.makeVoronoi,' flags= ',flags
        #end if
        self.lastFlags = flags
        #reset data representations if necessary
        self.resetDefaultTrirep(index=0,verbose=verbose)
        if self.makeVoronoi:
            self.resetDefaultVorrep(index=0,verbose=verbose)
        #end vorrep initialized

        if self.makeVoronoi:
            triangleWrappers.applyTriangulate(flags,tri0,self.trirep[0],self.vorrep[0])
            #handles no longer contain trivial representations
            self.trirepDefaultInit[0] = False
            self.vorrepDefaultInit[0] = False

        else:
            triangleWrappers.applyTriangulateNoVoronoi(flags,tri0,self.trirep[0])
            #handle no longer contains trivial representations
            self.trirepDefaultInit[0] = False
        #end if

        #clean up explicitly
        del tri0
    #end convertFromProteusMesh
    ##################################################
    #read from file routines
    ##################################################
    def readFromNodeFile(self,filebase,flagsAdd="",verbose=0):
        """
        read triangle representation from filebase.node
        files. assumes the nbase data member is set appropriately
        """
        reader = TriangleUtils.TriangleInputFileReader()
        if verbose > 0:
            print 'readFromNodeAndEleFiles filebase= ',filebase
        #end if
        #could specify comment character too
        nodeDataInfo,nodeData = reader.readNodes(filebase,nbase=self.nbase)
        nodes,nodesA,nodesM = (nodeData['nodes'],
                               nodeData['nodeAttributes'],
                               nodeData['nodeMarkers'])

        if verbose > 3:
            print 'Nodes: nodeInfo= ',nodeDataInfo
            print """Nodes: nodes= \n%s\n nodeAttributes= \n%s\n nodeMarkers= \n%s
            """ % (nodes,nodesA,nodesM)
        #end if

        #now create an initial representation
        tri0 = triangleWrappers.new()

        if nodesM is None:
            triangleWrappers.setPoints(tri0,nodes)
        else:
            triangleWrappers.setPointsAndMarkers(tri0,nodes,nodesM)
        if nodesA is not None:
            triangleWrappers.setPointAttributes(tri0,nodesA)

        #run triangleWrappers on it using the base flags and whatever else was
        #added
        flags = flagsAdd+self.baseFlags
        if flags.find('v') >= 0:
            self.makeVoronoi = True
            if verbose > 0:
                print 'readNodeAndEle makeVoronoi= ',self.makeVoronoi,' flags= ',flags
        #end if
        self.lastFlags = flags

        #reset data representations if necessary
        self.resetDefaultTrirep(index=0,verbose=verbose)
        if self.makeVoronoi:
            self.resetDefaultVorrep(index=0,verbose=verbose)
        #end vorrep initialized


        if self.makeVoronoi:
            triangleWrappers.applyTriangulate(flags,tri0,self.trirep[0],self.vorrep[0])
            #handles no longer contain trivial representations
            self.trirepDefaultInit[0] = False
            self.vorrepDefaultInit[0] = False
        else:
            triangleWrappers.applyTriangulateNoVoronoi(flags,tri0,self.trirep[0])
            #handle no longer contains trivial representations
            self.trirepDefaultInit[0] = False
        #end if

        #do I need to clean up explicitly?
        del tri0
    def readFromNodeAndEleFiles(self,filebase,flagsAdd="",verbose=0):
        """
        read triangle representation from filebase.node and filebase.ele
        files. assumes the nbase data member is set appropriately
        """
        reader = TriangleUtils.TriangleInputFileReader()
        if verbose > 0:
            print 'readFromNodeAndEleFiles filebase= ',filebase
        #end if
        nodeDataInfo,nodeData = reader.readNodes(filebase,nbase=self.nbase)
        nodes,nodesA,nodesM = (nodeData['nodes'],
                               nodeData['nodeAttributes'],
                               nodeData['nodeMarkers'])

        if verbose > 3:
            print 'Nodes: nodeInfo= ',nodeDataInfo
            print """Nodes: nodes= \n%s\n nodeAttributes= \n%s\n nodeMarkers= \n%s
            """ % (nodes,nodesA,nodesM)
        #end if

        triDataInfo,triData = reader.readTriangles(filebase,nbase=self.nbase)
        triangles,trianglesA = triData['triangles'],triData['triangleAttributes']

        if verbose > 3:
            print 'Triangles: triInfo= ',triDataInfo
            print """Triangles: elems= \n%s\n triAttributes= \n%s
            """ % (triangles,trianglesA)
        #end if

        #now create an initial representation
        tri0 = triangleWrappers.new()

        if nodesM is None:
            triangleWrappers.setPoints(tri0,nodes)
        else:
            triangleWrappers.setPointsAndMarkers(tri0,nodes,nodesM)
        if nodesA is not None:
            triangleWrappers.setPointAttributes(tri0,nodesA)
        #end if

        triangleWrappers.setTriangles(tri0,triangles)
        if trianglesA is not None:
            triangleWrappers.setTriangleAttributes(tri0,trianglesA)

        #run triangulate on it using the base flags and whatever else was
        #added
        flags = flagsAdd+self.baseFlags
        if flags.find('v') >= 0:
            self.makeVoronoi = True
            if verbose > 0:
                print 'readNodeAndEle makeVoronoi= ',self.makeVoronoi,' flags= ',flags
        #end if
        self.lastFlags = flags

        #reset data representations if necessary
        self.resetDefaultTrirep(index=0,verbose=verbose)
        if self.makeVoronoi:
            self.resetDefaultVorrep(index=0,verbose=verbose)
        #end vorrep initialized

        if self.makeVoronoi:
            triangleWrappers.applyTriangulate(flags,tri0,self.trirep[0],self.vorrep[0])
            #handles no longer contain trivial representations
            self.trirepDefaultInit[0] = False
            self.vorrepDefaultInit[0] = False
        else:
            triangleWrappers.applyTriangulateNoVoronoi(flags,tri0,self.trirep[0])
            #handle no longer contains trivial representations
            self.trirepDefaultInit[0] = False
        #end if

        #do I need to clean up explicitly?
        del tri0
    def readFromPolyFile(self,filebase,flagsAdd="",verbose=0):
        """Reads in the triangle representation from filebase.poly file.

        Parameters
        ----------
        filebase : str
            The filename with the triangluation.
        flagsAdd : str
        verbose : int
            A flag indicating how much information to pipe to stdout.

        Notes
        -----
        Function assumes the nbase data member is set appropriately.
        """
        reader = TriangleUtils.TriangleInputFileReader()
        if verbose > 0:
            print 'readFromPolyFile filebase= ',filebase
        #end if

        polyDataInfo,polyData = reader.readPoly(filebase,nbase=self.nbase,
                                                verbose=verbose)

        if verbose > 3:
            for type in ['node','segment','hole','region']:
                print 'Poly: ',type,'Info= \n',polyDataInfo[type],'\n'
            #end for
        #end if

        nodes,nodesA,nodesM = (polyData['node']['nodes'],
                               polyData['node']['nodeAttributes'],
                               polyData['node']['nodeMarkers'])
        segments,segmentsM   = (polyData['segment']['segments'],
                                polyData['segment']['segmentMarkers'])
        holes                 = polyData['hole']['holes']
        regions               = polyData['region']['regions']

        if verbose > 3:
            print """Poly file read:
            nodes   = \n%s\n nodeAttributes= \n%s\n nodeMarkers= \n%s\n
            segments= \n%s\n segmentMarkers= \n%s\n
            holes   = \n%s\n
            regions = \n%s\n
            """ % (nodes,nodesA,nodesM,segments,segmentsM,holes,regions)
        #end if
        tri0 = triangleWrappers.new()

        if nodesM is None:
            triangleWrappers.setPoints(tri0,nodes)
        else:
            nodesMtmp = numpy.zeros(nodesM.shape,'i')
            nodesMtmp[:] = nodesM
            nodesM = nodesMtmp
            triangleWrappers.setPointsAndMarkers(tri0,nodes,nodesM)
        if nodesA is not None:
            triangleWrappers.setPointAttributes(tri0,nodesA)
        #end if
        if segmentsM is None:
            triangleWrappers.setSegments(tri0,segments)
        else:
            triangleWrappers.setSegmentsAndMarkers(tri0,segments,segmentsM)
        #end if
        if (holes is not None):
            triangleWrappers.setHoles(tri0,holes)
        #end if
        if (regions is not None):
            #print 'setting trin1 regions=\n',regions2
            triangleWrappers.setRegions(tri0,regions)
        #end if

        flags = flagsAdd+self.baseFlags
        if flags.find('p') == -1:
            print 'flags = ',flags,' must have p, appending'
            flags += "p"
        #end
        if flags.find('v') >= 0:
            self.makeVoronoi = True
            if verbose > 0:
                print 'readNodeAndEle makeVoronoi= ',self.makeVoronoi,' flags= ',flags
        #end if
        self.lastFlags = flags
        #reset data representations if necessary
        self.resetDefaultTrirep(index=0,verbose=verbose)
        if self.makeVoronoi:
            self.resetDefaultVorrep(index=0,verbose=verbose)
        #end vorrep initialized

        if self.makeVoronoi:
            triangleWrappers.applyTriangulate(flags,tri0,self.trirep[0],self.vorrep[0])
            #handles no longer contain trivial representations
            self.trirepDefaultInit[0] = False
            self.vorrepDefaultInit[0] = False
        else:
            triangleWrappers.applyTriangulateNoVoronoi(flags,tri0,self.trirep[0])
            #handle no longer contains trivial representations
            self.trirepDefaultInit[0] = False
        #end if

        #clean up?
        del tri0
    ##################################################
    #output routines
    ##################################################
    def writeToFile(self,filebase,verbose=0):
        """
        Just write out basic files for triangulateion
        Still need to write out Voronoi diagram
        """
        TriangleUtils.writeOutTriangulation(self.trirep[0],filebase,
                                            self.nbase,verbose)

    #end def

    def viewShowme(self):
        """
        just call showme for the mesh held in rep, uses meshshow-tmp file
        """
        filebase="meshshow-tmp"
        self.writeToFile(filebase)
        globshowme= TriangleUtils.showmeCmdBase
        showmecmd = """%s  %s """ % (globshowme,filebase)

        failure = 0
        failure = TriangleFileUtils.checkFileExists(globshowme)
        failure = os.system(showmecmd)

        return failure

    #end viewShowme
#end TriangleBaseMesh

########################################################################
#define some simple helper functions and examples on calling the code
########################################################################

def TriangleCall3(filebase="trimesh",baseFlags="zen",
                  flagsAdd="",verbose=0):
    import TriangleIface
    nbase = 0
    if baseFlags.find('z') == -1:
        nbase=1
    mesh = TriangleIface.TriangleBaseMesh(baseFlags=baseFlags,
                                          nbase=nbase,
                                          verbose=verbose)

    if flagsAdd.find('p') >= 0:
        if verbose > 0:
            print """flagsAdd= %s trying to read %s """ % (flagsAdd,
                                                           filebase+'.poly')
        #end verbose
        mesh.readFromPolyFile(filebase,flagsAdd,verbose=verbose)

    elif flagsAdd.find('r') >= 0:
        if verbose > 0:
            print """flagsAdd= %s trying to read %s and %s """ % (flagsAdd,
                                                                  filebase+'.node',
                                                                  filebase+'.ele')
        #end verbose
        mesh.readFromNodeAndEleFiles(filebase,flagsAdd,verbose=verbose)

    else:
        if verbose > 0:
            print """flagsAdd= %s trying to read %s """ % (flagsAdd,
                                                           filebase+'.node')
        #end verbose

        mesh.readFromNodeFile(filebase,flagsAdd,verbose=verbose)
    #end if on flags

    print 'viewing mesh generated'
    mesh.viewShowme()

#end TriangleCall3
def exProteusMesh0(filebase="trimesh",baseFlags="zen",
                     flagsAdd="",viewMesh=1,verbose=0):
    """
    create a Triangle mesh representation
    read it in from a file and initialize
    convert to an proteusMesh
    """
    import TriangleIface
    nbase = 0
    if baseFlags.find('z') == -1:
        nbase=1
    mesh = TriangleIface.TriangleBaseMesh(baseFlags=baseFlags,
                                          nbase=nbase,
                                          verbose=verbose)

    if flagsAdd.find('p') >= 0:
        if verbose > 0:
            print """flagsAdd= %s trying to read %s """ % (flagsAdd,
                                                           filebase+'.poly')
        #end verbose
        mesh.readFromPolyFile(filebase,flagsAdd,verbose=verbose)

    elif flagsAdd.find('r') >= 0:
        if verbose > 0:
            print """flagsAdd= %s trying to read %s and %s """ % (flagsAdd,
                                                                  filebase+'.node',
                                                                  filebase+'.ele')
        #end verbose
        mesh.readFromNodeAndEleFiles(filebase,flagsAdd,verbose=verbose)

    else:
        if verbose > 0:
            print """flagsAdd= %s trying to read %s """ % (flagsAdd,
                                                           filebase+'.node')
        #end verbose

        mesh.readFromNodeFile(filebase,flagsAdd,verbose=verbose)
    #end if on flags
    if viewMesh > 0:
        print 'viewing mesh generated from .node and .ele files'
        mesh.viewShowme()
    #end if
    proteusMesh = mesh.convertToProteusMesh(verbose)
    proteusMesh.writeEdgesGnuplot2("gnuMesh") #uses array interface
    if viewMesh > 0:
        proteusMesh.viewMeshGnuplotPipe("gnuMesh")
    matmesh = "matlabMesh"
    proteusMesh.buildMatlabMeshDataStructures(matmesh)

#end exAdh
def exProteusMesh1(baseFlags="zen",viewMesh=1,verbose=0):
    """
    create an proteusMesh for a rectangle
    create a Triangle mesh representation
    convert the proteusMesh mesh to the Triangle mesh representation
    """
    import MeshTools
    import TriangleIface
    #simple domain for now
    Lx = 2.0
    Ly = 1.0
    nx = 11
    ny = 6
    proteusMesh = MeshTools.TriangularMesh()
    proteusMesh.constructTriangularMeshOnRectangle(Lx,Ly,nx,ny)
    proteusMesh.writeEdgesGnuplot2("gnuMesh") #uses array interface
    if viewMesh > 0:
        proteusMesh.viewMeshGnuplotPipe("gnuMesh")

    nbase = 0
    if baseFlags.find('z') == -1:
        nbase=1
    #end if
    trimesh = TriangleIface.TriangleBaseMesh(baseFlags=baseFlags,
                                             nbase=nbase,
                                             verbose=verbose)
    trimesh.convertFromProteusMesh(proteusMesh,verbose=verbose)

    if viewMesh > 0:
        print 'viewing mesh generated from proteus mesh'
        trimesh.viewShowme()
    #end if

#end exAdh

def exProteusLaplace1(filebase="trimesh",baseFlags="zen",
                        flagsAdd="",viewMesh=1,verbose=0):
    import QuadTools
    import FemTools
    import TriangleIface
    import PoissonTestProblems
    import ScalarTransport
    import TimeIntegrationTools
    import LinearAlgebraTools
    import LinearSolvers
    import NonlinearSolvers

    nbase = 0
    if baseFlags.find('z') == -1:
        nbase=1
    mesh = TriangleIface.TriangleBaseMesh(baseFlags=baseFlags,
                                          nbase=nbase,
                                          verbose=verbose)

    if flagsAdd.find('p') >= 0:
        if verbose > 0:
            print """flagsAdd= %s trying to read %s """ % (flagsAdd,
                                                           filebase+'.poly')
        #end verbose
        mesh.readFromPolyFile(filebase,flagsAdd,verbose=verbose)

    elif flagsAdd.find('r') >= 0:
        if verbose > 0:
            print """flagsAdd= %s trying to read %s and %s """ % (flagsAdd,
                                                                  filebase+'.node',
                                                                  filebase+'.ele')
        #end verbose
        mesh.readFromNodeAndEleFiles(filebase,flagsAdd,verbose=verbose)

    else:
        if verbose > 0:
            print """flagsAdd= %s trying to read %s """ % (flagsAdd,
                                                           filebase+'.node')
        #end verbose

        mesh.readFromNodeFile(filebase,flagsAdd,verbose=verbose)
    #end if on flags
    if viewMesh > 0:
        print 'viewing mesh generated from .node and .ele files'
        mesh.viewShowme()
    #end if
    proteusMesh = mesh.convertToProteusMesh(verbose)
    proteusMesh.writeEdgesGnuplot2("gnuMesh") #uses array interface
    if viewMesh > 0:
        proteusMesh.viewMeshGnuplotPipe("gnuMesh")
    matmesh = "matlabMesh"
    proteusMesh.buildMatlabMeshDataStructures(matmesh)

    #####
    #solve a simple poisson equation with Dirichlet bc's on left and right?
    nd = 2
    f = lambda p : 0.0
    def dirBCs(p):
        if p[0] == -1.0:
            return lambda p,t: 10.0
        elif p[0] >= 40.8893:
            return lambda p,t: 0.0
    #end dirBCs
    A  = numpy.zeros((2,2),'d')
    A[0,0] = 1.0; A[1,1]= 1.0
    pc = PoissonTestProblems.PoissonCoefficients(A,f,nd)
    dirProb = dirBCs
    useCG = True
    order = 1
    quadratureOrder=3
    bquadratureOrder=3
    quadrature = {}
    #end quadrature order
    elemQuadrature = QuadTools.SimplexGaussQuadrature(nd)
    elemQuadrature.setOrder(quadratureOrder)
    for integral in ScalarTransport.OneLevelScalarTransport.integralKeys:
        quadrature[integral] = elemQuadrature
    #end for
    elementBoundaryQuadrature = {}
    boundaryQuadrature = QuadTools.SimplexGaussQuadrature(nd-1)
    boundaryQuadrature.setOrder(bquadratureOrder)
    for bintegral in ScalarTransport.OneLevelScalarTransport.elementBoundaryIntegralKeys:
        elementBoundaryQuadrature[bintegral] = boundaryQuadrature
    ### setup finite element spaces and stuff
    if verbose > 0:
        print 'definining finite element spaces'
    #end verbose
    #try P^2
    if useCG:
        if order == 1:
            FemSpace = FemTools.C0_AffineLinearOnSimplexWithNodalBasis(proteusMesh,nd)
        else:
            FemSpace = FemTools.C0_AffineQuadraticOnSimplexWithNodalBasis(proteusMesh,nd)
    else:
        if order == 1:
            FemSpace = FemTools.DG_AffineLinearOnSimplexWithNodalBasis(proteusMesh,nd)
        else:
            FemSpace = FemTools.DG_AffineQuadraticOnSimplexWithNodalBasis(proteusMesh,nd)

    #end if
    u   = FemTools.FiniteElementFunction(FemSpace)
    phi = FemTools.FiniteElementFunction(FemSpace)
    #phi = u
    if verbose > 0:
        print 'definining boundary conditions'
    #end verbose
    dirichletBCs=FemTools.DOFBoundaryConditions(
        FemSpace,dirProb)
    fluxBndyCond='noFlow'
    ### setup numerical approximation configuration
    if verbose > 0:
        print 'definining linear algebra'
    #end verbose
    MatType = LinearAlgebraTools.SparseMat
    matType = 'csr'
    linearSolverType=  'SparseLU'
    ### time integration
    #steady state
    if verbose > 0:
        print 'definining time integration'
    #end verbose
    TimeIntegrationClass = TimeIntegrationTools.TimeIntegration
    ### flux approximations
    if verbose > 0:
        print 'definining flux approximations'
    #end verbose
    #diffusion only
    if useCG:
        conservativeFlux = None
        numericalFlux    = None
        stabilization = None
        shockCapturing= None
        shockCapturingDiffusion= None
    else:
        conservativeFlux = None
        numericalFlux    = True
        stabilization = None
        shockCapturing= None
        shockCapturingDiffusion= None
    #end
    ###create a single level solver
    if verbose > 0:
        print 'creating single level system'
    #end verbose
    system = ScalarTransport.OneLevelScalarTransport(u,
                                                     phi,
                                                     FemSpace,
                                                     dirichletBCs,
                                                     pc,
                                                     quadrature,
                                                     elementBoundaryQuadrature,
                                                     fluxBndyCond,
                                                     stabilization,
                                                     shockCapturing,
                                                     shockCapturingDiffusion,
                                                     conservativeFlux,
                                                     numericalFlux,
                                                     TimeIntegrationClass)
    #need this?
    if verbose > 0:
        print 'femSpace dim= ',FemSpace.dim
        print 'system dim = ',system.dim
    #end if
    y  = numpy.zeros((system.dim,),'d')
    dy = numpy.zeros((system.dim,),'d')
    r  = numpy.zeros((system.dim,),'d')
    system.updateQuadrature()
    system.setFreeDOF(y)
    system.updateCoefficients()
    system.updateQuadrature()
    system.matType = matType

    ### create nonlinear system for solving problem
    if verbose > 0:
        print 'creating nonlinear system'
    #end verbose

    jacobian = MatType(system.dim,system.dim,min(7,system.dim))
    #mwf add following Chris example
    jacobian = system.initializeJacobian(jacobian)
    ### create linear system for solving problem
    if verbose > 5:
        print 'creating linear system'
        print 'initial jacobian mat = ',jacobian
    #end verbose

    linearSolver = LinearSolvers.SparseLU(jacobian)

    nlSolver = NonlinearSolvers.Newton(linearSolver,system,jacobian,maxIts=10)
    #need intial residual calculated
    system.getResidual(y,r)
    if verbose > 5:
        print 'system y0= ',y
        system.getJacobian(jacobian)
        print 'system residual= ',r
        print 'system jacobian = ',jacobian
    ### solving problem
    if verbose > 0:
        print 'trying to solve nonlinear system'
    #end verbose
    nlSolver.solve(y,r)


    if verbose > 0:
        print 'nonlinear solver done'
    #end if

    #print out solution
    FemSpace.writeFunctionMatlab(u,"ex1soln")
    #can view results in matlab with
    #matlabMesh; ex1soln; pdeplot(p,e,t,'xydata',u,'contour','on')

#end exAdh



if __name__ == '__main__':
    #make sure python has proteus in path
    import os,sys
    from optparse import OptionParser
    parser = OptionParser()

    #options controlling simulation behavior
    parser.add_option('-P','--proteusDir',
                      default='/Users/mfarthin/Public/code/proteus-trunk/src',
                      help="""where to find proteus library""")
    parser.add_option('--baseFlags',
                      default='zen',
                      help="""base flags for creating Triangle meshes""")
    parser.add_option('--filebase',
                      default='trimesh',
                      help="""base filename for reading a Triangle mesh""")
    parser.add_option('--tribase',
                      default='/Users/mfarthin/Public/code/proteus-packages/triangle/',
                      help="""base location for Triangle""")
    parser.add_option('--flagsAdd',
                      default='',
                      help="""flags to add when reading/creating Triangle meshes""")

    parser.add_option('-t','--testNum',
                      default=0,
                      help="""which test to use [0]
                      0 --- TriangleCall3 trimesh fro  .nodes and .ele file,
                            .poly file,  and .node file
                      1 --- TriangleCall3 with spiral
                      2 --- exProteusMesh0 with spiral
                      3 --- exProteusMesh0 with la
                      4 --- exProteusMesh0 with user specified file, and flags
                      5 --- exProteusMesh1 convert proteusMesh for rectangle
                      6 --- solve simple laplace equation with dirichlet bcs
                            on the la mesh
                      """)
    parser.add_option('-v','--verbose',
                      default=0,
                      help="""level of verbosity in simulation [0]""")

    #get options
    options, args = parser.parse_args(sys.argv[1:]) #get command line args

    #
    verbose  = int(options.verbose)
    testNum  = int(options.testNum)
    proteusDir = str(options.proteusDir)
    flagsAdd = str(options.flagsAdd)
    baseFlags= str(options.baseFlags)
    filebase = str(options.filebase)
    tribase  = str(options.tribase)

    sys.path.insert(0,proteusDir)

    if testNum == 0:
        #look at node and ele files
        filebase=os.path.join(tribase,"examples/trimesh")
        flagsAdd="r"
        TriangleCall3(filebase=filebase,flagsAdd=flagsAdd,
                      verbose=verbose)
        #generat from poly file
        filebase=os.path.join(tribase,"examples/trimesh")
        flagsAdd="p"
        TriangleCall3(filebase=filebase,flagsAdd=flagsAdd,
                      verbose=verbose)
        #generat from node file
        filebase=os.path.join(tribase,"examples/trimesh")
        flagsAdd=""
        TriangleCall3(filebase=filebase,flagsAdd=flagsAdd,
                      verbose=verbose)
    elif testNum == 1:
        filebase=os.path.join(tribase,"examples/spiral")
        baseFlags="en" #base 1?
        flagsAdd =""   #just node
        TriangleCall3(filebase=filebase,flagsAdd=flagsAdd,
                      baseFlags=baseFlags,verbose=verbose)
    elif testNum == 2:
        filebase=os.path.join(tribase,"examples/spiral")
        baseFlags="en" #base 1?
        flagsAdd =""   #just node
        exProteusMesh0(filebase=filebase,flagsAdd=flagsAdd,
                         baseFlags=baseFlags,verbose=verbose)
    elif testNum == 3:
        filebase=os.path.join(tribase,"examples/la")
        baseFlags="en" #base 1?
        flagsAdd ="pa"   #from poly file
        exProteusMesh0(filebase=filebase,flagsAdd=flagsAdd,
                         baseFlags=baseFlags,verbose=verbose)
    elif testNum == 4:
        exProteusMesh0(filebase=filebase,flagsAdd=flagsAdd,
                         baseFlags=baseFlags,verbose=verbose)
    elif testNum == 5:
        exProteusMesh1(baseFlags=baseFlags,verbose=verbose)
    elif testNum == 6:
        filebase=os.path.join(tribase,"examples/la")
        baseFlags="en" #base 1?
        flagsAdd ="pqa"   #from poly file
        exProteusLaplace1(filebase,baseFlags,
                            flagsAdd=flagsAdd,viewMesh=1,verbose=0)
        #can view results in matlab with
        #matlabMesh; ex1soln; pdeplot(p,e,t,'xydata',u,'contour','on')
    else:
        print 'PROBLEM testNum= ',testNum,' not recognized'
    #end if

def testGenerateTriangulationFromPointSet(points):
    """
    input: point-set

    generate triangle representation of the points

    output: an array contaning the points, and element to Node connectivity
    """
    #mwf debug
    #import pdb
    #pdb.set_trace()
    #default representation for holding input points
    tri0 = triangleWrappers.new()

    triangleWrappers.setPoints(tri0,points[:,:2])

    flags = "qz" #just use simple quality mesh generation, number from zero

    #default representation for holding output points
    tri1 = triangleWrappers.new()

    triangleWrappers.applyTriangulateNoVoronoi(flags,tri0,tri1)

    #if returning nodeArray and elementNodesArray outside of routine
    #use getPointsCopy, getTrianglesCopy
    #otherwise if doing all the necessary generation of quadrature points
    #and weights internally don't need deep copy
    nodeArray2d = triangleWrappers.getPointsCopy(tri1)
    elementNodesArray = triangleWrappers.getTrianglesCopy(tri1)



    #clean up
    del tri0
    del tri1

    return nodeArray2d,elementNodesArray

def testGenerateSSIPtriangulation(points):
    """
    input: vertices and SSIP points belonging to a single element

    generate triangle representation of the points

    output: an array contaning the points, and element quadrature weights for the points

    test with input
import numpy
from proteus import TriangleTools
points = numpy.array([[0.0,0.0,0.0],[0.5,0.4,0.],[1.0,0.0,0.0],[0.2,0.3,0.0],[0.0,1.0,0.0]])
dV,x = TriangleTools.testGenerateSSIPtriangulation(points)

    """
    #mwf debug
    #import pdb
    #pdb.set_trace()
    #default representation for holding input points
    tri0 = triangleWrappers.new()

    triangleWrappers.setPoints(tri0,points[:,:2])

    flags = "z"#"qz" #just use simple quality mesh generation, number from zero

    #default representation for holding output points
    tri1 = triangleWrappers.new()

    triangleWrappers.applyTriangulateNoVoronoi(flags,tri0,tri1)

    #doing all the necessary generation of quadrature points
    #and weights internally don't need deep copy
    nodeArray2d = triangleWrappers.getPoints(tri1)
    elementNodesArray = triangleWrappers.getTriangles(tri1)

    import Quadrature,cfemIntegrals
    #try Gauss quadrature different orders
    #subElementQuadrature = Quadrature.GaussTriangle()
    #subElementQuadrature.setOrder(2)  #order(1)
    #What about vertex quadrature
    subElementQuadrature = Quadrature.LobattoTriangle()
    subElementQuadrature.setOrder(3)

    nSubQuadraturePoints = len(subElementQuadrature.weights)
    nElements = elementNodesArray.shape[0]
    nQuadraturePoints = nElements*nSubQuadraturePoints
    nSpace = 2
    nDOF_element = 3
    weights_ref = numpy.array(subElementQuadrature.weights)
    points_ref  = numpy.array(subElementQuadrature.points)
    #loop through elements, compute area, map reference points to physical space,
    #and compute physical space weights

    #to be consistent need to have nodes be 3d
    nodeArray = numpy.zeros((nodeArray2d.shape[0],3),'d')
    nodeArray[:,0:2] = nodeArray2d
    #need to store psi and grad_psi to avoid recalculating across a lot of elements?
    #shape functions  are 1-x-y, x, y
    psi = numpy.zeros((nSubQuadraturePoints,nDOF_element),'d')
    psi[:,0] = 1.0-points_ref[:,0]-points_ref[:,1]
    psi[:,1] = points_ref[:,0]
    psi[:,2] = points_ref[:,1]
    #for k in range(nSubQuadraturePoints):
    #    psi[k,0] = 1.0-subElementQuadrature.points[k][0]-subElementQuadrature.points[k][1]
    #    psi[k,1] = subElementQuadrature.points[k][0]
    #    psi[k,2] = subElementQuadrature.points[k][1]
    grad_psi = numpy.zeros((nSubQuadraturePoints,nDOF_element,nSpace),'d')
    #shape functions  are 1-x-y, x, y
    grad_psi[:,0,0].fill(-1.); grad_psi[:,0,1].fill(-1.)
    grad_psi[:,1,0].fill(1.0);
    grad_psi[:,2,1].fill(1.0)
    #waste space to reuse code
    jacobianArray    = numpy.zeros((nElements,nSubQuadraturePoints,nSpace,nSpace),'d')
    jacobianDetArray = numpy.zeros((nElements,nSubQuadraturePoints),'d')
    jacobianInvArray = numpy.zeros((nElements,nSubQuadraturePoints,nSpace,nSpace),'d')

    cfemIntegrals.parametricMaps_getJacobianValues(grad_psi,
                                                   elementNodesArray,
                                                   nodeArray,
                                                   jacobianArray,
                                                   jacobianDetArray,
                                                   jacobianInvArray)


    jacobianDetArrayAbs = numpy.absolute(jacobianDetArray)
    #weights and points shaped like nSubElements x nQuadraturePointsSubElement
    q_sub_dV = numpy.zeros((nElements,nSubQuadraturePoints),'d')
    q_sub_x  = numpy.zeros((nElements,nSubQuadraturePoints,3),'d')

    cfemIntegrals.calculateIntegrationWeights(jacobianDetArrayAbs,
                                              weights_ref,
                                              q_sub_dV)

    cfemIntegrals.parametricMaps_getValues(psi,
                                           elementNodesArray,
                                           nodeArray,
                                           q_sub_x)


    #clean up
    del tri0
    del tri1

    #exit
    return q_sub_dV,q_sub_x<|MERGE_RESOLUTION|>--- conflicted
+++ resolved
@@ -11,10 +11,7 @@
 import triangleWrappers
 import TriangleUtils
 import TriangleFileUtils
-<<<<<<< HEAD
-=======
 from Profiling import logEvent
->>>>>>> 7628ff47
 
 class TriangleBaseMesh:
     """A triangulation interface wrapper.
