"""
Split operator module for multiphase: CLSVOF with RANS2P
"""
from __future__ import absolute_import
from builtins import range
import os
from proteus.default_so import *
from proteus import Context

# ***************************** #
# ********** CONTEXT ********** #
# ***************************** #
name = "TwoPhaseFlow"
case = __import__(name)
Context.setFromModule(case)
ct = Context.get()
params = ct.params


params.initializeParameters()

# READ FROM myTpFlowProblem #
assert hasattr(ct,'myTpFlowProblem'), "Create myTpFlowProblem from TwoPhaseFlowProblem"
ns_model = ct.myTpFlowProblem.ns_model
outputStepping = ct.myTpFlowProblem.outputStepping

# **************************** #
# ********** pnList ********** #
# **************************** #
<<<<<<< HEAD
# List of p/n files
pnList = [None for i in range(ct.params.nModels)]
for i in range(ct.params.nModels):
    model = ct.params.models[i]
    print(model['name'], i, ct.params.nModels)
    pnList[model['index']] = (model['name']+'_p', model['name']+'_n')
=======
# ASSUME CLSVOF #
if ns_model==0: #rans2p
    pnList = [("rans2p_p", "rans2p_n"),
              ("clsvof_p", "clsvof_n")]
else: #rans3p
    pnList = [("clsvof_p", "clsvof_n"),#0
              ("rans3p_p", "rans3p_n"),#1
              ("pressureincrement_p", "pressureincrement_n"),#2
              ("pressure_p", "pressure_n"),#3
              ("pressureInitial_p", "pressureInitial_n")]#4
>>>>>>> d7231a21
    
# ****************************************** #
# ********** TIME STEP CONTROLLER ********** #
# ****************************************** #
systemStepControllerType = Sequential_MinAdaptiveModelStep
<<<<<<< HEAD
if ct.opts.dt_fixed:
    systemStepControllerType = Sequential_FixedStep
    dt_system_fixed = ct.opts.dt_fixed
if params.rans3p['index'] is not None: #rans3p
=======
if ns_model==1: #rans3p
>>>>>>> d7231a21
    PINIT_model=4
    modelSpinUpList = [PINIT_model]
    class Sequential_MinAdaptiveModelStepPS(Sequential_MinAdaptiveModelStep):
        def __init__(self,modelList,system=defaultSystem,stepExact=True):
            Sequential_MinAdaptiveModelStep.__init__(self,modelList,system,stepExact)
            self.modelList = modelList[:len(pnList)-1]
    #
    systemStepControllerType = Sequential_MinAdaptiveModelStepPS
#
needEBQ_GLOBAL = False
needEBQ = False

# **************************** #
# ********** tnList ********** #
# **************************** #
<<<<<<< HEAD
tnList=[0.,ct.outputStepping['dt_init']]+[float(k)*ct.outputStepping['final_time']/float(ct.outputStepping['nDTout']) for k in range(1,ct.outputStepping['nDTout']+1)]
outputStepping = ct.outputStepping
if outputStepping['dt_output'] is None:
    if outputStepping['dt_fixed'] > 0:
        archiveFlag = ArchiveFlags.EVERY_USER_STEP
        if outputStepping['dt_init'] < outputStepping['dt_fixed']:
            tnList = [0., outputStepping['dt_init'], outputStepping['dt_fixed'], outputStepping['final_time']]
        else:
            tnList = [0., outputStepping['dt_fixed'], outputStepping['final_time']]
    else:
          tnList = [0., outputStepping['dt_init'], outputStepping['final_time']]
systemStepExact = False
archiveFlag = ArchiveFlags.EVERY_USER_STEP
if ct.opts.archiveAllSteps is True:
    archiveFlag = ArchiveFlags.EVERY_SEQUENCE_STEP
=======
tnList=[0.,outputStepping['dt_init']]+[float(k)*outputStepping['final_time']/float(outputStepping['nDTout']) for k in range(1,outputStepping['nDTout']+1)]
>>>>>>> d7231a21
<|MERGE_RESOLUTION|>--- conflicted
+++ resolved
@@ -27,38 +27,21 @@
 # **************************** #
 # ********** pnList ********** #
 # **************************** #
-<<<<<<< HEAD
 # List of p/n files
 pnList = [None for i in range(ct.params.nModels)]
 for i in range(ct.params.nModels):
     model = ct.params.models[i]
     print(model['name'], i, ct.params.nModels)
     pnList[model['index']] = (model['name']+'_p', model['name']+'_n')
-=======
-# ASSUME CLSVOF #
-if ns_model==0: #rans2p
-    pnList = [("rans2p_p", "rans2p_n"),
-              ("clsvof_p", "clsvof_n")]
-else: #rans3p
-    pnList = [("clsvof_p", "clsvof_n"),#0
-              ("rans3p_p", "rans3p_n"),#1
-              ("pressureincrement_p", "pressureincrement_n"),#2
-              ("pressure_p", "pressure_n"),#3
-              ("pressureInitial_p", "pressureInitial_n")]#4
->>>>>>> d7231a21
     
 # ****************************************** #
 # ********** TIME STEP CONTROLLER ********** #
 # ****************************************** #
 systemStepControllerType = Sequential_MinAdaptiveModelStep
-<<<<<<< HEAD
 if ct.opts.dt_fixed:
     systemStepControllerType = Sequential_FixedStep
     dt_system_fixed = ct.opts.dt_fixed
 if params.rans3p['index'] is not None: #rans3p
-=======
-if ns_model==1: #rans3p
->>>>>>> d7231a21
     PINIT_model=4
     modelSpinUpList = [PINIT_model]
     class Sequential_MinAdaptiveModelStepPS(Sequential_MinAdaptiveModelStep):
@@ -74,7 +57,6 @@
 # **************************** #
 # ********** tnList ********** #
 # **************************** #
-<<<<<<< HEAD
 tnList=[0.,ct.outputStepping['dt_init']]+[float(k)*ct.outputStepping['final_time']/float(ct.outputStepping['nDTout']) for k in range(1,ct.outputStepping['nDTout']+1)]
 outputStepping = ct.outputStepping
 if outputStepping['dt_output'] is None:
@@ -89,7 +71,4 @@
 systemStepExact = False
 archiveFlag = ArchiveFlags.EVERY_USER_STEP
 if ct.opts.archiveAllSteps is True:
-    archiveFlag = ArchiveFlags.EVERY_SEQUENCE_STEP
-=======
-tnList=[0.,outputStepping['dt_init']]+[float(k)*outputStepping['final_time']/float(outputStepping['nDTout']) for k in range(1,outputStepping['nDTout']+1)]
->>>>>>> d7231a21
+    archiveFlag = ArchiveFlags.EVERY_SEQUENCE_STEP