--- conflicted
+++ resolved
@@ -1719,20 +1719,9 @@
 
     def _initializePETScOptions(self):
         prefix = self.n.linear_solver_options_prefix
-<<<<<<< HEAD
-        if self._Problem.SystemNumerics.useSuperlu:
-            self.OptDB.setValue(prefix+'ksp_type', 'preonly')
-            self.OptDB.setValue(prefix+'pc_type', 'lu')
-            self.OptDB.setValue(prefix+'pc_factor_mat_solver_type', 'superlu_dist')
-        else:
-            self.OptDB.setValue(prefix+'ksp_type', 'cg')
-            self.OptDB.setValue(prefix+'pc_type', 'gamg')
-            self.OptDB.setValue(prefix+'ksp_max_it', 2000)
-=======
         self.OptDB.setValue(prefix+'ksp_type', 'cg')
         self.OptDB.setValue(prefix+'pc_type', 'gamg')
         self.OptDB.setValue(prefix+'ksp_max_it', 2000)
->>>>>>> 317373da
 
 class ParametersModelMoveMeshMonitor(ParametersModelBase):
     """
