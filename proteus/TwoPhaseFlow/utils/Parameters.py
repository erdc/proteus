--- conflicted
+++ resolved
@@ -317,15 +317,7 @@
         copts.forceStrongDirichlet = False
         copts.weak_bc_penalty_constant = 100.0
         copts.useRBLES = 0
-<<<<<<< HEAD
-<<<<<<< HEAD
-        copts.useVF = 0
-=======
         copts.useVF = 0.0
->>>>>>> 1.7.x
-=======
-        copts.useVF = 0.0
->>>>>>> 1829a853
         copts.timeOrder = 1
         copts.stokes = False
         copts.eb_adjoint_sigma = 1.
@@ -1569,18 +1561,11 @@
         IC = self._Problem.initialConditions
         self.p.initialConditions = {0: IC['ncls']}
         # BOUNDARY CONDITIONS
-<<<<<<< HEAD
         BC = self._Problem.boundaryConditions
         if self.p.dirichletConditions is None or len(self.p.dirichletConditions) is 0:
             if domain.useSpatialTools is False or self._Problem.useBoundaryConditionsModule is False:
                 if 'ncls_DBC' in BC:
                     self.p.dirichletConditions = {0: BC['ncls_DBC']}
-=======
-        if self.p.dirichletConditions is None or len(self.p.dirichletConditions) is 0:
-            if domain.useSpatialTools is False or self._Problem.useBoundaryConditionsModule is False:
-                if 'phi_DBC' in BC:
-                    self.p.dirichletConditions = {0: BC['phi_DBC']}
->>>>>>> 1.7.x
                 else:
                     self.p.dirichletCondtions = {0: lambda x,t: None}
             else:
