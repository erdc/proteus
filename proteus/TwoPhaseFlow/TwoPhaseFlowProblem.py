from __future__ import division
from past.utils import old_div
from proteus import FemTools as ft
from proteus import MeshTools as mt
from proteus import SplitOperator
from proteus.Archiver import ArchiveFlags
from proteus.Profiling import logEvent
from builtins import object
from proteus.TwoPhaseFlow.utils import Parameters
from proteus.defaults import System_base

class TwoPhaseFlowProblem:
    """ TwoPhaseFlowProblem """

    def __init__(self,
                 models=None, #list of models
                 nd=2,
                 # TIME STEPPING #
                 cfl=0.33,
                 outputStepping=None,
                 # DOMAIN AND MESH #
                 structured=False,
                 he=None,
                 nnx=None,
                 nny=None,
                 nnz=None,
                 domain=None,
                 triangleFlag=0,
                 # INITIAL CONDITIONS #
                 initialConditions=None,
                 # BOUNDARY CONDITIONS #
                 boundaryConditions=None,
                 # AUXILIARY VARIABLES #
                 auxVariables=None,
                 # OTHERS #
                 useSuperlu=True,
                 fastArchive=False,
                 useExact=False):
        # ***** SET OF ASSERTS ***** #
        assert nd in [2,3], "nd={2,3}"
        assert cfl <= 1, "Choose cfl <= 1"
        assert isinstance (outputStepping,OutputStepping), "Provide an object from the OutputStepping class"
        assert type(he)==float , "Provide (float) he (characteristic mesh size)"
        assert domain is not None, "Provide a domain"
        if structured:
            assert type(nnx)==int and type(nny)==int, "Provide (int) nnx and nny"
            if nd==3:
                assert type(nnz)==int, "Provide (int) nnz"
        else:
            assert domain.MeshOptions.triangleOptions != 'q30DenA', "Set domain.MeshOptions.triangleOptions"
        assert triangleFlag in [0,1,2], "triangleFlag must be 1, 2 or 3"
        if initialConditions is not None:
            assert type(initialConditions)==dict, "Provide dict of initial conditions"
            # assertion now done in TwoPhaseFlow_so.py
        if boundaryConditions is not None:
            assert type(boundaryConditions)==dict, "Provide dict of boundary conditions"

        # ***** SAVE PARAMETERS ***** #
        self.useExact=useExact
        self.domain=domain
        self.Parameters = Parameters.ParametersHolder(ProblemInstance=self)
        self.modelList=[] #list used for internal tracking of models
        self.modelDict={} #dict used to allow user access to models
        self.modelIdxDict = {} #dict used for internal tracking of model indices
        self.nd=nd
        self.cfl=cfl
        self.outputStepping=outputStepping
        self.outputStepping.setOutputStepping()
        self.so = System_base()
        self.Parameters.mesh.he = he
        self.Parameters.mesh.nnx = nnx
        self.Parameters.mesh.nny = nny
        self.Parameters.mesh.nnz = nnz
        self.Parameters.mesh.triangleFlag = triangleFlag
        self.Parameters.mesh.setTriangleOptions()
        self.initialConditions=initialConditions
        self.boundaryConditions=boundaryConditions
        self.useSuperlu = useSuperlu
        self.movingDomain = False
        self.archiveAllSteps = False
        # to use proteus.mprans.BoundaryConditions
        # but only if SpatialTools was used to make the domain
        self.useBoundaryConditionsModule = True

        # ***** CREATE FINITE ELEMENT  ***** #
        self.FESpace = FESpace(self.nd)

<<<<<<< HEAD
=======
        # ***** CREATE FINITE ELEMENT SPACES ***** #
        self.FESpace = FESpace(self.ns_model, self.nd)
        self.FESpace.setFESpace(useExact)

        # ***** DEFINE PHYSICAL AND NUMERICAL PARAMETERS ***** #
        self.physical_parameters = default_physical_parameters
        self.rans2p_parameters = default_rans2p_parameters
        self.rans3p_parameters = default_rans3p_parameters
        self.clsvof_parameters = default_clsvof_parameters

        # set indice of models if ns_model and ls_model is set
        ind = 0
        if self.ls_model == 0:
            if self.ns_model == 0:
                self.Parameters.Models.rans2p.index = ind
                ind += 1
            else:
                self.Parameters.Models.rans3p.index = ind
                ind += 1
                self.Parameters.Models.pressureIncrement.index = ind
                ind += 1
                self.Parameters.Models.pressure.index = ind
                ind += 1
                self.Parameters.Models.pressureInitial.index = ind
                ind += 1
            self.Parameters.Models.vof.index = ind
            ind += 1
            self.Parameters.Models.ncls.index = ind
            ind += 1
            self.Parameters.Models.rdls.index = ind
            ind += 1
            self.Parameters.Models.mcorr.index = ind
            ind += 1
        elif self.ls_model == 1:
            if self.ns_model == 0:
                self.Parameters.Models.rans2p.index = ind
                ind += 1
                self.Parameters.Models.clsvof.index = ind
                ind += 1
            else:
                self.Parameters.Models.clsvof.index = ind
                ind += 1
                self.Parameters.Models.rans3p.index = ind
                ind += 1
                self.Parameters.Models.pressureIncrement.index = ind
                ind += 1
                self.Parameters.Models.pressure.index = ind
                ind += 1
                self.Parameters.Models.pressureInitial.index = ind
                ind += 1
>>>>>>> 8b4759b6
        # ***** DEFINE OTHER GENERAL NEEDED STUFF ***** #
        self.general = default_general
        self.fastArchive = fastArchive
        self.usePETScOptionsFileExternal = False

    def addModel(self,modelObject,name):
        self.modelList.append(modelObject)
        self.modelDict[name] = modelObject

    def attachModels(self):
        #attach problem object to each model, identify index, and then form dictionary
        for (idx,model) in enumerate(self.modelList):
            model._Problem = self
            model.index = idx
            model._Problem.modelIdxDict[model.name]=idx

    def assert_initialConditions(self):
        initialConditions = self.initialConditions
        nd = self.nd
        #ns_model = self.ns_model
        #ls_model = self.ls_model
        #if ns_model is not None:
        #    assert 'pressure' in initialConditions, 'Provide pressure in ICs'
        #    assert 'vel_u' in initialConditions, 'Provide vel_u in ICs'
        #    assert 'vel_v' in initialConditions, 'Provide vel_v in ICs'
        #    if nd==3:
        #        assert 'vel_w' in initialConditions, 'Provide vel_w in ICs'
        #    if self.ns_model == 1: #rans3p
        #        assert 'pressure_increment' in initialConditions, 'Provide pressure_increment in ICs'
        #if ls_model == 0:
        #    assert 'vof' in initialConditions, 'Provide vof in ICs'
        #    assert 'ncls' in initialConditions, 'Provide ncls in ICs'
        #elif self.ls_model == 1:
        #    assert 'clsvof' in initialConditions or ('ncls' in initialConditions and 'vof' in initialConditions), 'Provide clsvof or ncls and vof in ICs'
    #
    def assert_boundaryConditions(self):
        boundaryConditions = self.boundaryConditions
        nd = self.nd
        #ns_model = self.ns_model
        #ls_model = self.ls_model
        #if boundaryConditions is not None:
        #    # check dirichlet BCs
        #    if ns_model is not None:
        #        assert 'pressure_DBC' in boundaryConditions, "Provide pressure_DBC"
        #        assert 'vel_u_DBC' in boundaryConditions, "Provide vel_u_DBC"
        #        assert 'vel_v_DBC' in boundaryConditions, "Provide vel_v_DBC"
        #        if nd==3:
        #            assert 'vel_w_DBC' in boundaryConditions, "Provide vel_w_DBC"
        #    if ls_model == 0:
        #        assert 'vof_DBC' in boundaryConditions, "Provide vof_DBC"
        #        assert 'ncls_DBC' in boundaryConditions, "Provide ncls_DBC"
        #    elif ls_model == 1:
        #        assert 'clsvof_DBC' in boundaryConditions, "Provide clsvof_DBC"
        #    # check advective flux BCs
        #    if ns_model is not None:
        #        assert 'pressure_AFBC' in boundaryConditions, "Provide pressure_AFBC"
        #        assert 'vel_u_AFBC' in boundaryConditions, "Provide vel_u_AFBC"
        #        assert 'vel_v_AFBC' in boundaryConditions, "Provide vel_v_AFBC"
        #        if nd==3:
        #            assert 'vel_w_AFBC' in boundaryConditions, "Provide vel_w_AFBC"
        #    if ls_model == 1:
        #        assert 'clsvof_AFBC' in boundaryConditions, "Provide clsvof_AFBC"
        #    if ls_model == 0:
        #        assert 'vof_AFBC' in boundaryConditions, "Provide vof_AFBC"
        #    # check diffusive flux BCs
        #    if ns_model is not None:
        #        assert 'vel_u_DFBC' in boundaryConditions, "provide vel_u_DFBC"
        #        assert 'vel_v_DFBC' in boundaryConditions, "provide vel_v_DFBC"
        #        if nd==3:
        #            assert 'vel_w_DFBC' in boundaryConditions, "provide vel_w_DFBC"
        #    if ls_model == 1:
        #        assert 'clsvof_DFBC' in boundaryConditions, "provide clsvof_DFBC"
        #    if ns_model==1: #rans3p
        #        # check dirichlet BCs
        #        assert 'pressure_increment_DBC' in boundaryConditions, "Provide pressure_increment_DBC"
        #        # check advective flux BCs
        #        assert 'pressure_increment_AFBC' in boundaryConditions,"Provide pressure_increment_AFBC"
        #        # check diffusive flux BCs
        #        assert 'pressure_increment_DFBC' in boundaryConditions,"Provide pressure_increment_DFBC"
        #else:
        #    assert self.domain.useSpatialTools is True, 'Either define boundaryConditions dict or use proteus.mprans.SpatialTools to set Boundary Conditions and run function assembleDomain'

    def initializeAll(self):

        #model organization
        self.attachModels()
        self.Parameters.model_list=self.modelList

        # initial conditions
        self.assert_initialConditions()
        # boundary conditions
        self.assert_boundaryConditions()

        # ***** SET FINITE ELEMENT  ***** #
        self.FESpace.setFESpace(self.modelIdxDict)

        # parameters
        self.Parameters.initializeParameters()
        # mesh
        # if self.Parameters.mesh.outputFiles['poly'] is True:
        #     self.domain.writePoly(self.Parameters.mesh.outputFiles_name)
        # if self.Parameters.mesh.outputFiles['ply'] is True:
        #     self.domain.writePLY(self.Parameters.mesh.outputFiles_name)
        # if self.Parameters.mesh.outputFiles['asymptote'] is True:
        #     self.domain.writeAsymptote(self.Parameters.mesh.outputFiles_name)
        # if self.Parameters.mesh.outputFiles['geo'] is True or self.Parameters.mesh.use_gmsh is True:
        #     self.domain.writeGeo(self.Parameters.mesh.outputFiles_name)
        #     self.domain.use_gmsh = True
        # split operator

        self.initializeSO()

    def initializeSO(self):
        so = self.so
        params = self.Parameters
        # list of models
        so.pnList = [None for i in range(len(params.model_list))]
        for model in params.model_list:
            so.pnList[model.index] = (model.p, model.n)
        so.systemStepControllerType = SplitOperator.Sequential_MinAdaptiveModelStep
        if self.outputStepping.dt_fixed:
            so.dt_system_fixed = self.outputStepping.dt_fixed
        # rans3p specific options
        if 'rans3p' in self.modelIdxDict:
            PINIT_model = self.modelIdxDict['pressureInitial'] 
            assert PINIT_model is not None, 'must set pressureInitial model index when using rans3p'
            so.modelSpinUpList = [PINIT_model]
            from proteus.default_so import defaultSystem
            class Sequential_MinAdaptiveModelStepPS(SplitOperator.Sequential_MinAdaptiveModelStep):
                def __init__(self,modelList,system=defaultSystem,stepExact=True):
                    SplitOperator.Sequential_MinAdaptiveModelStep.__init__(self,modelList,system,stepExact)
                    self.modelList = modelList[:len(so.pnList)-1]
            #
            so.systemStepControllerType = Sequential_MinAdaptiveModelStepPS
        # others
        so.needEBQ_GLOBAL = False
        so.needEBQ = False
        so.measureSpeedOfCode = False
        so.fastArchive = self.fastArchive
        # archiving time
        outputStepping = self.outputStepping
        tnList=[0.,outputStepping['dt_init']]+[float(k)*outputStepping['final_time']/float(outputStepping['nDTout']) for k in range(1,outputStepping['nDTout']+1)]
        if len(tnList) > 2 and tnList[1] == tnList[2]:
            del tnList[1]
        if outputStepping['dt_output'] is None:
            if outputStepping['dt_fixed'] > 0:
                if outputStepping['dt_init'] < outputStepping['dt_fixed']:
                    tnList = [0., outputStepping['dt_init'], outputStepping['dt_fixed'], outputStepping['final_time']]
                else:
                    tnList = [0., outputStepping['dt_fixed'], outputStepping['final_time']]
            else:
                tnList = [0., outputStepping['dt_init'], outputStepping['final_time']]
        so.tnList = tnList
        so.archiveFlag = ArchiveFlags.EVERY_USER_STEP
        if self.archiveAllSteps is True:
            so.archiveFlag = ArchiveFlags.EVERY_SEQUENCE_STEP
        so.systemStepExact = outputStepping.systemStepExact

class OutputStepping:
    """
    OutputStepping handles how often the solution is outputted.
    """
    def __init__(self,
                 final_time,
                 dt_init=0.001,
                 dt_output=None,
                 nDTout=None,
                 dt_fixed=None):
        self.final_time=final_time
        self.dt_init=dt_init
        assert not (dt_output is None and nDTout is None), "Provide dt_output or nDTout"
        self.dt_output=dt_output
        self.nDTout = nDTout
        self.dt_fixed = dt_fixed
        self.systemStepExact = False

    def __getitem__(self, key):
        return self.__dict__[key]

    def setOutputStepping(self):
        # COMPUTE dt_init #
        self.dt_init = min(self.dt_output, self.dt_init)
        if self.nDTout is None:
            self.nDTout = int(round(old_div(self.final_time, self.dt_output)))
        else:
            self.dt_output = float(self.final_time)/float(self.nDTout)
#

class FESpace:
    """
    Create FE Spaces.
    """
    def __init__(self,nd):
        assert nd in [2,3], 'number of dimensions must be 2 or 3'
        self.nd=nd
        self.velSpaceOrder=None
        self.pSpaceOrder=None

    def __getitem__(self, key):
        return self.__dict__[key]

<<<<<<< HEAD
    def setFESpace(self,modelIdxDict):
        """
        User is allowed to define velSpaceOrder and pSpaceOrder. If not specified, defaults will be chosen based on 
        """
        
        # For now we just support rans2p with: p1-p1 and rans3p with: p2-p1
        if(self.velSpaceOrder is None and self.pSpaceOrder is None):
            if 'rans2p' in modelIdxDict: # rans2p or None
                self.velSpaceOrder=1
                self.pSpaceOrder=1
            elif 'rans3p' in modelIdxDict: #rans3p
                self.velSpaceOrder=2
                self.pSpaceOrder=1
            else:
                assert False, "the rans2p or rans3p model needs to be added to the problem"
        assert self.velSpaceOrder is not None, "need to set problem.FESpace.velSpaceOrder"
        assert self.pSpaceOrder is not None, "need to set problem.FESpace.pSpaceOrder"


=======
    def setFESpace(self,useExact=False):
>>>>>>> 8b4759b6
        ##################
        # VELOCITY SPACE #
        ##################
        if self.velSpaceOrder == 1: # p1 space
            self.hFactor = 1.0
            self.velBasis = ft.C0_AffineLinearOnSimplexWithNodalBasis
        else: # p2 space
            self.hFactor = 0.5
            self.velBasis = ft.C0_AffineQuadraticOnSimplexWithNodalBasis
        ##################
        # PRESSURE SPACE #
        ##################
        if self.pSpaceOrder == 1: # p1 space
            self.pBasis = ft.C0_AffineLinearOnSimplexWithNodalBasis
        else: # p2 space
            self.pBasis = ft.C0_AffineQuadraticOnSimplexWithNodalBasis
        ###################
        # LEVEL SET SPACE #
        ###################
        self.lsBasis = ft.C0_AffineLinearOnSimplexWithNodalBasis # p1 space
        ###################
        # QUADRATURE RULE #
        ###################
        if max(self.velSpaceOrder,self.pSpaceOrder)==1:
            if useExact:
                quadOrder=6
            else:
                quadOrder=3
            self.elementQuadrature = ft.SimplexGaussQuadrature(self.nd, quadOrder)
            self.elementBoundaryQuadrature = ft.SimplexGaussQuadrature(self.nd - 1, quadOrder)
        else:
            if useExact:
                quadOrder=6
            else:
                quadOrder=5
            self.elementQuadrature = ft.SimplexGaussQuadrature(self.nd, quadOrder)
            self.elementBoundaryQuadrature = ft.SimplexGaussQuadrature(self.nd - 1, quadOrder)

# ***************************************** #
# ********** PHYSICAL PARAMETERS ********** #
# ***************************************** #
default_physical_parameters ={'densityA': 998.2,
                              'kinematicViscosityA': 1.004e-6,
                              'densityB': 1.205,
                              'kinematicViscosityB': 1.500e-5,
                              'surf_tension_coeff': 72.8E-3,
                              'gravity': [0.0, -9.8, 0.0]}

# ****************************************** #
# ********** NUMERICAL PARAMETERS ********** #
# ****************************************** #
default_rans2p_parameters = {'useMetrics': 1.0,
                             'epsFact_viscosity': 1.5,
                             'epsFact_density': 1.5,
                             'ns_forceStrongDirichlet': False,
                             'weak_bc_penalty_constant': 1.0E6,
                             'useRBLES': 0.0,
                             'ns_closure': 0,
                             'useVF': 0.0,
                             'ns_shockCapturingFactor': 0.25,
                             'ns_lag_shockCapturing': True,
                             'ns_lag_subgridError': True,
                             'timeDiscretization': 'vbdf',
                             'timeOrder': 2}
default_rans3p_parameters = {'useMetrics': 1.0,
                             'epsFact_viscosity': 1.5,
                             'epsFact_density': 1.5,
                             'ns_forceStrongDirichlet': False,
                             'ns_sed_forceStrongDirichlet': False,
                             'weak_bc_penalty_constant': 1.0E6,
                             'useRBLES': 0.0,
                             'useRANS': 0.0,
                             'ns_closure': 0,
                             'useVF': 0.0,
                             'ns_shockCapturingFactor': 0.5,
                             'ns_lag_shockCapturing': True,
                             'ns_lag_subgridError': True,
                             'timeDiscretization': 'vbdf',
                             'timeOrder': 2,
                             'PSTAB': 0,
                             'USE_SUPG': False,
                             'ARTIFICIAL_VISCOSITY': 3, #edge based with smoothness indicator
                             'INT_BY_PARTS_PRESSURE': 1,
                             'cE': 1.0,
                             'cMax': 1.0}
default_clsvof_parameters = {'useMetrics': 1.0,
                             'epsFactHeaviside': 1.5,
                             'epsFactDirac': 1.5,
                             'epsFactRedist': 0.33,
                             'lambdaFact': 10.0,
                             'outputQuantDOFs': True,
                             'computeMetrics': 1,
                             'computeMetricsForBubble': False,
                             'eps_tolerance_clsvof': False,
                             'disc_ICs': False}
default_general = {'nLevels': 1,
                   'nLayersOfOverlapForParallel': 0}<|MERGE_RESOLUTION|>--- conflicted
+++ resolved
@@ -85,8 +85,6 @@
         # ***** CREATE FINITE ELEMENT  ***** #
         self.FESpace = FESpace(self.nd)
 
-<<<<<<< HEAD
-=======
         # ***** CREATE FINITE ELEMENT SPACES ***** #
         self.FESpace = FESpace(self.ns_model, self.nd)
         self.FESpace.setFESpace(useExact)
@@ -97,47 +95,6 @@
         self.rans3p_parameters = default_rans3p_parameters
         self.clsvof_parameters = default_clsvof_parameters
 
-        # set indice of models if ns_model and ls_model is set
-        ind = 0
-        if self.ls_model == 0:
-            if self.ns_model == 0:
-                self.Parameters.Models.rans2p.index = ind
-                ind += 1
-            else:
-                self.Parameters.Models.rans3p.index = ind
-                ind += 1
-                self.Parameters.Models.pressureIncrement.index = ind
-                ind += 1
-                self.Parameters.Models.pressure.index = ind
-                ind += 1
-                self.Parameters.Models.pressureInitial.index = ind
-                ind += 1
-            self.Parameters.Models.vof.index = ind
-            ind += 1
-            self.Parameters.Models.ncls.index = ind
-            ind += 1
-            self.Parameters.Models.rdls.index = ind
-            ind += 1
-            self.Parameters.Models.mcorr.index = ind
-            ind += 1
-        elif self.ls_model == 1:
-            if self.ns_model == 0:
-                self.Parameters.Models.rans2p.index = ind
-                ind += 1
-                self.Parameters.Models.clsvof.index = ind
-                ind += 1
-            else:
-                self.Parameters.Models.clsvof.index = ind
-                ind += 1
-                self.Parameters.Models.rans3p.index = ind
-                ind += 1
-                self.Parameters.Models.pressureIncrement.index = ind
-                ind += 1
-                self.Parameters.Models.pressure.index = ind
-                ind += 1
-                self.Parameters.Models.pressureInitial.index = ind
-                ind += 1
->>>>>>> 8b4759b6
         # ***** DEFINE OTHER GENERAL NEEDED STUFF ***** #
         self.general = default_general
         self.fastArchive = fastArchive
@@ -339,29 +296,8 @@
     def __getitem__(self, key):
         return self.__dict__[key]
 
-<<<<<<< HEAD
-    def setFESpace(self,modelIdxDict):
-        """
-        User is allowed to define velSpaceOrder and pSpaceOrder. If not specified, defaults will be chosen based on 
-        """
-        
-        # For now we just support rans2p with: p1-p1 and rans3p with: p2-p1
-        if(self.velSpaceOrder is None and self.pSpaceOrder is None):
-            if 'rans2p' in modelIdxDict: # rans2p or None
-                self.velSpaceOrder=1
-                self.pSpaceOrder=1
-            elif 'rans3p' in modelIdxDict: #rans3p
-                self.velSpaceOrder=2
-                self.pSpaceOrder=1
-            else:
-                assert False, "the rans2p or rans3p model needs to be added to the problem"
-        assert self.velSpaceOrder is not None, "need to set problem.FESpace.velSpaceOrder"
-        assert self.pSpaceOrder is not None, "need to set problem.FESpace.pSpaceOrder"
-
-
-=======
     def setFESpace(self,useExact=False):
->>>>>>> 8b4759b6
+
         ##################
         # VELOCITY SPACE #
         ##################
