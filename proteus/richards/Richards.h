#ifndef Richards_H
#define Richards_H
#include <cmath>
#include <iostream>
#include <valarray>
#include "CompKernel.h"
#include "ModelFactory.h"
#define nnz nSpace
#define POWER_SMOOTHNESS_INDICATOR 2
#define IS_BETAij_ONE 0
#define GLOBAL_FCT 0
namespace proteus
{
  // Power entropy //
  inline double ENTROPY(const double& phi, const double& phiL, const double& phiR){
    return 1./2.*std::pow(fabs(phi),2.);
  }
  inline double DENTROPY(const double& phi, const double& phiL, const double& phiR){
    return fabs(phi)*(phi>=0 ? 1 : -1);
  }
  // Log entropy // for level set from 0 to 1
  inline double ENTROPY_LOG(const double& phi, const double& phiL, const double& phiR){
    return std::log(fabs((phi-phiL)*(phiR-phi))+1E-14);
  }
  inline double DENTROPY_LOG(const double& phi, const double& phiL, const double& phiR){
    return (phiL+phiR-2*phi)*((phi-phiL)*(phiR-phi)>=0 ? 1 : -1)/(fabs((phi-phiL)*(phiR-phi))+1E-14);
  }
}

namespace proteus
{
  class Richards_base
  {
    //The base class defining the interface
  public:
    virtual ~Richards_base(){}
    virtual void calculateResidual(//element
                                   double dt,
				   double* mesh_trial_ref,
				   double* mesh_grad_trial_ref,
				   double* mesh_dof,
				   double* mesh_velocity_dof,
				   double MOVING_DOMAIN,
				   int* mesh_l2g,
				   double* dV_ref,
				   double* u_trial_ref,
				   double* u_grad_trial_ref,
				   double* u_test_ref,
				   double* u_grad_test_ref,
				   //element boundary
				   double* mesh_trial_trace_ref,
				   double* mesh_grad_trial_trace_ref,
				   double* dS_ref,
				   double* u_trial_trace_ref,
				   double* u_grad_trial_trace_ref,
				   double* u_test_trace_ref,
				   double* u_grad_test_trace_ref,
				   double* normal_ref,
				   double* boundaryJac_ref,
				   //physics
				   int nElements_global,
				   double* ebqe_penalty_ext,
				   int* elementMaterialTypes,	
				   int* isSeepageFace,
				   int* a_rowptr,
				   int* a_colind,
				   double rho,
				   double beta,
				   double* gravity,
				   double* alpha,
				   double* n,
				   double* thetaR,
				   double* thetaSR,
				   double* KWs,
                                   double useMetrics,
                                   double alphaBDF,
                                   int lag_shockCapturing,
                                   double shockCapturingDiffusion,
                                   double sc_uref,
                                   double sc_alpha,
				   int* u_l2g,
                                   int* r_l2g,
				   double* elementDiameter,
                                   int degree_polynomial,
				   double* u_dof,
                                   double* u_dof_old,	
				   double* velocity,
				   double* q_m,
				   double* q_u,
				   double* q_dV,
				   double* q_m_betaBDF,
				   double* cfl,
                                   double* edge_based_cfl,
				   double* q_numDiff_u, 
				   double* q_numDiff_u_last, 
				   int offset_u, int stride_u, 
				   double* globalResidual,
				   int nExteriorElementBoundaries_global,
				   int* exteriorElementBoundariesArray,
				   int* elementBoundaryElementsArray,
				   int* elementBoundaryLocalElementBoundariesArray,
				   double* ebqe_velocity_ext,
				   int* isDOFBoundary_u,
				   double* ebqe_bc_u_ext,
				   int* isFluxBoundary_u,
				   double* ebqe_bc_flux_u_ext,
				   double* ebqe_phi,double epsFact,
				   double* ebqe_u,
				   double* ebqe_flux,
                                   // PARAMETERS FOR EDGE BASED STABILIZATION
                                   double cE,
                                   double cK,
                                   // PARAMETERS FOR LOG BASED ENTROPY FUNCTION
                                   double uL,
                                   double uR,
                                   // PARAMETERS FOR EDGE VISCOSITY
                                   int numDOFs,
                                   int NNZ,
                                   int* csrRowIndeces_DofLoops,
                                   int* csrColumnOffsets_DofLoops,
                                   int* csrRowIndeces_CellLoops,
                                   int* csrColumnOffsets_CellLoops,
                                   int* csrColumnOffsets_eb_CellLoops,
                                   // C matrices
                                   double* Cx,
                                   double* Cy,
                                   double* Cz,
                                   double* CTx,
                                   double* CTy,
                                   double* CTz,
                                   double* ML,
                                   double* delta_x_ij,
                                   // PARAMETERS FOR 1st or 2nd ORDER MPP METHOD
                                   int LUMPED_MASS_MATRIX,
                                   int STABILIZATION_TYPE,
                                   int ENTROPY_TYPE,
                                   // FOR FCT
                                   double* dLow,
                                   double* fluxMatrix,
                                   double* uDotLow,
                                   double* uLow,
                                   double* dt_times_dH_minus_dL,
                                   double* min_u_bc,
                                   double* max_u_bc,
                                   // AUX QUANTITIES OF INTEREST
                                   double* quantDOFs)=0;
    virtual void calculateJacobian(//element
                                   double dt,
				   double* mesh_trial_ref,
				   double* mesh_grad_trial_ref,
				   double* mesh_dof,
				   double* mesh_velocity_dof,
				   double MOVING_DOMAIN,
				   int* mesh_l2g,
				   double* dV_ref,
				   double* u_trial_ref,
				   double* u_grad_trial_ref,
				   double* u_test_ref,
				   double* u_grad_test_ref,
				   //element boundary
				   double* mesh_trial_trace_ref,
				   double* mesh_grad_trial_trace_ref,
				   double* dS_ref,
				   double* u_trial_trace_ref,
				   double* u_grad_trial_trace_ref,
				   double* u_test_trace_ref,
				   double* u_grad_test_trace_ref,
				   double* normal_ref,
				   double* boundaryJac_ref,
				   //physics
				   int nElements_global,
				   //new
				   double* ebqe_penalty_ext,
				   int* elementMaterialTypes,	
				   int* isSeepageFace,
				   int* a_rowptr,
				   int* a_colind,
				   double rho,
				   double beta,
				   double* gravity,
				   double* alpha,
				   double* n,
				   double* thetaR,
				   double* thetaSR,
				   double* KWs,
				   //end new
			           double useMetrics, 
				   double alphaBDF,
				   int lag_shockCapturing,
				   double shockCapturingDiffusion,
				   int* u_l2g,
                                   int* r_l2g,
				   double* elementDiameter,
                                   int degree_polynomial,
                                   double* u_dof, 
				   double* velocity,
				   double* q_m_betaBDF, 
				   double* cfl,
				   double* q_numDiff_u_last, 
				   int* csrRowIndeces_u_u,int* csrColumnOffsets_u_u,
				   double* globalJacobian,
                                   double* delta_x_ij,
				   int nExteriorElementBoundaries_global,
				   int* exteriorElementBoundariesArray,
				   int* elementBoundaryElementsArray,
				   int* elementBoundaryLocalElementBoundariesArray,
				   double* ebqe_velocity_ext,
				   int* isDOFBoundary_u,
				   double* ebqe_bc_u_ext,
				   int* isFluxBoundary_u,
				   double* ebqe_bc_flux_u_ext,
				   int* csrColumnOffsets_eb_u_u,
                                   int LUMPED_MASS_MATRIX)=0;
    virtual void FCTStep(int NNZ, //number on non-zero entries on sparsity pattern
                         int numDOFs, //number of DOFs
                         double* lumped_mass_matrix, //lumped mass matrix (as vector)
                         double* soln, //DOFs of solution at time tn
                         double* solH, //DOFs of high order solution at tnp1
                         double* uLow,
                         double* limited_solution,
                         int* csrRowIndeces_DofLoops, //csr row indeces
                         int* csrColumnOffsets_DofLoops, //csr column offsets
                         double* MassMatrix, //mass matrix
                         double* dt_times_dH_minus_dL, //low minus high order dissipative matrices
                         double* min_u_bc, //min/max value at BCs. If DOF is not at boundary then min=1E10, max=-1E10
                         double* max_u_bc,
                         int LUMPED_MASS_MATRIX
                         )=0;
    virtual void kth_FCT_step(double dt,
			      int num_fct_iter,
			      int NNZ, //number on non-zero entries on sparsity pattern
			      int numDOFs, //number of DOFs
			      double* MC,
			      double* ML,
			      double* soln,
			      double* solLim, //DOFs of high order solution at tnp1
			      double* uDotLow,
			      double* uLow,
			      double* dLow,
			      double* FluxMatrix,
			      double* limitedFlux,
			      int* csrRowIndeces_DofLoops, 
			      int* csrColumnOffsets_DofLoops)=0;
    virtual void calculateResidual_entropy_viscosity(//element
                                                     double dt,
                                                     double* mesh_trial_ref,
                                                     double* mesh_grad_trial_ref,
                                                     double* mesh_dof,
                                                     double* mesh_velocity_dof,
                                                     double MOVING_DOMAIN,
                                                     int* mesh_l2g,
                                                     double* dV_ref,
                                                     double* u_trial_ref,
                                                     double* u_grad_trial_ref,
                                                     double* u_test_ref,
                                                     double* u_grad_test_ref,
                                                     //element boundary
                                                     double* mesh_trial_trace_ref,
                                                     double* mesh_grad_trial_trace_ref,
                                                     double* dS_ref,
                                                     double* u_trial_trace_ref,
                                                     double* u_grad_trial_trace_ref,
                                                     double* u_test_trace_ref,
                                                     double* u_grad_test_trace_ref,
                                                     double* normal_ref,
                                                     double* boundaryJac_ref,
                                                     //physics
                                                     int nElements_global,
                                                     double* ebqe_penalty_ext,
                                                     int* elementMaterialTypes,	
                                                     int* isSeepageFace,
                                                     int* a_rowptr,
                                                     int* a_colind,
                                                     double rho,
                                                     double beta,
                                                     double* gravity,
                                                     double* alpha,
                                                     double* n,
                                                     double* thetaR,
                                                     double* thetaSR,
                                                     double* KWs,
                                                     double useMetrics,
                                                     double alphaBDF,
                                                     int lag_shockCapturing,
                                                     double shockCapturingDiffusion,
                                                     double sc_uref,
                                                     double sc_alpha,
                                                     int* u_l2g,
                                                     int* r_l2g,
                                                     double* elementDiameter,
                                                     int degree_polynomial,
                                                     double* u_dof,
                                                     double* u_dof_old,
                                                     double* velocity,
                                                     double* q_m,
                                                     double* q_u,
                                                     double* q_m_betaBDF,
                                                     double* cfl,
                                                     double* edge_based_cfl,
                                                     double* q_numDiff_u,
                                                     double* q_numDiff_u_last,
                                                     int offset_u, int stride_u,
                                                     double* globalResidual,
                                                     int nExteriorElementBoundaries_global,
                                                     int* exteriorElementBoundariesArray,
                                                     int* elementBoundaryElementsArray,
                                                     int* elementBoundaryLocalElementBoundariesArray,
                                                     double* ebqe_velocity_ext,
                                                     int* isDOFBoundary_u,
                                                     double* ebqe_bc_u_ext,
                                                     int* isFluxBoundary_u,
                                                     double* ebqe_bc_flux_u_ext,
                                                     double* ebqe_phi,double epsFact,
                                                     double* ebqe_u,
                                                     double* ebqe_flux,
                                                     // PARAMETERS FOR EDGE BASED STABILIZATION
                                                     double cE,
                                                     double cK,
                                                     // PARAMETERS FOR LOG BASED ENTROPY FUNCTION
                                                     double uL,
                                                     double uR,
                                                     // PARAMETERS FOR EDGE VISCOSITY
                                                     int numDOFs,
                                                     int NNZ,
                                                     int* csrRowIndeces_DofLoops,
                                                     int* csrColumnOffsets_DofLoops,
                                                     int* csrRowIndeces_CellLoops,
                                                     int* csrColumnOffsets_CellLoops,
                                                     int* csrColumnOffsets_eb_CellLoops,
                                                     // C matrices
                                                     double* Cx,
                                                     double* Cy,
                                                     double* Cz,
                                                     double* CTx,
                                                     double* CTy,
                                                     double* CTz,
                                                     double* ML,
                                                     double* delta_x_ij,
                                                     // PARAMETERS FOR 1st or 2nd ORDER MPP METHOD
                                                     int LUMPED_MASS_MATRIX,
                                                     int STABILIZATION_TYPE,
                                                     int ENTROPY_TYPE,
                                                     // FOR FCT
						     double* dLow,
						     double* fluxMatrix,
                                                     double* uDotLow,
						     double* uLow,
                                                     double* dt_times_dH_minus_dL,
                                                     double* min_u_bc,
                                                     double* max_u_bc,
                                                     // AUX QUANTITIES OF INTEREST
                                                     double* quantDOFs)=0;
    virtual void calculateMassMatrix(//element
                                     double dt,
                                     double* mesh_trial_ref,
                                     double* mesh_grad_trial_ref,
                                     double* mesh_dof,
                                     double* mesh_velocity_dof,
                                     double MOVING_DOMAIN,
                                     int* mesh_l2g,
                                     double* dV_ref,
                                     double* u_trial_ref,
                                     double* u_grad_trial_ref,
                                     double* u_test_ref,
                                     double* u_grad_test_ref,
                                     //element boundary
                                     double* mesh_trial_trace_ref,
                                     double* mesh_grad_trial_trace_ref,
                                     double* dS_ref,
                                     double* u_trial_trace_ref,
                                     double* u_grad_trial_trace_ref,
                                     double* u_test_trace_ref,
                                     double* u_grad_test_trace_ref,
                                     double* normal_ref,
                                     double* boundaryJac_ref,
                                     //physics
                                     int nElements_global,
                                     //new
                                     double* ebqe_penalty_ext,
                                     int* elementMaterialTypes,	
                                     int* isSeepageFace,
                                     int* a_rowptr,
                                     int* a_colind,
                                     double rho,
                                     double beta,
                                     double* gravity,
                                     double* alpha,
                                     double* n,
                                     double* thetaR,
                                     double* thetaSR,
                                     double* KWs,
                                     //end new
                                     double useMetrics, 
                                     double alphaBDF,
                                     int lag_shockCapturing,
                                     double shockCapturingDiffusion,
                                     int* u_l2g,
                                     int* r_l2g,
                                     double* elementDiameter,
                                     int degree_polynomial,
                                     double* u_dof, 
                                     double* velocity,
                                     double* q_m_betaBDF, 
                                     double* cfl,
                                     double* q_numDiff_u_last, 
                                     int* csrRowIndeces_u_u,int* csrColumnOffsets_u_u,
                                     double* globalJacobian,
                                     double* delta_x_ij,
                                     int nExteriorElementBoundaries_global,
                                     int* exteriorElementBoundariesArray,
                                     int* elementBoundaryElementsArray,
                                     int* elementBoundaryLocalElementBoundariesArray,
                                     double* ebqe_velocity_ext,
                                     int* isDOFBoundary_u,
                                     double* ebqe_bc_u_ext,
                                     int* isFluxBoundary_u,
                                     double* ebqe_bc_flux_u_ext,
                                     int* csrColumnOffsets_eb_u_u,
                                     int LUMPED_MASS_MATRIX)=0;
  };

  template<class CompKernelType,
    int nSpace,
    int nQuadraturePoints_element,
    int nDOF_mesh_trial_element,
    int nDOF_trial_element,
    int nDOF_test_element,
    int nQuadraturePoints_elementBoundary>
    class Richards : public Richards_base
    {
    public:
      const int nDOF_test_X_trial_element;
      CompKernelType ck;
    Richards():
      nDOF_test_X_trial_element(nDOF_test_element*nDOF_trial_element),
        ck()
          {}
      inline
        void evaluateCoefficients(const int rowptr[nSpace],
                                  const int colind[nnz],
                                  const double rho,
                                  const double beta,
                                  const double gravity[nSpace],
                                  const double alpha,
                                  const double n_vg,
                                  const double thetaR,
                                  const double thetaSR,
                                  const double KWs[nnz],			      
                                  const double& u,
                                  double& m,
                                  double& dm,
                                  double f[nSpace],
                                  double df[nSpace],
                                  double a[nnz],
                                  double da[nnz],
                                  double& kr,
                                  double& dkr)
      {
        const int nSpace2=nSpace*nSpace;
        register double psiC,
          pcBar,pcBar_n,pcBar_nM1,pcBar_nM2,
          onePlus_pcBar_n,
          sBar,sqrt_sBar,DsBar_DpsiC,
          thetaW,DthetaW_DpsiC,
          vBar,vBar2,DvBar_DpsiC,
          KWr,DKWr_DpsiC,
          rho2=rho*rho,
          thetaS,
          rhom,drhom,m_vg,pcBarStar,sqrt_sBarStar;
        psiC = -u;
        m_vg = 1.0 - 1.0/n_vg;
        thetaS = thetaR + thetaSR;
        if (psiC > 0.0)
          {
            pcBar = alpha*psiC;
            pcBarStar = pcBar;
            if (pcBar < 1.0e-8)
              pcBarStar=1.0e-8;
            pcBar_nM2 = pow(pcBarStar,n_vg-2);
            pcBar_nM1 = pcBar_nM2*pcBar;
            pcBar_n   = pcBar_nM1*pcBar;
            onePlus_pcBar_n = 1.0 + pcBar_n;
	  
            sBar = pow(onePlus_pcBar_n,-m_vg);
            /* using -mn = 1-n */
            DsBar_DpsiC = alpha*(1.0-n_vg)*(sBar/onePlus_pcBar_n)*pcBar_nM1;
	  
            vBar = 1.0-pcBar_nM1*sBar;
            vBar2 = vBar*vBar;
            DvBar_DpsiC = -alpha*(n_vg-1.0)*pcBar_nM2*sBar - pcBar_nM1*DsBar_DpsiC;
	  
            thetaW = thetaSR*sBar + thetaR;
            DthetaW_DpsiC = thetaSR * DsBar_DpsiC; 
	  
            sqrt_sBar = sqrt(sBar);
            sqrt_sBarStar = sqrt_sBar;
            if (sqrt_sBar < 1.0e-8)
              sqrt_sBarStar = 1.0e-8;
            KWr= sqrt_sBar*vBar2;
            DKWr_DpsiC= ((0.5/sqrt_sBarStar)*DsBar_DpsiC*vBar2
                         +
                         2.0*sqrt_sBar*vBar*DvBar_DpsiC);
          }
        else
          {
            thetaW        = thetaS;
            DthetaW_DpsiC = 0.0;
            KWr           = 1.0;
            DKWr_DpsiC    = 0.0;
          }
        //slight compressibility
        //cek hack, force incompressible
        rhom = rho;//*exp(beta*u);
        drhom = 0.0;//beta*rhom;
        m = rhom*thetaW;
        dm = -rhom*DthetaW_DpsiC+drhom*thetaW;
        for (int I=0;I<nSpace;I++)
          {
            f[I] = 0.0;
            df[I] = 0.0;
            for (int ii=rowptr[I]; ii < rowptr[I+1]; ii++)
              {
                f[I]  += rho2*KWr*KWs[ii]*gravity[colind[ii]];
                df[I] += -rho2*DKWr_DpsiC*KWs[ii]*gravity[colind[ii]];
                a[ii]  = rho*KWs[ii];
                da[ii] = 0.0;
                kr = KWr;
                dkr=DKWr_DpsiC;
              }
          }
      }
      
      inline
        void evaluateInverseCoefficients(const int rowptr[nSpace],
                                         const int colind[nnz],
                                         const double rho,
                                         const double beta,
                                         const double gravity[nSpace],
                                         const double alpha,
                                         const double n_vg,
                                         const double thetaR,
                                         const double thetaSR,
                                         const double KWs[nnz],			      
                                         double& u,
                                         const double& m,
                                         const double& dm,
                                         const double f[nSpace],
                                         const double df[nSpace],
                                         const double a[nnz],
                                         const double da[nnz])
      {
        register double psiC,
          pcBar,pcBar_n,
          sBar,
          thetaW,
          thetaS,
          m_vg;
        m_vg = 1.0 - 1.0/n_vg;
        thetaS = thetaR + thetaSR;
        thetaW = m/rho;
        sBar = (fmax(thetaR+1.0e-8, fmin(thetaS, thetaW)) - thetaR)/thetaSR;
        //sBar = (thetaW - thetaR)/thetaSR;
        pcBar_n = pow(sBar, -1.0/m_vg) - 1.0;
        pcBar = pow(pcBar_n, 1.0/n_vg);
        psiC = pcBar/alpha;
        u = - psiC;
        if (thetaW > thetaS || thetaW <= thetaR)
          {
            //cek debug
            std::cout<<"n "<<n_vg<<std::endl
                     <<"m "<<m_vg<<std::endl
                     <<"thetaR "<<thetaR<<std::endl
                     <<"theta "<<thetaW<<std::endl
                     <<"thetaS "<<thetaS<<std::endl
                     <<"sBar "<<sBar<<std::endl
                     <<"pcBar_n "<<pcBar_n<<std::endl
                     <<"pcBar "<<pcBar<<std::endl
                     <<"psiC "<<psiC<<std::endl;
          }
      }

      inline
        void calculateCFL(const double& elementDiameter,
                          const double df[nSpace],
                          double& cfl)
      {
        double h,nrm_v;
        h = elementDiameter;
        nrm_v=0.0;
        for(int I=0;I<nSpace;I++)
          nrm_v+=df[I]*df[I];
        nrm_v = sqrt(nrm_v);
        cfl = nrm_v/h;
      }
      
      inline
        void calculateSubgridError_tau(const double& elementDiameter,
                                       const double& dmt,
                                       const double dH[nSpace],
                                       double& cfl,
                                       double& tau)
      {
        double h,nrm_v,oneByAbsdt;
        h = elementDiameter;
        nrm_v=0.0;
        for(int I=0;I<nSpace;I++)
          nrm_v+=dH[I]*dH[I];
        nrm_v = sqrt(nrm_v);
        cfl = nrm_v/h;
        oneByAbsdt =  fabs(dmt);
        tau = 1.0/(2.0*nrm_v/h + oneByAbsdt + 1.0e-8);
      }

 
      inline
        void calculateSubgridError_tau(     const double&  Ct_sge,
                                            const double   G[nSpace*nSpace],
                                            const double&  A0,
                                            const double   Ai[nSpace],
                                            double& tau_v,
                                            double& cfl)	
      {
        double v_d_Gv=0.0; 
        for(int I=0;I<nSpace;I++) 
          for (int J=0;J<nSpace;J++) 
            v_d_Gv += Ai[I]*G[I*nSpace+J]*Ai[J];     
    
        tau_v = 1.0/sqrt(Ct_sge*A0*A0 + v_d_Gv);    
      } 
 
 

      inline 
        void calculateNumericalDiffusion(const double& shockCapturingDiffusion,
                                         const double& elementDiameter,
                                         const double& strong_residual,
                                         const double grad_u[nSpace],
                                         double& numDiff)
      {
        double h,
          num,
          den,
          n_grad_u;
        h = elementDiameter;
        n_grad_u = 0.0;
        for (int I=0;I<nSpace;I++)
          n_grad_u += grad_u[I]*grad_u[I];
        num = shockCapturingDiffusion*0.5*h*fabs(strong_residual);
        den = sqrt(n_grad_u) + 1.0e-8;
        numDiff = num/den;
      }

      inline
        void exteriorNumericalFlux(const double& bc_flux,
                                   int rowptr[nSpace],
                                   int colind[nnz],
                                   int isSeepageFace,
                                   int& isDOFBoundary,
                                   double n[nSpace],
                                   double bc_u,
                                   double K[nnz],
                                   double grad_psi[nSpace],
                                   double u,
                                   double K_rho_g[nSpace],
                                   double penalty,
                                   double& flux)
      {
        double v_I,bc_u_seepage=0.0;
        if (isSeepageFace || isDOFBoundary)
          {
            flux = 0.0;
            for(int I=0;I<nSpace;I++)
              {
                //gravity
                v_I = K_rho_g[I];
                //pressure head
                for(int m=rowptr[I];m<rowptr[I+1];m++)
                  {
                    v_I -= K[m]*grad_psi[colind[m]];
                  }
                flux += v_I*n[I];
              }
            if (isSeepageFace)
              bc_u = bc_u_seepage;
            flux += penalty*(u-bc_u);
            if (isSeepageFace)
              {
                if (flux > 0.0)
                  {
                    isDOFBoundary = 1;
                    bc_u = bc_u_seepage;
                  }
                else
                  {
                    isDOFBoundary = 0;
                    flux = 0.0;
                  }
              }	  
            /* //set DOF flag and flux correctly if seepage face */
            /* if (isSeepageFace) */
            /*   { */
            /*     if (flux < 0.0 || u < bc_u_seepage) */
            /* 	{ */
            /* 	  isDOFBoundary = 0; */
            /* 	  flux = 0.0; */
            /* 	} */
            /*     else */
            /* 	{ */
            /* 	  isDOFBoundary = 1; */
            /* 	  bc_u = bc_u_seepage; */
            /* 	} */
            /*   } */
            /* //Dirichlet penalty */
            /* if (isDOFBoundary) */
            /*   flux += penalty*(u-bc_u); */
          }
        else
          flux = bc_flux;
      }

      void exteriorNumericalFluxJacobian(const int rowptr[nSpace],
                                         const int colind[nnz],
                                         const int isDOFBoundary,
                                         const double n[nSpace],
                                         const double K[nnz],
                                         const double dK[nnz],
                                         const double grad_psi[nSpace],
                                         const double grad_v[nSpace],
                                         const double dK_rho_g[nSpace],
                                         const double v,
                                         const double penalty,
                                         double& fluxJacobian)
      {
        if (isDOFBoundary)
          {
            fluxJacobian = 0.0;
            for(int I=0;I<nSpace;I++)
              {
                //gravity
                fluxJacobian += dK_rho_g[I]*v*n[I];
                //pressure head
                for(int m=rowptr[I]; m<rowptr[I+1]; m++)
                  {
                    fluxJacobian -= (K[m]*grad_v[colind[m]] + dK[m]*v*grad_psi[colind[m]])*n[I];
                  }
              }
            //Dirichlet penalty
            fluxJacobian += penalty*v;
          }
        else
          fluxJacobian = 0.0;
      }

<<<<<<< HEAD
      void calculateResidual(//element
                             double dt,
                             double* mesh_trial_ref,
                             double* mesh_grad_trial_ref,
                             double* mesh_dof,
                             double* mesh_velocity_dof,
                             double MOVING_DOMAIN,
                             int* mesh_l2g,
                             double* dV_ref,
                             double* u_trial_ref,
                             double* u_grad_trial_ref,
                             double* u_test_ref,
                             double* u_grad_test_ref,
                             //element boundary
                             double* mesh_trial_trace_ref,
                             double* mesh_grad_trial_trace_ref,
                             double* dS_ref,
                             double* u_trial_trace_ref,
                             double* u_grad_trial_trace_ref,
                             double* u_test_trace_ref,
                             double* u_grad_test_trace_ref,
                             double* normal_ref,
                             double* boundaryJac_ref,
                             //physics
                             int nElements_global,
                             double* ebqe_penalty_ext,
                             int* elementMaterialTypes,	
                             int* isSeepageFace,
                             int* a_rowptr,
                             int* a_colind,
                             double rho,
                             double beta,
                             double* gravity,
                             double* alpha,
                             double* n,
                             double* thetaR,
                             double* thetaSR,
                             double* KWs,
                             double useMetrics,
                             double alphaBDF,
                             int lag_shockCapturing,
                             double shockCapturingDiffusion,
                             double sc_uref,
                             double sc_alpha,
                             int* u_l2g,
                             int* r_l2g,
                             double* elementDiameter,
                             int degree_polynomial,
                             double* u_dof,
                             double* u_dof_old,	
                             double* velocity,
                             double* q_m,
                             double* q_u,
                             double* q_m_betaBDF,
                             double* cfl,
                             double* edge_based_cfl,
                             double* q_numDiff_u, 
                             double* q_numDiff_u_last, 
                             int offset_u, int stride_u, 
                             double* globalResidual,
                             int nExteriorElementBoundaries_global,
                             int* exteriorElementBoundariesArray,
                             int* elementBoundaryElementsArray,
                             int* elementBoundaryLocalElementBoundariesArray,
                             double* ebqe_velocity_ext,
                             int* isDOFBoundary_u,
                             double* ebqe_bc_u_ext,
                             int* isFluxBoundary_u,
                             double* ebqe_bc_flux_u_ext,
                             double* ebqe_phi,double epsFact,
                             double* ebqe_u,
                             double* ebqe_flux,
                             // PARAMETERS FOR EDGE BASED STABILIZATION
                             double cE,
                             double cK,
                             // PARAMETERS FOR LOG BASED ENTROPY FUNCTION
                             double uL,
                             double uR,
                             // PARAMETERS FOR EDGE VISCOSITY
                             int numDOFs,
                             int NNZ,
                             int* csrRowIndeces_DofLoops,
                             int* csrColumnOffsets_DofLoops,
                             int* csrRowIndeces_CellLoops,
                             int* csrColumnOffsets_CellLoops,
                             int* csrColumnOffsets_eb_CellLoops,
                             // C matrices
                             double* Cx,
                             double* Cy,
                             double* Cz,
                             double* CTx,
                             double* CTy,
                             double* CTz,
                             double* ML,
                             double* delta_x_ij,
                             // PARAMETERS FOR 1st or 2nd ORDER MPP METHOD
                             int LUMPED_MASS_MATRIX,
                             int STABILIZATION_TYPE,
                             int ENTROPY_TYPE,
                             // FOR FCT
                             double* dLow,
                             double* fluxMatrix,
                             double* uDotLow,
                             double* uLow,
                             double* dt_times_dH_minus_dL,
                             double* min_u_bc,
                             double* max_u_bc,
                             // AUX QUANTITIES OF INTEREST
                             double* quantDOFs)
      {
        assert(a_rowptr[nSpace] == nnz);
        assert(a_rowptr[nSpace] == nSpace);
        //cek should this be read in?
        double Ct_sge = 4.0;

        //loop over elements to compute volume integrals and load them into element and global residual
        //
        //eN is the element index
        //eN_k is the quadrature point index for a scalar
        //eN_k_nSpace is the quadrature point index for a vector
        //eN_i is the element test function index
        //eN_j is the element trial function index
        //eN_k_j is the quadrature point index for a trial function
        //eN_k_i is the quadrature point index for a trial function
        for(int eN=0;eN<nElements_global;eN++)
          {
            //declare local storage for element residual and initialize
            register double elementResidual_u[nDOF_test_element];
            for (int i=0;i<nDOF_test_element;i++)
              {
                elementResidual_u[i]=0.0;
              }//i
            //loop over quadrature points and compute integrands
            for  (int k=0;k<nQuadraturePoints_element;k++)
              {
                //compute indeces and declare local storage
                register int eN_k = eN*nQuadraturePoints_element+k,
                  eN_k_nSpace = eN_k*nSpace,
                  eN_nDOF_trial_element = eN*nDOF_trial_element;
                register double u=0.0,grad_u[nSpace],grad_u_old[nSpace],
                  m=0.0,dm=0.0,
                  f[nSpace],df[nSpace],
                  a[nnz],da[nnz],
                  m_t=0.0,dm_t=0.0,
                  pdeResidual_u=0.0,
                  Lstar_u[nDOF_test_element],
                  subgridError_u=0.0,
                  tau=0.0,tau0=0.0,tau1=0.0,
                  numDiff0=0.0,numDiff1=0.0,
                  jac[nSpace*nSpace],
                  jacDet,
                  jacInv[nSpace*nSpace],
                  u_grad_trial[nDOF_trial_element*nSpace],
                  u_test_dV[nDOF_trial_element],
                  u_grad_test_dV[nDOF_test_element*nSpace],
                  dV,x,y,z,xt,yt,zt,
                  G[nSpace*nSpace],G_dd_G,tr_G,norm_Rv;
                //
                //compute solution and gradients at quadrature points
                //
                ck.calculateMapping_element(eN,
                                            k,
                                            mesh_dof,
                                            mesh_l2g,
                                            mesh_trial_ref,
                                            mesh_grad_trial_ref,
                                            jac,
                                            jacDet,
                                            jacInv,
                                            x,y,z);
                ck.calculateMappingVelocity_element(eN,
                                                    k,
                                                    mesh_velocity_dof,
                                                    mesh_l2g,
                                                    mesh_trial_ref,
                                                    xt,yt,zt);
                //get the physical integration weight
                dV = fabs(jacDet)*dV_ref[k];
                ck.calculateG(jacInv,G,G_dd_G,tr_G);
                //get the trial function gradients
                ck.gradTrialFromRef(&u_grad_trial_ref[k*nDOF_trial_element*nSpace],jacInv,u_grad_trial);
                //get the solution
                ck.valFromDOF(u_dof,&u_l2g[eN_nDOF_trial_element],&u_trial_ref[k*nDOF_trial_element],u);
                //get the solution gradients
                ck.gradFromDOF(u_dof,&u_l2g[eN_nDOF_trial_element],u_grad_trial,grad_u);
                //precalculate test function products with integration weights
                for (int j=0;j<nDOF_trial_element;j++)
                  {
                    u_test_dV[j] = u_test_ref[k*nDOF_trial_element+j]*dV;
                    for (int I=0;I<nSpace;I++)
                      {
                        u_grad_test_dV[j*nSpace+I]   = u_grad_trial[j*nSpace+I]*dV;//cek warning won't work for Petrov-Galerkin
                      }
                  }
                //
                //calculate pde coefficients at quadrature points
                //
                double Kr,dKr;
                evaluateCoefficients(a_rowptr,
                                     a_colind,
                                     rho,
                                     beta,
                                     gravity,
                                     alpha[elementMaterialTypes[eN]],
                                     n[elementMaterialTypes[eN]],
                                     thetaR[elementMaterialTypes[eN]],
                                     thetaSR[elementMaterialTypes[eN]],
                                     &KWs[elementMaterialTypes[eN]*nnz],			      
                                     u,
                                     m,
                                     dm,
                                     f,
                                     df,
                                     a,
                                     da,
                                     Kr,
                                     dKr);
                //
                //calculate time derivative at quadrature points
                //
                ck.bdf(alphaBDF,
                       q_m_betaBDF[eN_k],
                       m,
                       dm,
                       m_t,
                       dm_t);
                /* // */
                /* //calculate subgrid error (strong residual and adjoint) */
                /* // */
                /* //calculate strong residual */
                /* pdeResidual_u = ck.Mass_strong(m_t) + ck.Advection_strong(df,grad_u); */
                /* //calculate adjoint */
                /* for (int i=0;i<nDOF_test_element;i++) */
                /* 	{ */
                /* 	  // register int eN_k_i_nSpace = (eN_k*nDOF_trial_element+i)*nSpace; */
                /* 	  // Lstar_u[i]  = ck.Advection_adjoint(df,&u_grad_test_dV[eN_k_i_nSpace]); */
                /* 	  register int i_nSpace = i*nSpace; */
                /* 	  Lstar_u[i]  = ck.Advection_adjoint(df,&u_grad_test_dV[i_nSpace]); */
                /* 	} */
                /* //calculate tau and tau*Res */
                /* calculateSubgridError_tau(elementDiameter[eN],dm_t,df,cfl[eN_k],tau0); */
                /* calculateSubgridError_tau(Ct_sge, */
                /*                           G, */
                /* 				dm_t, */
                /* 				df, */
                /* 				tau1, */
                /* 			        cfl[eN_k]); */
=======
    void calculateResidual(//element
			   double* mesh_trial_ref,
			   double* mesh_grad_trial_ref,
			   double* mesh_dof,
			   double* mesh_velocity_dof,
			   double MOVING_DOMAIN,
			   int* mesh_l2g,
			   double* dV_ref,
			   double* u_trial_ref,
			   double* u_grad_trial_ref,
			   double* u_test_ref,
			   double* u_grad_test_ref,
			   //element boundary
			   double* mesh_trial_trace_ref,
			   double* mesh_grad_trial_trace_ref,
			   double* dS_ref,
			   double* u_trial_trace_ref,
			   double* u_grad_trial_trace_ref,
			   double* u_test_trace_ref,
			   double* u_grad_test_trace_ref,
			   double* normal_ref,
			   double* boundaryJac_ref,
			   //physics
			   int nElements_global,
			   //new
			   double* ebqe_penalty_ext,
			   int* elementMaterialTypes,	
			   int* isSeepageFace,
			   int* a_rowptr,
			   int* a_colind,
			   double rho,
			   double beta,
			   double* gravity,
			   double* alpha,
			   double* n,
			   double* thetaR,
			   double* thetaSR,
			   double* KWs,
			   //end new
			   double useMetrics, 
			   double alphaBDF,
			   int lag_shockCapturing, /*mwf not used yet*/
			   double shockCapturingDiffusion,
			   double sc_uref, double sc_alpha,
			   int* u_l2g, 
			   double* elementDiameter,
			   double* u_dof,double* u_dof_old,			   
			   double* velocity,
			   double* q_m,
			   double* q_u,
                           double* q_dV,
			   double* q_m_betaBDF,
			   double* cfl,
			   double* q_numDiff_u, 
			   double* q_numDiff_u_last, 
			   int offset_u, int stride_u, 
			   double* globalResidual,
			   int nExteriorElementBoundaries_global,
			   int* exteriorElementBoundariesArray,
			   int* elementBoundaryElementsArray,
			   int* elementBoundaryLocalElementBoundariesArray,
			   double* ebqe_velocity_ext,
			   int* isDOFBoundary_u,
			   double* ebqe_bc_u_ext,
			   int* isFluxBoundary_u,
			   double* ebqe_bc_flux_ext,
			   double* ebqe_phi,double epsFact,
			   double* ebqe_u,
			   double* ebqe_flux)
    {
      assert(a_rowptr[nSpace] == nnz);
      assert(a_rowptr[nSpace] == nSpace);
      //cek should this be read in?
      double Ct_sge = 4.0;

      //loop over elements to compute volume integrals and load them into element and global residual
      //
      //eN is the element index
      //eN_k is the quadrature point index for a scalar
      //eN_k_nSpace is the quadrature point index for a vector
      //eN_i is the element test function index
      //eN_j is the element trial function index
      //eN_k_j is the quadrature point index for a trial function
      //eN_k_i is the quadrature point index for a trial function
      for(int eN=0;eN<nElements_global;eN++)
	{
	  //declare local storage for element residual and initialize
	  register double elementResidual_u[nDOF_test_element];
	  for (int i=0;i<nDOF_test_element;i++)
	    {
	      elementResidual_u[i]=0.0;
	    }//i
	  //loop over quadrature points and compute integrands
	  for  (int k=0;k<nQuadraturePoints_element;k++)
	    {
	      //compute indeces and declare local storage
	      register int eN_k = eN*nQuadraturePoints_element+k,
		eN_k_nSpace = eN_k*nSpace,
		eN_nDOF_trial_element = eN*nDOF_trial_element;
	      register double u=0.0,grad_u[nSpace],grad_u_old[nSpace],
		m=0.0,dm=0.0,
		f[nSpace],df[nSpace],
		a[nnz],da[nnz],
		m_t=0.0,dm_t=0.0,
		pdeResidual_u=0.0,
		Lstar_u[nDOF_test_element],
		subgridError_u=0.0,
		tau=0.0,tau0=0.0,tau1=0.0,
		numDiff0=0.0,numDiff1=0.0,
		jac[nSpace*nSpace],
		jacDet,
		jacInv[nSpace*nSpace],
		u_grad_trial[nDOF_trial_element*nSpace],
		u_test_dV[nDOF_trial_element],
		u_grad_test_dV[nDOF_test_element*nSpace],
		dV,x,y,z,xt,yt,zt,
		G[nSpace*nSpace],G_dd_G,tr_G,norm_Rv;
	      //
	      //compute solution and gradients at quadrature points
	      //
	      ck.calculateMapping_element(eN,
					  k,
					  mesh_dof,
					  mesh_l2g,
					  mesh_trial_ref,
					  mesh_grad_trial_ref,
					  jac,
					  jacDet,
					  jacInv,
					  x,y,z);
	      ck.calculateMappingVelocity_element(eN,
						  k,
						  mesh_velocity_dof,
						  mesh_l2g,
						  mesh_trial_ref,
						  xt,yt,zt);
	      //get the physical integration weight
	      dV = fabs(jacDet)*dV_ref[k];
              q_dV[eN_k] = dV;
	      ck.calculateG(jacInv,G,G_dd_G,tr_G);
	      //get the trial function gradients
	      ck.gradTrialFromRef(&u_grad_trial_ref[k*nDOF_trial_element*nSpace],jacInv,u_grad_trial);
	      //get the solution
	      ck.valFromDOF(u_dof,&u_l2g[eN_nDOF_trial_element],&u_trial_ref[k*nDOF_trial_element],u);
	      //get the solution gradients
	      ck.gradFromDOF(u_dof,&u_l2g[eN_nDOF_trial_element],u_grad_trial,grad_u);
	      //precalculate test function products with integration weights
	      for (int j=0;j<nDOF_trial_element;j++)
		{
		  u_test_dV[j] = u_test_ref[k*nDOF_trial_element+j]*dV;
		  for (int I=0;I<nSpace;I++)
		    {
		      u_grad_test_dV[j*nSpace+I]   = u_grad_trial[j*nSpace+I]*dV;//cek warning won't work for Petrov-Galerkin
		    }
		}
	      //
	      //calculate pde coefficients at quadrature points
	      //
	      evaluateCoefficients(a_rowptr,
				   a_colind,
				   rho,
				   beta,
				   gravity,
				   alpha[elementMaterialTypes[eN]],
				   n[elementMaterialTypes[eN]],
				   thetaR[elementMaterialTypes[eN]],
				   thetaSR[elementMaterialTypes[eN]],
				   &KWs[elementMaterialTypes[eN]*nnz],			      
				   u,
				   m,
				   dm,
				   f,
				   df,
				   a,
				   da);
	      //
	      //calculate time derivative at quadrature points
	      //
	      ck.bdf(alphaBDF,
		     q_m_betaBDF[eN_k],
		     m,
		     dm,
		     m_t,
		     dm_t);
	      /* // */
	      /* //calculate subgrid error (strong residual and adjoint) */
	      /* // */
	      /* //calculate strong residual */
	      /* pdeResidual_u = ck.Mass_strong(m_t) + ck.Advection_strong(df,grad_u); */
	      /* //calculate adjoint */
	      /* for (int i=0;i<nDOF_test_element;i++) */
	      /* 	{ */
	      /* 	  // register int eN_k_i_nSpace = (eN_k*nDOF_trial_element+i)*nSpace; */
	      /* 	  // Lstar_u[i]  = ck.Advection_adjoint(df,&u_grad_test_dV[eN_k_i_nSpace]); */
	      /* 	  register int i_nSpace = i*nSpace; */
	      /* 	  Lstar_u[i]  = ck.Advection_adjoint(df,&u_grad_test_dV[i_nSpace]); */
	      /* 	} */
	      /* //calculate tau and tau*Res */
	      /* calculateSubgridError_tau(elementDiameter[eN],dm_t,df,cfl[eN_k],tau0); */
              /* calculateSubgridError_tau(Ct_sge, */
              /*                           G, */
	      /* 				dm_t, */
	      /* 				df, */
	      /* 				tau1, */
	      /* 			        cfl[eN_k]); */
>>>>>>> ed20f16d
					
                /* tau = useMetrics*tau1+(1.0-useMetrics)*tau0; */

                /* subgridError_u = -tau*pdeResidual_u; */
                /* // */
                /* //calculate shock capturing diffusion */
                /* // */

	      
                /* ck.calculateNumericalDiffusion(shockCapturingDiffusion,elementDiameter[eN],pdeResidual_u,grad_u,numDiff0);	       */
                /* //ck.calculateNumericalDiffusion(shockCapturingDiffusion,G,pdeResidual_u,grad_u_old,numDiff1); */
                /* ck.calculateNumericalDiffusion(shockCapturingDiffusion,sc_uref, sc_alpha,G,G_dd_G,pdeResidual_u,grad_u,numDiff1); */
                /* q_numDiff_u[eN_k] = useMetrics*numDiff1+(1.0-useMetrics)*numDiff0; */
                //std::cout<<tau<<"   "<<q_numDiff_u[eN_k]<<std::endl;
                // 
                //update element residual 
                // 
                for(int i=0;i<nDOF_test_element;i++) 
                  { 
                    register int eN_k_i=eN_k*nDOF_test_element+i,
                      eN_k_i_nSpace = eN_k_i*nSpace,
                      i_nSpace=i*nSpace;

                    elementResidual_u[i] += ck.Mass_weak(m_t,u_test_dV[i]) + 
                      ck.Advection_weak(f,&u_grad_test_dV[i_nSpace]) + 
                      ck.Diffusion_weak(a_rowptr,a_colind,a,grad_u,&u_grad_test_dV[i_nSpace]);
                    /* +  */
                    /*   ck.SubgridError(subgridError_u,Lstar_u[i]) +  */
                    /*   ck.NumericalDiffusion(q_numDiff_u_last[eN_k],grad_u,&u_grad_test_dV[i_nSpace]);  */	      
                  }//i
                //
                q_m[eN_k] = m;
                q_u[eN_k] = u;
              }
            //
            //load element into global residual and save element residual
            //
            for(int i=0;i<nDOF_test_element;i++) 
              { 
                register int eN_i=eN*nDOF_test_element+i;
          
                globalResidual[offset_u+stride_u*u_l2g[eN_i]] += elementResidual_u[i];
              }//i
          }//elements
        //
        //loop over exterior element boundaries to calculate surface integrals and load into element and global residuals
        //
        //ebNE is the Exterior element boundary INdex
        //ebN is the element boundary INdex
        //eN is the element index
        for (int ebNE = 0; ebNE < nExteriorElementBoundaries_global; ebNE++) 
          { 
            register int ebN = exteriorElementBoundariesArray[ebNE], 
              eN  = elementBoundaryElementsArray[ebN*2+0],
              ebN_local = elementBoundaryLocalElementBoundariesArray[ebN*2+0],
              eN_nDOF_trial_element = eN*nDOF_trial_element;
            register double elementResidual_u[nDOF_test_element];
            for (int i=0;i<nDOF_test_element;i++)
              {
                elementResidual_u[i]=0.0;
              }
            for  (int kb=0;kb<nQuadraturePoints_elementBoundary;kb++) 
              { 
                register int ebNE_kb = ebNE*nQuadraturePoints_elementBoundary+kb,
                  ebNE_kb_nSpace = ebNE_kb*nSpace,
                  ebN_local_kb = ebN_local*nQuadraturePoints_elementBoundary+kb,
                  ebN_local_kb_nSpace = ebN_local_kb*nSpace;
                register double u_ext=0.0,
                  grad_u_ext[nSpace],
                  m_ext=0.0,
                  dm_ext=0.0,
                  f_ext[nSpace],
                  df_ext[nSpace],
                  a_ext[nnz],
                  da_ext[nnz],
                  flux_ext=0.0,
                  bc_u_ext=0.0,
                  bc_grad_u_ext[nSpace],
                  bc_m_ext=0.0,
                  bc_dm_ext=0.0,
                  bc_f_ext[nSpace],
                  bc_df_ext[nSpace],
                  bc_a_ext[nnz],
                  bc_da_ext[nnz],
                  jac_ext[nSpace*nSpace],
                  jacDet_ext,
                  jacInv_ext[nSpace*nSpace],
                  boundaryJac[nSpace*(nSpace-1)],
                  metricTensor[(nSpace-1)*(nSpace-1)],
                  metricTensorDetSqrt,
                  dS,
                  u_test_dS[nDOF_test_element],
                  u_grad_trial_trace[nDOF_trial_element*nSpace],
                  normal[3],x_ext,y_ext,z_ext,xt_ext,yt_ext,zt_ext,integralScaling,
                  G[nSpace*nSpace],G_dd_G,tr_G;
                // 
                //calculate the solution and gradients at quadrature points 
                // 
                //compute information about mapping from reference element to physical element
                ck.calculateMapping_elementBoundary(eN,
                                                    ebN_local,
                                                    kb,
                                                    ebN_local_kb,
                                                    mesh_dof,
                                                    mesh_l2g,
                                                    mesh_trial_trace_ref,
                                                    mesh_grad_trial_trace_ref,
                                                    boundaryJac_ref,
                                                    jac_ext,
                                                    jacDet_ext,
                                                    jacInv_ext,
                                                    boundaryJac,
                                                    metricTensor,
                                                    metricTensorDetSqrt,
                                                    normal_ref,
                                                    normal,
                                                    x_ext,y_ext,z_ext);
                ck.calculateMappingVelocity_elementBoundary(eN,
                                                            ebN_local,
                                                            kb,
                                                            ebN_local_kb,
                                                            mesh_velocity_dof,
                                                            mesh_l2g,
                                                            mesh_trial_trace_ref,
                                                            xt_ext,yt_ext,zt_ext,
                                                            normal,
                                                            boundaryJac,
                                                            metricTensor,
                                                            integralScaling);
                dS = ((1.0-MOVING_DOMAIN)*metricTensorDetSqrt + MOVING_DOMAIN*integralScaling)*dS_ref[kb];
                //get the metric tensor
                //cek todo use symmetry
                ck.calculateG(jacInv_ext,G,G_dd_G,tr_G);
                //compute shape and solution information
                //shape
                ck.gradTrialFromRef(&u_grad_trial_trace_ref[ebN_local_kb_nSpace*nDOF_trial_element],jacInv_ext,u_grad_trial_trace);
                //solution and gradients	
                ck.valFromDOF(u_dof,&u_l2g[eN_nDOF_trial_element],&u_trial_trace_ref[ebN_local_kb*nDOF_test_element],u_ext);
                ck.gradFromDOF(u_dof,&u_l2g[eN_nDOF_trial_element],u_grad_trial_trace,grad_u_ext);
                //precalculate test function products with integration weights
                for (int j=0;j<nDOF_trial_element;j++)
                  {
                    u_test_dS[j] = u_test_trace_ref[ebN_local_kb*nDOF_test_element+j]*dS;
                  }
                //
                //load the boundary values
                //
                bc_u_ext = isDOFBoundary_u[ebNE_kb]*ebqe_bc_u_ext[ebNE_kb]+(1-isDOFBoundary_u[ebNE_kb])*u_ext;
                // 
                //calculate the pde coefficients using the solution and the boundary values for the solution 
                //
                double Kr, dKr;
                evaluateCoefficients(a_rowptr,
                                     a_colind,
                                     rho,
                                     beta,
                                     gravity,
                                     alpha[elementMaterialTypes[eN]],
                                     n[elementMaterialTypes[eN]],
                                     thetaR[elementMaterialTypes[eN]],
                                     thetaSR[elementMaterialTypes[eN]],
                                     &KWs[elementMaterialTypes[eN]*nnz],			      
                                     u_ext,
                                     m_ext,
                                     dm_ext,
                                     f_ext,
                                     df_ext,
                                     a_ext,
                                     da_ext,
                                     Kr,
                                     dKr);
                evaluateCoefficients(a_rowptr,
                                     a_colind,
                                     rho,
                                     beta,
                                     gravity,
                                     alpha[elementMaterialTypes[eN]],
                                     n[elementMaterialTypes[eN]],
                                     thetaR[elementMaterialTypes[eN]],
                                     thetaSR[elementMaterialTypes[eN]],
                                     &KWs[elementMaterialTypes[eN]*nnz],			      
                                     bc_u_ext,
                                     bc_m_ext,
                                     bc_dm_ext,
                                     bc_f_ext,
                                     bc_df_ext,
                                     bc_a_ext,
                                     bc_da_ext,
                                     Kr,
                                     dKr);
                // 
                //calculate the numerical fluxes 
                // 
                exteriorNumericalFlux(ebqe_bc_flux_u_ext[ebNE_kb],
                                      a_rowptr,
                                      a_colind,
                                      isSeepageFace[ebNE],//tricky, this is a face flag not face quad
                                      isDOFBoundary_u[ebNE_kb],
                                      normal,
                                      bc_u_ext,
                                      a_ext,
                                      grad_u_ext,
                                      u_ext,
                                      f_ext,
                                      ebqe_penalty_ext[ebNE_kb],//				    penalty,
                                      flux_ext);
                ebqe_flux[ebNE_kb] = flux_ext;
                ebqe_u[ebNE_kb] = u_ext;
                //
                //update residuals
                //
                for (int i=0;i<nDOF_test_element;i++)
                  {
                    int ebNE_kb_i = ebNE_kb*nDOF_test_element+i;

                    elementResidual_u[i] += ck.ExteriorElementBoundaryFlux(flux_ext,u_test_dS[i]);
                  }//i
              }//kb
            //
            //update the element and global residual storage
            //
            for (int i=0;i<nDOF_test_element;i++)
              {
                int eN_i = eN*nDOF_test_element+i;

                globalResidual[offset_u+stride_u*u_l2g[eN_i]] += elementResidual_u[i];
              }//i
          }//ebNE
      }

      void calculateJacobian(//element
                             double dt,
                             double* mesh_trial_ref,
                             double* mesh_grad_trial_ref,
                             double* mesh_dof,
                             double* mesh_velocity_dof,
                             double MOVING_DOMAIN,
                             int* mesh_l2g,
                             double* dV_ref,
                             double* u_trial_ref,
                             double* u_grad_trial_ref,
                             double* u_test_ref,
                             double* u_grad_test_ref,
                             //element boundary
                             double* mesh_trial_trace_ref,
                             double* mesh_grad_trial_trace_ref,
                             double* dS_ref,
                             double* u_trial_trace_ref,
                             double* u_grad_trial_trace_ref,
                             double* u_test_trace_ref,
                             double* u_grad_test_trace_ref,
                             double* normal_ref,
                             double* boundaryJac_ref,
                             //physics
                             int nElements_global,
                             //new
                             double* ebqe_penalty_ext,
                             int* elementMaterialTypes,	
                             int* isSeepageFace,
                             int* a_rowptr,
                             int* a_colind,
                             double rho,
                             double beta,
                             double* gravity,
                             double* alpha,
                             double* n,
                             double* thetaR,
                             double* thetaSR,
                             double* KWs,
                             //end new
                             double useMetrics, 
                             double alphaBDF,
                             int lag_shockCapturing,
                             double shockCapturingDiffusion,
                             int* u_l2g,
                             int* r_l2g,
                             double* elementDiameter,
                             int degree_polynomial,
                             double* u_dof, 
                             double* velocity,
                             double* q_m_betaBDF, 
                             double* cfl,
                             double* q_numDiff_u_last, 
                             int* csrRowIndeces_u_u,int* csrColumnOffsets_u_u,
                             double* globalJacobian,
                             double* delta_x_ij,
                             int nExteriorElementBoundaries_global,
                             int* exteriorElementBoundariesArray,
                             int* elementBoundaryElementsArray,
                             int* elementBoundaryLocalElementBoundariesArray,
                             double* ebqe_velocity_ext,
                             int* isDOFBoundary_u,
                             double* ebqe_bc_u_ext,
                             int* isFluxBoundary_u,
                             double* ebqe_bc_flux_u_ext,
                             int* csrColumnOffsets_eb_u_u,
                             int LUMPED_MASS_MATRIX)
      {
        assert(a_rowptr[nSpace] == nnz);
        assert(a_rowptr[nSpace] == nSpace);
        double Ct_sge = 4.0;
    
        //
        //loop over elements to compute volume integrals and load them into the element Jacobians and global Jacobian
        //
        for(int eN=0;eN<nElements_global;eN++)
          {
            register double  elementJacobian_u_u[nDOF_test_element][nDOF_trial_element];
            for (int i=0;i<nDOF_test_element;i++)
              for (int j=0;j<nDOF_trial_element;j++)
                {
                  elementJacobian_u_u[i][j]=0.0;
                }
            for  (int k=0;k<nQuadraturePoints_element;k++)
              {
                int eN_k = eN*nQuadraturePoints_element+k, //index to a scalar at a quadrature point
                  eN_k_nSpace = eN_k*nSpace,
                  eN_nDOF_trial_element = eN*nDOF_trial_element; //index to a vector at a quadrature point

                //declare local storage
                register double u=0.0,
                  grad_u[nSpace],
                  m=0.0,dm=0.0,
                  f[nSpace],df[nSpace],
                  a[nnz],da[nnz],
                  m_t=0.0,dm_t=0.0,
                  dpdeResidual_u_u[nDOF_trial_element],
                  Lstar_u[nDOF_test_element],
                  dsubgridError_u_u[nDOF_trial_element],
                  tau=0.0,tau0=0.0,tau1=0.0,
                  jac[nSpace*nSpace],
                  jacDet,
                  jacInv[nSpace*nSpace],
                  u_grad_trial[nDOF_trial_element*nSpace],
                  dV,
                  u_test_dV[nDOF_test_element],
                  u_grad_test_dV[nDOF_test_element*nSpace],
                  x,y,z,xt,yt,zt,
                  G[nSpace*nSpace],G_dd_G,tr_G;
                //
                //calculate solution and gradients at quadrature points
                //
                //get jacobian, etc for mapping reference element
                ck.calculateMapping_element(eN,
                                            k,
                                            mesh_dof,
                                            mesh_l2g,
                                            mesh_trial_ref,
                                            mesh_grad_trial_ref,
                                            jac,
                                            jacDet,
                                            jacInv,
                                            x,y,z);
                ck.calculateMappingVelocity_element(eN,
                                                    k,
                                                    mesh_velocity_dof,
                                                    mesh_l2g,
                                                    mesh_trial_ref,
                                                    xt,yt,zt);
                //get the physical integration weight
                dV = fabs(jacDet)*dV_ref[k];
                ck.calculateG(jacInv,G,G_dd_G,tr_G);
                //get the trial function gradients
                ck.gradTrialFromRef(&u_grad_trial_ref[k*nDOF_trial_element*nSpace],jacInv,u_grad_trial);
                //get the solution 	
                ck.valFromDOF(u_dof,&u_l2g[eN_nDOF_trial_element],&u_trial_ref[k*nDOF_trial_element],u);
                //get the solution gradients
                ck.gradFromDOF(u_dof,&u_l2g[eN_nDOF_trial_element],u_grad_trial,grad_u);
                //precalculate test function products with integration weights
                for (int j=0;j<nDOF_trial_element;j++)
                  {
                    u_test_dV[j] = u_test_ref[k*nDOF_trial_element+j]*dV;
                    for (int I=0;I<nSpace;I++)
                      {
                        u_grad_test_dV[j*nSpace+I]   = u_grad_trial[j*nSpace+I]*dV;//cek warning won't work for Petrov-Galerkin
                      }
                  }
                //
                //calculate pde coefficients and derivatives at quadrature points
                //
                double Kr,dKr;
                evaluateCoefficients(a_rowptr,
                                     a_colind,
                                     rho,
                                     beta,
                                     gravity,
                                     alpha[elementMaterialTypes[eN]],
                                     n[elementMaterialTypes[eN]],
                                     thetaR[elementMaterialTypes[eN]],
                                     thetaSR[elementMaterialTypes[eN]],
                                     &KWs[elementMaterialTypes[eN]*nnz],			      
                                     u,
                                     m,
                                     dm,
                                     f,
                                     df,
                                     a,
                                     da,
                                     Kr,
                                     dKr);
                //
                //calculate time derivatives
                //
                ck.bdf(alphaBDF,
                       q_m_betaBDF[eN_k],
                       m,
                       dm,
                       m_t,
                       dm_t);
                // //
                // //calculate subgrid error contribution to the Jacobian (strong residual, adjoint, jacobian of strong residual)
                // //
                // //calculate the adjoint times the test functions
                // for (int i=0;i<nDOF_test_element;i++)
                // 	{
                // 	  // int eN_k_i_nSpace = (eN_k*nDOF_trial_element+i)*nSpace;
                // 	  // Lstar_u[i]=ck.Advection_adjoint(df,&u_grad_test_dV[eN_k_i_nSpace]);	      
                // 	  register int i_nSpace = i*nSpace;
                // 	  Lstar_u[i]=ck.Advection_adjoint(df,&u_grad_test_dV[i_nSpace]);	      
                // 	}
                // //calculate the Jacobian of strong residual
                // for (int j=0;j<nDOF_trial_element;j++)
                // 	{
                // 	  //int eN_k_j=eN_k*nDOF_trial_element+j;
                // 	  //int eN_k_j_nSpace = eN_k_j*nSpace;
                // 	  int j_nSpace = j*nSpace;
                // 	  dpdeResidual_u_u[j]= ck.MassJacobian_strong(dm_t,u_trial_ref[k*nDOF_trial_element+j]) +
                // 	    ck.AdvectionJacobian_strong(df,&u_grad_trial[j_nSpace]);
                // 	}
                // //tau and tau*Res
                // calculateSubgridError_tau(elementDiameter[eN],
                // 				dm_t,
                // 				df,
                // 				cfl[eN_k],
                // 				tau0);
  
                // calculateSubgridError_tau(Ct_sge,
                //                           G,
                // 				dm_t,
                // 				df,
                // 				tau1,
                // 			        cfl[eN_k]);
                // tau = useMetrics*tau1+(1.0-useMetrics)*tau0;

                // for(int j=0;j<nDOF_trial_element;j++)
                // 	dsubgridError_u_u[j] = -tau*dpdeResidual_u_u[j];
                for(int i=0;i<nDOF_test_element;i++)
                  {
                    //int eN_k_i=eN_k*nDOF_test_element+i;
                    //int eN_k_i_nSpace=eN_k_i*nSpace;
                    for(int j=0;j<nDOF_trial_element;j++) 
                      { 
                        //int eN_k_j=eN_k*nDOF_trial_element+j;
                        //int eN_k_j_nSpace = eN_k_j*nSpace;
                        int j_nSpace = j*nSpace;
                        int i_nSpace = i*nSpace;
                        elementJacobian_u_u[i][j] += ck.MassJacobian_weak(dm_t,u_trial_ref[k*nDOF_trial_element+j],u_test_dV[i]) + 
                          ck.AdvectionJacobian_weak(df,u_trial_ref[k*nDOF_trial_element+j],&u_grad_test_dV[i_nSpace]) +
                          ck.DiffusionJacobian_weak(a_rowptr,a_colind,a,da,
                                                    grad_u,&u_grad_test_dV[i_nSpace],1.0,
                                                    u_trial_ref[k*nDOF_trial_element+j],&u_grad_trial[j_nSpace]);
                        // +
                        // 	ck.SubgridErrorJacobian(dsubgridError_u_u[j],Lstar_u[i]) + 
                        // 	ck.NumericalDiffusionJacobian(q_numDiff_u_last[eN_k],&u_grad_trial[j_nSpace],&u_grad_test_dV[i_nSpace]); 
                      }//j
                  }//i
              }//k
            //
            //load into element Jacobian into global Jacobian
            //
            for (int i=0;i<nDOF_test_element;i++)
              {
                int eN_i = eN*nDOF_test_element+i;
                for (int j=0;j<nDOF_trial_element;j++)
                  {
                    int eN_i_j = eN_i*nDOF_trial_element+j;
                    globalJacobian[csrRowIndeces_u_u[eN_i] + csrColumnOffsets_u_u[eN_i_j]] += elementJacobian_u_u[i][j];
                  }//j
              }//i
          }//elements
        //
        //loop over exterior element boundaries to compute the surface integrals and load them into the global Jacobian
        //
        for (int ebNE = 0; ebNE < nExteriorElementBoundaries_global; ebNE++) 
          { 
            register int ebN = exteriorElementBoundariesArray[ebNE]; 
            register int eN  = elementBoundaryElementsArray[ebN*2+0],
              ebN_local = elementBoundaryLocalElementBoundariesArray[ebN*2+0],
              eN_nDOF_trial_element = eN*nDOF_trial_element;
            for  (int kb=0;kb<nQuadraturePoints_elementBoundary;kb++) 
              { 
                register int ebNE_kb = ebNE*nQuadraturePoints_elementBoundary+kb,
                  ebNE_kb_nSpace = ebNE_kb*nSpace,
                  ebN_local_kb = ebN_local*nQuadraturePoints_elementBoundary+kb,
                  ebN_local_kb_nSpace = ebN_local_kb*nSpace;

                register double u_ext=0.0,
                  grad_u_ext[nSpace],
                  m_ext=0.0,
                  dm_ext=0.0,
                  f_ext[nSpace],
                  df_ext[nSpace],
                  a_ext[nnz],
                  da_ext[nnz],
                  dflux_u_u_ext=0.0,
                  bc_u_ext=0.0,
                  //bc_grad_u_ext[nSpace],
                  bc_m_ext=0.0,
                  bc_dm_ext=0.0,
                  bc_f_ext[nSpace],
                  bc_df_ext[nSpace],
                  bc_a_ext[nnz],
                  bc_da_ext[nnz],
                  fluxJacobian_u_u[nDOF_trial_element],
                  jac_ext[nSpace*nSpace],
                  jacDet_ext,
                  jacInv_ext[nSpace*nSpace],
                  boundaryJac[nSpace*(nSpace-1)],
                  metricTensor[(nSpace-1)*(nSpace-1)],
                  metricTensorDetSqrt,
                  dS,
                  u_test_dS[nDOF_test_element],
                  u_grad_trial_trace[nDOF_trial_element*nSpace],
                  normal[3],x_ext,y_ext,z_ext,xt_ext,yt_ext,zt_ext,integralScaling,
                  G[nSpace*nSpace],G_dd_G,tr_G;
                // 
                //calculate the solution and gradients at quadrature points 
                // 
                ck.calculateMapping_elementBoundary(eN,
                                                    ebN_local,
                                                    kb,
                                                    ebN_local_kb,
                                                    mesh_dof,
                                                    mesh_l2g,
                                                    mesh_trial_trace_ref,
                                                    mesh_grad_trial_trace_ref,
                                                    boundaryJac_ref,
                                                    jac_ext,
                                                    jacDet_ext,
                                                    jacInv_ext,
                                                    boundaryJac,
                                                    metricTensor,
                                                    metricTensorDetSqrt,
                                                    normal_ref,
                                                    normal,
                                                    x_ext,y_ext,z_ext);
                ck.calculateMappingVelocity_elementBoundary(eN,
                                                            ebN_local,
                                                            kb,
                                                            ebN_local_kb,
                                                            mesh_velocity_dof,
                                                            mesh_l2g,
                                                            mesh_trial_trace_ref,
                                                            xt_ext,yt_ext,zt_ext,
                                                            normal,
                                                            boundaryJac,
                                                            metricTensor,
                                                            integralScaling);
                dS = ((1.0-MOVING_DOMAIN)*metricTensorDetSqrt + MOVING_DOMAIN*integralScaling)*dS_ref[kb];
                //dS = metricTensorDetSqrt*dS_ref[kb];
                ck.calculateG(jacInv_ext,G,G_dd_G,tr_G);
                //compute shape and solution information
                //shape
                ck.gradTrialFromRef(&u_grad_trial_trace_ref[ebN_local_kb_nSpace*nDOF_trial_element],jacInv_ext,u_grad_trial_trace);
                //solution and gradients	
                ck.valFromDOF(u_dof,&u_l2g[eN_nDOF_trial_element],&u_trial_trace_ref[ebN_local_kb*nDOF_test_element],u_ext);
                ck.gradFromDOF(u_dof,&u_l2g[eN_nDOF_trial_element],u_grad_trial_trace,grad_u_ext);
                //precalculate test function products with integration weights
                for (int j=0;j<nDOF_trial_element;j++)
                  {
                    u_test_dS[j] = u_test_trace_ref[ebN_local_kb*nDOF_test_element+j]*dS;
                  }
                //
                //load the boundary values
                //
                bc_u_ext = isDOFBoundary_u[ebNE_kb]*ebqe_bc_u_ext[ebNE_kb]+(1-isDOFBoundary_u[ebNE_kb])*u_ext;
                // 
                //calculate the internal and external trace of the pde coefficients 
                //
                double Kr, dKr;
                evaluateCoefficients(a_rowptr,
                                     a_colind,
                                     rho,
                                     beta,
                                     gravity,
                                     alpha[elementMaterialTypes[eN]],
                                     n[elementMaterialTypes[eN]],
                                     thetaR[elementMaterialTypes[eN]],
                                     thetaSR[elementMaterialTypes[eN]],
                                     &KWs[elementMaterialTypes[eN]*nnz],			      
                                     u_ext,
                                     m_ext,
                                     dm_ext,
                                     f_ext,
                                     df_ext,
                                     a_ext,
                                     da_ext,
                                     Kr,
                                     dKr);
                evaluateCoefficients(a_rowptr,
                                     a_colind,
                                     rho,
                                     beta,
                                     gravity,
                                     alpha[elementMaterialTypes[eN]],
                                     n[elementMaterialTypes[eN]],
                                     thetaR[elementMaterialTypes[eN]],
                                     thetaSR[elementMaterialTypes[eN]],
                                     &KWs[elementMaterialTypes[eN]*nnz],			      
                                     bc_u_ext,
                                     bc_m_ext,
                                     bc_dm_ext,
                                     bc_f_ext,
                                     bc_df_ext,
                                     bc_a_ext,
                                     bc_da_ext,
                                     Kr,
                                     dKr);
                //
                //calculate the flux jacobian
                //
                for (int j=0;j<nDOF_trial_element;j++)
                  {
                    //register int ebNE_kb_j = ebNE_kb*nDOF_trial_element+j;
                    register int ebN_local_kb_j=ebN_local_kb*nDOF_trial_element+j;
                    exteriorNumericalFluxJacobian(a_rowptr,
                                                  a_colind,
                                                  isDOFBoundary_u[ebNE_kb],
                                                  normal,
                                                  a_ext,
                                                  da_ext,
                                                  grad_u_ext,
                                                  &u_grad_trial_trace[j*nSpace],
                                                  df_ext,
                                                  u_trial_trace_ref[ebN_local_kb*nDOF_test_element+j],
                                                  ebqe_penalty_ext[ebNE_kb],//penalty,
                                                  fluxJacobian_u_u[j]);
                  }//j
                //
                //update the global Jacobian from the flux Jacobian
                //
                for (int i=0;i<nDOF_test_element;i++)
                  {
                    register int eN_i = eN*nDOF_test_element+i;
                    //register int ebNE_kb_i = ebNE_kb*nDOF_test_element+i;
                    for (int j=0;j<nDOF_trial_element;j++)
                      {
                        register int ebN_i_j = ebN*4*nDOF_test_X_trial_element + i*nDOF_trial_element + j;
		      
                        globalJacobian[csrRowIndeces_u_u[eN_i] + csrColumnOffsets_eb_u_u[ebN_i_j]] += fluxJacobian_u_u[j]*u_test_dS[i];
                      }//j
                  }//i
              }//kb
          }//ebNE
      }//computeJacobian
      void FCTStep(int NNZ, //number on non-zero entries on sparsity pattern
                   int numDOFs, //number of DOFs
                   double* lumped_mass_matrix, //lumped mass matrix (as vector)
                   double* soln, //DOFs of solution at time tn
                   double* solH, //DOFs of high order solution at tnp1
                   double* uLow,
                   double* limited_solution,
                   int* csrRowIndeces_DofLoops, //csr row indeces
                   int* csrColumnOffsets_DofLoops, //csr column offsets
                   double* MassMatrix, //mass matrix
                   double* dt_times_dH_minus_dL, //low minus high order dissipative matrices
                   double* min_u_bc, //min/max value at BCs. If DOF is not at boundary then min=1E10, max=-1E10
                   double* max_u_bc,
                   int LUMPED_MASS_MATRIX
                   )
      {
        register double Rpos[numDOFs], Rneg[numDOFs];
        register double FluxCorrectionMatrix[NNZ];
        register double solL[numDOFs];
        //////////////////
        // LOOP in DOFs //
        //////////////////
        int ij=0;
        for (int i=0; i<numDOFs; i++)
          {
            //read some vectors
            double solHi = solH[i];
            double solni = soln[i];
            double mi = lumped_mass_matrix[i];
            // compute low order solution
            // mi*(uLi-uni) + dt*sum_j[(Tij+dLij)*unj] = 0
            solL[i] = uLow[i];

            double mini=min_u_bc[i], maxi=max_u_bc[i]; // init min/max with value at BCs (NOTE: if no boundary then min=1E10, max=-1E10)
            if (GLOBAL_FCT==1)
              {
                mini = 0.;
                maxi = 1.;
              }

            double Pposi=0, Pnegi=0;
            // LOOP OVER THE SPARSITY PATTERN (j-LOOP)//
            for (int offset=csrRowIndeces_DofLoops[i]; offset<csrRowIndeces_DofLoops[i+1]; offset++)
              {
                int j = csrColumnOffsets_DofLoops[offset];
                ////////////////////////
                // COMPUTE THE BOUNDS //
                ////////////////////////
                if (GLOBAL_FCT == 0)
                  {
                    mini = fmin(mini,soln[j]);
                    maxi = fmax(maxi,soln[j]);
                  }
                // i-th row of flux correction matrix
                double ML_minus_MC = (LUMPED_MASS_MATRIX == 1 ? 0. : (i==j ? 1. : 0.)*mi - MassMatrix[ij]);
                FluxCorrectionMatrix[ij] = ML_minus_MC * (solH[j]-soln[j] - (solHi-solni))
                  + dt_times_dH_minus_dL[ij]*(soln[j]-solni);

                ///////////////////////
                // COMPUTE P VECTORS //
                ///////////////////////
                Pposi += FluxCorrectionMatrix[ij]*((FluxCorrectionMatrix[ij] > 0) ? 1. : 0.);
                Pnegi += FluxCorrectionMatrix[ij]*((FluxCorrectionMatrix[ij] < 0) ? 1. : 0.);

                //update ij
                ij+=1;
              }
            ///////////////////////
            // COMPUTE Q VECTORS //
            ///////////////////////
            double Qposi = mi*(maxi-solL[i]);
            double Qnegi = mi*(mini-solL[i]);

            ///////////////////////
            // COMPUTE R VECTORS //
            ///////////////////////
            Rpos[i] = ((Pposi==0) ? 1. : fmin(1.0,Qposi/Pposi));
            Rneg[i] = ((Pnegi==0) ? 1. : fmin(1.0,Qnegi/Pnegi));
          } // i DOFs

        //////////////////////
        // COMPUTE LIMITERS //
        //////////////////////
        ij=0;
        for (int i=0; i<numDOFs; i++)
          {
            double ith_Limiter_times_FluxCorrectionMatrix = 0.;
            double Rposi = Rpos[i], Rnegi = Rneg[i];
            // LOOP OVER THE SPARSITY PATTERN (j-LOOP)//
            for (int offset=csrRowIndeces_DofLoops[i]; offset<csrRowIndeces_DofLoops[i+1]; offset++)
              {
                int j = csrColumnOffsets_DofLoops[offset];
                ith_Limiter_times_FluxCorrectionMatrix +=
                  ((FluxCorrectionMatrix[ij]>0) ? fmin(Rposi,Rneg[j]) : fmin(Rnegi,Rpos[j]))
                  * FluxCorrectionMatrix[ij];
                //ith_Limiter_times_FluxCorrectionMatrix += FluxCorrectionMatrix[ij];
                //update ij
                ij+=1;
              }
            limited_solution[i] = solL[i] + 1./lumped_mass_matrix[i]*ith_Limiter_times_FluxCorrectionMatrix;
          }
      }

      void kth_FCT_step(double dt,
                        int num_fct_iter,
                        int NNZ, //number on non-zero entries on sparsity pattern
                        int numDOFs, //number of DOFs
                        double* MC,
                        double* ML,
                        double* soln,
                        double* solLim, // INPUT/OUTPUT
                        double* uDotLow,
                        double* uLow,
                        double* dLow,
                        double* FluxMatrix, 
                        double* limitedFlux, // INPUT/OUTPUT
                        int* csrRowIndeces_DofLoops, 
                        int* csrColumnOffsets_DofLoops)
      {
        register double Rpos[numDOFs], Rneg[numDOFs];
        int ij=0;

        //////////////////////////////////////////////////////
        // ********** COMPUTE LOW ORDER SOLUTION ********** //
        //////////////////////////////////////////////////////
        if (num_fct_iter == 0)
          { // No FCT for global bounds 
            for (int i=0; i<numDOFs; i++)
              {
                solLim[i] = uLow[i];
              }
          }
        else // do FCT iterations (with global bounds) on low order solution 
          {
            for (int iter=0; iter<num_fct_iter; iter++)
              {
                ij=0;
                for (int i=0; i<numDOFs; i++)
                  {
                    double maxi=1.0, Pposi=0;
                    for (int offset=csrRowIndeces_DofLoops[i];
                         offset<csrRowIndeces_DofLoops[i+1]; offset++)
                      {
                        int j = csrColumnOffsets_DofLoops[offset];
                        // compute Flux correction
                        double Fluxij = FluxMatrix[ij] - limitedFlux[ij];	      
                        Pposi += Fluxij*((Fluxij > 0) ? 1. : 0.);
                        // update ij
                        ij+=1;
                      }
                    // compute Q vectors
                    double mi = ML[i];
                    double solLimi = solLim[i];
                    double Qposi = mi*(maxi-solLimi);
                    // compute R vectors
                    Rpos[i] = ((Pposi==0) ? 1. : fmin(1.0,Qposi/Pposi));
                  }
                ij=0;
                for (int i=0; i<numDOFs; i++)
                  {
                    double ith_Limiter_times_FluxCorrectionMatrix = 0.;
                    double Rposi = Rpos[i];
                    for (int offset=csrRowIndeces_DofLoops[i];
                         offset<csrRowIndeces_DofLoops[i+1]; offset++)
                      {
                        int j = csrColumnOffsets_DofLoops[offset];
                        // Flux Correction
                        double Fluxij = FluxMatrix[ij] - limitedFlux[ij];
                        // compute limiter
                        double Lij = 1.0;
                        Lij = (Fluxij>0 ? Rposi : Rpos[j]);		    
                        // compute limited flux 
                        ith_Limiter_times_FluxCorrectionMatrix += Lij*Fluxij;		    
			
                        // update limited flux
                        limitedFlux[ij] = Lij*Fluxij;
			
                        //update FluxMatrix
                        FluxMatrix[ij] = Fluxij;		   
			
                        //update ij
                        ij+=1;
                      }
                    //update limited solution
                    double mi = ML[i];
                    solLim[i] += 1.0/mi*ith_Limiter_times_FluxCorrectionMatrix;	    
                  }
              }
          }

        // ***************************************** //
        // ********** HIGH ORDER SOLUTION ********** //
        // ***************************************** //
        ij=0;
        for (int i=0; i<numDOFs; i++)
          {
            double mini=soln[i], maxi=soln[i];
            double Pposi = 0, Pnegi = 0.;
            for (int offset=csrRowIndeces_DofLoops[i];
                 offset<csrRowIndeces_DofLoops[i+1]; offset++)
              {
                int j = csrColumnOffsets_DofLoops[offset];
                // compute local bounds //
                mini = fmin(mini,soln[j]);
                maxi = fmax(maxi,soln[j]);
                // compute P vectors //
                double fij = dt*(MC[ij]*(uDotLow[i]-uDotLow[j]) + dLow[ij]*(uLow[i]-uLow[j]));
                Pposi += fij * (fij > 0 ? 1. : 0.);
                Pnegi += fij * (fij < 0 ? 1. : 0.);
                //update ij
                ij+=1;
              }
            // compute Q vectors //
            double mi = ML[i];
            double Qposi = mi*(maxi-solLim[i]);
            double Qnegi = mi*(mini-solLim[i]);
            // compute R vectors //
            Rpos[i] = ((Pposi==0) ? 1. : fmin(1.0,Qposi/Pposi));
            Rneg[i] = ((Pnegi==0) ? 1. : fmin(1.0,Qnegi/Pnegi));	    	
          }

        // COMPUTE LIMITERS //
        ij=0;
        for (int i=0; i<numDOFs; i++)
          {
            double ith_limited_flux_correction = 0;
            double Rposi = Rpos[i];
            double Rnegi = Rneg[i];
            for (int offset=csrRowIndeces_DofLoops[i]; offset<csrRowIndeces_DofLoops[i+1]; offset++)
              {
                int j = csrColumnOffsets_DofLoops[offset];
                // compute flux correction
                double fij = dt*(MC[ij]*(uDotLow[i]-uDotLow[j]) + dLow[ij]*(uLow[i]-uLow[j]));
                // compute limiters
                double Lij = 1.0;
                Lij = fij > 0 ? fmin(Rposi,Rneg[j]) : fmin(Rnegi,Rpos[j]);
                // compute ith_limited_flux_correction
                ith_limited_flux_correction += Lij*fij;
                ij+=1;
              }
            double mi = ML[i];
            solLim[i] += 1./mi*ith_limited_flux_correction;
          }
      }

      void calculateResidual_entropy_viscosity(//element
                                               double dt,
                                               double* mesh_trial_ref,
                                               double* mesh_grad_trial_ref,
                                               double* mesh_dof,
                                               double* mesh_velocity_dof,
                                               double MOVING_DOMAIN,
                                               int* mesh_l2g,
                                               double* dV_ref,
                                               double* u_trial_ref,
                                               double* u_grad_trial_ref,
                                               double* u_test_ref,
                                               double* u_grad_test_ref,
                                               //element boundary
                                               double* mesh_trial_trace_ref,
                                               double* mesh_grad_trial_trace_ref,
                                               double* dS_ref,
                                               double* u_trial_trace_ref,
                                               double* u_grad_trial_trace_ref,
                                               double* u_test_trace_ref,
                                               double* u_grad_test_trace_ref,
                                               double* normal_ref,
                                               double* boundaryJac_ref,
                                               //physics
                                               int nElements_global,
                                               double* ebqe_penalty_ext,
                                               int* elementMaterialTypes,	
                                               int* isSeepageFace,
                                               int* a_rowptr,
                                               int* a_colind,
                                               double rho,
                                               double beta,
                                               double* gravity,
                                               double* alpha,
                                               double* n,
                                               double* thetaR,
                                               double* thetaSR,
                                               double* KWs,
                                               double useMetrics,
                                               double alphaBDF,
                                               int lag_shockCapturing,
                                               double shockCapturingDiffusion,
                                               double sc_uref,
                                               double sc_alpha,
                                               int* u_l2g,
                                               int* r_l2g,
                                               double* elementDiameter,
                                               int degree_polynomial,
                                               double* u_dof,
                                               double* u_dof_old,	
                                               double* velocity,
                                               double* q_m,
                                               double* q_u,
                                               double* q_m_betaBDF,
                                               double* cfl,
                                               double* edge_based_cfl,
                                               double* q_numDiff_u, 
                                               double* q_numDiff_u_last, 
                                               int offset_u, int stride_u, 
                                               double* globalResidual,
                                               int nExteriorElementBoundaries_global,
                                               int* exteriorElementBoundariesArray,
                                               int* elementBoundaryElementsArray,
                                               int* elementBoundaryLocalElementBoundariesArray,
                                               double* ebqe_velocity_ext,
                                               int* isDOFBoundary_u,
                                               double* ebqe_bc_u_ext,
                                               int* isFluxBoundary_u,
                                               double* ebqe_bc_flux_u_ext,
                                               double* ebqe_phi,double epsFact,
                                               double* ebqe_u,
                                               double* ebqe_flux,
                                               // PARAMETERS FOR EDGE BASED STABILIZATION
                                               double cE,
                                               double cK,
                                               // PARAMETERS FOR LOG BASED ENTROPY FUNCTION
                                               double uL,
                                               double uR,
                                               // PARAMETERS FOR EDGE VISCOSITY
                                               int numDOFs,
                                               int NNZ,
                                               int* csrRowIndeces_DofLoops,
                                               int* csrColumnOffsets_DofLoops,
                                               int* csrRowIndeces_CellLoops,
                                               int* csrColumnOffsets_CellLoops,
                                               int* csrColumnOffsets_eb_CellLoops,
                                               // C matrices
                                               double* Cx,
                                               double* Cy,
                                               double* Cz,
                                               double* CTx,
                                               double* CTy,
                                               double* CTz,
                                               double* ML,
                                               double* delta_x_ij,
                                               // PARAMETERS FOR 1st or 2nd ORDER MPP METHOD
                                               int LUMPED_MASS_MATRIX,
                                               int STABILIZATION_TYPE,
                                               int ENTROPY_TYPE,
                                               // FOR FCT
                                               double* dLow,
                                               double* fluxMatrix,
                                               double* uDotLow,
                                               double* uLow,
                                               double* dt_times_dH_minus_dL,
                                               double* min_u_bc,
                                               double* max_u_bc,
                                               // AUX QUANTITIES OF INTEREST
                                               double* quantDOFs)
      {
        register double Rpos[numDOFs], Rneg[numDOFs];
        //register double FluxCorrectionMatrix[NNZ];
        // NOTE: This function follows a different (but equivalent) implementation of the smoothness based indicator than NCLS.h
        // Allocate space for the transport matrices
        // This is used for first order KUZMIN'S METHOD
        register double TransportMatrix[NNZ];
        std::valarray<double> u_free_dof_old(numDOFs);
        for(int eN=0;eN<nElements_global;eN++)
          for (int j=0;j<nDOF_trial_element;j++)
            {
              register int eN_nDOF_trial_element = eN*nDOF_trial_element;
              u_free_dof_old[r_l2g[eN_nDOF_trial_element+j]] = u_dof_old[u_l2g[eN_nDOF_trial_element+j]];
            }
        for (int i=0; i<NNZ; i++)
          {
            TransportMatrix[i] = 0.;
          }

        // compute entropy and init global_entropy_residual and boundary_integral
        register double psi[numDOFs], eta[numDOFs], global_entropy_residual[numDOFs], boundary_integral[numDOFs];
        for (int i=0; i<numDOFs; i++)
          {
            // NODAL ENTROPY //
            if (STABILIZATION_TYPE==1) //EV stab
              {
                double porosity_times_solni = 1.0*u_free_dof_old[i];
                eta[i] = ENTROPY_TYPE == 1 ? ENTROPY(porosity_times_solni,uL,uR) : ENTROPY_LOG(porosity_times_solni,uL,uR);
                global_entropy_residual[i]=0.;
              }
            boundary_integral[i]=0.;
          }

        //////////////////////////////////////////////
        // ** LOOP IN CELLS FOR CELL BASED TERMS ** //
        //////////////////////////////////////////////
        // HERE WE COMPUTE:
        //    * Time derivative term. porosity*u_t
        //    * cell based CFL (for reference)
        //    * Entropy residual
        //    * Transport matrices
        for(int eN=0;eN<nElements_global;eN++)
          {
            //declare local storage for local contributions and initialize
            register double
              elementResidual_u[nDOF_test_element],
              element_entropy_residual[nDOF_test_element],Phi[nDOF_trial_element];
            register double  elementTransport[nDOF_test_element][nDOF_trial_element];
            for (int i=0;i<nDOF_test_element;i++)
              {
                Phi[i] = u_dof_old[i];
                for (int I=0;I<nSpace;I++)
                  Phi[i] -= rho*mesh_dof[i*3+I]*gravity[I];
                elementResidual_u[i]=0.0;
                element_entropy_residual[i]=0.0;
                for (int j=0;j<nDOF_trial_element;j++)
                  {
                    elementTransport[i][j]=0.0;
                  }
              }
            //loop over quadrature points and compute integrands
            for  (int k=0;k<nQuadraturePoints_element;k++)
              {
                //compute indeces and declare local storage
                register int eN_k = eN*nQuadraturePoints_element+k,
                  eN_k_nSpace = eN_k*nSpace,
                  eN_nDOF_trial_element = eN*nDOF_trial_element;
                register double
                  // for entropy residual
                  aux_entropy_residual=0., DENTROPY_un, DENTROPY_uni,
                  //for mass matrix contributions
                  u=0.0, un=0.0, grad_un[nSpace], porosity_times_velocity[nSpace],
                  u_test_dV[nDOF_trial_element],
                  u_grad_trial[nDOF_trial_element*nSpace],
                  u_grad_test_dV[nDOF_test_element*nSpace],
                  //for general use
                  jac[nSpace*nSpace], jacDet, jacInv[nSpace*nSpace],
                  dV,x,y,z,xt,yt,zt,
                  m,dm,f[nSpace],df[nSpace],a[nnz],da[nnz];
                //get the physical integration weight
                ck.calculateMapping_element(eN,
                                            k,
                                            mesh_dof,
                                            mesh_l2g,
                                            mesh_trial_ref,
                                            mesh_grad_trial_ref,
                                            jac,
                                            jacDet,
                                            jacInv,
                                            x,y,z);
                ck.calculateMappingVelocity_element(eN,
                                                    k,
                                                    mesh_velocity_dof,
                                                    mesh_l2g,
                                                    mesh_trial_ref,
                                                    xt,yt,zt);
                dV = fabs(jacDet)*dV_ref[k];
                //get the solution (of Newton's solver). To compute time derivative term
                ck.valFromDOF(u_dof,&u_l2g[eN_nDOF_trial_element],&u_trial_ref[k*nDOF_trial_element],u);
                //get the solution at quad point at tn and tnm1 for entropy viscosity
                ck.valFromDOF(u_dof_old,&u_l2g[eN_nDOF_trial_element],&u_trial_ref[k*nDOF_trial_element],un);
                //get the solution gradients at tn for entropy viscosity
                ck.gradTrialFromRef(&u_grad_trial_ref[k*nDOF_trial_element*nSpace],jacInv,u_grad_trial);
                //precalculate test function products with integration weights for mass matrix terms
                for (int I=0;I<nSpace;I++)
                  grad_un[I] =0.0;
                for (int j=0;j<nDOF_trial_element;j++)
                  {
                    u_test_dV[j] = u_test_ref[k*nDOF_trial_element+j]*dV;
                    for (int I=0;I<nSpace;I++)
                      {
                        grad_un[I] += Phi[j]*u_grad_trial[j*nSpace+I];
                        u_grad_test_dV[j*nSpace+I] = u_grad_trial[j*nSpace+I]*dV;//cek warning won't work for Petrov-Galerkin
                      }
                  }
                
                //
                //calculate pde coefficients at quadrature points
                //
                double Kr, dKr;
                evaluateCoefficients(a_rowptr,
                                     a_colind,
                                     rho,
                                     beta,
                                     gravity,
                                     alpha[elementMaterialTypes[eN]],
                                     n[elementMaterialTypes[eN]],
                                     thetaR[elementMaterialTypes[eN]],
                                     thetaSR[elementMaterialTypes[eN]],
                                     &KWs[elementMaterialTypes[eN]*nnz],			      
                                     un,
                                     m,
                                     dm,
                                     f,
                                     df,
                                     a,
                                     da,
                                     Kr,
                                     dKr);
                //
                //moving mesh
                //
                double mesh_velocity[3];
                mesh_velocity[0] = xt;
                mesh_velocity[1] = yt;
                mesh_velocity[2] = zt;
                //relative velocity at tn
                for (int I=0;I<nSpace;I++)
                  {
                    f[I] -= MOVING_DOMAIN*m*mesh_velocity[I];
                    porosity_times_velocity[I] = df[I]*(2.0*dm*dm/(dm*dm + fmax(1.0e-16,dm*dm)));
                  }
                //////////////////////////////
                // CALCULATE CELL BASED CFL //
                //////////////////////////////
                calculateCFL(elementDiameter[eN]/degree_polynomial,porosity_times_velocity,cfl[eN_k]);

                //////////////////////////////////////////////
                // CALCULATE ENTROPY RESIDUAL AT QUAD POINT //
                //////////////////////////////////////////////
                if (STABILIZATION_TYPE==1) // EV stab
                  {
                    for (int I=0;I<nSpace;I++)
                      aux_entropy_residual += porosity_times_velocity[I]*grad_un[I];
                    DENTROPY_un = ENTROPY_TYPE==1 ? DENTROPY(un,uL,uR) : DENTROPY_LOG(un,uL,uR);
                  }
                //////////////
                // ith-LOOP //
                //////////////
                for(int i=0;i<nDOF_test_element;i++)
                  {
                    // VECTOR OF ENTROPY RESIDUAL //
                    int eN_i=eN*nDOF_test_element+i;
                    if (STABILIZATION_TYPE==1) // EV stab
                      {
                        int gi = offset_u+stride_u*u_l2g[eN_i]; //global i-th index
                        double porosity_times_uni = 1.0*u_dof_old[gi];
                        DENTROPY_uni = ENTROPY_TYPE == 1 ? DENTROPY(porosity_times_uni,uL,uR) : DENTROPY_LOG(porosity_times_uni,uL,uR);
                        element_entropy_residual[i] += (DENTROPY_un - DENTROPY_uni)*aux_entropy_residual*u_test_dV[i];
                      }
                    //cek todo, fix elemnetResidual
                    elementResidual_u[i] += (u-un)*u_test_dV[i];
                    ///////////////
                    // j-th LOOP // To construct transport matrices
                    ///////////////
                    for(int j=0;j<nDOF_trial_element;j++)
                      {
                        int j_nSpace = j*nSpace;
                        int i_nSpace = i*nSpace;
                        elementTransport[i][j] += ck.SimpleDiffusionJacobian_weak(a_rowptr,
                                                                                  a_colind,
                                                                                  a,
                                                                                  &u_grad_trial[j_nSpace],
                                                                                  &u_grad_test_dV[i_nSpace]);
                      }
                  }//i
                //save solution for other models
                q_u[eN_k] = u;
                q_m[eN_k] = m;
              }
            /////////////////
            // DISTRIBUTE // load cell based element into global residual
            ////////////////
            for(int i=0;i<nDOF_test_element;i++)
              {
                int eN_i=eN*nDOF_test_element+i;
                int gi = offset_u+stride_u*r_l2g[eN_i]; //global i-th index

                // distribute global residual for (lumped) mass matrix
                globalResidual[gi] += elementResidual_u[i];
                // distribute entropy_residual
                if (STABILIZATION_TYPE==1) // EV Stab
                  global_entropy_residual[gi] += element_entropy_residual[i];

                // distribute transport matrices
                for (int j=0;j<nDOF_trial_element;j++)
                  {
                    int eN_i_j = eN_i*nDOF_trial_element+j;
                    TransportMatrix[csrRowIndeces_CellLoops[eN_i] + csrColumnOffsets_CellLoops[eN_i_j]]
                      += elementTransport[i][j];
                  }//j
              }//i
          }//elements

        /* ////////////////////////////////////////////////////////////////////////////////////////// */
        /* // ADD OUTFLOW BOUNDARY TERM TO TRANSPORT MATRICES AND COMPUTE INFLOW BOUNDARY INTEGRAL // */
        /* ////////////////////////////////////////////////////////////////////////////////////////// */
        /* //   * Compute outflow boundary integral as a matrix; i.e., int_B[ (vel.normal)*wi*wj*dx] */
        /* for (int ebNE = 0; ebNE < nExteriorElementBoundaries_global; ebNE++) */
        /*   { */
        /*     double min_u_bc_local = 1E10, max_u_bc_local = -1E10; */
        /*     register int ebN = exteriorElementBoundariesArray[ebNE]; */
        /*     register int eN  = elementBoundaryElementsArray[ebN*2+0], */
        /*       ebN_local = elementBoundaryLocalElementBoundariesArray[ebN*2+0], */
        /*       eN_nDOF_trial_element = eN*nDOF_trial_element; */
        /*     register double elementResidual_u[nDOF_test_element]; */
        /*     for (int i=0;i<nDOF_test_element;i++) */
        /*       elementResidual_u[i]=0.0; */
        /*     // loop on quad points */
        /*     for  (int kb=0;kb<nQuadraturePoints_elementBoundary;kb++) */
        /*       { */
        /*         register int ebNE_kb = ebNE*nQuadraturePoints_elementBoundary+kb, */
        /*           ebNE_kb_nSpace = ebNE_kb*nSpace, */
        /*           ebN_local_kb = ebN_local*nQuadraturePoints_elementBoundary+kb, */
        /*           ebN_local_kb_nSpace = ebN_local_kb*nSpace; */
        /*         register double */
        /*           u_ext=0.0, bc_u_ext=0.0, */
        /*           porosity_times_velocity[nSpace], */
        /*           flux_ext=0.0, dflux_ext=0.0, */
        /*           fluxTransport[nDOF_trial_element], */
        /*           jac_ext[nSpace*nSpace], */
        /*           jacDet_ext, */
        /*           jacInv_ext[nSpace*nSpace], */
        /*           boundaryJac[nSpace*(nSpace-1)], */
        /*           metricTensor[(nSpace-1)*(nSpace-1)], */
        /*           metricTensorDetSqrt, */
        /*           dS, */
        /*           u_test_dS[nDOF_test_element], */
        /*           normal[nSpace],x_ext,y_ext,z_ext,xt_ext,yt_ext,zt_ext,integralScaling,porosity_ext; */
        /*         // calculate mappings */
        /*         ck.calculateMapping_elementBoundary(eN, */
        /*                                             ebN_local, */
        /*                                             kb, */
        /*                                             ebN_local_kb, */
        /*                                             mesh_dof, */
        /*                                             mesh_l2g, */
        /*                                             mesh_trial_trace_ref, */
        /*                                             mesh_grad_trial_trace_ref, */
        /*                                             boundaryJac_ref, */
        /*                                             jac_ext, */
        /*                                             jacDet_ext, */
        /*                                             jacInv_ext, */
        /*                                             boundaryJac, */
        /*                                             metricTensor, */
        /*                                             metricTensorDetSqrt, */
        /*                                             normal_ref, */
        /*                                             normal, */
        /*                                             x_ext,y_ext,z_ext); */
        /*         ck.calculateMappingVelocity_elementBoundary(eN, */
        /*                                                     ebN_local, */
        /*                                                     kb, */
        /*                                                     ebN_local_kb, */
        /*                                                     mesh_velocity_dof, */
        /*                                                     mesh_l2g, */
        /*                                                     mesh_trial_trace_ref, */
        /*                                                     xt_ext,yt_ext,zt_ext, */
        /*                                                     normal, */
        /*                                                     boundaryJac, */
        /*                                                     metricTensor, */
        /*                                                     integralScaling); */
        /*         dS = ((1.0-MOVING_DOMAIN)*metricTensorDetSqrt + MOVING_DOMAIN*integralScaling)*dS_ref[kb]; */
        /*         //compute shape and solution information */
        /*         ck.valFromDOF(u_dof,&u_l2g[eN_nDOF_trial_element],&u_trial_trace_ref[ebN_local_kb*nDOF_test_element],u_ext); */
        /*         //precalculate test function products with integration weights */
        /*         for (int j=0;j<nDOF_trial_element;j++) */
        /*           u_test_dS[j] = u_test_trace_ref[ebN_local_kb*nDOF_test_element+j]*dS; */

        /*         //VRANS */
        /*         porosity_ext = 1.0; */
        /*         // */
        /*         //moving mesh */
        /*         // */
        /*         double mesh_velocity[3]; */
        /*         mesh_velocity[0] = xt_ext; */
        /*         mesh_velocity[1] = yt_ext; */
        /*         mesh_velocity[2] = zt_ext; */
        /*         //std::cout<<"mesh_velocity ext"<<std::endl; */
        /*         for (int I=0;I<nSpace;I++) */
        /*           porosity_times_velocity[I] = porosity_ext*(ebqe_velocity_ext[ebNE_kb_nSpace+I] - MOVING_DOMAIN*mesh_velocity[I]); */
        /*         // */
        /*         //calculate the fluxes */
        /*         // */
        /*         double flow = 0.; */
        /*         for (int I=0; I < nSpace; I++) */
        /*           flow += normal[I]*porosity_times_velocity[I]; */
        /*         //cek todo, fix boundary conditions */
        /*         if (flow >= 0 && isFluxBoundary_u[ebNE_kb] != 1 )  //outflow. This is handled via the transport matrices. Then flux_ext=0 and dflux_ext!=0 */
        /*           { */
        /*             dflux_ext = flow; */
        /*             flux_ext = 0; */
        /*             // save external u */
        /*             ebqe_u[ebNE_kb] = u_ext; */
        /*           } */
        /*         else // inflow. This is handled via the boundary integral. Then flux_ext!=0 and dflux_ext=0 */
        /*           { */
        /*             dflux_ext = 0; */
        /*             // save external u */
        /*             ebqe_u[ebNE_kb] = isDOFBoundary_u[ebNE_kb]*ebqe_bc_u_ext[ebNE_kb]+(1-isDOFBoundary_u[ebNE_kb])*u_ext; */
        /*             if (isDOFBoundary_u[ebNE_kb] == 1) */
        /*               flux_ext = ebqe_bc_u_ext[ebNE_kb]*flow; */
        /*             else if (isFluxBoundary_u[ebNE_kb] == 1) */
        /*               flux_ext = ebqe_bc_flux_u_ext[ebNE_kb]; */
        /*             else */
        /*               { */
        /*                 std::cout<<"warning: VOF open boundary with no external trace, setting to zero for inflow"<<std::endl; */
        /*                 flux_ext = 0.0; */
        /*               } */
        /*           } */

        /*         for (int j=0;j<nDOF_trial_element;j++) */
        /*           { */
        /*             // elementResidual. This is to include the inflow boundary integral. */
        /*             // NOTE: here I assume that we use a Galerkin approach st nDOF_test_element = nDOF_trial_element */
        /*             elementResidual_u[j] += flux_ext*u_test_dS[j]; */
        /*             register int ebN_local_kb_j=ebN_local_kb*nDOF_trial_element+j; */
        /*             fluxTransport[j] = dflux_ext*u_trial_trace_ref[ebN_local_kb_j]; */
        /*           }//j */
        /*         /////////////////////////////////////////////////////// */
        /*         // DISTRIBUTE OUTFLOW BOUNDARY TO TRANSPORT MATRICES // */
        /*         /////////////////////////////////////////////////////// */
        /*         for (int i=0;i<nDOF_test_element;i++) */
        /*           { */
        /*             register int eN_i = eN*nDOF_test_element+i; */
        /*             for (int j=0;j<nDOF_trial_element;j++) */
        /*               { */
        /*                 register int ebN_i_j = ebN*4*nDOF_test_X_trial_element + i*nDOF_trial_element + j; */
        /*                 TransportMatrix[csrRowIndeces_CellLoops[eN_i] + csrColumnOffsets_eb_CellLoops[ebN_i_j]] */
        /*                   += fluxTransport[j]*u_test_dS[i]; */
        /*                 TransposeTransportMatrix[csrRowIndeces_CellLoops[eN_i] + csrColumnOffsets_eb_CellLoops[ebN_i_j]] */
        /*                   += fluxTransport[i]*u_test_dS[j]; */
        /*               }//j */
        /*           }//i */
        /*         // local min/max at boundary */
        /*         min_u_bc_local = fmin(ebqe_u[ebNE_kb], min_u_bc_local); */
        /*         max_u_bc_local = fmax(ebqe_u[ebNE_kb], max_u_bc_local); */
        /*       }//kb */
        /*     // global min/max at boundary */
        /*     for (int i=0;i<nDOF_test_element;i++) */
        /*       { */
        /*         int eN_i = eN*nDOF_test_element+i; */
        /*         int gi = offset_u+stride_u*r_l2g[eN_i]; //global i-th index */
        /*         globalResidual[gi] += dt*elementResidual_u[i]; */
        /*         boundary_integral[gi] += elementResidual_u[i]; */
        /*         min_u_bc[gi] = fmin(min_u_bc_local,min_u_bc[gi]); */
        /*         max_u_bc[gi] = fmax(max_u_bc_local,max_u_bc[gi]); */
        /*       } */
        /*   }//ebNE */
        // END OF ADDING BOUNDARY TERM TO TRANSPORT MATRICES and COMPUTING BOUNDARY INTEGRAL //

        /////////////////////////////////////////////////////////////////
        // COMPUTE SMOOTHNESS INDICATOR and NORMALIZE ENTROPY RESIDUAL //
        /////////////////////////////////////////////////////////////////
        // NOTE: see NCLS.h for a different but equivalent implementation of this.
        int ij = 0;
        for (int i=0; i<numDOFs; i++)
          {
            double gi[nSpace], Cij[nSpace], xi[nSpace], etaMaxi, etaMini;
            if (STABILIZATION_TYPE==1) //EV Stabilization
              {
                // For eta min and max
                etaMaxi = fabs(eta[i]);
                etaMini = fabs(eta[i]);
              }
            double porosity_times_solni = 1.0*u_free_dof_old[i];
            // initialize gi and compute xi
            for (int I=0; I < nSpace; I++)
              {
                gi[I] = 0.;
                xi[I] = mesh_dof[i*3+I];
              }
            // for smoothness indicator //
            double alpha_numerator_pos = 0., alpha_numerator_neg = 0., alpha_denominator_pos = 0., alpha_denominator_neg = 0.;
            for (int offset=csrRowIndeces_DofLoops[i]; offset<csrRowIndeces_DofLoops[i+1]; offset++)
              { // First loop in j (sparsity pattern)
                int j = csrColumnOffsets_DofLoops[offset];
                if (STABILIZATION_TYPE==1) //EV Stabilization
                  {
                    // COMPUTE ETA MIN AND ETA MAX //
                    etaMaxi = fmax(etaMaxi,fabs(eta[j]));
                    etaMini = fmin(etaMini,fabs(eta[j]));
                  }
                double porosity_times_solnj = 1.0*u_free_dof_old[j];
                // Update Cij matrices
                Cij[0] = Cx[ij];
                Cij[1] = Cy[ij];
#if nSpace == 3
                Cij[2] = Cz[ij];
#endif
                // COMPUTE gi VECTOR. gi=1/mi*sum_j(Cij*solj)
                for (int I=0; I < nSpace; I++)
                  gi[I] += Cij[I]*porosity_times_solnj;

                // COMPUTE numerator and denominator of smoothness indicator
                double alpha_num = porosity_times_solni - porosity_times_solnj;
                if (alpha_num >= 0.)
                  {
                    alpha_numerator_pos += alpha_num;
                    alpha_denominator_pos += alpha_num;
                  }
                else
                  {
                    alpha_numerator_neg += alpha_num;
                    alpha_denominator_neg += fabs(alpha_num);
                  }
                //update ij
                ij+=1;
              }
            // scale g vector by lumped mass matrix
            for (int I=0; I < nSpace; I++)
              gi[I] /= ML[i];
            if (STABILIZATION_TYPE==1) //EV Stab
              {
                // Normalizae entropy residual
                global_entropy_residual[i] *= etaMini == etaMaxi ? 0. : 2*cE/(etaMaxi-etaMini);
                quantDOFs[i] = fabs(global_entropy_residual[i]);
              }

            // Now that I have the gi vectors, I can use them for the current i-th DOF
            double SumPos=0., SumNeg=0.;
            for (int offset=csrRowIndeces_DofLoops[i]; offset<csrRowIndeces_DofLoops[i+1]; offset++)
              { // second loop in j (sparsity pattern)
                int j = csrColumnOffsets_DofLoops[offset];
                // compute xj
                double xj[nSpace];
                for (int I=0; I < nSpace; I++)
                  xj[I] = mesh_dof[j*3+I];
                // compute gi*(xi-xj)
                double gi_times_x=0.;
                for (int I=0; I < nSpace; I++)
                  {
                    //if (delta_x_ij[offset*3+I] > 0.0)
                    //  assert( (xi[I] - xj[I]) == delta_x_ij[offset*3+I]);
                    //gi_times_x += gi[I]*(xi[I]-xj[I]);
                    gi_times_x += gi[I]*delta_x_ij[offset*3+I];
                  }
                // compute the positive and negative part of gi*(xi-xj)
                SumPos += gi_times_x > 0 ? gi_times_x : 0;
                SumNeg += gi_times_x < 0 ? gi_times_x : 0;
              }
            double sigmaPosi = fmin(1.,(fabs(SumNeg)+1E-15)/(SumPos+1E-15));
            double sigmaNegi = fmin(1.,(SumPos+1E-15)/(fabs(SumNeg)+1E-15));
            double alpha_numi = fabs(sigmaPosi*alpha_numerator_pos + sigmaNegi*alpha_numerator_neg);
            double alpha_deni = sigmaPosi*alpha_denominator_pos + sigmaNegi*alpha_denominator_neg;
            if (IS_BETAij_ONE == 1)
              {
                alpha_numi = fabs(alpha_numerator_pos + alpha_numerator_neg);
                alpha_deni = alpha_denominator_pos + alpha_denominator_neg;
              }
            double alphai = alpha_numi/(alpha_deni+1E-15);
            quantDOFs[i] = alphai;

            if (POWER_SMOOTHNESS_INDICATOR==0)
              psi[i] = 1.0;
            else
              psi[i] = std::pow(alphai,POWER_SMOOTHNESS_INDICATOR); //NOTE: they use alpha^2 in the paper
          }
        /////////////////////////////////////////////
        // ** LOOP IN DOFs FOR EDGE BASED TERMS ** //
        /////////////////////////////////////////////
        ij=0;
        for (int i=0; i<numDOFs; i++)
          {
            // NOTE: Transport matrices already have the porosity considered. ---> Dissipation matrices as well.
            double solni = u_free_dof_old[i]; // solution at time tn for the ith DOF
            for (int I=0;I<nSpace;I++)
              solni -= rho*gravity[I]*mesh_dof[i*3+I];
            double porosityi = 1.0;
            double ith_dissipative_term = 0;
            double ith_low_order_dissipative_term = 0;
            double ith_flux_term = 0;
            double dLii = 0.;
            double m,dm,f[nSpace],df[nSpace],a[nnz],da[nnz];

            // loop over the sparsity pattern of the i-th DOF
            double Kr, dKr;
            for (int offset=csrRowIndeces_DofLoops[i]; offset<csrRowIndeces_DofLoops[i+1]; offset++)
              {
                int j = csrColumnOffsets_DofLoops[offset];
                double solnj = u_free_dof_old[j]; // solution at time tn for the jth DOF
                for (int I=0;I<nSpace;I++)
                  solnj -= rho*gravity[I]*mesh_dof[j*3+I];
                double porosityj = 1.0;
                double dLowij, dLij, dEVij, dHij;
                if (-TransportMatrix[ij]*(solnj - solni) <= 0.0)
                  {
                    evaluateCoefficients(a_rowptr,
                                         a_colind,
                                         rho,
                                         beta,
                                         gravity,
                                         alpha[elementMaterialTypes[0]],//cek hack, only for 1 material
                                         n[elementMaterialTypes[0]],
                                         thetaR[elementMaterialTypes[0]],
                                         thetaSR[elementMaterialTypes[0]],
                                         &KWs[elementMaterialTypes[0]*nnz],			      
                                         u_free_dof_old[i],
                                         m,
                                         dm,
                                         f,
                                         df,
                                         a,
                                         da,
                                         Kr,
                                         dKr);
                    ith_flux_term += Kr*fmax(0.0, -TransportMatrix[ij])*(solnj - solni);
                  }
                else
                  {
                    evaluateCoefficients(a_rowptr,
                                         a_colind,
                                         rho,
                                         beta,
                                         gravity,
                                         alpha[elementMaterialTypes[0]],//cek hack, only for 1 material
                                         n[elementMaterialTypes[0]],
                                         thetaR[elementMaterialTypes[0]],
                                         thetaSR[elementMaterialTypes[0]],
                                         &KWs[elementMaterialTypes[0]*nnz],			      
                                         u_free_dof_old[j],
                                         m,
                                         dm,
                                         f,
                                         df,
                                         a,
                                         da,
                                         Kr,
                                         dKr);
                    ith_flux_term += Kr*fmax(0.0, -TransportMatrix[ij])*(solnj - solni);
                  }
                //std::cout<<"i "<<i<<" j "<<j<<" grad ij "<<(solnj - solni)<<" flux ij "<<fmax(0.0, -TransportMatrix[ij])*(solnj - solni)<<std::endl;
                /* if (i != j) //NOTE: there is really no need to check for i!=j (see formula for ith_dissipative_term) */
                /*   { */
                /*     // artificial compression */
                /*     double solij = 0.5*(porosityi*solni+porosityj*solnj); */
                /*     double Compij = cK*fmax(solij*(1.0-solij),0.0)/(fabs(porosityi*solni-porosityj*solnj)+1E-14); */
                /*     // first-order dissipative operator */
                /*     dLowij = fmax(fabs(TransportMatrix[ij]),fabs(TransportMatrix[ij]));//symmetric */
                /*     //dLij = fmax(0.,fmax(psi[i]*TransportMatrix[ij], // Approach by S. Badia */
                /*     //              psi[j]*TransposeTransportMatrix[ij])); */
                /*     dLij = dLowij*fmax(psi[i],psi[j]); // enhance the order to 2nd order. No EV */
                /*     if (STABILIZATION_TYPE==1) //EV Stab */
                /*       { */
                /*         // high-order (entropy viscosity) dissipative operator */
                /*         dEVij = fmax(fabs(global_entropy_residual[i]), */
                /*                      fabs(global_entropy_residual[j])); */
                /*         dHij = fmin(dLowij,dEVij) * fmax(1.0-Compij,0.0); // artificial compression */
                /*       } */
                /*     else // smoothness based indicator */
                /*       { */
                /*         dHij = dLij * fmax(1.0-Compij,0.0); // artificial compression */
                /*         //dHij = dLowij; */
                /*         //dLij = dLowij; */

                /*         dEVij = fmax(fabs(global_entropy_residual[i]), */
                /*                      fabs(global_entropy_residual[j])); */
                /*         //dHij = fmin(dLowij,dEVij);//\*fmax(1.0-Compij,0.0); // artificial compression */
                /*         //dHij = 0.; */
                /*         dHij = dLowij; */
                /*         //  */
                /*       } */
                /*     dHij = dLowij; */
                /*     dLij = dLowij; */
                /*     dLow[ij]=dLowij; */
		    
                /*     //dissipative terms */
                /*     ith_dissipative_term += dHij*(solnj-solni); */
                /*     ith_low_order_dissipative_term += dLij*(solnj-solni); */
                /*     //dHij - dLij. This matrix is needed during FCT step */
                /*     dt_times_dH_minus_dL[ij] = dt*(dHij - dLij); */
                /*     dLii -= dLij; */
		    
                /*     fluxMatrix[ij] = -dt*(TransportMatrix[ij]*solnj */
                /*                           -TransposeTransportMatrix[ij]*solni */
                /*                           -dHij*(solnj-solni)); */
                /*   } */
                /* else //i==j */
                /*   { */
                /*     dt_times_dH_minus_dL[ij] = 0; */
                /*     fluxMatrix[ij] = 0;//TransportMatrix[ij]*solnj; */
                /*     dLow[ij]=0.; // not true but works since *= (ui-uj) */
                /*   } */
                //update ij
                ij+=1;
              }
            double mi = ML[i];
            // compute edge_based_cfl
            //edge_based_cfl[i] = 2.*fabs(dLii)/mi;


            uDotLow[i] = 1.0/mi*ith_flux_term;
            //+ boundary_integral[i]);
            //- ith_low_order_dissipative_term);
            evaluateCoefficients(a_rowptr,
                                 a_colind,
                                 rho,
                                 beta,
                                 gravity,
                                 alpha[elementMaterialTypes[0]],//cek hack, only for 1 material
                                 n[elementMaterialTypes[0]],
                                 thetaR[elementMaterialTypes[0]],
                                 thetaSR[elementMaterialTypes[0]],
                                 &KWs[elementMaterialTypes[0]*nnz],			      
                                 u_free_dof_old[i],
                                 m,
                                 dm,
                                 f,
                                 df,
                                 a,
                                 da,
                                 Kr,
                                 dKr);
            uLow[i] = m + dt*uDotLow[i];//cek should introduce mn,mnp1 or somethign clearer
            //cek debug
            //std::cout<<"dt*divergence "<<dt*uDotLow[i]<<std::endl;
            //std::cout<<"mass density old "<<m<<std::endl;
            m = uLow[i];
            //std::cout<<"mass density "<<m<<std::endl;
            evaluateInverseCoefficients(a_rowptr,
                                        a_colind,
                                        rho,
                                        beta,
                                        gravity,
                                        alpha[elementMaterialTypes[0]],//cek hack, only for 1 material
                                        n[elementMaterialTypes[0]],
                                        thetaR[elementMaterialTypes[0]],
                                        thetaSR[elementMaterialTypes[0]],
                                        &KWs[elementMaterialTypes[0]*nnz],			      
                                        uLow[i],
                                        m,
                                        dm,
                                        f,
                                        df,
                                        a,
                                        da);
            globalResidual[i] = uLow[i];
            //uLow[i] = u_dof_old[i] - dt/mi*(ith_flux_term
            //						  + boundary_integral[i]
            //						  - ith_low_order_dissipative_term);
            // update residual
            //if (LUMPED_MASS_MATRIX==1)
            //globalResidual[i] = u_dof_old[i] - dt/mi*(ith_flux_term
            //					      + boundary_integral[i]
            //					      - ith_dissipative_term);
            //else
            //globalResidual[i] += dt*(ith_flux_term - ith_dissipative_term);
          }
	
        //ij=0;
        //for (int i=0; i<numDOFs; i++)
        //{
        //  double mini=0.0;
        //  double maxi=1.0;
        //  double Pposi=0;
        //  double Pnegi=0;
        //  for (int offset=csrRowIndeces_DofLoops[i];
        //	 offset<csrRowIndeces_DofLoops[i+1]; offset++)
        //  {
        //    int j = csrColumnOffsets_DofLoops[offset];
        //    Pposi += FluxCorrectionMatrix[ij]*((FluxCorrectionMatrix[ij] > 0) ? 1. : 0.);
        //    Pnegi += FluxCorrectionMatrix[ij]*((FluxCorrectionMatrix[ij] < 0) ? 1. : 0.);
        //    ij+=1;
        //  }
        //  double mi = ML[i];
        //  double solni = u_dof_old[i];
        //  double Qposi = mi*(maxi-solni);
        //  double Qnegi = mi*(mini-solni);

        //std::cout << Qposi << std::endl;
        //  Rpos[i] = ((Pposi==0) ? 1. : fmin(1.0,Qposi/Pposi));
        //  Rneg[i] = ((Pnegi==0) ? 1. : fmin(1.0,Qnegi/Pnegi));

        //if (Rpos[i] < 0)
        //{
        //	std::cout << mi << "\t" << maxi << "\t" << solni << std::endl;
        //	std::cout << Qposi << "\t" << Pposi << std::endl;
        //	std::cout << Rpos[i] << std::endl;
        //abort();
        //}
        //}
	
        //ij=0;
        //for (int i=0; i<numDOFs; i++)
        //{
        //  double ith_Limiter_times_FluxCorrectionMatrix = 0.;
        //  double Rposi = Rpos[i];
        //  double Rnegi = Rneg[i];

        //if (Rposi > 1.0 || Rposi < 0.0)	      
        //std::cout << "Rposi: " << Rposi << std::endl;
        //if (Rnegi > 1.0 || Rnegi < 0.0)	      
        //std::cout << "Rnegi: " << Rnegi << std::endl;	    
	    
        // LOOP OVER THE SPARSITY PATTERN (j-LOOP)//
        //  for (int offset=csrRowIndeces_DofLoops[i];
        //	 offset<csrRowIndeces_DofLoops[i+1]; offset++)
        //    {
        //	int j = csrColumnOffsets_DofLoops[offset];
        //	double Lij = 1.0;
        //	Lij = ((FluxCorrectionMatrix[ij]>0) ? fmin(Rposi,Rneg[j]) : fmin(Rnegi,Rpos[j]));
        //	//Lij=0.0;
        //	ith_Limiter_times_FluxCorrectionMatrix += Lij*FluxCorrectionMatrix[ij];
        //	//update ij
        //	ij+=1;
        //    }
        //  double mi = ML[i];
        //  double solni = u_dof_old[i];    
        //  globalResidual[i] = solni + 1.0/mi*ith_Limiter_times_FluxCorrectionMatrix;
        //}
	
      }

      void calculateMassMatrix(//element
                               double dt,
                               double* mesh_trial_ref,
                               double* mesh_grad_trial_ref,
                               double* mesh_dof,
                               double* mesh_velocity_dof,
                               double MOVING_DOMAIN,
                               int* mesh_l2g,
                               double* dV_ref,
                               double* u_trial_ref,
                               double* u_grad_trial_ref,
                               double* u_test_ref,
                               double* u_grad_test_ref,
                               //element boundary
                               double* mesh_trial_trace_ref,
                               double* mesh_grad_trial_trace_ref,
                               double* dS_ref,
                               double* u_trial_trace_ref,
                               double* u_grad_trial_trace_ref,
                               double* u_test_trace_ref,
                               double* u_grad_test_trace_ref,
                               double* normal_ref,
                               double* boundaryJac_ref,
                               //physics
                               int nElements_global,
                               //new
                               double* ebqe_penalty_ext,
                               int* elementMaterialTypes,	
                               int* isSeepageFace,
                               int* a_rowptr,
                               int* a_colind,
                               double rho,
                               double beta,
                               double* gravity,
                               double* alpha,
                               double* n,
                               double* thetaR,
                               double* thetaSR,
                               double* KWs,
                               //end new
                               double useMetrics, 
                               double alphaBDF,
                               int lag_shockCapturing,
                               double shockCapturingDiffusion,
                               int* u_l2g,
                               int* r_l2g,
                               double* elementDiameter,
                               int degree_polynomial,
                               double* u_dof, 
                               double* velocity,
                               double* q_m_betaBDF, 
                               double* cfl,
                               double* q_numDiff_u_last, 
                               int* csrRowIndeces_u_u,int* csrColumnOffsets_u_u,
                               double* globalJacobian,
                               double* delta_x_ij,
                               int nExteriorElementBoundaries_global,
                               int* exteriorElementBoundariesArray,
                               int* elementBoundaryElementsArray,
                               int* elementBoundaryLocalElementBoundariesArray,
                               double* ebqe_velocity_ext,
                               int* isDOFBoundary_u,
                               double* ebqe_bc_u_ext,
                               int* isFluxBoundary_u,
                               double* ebqe_bc_flux_u_ext,
                               int* csrColumnOffsets_eb_u_u,
                               int LUMPED_MASS_MATRIX)
      {
        //std::cout<<"ndjaco  address "<<q_numDiff_u_last<<std::endl;
        double Ct_sge = 4.0;
        //
        //loop over elements to compute volume integrals and load them into the element Jacobians and global Jacobian
        //
        for(int eN=0;eN<nElements_global;eN++)
          {
            register double  elementJacobian_u_u[nDOF_test_element][nDOF_trial_element];
            for (int i=0;i<nDOF_test_element;i++)
              for (int j=0;j<nDOF_trial_element;j++)
                {
                  elementJacobian_u_u[i][j]=0.0;
                }
            for  (int k=0;k<nQuadraturePoints_element;k++)
              {
                int eN_k = eN*nQuadraturePoints_element+k, //index to a scalar at a quadrature point
                  eN_k_nSpace = eN_k*nSpace,
                  eN_nDOF_trial_element = eN*nDOF_trial_element; //index to a vector at a quadrature point

                //declare local storage
                register double u=0.0,
                  grad_u[nSpace],
                  m=0.0,dm=0.0,
                  f[nSpace],df[nSpace],
                  a[nnz],da[nnz],
                  m_t=0.0,dm_t=0.0,
                  dpdeResidual_u_u[nDOF_trial_element],
                  Lstar_u[nDOF_test_element],
                  dsubgridError_u_u[nDOF_trial_element],
                  tau=0.0,tau0=0.0,tau1=0.0,
                  jac[nSpace*nSpace],
                  jacDet,
                  jacInv[nSpace*nSpace],
                  u_grad_trial[nDOF_trial_element*nSpace],
                  dV,
                  u_test_dV[nDOF_test_element],
                  u_grad_test_dV[nDOF_test_element*nSpace],
                  x,y,z,xt,yt,zt,
                  //VRANS
                  porosity,
                  //
                  G[nSpace*nSpace],G_dd_G,tr_G;

                //get jacobian, etc for mapping reference element
                ck.calculateMapping_element(eN,
                                            k,
                                            mesh_dof,
                                            mesh_l2g,
                                            mesh_trial_ref,
                                            mesh_grad_trial_ref,
                                            jac,
                                            jacDet,
                                            jacInv,
                                            x,y,z);
                ck.calculateMappingVelocity_element(eN,
                                                    k,
                                                    mesh_velocity_dof,
                                                    mesh_l2g,
                                                    mesh_trial_ref,
                                                    xt,yt,zt);
                //get the physical integration weight
                dV = fabs(jacDet)*dV_ref[k];
                ck.calculateG(jacInv,G,G_dd_G,tr_G);
                //get the trial function gradients
                ck.gradTrialFromRef(&u_grad_trial_ref[k*nDOF_trial_element*nSpace],jacInv,u_grad_trial);
                //get the solution
                ck.valFromDOF(u_dof,&u_l2g[eN_nDOF_trial_element],&u_trial_ref[k*nDOF_trial_element],u);
                //get the solution gradients
                ck.gradFromDOF(u_dof,&u_l2g[eN_nDOF_trial_element],u_grad_trial,grad_u);
                //precalculate test function products with integration weights
                for (int j=0;j<nDOF_trial_element;j++)
                  {
                    u_test_dV[j] = u_test_ref[k*nDOF_trial_element+j]*dV;
                    for (int I=0;I<nSpace;I++)
                      {
                        u_grad_test_dV[j*nSpace+I]   = u_grad_trial[j*nSpace+I]*dV;//cek warning won't work for Petrov-Galerkin
                      }
                  }
                //VRANS
                porosity = 1.0;
                //
                //
                //calculate pde coefficients and derivatives at quadrature points
                //
                double Kr,dKr;
                evaluateCoefficients(a_rowptr,
                                     a_colind,
                                     rho,
                                     beta,
                                     gravity,
                                     alpha[elementMaterialTypes[eN]],
                                     n[elementMaterialTypes[eN]],
                                     thetaR[elementMaterialTypes[eN]],
                                     thetaSR[elementMaterialTypes[eN]],
                                     &KWs[elementMaterialTypes[eN]*nnz],			      
                                     u,
                                     m,
                                     dm,
                                     f,
                                     df,
                                     a,
                                     da,
                                     Kr,
                                     dKr);
                //
                //moving mesh
                //
                double mesh_velocity[3];
                mesh_velocity[0] = xt;
                mesh_velocity[1] = yt;
                mesh_velocity[2] = zt;
                //std::cout<<"qj mesh_velocity"<<std::endl;
                for(int I=0;I<nSpace;I++)
                  {
                    //std::cout<<mesh_velocity[I]<<std::endl;
                    f[I] -= MOVING_DOMAIN*m*mesh_velocity[I];
                    df[I] -= MOVING_DOMAIN*dm*mesh_velocity[I];
                  }
                //
                //calculate time derivatives
                //
                ck.bdf(alphaBDF,
                       q_m_betaBDF[eN_k],//since m_t isn't used, we don't have to correct mass
                       m,
                       dm,
                       m_t,
                       dm_t);
                //
                //calculate subgrid error contribution to the Jacobian (strong residual, adjoint, jacobian of strong residual)
                //
                //calculate the adjoint times the test functions
                for (int i=0;i<nDOF_test_element;i++)
                  {
                    // int eN_k_i_nSpace = (eN_k*nDOF_trial_element+i)*nSpace;
                    // Lstar_u[i]=ck.Advection_adjoint(df,&u_grad_test_dV[eN_k_i_nSpace]);
                    register int i_nSpace = i*nSpace;
                    Lstar_u[i]=ck.Advection_adjoint(df,&u_grad_test_dV[i_nSpace]);
                  }
                //calculate the Jacobian of strong residual
                for (int j=0;j<nDOF_trial_element;j++)
                  {
                    //int eN_k_j=eN_k*nDOF_trial_element+j;
                    //int eN_k_j_nSpace = eN_k_j*nSpace;
                    int j_nSpace = j*nSpace;
                    dpdeResidual_u_u[j]= ck.MassJacobian_strong(dm_t,u_trial_ref[k*nDOF_trial_element+j]) +
                      ck.AdvectionJacobian_strong(df,&u_grad_trial[j_nSpace]);
                  }
                //tau and tau*Res
                calculateSubgridError_tau(elementDiameter[eN],
                                          dm_t,
                                          df,
                                          cfl[eN_k],
                                          tau0);

                calculateSubgridError_tau(Ct_sge,
                                          G,
                                          dm_t,
                                          df,
                                          tau1,
                                          cfl[eN_k]);
                tau = useMetrics*tau1+(1.0-useMetrics)*tau0;

                for(int j=0;j<nDOF_trial_element;j++)
                  dsubgridError_u_u[j] = -tau*dpdeResidual_u_u[j];
                //double h=elementDiameter[eN];
                for(int i=0;i<nDOF_test_element;i++)
                  {
                    //int eN_k_i=eN_k*nDOF_test_element+i;
                    //int eN_k_i_nSpace=eN_k_i*nSpace;
                    for(int j=0;j<nDOF_trial_element;j++)
                      {
                        if (LUMPED_MASS_MATRIX==1)
                          {
                            if (i==j)
                              elementJacobian_u_u[i][j] += u_test_dV[i];
                          }
                        else
                          {
                            //int eN_k_j=eN_k*nDOF_trial_element+j;
                            //int eN_k_j_nSpace = eN_k_j*nSpace;
                            int j_nSpace = j*nSpace;
                            int i_nSpace = i*nSpace;
                            //std::cout<<"jac "<<'\t'<<q_numDiff_u_last[eN_k]<<'\t'<<dm_t<<'\t'<<df[0]<<df[1]<<'\t'<<dsubgridError_u_u[j]<<std::endl;
                            dm_t = 1.0;//cek, will solving for continuum density explicitly
                            elementJacobian_u_u[i][j] +=
                              dt*ck.MassJacobian_weak(dm_t,u_trial_ref[k*nDOF_trial_element+j],u_test_dV[i]);
                          }
                      }//j
                  }//i
              }//k
            //
            //load into element Jacobian into global Jacobian
            //
            for (int i=0;i<nDOF_test_element;i++)
              {
                int eN_i = eN*nDOF_test_element+i;
                int I = u_l2g[eN_i];
                for (int j=0;j<nDOF_trial_element;j++)
                  {
                    int eN_i_j = eN_i*nDOF_trial_element+j;
                    int J = u_l2g[eN*nDOF_trial_element+j];
                    globalJacobian[csrRowIndeces_u_u[eN_i] + csrColumnOffsets_u_u[eN_i_j]] += elementJacobian_u_u[i][j];
                    delta_x_ij[3*(csrRowIndeces_u_u[eN_i] + csrColumnOffsets_u_u[eN_i_j])+0] = mesh_dof[I*3+0] - mesh_dof[J*3+0];
                    delta_x_ij[3*(csrRowIndeces_u_u[eN_i] + csrColumnOffsets_u_u[eN_i_j])+1] = mesh_dof[I*3+1] - mesh_dof[J*3+1];
                    delta_x_ij[3*(csrRowIndeces_u_u[eN_i] + csrColumnOffsets_u_u[eN_i_j])+2] = mesh_dof[I*3+2] - mesh_dof[J*3+2];
                  }//j
              }//i
          }//elements
      }//computeMassMatrix
    };//Richards

  inline Richards_base* newRichards(int nSpaceIn,
                                    int nQuadraturePoints_elementIn,
                                    int nDOF_mesh_trial_elementIn,
                                    int nDOF_trial_elementIn,
                                    int nDOF_test_elementIn,
                                    int nQuadraturePoints_elementBoundaryIn,
                                    int CompKernelFlag)
  {
    if (nSpaceIn == 1)
      return proteus::chooseAndAllocateDiscretization1D<Richards_base,Richards,CompKernel>(nSpaceIn,
                                                                                           nQuadraturePoints_elementIn,
                                                                                           nDOF_mesh_trial_elementIn,
                                                                                           nDOF_trial_elementIn,
                                                                                           nDOF_test_elementIn,
                                                                                           nQuadraturePoints_elementBoundaryIn,
                                                                                           CompKernelFlag);
    else if (nSpaceIn == 2)
      return proteus::chooseAndAllocateDiscretization2D<Richards_base,Richards,CompKernel>(nSpaceIn,
                                                                                         nQuadraturePoints_elementIn,
                                                                                         nDOF_mesh_trial_elementIn,
                                                                                         nDOF_trial_elementIn,
                                                                                         nDOF_test_elementIn,
                                                                                         nQuadraturePoints_elementBoundaryIn,
                                                                                         CompKernelFlag);
    else
      return proteus::chooseAndAllocateDiscretization<Richards_base,Richards,CompKernel>(nSpaceIn,
                                                                                         nQuadraturePoints_elementIn,
                                                                                         nDOF_mesh_trial_elementIn,
                                                                                         nDOF_trial_elementIn,
                                                                                         nDOF_test_elementIn,
                                                                                         nQuadraturePoints_elementBoundaryIn,
                                                                                         CompKernelFlag);
  }
}//proteus
#endif<|MERGE_RESOLUTION|>--- conflicted
+++ resolved
@@ -751,7 +751,6 @@
           fluxJacobian = 0.0;
       }
 
-<<<<<<< HEAD
       void calculateResidual(//element
                              double dt,
                              double* mesh_trial_ref,
@@ -999,213 +998,6 @@
                 /* 				df, */
                 /* 				tau1, */
                 /* 			        cfl[eN_k]); */
-=======
-    void calculateResidual(//element
-			   double* mesh_trial_ref,
-			   double* mesh_grad_trial_ref,
-			   double* mesh_dof,
-			   double* mesh_velocity_dof,
-			   double MOVING_DOMAIN,
-			   int* mesh_l2g,
-			   double* dV_ref,
-			   double* u_trial_ref,
-			   double* u_grad_trial_ref,
-			   double* u_test_ref,
-			   double* u_grad_test_ref,
-			   //element boundary
-			   double* mesh_trial_trace_ref,
-			   double* mesh_grad_trial_trace_ref,
-			   double* dS_ref,
-			   double* u_trial_trace_ref,
-			   double* u_grad_trial_trace_ref,
-			   double* u_test_trace_ref,
-			   double* u_grad_test_trace_ref,
-			   double* normal_ref,
-			   double* boundaryJac_ref,
-			   //physics
-			   int nElements_global,
-			   //new
-			   double* ebqe_penalty_ext,
-			   int* elementMaterialTypes,	
-			   int* isSeepageFace,
-			   int* a_rowptr,
-			   int* a_colind,
-			   double rho,
-			   double beta,
-			   double* gravity,
-			   double* alpha,
-			   double* n,
-			   double* thetaR,
-			   double* thetaSR,
-			   double* KWs,
-			   //end new
-			   double useMetrics, 
-			   double alphaBDF,
-			   int lag_shockCapturing, /*mwf not used yet*/
-			   double shockCapturingDiffusion,
-			   double sc_uref, double sc_alpha,
-			   int* u_l2g, 
-			   double* elementDiameter,
-			   double* u_dof,double* u_dof_old,			   
-			   double* velocity,
-			   double* q_m,
-			   double* q_u,
-                           double* q_dV,
-			   double* q_m_betaBDF,
-			   double* cfl,
-			   double* q_numDiff_u, 
-			   double* q_numDiff_u_last, 
-			   int offset_u, int stride_u, 
-			   double* globalResidual,
-			   int nExteriorElementBoundaries_global,
-			   int* exteriorElementBoundariesArray,
-			   int* elementBoundaryElementsArray,
-			   int* elementBoundaryLocalElementBoundariesArray,
-			   double* ebqe_velocity_ext,
-			   int* isDOFBoundary_u,
-			   double* ebqe_bc_u_ext,
-			   int* isFluxBoundary_u,
-			   double* ebqe_bc_flux_ext,
-			   double* ebqe_phi,double epsFact,
-			   double* ebqe_u,
-			   double* ebqe_flux)
-    {
-      assert(a_rowptr[nSpace] == nnz);
-      assert(a_rowptr[nSpace] == nSpace);
-      //cek should this be read in?
-      double Ct_sge = 4.0;
-
-      //loop over elements to compute volume integrals and load them into element and global residual
-      //
-      //eN is the element index
-      //eN_k is the quadrature point index for a scalar
-      //eN_k_nSpace is the quadrature point index for a vector
-      //eN_i is the element test function index
-      //eN_j is the element trial function index
-      //eN_k_j is the quadrature point index for a trial function
-      //eN_k_i is the quadrature point index for a trial function
-      for(int eN=0;eN<nElements_global;eN++)
-	{
-	  //declare local storage for element residual and initialize
-	  register double elementResidual_u[nDOF_test_element];
-	  for (int i=0;i<nDOF_test_element;i++)
-	    {
-	      elementResidual_u[i]=0.0;
-	    }//i
-	  //loop over quadrature points and compute integrands
-	  for  (int k=0;k<nQuadraturePoints_element;k++)
-	    {
-	      //compute indeces and declare local storage
-	      register int eN_k = eN*nQuadraturePoints_element+k,
-		eN_k_nSpace = eN_k*nSpace,
-		eN_nDOF_trial_element = eN*nDOF_trial_element;
-	      register double u=0.0,grad_u[nSpace],grad_u_old[nSpace],
-		m=0.0,dm=0.0,
-		f[nSpace],df[nSpace],
-		a[nnz],da[nnz],
-		m_t=0.0,dm_t=0.0,
-		pdeResidual_u=0.0,
-		Lstar_u[nDOF_test_element],
-		subgridError_u=0.0,
-		tau=0.0,tau0=0.0,tau1=0.0,
-		numDiff0=0.0,numDiff1=0.0,
-		jac[nSpace*nSpace],
-		jacDet,
-		jacInv[nSpace*nSpace],
-		u_grad_trial[nDOF_trial_element*nSpace],
-		u_test_dV[nDOF_trial_element],
-		u_grad_test_dV[nDOF_test_element*nSpace],
-		dV,x,y,z,xt,yt,zt,
-		G[nSpace*nSpace],G_dd_G,tr_G,norm_Rv;
-	      //
-	      //compute solution and gradients at quadrature points
-	      //
-	      ck.calculateMapping_element(eN,
-					  k,
-					  mesh_dof,
-					  mesh_l2g,
-					  mesh_trial_ref,
-					  mesh_grad_trial_ref,
-					  jac,
-					  jacDet,
-					  jacInv,
-					  x,y,z);
-	      ck.calculateMappingVelocity_element(eN,
-						  k,
-						  mesh_velocity_dof,
-						  mesh_l2g,
-						  mesh_trial_ref,
-						  xt,yt,zt);
-	      //get the physical integration weight
-	      dV = fabs(jacDet)*dV_ref[k];
-              q_dV[eN_k] = dV;
-	      ck.calculateG(jacInv,G,G_dd_G,tr_G);
-	      //get the trial function gradients
-	      ck.gradTrialFromRef(&u_grad_trial_ref[k*nDOF_trial_element*nSpace],jacInv,u_grad_trial);
-	      //get the solution
-	      ck.valFromDOF(u_dof,&u_l2g[eN_nDOF_trial_element],&u_trial_ref[k*nDOF_trial_element],u);
-	      //get the solution gradients
-	      ck.gradFromDOF(u_dof,&u_l2g[eN_nDOF_trial_element],u_grad_trial,grad_u);
-	      //precalculate test function products with integration weights
-	      for (int j=0;j<nDOF_trial_element;j++)
-		{
-		  u_test_dV[j] = u_test_ref[k*nDOF_trial_element+j]*dV;
-		  for (int I=0;I<nSpace;I++)
-		    {
-		      u_grad_test_dV[j*nSpace+I]   = u_grad_trial[j*nSpace+I]*dV;//cek warning won't work for Petrov-Galerkin
-		    }
-		}
-	      //
-	      //calculate pde coefficients at quadrature points
-	      //
-	      evaluateCoefficients(a_rowptr,
-				   a_colind,
-				   rho,
-				   beta,
-				   gravity,
-				   alpha[elementMaterialTypes[eN]],
-				   n[elementMaterialTypes[eN]],
-				   thetaR[elementMaterialTypes[eN]],
-				   thetaSR[elementMaterialTypes[eN]],
-				   &KWs[elementMaterialTypes[eN]*nnz],			      
-				   u,
-				   m,
-				   dm,
-				   f,
-				   df,
-				   a,
-				   da);
-	      //
-	      //calculate time derivative at quadrature points
-	      //
-	      ck.bdf(alphaBDF,
-		     q_m_betaBDF[eN_k],
-		     m,
-		     dm,
-		     m_t,
-		     dm_t);
-	      /* // */
-	      /* //calculate subgrid error (strong residual and adjoint) */
-	      /* // */
-	      /* //calculate strong residual */
-	      /* pdeResidual_u = ck.Mass_strong(m_t) + ck.Advection_strong(df,grad_u); */
-	      /* //calculate adjoint */
-	      /* for (int i=0;i<nDOF_test_element;i++) */
-	      /* 	{ */
-	      /* 	  // register int eN_k_i_nSpace = (eN_k*nDOF_trial_element+i)*nSpace; */
-	      /* 	  // Lstar_u[i]  = ck.Advection_adjoint(df,&u_grad_test_dV[eN_k_i_nSpace]); */
-	      /* 	  register int i_nSpace = i*nSpace; */
-	      /* 	  Lstar_u[i]  = ck.Advection_adjoint(df,&u_grad_test_dV[i_nSpace]); */
-	      /* 	} */
-	      /* //calculate tau and tau*Res */
-	      /* calculateSubgridError_tau(elementDiameter[eN],dm_t,df,cfl[eN_k],tau0); */
-              /* calculateSubgridError_tau(Ct_sge, */
-              /*                           G, */
-	      /* 				dm_t, */
-	      /* 				df, */
-	      /* 				tau1, */
-	      /* 			        cfl[eN_k]); */
->>>>>>> ed20f16d
 					
                 /* tau = useMetrics*tau1+(1.0-useMetrics)*tau0; */
 
