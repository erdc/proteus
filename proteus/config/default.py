--- conflicted
+++ resolved
@@ -118,8 +118,8 @@
     'lion',
     'zoltan',
     'parmetis',
-<<<<<<< HEAD
-    'metis']+PROTEUS_PETSC_LIBS+PROTEUS_MPI_LIBS
+    'metis',
+    'sam']+PROTEUS_PETSC_LIBS+PROTEUS_MPI_LIBS
 
 PROTEUS_SCOREC_EXTRA_LINK_ARGS = []
 PROTEUS_SCOREC_EXTRA_COMPILE_ARGS = ['-g']
@@ -128,11 +128,7 @@
   PROTEUS_SCOREC_INCLUDE_DIRS = PROTEUS_SCOREC_INCLUDE_DIRS+[pjoin(prefix, 'include'), os.getenv('SIM_INCLUDE_DIR')]
   PROTEUS_SCOREC_LIB_DIRS = PROTEUS_SCOREC_LIB_DIRS+[pjoin(prefix, 'lib'), os.getenv('SIM_LIB_DIR')]
   PROTEUS_SCOREC_LIBS = PROTEUS_SCOREC_LIBS + ['SimPartitionedMesh-mpi',
-=======
-    'metis',
-    'sam',
     'SimPartitionedMesh-mpi',
->>>>>>> 049db76d
     'SimMeshing',
     'SimModel',
     'SimMeshTools',
