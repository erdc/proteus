--- conflicted
+++ resolved
@@ -11,13 +11,9 @@
 PROTEUS_OPT = os.getenv('PROTEUS_OPT')
 if not PROTEUS_OPT:
     PROTEUS_OPT=['-O3','-DNDEBUG']
-<<<<<<< HEAD
-
-=======
 else:
     PROTEUS_OPT=PROTEUS_OPT.split()
-    
->>>>>>> 7550c8f5
+
 PROTEUS_INCLUDE_DIR = pjoin(prefix, 'include')
 PROTEUS_LIB_DIR = pjoin(prefix, 'lib')
 
