--- conflicted
+++ resolved
@@ -22,12 +22,8 @@
     platform_lapack_integer = '__CLPK_integer'
     platform_blas_h = r'<Accelerate/Accelerate.h>'
     platform_lapack_h = r'<Accelerate/Accelerate.h>'
-<<<<<<< HEAD
-else:
-=======
     platform_extra_compile_args = ['-flax-vector-conversions','-DPETSC_SKIP_COMPLEX']
 elif sys.platform == 'linux2':
->>>>>>> fd76cd3b
     platform_extra_compile_args = ['-DPETSC_INCLUDE_AS_C']
     platform_extra_link_args = ['-Wl,-rpath,' + PROTEUS_LIB_DIR]
     platform_blas_h = r'"proteus_blas.h"'
