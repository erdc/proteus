--- conflicted
+++ resolved
@@ -54,54 +54,42 @@
         lib_dir = PROTEUS_LIB_DIR
     return include_dir, lib_dir
 
-<<<<<<< HEAD
+PROTEUS_BLAS_INCLUDE_DIR, PROTEUS_BLAS_LIB_DIR = get_flags('blas')
+
 if sys.platform == 'darwin':
     PROTEUS_BLAS_LIB ='m'
+    PROTEUS_BLAS_LIB_DIR = PROTEUS_LIB_DIR
+    PROTEUS_BLAS_INCLUDE_DIR = PROTEUS_INCLUDE_DIR
     PROTEUS_EXTRA_LINK_ARGS=platform_extra_link_args
 else:
     PROTEUS_BLAS_LIB   ='openblas'
-    
-    PROTEUS_EXTRA_LINK_ARGS=platform_extra_link_args+['-l'+PROTEUS_BLAS_LIB]
-    PROTEUS_EXTRA_FC_LINK_ARGS=['-L'+PROTEUS_LIB_DIR,'-l'+PROTEUS_BLAS_LIB]
-   
-PROTEUS_EXTRA_FC_COMPILE_ARGS= ['-Wall']
-=======
-PROTEUS_BLAS_INCLUDE_DIR, PROTEUS_BLAS_LIB_DIR = get_flags('blas')
+    PROTEUS_BLAS_INCLUDE_DIR, PROTEUS_BLAS_LIB_DIR = get_flags('blas')
+
 PROTEUS_EXTRA_LINK_ARGS=[]
 
 PROTEUS_CHRONO_INCLUDE_DIR, PROTEUS_CHRONO_LIB_DIR = get_flags('chrono')
 
 PROTEUS_EXTRA_FC_COMPILE_ARGS= ['-Wall']
 PROTEUS_EXTRA_FC_LINK_ARGS=[]
->>>>>>> a0c9ed2f
+
 
 
 if platform_blas_h:
     PROTEUS_BLAS_H = platform_blas_h
 else:
     PROTEUS_BLAS_H = r'"cblas.h"'
-<<<<<<< HEAD
-PROTEUS_BLAS_LIB_DIR = PROTEUS_LIB_DIR
-=======
-PROTEUS_BLAS_LIB   = 'openblas'
->>>>>>> a0c9ed2f
 
 PROTEUS_LAPACK_INCLUDE_DIR, PROTEUS_LAPACK_LIB_DIR = get_flags('lapack')
 if platform_lapack_h:
     PROTEUS_LAPACK_H = platform_lapack_h
 else:
     PROTEUS_LAPACK_H   = r'"clapack.h"'
-<<<<<<< HEAD
-PROTEUS_LAPACK_LIB_DIR = PROTEUS_LIB_DIR
 
 if sys.platform == 'darwin':
     PROTEUS_LAPACK_LIB ='m'
 else:
     PROTEUS_LAPACK_LIB = 'openblas'
-=======
-PROTEUS_LAPACK_LIB = 'openblas'
 
->>>>>>> a0c9ed2f
 if platform_lapack_integer:
     PROTEUS_LAPACK_INTEGER = platform_lapack_integer
 else:
