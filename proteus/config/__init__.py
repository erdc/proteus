--- conflicted
+++ resolved
@@ -4,13 +4,11 @@
 if 'PROTEUS_ARCH' in os.environ and os.environ['PROTEUS_ARCH'].startswith('garnet'):
     from .garnet import *
 elif 'PROTEUS_ARCH' in os.environ and os.environ['PROTEUS_ARCH'].startswith('topaz'):
-<<<<<<< HEAD
     from .topaz import *
-=======
-    from topaz import *
+elif 'PROTEUS_ARCH' in os.environ and os.environ['PROTEUS_ARCH'].startswith('thunder'):
+    from .thunder import *
 elif 'PROTEUS_ARCH' in os.environ and os.environ['PROTEUS_ARCH'].startswith('onyx'):
-    from onyx import *
->>>>>>> e0c24a43
+    from .onyx import *
 elif 'PROTEUS_ARCH' in os.environ and os.environ['PROTEUS_ARCH'].startswith('spirit'):
     from .spirit import *
 elif 'PROTEUS_ARCH' in os.environ and os.environ['PROTEUS_ARCH'].startswith('stampede'):
