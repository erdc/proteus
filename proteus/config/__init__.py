--- conflicted
+++ resolved
@@ -5,11 +5,8 @@
     from .garnet import *
 elif 'PROTEUS_ARCH' in os.environ and os.environ['PROTEUS_ARCH'].startswith('topaz'):
     from .topaz import *
-<<<<<<< HEAD
-=======
 elif 'PROTEUS_ARCH' in os.environ and os.environ['PROTEUS_ARCH'].startswith('thunder'):
     from .thunder import *
->>>>>>> 88900d22
 elif 'PROTEUS_ARCH' in os.environ and os.environ['PROTEUS_ARCH'].startswith('onyx'):
     from .onyx import *
 elif 'PROTEUS_ARCH' in os.environ and os.environ['PROTEUS_ARCH'].startswith('spirit'):
