--- conflicted
+++ resolved
@@ -2,15 +2,12 @@
 
 if 'HOSTNAME' in os.environ and (os.environ['HOSTNAME'].startswith('garnet')):
     from garnet import *
-<<<<<<< HEAD
 elif 'HOSTNAME' in os.environ and (os.environ['HOSTNAME'].startswith('spirit')):
     from spirit import *
-=======
 elif 'HOSTNAME' in os.environ and (os.environ['HOSTNAME'].startswith('copper')):
     from copper import *
 elif 'HOSTNAME' in os.environ and (os.environ['HOSTNAME'].startswith('lightning')):
     from lightning import *
->>>>>>> dff1aa6d
 elif 'HOSTNAME' in os.environ and os.environ['HOSTNAME'].startswith('viutill'):
     from viutill import *
 else:
