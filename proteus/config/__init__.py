from __future__ import absolute_import
import os

<<<<<<< HEAD
if 'PROTEUS_ARCH' in os.environ and os.environ['PROTEUS_ARCH'].startswith('gaffney'):
    from .gaffney import *
=======
if 'PROTEUS_ARCH' in os.environ and os.environ['PROTEUS_ARCH'].startswith('koehr'):
    from .koehr import *
>>>>>>> 92ceee31
elif 'PROTEUS_ARCH' in os.environ and os.environ['PROTEUS_ARCH'].startswith('centennial'):
    from .centennial import *
elif 'PROTEUS_ARCH' in os.environ and os.environ['PROTEUS_ARCH'].startswith('jim'):
    from .jim import *
elif 'PROTEUS_ARCH' in os.environ and os.environ['PROTEUS_ARCH'].startswith('mustang'):
    from .mustang import *
elif 'PROTEUS_ARCH' in os.environ and os.environ['PROTEUS_ARCH'].startswith('thunder'):
    from .thunder import *
elif 'PROTEUS_ARCH' in os.environ and os.environ['PROTEUS_ARCH'].startswith('onyx'):
    from .onyx import *
elif 'PROTEUS_ARCH' in os.environ and os.environ['PROTEUS_ARCH'].startswith('spirit'):
    from .spirit import *
elif 'PROTEUS_ARCH' in os.environ and os.environ['PROTEUS_ARCH'].startswith('stampede'):
    from .stampede import *
elif 'PROTEUS_ARCH' in os.environ and os.environ['PROTEUS_ARCH'].startswith('copper'):
    from .copper import *
elif 'PROTEUS_ARCH' in os.environ and os.environ['PROTEUS_ARCH'].startswith('lightning'):
    from .lightning import *
elif 'PROTEUS_ARCH' in os.environ and os.environ['PROTEUS_ARCH'].startswith('excalibur'):
    from .excalibur import *
elif 'PROTEUS_ARCH' in os.environ and os.environ['PROTEUS_ARCH'].startswith('viutill'):
    from .viutill import *
elif 'PROTEUS_ARCH' in os.environ and os.environ['PROTEUS_ARCH'].startswith('tamucluster'):
    from .tamucluster import *
elif 'PROTEUS_ARCH' in os.environ and os.environ['PROTEUS_ARCH'].startswith('centos'):
    from .centos import *
else:
    from .default import *<|MERGE_RESOLUTION|>--- conflicted
+++ resolved
@@ -1,13 +1,10 @@
 from __future__ import absolute_import
 import os
 
-<<<<<<< HEAD
 if 'PROTEUS_ARCH' in os.environ and os.environ['PROTEUS_ARCH'].startswith('gaffney'):
     from .gaffney import *
-=======
-if 'PROTEUS_ARCH' in os.environ and os.environ['PROTEUS_ARCH'].startswith('koehr'):
+elif 'PROTEUS_ARCH' in os.environ and os.environ['PROTEUS_ARCH'].startswith('koehr'):
     from .koehr import *
->>>>>>> 92ceee31
 elif 'PROTEUS_ARCH' in os.environ and os.environ['PROTEUS_ARCH'].startswith('centennial'):
     from .centennial import *
 elif 'PROTEUS_ARCH' in os.environ and os.environ['PROTEUS_ARCH'].startswith('jim'):
