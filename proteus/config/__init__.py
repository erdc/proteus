--- conflicted
+++ resolved
@@ -2,10 +2,6 @@
 
 if 'PROTEUS_ARCH' in os.environ and os.environ['PROTEUS_ARCH'].startswith('garnet'):
     from garnet import *
-<<<<<<< HEAD
-elif 'HOSTNAME' in os.environ and os.environ['HOSTNAME'].startswith('viutill'):
-    from viutill import *
-=======
 elif 'PROTEUS_ARCH' in os.environ and os.environ['PROTEUS_ARCH'].startswith('spirit'):
     from spirit import *
 elif 'PROTEUS_ARCH' in os.environ and os.environ['PROTEUS_ARCH'].startswith('copper'):
@@ -18,6 +14,5 @@
     from tamucluster import *
 elif 'PROTEUS_ARCH' in os.environ and os.environ['PROTEUS_ARCH'].startswith('centos'):
     from centos import *
->>>>>>> bceaae21
 else:
     from default import *