--- conflicted
+++ resolved
@@ -17,11 +17,8 @@
 
 cdef extern from "MeshAdaptPUMI/MeshAdaptPUMI.h":
     cdef cppclass MeshAdaptPUMIDrvr:
-<<<<<<< HEAD
         MeshAdaptPUMIDrvr(double, double, int, char*, char*,char*,double,double,int,double)
-=======
         MeshAdaptPUMIDrvr(double, double, int, char*, char*,char*,double,double,int)
->>>>>>> 66e15195
         int numIter, numAdaptSteps
         string size_field_config, adapt_type_config
         int isReconstructed
@@ -54,15 +51,9 @@
     cdef double hmax, hmin
     cdef int numIter, numAdaptSteps
     cdef int isReconstructed
-<<<<<<< HEAD
     def __cinit__(self, hmax=100.0, hmin=1e-8, numIter=10, sfConfig="ERM",maType="test",logType="off",targetError=0,targetElementCount=0,reconstructedFlag=0,maxAspectRatio=100.0):
         logEvent("MeshAdaptPUMI: hmax = {0} hmin = {1} numIter = {2}".format(hmax,hmin,numIter))
         self.thisptr = new MeshAdaptPUMIDrvr(hmax, hmin, numIter, sfConfig,maType,logType,targetError,targetElementCount,reconstructedFlag,maxAspectRatio)
-=======
-    def __cinit__(self, hmax=100.0, hmin=1e-8, numIter=10, sfConfig="ERM",maType="test",logType="off",targetError=0,targetElementCount=0,reconstructedFlag=0):
-        logEvent("MeshAdaptPUMI: hmax = {0} hmin = {1} numIter = {2}".format(hmax,hmin,numIter))
-        self.thisptr = new MeshAdaptPUMIDrvr(hmax, hmin, numIter, sfConfig,maType,logType,targetError,targetElementCount,reconstructedFlag)
->>>>>>> 66e15195
     def __dealloc__(self):
         del self.thisptr
     def size_field_config(self):
