# distutils: language = c++

from cpython.ref cimport PyObject
cimport numpy as np
import numpy as np
from ..Profiling import logEvent
from libcpp.string cimport string

cdef extern from "mesh.h":
    struct Mesh:
       pass

cdef extern from "cmeshToolsModule.h":
    ctypedef struct CMesh:
        Mesh mesh


cdef extern from "MeshAdaptPUMI/MeshAdaptPUMI.h":
    cdef cppclass MeshAdaptPUMIDrvr:
        MeshAdaptPUMIDrvr(double, double, int, char*, char*,char*,double,double)
        int numIter, numAdaptSteps
        string size_field_config, adapt_type_config
        bint isReconstructed
        int loadModelAndMesh(char *, char*)
        int getSimmetrixBC()
        int reconstructFromProteus(Mesh&,Mesh&,int)
        int constructFromSerialPUMIMesh(Mesh&)
        int constructFromParallelPUMIMesh(Mesh&, Mesh&)
        int updateMaterialArrays(Mesh&,int, int, int)
        int updateMaterialArrays(Mesh&)
        int transferFieldToPUMI(char*, double*, int, int)
        int transferFieldToProteus(char*, double*, int, int)
        int transferPropertiesToPUMI(double*, double*,double*)
        int transferModelInfo(int*,int*,int*,int*,int*,int*,int)
        int transferBCtagsToProteus(int*, int, int*, int*,double*)
        int transferBCsToProteus()
        int adaptPUMIMesh()
        int dumpMesh(Mesh&)
        int willAdapt()
        int getERMSizeField(double)
        double getMinimumQuality()
        double getTotalMass()
        double getMPvalue(double,double, double)
        void get_local_error(double)

cdef class MeshAdaptPUMI:
    cdef MeshAdaptPUMIDrvr *thisptr
    cdef double hmax, hmin
    cdef int numIter, numAdaptSteps
    cdef bint isReconstructed
    def __cinit__(self, hmax=100.0, hmin=1e-8, numIter=10, sfConfig="ERM",maType="isotropic",logType="off",targetError=0,targetElementCount=0):
        logEvent("MeshAdaptPUMI: hmax = {0} hmin = {1} numIter = {2}".format(hmax,hmin,numIter))
        self.thisptr = new MeshAdaptPUMIDrvr(hmax, hmin, numIter, sfConfig,maType,logType,targetError,targetElementCount)
    def __dealloc__(self):
        del self.thisptr
    def size_field_config(self):
        return self.thisptr.size_field_config
    def adapt_type_config(self):
        return self.thisptr.adapt_type_config
    def numIter(self):
        return self.thisptr.numIter
    def isReconstructed(self):
        return self.thisptr.isReconstructed
    def loadModelAndMesh(self, geomName, meshName):
        return self.thisptr.loadModelAndMesh(geomName, meshName)
    def reconstructFromProteus(self,cmesh,global_cmesh,hasModel=0):
        cdef CMesh* cmesh_ptr = <CMesh*>cmesh
        cdef CMesh* global_cmesh_ptr = <CMesh*>global_cmesh
        return self.thisptr.reconstructFromProteus(cmesh_ptr.mesh,global_cmesh_ptr.mesh,hasModel)
    def constructFromSerialPUMIMesh(self, cmesh):
        cdef CMesh* cmesh_ptr = <CMesh*>cmesh
        return self.thisptr.constructFromSerialPUMIMesh(cmesh_ptr.mesh)
    def constructFromParallelPUMIMesh(self, cmesh, subdomain_cmesh):
        cdef CMesh* cmesh_ptr = <CMesh*>cmesh
        cdef CMesh* subdomain_cmesh_ptr = <CMesh*>subdomain_cmesh
        return self.thisptr.constructFromParallelPUMIMesh(cmesh_ptr.mesh, subdomain_cmesh_ptr.mesh)
    def updateMaterialArrays(self, cmesh, dim=None,bdryId=None, geomTag=None):
        cdef CMesh* cmesh_ptr = <CMesh*>cmesh
<<<<<<< HEAD
        if(dim==None):
=======
        if(dim is None):
>>>>>>> 0a00eaf7
            return self.thisptr.updateMaterialArrays(cmesh_ptr.mesh)
        else:
            return self.thisptr.updateMaterialArrays(cmesh_ptr.mesh,dim, bdryId, geomTag)
    def transferFieldToPUMI(self, name, np.ndarray[np.double_t,ndim=2,mode="c"] inArray):
        inArray = np.ascontiguousarray(inArray)
        return self.thisptr.transferFieldToPUMI(name, &inArray[0,0], inArray.shape[1], inArray.shape[0])
    def transferFieldToProteus(self, name, np.ndarray[np.double_t,ndim=2,mode="c"] outArray):
        outArray = np.ascontiguousarray(outArray)
        return self.thisptr.transferFieldToProteus(name, &outArray[0,0], outArray.shape[1], outArray.shape[0])
    def transferPropertiesToPUMI(self, np.ndarray[np.double_t,ndim=1,mode="c"] rho, np.ndarray[np.double_t,ndim=1,mode="c"] nu, np.ndarray[np.double_t,ndim=1,mode="c"] g):
        rho = np.ascontiguousarray(rho)
        nu = np.ascontiguousarray(nu)
        g = np.ascontiguousarray(g)
        return self.thisptr.transferPropertiesToPUMI(&rho[0],&nu[0],&g[0])
    def transferModelInfo(self, np.ndarray[int,ndim=1,mode="c"] numModelEntities,
                                np.ndarray[int,ndim=2,mode="c"] edges,
                                np.ndarray[int,ndim=2,mode="c"] faces,
                                np.ndarray[int,ndim=2,mode="c"] meshVertex2Model,
                                np.ndarray[int,ndim=2,mode="c"] meshEdge2Model,
                                np.ndarray[int,ndim=2,mode="c"] meshBoundary2Model
    ):
        numModelEntities = np.ascontiguousarray(numModelEntities)
        edges = np.ascontiguousarray(edges)
        nMaxSegments = faces.shape[1]
        faces = np.ascontiguousarray(faces)
        meshVertex2Model = np.ascontiguousarray(meshVertex2Model)
        meshEdge2Model = np.ascontiguousarray(meshEdge2Model)
        meshBoundary2Model = np.ascontiguousarray(meshBoundary2Model)
        return self.thisptr.transferModelInfo(<int*> numModelEntities.data,<int*> edges.data,<int *> faces.data,<int*> meshVertex2Model.data,<int*> meshEdge2Model.data,<int*> meshBoundary2Model.data,nMaxSegments)
    #def transferBCtagsToProteus(self, np.ndarray[int,ndim=2,mode="c"] tagArray, int idx, np.ndarray[int,ndim=1,mode="c"] ebN, np.ndarray[int, ndim=2, mode="c"] eN_global, np.ndarray[np.double_t,ndim=2,mode="c"] fluxBC):
    #    tagArray = np.ascontiguousarray(tagArray)
    #    ebN = np.ascontiguousarray(ebN)
    #    eN_global = np.ascontiguousarray(eN_global)
    #    fluxBC = np.ascontiguousarray(fluxBC)
    #    return self.thisptr.transferBCtagsToProteus(&tagArray[0,0],idx,&ebN[0],&eN_global[0,0],&fluxBC[0,0])
    #def transferBCsToProteus(self):
    #    return self.thisptr.transferBCsToProteus()
    def adaptPUMIMesh(self):
        return self.thisptr.adaptPUMIMesh()
    def dumpMesh(self, cmesh):
        cdef CMesh* cmesh_ptr = <CMesh*>cmesh
        return self.thisptr.dumpMesh(cmesh_ptr.mesh)
    def getERMSizeField(self, err_total):
        return self.thisptr.getERMSizeField(err_total);
    def getMPvalue(self,field_val,val_0,val_1):
        return self.thisptr.getMPvalue(field_val,val_0,val_1)
    def willAdapt(self):
        return self.thisptr.willAdapt()
    def get_local_error(self):
        errTotal=0.0;
        self.thisptr.get_local_error(errTotal)
        return errTotal
    def getMinimumQuality(self):
        return self.thisptr.getMinimumQuality()<|MERGE_RESOLUTION|>--- conflicted
+++ resolved
@@ -76,11 +76,7 @@
         return self.thisptr.constructFromParallelPUMIMesh(cmesh_ptr.mesh, subdomain_cmesh_ptr.mesh)
     def updateMaterialArrays(self, cmesh, dim=None,bdryId=None, geomTag=None):
         cdef CMesh* cmesh_ptr = <CMesh*>cmesh
-<<<<<<< HEAD
-        if(dim==None):
-=======
         if(dim is None):
->>>>>>> 0a00eaf7
             return self.thisptr.updateMaterialArrays(cmesh_ptr.mesh)
         else:
             return self.thisptr.updateMaterialArrays(cmesh_ptr.mesh,dim, bdryId, geomTag)
