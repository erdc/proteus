--- conflicted
+++ resolved
@@ -52,10 +52,7 @@
     cdef double hmax, hmin
     cdef int numIter, numAdaptSteps
     cdef int isReconstructed
-<<<<<<< HEAD
     cdef double deltaT
-=======
->>>>>>> 6a09e8be
     def __cinit__(self, hmax=100.0, hmin=1e-8, numIter=10, sfConfig="ERM",maType="test",logType="off",targetError=0,targetElementCount=0,maxAspectRatio=100.0,reconstructedFlag=0):
         logEvent("MeshAdaptPUMI: hmax = {0} hmin = {1} numIter = {2}".format(hmax,hmin,numIter))
         self.thisptr = new MeshAdaptPUMIDrvr(hmax, hmin, numIter, sfConfig,maType,logType,targetError,targetElementCount,maxAspectRatio,reconstructedFlag)
