#include "MeshAdaptPUMI.h"
#include <PCU.h>
#include <petscksp.h>

#include <apf.h>
#include <apfMesh.h>
#include <apfShape.h>
#include <apfDynamicMatrix.h>
#include <apfNumbering.h>

#include <iostream>
#include <fstream>

//proxy variables used to make it easier to pass these variables from MeshAdaptPUMIDrvr
int approx_order;
int int_order;
int norm_order;
double nu_0,nu_1,rho_0,rho_1;
double a_kl = 0.5; //flux term weight
<<<<<<< HEAD
=======
int casenumber;

//used to attach error estimates to nodes
static void volumeAverageToEntity(apf::Field* ef, apf::Field* vf, apf::MeshEntity* ent)
{
  apf::Mesh* m = apf::getMesh(ef);
  apf::Adjacent elements;
  m->getAdjacent(ent, m->getDimension(), elements);
  double s=0;
  double vol_tot=0;
  apf::MeshElement* elem;
  for (std::size_t i=0; i < elements.getSize(); ++i){
    elem = apf::createMeshElement(m,elements[i]);
    vol_tot += apf::measure(elem);
  }
  for (std::size_t i=0; i < elements.getSize(); ++i){
    elem = apf::createMeshElement(m,elements[i]);
    s += apf::getScalar(ef, elements[i], 0)*(1-apf::measure(elem)/vol_tot);
  }
  s /= (elements.getSize()-1);
  apf::setScalar(vf, ent, 0, s);
  apf::destroyMeshElement(elem);
  return;
}

static void extractFields(apf::Field* solution, apf::Field* pref,apf::Field* velf,apf::Field* voff)
{
  apf::Mesh* m = apf::getMesh(solution);
  apf::MeshIterator* it = m->begin(0);
  apf::MeshEntity* v;
  apf::NewArray<double> tmp(apf::countComponents(solution));
  while ((v = m->iterate(it))) {
    apf::getComponents(solution, v, 0, &tmp[0]);
    apf::setScalar(pref,v,0,tmp[PSR_IDX]); //pressure
    double vel[3] = {tmp[VEX_IDX],tmp[VEY_IDX],tmp[VEZ_IDX]};
    apf::setVector(velf,v,0,&vel[0]);
    double vof = tmp[VOF_IDX];
    apf::setScalar(voff, v, 0, vof);
  }
  m->end(it);
  return;
}
>>>>>>> 567b0e81

void getProps(double*rho,double*nu)
{
  rho_0 = rho[0];
  nu_0 = nu[0];      
  rho_1 = rho[1];
  nu_1 = nu[1];

  //debug
  rho_1 = rho_0;
  nu_1 = nu_0; 
  return;
}

double MeshAdaptPUMIDrvr::getMPvalue(double field_val,double val_0, double val_1)
{
  return val_0*(1-field_val)+val_1*field_val;
}

apf::Vector3 getFaceNormal(apf::Mesh* mesh, apf::MeshEntity* face){ //get the normal vector
  apf::Vector3 normal;
  apf::Adjacent verts;
  mesh->getAdjacent(face,0,verts);
  apf::Vector3 vtxs[verts.getSize()]; //4 points
  for(int i=0;i<verts.getSize();i++){
    mesh->getPoint(verts[i],0,vtxs[i]); 
  } 
  apf::Vector3 a,b;
  a = vtxs[1]-vtxs[0];
  b = vtxs[2]-vtxs[0];
  normal = apf::cross(a,b);

  return normal.normalize();
}


<<<<<<< HEAD
  //***** Get Solution Fields First *****//
  apf::Field* voff = m->findField("vof");
  assert(voff);
  apf::Field* velf = m->findField("velocity");
  assert(velf);
  apf::Field* pref = m->findField("p");
  assert(pref);
  apf::Field* visc = apf::createLagrangeField(m,"viscosity",apf::SCALAR,1);
  
  //***** Compute the viscosity field *****//
  apf::MeshEntity* ent;
  apf::MeshIterator* iter = m->begin(0);
  double vof_val, visc_val;
  int nsd = m->getDimension();
  while ((ent = m->iterate(iter))) { //loop through all vertices
    vof_val=apf::getScalar(voff,ent,0);
    visc_val = getMPvalue(vof_val,nu_0, nu_1);
    apf::setScalar(visc, ent, 0,visc_val);
=======
double getDotProduct(apf::Vector3 a, apf::Vector3 b){
  return (a[0]*b[0] + a[1]*b[1] + a[2]*b[2]);
}

double getDotProduct(apf::Matrix3x3 a, apf::Matrix3x3 b){
  double temp =0;
  for(int i=0;i<3;i++){
    for(int j=0;j<3;j++){
      temp = temp + a[i][j]*b[i][j];
    }
>>>>>>> 567b0e81
  }
  return temp;
}


<<<<<<< HEAD
  //Start computing element quantities
  int numqpt; //number of quadrature points
  int nshl; //number of local shape functions
  int elem_type; //what type of topology
  double weight; //value container for the weight at each qpt
  double Jdet;
  //apf::FieldShape* err_shape = apf::getLagrange(approx_order);
  //apf::FieldShape* err_shape = apf::getSerendipity();
  apf::FieldShape* err_shape = apf::getHierarchic(2);
  apf::Field * estimate = apf::createField(m, "err_est", apf::VECTOR, err_shape);
  apf::EntityShape* elem_shape;
  apf::Vector3 qpt; //container for quadrature points
  apf::MeshElement* element;
  apf::Element* visc_elem, *pres_elem,*velo_elem;
  apf::Element* est_elem;
  apf::Matrix3x3 J; //actual Jacobian matrix
  apf::Matrix3x3 invJ; //inverse of Jacobian
  apf::NewArray <double> shpval; //array to store shape function values at quadrature points
  apf::NewArray <double> shpval_temp; //array to store shape function values at quadrature points temporarily
  apf::NewArray <apf::Vector3> shgval; //array to store shape function values at quadrature points

  apf::DynamicMatrix invJ_copy;
  apf::NewArray <apf::DynamicVector> shdrv;
  apf::NewArray <apf::DynamicVector> shgval_copy;
  
  iter = m->begin(nsd); //loop over elements
int testcount = 0;
int eID = 258;//860; 

double L2_total=0;
double star_total=0;
double err_est = 0;
double err_est_total=0;
  while ((ent = m->iterate(iter))) { //loop through all elements
    element = apf::createMeshElement(m,ent);
    pres_elem = apf::createElement(pref,element);
    velo_elem = apf::createElement(velf,element);
  
    numqpt=apf::countIntPoints(element,int_order); //generally p*p maximum for shape functions
    elem_type = m->getType(ent);
    if(elem_type != m->TET){
      std::cout<<"Not a Tet present"<<std::endl;
      exit(0); 
=======
bool isInTet(apf::Mesh* mesh, apf::MeshEntity* ent, apf::Vector3 pt){
  bool isin=0;

  apf::Adjacent verts;
  mesh->getAdjacent(ent,0,verts);
  apf::Vector3 vtxs[4]; //4 points
  for(int i=0;i<4;i++){
    mesh->getPoint(verts[i],0,vtxs[i]); 
  } 
  apf::Vector3 c[4];
  c[0] = vtxs[1]-vtxs[0];
  c[1] = vtxs[2]-vtxs[0];
  c[2] = vtxs[3]-vtxs[0];
  c[3] = pt-vtxs[0];

  apf::Matrix3x3 K,Kinv;
  apf::Vector3 F;
  for(int i=0;i<3;i++){
    for(int j=0;j<3;j++){
      K[i][j] = getDotProduct(c[i],c[j]);
>>>>>>> 567b0e81
    }
    F[i] = getDotProduct(c[3],c[i]);
  }
  Kinv = invert(K);
  apf::DynamicMatrix Kinv_dyn = apf::fromMatrix(Kinv);
  apf::DynamicVector F_dyn = apf::fromVector(F);
  apf::DynamicVector uvw; //result
  apf::multiply(Kinv_dyn,F_dyn,uvw);
  if(uvw[0] >= 0 && uvw[1] >=0 && uvw[2] >=0 && (uvw[0]+uvw[1]+uvw[2])<=1) isin = 1;
/*
  std::cout<<"Points "<<vtxs[0]<<" "<<vtxs[1]<<" "<<vtxs[2]<<" "<<vtxs[3]<<std::endl;
  std::cout<<"Vectors "<<c[0]<<" "<<c[1]<<" "<<c[2]<<" "<<c[3]<<std::endl;
  std::cout<<"K "<<K<<std::endl;   
  std::cout<<"F "<<F<<std::endl;   
  std::cout<<"Result "<<uvw<<std::endl;   
*/
  return isin;
}

double a_k(apf::Matrix3x3 u, apf::Matrix3x3 v,double nu){
  //u and v are gradients of a vector
  apf::Matrix3x3 temp_u = u+apf::transpose(u);
  apf::Matrix3x3 temp_v = v+apf::transpose(v);
  return nu*getDotProduct(temp_u,temp_v);
} 

double b_k(double a, apf::Matrix3x3 b){
  //b is a gradient of a vector
  return a*(b[0][0]+b[1][1]+b[1][1]);
}

double c_k(apf::Vector3 a, apf::Matrix3x3 b, apf::Vector3 c){
  //b is a gradient of a vector
  return getDotProduct(b*a,c);
}


double getL2error(apf::Mesh* m, apf::MeshEntity* ent, apf::Field* voff, apf::Field* visc,apf::Field* pref, apf::Field* velf){

    int norm_order = int_order + 1;

    int nsd = m->getDimension();
    int nshl; //assuming linear solution
    int numqpt;
    int elem_type;

    apf::FieldShape* err_shape = apf::getLagrange(approx_order);
    apf::EntityShape* elem_shape;
    elem_type = m->getType(ent);

    nshl=apf::countElementNodes(err_shape,elem_type);

    double Lz = 0.05;
    double Ly = 0.2;
    double u_exact, u_h,p_exact,p_h, dpdy;
    double L2_err=0.0; 

    apf::MeshElement* element;
    apf::Element* visc_elem, *pres_elem,*velo_elem;
    double weight, Jdet;
    apf::Matrix3x3 J;
    apf::Vector3 qpt;

    element = apf::createMeshElement(m,ent);
    pres_elem = apf::createElement(pref,element);
    velo_elem = apf::createElement(velf,element);
  
    numqpt=apf::countIntPoints(element,norm_order); //generally p*p maximum for shape functions
    apf::Vector3 xyz;
    apf::Vector3 vel_vect;

    for(int k=0;k<numqpt;k++){
      apf::getIntPoint(element,norm_order,k,qpt);
      apf::getJacobian(element,qpt,J); 
      Jdet=apf::getJacobianDeterminant(J,nsd); 
      weight = apf::getIntWeight(element,norm_order,k);
   
      apf::mapLocalToGlobal(element,qpt,xyz);
      apf::getVector(velo_elem,qpt,vel_vect);

      //Hardcoded Exact Solution    
//int casenum = 1;
      if(casenumber==0){ 
      //Poiseuille Flow
        dpdy = -1/Ly;
        u_exact= 0.5/(nu_0*rho_0)*(dpdy)*(xyz[2]*xyz[2]-Lz*xyz[2]);
        p_exact = 1+xyz[1]*dpdy;
      }
      else if(casenumber ==1){
      //Couette Flow
        //u_exact = 1.0*xyz[2]/Lz;
        u_exact = 2e-3*xyz[2]/Lz;
        p_exact = 0;
      }

      u_h = vel_vect[1]; 
      p_h = apf::getScalar(pres_elem,qpt);

      double temp=0.0;
      temp = temp + (u_exact-u_h)*(u_exact-u_h);
      temp = temp + (p_exact-p_h)*(p_exact-p_h)/rho_0/rho_0;
      L2_err = L2_err+temp *weight*Jdet;
   }

  apf::destroyMeshElement(element);apf::destroyElement(velo_elem);apf::destroyElement(pres_elem);
  return L2_err;
}

double getStarerror(apf::Mesh* m, apf::MeshEntity* ent, apf::Field* voff, apf::Field* visc,apf::Field* pref, apf::Field* velf, apf::Field* estimate){

    int norm_order = int_order + 1;

    int nsd = m->getDimension();
    int nshl_err,nshl_est;  //exact error vs estimate
    int numqpt;
    int elem_type;

    apf::FieldShape* err_shape = apf::getLagrange(approx_order);
    apf::FieldShape* est_shape = apf::getHierarchic(2);
    apf::EntityShape* elem_shape;
    elem_type = m->getType(ent);

    nshl_err=apf::countElementNodes(err_shape,elem_type);
    nshl_est=apf::countElementNodes(est_shape,elem_type);

    double Lz = 0.05;
    double Ly = 0.2;
    //double u_exact, u_h,
    double p_exact,p_h, dpdy,div_u_h;
    double star_err=0.0; 

    apf::MeshElement* element;
    apf::Element* visc_elem, *pres_elem,*velo_elem, *est_elem;
    double weight, Jdet;
    apf::Matrix3x3 J,grad_u_exact,grad_u_h,grad_est;
    apf::Vector3 qpt;

    element = apf::createMeshElement(m,ent);
    pres_elem = apf::createElement(pref,element);
    velo_elem = apf::createElement(velf,element);
    est_elem = apf::createElement(estimate,element);
  
    numqpt=apf::countIntPoints(element,norm_order); //generally p*p maximum for shape functions
    apf::Vector3 xyz;
    apf::Vector3 vel_vect;
    apf::Vector3 est_vect;
    apf::Vector3 u_exact, u_h;

    for(int k=0;k<numqpt;k++){
      apf::getIntPoint(element,norm_order,k,qpt);
      apf::getJacobian(element,qpt,J); 
      Jdet=apf::getJacobianDeterminant(J,nsd); 
      weight = apf::getIntWeight(element,norm_order,k);
   
      apf::mapLocalToGlobal(element,qpt,xyz);
      apf::getVector(velo_elem,qpt,vel_vect);

      //Hardcoded Exact Solution    
//int casenum = 1;
      if(casenumber==0){ 
      //Poiseuille Flow
        dpdy = -1/Ly;
        u_exact[0]=0;
        u_exact[1]= 0.5/(nu_0*rho_0)*(dpdy)*(xyz[2]*xyz[2]-Lz*xyz[2]);
        u_exact[2]=0;
        p_exact = 1+xyz[1]*dpdy;
        grad_u_exact[1][2] = 0.5/(nu_0*rho_0)*(dpdy)*(2*xyz[2]-Lz);
      }
      else if(casenumber ==1){
      //Couette Flow
        u_exact[0]=0;
        u_exact[1] = 1.0*xyz[2]/Lz;
        u_exact[2]=0;
        p_exact = 0;
        grad_u_exact[1][2] = 1.0/Lz;
      }

      u_h = vel_vect; 
      p_h = apf::getScalar(pres_elem,qpt);

      apf::getVector(est_elem,qpt,est_vect); 
      apf::getVectorGrad(est_elem,qpt,grad_est);
      apf::getVectorGrad(velo_elem,qpt,grad_u_h);
      grad_u_h=apf::transpose(grad_u_h);
      div_u_h = grad_u_h[0][0]+grad_u_h[1][1]+grad_u_h[2][2];            

      double temp=0.0;
      temp = temp+a_k(grad_u_exact-grad_u_h,grad_est,nu_0); //nu is hardcoded because it's not necessary to generalize yet
      temp = temp-b_k(p_exact-p_h,grad_est); 
      temp = temp-b_k(div_u_h,grad_u_exact-grad_u_h); 
      temp = temp + c_k(u_exact,grad_u_exact,est_vect);
      temp = temp - c_k(u_h,grad_u_h,est_vect);
if(k==0)
//std::cout<<"C contribution "<<c_k(u_exact,grad_u_exact,est_vect)<<" "<<c_k(u_h,grad_u_h,est_vect)<<" "<<temp<<std::endl;
//std::cout<<"Grad "<<grad_u_h<<std::endl;

      star_err = star_err+temp *weight*Jdet;
   }

  apf::destroyMeshElement(element);apf::destroyElement(velo_elem);apf::destroyElement(pres_elem); apf::destroyElement(est_elem);
  return star_err;
}

void MeshAdaptPUMIDrvr::computeDiffusiveFlux(apf::Mesh*m,apf::Field* voff, apf::Field* visc,apf::Field* pref, apf::Field* velf){
  std::cout<<"Begin computeDiffusiveFlux()"<<std::endl;
  int nsd = m->getDimension();
  int numbqpt, nshl;
  int hier_off = 4;
  apf::MeshEntity* bent,*ent;
  apf::MeshIterator* iter = m->begin(nsd-1); //loop over faces

  //Need to get number of bqpt
  while(bent = m->iterate(iter)){
    apf::MeshElement* b_elem;
    b_elem = apf::createMeshElement(m,bent);
    numbqpt = apf::countIntPoints(b_elem,int_order);
    apf::destroyMeshElement(b_elem);
    break;
  }
  m->end(iter);
    
  diffFlux = m->createDoubleTag("diffFlux",numbqpt*nsd*2);
  apf::MeshElement* tempelem; apf::Element * tempvelo,*temppres,*tempvoff;
  apf::MeshElement* b_elem;
  apf::Adjacent adjFaces;
  apf::Vector3 normal,centerdir;
  int orientation;
  double tempflux[numbqpt*nsd];
  double *flux; flux = (double*) calloc(numbqpt*nsd*2,sizeof(double));
  apf::NewArray <double> shpval;
  apf::NewArray <double> shpval_temp;

<<<<<<< HEAD
  //store error field onto vertices
  apf::MeshIterator* iter_vtx = m->begin(0);
  while ((ent = m->iterate(iter_vtx))) {
    averageToEntity(err_reg, err_vtx, ent);
  }
  m->end(iter_vtx);
  getERMSizeField(err_est_total);
  apf::destroyElement(visc_elem);apf::destroyElement(pres_elem);apf::destroyElement(velo_elem);apf::destroyElement(est_elem);
  apf::destroyField(visc);
  apf::destroyField(estimate);
  printf("It cleared the function.\n");
=======
  apf::FieldShape* err_shape = apf::getHierarchic(2);
  apf::EntityShape* elem_shape;
  apf::Vector3 bqpt,bqptl,bqptshp;
  double weight, Jdet;
  apf::Matrix3x3 J;
  apf::Matrix3x3 tempgrad_velo;
  apf::Matrix3x3 identity(1.0,0.0,0.0,0.0,1.0,0.0,0.0,0.0,1.0);
  
  iter=m->begin(nsd-1);
  while(ent=m->iterate(iter))
  {
    m->setDoubleTag(ent,diffFlux,flux);
  }
  m->end(iter);
  free(flux);

std::cout<<"Initialized flux"<<std::endl;
  //loop over regions
  PCU_Comm_Begin();
  iter = m->begin(nsd);
  int ent_count=0;
  while(ent = m->iterate(iter))
  { 
    //Shape functions of the region and not the boundaries
    if(ent_count==0){
      nshl=apf::countElementNodes(err_shape,m->getType(ent));
      shpval_temp.allocate(nshl);
      nshl= nshl-hier_off;
      shpval.allocate(nshl);
      elem_shape = err_shape->getEntityShape(m->getType(ent));
    }

    m->getAdjacent(ent,nsd-1,adjFaces);
    for(int adjcount =0;adjcount<adjFaces.getSize();adjcount++){
      bent = adjFaces[adjcount];
      normal=getFaceNormal(m,bent);
      centerdir=apf::getLinearCentroid(m,ent)-apf::getLinearCentroid(m,bent);
      if(isInTet(m,ent,apf::project(normal,centerdir)*centerdir.getLength()+apf::getLinearCentroid(m,bent)))
        orientation = 1;
      else
        orientation = 0;
//      apf::getOrientation(m,ent,bent,adjcount,orientation,0);

      //begin calculation of flux
      b_elem = apf::createMeshElement(m,bent);
      tempelem = apf::createMeshElement(m,ent);
      temppres = apf::createElement(pref,tempelem);
      tempvelo = apf::createElement(velf,tempelem);
      tempvoff = apf::createElement(voff,tempelem);

      for(int l = 0;l<numbqpt;l++)
      {
        apf::Vector3 bflux(0.0,0.0,0.0); 
        apf::Matrix3x3 tempbflux(0.0,0.0,0.0,0.0,0.0,0.0,0.0,0.0,0.0);
        apf::getIntPoint(b_elem,int_order,l,bqpt);
        weight = apf::getIntWeight(b_elem,int_order,l);
        apf::getJacobian(b_elem,bqpt,J); //evaluate the Jacobian at the quadrature point
        Jdet=apf::getJacobianDeterminant(J,nsd-1);
        bqptl=apf::boundaryToElementXi(m,bent,ent,bqpt); 
        apf::getVectorGrad(tempvelo,bqptl,tempgrad_velo);

        apf::ModelEntity* me=m->toModel(bent);
        int tag = m->getModelTag(me);
        apf::ModelEntity* boundary_face = m->findModelEntity(nsd-1,tag);

        if(me==boundary_face){
          int BCtype[4];
          double fluxdata[4][numbqpt];
          for(int i=1;i<nsd+1;i++){ //ignores 0th index because that's pressure
            m->getIntTag(bent,BCtag[i],&BCtype[i]);                 
          }
          if((BCtype[1]+BCtype[2]+BCtype[3] != 3) && BCtype[1] == 1 ){
            std::cerr << "diffusive flux not fully specified on face " << localNumber(bent) << '\n';
            std::cerr << "BCtype "<<BCtype[1]<<" "<<BCtype[2]<<" "<<BCtype[3]<<std::endl;
            abort();
          }        
          if(BCtype[1]+BCtype[2]+BCtype[3] == 3){
            for(int i=1;i<nsd+1;i++)
              m->getDoubleTag(bent,fluxtag[i],&(fluxdata[i][0]));
            bflux = {fluxdata[1][l],fluxdata[2][l],fluxdata[3][l]};
            bflux = bflux-identity*apf::getScalar(temppres,bqptl)/getMPvalue(apf::getScalar(tempvoff,bqptl),rho_0,rho_1)*normal;
          }
          else{
            tempbflux = (tempgrad_velo+apf::transpose(tempgrad_velo))*getMPvalue(apf::getScalar(tempvoff,bqptl),nu_0,nu_1)
                   -identity*apf::getScalar(temppres,bqptl)/getMPvalue(apf::getScalar(tempvoff,bqptl),rho_0,rho_1);
            bflux = tempbflux*normal;
          }
        }
        else{
          tempbflux = (tempgrad_velo+apf::transpose(tempgrad_velo))*getMPvalue(apf::getScalar(tempvoff,bqptl),nu_0,nu_1)
              -identity*apf::getScalar(temppres,bqptl)/getMPvalue(apf::getScalar(tempvoff,bqptl),rho_0,rho_1);
          bflux = tempbflux*normal;
        } //end if boundary
        bflux = bflux*weight*Jdet;
        bflux.toArray(&(tempflux[l*nsd]));
      }
      flux = (double*) calloc(numbqpt*nsd*2,sizeof(double));
      m->getDoubleTag(bent,diffFlux,flux);
      for (int i=0;i<numbqpt*nsd;i++){
        flux[orientation*numbqpt*nsd+i] = tempflux[i];
      }
      m->setDoubleTag(bent,diffFlux,flux);
      free(flux);
      apf::destroyMeshElement(tempelem);apf::destroyElement(tempvelo);apf::destroyElement(temppres); apf::destroyElement(tempvoff);
      
      //Parallel Communications
      apf::ModelEntity* me=m->toModel(bent);
      apf::ModelEntity* boundary_face = m->findModelEntity(nsd-1,m->getModelTag(me));
      apf::Copies remotes;
      if(m->isShared(bent))
      {
        m->getRemotes(bent,remotes);
        for(apf::Copies::iterator it=remotes.begin(); it!=remotes.end();++it)
        {
          PCU_COMM_PACK(it->first, it->second);
          PCU_COMM_PACK(it->first, orientation);
          PCU_COMM_PACK(it->first, tempflux);
        }
      } //end if
      ent_count++;
    } //end loop over faces
  } //end loop over regions
  m->end(iter);

std::cout<<"Sending flux"<<std::endl;
  PCU_Comm_Send(); 
  flux = (double*) calloc(numbqpt*nsd*2,sizeof(double));
  while(PCU_Comm_Receive())
  {
    PCU_COMM_UNPACK(bent);
    PCU_COMM_UNPACK(orientation);
    PCU_COMM_UNPACK(tempflux);
    m->getDoubleTag(bent,diffFlux,flux);
    for (int i=0;i<numbqpt*nsd;i++){
      flux[orientation*numbqpt*nsd+i] = flux[orientation*numbqpt*nsd+i]+tempflux[i];
    }
    m->setDoubleTag(bent,diffFlux,flux);
  }
  PCU_Barrier();
  free(flux);
  std::cout<<"End computeDiffusiveFlux()"<<std::endl;
>>>>>>> 567b0e81
}

void MeshAdaptPUMIDrvr::getBoundaryFlux(apf::Mesh* m, apf::MeshEntity* ent, apf::Field* voff, apf::Field* visc,apf::Field* pref, apf::Field* velf, double * endflux){

    int nsd = m->getDimension();
    int nshl;
    apf::NewArray <double> shpval;
    apf::NewArray <double> shpval_temp;

    //apf::FieldShape* err_shape = apf::getLagrange(approx_order);
    apf::FieldShape* err_shape = apf::getHierarchic(2);
    apf::EntityShape* elem_shape;

    //loop over element faces
    apf::Adjacent boundaries;
    apf::Adjacent neighbors;
    apf::MeshEntity* bent;
    apf::MeshElement* b_elem;
    apf::Vector3 bqpt,bqptl,bqptshp;

    double weight, Jdet;
    apf::Matrix3x3 J;
    apf::Vector3 normal;
    apf::Vector3 centerdir;

    //Shape functions of the region and not the boundaries
    nshl=apf::countElementNodes(err_shape,m->getType(ent));
    shpval_temp.allocate(nshl);
    int hier_off = 4;
    nshl= nshl-hier_off;
    shpval.allocate(nshl);
    elem_shape = err_shape->getEntityShape(m->getType(ent));
  
    m->getAdjacent(ent,nsd-1,boundaries);
    for(int adjcount =0;adjcount<boundaries.getSize();adjcount++){

      apf::Vector3 bflux(0.0,0.0,0.0); 
      apf::Matrix3x3 tempbflux(0.0,0.0,0.0,0.0,0.0,0.0,0.0,0.0,0.0);
      bent = boundaries[adjcount];

      apf::ModelEntity* me=m->toModel(bent);
      int tag = m->getModelTag(me);
      apf::ModelEntity* boundary_face = m->findModelEntity(nsd-1,tag);
        if(m->isShared(bent)){//is shared by a parallel entity
          std::cout<<"PARALLEL "<<std::endl;
        }
        else{
          m->getAdjacent(bent,nsd,neighbors);
          b_elem = apf::createMeshElement(m,bent);
          apf::Matrix3x3 tempgrad_velo[2];
          apf::Matrix3x3 identity(1.0,0.0,0.0,0.0,1.0,0.0,0.0,0.0,1.0);
          apf::MeshElement* tempelem; apf::Element * tempvelo,*temppres,*tempvoff;
          
          normal=getFaceNormal(m,bent);
          centerdir=apf::getLinearCentroid(m,ent)-apf::getLinearCentroid(m,bent);
          if(isInTet(m,ent,apf::project(normal,centerdir)*centerdir.getLength()+apf::getLinearCentroid(m,bent)))
            normal = normal*-1.0; //normal needs to face the other direction

          //shape functions are from weighting function and independent of neighbors

          double flux_weight;         
          for(int idx_neigh=0; idx_neigh<neighbors.getSize();idx_neigh++){ //at most two neighboring elements
            int numqpt = apf::countIntPoints(b_elem,int_order); 
            int BCtype[nsd];
            double fluxdata[4][numqpt];
            if(me==boundary_face){
              for(int i=1;i<nsd+1;i++){ //ignores 0th index because that's pressure
                m->getIntTag(bent,BCtag[i],&BCtype[i]);                 
                m->getDoubleTag(bent,fluxtag[i],&(fluxdata[i][0]));
              }
            }

            tempelem = apf::createMeshElement(m,neighbors[idx_neigh]);
            temppres = apf::createElement(pref,tempelem);
            tempvelo = apf::createElement(velf,tempelem);
            tempvoff = apf::createElement(voff,tempelem);
            for(int l=0; l<apf::countIntPoints(b_elem,int_order);l++){
              apf::getIntPoint(b_elem,int_order,l,bqpt);
              weight = apf::getIntWeight(b_elem,int_order,l);
              apf::getJacobian(b_elem,bqpt,J); //evaluate the Jacobian at the quadrature point
              Jdet=apf::getJacobianDeterminant(J,nsd-1);
              bqptl=apf::boundaryToElementXi(m,bent,neighbors[idx_neigh],bqpt); 
              bqptshp=apf::boundaryToElementXi(m,bent,ent,bqpt); 
              elem_shape->getValues(NULL,NULL,bqptshp,shpval_temp);
              for(int j=0;j<nshl;j++){ shpval[j] = shpval_temp[hier_off+j];}

              if(me==boundary_face){
                if((BCtype[1]+BCtype[2]+BCtype[3] != 3) && BCtype[1] == 1 ){
                  std::cerr << "diffusive flux not fully specified on face " << localNumber(bent) << '\n';
                  std::cerr << "BCtype "<<BCtype[1]<<" "<<BCtype[2]<<" "<<BCtype[3]<<std::endl;
                  abort();
                }        
                if(BCtype[1]+BCtype[2]+BCtype[3] == 3){
                  bflux = {fluxdata[1][l],fluxdata[2][l],fluxdata[3][l]};
                  bflux = bflux-identity*apf::getScalar(temppres,bqptl)/getMPvalue(apf::getScalar(tempvoff,bqptl),rho_0,rho_1)*normal;
                  bflux = bflux*weight*Jdet;
                }
                else{
                  flux_weight = 1;
                  apf::getVectorGrad(tempvelo,bqptl,tempgrad_velo[idx_neigh]);
                  tempbflux = ((tempgrad_velo[idx_neigh]+apf::transpose(tempgrad_velo[idx_neigh]))*getMPvalue(apf::getScalar(tempvoff,bqptl),nu_0,nu_1)
                    -identity*apf::getScalar(temppres,bqptl)/getMPvalue(apf::getScalar(tempvoff,bqptl),rho_0,rho_1))*weight*Jdet*flux_weight;
                  bflux = tempbflux*normal;
                }
              }
              else{
                if(neighbors[idx_neigh]==ent) flux_weight = 1-a_kl;
                else flux_weight = a_kl;
                apf::getVectorGrad(tempvelo,bqptl,tempgrad_velo[idx_neigh]);
                tempbflux = ((tempgrad_velo[idx_neigh]+apf::transpose(tempgrad_velo[idx_neigh]))*getMPvalue(apf::getScalar(tempvoff,bqptl),nu_0,nu_1)
                  -identity*apf::getScalar(temppres,bqptl)/getMPvalue(apf::getScalar(tempvoff,bqptl),rho_0,rho_1))*weight*Jdet*flux_weight;
                bflux = tempbflux*normal;
              }

              for(int i=0;i<nsd;i++){ 
                for(int s=0;s<nshl;s++){
                  endflux[i*nshl+s] = endflux[i*nshl+s]+bflux[i]*shpval[s];
                }
              } 
  
            } //end boundary integration loop
          } //end for loop of neighbors

          apf::destroyMeshElement(tempelem);apf::destroyElement(tempvelo);apf::destroyElement(temppres); apf::destroyElement(tempvoff);
        }
    } //end loop over adjacent faces
}//end function

void MeshAdaptPUMIDrvr::getBoundaryFlux(apf::Mesh* m, apf::MeshEntity* ent, double * endflux){

    int nsd = m->getDimension();
    int nshl;
    apf::NewArray <double> shpval;
    apf::NewArray <double> shpval_temp;
    double* flux;

    apf::FieldShape* err_shape = apf::getHierarchic(2);
    apf::EntityShape* elem_shape;

    //loop over element faces
    apf::Adjacent boundaries;
    apf::MeshEntity* bent;
    apf::MeshElement* b_elem;
    apf::Vector3 bqpt,bqptl,bqptshp;

    apf::Vector3 normal;
    apf::Vector3 centerdir;

    //Shape functions of the region and not the boundaries
    nshl=apf::countElementNodes(err_shape,m->getType(ent));
    shpval_temp.allocate(nshl);
    int hier_off = 4;
    nshl= nshl-hier_off;
    shpval.allocate(nshl);
    elem_shape = err_shape->getEntityShape(m->getType(ent));

    m->getAdjacent(ent,nsd-1,boundaries);
    for(int adjcount =0;adjcount<boundaries.getSize();adjcount++){

      apf::Vector3 bflux(0.0,0.0,0.0); 
      bent = boundaries[adjcount];
          
      b_elem = apf::createMeshElement(m,bent);
      normal=getFaceNormal(m,bent);
      centerdir=apf::getLinearCentroid(m,ent)-apf::getLinearCentroid(m,bent);
      int orientation = 0;
      if(isInTet(m,ent,apf::project(normal,centerdir)*centerdir.getLength()+apf::getLinearCentroid(m,bent))){
            normal = normal*-1.0; //normal needs to face the other direction
            orientation=1;
      }
      apf::ModelEntity* me=m->toModel(bent);
      int tag = m->getModelTag(me);
      apf::ModelEntity* boundary_face = m->findModelEntity(nsd-1,tag);

      double flux_weight[2];         
      if(me==boundary_face){
        if(orientation==0){flux_weight[0]=1; flux_weight[1]=0;}
        else{flux_weight[0]=0; flux_weight[1]=-1;}
      }
      else{
        if(orientation==0){flux_weight[0]=(1-a_kl); flux_weight[1]=a_kl;}
        else{ flux_weight[0]=-a_kl; flux_weight[1]=-1*(1-a_kl);}
      }

      int numbqpt = apf::countIntPoints(b_elem,int_order); 
      flux = (double*) calloc(numbqpt*nsd*2,sizeof(double));
      m->getDoubleTag(bent,diffFlux,flux);

      for(int l=0; l<numbqpt;l++){
        apf::getIntPoint(b_elem,int_order,l,bqpt);
        bqptshp=apf::boundaryToElementXi(m,bent,ent,bqpt); 
        elem_shape->getValues(NULL,NULL,bqptshp,shpval_temp);
        for(int j=0;j<nshl;j++){shpval[j] = shpval_temp[hier_off+j];}
        for(int i=0;i<nsd;i++){
          for(int s=0;s<nshl;s++){
            endflux[i*nshl+s] = endflux[i*nshl+s]+(flux_weight[0]*flux[l*nsd+i]+flux_weight[1]*flux[numbqpt*nsd+l*nsd+i])*shpval[s];
          }
//std::cout<<"Components "<<flux_weight[0]*flux[l*nsd+i]<<" "<<flux_weight[1]*flux[numbqpt*nsd+l*nsd+i]<<std::endl;
        }
      }//end of boundary integration loop
      free(flux);
   } //end for adjacent faces
}


void MeshAdaptPUMIDrvr::get_local_error() 
//This function aims to compute error at each element via ERM.
//First get the mesh and impose a 2nd order field
//Then get the desired quadrature points
{
  getProps(rho,nu);
  approx_order = approximation_order; 
  int_order = integration_order;
  casenumber = casenum;

<<<<<<< HEAD
    apf::FieldShape* err_shape = apf::getLagrange(approx_order);
    elem_type = m->getType(ent);
=======
  //***** Get Solution Fields First *****//
  apf::Field* voff = apf::createLagrangeField(m,"proteus_vof",apf::SCALAR,1);
  apf::Field* velf = apf::createLagrangeField(m,"proteus_vel",apf::VECTOR,1);
  apf::Field* pref = apf::createLagrangeField(m,"proteus_pre",apf::SCALAR,1);
  apf::Field* visc = apf::createLagrangeField(m,"viscosity",apf::SCALAR,1);
  extractFields(solution,pref,velf,voff);
  //*****               *****//
  
  //***** Compute the viscosity field *****//
  apf::Mesh*m = apf::getMesh(solution); 
  apf::MeshEntity* ent;
  apf::MeshIterator* iter = m->begin(0);
  double vof_val, visc_val;
  int nsd = m->getDimension();
  while(ent = m->iterate(iter)){ //loop through all elements
    vof_val=apf::getScalar(voff,ent,0);
    visc_val = getMPvalue(vof_val,nu_0, nu_1);
    apf::setScalar(visc, ent, 0,visc_val);
  }
  m->end(iter);
>>>>>>> 567b0e81

  //***** Compute diffusive flux *****//
  computeDiffusiveFlux(m,voff,visc,pref,velf);

  //Initialize the Error Fields
  freeField(err_reg);
  err_reg = apf::createField(m,"ErrorRegion",apf::SCALAR,apf::getConstant(nsd));
  //apf::Field* err_vtx = apf::createLagrangeField(m,"error_vtx",apf::SCALAR,1);  //for contraction

<<<<<<< HEAD
    apf::MeshElement* element;
    apf::Element* pres_elem, *velo_elem;
    double weight, Jdet;
    apf::Matrix3x3 J;
    apf::Vector3 qpt;
=======
  //Start computing element quantities
  int numqpt; //number of quadrature points
  int nshl; //number of local shape functions
  int elem_type; //what type of topology
  double weight; //value container for the weight at each qpt
  double Jdet;
  int numcomps = apf::countComponents(solution);
  //apf::FieldShape* err_shape = apf::getLagrange(approx_order);
  //apf::FieldShape* err_shape = apf::getSerendipity();
  apf::FieldShape* err_shape = apf::getHierarchic(2);
  apf::Field * estimate = apf::createField(m, "err_est", apf::VECTOR, err_shape);
  apf::EntityShape* elem_shape;
  apf::Vector3 qpt; //container for quadrature points
  apf::MeshElement* element;
  apf::Element* visc_elem, *pres_elem,*velo_elem;
  apf::Element* est_elem;
  apf::Matrix3x3 J; //actual Jacobian matrix
  apf::Matrix3x3 invJ; //inverse of Jacobian
  apf::NewArray <double> shpval; //array to store shape function values at quadrature points
  apf::NewArray <double> shpval_temp; //array to store shape function values at quadrature points temporarily
  apf::NewArray <apf::Vector3> shgval; //array to store shape function values at quadrature points
>>>>>>> 567b0e81

  apf::DynamicMatrix invJ_copy;
  apf::NewArray <apf::DynamicVector> shdrv;
  apf::NewArray <apf::DynamicVector> shgval_copy;
  
  iter = m->begin(nsd); //loop over elements
int testcount = 0;
int eID = 0; 
double effectivity_avg=0.0;

double L2_total=0;
double star_total=0;
double err_est = 0;
double err_est_total=0;
  while(ent = m->iterate(iter)){ //loop through all elements
    element = apf::createMeshElement(m,ent);
    pres_elem = apf::createElement(pref,element);
    velo_elem = apf::createElement(velf,element);
  
    numqpt=apf::countIntPoints(element,int_order); //generally p*p maximum for shape functions
    elem_type = m->getType(ent);
    if(elem_type != m->TET){
      std::cout<<"Not a Tet present"<<std::endl;
      exit(0); 
    }
    nshl=apf::countElementNodes(err_shape,elem_type);
    shgval.allocate(nshl);
    shpval_temp.allocate(nshl);

    int hier_off = 4; //there is an offset that needs to be made to isolate the hierarchic edge modes
    nshl = nshl - hier_off;

    if(testcount==eID && comm_rank==0)
      std::cout<<"nshls "<<nshl<<" numqpt "<<numqpt<<std::endl;
    shpval.allocate(nshl);   shgval_copy.allocate(nshl); shdrv.allocate(nshl);

    //LHS Matrix Initialization
    int ndofs = nshl*nsd;
    Mat K; //matrix size depends on nshl, which may vary from element to element
    MatCreate(PETSC_COMM_SELF,&K);
    MatSetSizes(K,ndofs,ndofs,ndofs,ndofs);
    MatSetFromOptions(K);
    MatSetUp(K); //is this inefficient? check later


    //RHS Vector Initialization
    Vec F;
    VecCreate(PETSC_COMM_SELF,&F);
    VecSetSizes(F,ndofs,ndofs);
    VecSetUp(F);

    //loop through all qpts
    for(int k=0;k<numqpt;k++){
      apf::getIntPoint(element,int_order,k,qpt); //get a quadrature point and store in qpt
      apf::getJacobian(element,qpt,J); //evaluate the Jacobian at the quadrature point
      J = apf::transpose(J); //Is PUMI still defined in this way?
      invJ = invert(J);
      Jdet=apf::getJacobianDeterminant(J,nsd); 
      weight = apf::getIntWeight(element,int_order,k);
      invJ_copy = apf::fromMatrix(invJ);

      //first get the shape function values for error shape functions
      elem_shape = err_shape->getEntityShape(elem_type);
      elem_shape->getValues(NULL,NULL,qpt,shpval_temp);
      elem_shape->getLocalGradients(NULL,NULL,qpt,shgval); 

      for(int i =0;i<nshl;i++){ //get the true derivative and copy only the edge modes for use
        shgval_copy[i] = apf::fromVector(shgval[i+hier_off]);
        shpval[i] = shpval_temp[i+hier_off];
        apf::multiply(shgval_copy[i],invJ_copy,shdrv[i]); 
      }

      //Debugging Information
      //if(testcount==eID) std::cout<<"Local shape gradients "<<shgval[0]<<" "<<shgval[1]<<" "<<shgval[2]<<" "<<shgval[3]<< std::endl;
      //if(testcount==eID) std::cout<<"Global shape gradients "<<shdrv[0]<<" "<<shdrv[1]<<" "<<shdrv[2]<<" "<<shdrv[3]<<" "<<shdrv[4]<<" "<<shdrv[5]<<std::endl;
      //if(testcount==eID) std::cout<<std::scientific<<std::setprecision(15)<< "qpt #"<< k << " value "<<qpt<<std::endl;
      apf::Adjacent dbg_vadj;
      m->getAdjacent(ent,0,dbg_vadj);
      if(testcount==eID && k==0){
         std::cout<<"adjacent verts ";
         apf::Vector3 testpt;
         for(int test_count=0;test_count<4;test_count++){
           m->getPoint(dbg_vadj[test_count],0,testpt);
           std::cout<<testpt<<" ";
          }
          std::cout<<std::endl;
      }
      if(testcount==eID) std::cout<<"Jacobian "<<J<<std::endl;
      if(testcount==eID) std::cout<<"Jdet "<<Jdet<<std::endl;
      if(testcount==eID) std::cout<<"invJ "<<invJ<<std::endl;
      if(testcount==eID) std::cout<<"Shape function"<<shpval[0]<<" "<<shpval[1]<<" "<<shpval[2]<<" "<<shpval[3]<<" "<<shpval[4]<<" "<<shpval[5]<<std::endl;
      if(testcount==eID) std::cout<<"visc_val "<<visc_val<<std::endl;
      if(testcount==eID) std::cout<<"weight "<<weight<<std::endl;
      
       
      //obtain viscosity value
      visc_elem = apf::createElement(visc,element); //at vof currently
      visc_val = apf::getScalar(visc_elem,qpt);

      //Left-Hand Side
      PetscScalar term1[nshl][nshl], term2[nshl][nshl];

      //Calculate LHS Diagonal Block Term
      for(int s=0; s<nshl;s++){
        for(int t=0; t<nshl;t++){
          double temp=0;
          for(int j=0;j<nsd;j++){
            temp+=shdrv[s][j]*shdrv[t][j];
          }
          term1[s][t] = temp*weight*visc_val;
        }
      } 
      int idx[nshl]; //indices for PETSc Mat insertion
      for(int i=0; i<nsd;i++){
        for(int j=0;j<nshl;j++){
          idx[j] = i*nshl+j;
        }
        MatSetValues(K,nshl,idx,nshl,idx,term1[0],ADD_VALUES);
      }

      int idxr[nshl],idxc[nshl]; //indices for PETSc rows and columns
      for(int i = 0; i< nsd;i++){
        for(int j=0; j< nsd;j++){
          for(int s=0;s<nshl;s++){
            for(int t=0;t<nshl;t++){
              term2[s][t] = shdrv[s][j]*shdrv[t][i]*weight*visc_val;
            }
          }
          for(int count=0;count<nshl;count++){
            idxr[count] = i*nshl+count;
            idxc[count] = j*nshl+count;
          }
          MatSetValues(K,nshl,idxr,nshl,idxc,term2[0],ADD_VALUES);
        }
      } //end 2nd term loop

      //Get RHS
      apf::Vector3 vel_vect;
      apf::Matrix3x3 grad_vel;
    
      apf::Element* vof_elem = apf::createElement(voff,element); //at vof currently

      apf::getVector(velo_elem,qpt,vel_vect);
      apf::getVectorGrad(velo_elem,qpt,grad_vel);
      //vector gradient is given in the transpose of the usual definition, need to retranspose it
      grad_vel = apf::transpose(grad_vel);
      if(comm_rank==0 && testcount==eID){
        apf::Vector3 xyz;
        apf::mapLocalToGlobal(element,qpt,xyz);
        std::cout<<"Local "<<qpt<<" Global "<<xyz<<std::endl;
        std::cout<<"Velocity "<<vel_vect<<" Gradient "<<grad_vel<<std::endl;
        std::cout<<"Pressure "<<apf::getScalar(pres_elem,qpt)<<std::endl;
      }

      for( int i = 0; i<nsd; i++){
        double temp_vect[nshl];
        for( int s=0;s<nshl;s++){
          idx[s] = i*nshl+s;

          //forcing term
          temp_vect[s] = (g[i]+0.0)*shpval[s];
          //a(u,v) and c(u,u,v) term
          for(int j=0;j<nsd;j++){
            temp_vect[s] += -visc_val*shdrv[s][j]*(grad_vel[i][j]+grad_vel[j][i]);
            temp_vect[s] += -shpval[s]*grad_vel[i][j]*vel_vect[j];
          }
          //need to scale pressure by density b(p,v)
          temp_vect[s] += apf::getScalar(pres_elem,qpt)/getMPvalue(apf::getScalar(vof_elem,qpt),rho_0,rho_1)*shdrv[s][i]; //pressure term

          temp_vect[s] = temp_vect[s]*weight;
        } //end loop over number of shape functions
        VecSetValues(F,nshl,idx,temp_vect,ADD_VALUES);
      } //end loop over spatial dimensions
    } //end loop over quadrature

    //to complete integration, scale by the determinant of the Jacobian

    MatAssemblyBegin(K,MAT_FINAL_ASSEMBLY);
    MatAssemblyEnd(K,MAT_FINAL_ASSEMBLY);
    MatScale(K,Jdet); //must be done after assembly
    VecAssemblyBegin(F);
    VecAssemblyEnd(F); VecScale(F,Jdet); //must be done after assembly
 
if(comm_rank==0 && testcount==eID){ 
      //MatView(K,PETSC_VIEWER_STDOUT_SELF);
      //std::cout<<" NOW VECTOR with just a(.,.)" <<std::endl;
      //VecView(F,PETSC_VIEWER_STDOUT_SELF);
}
   
    double* bflux;
    int F_idx[ndofs];
    bflux = (double*) calloc(ndofs,sizeof(double));
/*
    if(testcount==eID){ getBoundaryFlux(m,ent,voff,visc,pref,velf,bflux); 
    std::cout<<"Bflux Result "<<std::endl;
    for(int s=0;s<ndofs;s++) std::cout<<bflux[s]<<std::endl;
    }
*/
    //getBoundaryFlux(m,ent,voff,visc,pref,velf,bflux);
/*
if(testcount==eID){  
    std::cout<<"Bflux Result "<<std::endl;
    for(int s=0;s<ndofs;s++) std::cout<<bflux[s]<<std::endl;

    for(int s=0;s<ndofs;s++) bflux[s]=0;
    getBoundaryFlux(m, ent,bflux);

    std::cout<<"2nd Bflux Result "<<std::endl;
    for(int s=0;s<ndofs;s++) std::cout<<bflux[s]<<std::endl;
}
*/
    getBoundaryFlux(m, ent,bflux);
    for(int s=0;s<ndofs;s++){
      F_idx[s]=s;
    }
    VecSetValues(F,ndofs,F_idx,bflux,ADD_VALUES);
    VecAssemblyBegin(F); VecAssemblyEnd(F);
    free(bflux);
    Vec coef;
    VecCreate(PETSC_COMM_SELF,&coef);
    VecSetSizes(coef,ndofs,ndofs);
    VecSetUp(coef);

//    if(testcount==eID && comm_rank==0){

//Save Temporarily for Debugging
/*
      std::ofstream myfile ("stiffness.csv");
      std::ofstream myfile2 ("force.csv");
      std::ofstream myfilegsl("stiffness.txt");
      myfile<<std::scientific<<std::setprecision(15);
      myfile2<<std::scientific<<std::setprecision(15);
      myfilegsl<<std::scientific<<std::setprecision(15);
      PetscScalar matstor;  
      PetscScalar vecstor;  
      int idxr[ndofs], idxc[ndofs];
      for(int ii=0;ii<ndofs;ii++){
        idxr[ii]=ii;
        for(int jj=0;jj<ndofs;jj++){
          idxc[jj]=jj;
          MatGetValues(K,1,&idxr[ii],1,&idxc[jj],&matstor);
          myfile<<matstor<<","; 
          myfilegsl<<matstor<<std::endl;
        }
        myfile<<std::endl;
        VecGetValues(F,1,&idxr[ii],&vecstor);
        myfile2<<vecstor<<std::endl;
      }
      myfile.close();
*/
    //MatView(K,PETSC_VIEWER_STDOUT_SELF);
    //VecView(F,PETSC_VIEWER_STDOUT_SELF);

<<<<<<< HEAD
    apf::FieldShape* err_shape = apf::getLagrange(approx_order);
    apf::FieldShape* est_shape = apf::getHierarchic(2);
    elem_type = m->getType(ent);
=======
    KSP ksp; //initialize solver context
    KSPCreate(PETSC_COMM_SELF,&ksp);
    KSPSetOperators(ksp,K,K);
    KSPSetType(ksp,KSPPREONLY);
    PC pc;
    //PCSetOperators(pc,K,K);
    KSPGetPC(ksp,&pc);
    PCSetType(pc,PCLU);
    KSPSetFromOptions(ksp);
>>>>>>> 567b0e81

    KSPSolve(ksp,F,coef);
//std::cout<<"Final error "<<std::endl;
//VecView(coef,PETSC_VIEWER_STDOUT_SELF);
    
    KSPDestroy(&ksp); //destroy ksp
    //PCDestroy(&pc);

    //compute the local error  
    double Acomp=0;
    double Bcomp=0;
    apf::Matrix3x3 phi_ij;

<<<<<<< HEAD
    apf::MeshElement* element;
    apf::Element *pres_elem, *velo_elem, *est_elem;
    double weight, Jdet;
    apf::Matrix3x3 J,grad_u_exact,grad_u_h,grad_est;
    apf::Vector3 qpt;
=======
    double coef_ez[nshl*nsd];
    int ez_idx[nshl*nsd];
    for(int ez=0;ez<nshl*nsd;ez++){ez_idx[ez]=ez;}
    VecGetValues(coef,nshl*nsd,ez_idx,coef_ez);
>>>>>>> 567b0e81

    //Copy coefficients onto field
    apf::Adjacent adjvert;
    m->getAdjacent(ent,0,adjvert);
    for(int idx=0;idx<4;idx++){
      double coef_sub[3]={0,0,0};
      apf::setVector(estimate,adjvert[idx],0,&coef_sub[0]);
    }
    
    apf::Adjacent adjedg;
    m->getAdjacent(ent,1,adjedg);
    for(int idx=0;idx<nshl;idx++){
      double coef_sub[3] ={coef_ez[idx],coef_ez[nshl+idx],coef_ez[nshl*2+idx]};
      apf::setVector(estimate,adjedg[idx],0,&coef_sub[0]);
    }

    est_elem= apf::createElement(estimate,element);   
    for(int k=0; k<numqpt;k++){ 
      apf::getIntPoint(element,int_order,k,qpt); //get a quadrature point and store in qpt
      apf::getJacobian(element,qpt,J); //evaluate the Jacobian at the quadrature point

      invJ = invert(J);
      invJ = apf::transpose(invJ);
      Jdet=apf::getJacobianDeterminant(J,nsd); 
      weight = apf::getIntWeight(element,int_order,k);
      invJ_copy = apf::fromMatrix(invJ);

      //first get the shape function values for error shape functions
      elem_shape = err_shape->getEntityShape(elem_type);
      elem_shape->getValues(NULL,NULL,qpt,shpval_temp);
      elem_shape->getLocalGradients(NULL,NULL,qpt,shgval); 

      for(int i =0;i<nshl;i++){ //get the true derivative and copy only the edge modes for use
        shgval_copy[i] = apf::fromVector(shgval[i+hier_off]);
        shpval[i] = shpval_temp[i+hier_off];
        apf::multiply(shgval_copy[i],invJ_copy,shdrv[i]); 
      }
      visc_val = apf::getScalar(visc_elem,qpt);
      apf::getVectorGrad(est_elem,qpt,phi_ij);
      phi_ij = apf::transpose(phi_ij);
      //Acomp = Acomp + visc_val*getDotProduct(phi_ij,phi_ij+apf::transpose(phi_ij))*weight;
      Acomp = Acomp + getDotProduct(phi_ij,phi_ij+apf::transpose(phi_ij))*weight;
      Bcomp = Bcomp + apf::getDiv(velo_elem,qpt)*apf::getDiv(velo_elem,qpt)*weight;
    } //end compute local error

    Acomp = Acomp*Jdet; //Jacobian+nondimensionalize
    Bcomp = Bcomp*Jdet;
    err_est = sqrt(Acomp+Bcomp); //the square root should be here because the local error is given by this. but for statistics it's necessary for it to not be square rooted
    apf::setScalar(err_reg,ent,0,err_est);
    err_est_total = err_est_total+(Acomp+Bcomp); //for tracking the upper bound
    double L2err= getL2error(m,ent,voff,visc,pref,velf); //non-dimensional
    L2_total = L2_total+L2err;
    double starerr = getStarerror(m,ent,voff,visc,pref,velf,estimate);
    star_total = star_total+starerr;
   
//    } //end if testcount 

//   apf::setScalar(err_reg,ent,0,Jdet); //temporary place in
    MatDestroy(&K); //destroy the matrix
    VecDestroy(&F); //destroy vector
    VecDestroy(&coef); //destroy vector

testcount++;
  } //end element loop

//Get the errors
PCU_Barrier();
PCU_Add_Doubles(&err_est_total,1);
star_total = -2*(0.5*(err_est_total)-star_total); //before square root is taken
err_est_total = sqrt(err_est_total);
L2_total = sqrt(L2_total);
if(star_total<0){ star_total=star_total*-1;std::cout<<"star err Was negative "<<std::endl;}
star_total = sqrt(star_total);
if(comm_rank==0){
std::cout<<std::setprecision(10)<<std::endl;
std::cout<<"Err_est "<<err_est_total<<" L2 "<<L2_total<<" Average "<<err_est_total/L2_total<<std::endl;
std::cout<<"Err_est "<<err_est_total<<" star "<<star_total<<" Average "<<err_est_total/star_total<<std::endl;
}
  m->end(iter);

  //store error field onto vertices
/*
  apf::MeshIterator* iter_vtx = m->begin(0);
  while(ent = m->iterate(iter_vtx)){
    volumeAverageToEntity(err_reg, err_vtx, ent);
  }
  m->end(iter_vtx);
*/
  getERMSizeField(err_est_total);
  apf::destroyElement(visc_elem);apf::destroyElement(pres_elem);apf::destroyElement(velo_elem);apf::destroyElement(est_elem);
  apf::destroyField(voff);  apf::destroyField(visc); apf::destroyField(velf); apf::destroyField(pref); apf::destroyField(estimate);
  removeBCData();
  printf("It cleared the function.\n");
  PCU_Barrier();
  //abort();
}

void MeshAdaptPUMIDrvr::removeBCData()
{
std::cout<<"Start of the function"<<std::endl;
  apf::MeshEntity* ent;   
  apf::MeshIterator* fIter = m->begin(2);
  while(ent=m->iterate(fIter))
  {
    for(int i=0;i<4;i++)
    {
      if(m->hasTag(ent,BCtag[i]))
        m->removeTag(ent,BCtag[i]);
      if(i>0 && m->hasTag(ent,fluxtag[i]))
        m->removeTag(ent,fluxtag[i]);
    }
  }
  m->end(fIter);
std::cout<<"Start of destruction"<<std::endl;
  for(int i=0;i<4;i++)
  {
    m->destroyTag(BCtag[i]);
    if(i>0)
      m->destroyTag(fluxtag[i]);
  }
}<|MERGE_RESOLUTION|>--- conflicted
+++ resolved
@@ -17,8 +17,6 @@
 int norm_order;
 double nu_0,nu_1,rho_0,rho_1;
 double a_kl = 0.5; //flux term weight
-<<<<<<< HEAD
-=======
 int casenumber;
 
 //used to attach error estimates to nodes
@@ -44,39 +42,16 @@
   return;
 }
 
-static void extractFields(apf::Field* solution, apf::Field* pref,apf::Field* velf,apf::Field* voff)
-{
-  apf::Mesh* m = apf::getMesh(solution);
-  apf::MeshIterator* it = m->begin(0);
-  apf::MeshEntity* v;
-  apf::NewArray<double> tmp(apf::countComponents(solution));
-  while ((v = m->iterate(it))) {
-    apf::getComponents(solution, v, 0, &tmp[0]);
-    apf::setScalar(pref,v,0,tmp[PSR_IDX]); //pressure
-    double vel[3] = {tmp[VEX_IDX],tmp[VEY_IDX],tmp[VEZ_IDX]};
-    apf::setVector(velf,v,0,&vel[0]);
-    double vof = tmp[VOF_IDX];
-    apf::setScalar(voff, v, 0, vof);
-  }
-  m->end(it);
-  return;
-}
->>>>>>> 567b0e81
-
 void getProps(double*rho,double*nu)
 {
   rho_0 = rho[0];
   nu_0 = nu[0];      
   rho_1 = rho[1];
   nu_1 = nu[1];
-
-  //debug
-  rho_1 = rho_0;
-  nu_1 = nu_0; 
   return;
 }
 
-double MeshAdaptPUMIDrvr::getMPvalue(double field_val,double val_0, double val_1)
+double getMPvalue(double field_val,double val_0, double val_1)
 {
   return val_0*(1-field_val)+val_1*field_val;
 }
@@ -97,27 +72,6 @@
   return normal.normalize();
 }
 
-
-<<<<<<< HEAD
-  //***** Get Solution Fields First *****//
-  apf::Field* voff = m->findField("vof");
-  assert(voff);
-  apf::Field* velf = m->findField("velocity");
-  assert(velf);
-  apf::Field* pref = m->findField("p");
-  assert(pref);
-  apf::Field* visc = apf::createLagrangeField(m,"viscosity",apf::SCALAR,1);
-  
-  //***** Compute the viscosity field *****//
-  apf::MeshEntity* ent;
-  apf::MeshIterator* iter = m->begin(0);
-  double vof_val, visc_val;
-  int nsd = m->getDimension();
-  while ((ent = m->iterate(iter))) { //loop through all vertices
-    vof_val=apf::getScalar(voff,ent,0);
-    visc_val = getMPvalue(vof_val,nu_0, nu_1);
-    apf::setScalar(visc, ent, 0,visc_val);
-=======
 double getDotProduct(apf::Vector3 a, apf::Vector3 b){
   return (a[0]*b[0] + a[1]*b[1] + a[2]*b[2]);
 }
@@ -128,57 +82,11 @@
     for(int j=0;j<3;j++){
       temp = temp + a[i][j]*b[i][j];
     }
->>>>>>> 567b0e81
   }
   return temp;
 }
 
 
-<<<<<<< HEAD
-  //Start computing element quantities
-  int numqpt; //number of quadrature points
-  int nshl; //number of local shape functions
-  int elem_type; //what type of topology
-  double weight; //value container for the weight at each qpt
-  double Jdet;
-  //apf::FieldShape* err_shape = apf::getLagrange(approx_order);
-  //apf::FieldShape* err_shape = apf::getSerendipity();
-  apf::FieldShape* err_shape = apf::getHierarchic(2);
-  apf::Field * estimate = apf::createField(m, "err_est", apf::VECTOR, err_shape);
-  apf::EntityShape* elem_shape;
-  apf::Vector3 qpt; //container for quadrature points
-  apf::MeshElement* element;
-  apf::Element* visc_elem, *pres_elem,*velo_elem;
-  apf::Element* est_elem;
-  apf::Matrix3x3 J; //actual Jacobian matrix
-  apf::Matrix3x3 invJ; //inverse of Jacobian
-  apf::NewArray <double> shpval; //array to store shape function values at quadrature points
-  apf::NewArray <double> shpval_temp; //array to store shape function values at quadrature points temporarily
-  apf::NewArray <apf::Vector3> shgval; //array to store shape function values at quadrature points
-
-  apf::DynamicMatrix invJ_copy;
-  apf::NewArray <apf::DynamicVector> shdrv;
-  apf::NewArray <apf::DynamicVector> shgval_copy;
-  
-  iter = m->begin(nsd); //loop over elements
-int testcount = 0;
-int eID = 258;//860; 
-
-double L2_total=0;
-double star_total=0;
-double err_est = 0;
-double err_est_total=0;
-  while ((ent = m->iterate(iter))) { //loop through all elements
-    element = apf::createMeshElement(m,ent);
-    pres_elem = apf::createElement(pref,element);
-    velo_elem = apf::createElement(velf,element);
-  
-    numqpt=apf::countIntPoints(element,int_order); //generally p*p maximum for shape functions
-    elem_type = m->getType(ent);
-    if(elem_type != m->TET){
-      std::cout<<"Not a Tet present"<<std::endl;
-      exit(0); 
-=======
 bool isInTet(apf::Mesh* mesh, apf::MeshEntity* ent, apf::Vector3 pt){
   bool isin=0;
 
@@ -199,7 +107,6 @@
   for(int i=0;i<3;i++){
     for(int j=0;j<3;j++){
       K[i][j] = getDotProduct(c[i],c[j]);
->>>>>>> 567b0e81
     }
     F[i] = getDotProduct(c[3],c[i]);
   }
@@ -209,13 +116,6 @@
   apf::DynamicVector uvw; //result
   apf::multiply(Kinv_dyn,F_dyn,uvw);
   if(uvw[0] >= 0 && uvw[1] >=0 && uvw[2] >=0 && (uvw[0]+uvw[1]+uvw[2])<=1) isin = 1;
-/*
-  std::cout<<"Points "<<vtxs[0]<<" "<<vtxs[1]<<" "<<vtxs[2]<<" "<<vtxs[3]<<std::endl;
-  std::cout<<"Vectors "<<c[0]<<" "<<c[1]<<" "<<c[2]<<" "<<c[3]<<std::endl;
-  std::cout<<"K "<<K<<std::endl;   
-  std::cout<<"F "<<F<<std::endl;   
-  std::cout<<"Result "<<uvw<<std::endl;   
-*/
   return isin;
 }
 
@@ -432,19 +332,6 @@
   apf::NewArray <double> shpval;
   apf::NewArray <double> shpval_temp;
 
-<<<<<<< HEAD
-  //store error field onto vertices
-  apf::MeshIterator* iter_vtx = m->begin(0);
-  while ((ent = m->iterate(iter_vtx))) {
-    averageToEntity(err_reg, err_vtx, ent);
-  }
-  m->end(iter_vtx);
-  getERMSizeField(err_est_total);
-  apf::destroyElement(visc_elem);apf::destroyElement(pres_elem);apf::destroyElement(velo_elem);apf::destroyElement(est_elem);
-  apf::destroyField(visc);
-  apf::destroyField(estimate);
-  printf("It cleared the function.\n");
-=======
   apf::FieldShape* err_shape = apf::getHierarchic(2);
   apf::EntityShape* elem_shape;
   apf::Vector3 bqpt,bqptl,bqptshp;
@@ -586,7 +473,6 @@
   PCU_Barrier();
   free(flux);
   std::cout<<"End computeDiffusiveFlux()"<<std::endl;
->>>>>>> 567b0e81
 }
 
 void MeshAdaptPUMIDrvr::getBoundaryFlux(apf::Mesh* m, apf::MeshEntity* ent, apf::Field* voff, apf::Field* visc,apf::Field* pref, apf::Field* velf, double * endflux){
@@ -802,16 +688,14 @@
   int_order = integration_order;
   casenumber = casenum;
 
-<<<<<<< HEAD
-    apf::FieldShape* err_shape = apf::getLagrange(approx_order);
-    elem_type = m->getType(ent);
-=======
   //***** Get Solution Fields First *****//
-  apf::Field* voff = apf::createLagrangeField(m,"proteus_vof",apf::SCALAR,1);
-  apf::Field* velf = apf::createLagrangeField(m,"proteus_vel",apf::VECTOR,1);
-  apf::Field* pref = apf::createLagrangeField(m,"proteus_pre",apf::SCALAR,1);
+  apf::Field* voff = m->findField("vof");
+  assert(voff);
+  apf::Field* velf = m->findField("velocity");
+  assert(velf);
+  apf::Field* pref = m->findField("p");
+  assert(pref);
   apf::Field* visc = apf::createLagrangeField(m,"viscosity",apf::SCALAR,1);
-  extractFields(solution,pref,velf,voff);
   //*****               *****//
   
   //***** Compute the viscosity field *****//
@@ -826,7 +710,6 @@
     apf::setScalar(visc, ent, 0,visc_val);
   }
   m->end(iter);
->>>>>>> 567b0e81
 
   //***** Compute diffusive flux *****//
   computeDiffusiveFlux(m,voff,visc,pref,velf);
@@ -836,13 +719,6 @@
   err_reg = apf::createField(m,"ErrorRegion",apf::SCALAR,apf::getConstant(nsd));
   //apf::Field* err_vtx = apf::createLagrangeField(m,"error_vtx",apf::SCALAR,1);  //for contraction
 
-<<<<<<< HEAD
-    apf::MeshElement* element;
-    apf::Element* pres_elem, *velo_elem;
-    double weight, Jdet;
-    apf::Matrix3x3 J;
-    apf::Vector3 qpt;
-=======
   //Start computing element quantities
   int numqpt; //number of quadrature points
   int nshl; //number of local shape functions
@@ -864,7 +740,6 @@
   apf::NewArray <double> shpval; //array to store shape function values at quadrature points
   apf::NewArray <double> shpval_temp; //array to store shape function values at quadrature points temporarily
   apf::NewArray <apf::Vector3> shgval; //array to store shape function values at quadrature points
->>>>>>> 567b0e81
 
   apf::DynamicMatrix invJ_copy;
   apf::NewArray <apf::DynamicVector> shdrv;
@@ -1118,11 +993,6 @@
     //MatView(K,PETSC_VIEWER_STDOUT_SELF);
     //VecView(F,PETSC_VIEWER_STDOUT_SELF);
 
-<<<<<<< HEAD
-    apf::FieldShape* err_shape = apf::getLagrange(approx_order);
-    apf::FieldShape* est_shape = apf::getHierarchic(2);
-    elem_type = m->getType(ent);
-=======
     KSP ksp; //initialize solver context
     KSPCreate(PETSC_COMM_SELF,&ksp);
     KSPSetOperators(ksp,K,K);
@@ -1132,7 +1002,6 @@
     KSPGetPC(ksp,&pc);
     PCSetType(pc,PCLU);
     KSPSetFromOptions(ksp);
->>>>>>> 567b0e81
 
     KSPSolve(ksp,F,coef);
 //std::cout<<"Final error "<<std::endl;
@@ -1146,18 +1015,10 @@
     double Bcomp=0;
     apf::Matrix3x3 phi_ij;
 
-<<<<<<< HEAD
-    apf::MeshElement* element;
-    apf::Element *pres_elem, *velo_elem, *est_elem;
-    double weight, Jdet;
-    apf::Matrix3x3 J,grad_u_exact,grad_u_h,grad_est;
-    apf::Vector3 qpt;
-=======
     double coef_ez[nshl*nsd];
     int ez_idx[nshl*nsd];
     for(int ez=0;ez<nshl*nsd;ez++){ez_idx[ez]=ez;}
     VecGetValues(coef,nshl*nsd,ez_idx,coef_ez);
->>>>>>> 567b0e81
 
     //Copy coefficients onto field
     apf::Adjacent adjvert;
