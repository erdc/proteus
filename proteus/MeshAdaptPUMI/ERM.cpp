--- conflicted
+++ resolved
@@ -816,8 +816,8 @@
     m->destroyTag(BCtag[i]);
     if(i>0)
       m->destroyTag(fluxtag[i]);
-    m->destroyTag(diffFlux);
   }
+  m->destroyTag(diffFlux);
   if(comm_rank==0) std::cout<<"Destroyed BC and flux tags"<<std::endl;
 }
 
@@ -952,12 +952,7 @@
       double density = getMPvalue(apf::getScalar(vof_elem,qpt),rho_0,rho_1);
       double pressure = apf::getScalar(pres_elem,qpt);
       double visc_val = apf::getScalar(visc_elem,qpt);
-<<<<<<< HEAD
-      double volume = apf::measure(element);
 /*
-=======
-
->>>>>>> 0ac33883
       if(testcount==eID && k==0 && comm_rank==0){
       
         std::cout<<std::setprecision(15);
@@ -1027,15 +1022,12 @@
     VecSetValues(F,ndofs,F_idx,bflux,ADD_VALUES);
     VecAssemblyBegin(F); VecAssemblyEnd(F);
     free(bflux);
-<<<<<<< HEAD
-/*
-=======
     Vec coef;
     VecCreate(PETSC_COMM_SELF,&coef);
     VecSetSizes(coef,ndofs,ndofs);
     VecSetUp(coef);
 
->>>>>>> 0ac33883
+/*
 if(testcount==eID && comm_rank==0){
 
 //Save Temporarily for Debugging
@@ -1064,14 +1056,7 @@
     //MatView(K,PETSC_VIEWER_STDOUT_SELF);
     //VecView(F,PETSC_VIEWER_STDOUT_SELF);
 }
-<<<<<<< HEAD
 */
-    Vec coef;
-    VecCreate(PETSC_COMM_SELF,&coef);
-    VecSetSizes(coef,ndofs,ndofs);
-    VecSetUp(coef);
-=======
->>>>>>> 0ac33883
 
     KSP ksp; //initialize solver context
     KSPCreate(PETSC_COMM_SELF,&ksp);
