#include "mesh.h"
#include "cmeshToolsModule.h"
#include <apf.h>
#include <apfMesh2.h>
#include <apfNumbering.h>

class MeshAdaptPUMIDrvr{
 
  public:
  MeshAdaptPUMIDrvr(double, double, int, const char*, const char*,const char*,double); 
  ~MeshAdaptPUMIDrvr();

  int loadModelAndMesh(const char* modelFile, const char* meshFile);

  //Functions to construct proteus mesh data structures
  int constructFromSerialPUMIMesh(Mesh& mesh);
  int constructFromParallelPUMIMesh(Mesh& mesh, Mesh& subdomain_mesh);
 
  int updateMaterialArrays(Mesh& mesh, int bdryID, int GeomTag);

  int transferFieldToPUMI(const char* name, double const* inArray, int nVar, int nN);
  int transferFieldToProteus(const char* name, double* outArray, int nVar, int nN);
  int transferPropertiesToPUMI(double* rho_p, double* nu_p,double* g_p, double deltaT);
  int transferBCtagsToProteus(int* tagArray, int idx, int* ebN, int* eN_global, double* fluxBC);
  int transferBCsToProteus();
  int commuSizeField();
  int willAdapt();
  int adaptPUMIMesh();

  void numberLocally();
  int localNumber(apf::MeshEntity* e);
  int dumpMesh(Mesh& mesh);

  int calculateSizeField();
  int calculateAnisoSizeField();
  int testIsotropicSizeField();
  int getERMSizeField(double err_total,double rel_err_total);
  double getMinimumQuality();
  double getTotalMass();
  double getMPvalue(double field_val,double val_0, double val_1);
  apf::Field* getViscosityField(apf::Field* voff);

  double hmax, hmin;
  int numIter;
  int nAdapt; //counter for number of adapt steps
<<<<<<< HEAD
  int nEstimate; //counter for number of error estimator calls
=======
  double PE_total_before;
>>>>>>> 1bf94ed6
  int nsd; //number of spatial dimensions
  std::string size_field_config;
  std::string adapt_type_config;
  std::string logging_config;

  //Element Residual Method
  void get_local_error();
  void computeDiffusiveFlux(apf::Mesh*m,apf::Field* voff, apf::Field* visc,apf::Field* pref, apf::Field* velf);
  //void getBoundaryFlux(apf::Mesh* m, apf::MeshEntity* ent, apf::Field* voff, apf::Field* visc,apf::Field* pref, apf::Field* velf, double * endflux);
  void getBoundaryFlux(apf::Mesh* m, apf::MeshEntity* ent, double * endflux);
  int getSimmetrixBC();
  void simmetrixBCreloaded(const char* modelFile);
  void removeBCData();
  char* modelFileName; 
  
  //tags used to identify types of BC
  apf::MeshTag* BCtag;
  apf::MeshTag* DBCtag[4];
  apf::MeshTag* fluxtag[4];

  int *exteriorGlobaltoLocalElementBoundariesArray;

  //Approximation/Integration order
  int approximation_order; //what order polynomial (hierarchic is 2nd order)
  int integration_order; //determines number of integration points
  int num_quadrature; 
  int num_quarature_boundary;
  double total_error;

  private: 
  apf::Mesh2* m;
  int comm_size, comm_rank;

  double rho[2], nu[2];
  double g[3];
  double delta_t;
  apf::MeshTag* diffFlux;
  apf::GlobalNumbering* global[4];
  apf::Numbering* local[4];
  apf::Field* err_reg; //error field from ERM
  apf::Field* rel_err; //relative error field
  /* this field stores isotropic size */
  apf::Field* size_iso;
  /* these fields store anisotropic size */
  apf::Field* size_scale;
  apf::Field* size_frame;

  int constructGlobalNumbering(Mesh& mesh);
  int constructGlobalStructures(Mesh& mesh);

  int constructElements(Mesh& mesh);
  int constructNodes(Mesh& mesh);
  int constructBoundaries(Mesh& mesh);
  int constructEdges(Mesh& mesh);
  int constructMaterialArrays(Mesh& mesh);

  void freeField(apf::Field*& f);
  void freeNumbering(apf::Numbering*& n);

  static void averageToEntity(apf::Field* ef, apf::Field* vf,
      apf::MeshEntity* ent);
  void volumeAverageToEntity(apf::Field* ef, apf::Field* vf,
      apf::MeshEntity* ent);

<<<<<<< HEAD
  bool has_gBC;
=======
  std::string size_field_config;
  std::string adapt_type_config;
  std::string logging_config;
  double target_error;
>>>>>>> 1bf94ed6
};

<|MERGE_RESOLUTION|>--- conflicted
+++ resolved
@@ -20,7 +20,7 @@
 
   int transferFieldToPUMI(const char* name, double const* inArray, int nVar, int nN);
   int transferFieldToProteus(const char* name, double* outArray, int nVar, int nN);
-  int transferPropertiesToPUMI(double* rho_p, double* nu_p,double* g_p, double deltaT);
+  int transferPropertiesToPUMI(double* rho_p, double* nu_p,double* g_p);
   int transferBCtagsToProteus(int* tagArray, int idx, int* ebN, int* eN_global, double* fluxBC);
   int transferBCsToProteus();
   int commuSizeField();
@@ -34,7 +34,7 @@
   int calculateSizeField();
   int calculateAnisoSizeField();
   int testIsotropicSizeField();
-  int getERMSizeField(double err_total,double rel_err_total);
+  int getERMSizeField(double err_total);
   double getMinimumQuality();
   double getTotalMass();
   double getMPvalue(double field_val,double val_0, double val_1);
@@ -43,11 +43,8 @@
   double hmax, hmin;
   int numIter;
   int nAdapt; //counter for number of adapt steps
-<<<<<<< HEAD
   int nEstimate; //counter for number of error estimator calls
-=======
   double PE_total_before;
->>>>>>> 1bf94ed6
   int nsd; //number of spatial dimensions
   std::string size_field_config;
   std::string adapt_type_config;
@@ -88,7 +85,6 @@
   apf::GlobalNumbering* global[4];
   apf::Numbering* local[4];
   apf::Field* err_reg; //error field from ERM
-  apf::Field* rel_err; //relative error field
   /* this field stores isotropic size */
   apf::Field* size_iso;
   /* these fields store anisotropic size */
@@ -112,13 +108,7 @@
   void volumeAverageToEntity(apf::Field* ef, apf::Field* vf,
       apf::MeshEntity* ent);
 
-<<<<<<< HEAD
   bool has_gBC;
-=======
-  std::string size_field_config;
-  std::string adapt_type_config;
-  std::string logging_config;
   double target_error;
->>>>>>> 1bf94ed6
 };
 
