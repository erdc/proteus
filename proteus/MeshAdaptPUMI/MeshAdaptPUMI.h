#include "mesh.h"
#include "cmeshToolsModule.h"
#include <apf.h>
#include <apfMesh2.h>
#include <apfNumbering.h>

/**
   \file MeshAdaptPUMI.h
   \defgroup MeshAdaptPUMI MeshAdaptPUMI
   \brief A C-library of functions that uses SCOREC tools for error estimation and mesh adaptation
   @{
*/

/**
  @brief Class that handles the interface between SCOREC tools and Proteus
*/

class MeshAdaptPUMIDrvr{
 
  public:
<<<<<<< HEAD
  MeshAdaptPUMIDrvr(double, double, int, const char*, const char*,const char*,double,double,int,double); 
=======
  MeshAdaptPUMIDrvr(double, double, int, const char*, const char*,const char*,double,double,int); 
>>>>>>> 66e15195
  ~MeshAdaptPUMIDrvr();

  int loadModelAndMesh(const char* modelFile, const char* meshFile); //load the model and mesh

  //Functions to construct proteus mesh data structures
  int reconstructFromProteus(Mesh& mesh, Mesh& globalMesh,int hasModel);
  int reconstructFromProteus2(Mesh& mesh, int* isModelVert, int* bFaces);
  int constructFromSerialPUMIMesh(Mesh& mesh);
  int constructFromParallelPUMIMesh(Mesh& mesh, Mesh& subdomain_mesh);
  int updateMaterialArrays(Mesh& mesh,int dim, int bdryID, int GeomTag);
  int updateMaterialArrays(Mesh& mesh);
  int updateMaterialArrays2(Mesh& mesh);
  void numberLocally();
  int localNumber(apf::MeshEntity* e);
  int dumpMesh(Mesh& mesh);

  //Functions used to transfer proteus model data structures
  int transferModelInfo(int*numGeomEntities,int*edges,int*faces,int*mVertex2Model,int*mEdgeVertex2Model,int*mBoundary2Model,int nMaxSegments);
  int numSegments;
  int* edgeList;
  int* faceList;
  int* meshVertex2Model, *meshEdge2Model, *meshBoundary2Model;
  int numModelEntities[4];

  //Functions used to transfer information between PUMI and proteus
  int transferFieldToPUMI(const char* name, double const* inArray, int nVar, int nN);
  int transferFieldToProteus(const char* name, double* outArray, int nVar, int nN);
  int transferPropertiesToPUMI(double* rho_p, double* nu_p,double* g_p);
  //int transferBCtagsToProteus(int* tagArray, int idx, int* ebN, int* eN_global, double* fluxBC);
  //int transferBCsToProteus();

  //MeshAdapt functions
  int willAdapt();
  int adaptPUMIMesh();
  int calculateSizeField();
  int calculateAnisoSizeField();
  int testIsotropicSizeField();
  int getERMSizeField(double err_total);
  int gradeMesh();

  //Quality Check Functions
  double getMinimumQuality();
  double getTotalMass();

  //Functions that help facilitate computations
  double getMPvalue(double field_val,double val_0, double val_1); //get the multiphase value of physical properties
  apf::Field* getViscosityField(apf::Field* voff); //derive a field of viscosity based on VOF field


  //Public Variables
  double hmax, hmin; //bounds on mesh size
  int numIter; //number of iterations for MeshAdapt
  int nAdapt; //counter for number of adapt steps
  int nEstimate; //counter for number of error estimator calls
  int nsd; //number of spatial dimensions
  int maxAspect; //maximum aspect ratio

  //User Inputs
  std::string size_field_config; //What type of size field: interface, ERM, isotropic
  std::string adapt_type_config; //What type of adapt for ERM: isotropic or anisotropic
  std::string logging_config; // Logging on or off

  //Element Residual Method
  void get_local_error(double& total_error);
  void computeDiffusiveFlux(apf::Mesh*m,apf::Field* voff, apf::Field* visc,apf::Field* pref, apf::Field* velf);
  void getBoundaryFlux(apf::Mesh* m, apf::MeshEntity* ent, double * endflux);
  int getSimmetrixBC();
  void removeBCData();
  char* modelFileName; 
  
  //tags used to identify types of BC
  apf::MeshTag* BCtag;
  apf::MeshTag* DBCtag[4];
  apf::MeshTag* fluxtag[4];

  int *exteriorGlobaltoLocalElementBoundariesArray;

  //Approximation/Integration order
  int approximation_order; //what order polynomial (hierarchic is 2nd order)
  int integration_order; //determines number of integration points
  int num_quadrature; 
  int num_quadrature_boundary;
  double total_error;
  double errRho_max;
  double rel_err_total;

  //Mesh Reconstruction
  int isReconstructed;
  int initialReconstructed;
  int* modelVertexMaterial; 
  int* modelBoundaryMaterial;
  int* modelRegionMaterial;
  int numModelOffsets[4];
  int numModelTotals[4];

  private: 
  apf::Mesh2* m;
  int comm_size, comm_rank;

  double rho[2], nu[2];
  double g[3];
  double delta_t;
  apf::MeshTag* diffFlux;
  apf::GlobalNumbering* global[4];
  apf::Numbering* local[4];
  apf::Field* err_reg; //error field from ERM
  apf::Field* errRho_reg; //error-density field from ERM
  apf::Field* errRel_reg; //relative error field from ERM
  /* this field stores isotropic size */
  apf::Field* size_iso;
  /* these fields store anisotropic size and metric tensor */
  apf::Field* size_scale;
  apf::Field* size_frame;

  int constructGlobalNumbering(Mesh& mesh);
  int constructGlobalStructures(Mesh& mesh);

  int constructElements(Mesh& mesh);
  int constructNodes(Mesh& mesh);
  int constructBoundaries(Mesh& mesh);
  int constructEdges(Mesh& mesh);
  int constructMaterialArrays(Mesh& mesh);

  void freeField(apf::Field*& f);
  void freeNumbering(apf::Numbering*& n);

  static void averageToEntity(apf::Field* ef, apf::Field* vf,
      apf::MeshEntity* ent);
  void volumeAverageToEntity(apf::Field* ef, apf::Field* vf,
      apf::MeshEntity* ent);

  bool has_gBC; //boolean for having global boundary conditions
  double target_error; //computed from get_local_error()
  int target_element_count; //How many elements in the mesh are desired?
  double domainVolume; //Volume of the domain
  double THRESHOLD; //threshold of error before adapt
};


/** @} */<|MERGE_RESOLUTION|>--- conflicted
+++ resolved
@@ -18,11 +18,8 @@
 class MeshAdaptPUMIDrvr{
  
   public:
-<<<<<<< HEAD
+
   MeshAdaptPUMIDrvr(double, double, int, const char*, const char*,const char*,double,double,int,double); 
-=======
-  MeshAdaptPUMIDrvr(double, double, int, const char*, const char*,const char*,double,double,int); 
->>>>>>> 66e15195
   ~MeshAdaptPUMIDrvr();
 
   int loadModelAndMesh(const char* modelFile, const char* meshFile); //load the model and mesh
