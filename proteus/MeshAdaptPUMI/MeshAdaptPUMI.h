#include "mesh.h"
#include "cmeshToolsModule.h"
#include <apf.h>
#include <apfMesh2.h>
#include <apfNumbering.h>

class MeshAdaptPUMIDrvr{
 
  public:
  MeshAdaptPUMIDrvr(double, double, int, const char*, const char*); 
  ~MeshAdaptPUMIDrvr();

  int loadModelAndMesh(const char* modelFile, const char* meshFile);

  //Functions to construct proteus mesh data structures
  int constructFromSerialPUMIMesh(Mesh& mesh);
  int constructFromParallelPUMIMesh(Mesh& mesh, Mesh& subdomain_mesh);
 
  int updateMaterialArrays(Mesh& mesh, int bdryID, int GeomTag);

<<<<<<< HEAD
  int transferFieldToPUMI(const char* name, double const* inArray, int nVar, int nN);
  int transferFieldToProteus(const char* name, double* outArray, int nVar, int nN);
  int transferPropertiesToPUMI(double* rho_p, double* nu_p);
  int transferBCtagsToProteus(int* tagArray, int idx, int* ebN, int* eN_global,
      double* fluxBC);
=======
  //Fields
  //Transfer Boundary Conditions
  int transferSolutionToPUMI(double* inArray, int nVar, int nN);
  int transferSolutionToProteus(double* outArray, int nVar, int nN);
  int transferPropertiesToPUMI(double* rho_p, double* nu_p,double* g_p);
  int transferBCtagsToProteus(int* tagArray, int idx, int* ebN, int* eN_global,double* fluxBC);
>>>>>>> 3fb2300d
  int transferBCsToProteus();
  int commuSizeField();
  int adaptPUMIMesh();

  void numberLocally();
  int localNumber(apf::MeshEntity* e);
  int dumpMesh(Mesh& mesh);

  int calculateSizeField();
  int calculateAnisoSizeField();
  int getERMSizeField(double err_total);
  double getMinimumQuality();
  double getTotalMass();
  double getMPvalue(double field_val,double val_0, double val_1);

  double hmax, hmin;
  int numIter;
  int nAdapt; //counter for number of adapt steps

  //Element Residual Method
  void get_local_error();
  void computeDiffusiveFlux(apf::Mesh*m,apf::Field* voff, apf::Field* visc,apf::Field* pref, apf::Field* velf);
  void getBoundaryFlux(apf::Mesh* m, apf::MeshEntity* ent, apf::Field* voff, apf::Field* visc,apf::Field* pref, apf::Field* velf, double * endflux);
  void getBoundaryFlux(apf::Mesh* m, apf::MeshEntity* ent, double * endflux);
  int getSimmetrixBC(const char* modelFile);
  void removeBCData();
  char* geomFileName; 
  char* modelFileName; 
  char* meshFileName; 
  
  //tags used to identify types of BC
  apf::MeshTag* BCtag[4];
  apf::MeshTag* DBCtag[4];
  apf::MeshTag* fluxtag[4];

  int *exteriorGlobaltoLocalElementBoundariesArray;

  //Approximation/Integration order
  int approximation_order; //what order polynomial (hierarchic is 2nd order)
  int integration_order; //determines number of integration points
  int num_quadrature; 
  int num_quarature_boundary;
  int casenum;

  private: 
  apf::Mesh2* m;
  int comm_size, comm_rank;

  double rho[2], nu[2];
  double g[3];
  apf::MeshTag* diffFlux;
  apf::GlobalNumbering* global[4];
  apf::Numbering* local[4];
  apf::Field* err_reg; //error field from ERM
  /* this field stores isotropic size */
  apf::Field* size_iso;
  /* these fields store anisotropic size */
  apf::Field* size_scale;
  apf::Field* size_frame;

  int constructGlobalNumbering(Mesh& mesh);
  int constructGlobalStructures(Mesh& mesh);

  int constructElements(Mesh& mesh);
  int constructNodes(Mesh& mesh);
  int constructBoundaries(Mesh& mesh);
  int constructEdges(Mesh& mesh);
  int constructMaterialArrays(Mesh& mesh);

  void freeField(apf::Field*& f);
  void freeNumbering(apf::Numbering*& n);

  static void averageToEntity(apf::Field* ef, apf::Field* vf,
      apf::MeshEntity* ent);

  std::string size_field_config;
  std::string adapt_type_config;
};

<|MERGE_RESOLUTION|>--- conflicted
+++ resolved
@@ -18,20 +18,10 @@
  
   int updateMaterialArrays(Mesh& mesh, int bdryID, int GeomTag);
 
-<<<<<<< HEAD
   int transferFieldToPUMI(const char* name, double const* inArray, int nVar, int nN);
   int transferFieldToProteus(const char* name, double* outArray, int nVar, int nN);
-  int transferPropertiesToPUMI(double* rho_p, double* nu_p);
-  int transferBCtagsToProteus(int* tagArray, int idx, int* ebN, int* eN_global,
-      double* fluxBC);
-=======
-  //Fields
-  //Transfer Boundary Conditions
-  int transferSolutionToPUMI(double* inArray, int nVar, int nN);
-  int transferSolutionToProteus(double* outArray, int nVar, int nN);
   int transferPropertiesToPUMI(double* rho_p, double* nu_p,double* g_p);
-  int transferBCtagsToProteus(int* tagArray, int idx, int* ebN, int* eN_global,double* fluxBC);
->>>>>>> 3fb2300d
+  int transferBCtagsToProteus(int* tagArray, int idx, int* ebN, int* eN_global, double* fluxBC);
   int transferBCsToProteus();
   int commuSizeField();
   int adaptPUMIMesh();
