#include "MeshAdaptPUMI.h"
#include <apf.h>
#include <apfVector.h>
#include <apfMesh.h>
#include <apfShape.h>
#include <apfDynamicVector.h>
#include <apfCavityOp.h>
#include <string>
#include <iostream>
#include <sstream>
#include <PCU.h>

<<<<<<< HEAD
=======
enum {
  VEX_IDX = 1,
  VEY_IDX = 2,
  VEZ_IDX = 3,
  PHI_IDX = 5
};

>>>>>>> 567b0e81
static void SmoothField(apf::Field* f);

/* Based on the distance from the interface epsilon can be controlled to determine
   thickness of refinement near the interface */
static double isotropicFormula(double phi, double hmin, double hmax)
{
  static double const epsilon = 0.02;
  phi = fabs(phi);
  double size;
  if (fabs(phi) < epsilon)
    size = hmin;
  else if (phi < 3 * epsilon)
    size = (hmin + hmax) / 2;
  else
    size = hmax;
  return size;
}

int MeshAdaptPUMIDrvr::calculateSizeField()
{
  freeField(size_iso);
  size_iso = apf::createLagrangeField(m, "proteus_size",apf::SCALAR,1);
  apf::MeshIterator* it = m->begin(0);
  apf::MeshEntity* v;
  apf::Field* phif = m->findField("phi");
  assert(phif);
  while ((v = m->iterate(it))) {
    double phi = apf::getScalar(phif, v, 0);
    double size = isotropicFormula(phi, hmin, hmax);
    apf::setScalar(size_iso, v, 0, size);
  }
  m->end(it);
  for(int i=0; i < 3; i++)
    SmoothField(size_iso);
  return 0;
}

//taken from Dan's superconvergent patch recovery code
void MeshAdaptPUMIDrvr::averageToEntity(apf::Field* ef, apf::Field* vf,
    apf::MeshEntity* ent)
{
  apf::Mesh* m = apf::getMesh(ef);
  apf::Adjacent elements;
  m->getAdjacent(ent, m->getDimension(), elements);
  double s=0;
  for (std::size_t i=0; i < elements.getSize(); ++i)
    s += apf::getScalar(ef, elements[i], 0);
  s /= elements.getSize();
  apf::setScalar(vf, ent, 0, s);
  return;
}

static apf::Field* extractPhi(apf::Field* solution)
{
  apf::Mesh* m = apf::getMesh(solution);
  apf::Field* phif = apf::createLagrangeField(m,"proteus_phi",apf::SCALAR,1);
  apf::MeshIterator* it = m->begin(0);
  apf::MeshEntity* v;
  apf::NewArray<double> tmp(apf::countComponents(solution));
  while ((v = m->iterate(it))) {
    apf::getComponents(solution, v, 0, &tmp[0]);
    double phi = tmp[PHI_IDX];
    apf::setScalar(phif, v, 0, phi);
  }
  m->end(it);
  return phif;
}

<<<<<<< HEAD
=======
static apf::Field* extractSpeed(apf::Field* solution)
{
  apf::Mesh* m = apf::getMesh(solution);
  apf::Field* speedF = apf::createLagrangeField(m,"proteus_speed",apf::SCALAR,1);
  apf::MeshIterator* it = m->begin(0);
  apf::MeshEntity* v;
  apf::NewArray<double> tmp(apf::countComponents(solution));
  while ((v = m->iterate(it))) {
    apf::getComponents(solution, v, 0, &tmp[0]);
    double speed = sqrt(tmp[VEX_IDX]*tmp[VEX_IDX]+tmp[VEY_IDX]*tmp[VEY_IDX]+tmp[VEZ_IDX]*tmp[VEZ_IDX]);
    apf::setScalar(speedF, v, 0, speed);
  }
  m->end(it);
  return speedF;
}


>>>>>>> 567b0e81
static apf::Matrix3x3 hessianFormula(apf::Matrix3x3 const& g2phi)
{
  apf::Matrix3x3 g2phit = apf::transpose(g2phi);
  //return (g2phi + g2phit) / 2;
  return g2phi;
}

static apf::Field* computeHessianField(apf::Field* grad2phi)
{
  apf::Mesh* m = apf::getMesh(grad2phi);
  apf::Field* hessf = createLagrangeField(m,"proteus_hess",apf::MATRIX,1);
  apf::MeshIterator* it = m->begin(0);
  apf::MeshEntity* v;
  while ((v = m->iterate(it))) {
    apf::Matrix3x3 g2phi;
    apf::getMatrix(grad2phi, v, 0, g2phi);
    apf::Matrix3x3 hess = hessianFormula(g2phi);
    apf::setMatrix(hessf, v, 0, hess);
  }
  m->end(it);
  return hessf;
}

static apf::Field* computeMetricField(apf::Field* gradphi, apf::Field*grad2phi,apf::Field* size_iso,double eps_u){
  apf::Mesh* m = apf::getMesh(grad2phi);
  apf::Field* metricf = createLagrangeField(m,"proteus_metric",apf::MATRIX,1);
  apf::MeshIterator* it = m->begin(0);
  apf::MeshEntity* v;
  while ((v = m->iterate(it))) {
    apf::Matrix3x3 g2phi;
    apf::getMatrix(grad2phi, v, 0, g2phi);
    apf::Vector3 gphi;
    apf::getVector(gradphi,v,0,gphi);
    apf::Matrix3x3 gphigphit(gphi[0]*gphi[0], gphi[0]*gphi[1], gphi[0]*gphi[2],
                             gphi[0]*gphi[1], gphi[1]*gphi[1], gphi[1]*gphi[2],
                             gphi[0]*gphi[2], gphi[1]*gphi[2], gphi[2]*gphi[2]); 
    apf::Matrix3x3 hess = hessianFormula(g2phi);
    apf::Matrix3x3 metric = gphigphit/(apf::getScalar(size_iso,v,0)*apf::getScalar(size_iso,v,0))+ hess/eps_u;
    apf::setMatrix(metricf, v, 0, metric);
  }
  m->end(it);
  return metricf;
}

// Gaussian, Mean and principal curvatures based on Hessian and gradient of phi. 
static void curveFormula(apf::Matrix3x3 const& h, apf::Vector3 const& g,
    apf::Vector3& curve)
{
  double a =   (h[1][1] + h[2][2]) * g[0] * g[0]
             + (h[0][0] + h[2][2]) * g[1] * g[1]
             + (h[0][0] + h[1][1]) * g[2] * g[2];

  double b =   g[0] * g[1] * h[0][1]
             + g[0] * g[2] * h[0][2]
             + g[1] * g[2] * h[1][2];

  double Km = (a - 2 * b) / pow(g * g, 1.5);

  double c =   g[0] * g[0] * (h[1][1] * h[2][2] - h[1][2] * h[1][2])
             + g[1] * g[1] * (h[0][0] * h[2][2] - h[0][2] * h[0][2])
             + g[2] * g[2] * (h[0][0] * h[1][1] - h[0][1] * h[0][1]);

  double d =   g[0] * g[1] * (h[0][2] * h[1][2] - h[0][1] * h[2][2])
             + g[1] * g[2] * (h[0][1] * h[0][2] - h[1][2] * h[0][0])
             + g[0] * g[2] * (h[0][1] * h[1][2] - h[0][2] * h[1][1]);

  double Kg = (c + 2 * d) / pow(g * g, 2);

  curve[0] = Km;                  //Mean curvature= (k_1+k_2)/2, Not used in normal direction
  curve[1] = Km+ sqrt(Km*Km- Kg); //k_1, First principal curvature  (maximum curvature)
  curve[2] = Km- sqrt(Km*Km- Kg); //k_2, Second principal curvature (minimum curvature)
}

static apf::Field* getCurves(apf::Field* hessians, apf::Field* gradphi)
{
  apf::Mesh* m = apf::getMesh(hessians);
  apf::Field* curves;
  curves = apf::createLagrangeField(m, "proteus_curves", apf::VECTOR, 1);
  apf::MeshIterator* it = m->begin(0);
  apf::MeshEntity* v;
  while ((v = m->iterate(it))) {
    apf::Matrix3x3 hessian;
    apf::getMatrix(hessians, v, 0, hessian);
    apf::Vector3 gphi;
    apf::getVector(gradphi, v, 0, gphi);
    apf::Vector3 curve;
    curveFormula(hessian, gphi, curve);
    apf::setVector(curves, v, 0, curve);
  }
  m->end(it);
  return curves;
}

static void clamp(double& v, double min, double max)
{
  v = std::min(max, v);
  v = std::max(min, v);
}

static void scaleFormula(double phi, double hmin, double hmax,
    int adapt_step,
    apf::Vector3 const& curves,
    apf::Vector3& scale)
{
  double epsilon = 7.0* hmin; 
  if (fabs(phi) < epsilon) {
     scale[0] = hmin;
     scale[1] = sqrt(0.002/ fabs(curves[1]));
     scale[2] = sqrt(0.002/ fabs(curves[2]));
  }else if(fabs(phi) < 4 * epsilon){
     scale[0] = 2 * hmin;
     scale[1] = 2 * sqrt(0.002/ fabs(curves[1])); 
     scale[2] = 2 * sqrt(0.002/ fabs(curves[2])); 
  }else{
     scale = apf::Vector3(1,1,1) * hmax; 
 }	  


  for (int i = 0; i < 3; ++i)
    clamp(scale[i], hmin, hmax);
}

static void scaleFormulaERM(double phi, double hmin, double hmax, double h_dest, 
                            apf::Vector3 const& curves,
                            double lambda[3], double eps_u, apf::Vector3& scale,std::string adapt_type)
{

  if(adapt_type=="isotropic"){
    scale = apf::Vector3(1,1,1) * h_dest;
  }
  else if(adapt_type=="anisotropic") { 
    double epsilon = 7.0* hmin; 
    double lambdamin = 1.0/(hmin*hmin);
    if(lambda[1] < 1e-10){lambda[1]=lambdamin; lambda[2]=lambdamin;}
    if(lambda[2] < 1e-10){lambda[2]=lambdamin;}
    if(fabs(phi)<epsilon){
///* useful
    scale[0] = h_dest*pow((lambda[1]*lambda[2])/(lambda[0]*lambda[0]),1.0/6.0);
    scale[1] = sqrt(lambda[0]/lambda[1])*scale[0];
    scale[2] = sqrt(lambda[0]/lambda[2])*scale[0];
//*/
/*
      scale[0] = h_dest;
      scale[1] = sqrt(eps_u/fabs(curves[2]));
      scale[2] = sqrt(eps_u/fabs(curves[1]));
*/
    }
    else
      scale = apf::Vector3(1,1,1) * h_dest; 
  }
  else{
    std::cerr << "unknown adapt type config " << adapt_type << '\n';
    abort();
  }
} 


static apf::Field* getSizeScales(apf::Field* phif, apf::Field* curves,
    double hmin, double hmax, int adapt_step)
{
  apf::Mesh* m = apf::getMesh(phif);
  apf::Field* scales;
  scales = apf::createLagrangeField(m, "proteus_size_scale", apf::VECTOR, 1);
  apf::MeshIterator* it = m->begin(0);
  apf::MeshEntity* v;
  while ((v = m->iterate(it))) {
    double phi = apf::getScalar(phif, v, 0);
    apf::Vector3 curve;
    apf::getVector(curves, v, 0, curve);
    apf::Vector3 scale;
    scaleFormula(phi, hmin, hmax, adapt_step, curve, scale);
    apf::setVector(scales, v, 0, scale);
  }
  m->end(it);
  return scales;
}

struct SortingStruct
{
  apf::Vector3 v;
  double wm;
  bool operator<(const SortingStruct& other) const
  {
    return wm < other.wm;
  }
};

static apf::Field* getSizeFrames(apf::Field* hessians, apf::Field* gradphi)
{
  apf::Mesh* m = apf::getMesh(gradphi);
  apf::Field* frames;
  frames = apf::createLagrangeField(m, "proteus_size_frame", apf::MATRIX, 1);
  apf::MeshIterator* it = m->begin(0);
  apf::MeshEntity* v;
  while ((v = m->iterate(it))) {
    apf::Vector3 gphi;
    apf::getVector(gradphi, v, 0, gphi);
    apf::Vector3 dir;
    if (gphi.getLength() > 1e-16)
      dir = gphi.normalize();
    else
      dir = apf::Vector3(1,0,0);
    apf::Matrix3x3 hessian;
    apf::getMatrix(hessians, v, 0, hessian);
    apf::Vector3 eigenVectors[3];
    double eigenValues[3];
    apf::eigen(hessian, eigenVectors, eigenValues);
    SortingStruct ssa[3];
    for (int i = 0; i < 3; ++i) {
      ssa[i].v = eigenVectors[i];
      ssa[i].wm = std::fabs(eigenValues[i]);
    }
    std::sort(ssa, ssa + 3);
    assert(ssa[2].wm >= ssa[1].wm);
    assert(ssa[1].wm >= ssa[0].wm);
    double firstEigenvalue = ssa[2].wm;
    apf::Matrix3x3 frame;
    frame[0] = dir;
    if (firstEigenvalue > 1e-16) {
      apf::Vector3 firstEigenvector = ssa[2].v;
      frame[1] = apf::reject(firstEigenvector, dir);
      frame[2] = apf::cross(frame[0], frame[1]);
      if (frame[2].getLength() < 1e-16)
        frame = apf::getFrame(dir);
    } else
      frame = apf::getFrame(dir);
    for (int i = 0; i < 3; ++i)
      frame[i] = frame[i].normalize();
    frame = apf::transpose(frame);
    apf::setMatrix(frames, v, 0, frame);
  }
  m->end(it);
  return frames;
}

static apf::Field* getERMSizeFrames(apf::Field* hessians, apf::Field* gradphi,apf::Field* frame_comps[3],std::string adapt_type)
{
  apf::Mesh* m = apf::getMesh(gradphi);
  apf::Field* frames;
  frames = apf::createLagrangeField(m, "proteus_size_frame", apf::MATRIX, 1);
  apf::MeshIterator* it = m->begin(0);
  apf::MeshEntity* v;
  while ((v = m->iterate(it))) {
    apf::Matrix3x3 frame(1.0,0.0,0.0, 0.0,1.0,0.0, 0.0,0.0,1.0);
    if(adapt_type=="isotropic")
    {
    }
    else
    {
    apf::Vector3 gphi;
    apf::getVector(gradphi, v, 0, gphi);
    apf::Vector3 dir;
    if (gphi.getLength() > 1e-16)
      dir = gphi.normalize();
    else
      dir = apf::Vector3(1,0,0);
    apf::Matrix3x3 hessian;
    apf::getMatrix(hessians, v, 0, hessian);
    apf::Vector3 eigenVectors[3];
    double eigenValues[3];
    apf::eigen(hessian, eigenVectors, eigenValues);
    SortingStruct ssa[3];
    for (int i = 0; i < 3; ++i) {
      ssa[i].v = eigenVectors[i];
      ssa[i].wm = std::fabs(eigenValues[i]);
    }
    std::sort(ssa, ssa + 3);
    assert(ssa[2].wm >= ssa[1].wm);
    assert(ssa[1].wm >= ssa[0].wm);
    double firstEigenvalue = ssa[2].wm;
    //apf::Matrix3x3 frame;
    frame[0] = dir;
    if (firstEigenvalue > 1e-16) {
      frame[0] = ssa[2].v;
      frame[1] = ssa[1].v;
      frame[2] = ssa[0].v;
    } else
      frame = apf::getFrame(dir);
    for (int i = 0; i < 3; ++i)
      frame[i] = frame[i].normalize();
    frame = apf::transpose(frame);
    }
    apf::setMatrix(frames, v, 0, frame);
    apf::setVector(frame_comps[0], v, 0, frame[0]);
    apf::setVector(frame_comps[1], v, 0, frame[1]);
    apf::setVector(frame_comps[2], v, 0, frame[2]);
  }
  m->end(it);
  return frames;
}

int MeshAdaptPUMIDrvr::calculateAnisoSizeField()
{
  apf::Field* phif = m->findField("phi");
  assert(phif);
  apf::Field* gradphi = apf::recoverGradientByVolume(phif);
  apf::Field* grad2phi = apf::recoverGradientByVolume(gradphi);
  apf::Field* hess = computeHessianField(grad2phi);
  apf::destroyField(grad2phi);
  apf::Field* curves = getCurves(hess, gradphi);
  freeField(size_scale);
  
  size_scale = getSizeScales(phif, curves, hmin, hmax, nAdapt);
  apf::destroyField(curves);
  freeField(size_frame);
  size_frame = getSizeFrames(hess, gradphi);
  apf::destroyField(hess);

  apf::destroyField(gradphi);
  for (int i = 0; i < 2; ++i)
    SmoothField(size_scale);
 
  return 0;
}

struct Smoother : public apf::CavityOp
{
  Smoother(apf::Field* f):
    apf::CavityOp(apf::getMesh(f))
  {
    field = f;
    int nc = apf::countComponents(f);
    newField = apf::createPackedField(mesh, "proteus_smooth_new", nc);
    sum.setSize(nc);
    value.setSize(nc);
    nApplied = 0;
  }
  ~Smoother()
  {
    copyData(field, newField);
    apf::destroyField(newField);
  }
  virtual Outcome setEntity(apf::MeshEntity* e)
  {
    if (apf::hasEntity(newField, e))
      return SKIP;
    if ( ! this->requestLocality(&e, 1))
      return REQUEST;
    vertex = e;
    return OK;
  }
  virtual void apply()
  {
/* the smoothing function used here is the average of the
   vertex value and neighboring vertex values, with the
   center vertex weighted equally as the neighbors */
    apf::Up edges;
    mesh->getUp(vertex, edges);
    apf::getComponents(field, vertex, 0, &sum[0]);
    for (int i = 0; i < edges.n; ++i) {
      apf::MeshEntity* ov = apf::getEdgeVertOppositeVert(
          mesh, edges.e[i], vertex);
      apf::getComponents(field, ov, 0, &value[0]);
      sum += value;
    }
    sum /= edges.n + 1;
    apf::setComponents(newField, vertex, 0, &sum[0]);
    ++nApplied;
  }
  apf::Field* field;
  apf::Field* newField;
  apf::MeshEntity* vertex;
  apf::DynamicVector sum;
  apf::DynamicVector value;
  apf::MeshTag* emptyTag;
  int nApplied;
};

static void SmoothField(apf::Field* f)
{
  Smoother op(f);
  op.applyToDimension(0);
}

int MeshAdaptPUMIDrvr::getERMSizeField(double err_total)
{
  double alpha = 0.6; //refinement constant
  double eps_u = 0.002; //distance from the interface

  freeField(size_frame);
  freeField(size_scale);
  freeField(size_iso);

//set the desired size field over regions
  apf::Mesh* m = apf::getMesh(err_reg);
  size_scale = apf::createLagrangeField(m, "proteus_size_scale", apf::VECTOR, 1);
  apf::MeshIterator* it;
  int numel = 0;
  int nsd = m->getDimension();
  it = m->begin(nsd);
  apf::Field* size_iso_reg = apf::createField(m, "iso_size",apf::SCALAR,apf::getConstant(nsd));
  size_iso = apf::createLagrangeField(m, "proteus_size",apf::SCALAR,1);

  numel = m->count(nsd);
  it = m->begin(nsd); 
  double err_dest = alpha*err_total/sqrt(numel);
std::cout<<"Error Ratio "<<err_dest/(err_total/sqrt(numel))<<std::endl;
  double err_curr = 0.0;
  //compute the new size field
  apf::MeshElement* element;
  apf::MeshEntity* reg;
  while(reg=m->iterate(it)){
    double h_old;
    double h_new;
    element = apf::createMeshElement(m,reg);
    h_old = pow(apf::measure(element),1.0/3.0);
    err_curr = apf::getScalar(err_reg,reg,0);
    h_new = h_old*pow(err_dest/err_curr,0.5);
    apf::setScalar(size_iso_reg,reg,0,h_new);
  }
  apf::destroyMeshElement(element);
  m->end(it);

  apf::MeshEntity* v;
  it = m->begin(0);
  while((v=m->iterate(it))){
    averageToEntity(size_iso_reg, size_iso, v);
  }
  m->end(it); 

//Get the anisotropic size frame
  apf::Field* phif = extractPhi(solution);
  apf::Field* gradphi = apf::recoverGradientByVolume(phif);
  apf::Field* grad2phi = apf::recoverGradientByVolume(gradphi);
  apf::Field* speedF = extractSpeed(solution);
  apf::Field* gradSpeed = apf::recoverGradientByVolume(speedF);
  apf::Field* grad2Speed = apf::recoverGradientByVolume(gradSpeed);
  apf::Field* hess = computeHessianField(grad2phi);
  apf::Field* curves = getCurves(hess, gradphi);
  apf::Field* metricf = computeMetricField(gradphi,grad2phi,size_iso,eps_u);

  apf::Field* frame_comps[3] = {apf::createLagrangeField(m, "frame_0", apf::VECTOR, 1),apf::createLagrangeField(m, "frame_1", apf::VECTOR, 1),apf::createLagrangeField(m, "frame_2", apf::VECTOR, 1)};
  //size_frame = getERMSizeFrames(hess, gradphi,frame_comps);
  //size_frame = getERMSizeFrames(metricf, gradphi,frame_comps);
  size_frame = getERMSizeFrames(grad2Speed,gradSpeed,frame_comps,adapt_type_config);
//

//Set the size scale for vertices
  it = m->begin(0);
  apf::Vector3 scale;
  while ((v = m->iterate(it))) {
    double vtx_vol=0;
    double phi = apf::getScalar(phif, v, 0);
    apf::Vector3 curve;
    apf::getVector(curves, v, 0, curve);

    apf::Matrix3x3 hessian;
    apf::getMatrix(hess, v, 0, hessian);
    apf::Matrix3x3 metric;
    apf::getMatrix(metricf, v, 0, metric);
    apf::Vector3 eigenVectors[3];
    double eigenValues[3];
    //apf::eigen(hessian, eigenVectors, eigenValues);
    apf::eigen(metric, eigenVectors, eigenValues);
    SortingStruct ssa[3];
    for (int i = 0; i < 3; ++i) {
      ssa[i].v = eigenVectors[i];
      ssa[i].wm = std::fabs(eigenValues[i]);
    }
    std::sort(ssa, ssa + 3);
    assert(ssa[2].wm >= ssa[1].wm);
    assert(ssa[1].wm >= ssa[0].wm);
    double lambda[3] = {ssa[2].wm, ssa[1].wm, ssa[0].wm};
    scaleFormulaERM(phi,hmin,hmax,apf::getScalar(size_iso,v,0),curve,lambda,eps_u,scale,adapt_type_config);
    apf::setVector(size_scale,v,0,scale);
  }
  m->end(it);

  char namebuffer[20];
  sprintf(namebuffer,"pumi_adapt_%i",nAdapt);
  apf::writeVtkFiles(namebuffer, m);

  freeField(err_reg); //mAdapt will throw error if not destroyed. what about free?
  apf::destroyField(size_iso_reg); //will throw error if not destroyed
  apf::destroyField(grad2phi);
  apf::destroyField(phif);
  apf::destroyField(curves);
  apf::destroyField(hess);
  apf::destroyField(metricf);
  apf::destroyField(gradphi);
  apf::destroyField(frame_comps[0]); apf::destroyField(frame_comps[1]); apf::destroyField(frame_comps[2]);
  apf::destroyField(speedF);
  apf::destroyField(gradSpeed);
  apf::destroyField(grad2Speed);

  freeField(size_iso); //no longer necessary
  return 0;
}

<|MERGE_RESOLUTION|>--- conflicted
+++ resolved
@@ -10,8 +10,6 @@
 #include <sstream>
 #include <PCU.h>
 
-<<<<<<< HEAD
-=======
 enum {
   VEX_IDX = 1,
   VEY_IDX = 2,
@@ -19,7 +17,6 @@
   PHI_IDX = 5
 };
 
->>>>>>> 567b0e81
 static void SmoothField(apf::Field* f);
 
 /* Based on the distance from the interface epsilon can be controlled to determine
@@ -88,8 +85,6 @@
   return phif;
 }
 
-<<<<<<< HEAD
-=======
 static apf::Field* extractSpeed(apf::Field* solution)
 {
   apf::Mesh* m = apf::getMesh(solution);
@@ -106,8 +101,6 @@
   return speedF;
 }
 
-
->>>>>>> 567b0e81
 static apf::Matrix3x3 hessianFormula(apf::Matrix3x3 const& g2phi)
 {
   apf::Matrix3x3 g2phit = apf::transpose(g2phi);
