#include "MeshAdaptPUMI.h"
#include <apf.h>
#include <apfVector.h>
#include <apfMesh.h>
#include <apfShape.h>
#include <apfDynamicVector.h>
#include <apfCavityOp.h>
#include <string>
#include <iostream>
#include <sstream>
#include <PCU.h>
#include <samElementCount.h>
#include <queue>

static void SmoothField(apf::Field *f);

/* Based on the distance from the interface epsilon can be controlled to determine
   thickness of refinement near the interface */
static double isotropicFormula(double phi, double dphi, double verr, double hmin, double hmax, double phi_s = 0)
{
  double size;
  double dphi_size_factor;
  double v_size_factor;
  //This is just a hack for now. This disable the refinement over phi and does it over phi_s
<<<<<<< HEAD
  if (phi_s != 0)
  {
    phi = phi_s;
    dphi = 0.0;
  }
  if (fabs(phi) < 5.0 * hmin)
  {
    dphi_size_factor = fmax(hmin / 10.0, fmin(1.0, pow(((hmin / 1000.0) / fabs(dphi + 1.0e-8)), 1.0 / 2.0)));
    size = hmin * dphi_size_factor;
  }
  else
    size = hmax;
  size = fmax(hmin / 100.0, fmin(size, 0.001 / (verr + 1.0e-8)));
  return size;
=======
  // if (phi_s != 0.0)
  // {
  if (fabs(phi_s) < 5.0 * hmin)
    return hmin;
  else
    return hmax;
  // }
  // else
  // {
  //   if (fabs(phi) < 5.0 * hmin)
  //   {
  //     dphi_size_factor = fmax(hmin / 10.0, fmin(1.0, pow(((hmin / 1000.0) / fabs(dphi + 1.0e-8)), 1.0 / 2.0)));
  //     size = hmin * dphi_size_factor;
  //   }
  //   else
  //     size = hmax;

  //   size = fmax(hmin / 100.0, fmin(size, 0.001 / (verr + 1.0e-8)));

  //   return size;
  // }
>>>>>>> 44d843c3
}

int MeshAdaptPUMIDrvr::calculateSizeField()
{
  freeField(size_iso);
  size_iso = apf::createLagrangeField(m, "proteus_size", apf::SCALAR, 1);
  apf::MeshIterator *it = m->begin(0);
  apf::MeshEntity *v;
  apf::Field *phif = m->findField("phi");
  assert(phif);
  ////////////////////////////////////////
<<<<<<< HEAD
  apf::Field *phisError = m->findField("phisError");
  assert(phis);
=======
  apf::Field *phisError = m->findField("phi_s");
  assert(phisError);
>>>>>>> 44d843c3
  /////////////////////////////////////////
  apf::Field *phiCorr = m->findField("phiCorr");
  assert(phiCorr);
  apf::Field *velocityError = m->findField("velocityError");
  assert(phiCorr);
  while ((v = m->iterate(it)))
  {
    double phi = apf::getScalar(phif, v, 0);
    double phi_s = apf::getScalar(phisError, v, 0);
    // double dphi = apf::getScalar(phiCorr, v, 0);
    // double verr = apf::getScalar(velocityError, v, 0);
<<<<<<< HEAD

    double size = isotropicFormula(phi, 0.0, 0.0, hmin, hmax, phi_s);
=======
    double size = isotropicFormula(0.0, 0.0, 0.0, hmin, hmax, phi_s);
>>>>>>> 44d843c3
    apf::setScalar(size_iso, v, 0, size);
  }
  m->end(it);
  /*
    If you just smooth then hmax will just diffuse into the hmin band
    and you won't really get a band around phi=0 with uniform diameter
    hmin. Instead, reset to hmin after each smooth within the band in
    order to ensure the band uses hmin. Iterate on that process until
    changes in the smoothed size are less than 50% of hmin.
   */
<<<<<<< HEAD
  double err_h_max = hmax;
  int its = 0;
  while (err_h_max > 0.5 * hmin && its < 200)
  {
    its++;
    SmoothField(size_iso);
    err_h_max = 0.0;
    it = m->begin(0);
    while ((v = m->iterate(it)))
    {
      double phi = apf::getScalar(phif, v, 0);
      double phi_s = apf::getScalar(phisError, v, 0);
      // double dphi = apf::getScalar(phiCorr, v, 0);
      // double verr = apf::getScalar(velocityError, v, 0);
      double size_current = apf::getScalar(size_iso, v, 0);
      double size = fmin(size_current, isotropicFormula(phi, 0, 0.0, hmin, hmax, phi_s));
      err_h_max = fmax(err_h_max, fabs(size_current - size));
      apf::setScalar(size_iso, v, 0, size);
    }
    m->end(it);
  }
=======
/*
  double err_h_max=hmax;
  //int its=0;
  //while (err_h_max > 0.5*hmin && its < 200)
  for(int its=0;its<200;its++)
    {
      its++;
      SmoothField(size_iso);
      err_h_max=0.0;
      it = m->begin(0);
      while ((v = m->iterate(it))) {
	double phi = apf::getScalar(phif, v, 0);
	double dphi = apf::getScalar(phiCorr, v, 0);
	double verr = apf::getScalar(velocityError, v, 0);
	double size_current = apf::getScalar(size_iso, v, 0);
	double size = fmin(size_current,isotropicFormula(phi, dphi, verr, hmin, hmax));
	err_h_max = fmax(err_h_max,fabs(size_current-size));
	apf::setScalar(size_iso, v, 0, size);
      }
      m->end(it);
    }
  PCU_Barrier();    
*/
  gradeMesh();
>>>>>>> 44d843c3
  return 0;
}

//taken from Dan's superconvergent patch recovery code
void MeshAdaptPUMIDrvr::averageToEntity(apf::Field *ef, apf::Field *vf,
                                        apf::MeshEntity *ent)
//Function used to convert a region/element field into a vertex field via averaging.
//For each vertex, the average value of the adjacent elements is taken
//Input:
//  ef is the element field
//  ent is the target vertex
//Output:
//  vf is the vertex field
{
  apf::Mesh *m = apf::getMesh(ef);
  apf::Adjacent elements;
  m->getAdjacent(ent, m->getDimension(), elements);
  double s = 0;
  for (std::size_t i = 0; i < elements.getSize(); ++i)
    s += apf::getScalar(ef, elements[i], 0);
  s /= elements.getSize();
  apf::setScalar(vf, ent, 0, s);
  return;
}

/*
void minToEntity(apf::Field* ef, apf::Field* vf,
    apf::MeshEntity* ent)
{
  apf::Mesh* m = apf::getMesh(ef);
  apf::Adjacent elements;
  m->getAdjacent(ent, m->getDimension(), elements);
  double s=0;
  for (std::size_t i=0; i < elements.getSize(); ++i){
    if(i==0)
      s = apf::getScalar(ef, elements[i], 0);
    else if(apf::getScalar(ef,elements[i],0) < s)
      s= apf::getScalar(ef,elements[i],0);
  }
  apf::setScalar(vf, ent, 0, s);
  return;
}
*/

void MeshAdaptPUMIDrvr::volumeAverageToEntity(apf::Field *ef, apf::Field *vf,
                                              apf::MeshEntity *ent)
//Serves the same purpose as averageToEntity but considers a volume-weighted average
{
  apf::Mesh *m = apf::getMesh(ef);
  apf::Adjacent elements;
  apf::MeshElement *testElement;
  m->getAdjacent(ent, m->getDimension(), elements);
  double s = 0;
  double invVolumeTotal = 0;
  for (std::size_t i = 0; i < elements.getSize(); ++i)
  {
    testElement = apf::createMeshElement(m, elements[i]);
    s += apf::getScalar(ef, elements[i], 0) / apf::measure(testElement);
    invVolumeTotal += 1.0 / apf::measure(testElement);
    if (comm_rank == 0)
    {
      std::cout << "What is s " << s << " Volume? " << apf::measure(testElement) << " scale? " << apf::getScalar(ef, elements[i], 0) << std::endl;
    }
    apf::destroyMeshElement(testElement);
  }
  s /= invVolumeTotal;
  if (comm_rank == 0)
  {
    std::cout << "What is s final? " << s << std::endl;
  }
  apf::setScalar(vf, ent, 0, s);
  return;
}

static apf::Field *extractSpeed(apf::Field *velocity)
//Function used to convert the velocity field into a speed field
{
  apf::Mesh *m = apf::getMesh(velocity);
  apf::Field *speedF = apf::createLagrangeField(m, "proteus_speed", apf::SCALAR, 1);
  apf::MeshIterator *it = m->begin(0);
  apf::MeshEntity *v;
  apf::Vector3 vel_vect;
  while ((v = m->iterate(it)))
  {
    apf::getVector(velocity, v, 0, vel_vect);
    double speed = vel_vect.getLength();
    apf::setScalar(speedF, v, 0, speed);
  }
  m->end(it);
  return speedF;
}

static apf::Matrix3x3 hessianFormula(apf::Matrix3x3 const &g2phi)
//Function used to output a symmetric hessian
{
  apf::Matrix3x3 g2phit = apf::transpose(g2phi);
  return (g2phi + g2phit) / 2;
}

static apf::Field *computeHessianField(apf::Field *grad2phi)
//Function that writes a hessian field
{
  apf::Mesh *m = apf::getMesh(grad2phi);
  apf::Field *hessf = createLagrangeField(m, "proteus_hess", apf::MATRIX, 1);
  apf::MeshIterator *it = m->begin(0);
  apf::MeshEntity *v;
  while ((v = m->iterate(it)))
  {
    apf::Matrix3x3 g2phi;
    apf::getMatrix(grad2phi, v, 0, g2phi);
    apf::Matrix3x3 hess = hessianFormula(g2phi);
    apf::setMatrix(hessf, v, 0, hess);
  }
  m->end(it);
  return hessf;
}

static apf::Field *computeMetricField(apf::Field *gradphi, apf::Field *grad2phi, apf::Field *size_iso, double eps_u)
//Function used to generate a field of metric tensors at vertices. It is meant to be an umbrella function that can compute Hessians too.
//Currently needs development.
{
  apf::Mesh *m = apf::getMesh(grad2phi);
  apf::Field *metricf = createLagrangeField(m, "proteus_metric", apf::MATRIX, 1);
  apf::MeshIterator *it = m->begin(0);
  apf::MeshEntity *v;
  while ((v = m->iterate(it)))
  {
    apf::Matrix3x3 g2phi;
    apf::getMatrix(grad2phi, v, 0, g2phi);
    apf::Vector3 gphi;
    apf::getVector(gradphi, v, 0, gphi);
    apf::Matrix3x3 gphigphit(gphi[0] * gphi[0], gphi[0] * gphi[1], gphi[0] * gphi[2],
                             gphi[0] * gphi[1], gphi[1] * gphi[1], gphi[1] * gphi[2],
                             gphi[0] * gphi[2], gphi[1] * gphi[2], gphi[2] * gphi[2]);
    apf::Matrix3x3 hess = hessianFormula(g2phi);
    apf::Matrix3x3 metric = hess;
    //apf::Matrix3x3 metric = gphigphit/(apf::getScalar(size_iso,v,0)*apf::getScalar(size_iso,v,0))+ hess/eps_u;
    //apf::Matrix3x3 metric(1.0,0.0,0.0,0.0,1.0,0.0,0.0,0.0,1.0);
    apf::setMatrix(metricf, v, 0, metric);
  }
  m->end(it);
  return metricf;
}

// Gaussian, Mean and principal curvatures based on Hessian and gradient of phi.
static void curveFormula(apf::Matrix3x3 const &h, apf::Vector3 const &g,
                         apf::Vector3 &curve)
{
  double a = (h[1][1] + h[2][2]) * g[0] * g[0] + (h[0][0] + h[2][2]) * g[1] * g[1] + (h[0][0] + h[1][1]) * g[2] * g[2];

  double b = g[0] * g[1] * h[0][1] + g[0] * g[2] * h[0][2] + g[1] * g[2] * h[1][2];

  double Km = (a - 2 * b) / pow(g * g, 1.5);

  double c = g[0] * g[0] * (h[1][1] * h[2][2] - h[1][2] * h[1][2]) + g[1] * g[1] * (h[0][0] * h[2][2] - h[0][2] * h[0][2]) + g[2] * g[2] * (h[0][0] * h[1][1] - h[0][1] * h[0][1]);

  double d = g[0] * g[1] * (h[0][2] * h[1][2] - h[0][1] * h[2][2]) + g[1] * g[2] * (h[0][1] * h[0][2] - h[1][2] * h[0][0]) + g[0] * g[2] * (h[0][1] * h[1][2] - h[0][2] * h[1][1]);

  double Kg = (c + 2 * d) / pow(g * g, 2);

  curve[0] = Km;                      //Mean curvature= (k_1+k_2)/2, Not used in normal direction
  curve[1] = Km + sqrt(Km * Km - Kg); //k_1, First principal curvature  (maximum curvature)
  curve[2] = Km - sqrt(Km * Km - Kg); //k_2, Second principal curvature (minimum curvature)
}

static apf::Field *getCurves(apf::Field *hessians, apf::Field *gradphi)
{
  apf::Mesh *m = apf::getMesh(hessians);
  apf::Field *curves;
  curves = apf::createLagrangeField(m, "proteus_curves", apf::VECTOR, 1);
  apf::MeshIterator *it = m->begin(0);
  apf::MeshEntity *v;
  while ((v = m->iterate(it)))
  {
    apf::Matrix3x3 hessian;
    apf::getMatrix(hessians, v, 0, hessian);
    apf::Vector3 gphi;
    apf::getVector(gradphi, v, 0, gphi);
    apf::Vector3 curve;
    curveFormula(hessian, gphi, curve);
    apf::setVector(curves, v, 0, curve);
  }
  m->end(it);
  return curves;
}

static void clamp(double &v, double min, double max)
//Function used to restrict the mesh size to user specified minimums and maximums
{
  v = std::min(max, v);
  v = std::max(min, v);
}

static void clampField(apf::Field *field, double min, double max)
//Function that loops through a field and clamps the values
{
  apf::Mesh *m = apf::getMesh(field);
  int numcomps = apf::countComponents(field);
  double components[numcomps];
  apf::MeshEntity *v;
  apf::MeshIterator *it = m->begin(0);
  while ((v = m->iterate(it)))
  {
    //double tempValue = apf::getScalar(field,v,0);
    apf::getComponents(field, v, 0, &components[0]);
    for (int i = 0; i < numcomps; i++)
      clamp(components[i], min, max);
    //apf::setScalar(field,v,0,tempValue);
    apf::setComponents(field, v, 0, &components[0]);
  }
  m->end(it);
}

static void scaleFormula(double phi, double hmin, double hmax,
                         int adapt_step,
                         apf::Vector3 const &curves,
                         apf::Vector3 &scale)
//Function used to set the size scale vector for the interface size field configuration
{
  double epsilon = 7.0 * hmin;
  if (fabs(phi) < epsilon)
  {
    scale[0] = hmin;
    scale[1] = sqrt(0.002 / fabs(curves[1]));
    scale[2] = sqrt(0.002 / fabs(curves[2]));
  }
  else if (fabs(phi) < 4 * epsilon)
  {
    scale[0] = 2 * hmin;
    scale[1] = 2 * sqrt(0.002 / fabs(curves[1]));
    scale[2] = 2 * sqrt(0.002 / fabs(curves[2]));
  }
  else
  {
    scale = apf::Vector3(1, 1, 1) * hmax;
  }

  for (int i = 0; i < 3; ++i)
    clamp(scale[i], hmin, hmax);
}

static void scaleFormulaERM(double phi, double hmin, double hmax, double h_dest,
                            apf::Vector3 const &curves,
                            double lambda[3], double eps_u, apf::Vector3 &scale)
//Function used to set the size scale vector for the anisotropic ERM size field configuration
//Inputs:
// phi is is the distance to the interface
// hmin is the minimum mesh size
// hmax is the maximum mesh size
// h_dest is the computed new mesh size
// curves is a vector that denotes the curvature of the interface
// lambda is the ordered set of eigenvalues from an eigendecomposition of the metric tensor
// eps_u is a tolerance for the distance away from the interface
//Output:
// scale is the mesh size in each direction for a vertex
{
  double epsilon = 7.0 * hmin;
  double lambdamin = 1.0 / (hmin * hmin);
  if (lambda[1] < 1e-10)
  {
    lambda[1] = lambdamin;
    lambda[2] = lambdamin;
  }
  if (lambda[2] < 1e-10)
  {
    lambda[2] = lambdamin;
  }
  ///* useful
  scale[0] = h_dest * pow((lambda[1] * lambda[2]) / (lambda[0] * lambda[0]), 1.0 / 6.0);
  scale[1] = sqrt(lambda[0] / lambda[1]) * scale[0];
  scale[2] = sqrt(lambda[0] / lambda[2]) * scale[0];
  //*/
  /*
    if(fabs(phi)<epsilon){
      scale[0] = h_dest;
      scale[1] = sqrt(eps_u/fabs(curves[2]));
      scale[2] = sqrt(eps_u/fabs(curves[1]));
    }
    else
      scale = apf::Vector3(1,1,1) * h_dest; 
*/
}

static apf::Field *getSizeScales(apf::Field *phif, apf::Field *curves,
                                 double hmin, double hmax, int adapt_step)
//Function that gets size scales in the interface size field configuration
{
  apf::Mesh *m = apf::getMesh(phif);
  apf::Field *scales;
  scales = apf::createLagrangeField(m, "proteus_size_scale", apf::VECTOR, 1);
  apf::MeshIterator *it = m->begin(0);
  apf::MeshEntity *v;
  while ((v = m->iterate(it)))
  {
    double phi = apf::getScalar(phif, v, 0);
    apf::Vector3 curve;
    apf::getVector(curves, v, 0, curve);
    apf::Vector3 scale;
    scaleFormula(phi, hmin, hmax, adapt_step, curve, scale);
    apf::setVector(scales, v, 0, scale);
  }
  m->end(it);
  return scales;
}

struct SortingStruct
{
  apf::Vector3 v;
  double wm;
  bool operator<(const SortingStruct &other) const
  {
    return wm < other.wm;
  }
};

static apf::Field *getSizeFrames(apf::Field *hessians, apf::Field *gradphi)
//Function that gets size frames, or the metric tensor, in the interface size field configuration
{
  apf::Mesh *m = apf::getMesh(gradphi);
  apf::Field *frames;
  frames = apf::createLagrangeField(m, "proteus_size_frame", apf::MATRIX, 1);
  apf::MeshIterator *it = m->begin(0);
  apf::MeshEntity *v;
  while ((v = m->iterate(it)))
  {
    apf::Vector3 gphi;
    apf::getVector(gradphi, v, 0, gphi);
    apf::Vector3 dir;
    if (gphi.getLength() > 1e-16)
      dir = gphi.normalize();
    else
      dir = apf::Vector3(1, 0, 0);
    apf::Matrix3x3 hessian;
    apf::getMatrix(hessians, v, 0, hessian);
    apf::Vector3 eigenVectors[3];
    double eigenValues[3];
    apf::eigen(hessian, eigenVectors, eigenValues);
    SortingStruct ssa[3];
    for (int i = 0; i < 3; ++i)
    {
      ssa[i].v = eigenVectors[i];
      ssa[i].wm = std::fabs(eigenValues[i]);
    }
    std::sort(ssa, ssa + 3);
    assert(ssa[2].wm >= ssa[1].wm);
    assert(ssa[1].wm >= ssa[0].wm);
    double firstEigenvalue = ssa[2].wm;
    apf::Matrix3x3 frame;
    frame[0] = dir;
    if (firstEigenvalue > 1e-16)
    {
      apf::Vector3 firstEigenvector = ssa[2].v;
      frame[1] = apf::reject(firstEigenvector, dir);
      frame[2] = apf::cross(frame[0], frame[1]);
      if (frame[2].getLength() < 1e-16)
        frame = apf::getFrame(dir);
    }
    else
      frame = apf::getFrame(dir);
    for (int i = 0; i < 3; ++i)
      frame[i] = frame[i].normalize();
    frame = apf::transpose(frame);
    apf::setMatrix(frames, v, 0, frame);
  }
  m->end(it);
  return frames;
}

static apf::Field *getERMSizeFrames(apf::Field *hessians, apf::Field *gradphi, apf::Field *frame_comps[3])
//Function that gets size frames, or the metric tensor, in the interface size field configuration
{
  apf::Mesh *m = apf::getMesh(gradphi);
  apf::Field *frames;
  frames = apf::createLagrangeField(m, "proteus_size_frame", apf::MATRIX, 1);
  apf::MeshIterator *it = m->begin(0);
  apf::MeshEntity *v;
  while ((v = m->iterate(it)))
  {
    apf::Matrix3x3 frame(1.0, 0.0, 0.0, 0.0, 1.0, 0.0, 0.0, 0.0, 1.0);
    apf::Vector3 gphi;
    apf::getVector(gradphi, v, 0, gphi);
    apf::Vector3 dir;
    if (gphi.getLength() > 1e-16)
      dir = gphi.normalize();
    else
      dir = apf::Vector3(1, 0, 0);
    apf::Matrix3x3 hessian;
    apf::getMatrix(hessians, v, 0, hessian);
    apf::Vector3 eigenVectors[3];
    double eigenValues[3];
    apf::eigen(hessian, eigenVectors, eigenValues);
    SortingStruct ssa[3];
    for (int i = 0; i < 3; ++i)
    {
      ssa[i].v = eigenVectors[i];
      ssa[i].wm = std::fabs(eigenValues[i]);
    }
    std::sort(ssa, ssa + 3);
    assert(ssa[2].wm >= ssa[1].wm);
    assert(ssa[1].wm >= ssa[0].wm);
    double firstEigenvalue = ssa[2].wm;
    frame[0] = dir;
    if (firstEigenvalue > 1e-16)
    {
      frame[0] = ssa[2].v;
      frame[1] = ssa[1].v;
      frame[2] = ssa[0].v;
    }
    else
      frame = apf::getFrame(dir);
    for (int i = 0; i < 3; ++i)
      frame[i] = frame[i].normalize();
    frame = apf::transpose(frame);
    apf::setMatrix(frames, v, 0, frame);
    apf::setVector(frame_comps[0], v, 0, frame[0]);
    apf::setVector(frame_comps[1], v, 0, frame[1]);
    apf::setVector(frame_comps[2], v, 0, frame[2]);
  }
  m->end(it);
  return frames;
}

int MeshAdaptPUMIDrvr::calculateAnisoSizeField()
//High level function that obtains the size scales and the size frames for anistropic interface-based adapt
{
  apf::Field *phif = m->findField("phi");
  assert(phif);
  apf::Field *gradphi = apf::recoverGradientByVolume(phif);
  apf::Field *grad2phi = apf::recoverGradientByVolume(gradphi);
  apf::Field *hess = computeHessianField(grad2phi);
  apf::destroyField(grad2phi);
  apf::Field *curves = getCurves(hess, gradphi);
  freeField(size_scale);

  size_scale = getSizeScales(phif, curves, hmin, hmax, nAdapt);
  apf::destroyField(curves);
  freeField(size_frame);
  size_frame = getSizeFrames(hess, gradphi);
  apf::destroyField(hess);

  apf::destroyField(gradphi);
  for (int i = 0; i < 2; ++i)
    SmoothField(size_scale);

  return 0;
}

struct Smoother : public apf::CavityOp
{
  Smoother(apf::Field *f) : apf::CavityOp(apf::getMesh(f))
  {
    field = f;
    int nc = apf::countComponents(f);
    newField = apf::createPackedField(mesh, "proteus_smooth_new", nc);
    sum.setSize(nc);
    value.setSize(nc);
    nApplied = 0;
  }
  ~Smoother()
  {
    copyData(field, newField);
    apf::destroyField(newField);
  }
  virtual Outcome setEntity(apf::MeshEntity *e)
  {
    if (apf::hasEntity(newField, e))
      return SKIP;
    if (!this->requestLocality(&e, 1))
      return REQUEST;
    vertex = e;
    return OK;
  }
  virtual void apply()
  {
    /* the smoothing function used here is the average of the
   vertex value and neighboring vertex values, with the
   center vertex weighted equally as the neighbors */
    apf::Up edges;
    mesh->getUp(vertex, edges);
    apf::getComponents(field, vertex, 0, &sum[0]);
    for (int i = 0; i < edges.n; ++i)
    {
      apf::MeshEntity *ov = apf::getEdgeVertOppositeVert(
          mesh, edges.e[i], vertex);
      apf::getComponents(field, ov, 0, &value[0]);
      sum += value;
    }
    sum /= edges.n + 1;
    apf::setComponents(newField, vertex, 0, &sum[0]);
    ++nApplied;
  }
  apf::Field *field;
  apf::Field *newField;
  apf::MeshEntity *vertex;
  apf::DynamicVector sum;
  apf::DynamicVector value;
  apf::MeshTag *emptyTag;
  int nApplied;
};

static void SmoothField(apf::Field *f)
{
  Smoother op(f);
  op.applyToDimension(0);
}

int MeshAdaptPUMIDrvr::getERMSizeField(double err_total)
//High level function that obtains the size scales and the size frames for ERM-based adapt and uses the computed total error
{
  freeField(size_frame);
  freeField(size_scale);
  freeField(size_iso);

  //Initialize fields and needed types/variables
  apf::Mesh *m = apf::getMesh(err_reg);
  apf::MeshIterator *it;
  apf::MeshEntity *v;
  apf::MeshElement *element;
  apf::MeshEntity *reg;
  size_iso = apf::createLagrangeField(m, "proteus_size", apf::SCALAR, 1);
  apf::Field *size_iso_reg = apf::createField(m, "iso_size", apf::SCALAR, apf::getConstant(nsd));
  apf::Field *clipped_vtx = apf::createLagrangeField(m, "iso_clipped", apf::SCALAR, 1);

  //Get total number of elements
  int numel = 0;
  int nsd = m->getDimension();
  numel = m->count(nsd);
  PCU_Add_Ints(&numel, 1);

  // Get domain volume
  // should only need to be computed once unless geometry is complex
  if (domainVolume == 0)
  {
    double volTotal = 0.0;
    it = m->begin(nsd);
    while (reg = m->iterate(it))
    {
      volTotal += apf::measure(m, reg);
    }
    PCU_Add_Doubles(&volTotal, 1);
    domainVolume = volTotal;
    assert(domainVolume > 0);
  }
  //compute the new size field over elements
  it = m->begin(nsd);
  double err_curr = 0.0;
  double errRho_curr = 0.0;
  double errRho_target = target_error / sqrt(domainVolume);
  apf::Vector3 err_vect;
  while (reg = m->iterate(it))
  {
    double h_old;
    double h_new;
    element = apf::createMeshElement(m, reg);

    if (m->getDimension() == 2)
      h_old = sqrt(apf::measure(element) * 4 / sqrt(3));
    else
      h_old = pow(apf::measure(element) * 6 * sqrt(2), 1.0 / 3.0); //edge of a regular tet
    apf::getVector(err_reg, reg, 0, err_vect);
    err_curr = err_vect[0];
    errRho_curr = apf::getScalar(errRho_reg, reg, 0);
    //h_new = h_old*errRho_target/errRho_curr;
    //h_new = h_old*sqrt(apf::measure(element))/sqrt(domainVolume)*target_error/err_curr;
    if (target_error == 0)
      target_error = err_total / sqrt(numel);
    h_new = h_old * (target_error / err_curr);
    apf::setScalar(size_iso_reg, reg, 0, h_new);
    apf::destroyMeshElement(element);
  }
  m->end(it);

  //Transfer size field from elements to vertices through averaging
  it = m->begin(0);
  while ((v = m->iterate(it)))
  {
    averageToEntity(size_iso_reg, size_iso, v);
  }
  m->end(it);

  //Get the anisotropic size frame
  if (adapt_type_config == "anisotropic")
  {
    size_scale = apf::createLagrangeField(m, "proteus_size_scale", apf::VECTOR, 1);
    double eps_u = 0.002; //distance from the interface
    apf::Field *phif = m->findField("phi");
    apf::Field *gradphi = apf::recoverGradientByVolume(phif);
    apf::Field *grad2phi = apf::recoverGradientByVolume(gradphi);
    apf::Field *speedF = extractSpeed(m->findField("velocity"));
    apf::Field *gradSpeed = apf::recoverGradientByVolume(speedF);
    apf::Field *grad2Speed = apf::recoverGradientByVolume(gradSpeed);
    apf::Field *hess = computeHessianField(grad2phi);
    apf::Field *curves = getCurves(hess, gradphi);
    //apf::Field* metricf = computeMetricField(gradphi,grad2phi,size_iso,eps_u);
    apf::Field *metricf = computeMetricField(gradSpeed, grad2Speed, size_iso, eps_u);
    apf::Field *frame_comps[3] = {apf::createLagrangeField(m, "frame_0", apf::VECTOR, 1), apf::createLagrangeField(m, "frame_1", apf::VECTOR, 1), apf::createLagrangeField(m, "frame_2", apf::VECTOR, 1)};
    size_frame = getERMSizeFrames(metricf, gradSpeed, frame_comps);

    //Set the size scale for vertices
    it = m->begin(0);
    apf::Vector3 scale;
    while ((v = m->iterate(it)))
    {
      double vtx_vol = 0;
      double phi = apf::getScalar(phif, v, 0);
      apf::Vector3 curve;
      apf::getVector(curves, v, 0, curve);
      apf::Matrix3x3 metric;
      apf::getMatrix(metricf, v, 0, metric);
      apf::Vector3 eigenVectors[3];
      double eigenValues[3];
      apf::eigen(metric, eigenVectors, eigenValues);
      // Sort the eigenvalues and corresponding vectors
      // Larger eigenvalues means a need for a finer mesh
      SortingStruct ssa[3];
      for (int i = 0; i < 3; ++i)
      {
        ssa[i].v = eigenVectors[i];
        ssa[i].wm = std::fabs(eigenValues[i]);
      }
      std::sort(ssa, ssa + 3);

      assert(ssa[2].wm >= ssa[1].wm);
      assert(ssa[1].wm >= ssa[0].wm);

      double lambda[3] = {ssa[2].wm, ssa[1].wm, ssa[0].wm};

      if (apf::getScalar(size_iso, v, 0) < hmin)
        apf::setScalar(clipped_vtx, v, 0, -1);
      else if (apf::getScalar(size_iso, v, 0) > hmax)
        apf::setScalar(clipped_vtx, v, 0, 1);
      else
        apf::setScalar(clipped_vtx, v, 0, 0);

      scaleFormulaERM(phi, hmin, hmax, apf::getScalar(size_iso, v, 0), curve, lambda, eps_u, scale);
      apf::setVector(size_scale, v, 0, scale);
    }
    m->end(it);
    apf::synchronize(size_scale);
    apf::destroyField(grad2phi);
    apf::destroyField(curves);
    apf::destroyField(hess);
    apf::destroyField(metricf);
    apf::destroyField(gradphi);
    apf::destroyField(frame_comps[0]);
    apf::destroyField(frame_comps[1]);
    apf::destroyField(frame_comps[2]);
    apf::destroyField(speedF);
    apf::destroyField(gradSpeed);
    apf::destroyField(grad2Speed);
  }
  else
  {
    it = m->begin(0);
    while ((v = m->iterate(it)))
    {
      double tempScale = apf::getScalar(size_iso, v, 0);
      if (tempScale < hmin)
        apf::setScalar(clipped_vtx, v, 0, -1);
      else if (tempScale > hmax)
        apf::setScalar(clipped_vtx, v, 0, 1);
      else
        apf::setScalar(clipped_vtx, v, 0, 0);
      clamp(tempScale, hmin, hmax);
      apf::setScalar(size_iso, v, 0, tempScale);
    }
    apf::synchronize(size_iso);
    m->end(it);
    if (target_element_count != 0)
    {
      sam::scaleIsoSizeField(size_iso, target_element_count);
      clampField(size_iso, hmin, hmax);
      SmoothField(size_iso);
    }
  }

  //Destroy locally required fields
  apf::destroyField(size_iso_reg);
  apf::destroyField(clipped_vtx);

  return 0;
}

int MeshAdaptPUMIDrvr::testIsotropicSizeField()
//Function that tests MeshAdapt by generating an isotropic sizefield based on hmin
<<<<<<< HEAD
{
  size_iso = apf::createLagrangeField(m, "proteus_size", apf::SCALAR, 1);
  apf::MeshIterator *it = m->begin(0);
  apf::MeshEntity *v;
  while (v = m->iterate(it))
  {
    double phi = hmin;
    clamp(phi, hmin, hmax);
    apf::setScalar(size_iso, v, 0, phi);
  }
}
=======
{ 
    freeField(size_iso);
    size_iso = apf::createLagrangeField(m, "proteus_size",apf::SCALAR,1);
    apf::MeshIterator* it = m->begin(0);
    apf::MeshEntity* v;
    while(v = m->iterate(it)){
      double phi = hmin;
      clamp(phi,hmin,hmax);
      apf::setScalar(size_iso,v,0,phi);
    }
}

int MeshAdaptPUMIDrvr::gradeMesh()
//Function to grade isotropic mesh through comparison of edge vertex size ratios
//For simplicity, we do not bother with accounting for entities across partitions
{
  //
  if(comm_rank==0)
    std::cout<<"Starting grading\n";
  apf::MeshIterator* it = m->begin(1);
  apf::MeshEntity* edge;
  apf::Adjacent edgAdjVert;
  apf::Adjacent vertAdjEdg;
  double gradingFactor = 1.5;
  double size[2];
  std::queue<apf::MeshEntity*> markedEdges;
  apf::MeshTag* isMarked = m->createIntTag("isMarked",1);

  //marker structure for 0) not marked 1) marked 2)storage
  int marker[3] = {0,1,0}; 

  while((edge=m->iterate(it))){
    m->getAdjacent(edge, 0, edgAdjVert);
    for (std::size_t i=0; i < edgAdjVert.getSize(); ++i){
      size[i]=apf::getScalar(size_iso,edgAdjVert[i],0);
    }
    if( (size[0] > gradingFactor*size[1]) || (size[1] > gradingFactor*size[0]) ){
      //add edge to a queue 
      markedEdges.push(edge);
      //tag edge to indicate that it is part of queue 
      m->setIntTag(edge,isMarked,&marker[1]); 
    }
    else{
      m->setIntTag(edge,isMarked,&marker[0]); 
    }
  }
  m->end(it); 
  while(!markedEdges.empty()){
    edge = markedEdges.front();
    m->getAdjacent(edge, 0, edgAdjVert);
    for (std::size_t i=0; i < edgAdjVert.getSize(); ++i){
      size[i] = apf::getScalar(size_iso,edgAdjVert[i],0);
    }
    if(size[0]>gradingFactor*size[1]){
      size[0] = gradingFactor*size[1];
      apf::setScalar(size_iso,edgAdjVert[0],0,size[0]);
      m->getAdjacent(edgAdjVert[0], 1, vertAdjEdg);
      for (std::size_t i=0; i<vertAdjEdg.getSize();++i){
        m->getIntTag(vertAdjEdg[i],isMarked,&marker[2]);
        //if edge is not already marked
        if(!marker[2]){
          m->setIntTag(vertAdjEdg[i],isMarked,&marker[1]);
          markedEdges.push(vertAdjEdg[i]);
        }
      }
    }
    if(size[1]>gradingFactor*size[0]){
      size[1] = gradingFactor*size[0];
      apf::setScalar(size_iso,edgAdjVert[1],0,size[1]);
      m->getAdjacent(edgAdjVert[1], 1, vertAdjEdg);
      for (std::size_t i=0; i<vertAdjEdg.getSize();++i){
        m->getIntTag(vertAdjEdg[i],isMarked,&marker[2]);
        //if edge is not already marked
        if(!marker[2]){
          m->setIntTag(vertAdjEdg[i],isMarked,&marker[1]);
          markedEdges.push(vertAdjEdg[i]);
        }
      }
    }
    m->setIntTag(edge,isMarked,&marker[0]);
    markedEdges.pop();
  }

  it = m->begin(1);
  while((edge=m->iterate(it))){
    m->removeTag(edge,isMarked);
  }
  m->end(it); 
  m->destroyTag(isMarked);
  apf::synchronize(size_iso);
  if(comm_rank==0)
    std::cout<<"Completed grading\n";
}
>>>>>>> 44d843c3
<|MERGE_RESOLUTION|>--- conflicted
+++ resolved
@@ -22,22 +22,6 @@
   double dphi_size_factor;
   double v_size_factor;
   //This is just a hack for now. This disable the refinement over phi and does it over phi_s
-<<<<<<< HEAD
-  if (phi_s != 0)
-  {
-    phi = phi_s;
-    dphi = 0.0;
-  }
-  if (fabs(phi) < 5.0 * hmin)
-  {
-    dphi_size_factor = fmax(hmin / 10.0, fmin(1.0, pow(((hmin / 1000.0) / fabs(dphi + 1.0e-8)), 1.0 / 2.0)));
-    size = hmin * dphi_size_factor;
-  }
-  else
-    size = hmax;
-  size = fmax(hmin / 100.0, fmin(size, 0.001 / (verr + 1.0e-8)));
-  return size;
-=======
   // if (phi_s != 0.0)
   // {
   if (fabs(phi_s) < 5.0 * hmin)
@@ -59,7 +43,6 @@
 
   //   return size;
   // }
->>>>>>> 44d843c3
 }
 
 int MeshAdaptPUMIDrvr::calculateSizeField()
@@ -71,13 +54,8 @@
   apf::Field *phif = m->findField("phi");
   assert(phif);
   ////////////////////////////////////////
-<<<<<<< HEAD
-  apf::Field *phisError = m->findField("phisError");
-  assert(phis);
-=======
   apf::Field *phisError = m->findField("phi_s");
   assert(phisError);
->>>>>>> 44d843c3
   /////////////////////////////////////////
   apf::Field *phiCorr = m->findField("phiCorr");
   assert(phiCorr);
@@ -89,12 +67,7 @@
     double phi_s = apf::getScalar(phisError, v, 0);
     // double dphi = apf::getScalar(phiCorr, v, 0);
     // double verr = apf::getScalar(velocityError, v, 0);
-<<<<<<< HEAD
-
-    double size = isotropicFormula(phi, 0.0, 0.0, hmin, hmax, phi_s);
-=======
     double size = isotropicFormula(0.0, 0.0, 0.0, hmin, hmax, phi_s);
->>>>>>> 44d843c3
     apf::setScalar(size_iso, v, 0, size);
   }
   m->end(it);
@@ -105,29 +78,6 @@
     order to ensure the band uses hmin. Iterate on that process until
     changes in the smoothed size are less than 50% of hmin.
    */
-<<<<<<< HEAD
-  double err_h_max = hmax;
-  int its = 0;
-  while (err_h_max > 0.5 * hmin && its < 200)
-  {
-    its++;
-    SmoothField(size_iso);
-    err_h_max = 0.0;
-    it = m->begin(0);
-    while ((v = m->iterate(it)))
-    {
-      double phi = apf::getScalar(phif, v, 0);
-      double phi_s = apf::getScalar(phisError, v, 0);
-      // double dphi = apf::getScalar(phiCorr, v, 0);
-      // double verr = apf::getScalar(velocityError, v, 0);
-      double size_current = apf::getScalar(size_iso, v, 0);
-      double size = fmin(size_current, isotropicFormula(phi, 0, 0.0, hmin, hmax, phi_s));
-      err_h_max = fmax(err_h_max, fabs(size_current - size));
-      apf::setScalar(size_iso, v, 0, size);
-    }
-    m->end(it);
-  }
-=======
 /*
   double err_h_max=hmax;
   //int its=0;
@@ -152,7 +102,6 @@
   PCU_Barrier();    
 */
   gradeMesh();
->>>>>>> 44d843c3
   return 0;
 }
 
@@ -838,19 +787,6 @@
 
 int MeshAdaptPUMIDrvr::testIsotropicSizeField()
 //Function that tests MeshAdapt by generating an isotropic sizefield based on hmin
-<<<<<<< HEAD
-{
-  size_iso = apf::createLagrangeField(m, "proteus_size", apf::SCALAR, 1);
-  apf::MeshIterator *it = m->begin(0);
-  apf::MeshEntity *v;
-  while (v = m->iterate(it))
-  {
-    double phi = hmin;
-    clamp(phi, hmin, hmax);
-    apf::setScalar(size_iso, v, 0, phi);
-  }
-}
-=======
 { 
     freeField(size_iso);
     size_iso = apf::createLagrangeField(m, "proteus_size",apf::SCALAR,1);
@@ -944,4 +880,3 @@
   if(comm_rank==0)
     std::cout<<"Completed grading\n";
 }
->>>>>>> 44d843c3
