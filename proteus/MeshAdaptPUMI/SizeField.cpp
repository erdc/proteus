#include "MeshAdaptPUMI.h"
#include <apf.h>
#include <apfVector.h>
#include <apfMesh.h>
#include <apfShape.h>
#include <apfDynamicVector.h>
#include <apfCavityOp.h>
#include <string>
#include <iostream>
#include <sstream>
#include <PCU.h>

static void SmoothField(apf::Field* f);

/* Based on the distance from the interface epsilon can be controlled to determine
   thickness of refinement near the interface */
static double isotropicFormula(double phi, double hmin, double hmax)
{
  static double const epsilon = 0.02;
  phi = fabs(phi);
  double size;
  if (fabs(phi) < epsilon)
    size = hmin;
  else if (phi < 3 * epsilon)
    size = (hmin + hmax) / 2;
  else
    size = hmax;
  return size;
}

int MeshAdaptPUMIDrvr::calculateSizeField()
{
  freeField(size_iso);
  size_iso = apf::createLagrangeField(m, "proteus_size",apf::SCALAR,1);
  apf::MeshIterator* it = m->begin(0);
  apf::MeshEntity* v;
  apf::Field* phif = m->findField("phi");
  assert(phif);
  while ((v = m->iterate(it))) {
    double phi = apf::getScalar(phif, v, 0);
    double size = isotropicFormula(phi, hmin, hmax);
    apf::setScalar(size_iso, v, 0, size);
  }
  m->end(it);
  for(int i=0; i < 3; i++)
    SmoothField(size_iso);
  return 0;
}


//taken from Dan's superconvergent patch recovery code
void MeshAdaptPUMIDrvr::averageToEntity(apf::Field* ef, apf::Field* vf,
    apf::MeshEntity* ent)
{
  apf::Mesh* m = apf::getMesh(ef);
  apf::Adjacent elements;
  m->getAdjacent(ent, m->getDimension(), elements);
  double s=0;
  for (std::size_t i=0; i < elements.getSize(); ++i)
    s += apf::getScalar(ef, elements[i], 0);
  s /= elements.getSize();
  apf::setScalar(vf, ent, 0, s);
  return;
}

void minToEntity(apf::Field* ef, apf::Field* vf,
    apf::MeshEntity* ent)
{
  apf::Mesh* m = apf::getMesh(ef);
  apf::Adjacent elements;
  m->getAdjacent(ent, m->getDimension(), elements);
  double s=0;
  for (std::size_t i=0; i < elements.getSize(); ++i){
    if(i==0)
      s = apf::getScalar(ef, elements[i], 0);
    else if(apf::getScalar(ef,elements[i],0) < s)
      s= apf::getScalar(ef,elements[i],0);
  }
  apf::setScalar(vf, ent, 0, s);
  return;
}

void MeshAdaptPUMIDrvr::volumeAverageToEntity(apf::Field* ef, apf::Field* vf,
    apf::MeshEntity* ent)
{
  apf::Mesh* m = apf::getMesh(ef);
  apf::Adjacent elements;
  apf::MeshElement* testElement;
  m->getAdjacent(ent, m->getDimension(), elements);
  double s=0;
  double invVolumeTotal=0;
  for (std::size_t i=0; i < elements.getSize(); ++i){
      testElement = apf::createMeshElement(m,elements[i]);
      s+= apf::getScalar(ef,elements[i],0)/apf::measure(testElement);
      invVolumeTotal += 1.0/apf::measure(testElement);
if(comm_rank==0){
  std::cout<<"What is s "<<s<<" Volume? "<<apf::measure(testElement)<<" scale? "<<apf::getScalar(ef,elements[i],0)<<std::endl;
}
      apf::destroyMeshElement(testElement);
  }
  s /= invVolumeTotal;
if(comm_rank==0){
  std::cout<<"What is s final? "<<s<<std::endl;
}
  apf::setScalar(vf, ent, 0, s);
  return;
}


static apf::Field* extractSpeed(apf::Field* velocity)
{
  apf::Mesh* m = apf::getMesh(velocity);
  apf::Field* speedF = apf::createLagrangeField(m,"proteus_speed",apf::SCALAR,1);
  apf::MeshIterator* it = m->begin(0);
  apf::MeshEntity* v;
  apf::Vector3 vel_vect;
  while ((v = m->iterate(it))) {
    apf::getVector(velocity, v, 0, vel_vect);
    double speed = vel_vect.getLength();
    apf::setScalar(speedF, v, 0, speed);
  }
  m->end(it);
  return speedF;
}

static apf::Matrix3x3 hessianFormula(apf::Matrix3x3 const& g2phi)
{
  apf::Matrix3x3 g2phit = apf::transpose(g2phi);
  //return (g2phi + g2phit) / 2;
  return g2phi;
}

static apf::Field* computeHessianField(apf::Field* grad2phi)
{
  apf::Mesh* m = apf::getMesh(grad2phi);
  apf::Field* hessf = createLagrangeField(m,"proteus_hess",apf::MATRIX,1);
  apf::MeshIterator* it = m->begin(0);
  apf::MeshEntity* v;
  while ((v = m->iterate(it))) {
    apf::Matrix3x3 g2phi;
    apf::getMatrix(grad2phi, v, 0, g2phi);
    apf::Matrix3x3 hess = hessianFormula(g2phi);
    apf::setMatrix(hessf, v, 0, hess);
  }
  m->end(it);
  return hessf;
}

static apf::Field* computeMetricField(apf::Field* gradphi, apf::Field*grad2phi,apf::Field* size_iso,double eps_u){
  apf::Mesh* m = apf::getMesh(grad2phi);
  apf::Field* metricf = createLagrangeField(m,"proteus_metric",apf::MATRIX,1);
  apf::MeshIterator* it = m->begin(0);
  apf::MeshEntity* v;
  while ((v = m->iterate(it))) {
    apf::Matrix3x3 g2phi;
    apf::getMatrix(grad2phi, v, 0, g2phi);
    apf::Vector3 gphi;
    apf::getVector(gradphi,v,0,gphi);
    apf::Matrix3x3 gphigphit(gphi[0]*gphi[0], gphi[0]*gphi[1], gphi[0]*gphi[2],
                             gphi[0]*gphi[1], gphi[1]*gphi[1], gphi[1]*gphi[2],
                             gphi[0]*gphi[2], gphi[1]*gphi[2], gphi[2]*gphi[2]); 
    apf::Matrix3x3 hess = hessianFormula(g2phi);
    apf::Matrix3x3 metric = hess;
    //apf::Matrix3x3 metric = gphigphit/(apf::getScalar(size_iso,v,0)*apf::getScalar(size_iso,v,0))+ hess/eps_u;
    //apf::Matrix3x3 metric(1.0,0.0,0.0,0.0,1.0,0.0,0.0,0.0,1.0);
    apf::setMatrix(metricf, v, 0, metric);
  }
  m->end(it);
  return metricf;
}

// Gaussian, Mean and principal curvatures based on Hessian and gradient of phi. 
static void curveFormula(apf::Matrix3x3 const& h, apf::Vector3 const& g,
    apf::Vector3& curve)
{
  double a =   (h[1][1] + h[2][2]) * g[0] * g[0]
             + (h[0][0] + h[2][2]) * g[1] * g[1]
             + (h[0][0] + h[1][1]) * g[2] * g[2];

  double b =   g[0] * g[1] * h[0][1]
             + g[0] * g[2] * h[0][2]
             + g[1] * g[2] * h[1][2];

  double Km = (a - 2 * b) / pow(g * g, 1.5);

  double c =   g[0] * g[0] * (h[1][1] * h[2][2] - h[1][2] * h[1][2])
             + g[1] * g[1] * (h[0][0] * h[2][2] - h[0][2] * h[0][2])
             + g[2] * g[2] * (h[0][0] * h[1][1] - h[0][1] * h[0][1]);

  double d =   g[0] * g[1] * (h[0][2] * h[1][2] - h[0][1] * h[2][2])
             + g[1] * g[2] * (h[0][1] * h[0][2] - h[1][2] * h[0][0])
             + g[0] * g[2] * (h[0][1] * h[1][2] - h[0][2] * h[1][1]);

  double Kg = (c + 2 * d) / pow(g * g, 2);

  curve[0] = Km;                  //Mean curvature= (k_1+k_2)/2, Not used in normal direction
  curve[1] = Km+ sqrt(Km*Km- Kg); //k_1, First principal curvature  (maximum curvature)
  curve[2] = Km- sqrt(Km*Km- Kg); //k_2, Second principal curvature (minimum curvature)
}

static apf::Field* getCurves(apf::Field* hessians, apf::Field* gradphi)
{
  apf::Mesh* m = apf::getMesh(hessians);
  apf::Field* curves;
  curves = apf::createLagrangeField(m, "proteus_curves", apf::VECTOR, 1);
  apf::MeshIterator* it = m->begin(0);
  apf::MeshEntity* v;
  while ((v = m->iterate(it))) {
    apf::Matrix3x3 hessian;
    apf::getMatrix(hessians, v, 0, hessian);
    apf::Vector3 gphi;
    apf::getVector(gradphi, v, 0, gphi);
    apf::Vector3 curve;
    curveFormula(hessian, gphi, curve);
    apf::setVector(curves, v, 0, curve);
  }
  m->end(it);
  return curves;
}

static void clamp(double& v, double min, double max)
{
  v = std::min(max, v);
  v = std::max(min, v);
}

static void scaleFormula(double phi, double hmin, double hmax,
    int adapt_step,
    apf::Vector3 const& curves,
    apf::Vector3& scale)
{
  double epsilon = 7.0* hmin; 
  if (fabs(phi) < epsilon) {
     scale[0] = hmin;
     scale[1] = sqrt(0.002/ fabs(curves[1]));
     scale[2] = sqrt(0.002/ fabs(curves[2]));
  }else if(fabs(phi) < 4 * epsilon){
     scale[0] = 2 * hmin;
     scale[1] = 2 * sqrt(0.002/ fabs(curves[1])); 
     scale[2] = 2 * sqrt(0.002/ fabs(curves[2])); 
  }else{
     scale = apf::Vector3(1,1,1) * hmax; 
 }	  


  for (int i = 0; i < 3; ++i)
    clamp(scale[i], hmin, hmax);
}

static void scaleFormulaERM(double phi, double hmin, double hmax, double h_dest, 
                            apf::Vector3 const& curves,
                            double lambda[3], double eps_u, apf::Vector3& scale,std::string adapt_type)
{

  if(adapt_type=="isotropic"){
    scale = apf::Vector3(1,1,1) * h_dest;
    //for(int i=0;i<3;i++)
    //  clamp(scale[i], hmin, hmax);
  }
  else if(adapt_type=="anisotropic") { 
    double epsilon = 7.0* hmin; 
    double lambdamin = 1.0/(hmin*hmin);
    if(lambda[1] < 1e-10){lambda[1]=lambdamin; lambda[2]=lambdamin;}
    if(lambda[2] < 1e-10){lambda[2]=lambdamin;}
///* useful
    scale[0] = h_dest*pow((lambda[1]*lambda[2])/(lambda[0]*lambda[0]),1.0/6.0);
    scale[1] = sqrt(lambda[0]/lambda[1])*scale[0];
    scale[2] = sqrt(lambda[0]/lambda[2])*scale[0];
//*/
/*
    if(fabs(phi)<epsilon){
      scale[0] = h_dest;
      scale[1] = sqrt(eps_u/fabs(curves[2]));
      scale[2] = sqrt(eps_u/fabs(curves[1]));
    }
    else
      scale = apf::Vector3(1,1,1) * h_dest; 
*/
  }
  else{
    std::cerr << "unknown adapt type config " << adapt_type << '\n';
    abort();
  }
} 


static apf::Field* getSizeScales(apf::Field* phif, apf::Field* curves,
    double hmin, double hmax, int adapt_step)
{
  apf::Mesh* m = apf::getMesh(phif);
  apf::Field* scales;
  scales = apf::createLagrangeField(m, "proteus_size_scale", apf::VECTOR, 1);
  apf::MeshIterator* it = m->begin(0);
  apf::MeshEntity* v;
  while ((v = m->iterate(it))) {
    double phi = apf::getScalar(phif, v, 0);
    apf::Vector3 curve;
    apf::getVector(curves, v, 0, curve);
    apf::Vector3 scale;
    scaleFormula(phi, hmin, hmax, adapt_step, curve, scale);
    apf::setVector(scales, v, 0, scale);
  }
  m->end(it);
  return scales;
}

struct SortingStruct
{
  apf::Vector3 v;
  double wm;
  bool operator<(const SortingStruct& other) const
  {
    return wm < other.wm;
  }
};

static apf::Field* getSizeFrames(apf::Field* hessians, apf::Field* gradphi)
{
  apf::Mesh* m = apf::getMesh(gradphi);
  apf::Field* frames;
  frames = apf::createLagrangeField(m, "proteus_size_frame", apf::MATRIX, 1);
  apf::MeshIterator* it = m->begin(0);
  apf::MeshEntity* v;
  while ((v = m->iterate(it))) {
    apf::Vector3 gphi;
    apf::getVector(gradphi, v, 0, gphi);
    apf::Vector3 dir;
    if (gphi.getLength() > 1e-16)
      dir = gphi.normalize();
    else
      dir = apf::Vector3(1,0,0);
    apf::Matrix3x3 hessian;
    apf::getMatrix(hessians, v, 0, hessian);
    apf::Vector3 eigenVectors[3];
    double eigenValues[3];
    apf::eigen(hessian, eigenVectors, eigenValues);
    SortingStruct ssa[3];
    for (int i = 0; i < 3; ++i) {
      ssa[i].v = eigenVectors[i];
      ssa[i].wm = std::fabs(eigenValues[i]);
    }
    std::sort(ssa, ssa + 3);
    assert(ssa[2].wm >= ssa[1].wm);
    assert(ssa[1].wm >= ssa[0].wm);
    double firstEigenvalue = ssa[2].wm;
    apf::Matrix3x3 frame;
    frame[0] = dir;
    if (firstEigenvalue > 1e-16) {
      apf::Vector3 firstEigenvector = ssa[2].v;
      frame[1] = apf::reject(firstEigenvector, dir);
      frame[2] = apf::cross(frame[0], frame[1]);
      if (frame[2].getLength() < 1e-16)
        frame = apf::getFrame(dir);
    } else
      frame = apf::getFrame(dir);
    for (int i = 0; i < 3; ++i)
      frame[i] = frame[i].normalize();
    frame = apf::transpose(frame);
    apf::setMatrix(frames, v, 0, frame);
  }
  m->end(it);
  return frames;
}

static apf::Field* getERMSizeFrames(apf::Field* hessians, apf::Field* gradphi,apf::Field* frame_comps[3],std::string adapt_type)
{
  apf::Mesh* m = apf::getMesh(gradphi);
  apf::Field* frames;
  frames = apf::createLagrangeField(m, "proteus_size_frame", apf::MATRIX, 1);
  apf::MeshIterator* it = m->begin(0);
  apf::MeshEntity* v;
  while ((v = m->iterate(it))) {
    apf::Matrix3x3 frame(1.0,0.0,0.0, 0.0,1.0,0.0, 0.0,0.0,1.0);
    if(adapt_type=="isotropic")
    {
    }
    else
    {
    apf::Vector3 gphi;
    apf::getVector(gradphi, v, 0, gphi);
    apf::Vector3 dir;
    if (gphi.getLength() > 1e-16)
      dir = gphi.normalize();
    else
      dir = apf::Vector3(1,0,0);
    apf::Matrix3x3 hessian;
    apf::getMatrix(hessians, v, 0, hessian);
    apf::Vector3 eigenVectors[3];
    double eigenValues[3];
    apf::eigen(hessian, eigenVectors, eigenValues);
    SortingStruct ssa[3];
    for (int i = 0; i < 3; ++i) {
      ssa[i].v = eigenVectors[i];
      ssa[i].wm = std::fabs(eigenValues[i]);
    }
    std::sort(ssa, ssa + 3);
    assert(ssa[2].wm >= ssa[1].wm);
    assert(ssa[1].wm >= ssa[0].wm);
    double firstEigenvalue = ssa[2].wm;
    frame[0] = dir;
    if (firstEigenvalue > 1e-16) {
      frame[0] = ssa[2].v;
      frame[1] = ssa[1].v;
      frame[2] = ssa[0].v;
    } else
      frame = apf::getFrame(dir);
    for (int i = 0; i < 3; ++i)
      frame[i] = frame[i].normalize();
    frame = apf::transpose(frame);
    }
    apf::setMatrix(frames, v, 0, frame);
    apf::setVector(frame_comps[0], v, 0, frame[0]);
    apf::setVector(frame_comps[1], v, 0, frame[1]);
    apf::setVector(frame_comps[2], v, 0, frame[2]);
  }
  m->end(it);
  return frames;
}

int MeshAdaptPUMIDrvr::calculateAnisoSizeField()
{
  apf::Field* phif = m->findField("phi");
  assert(phif);
  apf::Field* gradphi = apf::recoverGradientByVolume(phif);
  apf::Field* grad2phi = apf::recoverGradientByVolume(gradphi);
  apf::Field* hess = computeHessianField(grad2phi);
  apf::destroyField(grad2phi);
  apf::Field* curves = getCurves(hess, gradphi);
  freeField(size_scale);
  
  size_scale = getSizeScales(phif, curves, hmin, hmax, nAdapt);
  apf::destroyField(curves);
  freeField(size_frame);
  size_frame = getSizeFrames(hess, gradphi);
  apf::destroyField(hess);

  apf::destroyField(gradphi);
  for (int i = 0; i < 2; ++i)
    SmoothField(size_scale);
 
  return 0;
}

struct Smoother : public apf::CavityOp
{
  Smoother(apf::Field* f):
    apf::CavityOp(apf::getMesh(f))
  {
    field = f;
    int nc = apf::countComponents(f);
    newField = apf::createPackedField(mesh, "proteus_smooth_new", nc);
    sum.setSize(nc);
    value.setSize(nc);
    nApplied = 0;
  }
  ~Smoother()
  {
    copyData(field, newField);
    apf::destroyField(newField);
  }
  virtual Outcome setEntity(apf::MeshEntity* e)
  {
    if (apf::hasEntity(newField, e))
      return SKIP;
    if ( ! this->requestLocality(&e, 1))
      return REQUEST;
    vertex = e;
    return OK;
  }
  virtual void apply()
  {
/* the smoothing function used here is the average of the
   vertex value and neighboring vertex values, with the
   center vertex weighted equally as the neighbors */
    apf::Up edges;
    mesh->getUp(vertex, edges);
    apf::getComponents(field, vertex, 0, &sum[0]);
    for (int i = 0; i < edges.n; ++i) {
      apf::MeshEntity* ov = apf::getEdgeVertOppositeVert(
          mesh, edges.e[i], vertex);
      apf::getComponents(field, ov, 0, &value[0]);
      sum += value;
    }
    sum /= edges.n + 1;
    apf::setComponents(newField, vertex, 0, &sum[0]);
    ++nApplied;
  }
  apf::Field* field;
  apf::Field* newField;
  apf::MeshEntity* vertex;
  apf::DynamicVector sum;
  apf::DynamicVector value;
  apf::MeshTag* emptyTag;
  int nApplied;
};

static void SmoothField(apf::Field* f)
{
  Smoother op(f);
  op.applyToDimension(0);
}

int MeshAdaptPUMIDrvr::getERMSizeField(double err_total,double rel_err_total)
{
  double eps_u = 0.002; //distance from the interface
  double tolerance = 0.1;
  double alpha;
  if(target_error!=0){
    alpha = target_error/err_total;
//    if(alpha>1)
//      alpha=1.0;
  }
  else 
    alpha = tolerance/rel_err_total; //refinement constant

  freeField(size_frame);
  freeField(size_scale);
  freeField(size_iso);

//set the desired size field over regions
  apf::Mesh* m = apf::getMesh(err_reg);
  size_scale = apf::createLagrangeField(m, "proteus_size_scale", apf::VECTOR, 1);
  apf::MeshIterator* it;
  apf::MeshEntity* v;
  int numel = 0;
  int nsd = m->getDimension();
  it = m->begin(nsd);
  apf::Field* size_iso_reg = apf::createField(m, "iso_size",apf::SCALAR,apf::getConstant(nsd));
  size_iso = apf::createLagrangeField(m, "proteus_size",apf::SCALAR,1);

  //Get total number of elements
  numel = m->count(nsd);
  PCU_Add_Ints(&numel, 1);

  double err_dest = alpha*err_total/sqrt(numel);
if(comm_rank==0) std::cout<<"refinement ratio "<<alpha<<" error destination "<<err_dest<<" numel "<<numel<<std::endl;
  double err_curr = 0.0;
  double rel = 0.0;
  apf::Vector3 err_vect;
  //compute the new size field
  apf::MeshElement* element;
  apf::MeshEntity* reg;
  it = m->begin(nsd); 
  while(reg=m->iterate(it)){
    double h_old;
    double h_new;
    element = apf::createMeshElement(m,reg);
    //h_old = pow(apf::measure(element),1.0/3.0);
    h_old = pow(apf::measure(element)*6*sqrt(2),1.0/3.0); //edge of a regular tet
    apf::getVector(err_reg,reg,0,err_vect);
    err_curr = err_vect[0];
    if(alpha==1)
      h_new = h_old;
    else
      h_new = h_old*sqrt(err_dest/err_curr);
    apf::setScalar(size_iso_reg,reg,0,h_new);
  }
  apf::destroyMeshElement(element);
  m->end(it);
/*
  it = m->begin(0);
  apf::Adjacent regions;
  apf::Adjacent edges;
  while((v=m->iterate(it))){
    double h_old, h_new;
    m->getAdjacent(v,nsd,regions);
    m->getAdjacent(v,1,edges);
    err_curr= 0;
    for(int i=0;i<regions.getSize();i++){
      apf::getVector(err_reg,regions[i],0,err_vect);
      err_curr += err_vect[0];
    }
    err_curr /= regions.getSize();

    h_old = 0;
    for(int i=0; i<edges.getSize();i++){
      element = apf::createMeshElement(m,edges[i]);
      h_old+=apf::measure(element); 
      apf::destroyMeshElement(element);
    }
    h_old /= edges.getSize();
    h_new = h_old*sqrt(err_dest/err_curr);
    apf::setScalar(size_iso,v,0,h_new);
  }
  m->end(it);
*/
//*
  it = m->begin(0);
  while((v=m->iterate(it))){
    //minToEntity(size_iso_reg, size_iso, v);
    //volumeAverageToEntity(size_iso_reg, size_iso, v);
    averageToEntity(size_iso_reg, size_iso, v);
  }
  m->end(it); 
//*/

//Get the anisotropic size frame
  apf::Field* phif = m->findField("phi");
  apf::Field* gradphi = apf::recoverGradientByVolume(phif);
  apf::Field* grad2phi = apf::recoverGradientByVolume(gradphi);
  apf::Field* speedF = extractSpeed(m->findField("velocity"));
  apf::Field* gradSpeed = apf::recoverGradientByVolume(speedF);
  apf::Field* grad2Speed = apf::recoverGradientByVolume(gradSpeed);
  apf::Field* hess = computeHessianField(grad2phi);
  apf::Field* curves = getCurves(hess, gradphi);
  //apf::Field* metricf = computeMetricField(gradphi,grad2phi,size_iso,eps_u);
  apf::Field* metricf = computeMetricField(gradSpeed,grad2Speed,size_iso,eps_u);

  apf::Field* frame_comps[3] = {apf::createLagrangeField(m, "frame_0", apf::VECTOR, 1),apf::createLagrangeField(m, "frame_1", apf::VECTOR, 1),apf::createLagrangeField(m, "frame_2", apf::VECTOR, 1)};
  //size_frame = getERMSizeFrames(hess, gradphi,frame_comps);
  //size_frame = getERMSizeFrames(metricf, gradphi,frame_comps);
  size_frame = getERMSizeFrames(grad2Speed,gradSpeed,frame_comps,adapt_type_config);
//

//Clipped Field

  apf::Field* clipped_vtx = apf::createLagrangeField(m, "iso_clipped",apf::SCALAR,1);

//Set the size scale for vertices
  it = m->begin(0);
  apf::Vector3 scale;
  while ((v = m->iterate(it))) {
    double vtx_vol=0;
    double phi = apf::getScalar(phif, v, 0);
    apf::Vector3 curve;
    apf::getVector(curves, v, 0, curve);

    //apf::Matrix3x3 hessian;
    //apf::getMatrix(hess, v, 0, hessian);
    apf::Matrix3x3 metric;
    apf::getMatrix(metricf, v, 0, metric);
    apf::Vector3 eigenVectors[3];
    double eigenValues[3];
    //apf::eigen(hessian, eigenVectors, eigenValues);
    apf::eigen(metric, eigenVectors, eigenValues);
    SortingStruct ssa[3];
    for (int i = 0; i < 3; ++i) {
      ssa[i].v = eigenVectors[i];
      ssa[i].wm = std::fabs(eigenValues[i]);
    }
    std::sort(ssa, ssa + 3);
/*
    assert(ssa[2].wm >= ssa[1].wm);
    assert(ssa[1].wm >= ssa[0].wm);
*/
    double lambda[3] = {ssa[2].wm, ssa[1].wm, ssa[0].wm};

    if(apf::getScalar(size_iso,v,0) < hmin)
      apf::setScalar(clipped_vtx,v,0,-1);
    else if(apf::getScalar(size_iso,v,0) > hmax)
      apf::setScalar(clipped_vtx,v,0,1);
    else
      apf::setScalar(clipped_vtx,v,0,0);

    //if(comm_rank==0)std::cout<<"Original Lambdas "<<lambda[0]<<" "<<lambda[1]<<" "<<lambda[2]<<std::endl;
    scaleFormulaERM(phi,hmin,hmax,apf::getScalar(size_iso,v,0),curve,lambda,eps_u,scale,adapt_type_config);
    //if(comm_rank==0) std::cout<<"Scales "<<scale[0]<<" "<<scale[1]<<" "<<scale[2]<<"Lambdas "<<lambda[0]<<" "<<lambda[1]<<" "<<lambda[2]<<std::endl;
    apf::setVector(size_scale,v,0,scale);
  }
  m->end(it);
/*
  SmoothField(size_scale);
  SmoothField(size_scale);
  SmoothField(size_scale);
*/

  if(logging_config=="on"){
    char namebuffer[20];
    sprintf(namebuffer,"pumi_preadapt_%i",nAdapt);
    apf::writeVtkFiles(namebuffer, m);
  }
<<<<<<< HEAD
  //freeField(err_reg); //mAdapt will throw error if not destroyed. what about free?
=======
  freeField(err_reg); //mAdapt will throw error if not destroyed. what about free?
  freeField(rel_err); 
>>>>>>> bba3b4f6
  apf::destroyField(size_iso_reg); //will throw error if not destroyed
  apf::destroyField(clipped_vtx);
  apf::destroyField(grad2phi);
  //apf::destroyField(phif);
  apf::destroyField(curves);
  apf::destroyField(hess);
  apf::destroyField(metricf);
  apf::destroyField(gradphi);
  apf::destroyField(frame_comps[0]); apf::destroyField(frame_comps[1]); apf::destroyField(frame_comps[2]);
  apf::destroyField(speedF);
  apf::destroyField(gradSpeed);
  apf::destroyField(grad2Speed);

  freeField(size_iso); //no longer necessary
  return 0;
}

int MeshAdaptPUMIDrvr::testIsotropicSizeField()
{
    size_scale = apf::createLagrangeField(m, "proteus_size",apf::VECTOR,1);
    size_frame = apf::createLagrangeField(m, "proteus_size_frame", apf::MATRIX, 1);
    apf::MeshIterator* it = m->begin(0);
    apf::MeshEntity* v;
    apf::Field* phif = m->findField("phi");
    while(v = m->iterate(it)){
      double phi = apf::getScalar(phif, v, 0);
      clamp(phi,hmin,hmax);
      apf::Vector3 scale = (apf::Vector3(1.0,1.0,1.0))*phi;
      apf::setVector(size_scale, v, 0, scale);
      apf::Matrix3x3 frame(1.0,0.0,0.0, 0.0,1.0,0.0, 0.0,0.0,1.0);
      apf::setMatrix(size_frame, v, 0, frame);
    }
    for(int i=0; i < 3; i++)
      SmoothField(size_scale);
    char namebuffer[20];
    sprintf(namebuffer,"pumi_adapt_%i",nAdapt);
    apf::writeVtkFiles(namebuffer, m);
}


<|MERGE_RESOLUTION|>--- conflicted
+++ resolved
@@ -500,7 +500,7 @@
   op.applyToDimension(0);
 }
 
-int MeshAdaptPUMIDrvr::getERMSizeField(double err_total,double rel_err_total)
+int MeshAdaptPUMIDrvr::getERMSizeField(double err_total)
 {
   double eps_u = 0.002; //distance from the interface
   double tolerance = 0.1;
@@ -510,8 +510,8 @@
 //    if(alpha>1)
 //      alpha=1.0;
   }
-  else 
-    alpha = tolerance/rel_err_total; //refinement constant
+  //else 
+  //  alpha = tolerance/rel_err_total; //refinement constant
 
   freeField(size_frame);
   freeField(size_scale);
@@ -669,12 +669,6 @@
     sprintf(namebuffer,"pumi_preadapt_%i",nAdapt);
     apf::writeVtkFiles(namebuffer, m);
   }
-<<<<<<< HEAD
-  //freeField(err_reg); //mAdapt will throw error if not destroyed. what about free?
-=======
-  freeField(err_reg); //mAdapt will throw error if not destroyed. what about free?
-  freeField(rel_err); 
->>>>>>> bba3b4f6
   apf::destroyField(size_iso_reg); //will throw error if not destroyed
   apf::destroyField(clipped_vtx);
   apf::destroyField(grad2phi);
