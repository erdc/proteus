#include "MeshAdaptPUMI.h"
#include <apf.h>
#include <apfVector.h>
#include <apfMesh.h>
#include <apfShape.h>
#include <apfDynamicVector.h>
#include <apfCavityOp.h>
#include <string>
#include <iostream>
#include <sstream>
#include <PCU.h>
#include <samElementCount.h>
#include <queue>

static void SmoothField(apf::Field *f);
void gradeAnisoMesh(apf::Mesh* m);
void gradeAspectRatio(apf::Mesh* m, int idx);

/* Based on the distance from the interface epsilon can be controlled to determine
   thickness of refinement near the interface */
static double isotropicFormula(double phi, double dphi, double verr, double hmin, double hmax, double phi_s = 0)
{
  double size;
  double dphi_size_factor;
  double v_size_factor;
  //This is just a hack for now. This disable the refinement over phi and does it over phi_s
  // if (phi_s != 0.0)
  // {
  if (fabs(phi_s) < 5.0 * hmin)
    return hmin;
  else
    return hmax;
  // }
  // else
  // {
  //   if (fabs(phi) < 5.0 * hmin)
  //   {
  //     dphi_size_factor = fmax(hmin / 10.0, fmin(1.0, pow(((hmin / 1000.0) / fabs(dphi + 1.0e-8)), 1.0 / 2.0)));
  //     size = hmin * dphi_size_factor;
  //   }
  //   else
  //     size = hmax;

  //   size = fmax(hmin / 100.0, fmin(size, 0.001 / (verr + 1.0e-8)));

  //   return size;
  // }
}

int MeshAdaptPUMIDrvr::calculateSizeField()
{
  freeField(size_iso);
  size_iso = apf::createLagrangeField(m, "proteus_size", apf::SCALAR, 1);
  apf::MeshIterator *it = m->begin(0);
  apf::MeshEntity *v;
  apf::Field *phif = m->findField("phi");
  assert(phif);
  ////////////////////////////////////////
  apf::Field *phisError = m->findField("phi_s");
  assert(phisError);
  /////////////////////////////////////////
  apf::Field *phiCorr = m->findField("phiCorr");
  assert(phiCorr);
  apf::Field *velocityError = m->findField("velocityError");
  assert(phiCorr);
  while ((v = m->iterate(it)))
  {
    double phi = apf::getScalar(phif, v, 0);
    double phi_s = apf::getScalar(phisError, v, 0);
    // double dphi = apf::getScalar(phiCorr, v, 0);
    // double verr = apf::getScalar(velocityError, v, 0);
    double size = isotropicFormula(0.0, 0.0, 0.0, hmin, hmax, phi_s);
    apf::setScalar(size_iso, v, 0, size);
  }
  m->end(it);
  /*
    If you just smooth then hmax will just diffuse into the hmin band
    and you won't really get a band around phi=0 with uniform diameter
    hmin. Instead, reset to hmin after each smooth within the band in
    order to ensure the band uses hmin. Iterate on that process until
    changes in the smoothed size are less than 50% of hmin.
   */
/*
  double err_h_max=hmax;
  //int its=0;
  //while (err_h_max > 0.5*hmin && its < 200)
  for(int its=0;its<200;its++)
    {
      its++;
      SmoothField(size_iso);
      err_h_max=0.0;
      it = m->begin(0);
      while ((v = m->iterate(it))) {
	double phi = apf::getScalar(phif, v, 0);
	double dphi = apf::getScalar(phiCorr, v, 0);
	double verr = apf::getScalar(velocityError, v, 0);
	double size_current = apf::getScalar(size_iso, v, 0);
	double size = fmin(size_current,isotropicFormula(phi, dphi, verr, hmin, hmax));
	err_h_max = fmax(err_h_max,fabs(size_current-size));
	apf::setScalar(size_iso, v, 0, size);
      }
      m->end(it);
    }
  PCU_Barrier();    
*/
  gradeMesh();
  return 0;
}

//taken from Dan's superconvergent patch recovery code
void MeshAdaptPUMIDrvr::averageToEntity(apf::Field *ef, apf::Field *vf,
                                        apf::MeshEntity *ent)
//Function used to convert a region/element field into a vertex field via averaging.
//For each vertex, the average value of the adjacent elements is taken
//Input:
//  ef is the element field
//  ent is the target vertex
//Output:
//  vf is the vertex field
{
  apf::Mesh *m = apf::getMesh(ef);
  apf::Adjacent elements;
  m->getAdjacent(ent, m->getDimension(), elements);
  double s = 0;
  for (std::size_t i = 0; i < elements.getSize(); ++i)
    s += apf::getScalar(ef, elements[i], 0);
  s /= elements.getSize();
  apf::setScalar(vf, ent, 0, s);
  return;
}

void minToEntity(apf::Field* ef, apf::Field* vf,
    apf::MeshEntity* ent)
{
  apf::Mesh* m = apf::getMesh(ef);
  apf::Adjacent elements;
  m->getAdjacent(ent, m->getDimension(), elements);
  double s=0;
  for (std::size_t i=0; i < elements.getSize(); ++i){
    if(i==0)
      s = apf::getScalar(ef, elements[i], 0);
    else if(apf::getScalar(ef,elements[i],0) < s)
      s= apf::getScalar(ef,elements[i],0);
  }
  apf::setScalar(vf, ent, 0, s);
  return;
}

void MeshAdaptPUMIDrvr::volumeAverageToEntity(apf::Field *ef, apf::Field *vf,
                                              apf::MeshEntity *ent)
//Serves the same purpose as averageToEntity but considers a volume-weighted average
{
  apf::Mesh *m = apf::getMesh(ef);
  apf::Adjacent elements;
  apf::MeshElement *testElement;
  m->getAdjacent(ent, m->getDimension(), elements);
  double s = 0;
  double VolumeTotal = 0;
  for (std::size_t i = 0; i < elements.getSize(); ++i)
  {
    testElement = apf::createMeshElement(m, elements[i]);
    s += apf::getScalar(ef, elements[i], 0)*apf::measure(testElement);
    VolumeTotal += apf::measure(testElement);
    if (comm_rank == 0)
    {
      std::cout << "What is s " << s << " Volume? " << apf::measure(testElement) << " scale? " << apf::getScalar(ef, elements[i], 0) << std::endl;
    }
    apf::destroyMeshElement(testElement);
  }
  s /= VolumeTotal;
  if (comm_rank == 0)
  {
    std::cout << "What is s final? " << s << std::endl;
  }
  apf::setScalar(vf, ent, 0, s);
  return;
}

void errorAverageToEntity(apf::Field *ef, apf::Field *vf, apf::Field* err, apf::MeshEntity *ent)
//Serves the same purpose as averageToEntity but considers a error-weighted average
{
  apf::Mesh *m = apf::getMesh(ef);
  apf::Adjacent elements;
  m->getAdjacent(ent, m->getDimension(), elements);
  double s = 0;
  double errorTotal = 0;
  for (std::size_t i = 0; i < elements.getSize(); ++i)
  {
    s += apf::getScalar(ef, elements[i], 0)*apf::getScalar(err,elements[i],0);
    errorTotal += apf::getScalar(err,elements[i],0);
  }
  s /= errorTotal;
/*
  if (comm_rank == 0)
  {
    std::cout << "What is s final? " << s << std::endl;
  }
*/
  apf::setScalar(vf, ent, 0, s);
  return;
}


static apf::Field *extractSpeed(apf::Field *velocity)
//Function used to convert the velocity field into a speed field
{
  apf::Mesh *m = apf::getMesh(velocity);
  apf::Field *speedF = apf::createLagrangeField(m, "proteus_speed", apf::SCALAR, 1);
  apf::MeshIterator *it = m->begin(0);
  apf::MeshEntity *v;
  apf::Vector3 vel_vect;
  while ((v = m->iterate(it)))
  {
    apf::getVector(velocity, v, 0, vel_vect);
    double speed = vel_vect.getLength();
    apf::setScalar(speedF, v, 0, speed);
  }
  m->end(it);
  return speedF;
}

static apf::Matrix3x3 hessianFormula(apf::Matrix3x3 const &g2phi)
//Function used to output a symmetric hessian
{
  apf::Matrix3x3 g2phit = apf::transpose(g2phi);
  return (g2phi + g2phit) / 2;
}

static apf::Field *computeHessianField(apf::Field *grad2phi)
//Function that writes a hessian field
{
  apf::Mesh *m = apf::getMesh(grad2phi);
  apf::Field *hessf = createLagrangeField(m, "proteus_hess", apf::MATRIX, 1);
  apf::MeshIterator *it = m->begin(0);
  apf::MeshEntity *v;
  while ((v = m->iterate(it)))
  {
    apf::Matrix3x3 g2phi;
    apf::getMatrix(grad2phi, v, 0, g2phi);
    apf::Matrix3x3 hess = hessianFormula(g2phi);
    apf::setMatrix(hessf, v, 0, hess);
  }
  m->end(it);
  return hessf;
}

static apf::Field *computeMetricField(apf::Field *gradphi, apf::Field *grad2phi, apf::Field *size_iso, double eps_u)
//Function used to generate a field of metric tensors at vertices. It is meant to be an umbrella function that can compute Hessians too.
//Currently needs development.
{
  apf::Mesh *m = apf::getMesh(grad2phi);
  apf::Field *metricf = createLagrangeField(m, "proteus_metric", apf::MATRIX, 1);
  apf::MeshIterator *it = m->begin(0);
  apf::MeshEntity *v;
  while ((v = m->iterate(it)))
  {
    apf::Matrix3x3 g2phi;
    apf::getMatrix(grad2phi, v, 0, g2phi);
/*
    apf::Vector3 gphi;
    apf::getVector(gradphi, v, 0, gphi);
    apf::Matrix3x3 gphigphit(gphi[0] * gphi[0], gphi[0] * gphi[1], gphi[0] * gphi[2],
                             gphi[0] * gphi[1], gphi[1] * gphi[1], gphi[1] * gphi[2],
                             gphi[0] * gphi[2], gphi[1] * gphi[2], gphi[2] * gphi[2]);
*/
    apf::Matrix3x3 hess = hessianFormula(g2phi);
    apf::Matrix3x3 metric = hess;
    //apf::Matrix3x3 metric = gphigphit/(apf::getScalar(size_iso,v,0)*apf::getScalar(size_iso,v,0))+ hess/eps_u;
    //apf::Matrix3x3 metric(1.0,0.0,0.0,0.0,1.0,0.0,0.0,0.0,1.0);
    apf::setMatrix(metricf, v, 0, metric);
  }
  m->end(it);
  return metricf;
}

// Gaussian, Mean and principal curvatures based on Hessian and gradient of phi.
static void curveFormula(apf::Matrix3x3 const &h, apf::Vector3 const &g,
                         apf::Vector3 &curve)
{
  double a = (h[1][1] + h[2][2]) * g[0] * g[0] + (h[0][0] + h[2][2]) * g[1] * g[1] + (h[0][0] + h[1][1]) * g[2] * g[2];

  double b = g[0] * g[1] * h[0][1] + g[0] * g[2] * h[0][2] + g[1] * g[2] * h[1][2];

  double Km = (a - 2 * b) / pow(g * g, 1.5);

  double c = g[0] * g[0] * (h[1][1] * h[2][2] - h[1][2] * h[1][2]) + g[1] * g[1] * (h[0][0] * h[2][2] - h[0][2] * h[0][2]) + g[2] * g[2] * (h[0][0] * h[1][1] - h[0][1] * h[0][1]);

  double d = g[0] * g[1] * (h[0][2] * h[1][2] - h[0][1] * h[2][2]) + g[1] * g[2] * (h[0][1] * h[0][2] - h[1][2] * h[0][0]) + g[0] * g[2] * (h[0][1] * h[1][2] - h[0][2] * h[1][1]);

  double Kg = (c + 2 * d) / pow(g * g, 2);

  curve[0] = Km;                      //Mean curvature= (k_1+k_2)/2, Not used in normal direction
  curve[1] = Km + sqrt(Km * Km - Kg); //k_1, First principal curvature  (maximum curvature)
  curve[2] = Km - sqrt(Km * Km - Kg); //k_2, Second principal curvature (minimum curvature)
}

static apf::Field *getCurves(apf::Field *hessians, apf::Field *gradphi)
{
  apf::Mesh *m = apf::getMesh(hessians);
  apf::Field *curves;
  curves = apf::createLagrangeField(m, "proteus_curves", apf::VECTOR, 1);
  apf::MeshIterator *it = m->begin(0);
  apf::MeshEntity *v;
  while ((v = m->iterate(it)))
  {
    apf::Matrix3x3 hessian;
    apf::getMatrix(hessians, v, 0, hessian);
    apf::Vector3 gphi;
    apf::getVector(gradphi, v, 0, gphi);
    apf::Vector3 curve;
    curveFormula(hessian, gphi, curve);
    apf::setVector(curves, v, 0, curve);
  }
  m->end(it);
  return curves;
}

static void clamp(double &v, double min, double max)
//Function used to restrict the mesh size to user specified minimums and maximums
{
  v = std::min(max, v);
  v = std::max(min, v);
}

static void clampField(apf::Field *field, double min, double max)
//Function that loops through a field and clamps the values
{
  apf::Mesh *m = apf::getMesh(field);
  int numcomps = apf::countComponents(field);
  double components[numcomps];
  apf::MeshEntity *v;
  apf::MeshIterator *it = m->begin(0);
  while ((v = m->iterate(it)))
  {
    //double tempValue = apf::getScalar(field,v,0);
    apf::getComponents(field, v, 0, &components[0]);
    for (int i = 0; i < numcomps; i++)
      clamp(components[i], min, max);
    //apf::setScalar(field,v,0,tempValue);
    apf::setComponents(field, v, 0, &components[0]);
  }
  m->end(it);
}

static void scaleFormula(double phi, double hmin, double hmax,
                         int adapt_step,
                         apf::Vector3 const &curves,
                         apf::Vector3 &scale)
//Function used to set the size scale vector for the interface size field configuration
{
  double epsilon = 7.0 * hmin;
  if (fabs(phi) < epsilon)
  {
    scale[0] = hmin;
    scale[1] = sqrt(0.002 / fabs(curves[1]));
    scale[2] = sqrt(0.002 / fabs(curves[2]));
  }
  else if (fabs(phi) < 4 * epsilon)
  {
    scale[0] = 2 * hmin;
    scale[1] = 2 * sqrt(0.002 / fabs(curves[1]));
    scale[2] = 2 * sqrt(0.002 / fabs(curves[2]));
  }
  else
  {
    scale = apf::Vector3(1, 1, 1) * hmax;
  }

  //for (int i = 0; i < 3; ++i)
  //  clamp(scale[i], hmin, hmax);
}

static void scaleFormulaERM(double phi, double hmin, double hmax, double h_dest,
                            apf::Vector3 const &curves,
                            double lambda[3], double eps_u, apf::Vector3 &scale,int nsd,double maxAspect)
//Function used to set the size scale vector for the anisotropic ERM size field configuration
//Inputs:
// phi is is the distance to the interface
// hmin is the minimum mesh size
// hmax is the maximum mesh size
// h_dest is the computed new mesh size
// curves is a vector that denotes the curvature of the interface
// lambda is the ordered set of eigenvalues from an eigendecomposition of the metric tensor
// eps_u is a tolerance for the distance away from the interface
//Output:
// scale is the mesh size in each direction for a vertex
{
/*
  double epsilon = 7.0 * hmin;
  double lambdamin = 1.0 / (hmin * hmin);
  if (lambda[1] < 1e-10)
  {
    lambda[1] = lambdamin;
    lambda[2] = lambdamin;
  }
  if (lambda[2] < 1e-10)
  {
    lambda[2] = lambdamin;
  }
*/
  ///* useful
  
/*
  scale[0] = h_dest*pow(lambda[1]/lambda[0],0.25);  
  scale[1] = sqrt(lambda[0]/lambda[1])*scale[0];
  scale[2] = 1.0;
*/
/*
  scale[0] = h_dest*pow(lambda[1]/lambda[0],0.25)*pow(3,0.25)*0.5;  
  scale[1] = sqrt(lambda[0]/lambda[1])*scale[0];
  scale[2] = 1.0;
*/
/*
  if(nsd == 2){
    scale[0] = h_dest;  
    scale[1] = sqrt(lambda[0]/lambda[1])*scale[0];
    scale[2] = 1.0;
  }
  else{
    scale[0] = h_dest;  
    scale[1] = sqrt(lambda[0]/lambda[1])*scale[0];
    scale[2] = sqrt(lambda[0]/lambda[2])*scale[0];
  }
*/

//3D

  if(nsd == 2){
    scale[0] = h_dest * pow((lambda[1] ) / (lambda[0]), 1.0 / 4.0);
    scale[1] = sqrt(lambda[0] / lambda[1]) * scale[0];
    scale[2] = 1.0;
  }
  else{
/*
    scale[0] = h_dest * pow((lambda[1] * lambda[2]) / (lambda[0] * lambda[0]), 1.0 / 6.0);
    scale[1] = sqrt(lambda[0] / lambda[1]) * scale[0];
    scale[2] = sqrt(lambda[0] / lambda[2]) * scale[0];
*/
    scale[0] = h_dest;
    scale[1] = sqrt(lambda[0] / lambda[1]) * scale[0];
    scale[2] = sqrt(lambda[0] / lambda[2]) * scale[0];
    if(scale[1]/scale[0] > maxAspect)
      scale[1] = maxAspect*scale[0];
    if(scale[2]/scale[0] > maxAspect)
      scale[2] = maxAspect*scale[0];
    if(scale[1]/scale[0] > maxAspect || scale[2]/scale[0] > maxAspect){
      std::cout<<"Scales reached maximum aspect ratio\n";
    }
  }
  //*/
  /*
    if(fabs(phi)<epsilon){
      scale[0] = h_dest;
      scale[1] = sqrt(eps_u/fabs(curves[2]));
      scale[2] = sqrt(eps_u/fabs(curves[1]));
    }
    else
      scale = apf::Vector3(1,1,1) * h_dest; 
*/
}

static apf::Field *getSizeScales(apf::Field *phif, apf::Field *curves,
                                 double hmin, double hmax, int adapt_step)
//Function that gets size scales in the interface size field configuration
{
  apf::Mesh *m = apf::getMesh(phif);
  apf::Field *scales;
  scales = apf::createLagrangeField(m, "proteus_size_scale", apf::VECTOR, 1);
  apf::MeshIterator *it = m->begin(0);
  apf::MeshEntity *v;
  while ((v = m->iterate(it)))
  {
    double phi = apf::getScalar(phif, v, 0);
    apf::Vector3 curve;
    apf::getVector(curves, v, 0, curve);
    apf::Vector3 scale;
    scaleFormula(phi, hmin, hmax, adapt_step, curve, scale);
    apf::setVector(scales, v, 0, scale);
  }
  m->end(it);
  return scales;
}

struct SortingStruct
{
  apf::Vector3 v;
  double wm;
  bool operator<(const SortingStruct &other) const
  {
    return wm < other.wm;
  }
};

static apf::Field *getSizeFrames(apf::Field *hessians, apf::Field *gradphi)
//Function that gets size frames, or the metric tensor, in the interface size field configuration
{
  apf::Mesh *m = apf::getMesh(gradphi);
  apf::Field *frames;
  frames = apf::createLagrangeField(m, "proteus_size_frame", apf::MATRIX, 1);
  apf::MeshIterator *it = m->begin(0);
  apf::MeshEntity *v;
  while ((v = m->iterate(it)))
  {
    apf::Vector3 gphi;
    apf::getVector(gradphi, v, 0, gphi);
    apf::Vector3 dir;
    if (gphi.getLength() > 1e-16)
      dir = gphi.normalize();
    else
      dir = apf::Vector3(1, 0, 0);
    apf::Matrix3x3 hessian;
    apf::getMatrix(hessians, v, 0, hessian);
    apf::Vector3 eigenVectors[3];
    double eigenValues[3];
    apf::eigen(hessian, eigenVectors, eigenValues);
    SortingStruct ssa[3];
    for (int i = 0; i < 3; ++i)
    {
      ssa[i].v = eigenVectors[i];
      ssa[i].wm = std::fabs(eigenValues[i]);
    }
    std::sort(ssa, ssa + 3);
    assert(ssa[2].wm >= ssa[1].wm);
    assert(ssa[1].wm >= ssa[0].wm);
    double firstEigenvalue = ssa[2].wm;
    apf::Matrix3x3 frame;
    frame[0] = dir;
    if (firstEigenvalue > 1e-16)
    {
      apf::Vector3 firstEigenvector = ssa[2].v;
      frame[1] = apf::reject(firstEigenvector, dir);
      frame[2] = apf::cross(frame[0], frame[1]);
      if (frame[2].getLength() < 1e-16)
        frame = apf::getFrame(dir);
    }
    else
      frame = apf::getFrame(dir);
    for (int i = 0; i < 3; ++i)
      frame[i] = frame[i].normalize();
    frame = apf::transpose(frame);
    apf::setMatrix(frames, v, 0, frame);
  }
  m->end(it);
  return frames;
}

static apf::Field *getERMSizeFrames(apf::Field *hessians, apf::Field *gradphi, apf::Field *frame_comps[3])
//Function that gets size frames, or the metric tensor, in the interface size field configuration
{
  apf::Mesh *m = apf::getMesh(gradphi);
  apf::Field *frames;
  frames = m->findField("proteus_size_frame");
  apf::MeshIterator *it = m->begin(0);
  apf::MeshEntity *v;
  while ((v = m->iterate(it)))
  {
    apf::Matrix3x3 frame(1.0, 0.0, 0.0, 0.0, 1.0, 0.0, 0.0, 0.0, 1.0);
    apf::Vector3 gphi;
    apf::getVector(gradphi, v, 0, gphi);
/*
    apf::Vector3 dir;
    if (gphi.getLength() > 1e-16)
      dir = gphi.normalize();
    else
      dir = apf::Vector3(1, 0, 0);
*/

    //get eigen values and eigenvectors from hessian
    apf::Matrix3x3 hessian;
    apf::getMatrix(hessians, v, 0, hessian);
    apf::Vector3 eigenVectors[3];
    double eigenValues[3];
    apf::eigen(hessian, eigenVectors, eigenValues);
    SortingStruct ssa[3];
    for (int i = 0; i < 3; ++i)
    {
      ssa[i].v = eigenVectors[i];
      ssa[i].wm = std::fabs(eigenValues[i]);
    }

    //sort eigenvalues and eigenvectors
    std::sort(ssa, ssa + 3);
    assert(ssa[2].wm >= ssa[1].wm);
    assert(ssa[1].wm >= ssa[0].wm);
    double firstEigenvalue = ssa[2].wm;
    assert(firstEigenvalue > 1e-12);
    //frame[0] = dir;
    //if (firstEigenvalue > 1e-16)
    //{
      frame[0] = ssa[2].v;
      frame[1] = ssa[1].v;
      frame[2] = ssa[0].v;
    //}
    //else
    //  frame = apf::getFrame(dir);
    
/*
    apf::Vector3 test(1.0,0.0,0.0);
    frame = apf::getFrame(test);
    apf::setMatrix(frames,v,0,frame);
*/

    //normalize eigenvectors
    for (int i = 0; i < 3; ++i)
      frame[i] = frame[i].normalize();
    frame = apf::transpose(frame);
    apf::setMatrix(frames, v, 0, frame);
    apf::setVector(frame_comps[0], v, 0, frame[0]);
    apf::setVector(frame_comps[1], v, 0, frame[1]);
    apf::setVector(frame_comps[2], v, 0, frame[2]);
  }
  m->end(it);
  return frames;
}

int MeshAdaptPUMIDrvr::calculateAnisoSizeField()
//High level function that obtains the size scales and the size frames for anistropic interface-based adapt
{
  apf::Field *phif = m->findField("phi");
  assert(phif);
  apf::Field *gradphi = apf::recoverGradientByVolume(phif);
  apf::Field *grad2phi = apf::recoverGradientByVolume(gradphi);
  apf::Field *hess = computeHessianField(grad2phi);
  apf::destroyField(grad2phi);
  apf::Field *curves = getCurves(hess, gradphi);
  freeField(size_scale);

  size_scale = getSizeScales(phif, curves, hmin, hmax, nAdapt);
  apf::destroyField(curves);
  freeField(size_frame);
  size_frame = getSizeFrames(hess, gradphi);
  apf::destroyField(hess);

  apf::destroyField(gradphi);
  for (int i = 0; i < 2; ++i)
    SmoothField(size_scale);

  return 0;
}

struct Smoother : public apf::CavityOp
{
  Smoother(apf::Field *f) : apf::CavityOp(apf::getMesh(f))
  {
    field = f;
    int nc = apf::countComponents(f);
    newField = apf::createPackedField(mesh, "proteus_smooth_new", nc);
    sum.setSize(nc);
    value.setSize(nc);
    nApplied = 0;
  }
  ~Smoother()
  {
    copyData(field, newField);
    apf::destroyField(newField);
  }
  virtual Outcome setEntity(apf::MeshEntity *e)
  {
    if (apf::hasEntity(newField, e))
      return SKIP;
    if (!this->requestLocality(&e, 1))
      return REQUEST;
    vertex = e;
    return OK;
  }
  virtual void apply()
  {
    /* the smoothing function used here is the average of the
   vertex value and neighboring vertex values, with the
   center vertex weighted equally as the neighbors */
    apf::Up edges;
    mesh->getUp(vertex, edges);
    apf::getComponents(field, vertex, 0, &sum[0]);
    for (int i = 0; i < edges.n; ++i)
    {
      apf::MeshEntity *ov = apf::getEdgeVertOppositeVert(
          mesh, edges.e[i], vertex);
      apf::getComponents(field, ov, 0, &value[0]);
      sum += value;
    }
    sum /= edges.n + 1;
    apf::setComponents(newField, vertex, 0, &sum[0]);
    ++nApplied;
  }
  apf::Field *field;
  apf::Field *newField;
  apf::MeshEntity *vertex;
  apf::DynamicVector sum;
  apf::DynamicVector value;
  apf::MeshTag *emptyTag;
  int nApplied;
};

static void SmoothField(apf::Field *f)
{
  Smoother op(f);
  op.applyToDimension(0);
}

void getTargetError(apf::Mesh* m, double &target_error){
  //Implemented for 3D and for serial case only so far
  assert(m->getDimension()==3);
  std::cout<<"Enter target Error\n";
<<<<<<< HEAD
  //apf::Field* errField = m->findField("ErrorRegion");
  apf::Field* errField = m->findField("VMSH1");
  apf::Field* interfaceField = m->findField("vof");
  apf::Field* targetField = apf::createField(m,"targetError",apf::SCALAR,apf::getVoronoiShape(m->getDimension(),1));
=======
  apf::Field* errField = m->findField("ErrorRegion");
  apf::Field* interfaceField = m->findField("vof");
>>>>>>> ef8a1a28
  apf::MeshEntity* ent;
  apf::MeshIterator* it = m->begin(m->getDimension());
  apf::MeshElement* element;
  apf::Element* vofElem;
  std::vector <double> errVect;
  while( (ent = m->iterate(it))){
    element = apf::createMeshElement(m, ent);
    vofElem = apf::createElement(interfaceField,element);
    double vofVal = apf::getScalar(vofElem,apf::Vector3(1./3.,1./3.,1./3.));
<<<<<<< HEAD
    if(vofVal < 0.9 && vofVal > 0.1){ //at the interface
      double errorValue = apf::getScalar(errField,ent,0);
      errVect.push_back(errorValue);    
      apf::setScalar(targetField,ent,0,errorValue);
    }
    else{
      apf::setScalar(targetField,ent,0,0.0);
=======
    if(vofVal < 0.6 && vofVal > 0.4){ //at the interface
      double errorValue = apf::getScalar(errField,ent,0);
      errVect.push_back(errorValue);    
>>>>>>> ef8a1a28
    }
  }
  m->end(it);
  std::cout<<"Past creation of vector\n";
  std::ofstream myfile;
  myfile.open("interfaceErrors.txt", std::ios::app );
  for(int i=0;i<errVect.size();i++){
    myfile << errVect[i]<<std::endl;
  }
  myfile.close();
  std::sort(errVect.begin(),errVect.end());
  int vectorSize = errVect.size();
  if(vectorSize %2 ==0){
    int idx1 = vectorSize/2-1;
    target_error = (errVect[idx1]+errVect[idx1+1])/2; //get average
  }
  else
    target_error = errVect[(vectorSize-1)/2];
  std::cout<<"The estimated target error is "<<target_error<<std::endl;
  //std::abort();
}

int MeshAdaptPUMIDrvr::getERMSizeField(double err_total)
//High level function that obtains the size scales and the size frames for ERM-based adapt and uses the computed total error
{

  freeField(size_frame);
  freeField(size_scale);
  freeField(size_iso);

  //Initialize fields and needed types/variables
  apf::Mesh *m = apf::getMesh(vmsErrH1);
  apf::MeshIterator *it;
  apf::MeshEntity *v;
  apf::MeshElement *element;
  apf::MeshEntity *reg;
  size_iso = apf::createLagrangeField(m, "proteus_size", apf::SCALAR, 1);
  if (adapt_type_config == "anisotropic"){
    size_scale = apf::createLagrangeField(m, "proteus_size_scale", apf::VECTOR, 1);
    size_frame = apf::createLagrangeField(m, "proteus_size_frame", apf::MATRIX, 1);
  }
  apf::Field *size_iso_reg = apf::createField(m, "iso_size", apf::SCALAR, apf::getConstant(nsd));
  apf::Field *clipped_vtx = apf::createLagrangeField(m, "iso_clipped", apf::SCALAR, 1);

  //Get total number of elements
  int numel = 0;
  int nsd = m->getDimension();
  numel = m->count(nsd);
  PCU_Add_Ints(&numel, 1);

  //if target error is not specified, choose one based on interface
  if(target_error==0)
    getTargetError(m,target_error);
  
  // Get domain volume
  // should only need to be computed once unless geometry is complex
  if (domainVolume == 0)
  {
    double volTotal = 0.0;
    it = m->begin(nsd);
    while (reg = m->iterate(it))
    {
      volTotal += apf::measure(m, reg);
    }
    PCU_Add_Doubles(&volTotal, 1);
    domainVolume = volTotal;
    assert(domainVolume > 0);
  }
  //compute the new size field over elements
  it = m->begin(nsd);
  double err_curr = 0.0;
  double errRho_curr = 0.0;
  double errRho_target = target_error / sqrt(domainVolume);
  apf::Vector3 err_vect;
  while (reg = m->iterate(it))
  {
    double h_old;
    double h_new;
    element = apf::createMeshElement(m, reg);

    if (m->getDimension() == 2)
      h_old = sqrt(apf::measure(element) * 4 / sqrt(3));
    else
      //h_old = pow(apf::measure(element) * 6 * sqrt(2), 1.0 / 3.0); //edge of a regular tet
      h_old = apf::computeShortesHeightInTet(m,reg);
<<<<<<< HEAD
    err_curr = apf::getScalar(vmsErrH1, reg, 0);
    //err_curr = err_vect[0];
    //errRho_curr = apf::getScalar(errRho_reg, reg, 0);
=======
    apf::getVector(err_reg, reg, 0, err_vect);
    err_curr = err_vect[0];
    errRho_curr = apf::getScalar(errRho_reg, reg, 0);
>>>>>>> ef8a1a28
    //h_new = h_old*errRho_target/errRho_curr;
    //h_new = h_old*sqrt(apf::measure(element))/sqrt(domainVolume)*target_error/err_curr;
    if (target_error == 0)
      target_error = err_total / sqrt(numel);
<<<<<<< HEAD
    //error-to-size relationship should be different between anisotropic and isotropic cases
    //consider moving this to where size frames are computed to get aspect ratio info
    if (adapt_type_config == "anisotropic")
      if(target_error/err_curr <= 1)
        h_new = h_old * pow((target_error / err_curr),2.0/(2.0*(1.0)+1.0)); //refinement
      else
        h_new = h_old * pow((target_error / err_curr),2.0/(2.0*(1.0)+3.0)); //coarsening
    else //isotropic
=======

    //error-to-size relationship should be different between anisotropic and isotropic cases
    //consider moving this to where size frames are computed to get aspect ratio info
    if (adapt_type_config == "anisotropic")
      h_new = h_old * pow((target_error / err_curr),2.0/(2.0*(1.0)+nsd));
    else
>>>>>>> ef8a1a28
      h_new = h_old * pow((target_error / err_curr),2.0/(2.0*(1.0)+nsd));

    apf::setScalar(size_iso_reg, reg, 0, h_new);
    apf::destroyMeshElement(element);
  }
  m->end(it);

  //Transfer size field from elements to vertices through averaging
  it = m->begin(0);
  while ((v = m->iterate(it)))
  {
    //averageToEntity(size_iso_reg, size_iso, v);
    //volumeAverageToEntity(size_iso_reg, size_iso, v);
    errorAverageToEntity(size_iso_reg, size_iso,vmsErrH1, v);
    //minToEntity(size_iso_reg, size_iso, v);
  }
  m->end(it);

  //Get the anisotropic size frame
  if (adapt_type_config == "anisotropic")
  {
    if(comm_rank==0)
      std::cout<<"Entering anisotropic loop to compute size scales and frames\n";
    double eps_u = 0.002; //distance from the interface
/*
    apf::Field *phif = m->findField("phi");
    apf::Field *gradphi = apf::recoverGradientByVolume(phif);
    apf::Field *grad2phi = apf::recoverGradientByVolume(gradphi);
*/
    apf::Field *speedF = extractSpeed(m->findField("velocity"));
    apf::Field *gradSpeed = apf::recoverGradientByVolume(speedF);
    apf::Field *grad2Speed = apf::recoverGradientByVolume(gradSpeed);
    //apf::Field *hess = computeHessianField(grad2phi);
    //apf::Field *curves = getCurves(hess, gradphi);
    //apf::Field* metricf = computeMetricField(gradphi,grad2phi,size_iso,eps_u);
    apf::Field *metricf = computeMetricField(gradSpeed, grad2Speed, size_iso, eps_u);
    apf::Field *frame_comps[3] = {apf::createLagrangeField(m, "frame_0", apf::VECTOR, 1), apf::createLagrangeField(m, "frame_1", apf::VECTOR, 1), apf::createLagrangeField(m, "frame_2", apf::VECTOR, 1)};
    //getERMSizeFrames(metricf, gradSpeed, frame_comps);

    //Set the size scale for vertices
    it = m->begin(0);
    apf::Vector3 scale;
    while ((v = m->iterate(it)))
    {
      double tempScale = apf::getScalar(size_iso, v, 0);
      if (tempScale < hmin)
        apf::setScalar(clipped_vtx, v, 0, -1);
      else if (tempScale > hmax)
        apf::setScalar(clipped_vtx, v, 0, 1);
      else
        apf::setScalar(clipped_vtx, v, 0, 0);
      clamp(tempScale, hmin, hmax);
      apf::setScalar(size_iso,v,0,tempScale);
    }

    it = m->begin(0);
    while( (v = m->iterate(it)) ){
      double phi;// = apf::getScalar(phif, v, 0);

      apf::Vector3 curve;
      //apf::getVector(curves, v, 0, curve);

      //metricf is the hessian
      apf::Matrix3x3 metric;
      apf::getMatrix(metricf, v, 0, metric);

      apf::Vector3 eigenVectors[3];
      double eigenValues[3];
      apf::eigen(metric, eigenVectors, eigenValues);
      // Sort the eigenvalues and corresponding vectors
      // Larger eigenvalues means a need for a finer mesh
      SortingStruct ssa[3];
      for (int i = 0; i < 3; ++i)
      {
        ssa[i].v = eigenVectors[i];
        ssa[i].wm = std::fabs(eigenValues[i]);
      }
      std::sort(ssa, ssa + 3);

      assert(ssa[2].wm >= ssa[1].wm);
      assert(ssa[1].wm >= ssa[0].wm);

      double lambda[3] = {ssa[2].wm, ssa[1].wm, ssa[0].wm};

      scaleFormulaERM(phi, hmin, hmax, apf::getScalar(size_iso, v, 0), curve, lambda, eps_u, scale,nsd,maxAspect);

      apf::setVector(size_scale, v, 0, scale);
      //get frames

      apf::Matrix3x3 frame(1.0, 0.0, 0.0, 0.0, 1.0, 0.0, 0.0, 0.0, 1.0);

      //get eigen values and eigenvectors from hessian
      double firstEigenvalue = ssa[2].wm;
      assert(firstEigenvalue > 1e-12);
      frame[0] = ssa[2].v;
      frame[1] = ssa[1].v;
      frame[2] = ssa[0].v;
    
      //normalize eigenvectors
      for (int i = 0; i < 3; ++i)
        frame[i] = frame[i].normalize();
      frame = apf::transpose(frame);
      apf::setMatrix(size_frame, v, 0, frame);

    }
    m->end(it);

    //Do simple size and aspect ratio grading
    gradeAnisoMesh(m);
    std::cout<<"Finished grading size 0\n";
    gradeAspectRatio(m,1);
    std::cout<<"Finished grading size 1\n";
    gradeAspectRatio(m,2);
    std::cout<<"Finished grading size 2\n";

    apf::synchronize(size_scale);
    
    //Test if grading has achieved the intended result 
/*
    it = m->begin(0);
    apf::MeshEntity* ent;
    while( (ent = m->iterate(it)) ){
      apf::Adjacent testVertAdj;
      m->getAdjacent(ent, 0, testVertAdj);
      apf::Vector3 baseScale;
      apf::Vector3 adjScale;
      double gradingFactor=1.3;
      double marginVal = 1.01;
      apf::getVector(size_scale,ent,0,baseScale);
      for(int i = 0; i<testVertAdj.getSize(); i++){
        apf::getVector(size_scale,testVertAdj[i],0,adjScale);
        assert(baseScale[0] < gradingFactor*adjScale[0]*marginVal ||           adjScale[0] < gradingFactor*baseScale[0]*marginVal);
        assert(baseScale[1]/baseScale[0] < gradingFactor*adjScale[1]/adjScale[0]*marginVal || adjScale[1]/adjScale[0] < gradingFactor*baseScale[1]/baseScale[0]*marginVal);
        assert(baseScale[2]/baseScale[0] < gradingFactor*adjScale[2]/adjScale[0]*marginVal || adjScale[2]/adjScale[0] < gradingFactor*baseScale[2]/baseScale[0]*marginVal);
      }
    }
    m->end(it);
    std::cout<<"passed assertion tests\n";
*/
    //apf::destroyField(gradphi);
    //apf::destroyField(grad2phi);
    //apf::destroyField(curves);
    //apf::destroyField(hess);

    if(logging_config=="on"){
      char namebuffer[20];
      sprintf(namebuffer,"pumi_preadapt_aniso_%i",nAdapt);
      apf::writeVtkFiles(namebuffer, m);
    }

    apf::destroyField(metricf);
    apf::destroyField(frame_comps[0]);
    apf::destroyField(frame_comps[1]);
    apf::destroyField(frame_comps[2]);
    apf::destroyField(speedF);
    apf::destroyField(gradSpeed);
    apf::destroyField(grad2Speed);
  }
  else
  {
    it = m->begin(0);
    while ((v = m->iterate(it)))
    {
      double tempScale = apf::getScalar(size_iso, v, 0);
      if (tempScale < hmin)
        apf::setScalar(clipped_vtx, v, 0, -1);
      else if (tempScale > hmax)
        apf::setScalar(clipped_vtx, v, 0, 1);
      else
        apf::setScalar(clipped_vtx, v, 0, 0);
      clamp(tempScale, hmin, hmax);
      apf::setScalar(size_iso, v, 0, tempScale);
    }
    gradeMesh();
    apf::synchronize(size_iso);
    m->end(it);
    if (target_element_count != 0)
    {
      sam::scaleIsoSizeField(size_iso, target_element_count);
      clampField(size_iso, hmin, hmax);
      gradeMesh();
      //SmoothField(size_iso);
    }
  } 

  //Destroy locally required fields
  apf::destroyField(size_iso_reg);
  apf::destroyField(clipped_vtx);
  std::cout<<"Finished Size Field\n";
  return 0;
}

int MeshAdaptPUMIDrvr::testIsotropicSizeField()
//Function that tests MeshAdapt by generating an isotropic sizefield based on hmin
{ 
    freeField(size_iso);
    size_iso = apf::createLagrangeField(m, "proteus_size",apf::SCALAR,1);
    apf::MeshIterator* it = m->begin(0);
    apf::MeshEntity* v;
    while(v = m->iterate(it)){
      double phi = hmin;
      clamp(phi,hmin,hmax);
      apf::setScalar(size_iso,v,0,phi);
    }
    return 0;
}

void gradeSizeModify(apf::Mesh* m, double gradingFactor, 
    double size[2], apf::Adjacent edgAdjVert, 
    apf::Adjacent vertAdjEdg,
    std::queue<apf::MeshEntity*> &markedEdges,
    apf::MeshTag* isMarked,
    int fieldType,
    int vecPos, //which idx of sizeVec to modify
    int idxFlag)
{
    //Determine a switching scheme depending on which vertex needs a modification
    int idx1,idx2;
    if(idxFlag == 0){
      idx1=0;
      idx2=1;
    } 
    else{
      idx1=1;
      idx2 = 0;
    } 
    
    int marker[3] = {0,1,0}; 
    double marginVal = 0.01;

    if(fieldType == apf::SCALAR){
      apf::Field* size_iso = m->findField("proteus_size");
      if(size[idx1]>gradingFactor*size[idx2]){
        size[idx1] = gradingFactor*size[idx2];
        apf::setScalar(size_iso,edgAdjVert[idx1],0,size[idx1]);
        m->getAdjacent(edgAdjVert[idx1], 1, vertAdjEdg);
        for (std::size_t i=0; i<vertAdjEdg.getSize();++i){
          m->getIntTag(vertAdjEdg[i],isMarked,&marker[2]);
          //if edge is not already marked
          if(!marker[2]){
            m->setIntTag(vertAdjEdg[i],isMarked,&marker[1]);
            markedEdges.push(vertAdjEdg[i]);
          }
        }
      }
    }//end if apf::SCALAR
    else{
      apf::Field* size_scale = m->findField("proteus_size_scale");
      apf::Vector3 sizeVec;
      if(size[idx1]>(gradingFactor*size[idx2])*(1+marginVal)){
        size[idx1] = gradingFactor*size[idx2];
        apf::getVector(size_scale,edgAdjVert[idx1],0,sizeVec);
        if(vecPos > 0){
          sizeVec[vecPos] = size[idx1]*sizeVec[0]; //realize the new aspect ratio
        }
        else{
          sizeVec[0] = size[idx1];
        }
        apf::setVector(size_scale,edgAdjVert[idx1],0,sizeVec);
        m->getAdjacent(edgAdjVert[idx1], 1, vertAdjEdg);
        for (std::size_t i=0; i<vertAdjEdg.getSize();++i){
          m->getIntTag(vertAdjEdg[i],isMarked,&marker[2]);
          //if edge is not already marked
          if(!marker[2]){
            m->setIntTag(vertAdjEdg[i],isMarked,&marker[1]);
            markedEdges.push(vertAdjEdg[i]);
          }
        }
      }
    }
}

int MeshAdaptPUMIDrvr::gradeMesh()
//Function to grade isotropic mesh through comparison of edge vertex size ratios
//For simplicity, we do not bother with accounting for entities across partitions
{
  //
  if(comm_rank==0)
    std::cout<<"Starting grading\n";
  apf::MeshIterator* it = m->begin(1);
  apf::MeshEntity* edge;
  apf::Adjacent edgAdjVert;
  apf::Adjacent vertAdjEdg;
  double gradingFactor = 1.5;
  double size[2];
  std::queue<apf::MeshEntity*> markedEdges;
  apf::MeshTag* isMarked = m->createIntTag("isMarked",1);

  //marker structure for 0) not marked 1) marked 2)storage
  int marker[3] = {0,1,0}; 

  while((edge=m->iterate(it))){
    m->getAdjacent(edge, 0, edgAdjVert);
    for (std::size_t i=0; i < edgAdjVert.getSize(); ++i){
      size[i]=apf::getScalar(size_iso,edgAdjVert[i],0);
    }
    if( (size[0] > gradingFactor*size[1]) || (size[1] > gradingFactor*size[0]) ){
      //add edge to a queue 
      markedEdges.push(edge);
      //tag edge to indicate that it is part of queue 
      m->setIntTag(edge,isMarked,&marker[1]); 

    }
    else{
      m->setIntTag(edge,isMarked,&marker[0]); 
    }
  }
  m->end(it); 
  while(!markedEdges.empty()){
    edge = markedEdges.front();
    m->getAdjacent(edge, 0, edgAdjVert);
    for (std::size_t i=0; i < edgAdjVert.getSize(); ++i){
      size[i] = apf::getScalar(size_iso,edgAdjVert[i],0);
    }
    //This can be simplified with one function call
    if(size[0]>gradingFactor*size[1]){
      size[0] = gradingFactor*size[1];
      apf::setScalar(size_iso,edgAdjVert[0],0,size[0]);
      m->getAdjacent(edgAdjVert[0], 1, vertAdjEdg);
      for (std::size_t i=0; i<vertAdjEdg.getSize();++i){
        m->getIntTag(vertAdjEdg[i],isMarked,&marker[2]);
        //if edge is not already marked
        if(!marker[2]){
          m->setIntTag(vertAdjEdg[i],isMarked,&marker[1]);
          markedEdges.push(vertAdjEdg[i]);
        }
      }
    }
    if(size[1]>gradingFactor*size[0]){
      size[1] = gradingFactor*size[0];
      apf::setScalar(size_iso,edgAdjVert[1],0,size[1]);
      m->getAdjacent(edgAdjVert[1], 1, vertAdjEdg);
      for (std::size_t i=0; i<vertAdjEdg.getSize();++i){
        m->getIntTag(vertAdjEdg[i],isMarked,&marker[2]);
        //if edge is not already marked
        if(!marker[2]){
          m->setIntTag(vertAdjEdg[i],isMarked,&marker[1]);
          markedEdges.push(vertAdjEdg[i]);
        }
      }
    }
    m->setIntTag(edge,isMarked,&marker[0]);
    markedEdges.pop();
  }

  it = m->begin(1);
  while((edge=m->iterate(it))){
    m->removeTag(edge,isMarked);
  }
  m->end(it); 
  m->destroyTag(isMarked);
  apf::synchronize(size_iso);
  if(comm_rank==0)
    std::cout<<"Completed grading\n";
}

void gradeAnisoMesh(apf::Mesh* m)
//Function to grade anisotropic mesh through comparison of edge vertex aspect ratios and minimum sizes
//For simplicity, we do not bother with accounting for entities across partitions
{
  //
  //if(comm_rank==0)
  //  std::cout<<"Starting anisotropic grading\n";
  apf::MeshIterator* it = m->begin(1);
  apf::MeshEntity* edge;
  apf::Adjacent edgAdjVert;
  apf::Adjacent vertAdjEdg;
  double gradingFactor = 1.3;
  double size[2];
  apf::Vector3 sizeVec;
  std::queue<apf::MeshEntity*> markedEdges;
  apf::MeshTag* isMarked = m->createIntTag("isMarked",1);
  apf::Field* size_scale = m->findField("proteus_size_scale");

  //marker structure for 0) not marked 1) marked 2)storage
  int marker[3] = {0,1,0}; 

  while((edge=m->iterate(it))){
    m->getAdjacent(edge, 0, edgAdjVert);
    for (std::size_t i=0; i < edgAdjVert.getSize(); ++i){
      apf::getVector(size_scale,edgAdjVert[i],0,sizeVec);
      size[i]=sizeVec[0];
    }
    if( (size[0] > gradingFactor*size[1]) || (size[1] > gradingFactor*size[0]) ){
      //add edge to a queue 
      markedEdges.push(edge);
      //tag edge to indicate that it is part of queue 
      m->setIntTag(edge,isMarked,&marker[1]); 

    }
    else{
      m->setIntTag(edge,isMarked,&marker[0]); 
    }
  }
  m->end(it); 
  while(!markedEdges.empty()){
    edge = markedEdges.front();
    m->getAdjacent(edge, 0, edgAdjVert);
    for (std::size_t i=0; i < edgAdjVert.getSize(); ++i){
      apf::getVector(size_scale,edgAdjVert[i],0,sizeVec);
      size[i]=sizeVec[0];
    }
    gradeSizeModify(m, gradingFactor, size, edgAdjVert, 
      vertAdjEdg, markedEdges, isMarked, apf::VECTOR,0, 0);
    gradeSizeModify(m, gradingFactor, size, edgAdjVert, 
      vertAdjEdg, markedEdges, isMarked, apf::VECTOR,0, 1);

/*
    if(size[0]>gradingFactor*size[1]){
      size[0] = gradingFactor*size[1];
      apf::getVector(size_scale,edgAdjVert[0],0,sizeVec);
      sizeVec[0] = size[0];
      apf::setVector(size_scale,edgAdjVert[0],0,sizeVec);
      m->getAdjacent(edgAdjVert[0], 1, vertAdjEdg);
      for (std::size_t i=0; i<vertAdjEdg.getSize();++i){
        m->getIntTag(vertAdjEdg[i],isMarked,&marker[2]);
        //if edge is not already marked
        if(!marker[2]){
          m->setIntTag(vertAdjEdg[i],isMarked,&marker[1]);
          markedEdges.push(vertAdjEdg[i]);
        }
      }
    }
    if(size[1]>gradingFactor*size[0]){
      size[1] = gradingFactor*size[0];
      apf::getVector(size_scale,edgAdjVert[1],0,sizeVec);
      sizeVec[0] = size[1];
      apf::setVector(size_scale,edgAdjVert[1],0,sizeVec);
      m->getAdjacent(edgAdjVert[1], 1, vertAdjEdg);
      for (std::size_t i=0; i<vertAdjEdg.getSize();++i){
        m->getIntTag(vertAdjEdg[i],isMarked,&marker[2]);
        //if edge is not already marked
        if(!marker[2]){
          m->setIntTag(vertAdjEdg[i],isMarked,&marker[1]);
          markedEdges.push(vertAdjEdg[i]);
        }
      }
    }
*/
    m->setIntTag(edge,isMarked,&marker[0]);
    markedEdges.pop();
  }
  it = m->begin(1);
  while((edge=m->iterate(it))){
    m->removeTag(edge,isMarked);
  }
  m->end(it); 
  m->destroyTag(isMarked);
  apf::synchronize(size_scale);
  //if(comm_rank==0)
  //  std::cout<<"Completed minimum size grading\n";
}

void gradeAspectRatio(apf::Mesh* m,int idx)
//Function to grade anisotropic mesh through comparison of edge vertex aspect ratios and minimum sizes
//For simplicity, we do not bother with accounting for entities across partitions
{
  std::cout<<"Entered function\n"; 
  apf::MeshIterator* it = m->begin(1);
  apf::MeshEntity* edge;
  apf::Adjacent edgAdjVert;
  apf::Adjacent vertAdjEdg;
  double gradingFactor = 1.3;
  double size[2];
  apf::Vector3 sizeVec;
  std::queue<apf::MeshEntity*> markedEdges;
  apf::MeshTag* isMarked = m->createIntTag("isMarked",1);
  apf::Field* size_scale = m->findField("proteus_size_scale");

  //marker structure for 0) not marked 1) marked 2)storage
  int marker[3] = {0,1,0}; 

  while((edge=m->iterate(it))){
    m->getAdjacent(edge, 0, edgAdjVert);
    for (std::size_t i=0; i < edgAdjVert.getSize(); ++i){
      apf::getVector(size_scale,edgAdjVert[i],0,sizeVec);
      size[i]=sizeVec[idx]/sizeVec[0];
    }
    if( (size[0] > gradingFactor*size[1]) || (size[1] > gradingFactor*size[0]) ){
      //add edge to a queue 
      markedEdges.push(edge);
      //tag edge to indicate that it is part of queue 
      m->setIntTag(edge,isMarked,&marker[1]); 

    }
    else{
      m->setIntTag(edge,isMarked,&marker[0]); 
    }
  }
  m->end(it); 

  std::cout<<"Got queue of size "<<markedEdges.size()<<std::endl; 
  while(!markedEdges.empty()){
    edge = markedEdges.front();
    m->getAdjacent(edge, 0, edgAdjVert);
    for (std::size_t i=0; i < edgAdjVert.getSize(); ++i){
      apf::getVector(size_scale,edgAdjVert[i],0,sizeVec);
      size[i]=sizeVec[idx]/sizeVec[0];
    }
    gradeSizeModify(m, gradingFactor, size, edgAdjVert, 
      vertAdjEdg, markedEdges, isMarked, apf::VECTOR, idx, 0);
    gradeSizeModify(m, gradingFactor, size, edgAdjVert, 
      vertAdjEdg, markedEdges, isMarked, apf::VECTOR, idx, 1);

    m->setIntTag(edge,isMarked,&marker[0]);
    markedEdges.pop();
  }
  it = m->begin(1);
  while((edge=m->iterate(it))){
    m->removeTag(edge,isMarked);
  }
  m->end(it); 
  m->destroyTag(isMarked);
  apf::synchronize(size_scale);
}<|MERGE_RESOLUTION|>--- conflicted
+++ resolved
@@ -701,15 +701,10 @@
   //Implemented for 3D and for serial case only so far
   assert(m->getDimension()==3);
   std::cout<<"Enter target Error\n";
-<<<<<<< HEAD
   //apf::Field* errField = m->findField("ErrorRegion");
   apf::Field* errField = m->findField("VMSH1");
   apf::Field* interfaceField = m->findField("vof");
   apf::Field* targetField = apf::createField(m,"targetError",apf::SCALAR,apf::getVoronoiShape(m->getDimension(),1));
-=======
-  apf::Field* errField = m->findField("ErrorRegion");
-  apf::Field* interfaceField = m->findField("vof");
->>>>>>> ef8a1a28
   apf::MeshEntity* ent;
   apf::MeshIterator* it = m->begin(m->getDimension());
   apf::MeshElement* element;
@@ -719,7 +714,6 @@
     element = apf::createMeshElement(m, ent);
     vofElem = apf::createElement(interfaceField,element);
     double vofVal = apf::getScalar(vofElem,apf::Vector3(1./3.,1./3.,1./3.));
-<<<<<<< HEAD
     if(vofVal < 0.9 && vofVal > 0.1){ //at the interface
       double errorValue = apf::getScalar(errField,ent,0);
       errVect.push_back(errorValue);    
@@ -727,11 +721,6 @@
     }
     else{
       apf::setScalar(targetField,ent,0,0.0);
-=======
-    if(vofVal < 0.6 && vofVal > 0.4){ //at the interface
-      double errorValue = apf::getScalar(errField,ent,0);
-      errVect.push_back(errorValue);    
->>>>>>> ef8a1a28
     }
   }
   m->end(it);
@@ -817,20 +806,13 @@
     else
       //h_old = pow(apf::measure(element) * 6 * sqrt(2), 1.0 / 3.0); //edge of a regular tet
       h_old = apf::computeShortesHeightInTet(m,reg);
-<<<<<<< HEAD
     err_curr = apf::getScalar(vmsErrH1, reg, 0);
     //err_curr = err_vect[0];
     //errRho_curr = apf::getScalar(errRho_reg, reg, 0);
-=======
-    apf::getVector(err_reg, reg, 0, err_vect);
-    err_curr = err_vect[0];
-    errRho_curr = apf::getScalar(errRho_reg, reg, 0);
->>>>>>> ef8a1a28
     //h_new = h_old*errRho_target/errRho_curr;
     //h_new = h_old*sqrt(apf::measure(element))/sqrt(domainVolume)*target_error/err_curr;
     if (target_error == 0)
       target_error = err_total / sqrt(numel);
-<<<<<<< HEAD
     //error-to-size relationship should be different between anisotropic and isotropic cases
     //consider moving this to where size frames are computed to get aspect ratio info
     if (adapt_type_config == "anisotropic")
@@ -839,14 +821,6 @@
       else
         h_new = h_old * pow((target_error / err_curr),2.0/(2.0*(1.0)+3.0)); //coarsening
     else //isotropic
-=======
-
-    //error-to-size relationship should be different between anisotropic and isotropic cases
-    //consider moving this to where size frames are computed to get aspect ratio info
-    if (adapt_type_config == "anisotropic")
-      h_new = h_old * pow((target_error / err_curr),2.0/(2.0*(1.0)+nsd));
-    else
->>>>>>> ef8a1a28
       h_new = h_old * pow((target_error / err_curr),2.0/(2.0*(1.0)+nsd));
 
     apf::setScalar(size_iso_reg, reg, 0, h_new);
