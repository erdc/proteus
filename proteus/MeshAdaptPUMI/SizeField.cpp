#include "MeshAdaptPUMI.h"
#include <apf.h>
#include <apfVector.h>
#include <apfMesh.h>
#include <apfShape.h>
#include <apfDynamicVector.h>
#include <apfCavityOp.h>
#include <string>
#include <iostream>
#include <sstream>
#include <PCU.h>
#include <samElementCount.h>

static void SmoothField(apf::Field *f);

/* Based on the distance from the interface epsilon can be controlled to determine
   thickness of refinement near the interface */
static double isotropicFormula(double phi, double dphi, double verr, double hmin, double hmax, double phi_s = 0)
{
  double size;
  double dphi_size_factor;
  double v_size_factor;
  //This is just a hack for now. This disable the refinement over phi and does it over phi_s
  // if (phi_s != 0.0)
  // {
  if (fabs(phi_s) < 5.0 * hmin)
    return hmin;
  else
    return hmax;
  // }
  // else
  // {
  //   if (fabs(phi) < 5.0 * hmin)
  //   {
  //     dphi_size_factor = fmax(hmin / 10.0, fmin(1.0, pow(((hmin / 1000.0) / fabs(dphi + 1.0e-8)), 1.0 / 2.0)));
  //     size = hmin * dphi_size_factor;
  //   }
  //   else
  //     size = hmax;

  //   size = fmax(hmin / 100.0, fmin(size, 0.001 / (verr + 1.0e-8)));

  //   return size;
  // }
}

int MeshAdaptPUMIDrvr::calculateSizeField()
{
  freeField(size_iso);
  size_iso = apf::createLagrangeField(m, "proteus_size", apf::SCALAR, 1);
  apf::MeshIterator *it = m->begin(0);
  apf::MeshEntity *v;
  apf::Field *phif = m->findField("phi");
  assert(phif);
  ////////////////////////////////////////
<<<<<<< HEAD
  apf::Field *phisError = m->findField("phisError");
  assert(phis);
=======
  apf::Field *phisError = m->findField("phi_s");
  assert(phisError);
>>>>>>> c8c99f9b
  /////////////////////////////////////////
  apf::Field *phiCorr = m->findField("phiCorr");
  assert(phiCorr);
  apf::Field *velocityError = m->findField("velocityError");
  assert(phiCorr);
  while ((v = m->iterate(it)))
  {
    double phi = apf::getScalar(phif, v, 0);
    double phi_s = apf::getScalar(phisError, v, 0);
    // double dphi = apf::getScalar(phiCorr, v, 0);
    // double verr = apf::getScalar(velocityError, v, 0);
    double size = isotropicFormula(0.0, 0.0, 0.0, hmin, hmax, phi_s);
    apf::setScalar(size_iso, v, 0, size);
  }
  m->end(it);
  /*
    If you just smooth then hmax will just diffuse into the hmin band
    and you won't really get a band around phi=0 with uniform diameter
    hmin. Instead, reset to hmin after each smooth within the band in
    order to ensure the band uses hmin. Iterate on that process until
    changes in the smoothed size are less than 50% of hmin.
   */
  double err_h_max = hmax;
  int its = 0;
  while (err_h_max > 0.5 * hmin && its < 200)
  {
    its++;
    SmoothField(size_iso);
    err_h_max = 0.0;
    it = m->begin(0);
    while ((v = m->iterate(it)))
    {
      double phi = apf::getScalar(phif, v, 0);
      double phi_s = apf::getScalar(phisError, v, 0);
      // double dphi = apf::getScalar(phiCorr, v, 0);
      // double verr = apf::getScalar(velocityError, v, 0);
      double size_current = apf::getScalar(size_iso, v, 0);
      double size = fmin(size_current, isotropicFormula(0.0, 0, 0.0, hmin, hmax, phi_s));
      err_h_max = fmax(err_h_max, fabs(size_current - size));
      apf::setScalar(size_iso, v, 0, size);
    }
    m->end(it);
  }
  return 0;
}

//taken from Dan's superconvergent patch recovery code
void MeshAdaptPUMIDrvr::averageToEntity(apf::Field *ef, apf::Field *vf,
                                        apf::MeshEntity *ent)
//Function used to convert a region/element field into a vertex field via averaging.
//For each vertex, the average value of the adjacent elements is taken
//Input:
//  ef is the element field
//  ent is the target vertex
//Output:
//  vf is the vertex field
{
  apf::Mesh *m = apf::getMesh(ef);
  apf::Adjacent elements;
  m->getAdjacent(ent, m->getDimension(), elements);
  double s = 0;
  for (std::size_t i = 0; i < elements.getSize(); ++i)
    s += apf::getScalar(ef, elements[i], 0);
  s /= elements.getSize();
  apf::setScalar(vf, ent, 0, s);
  return;
}

/*
void minToEntity(apf::Field* ef, apf::Field* vf,
    apf::MeshEntity* ent)
{
  apf::Mesh* m = apf::getMesh(ef);
  apf::Adjacent elements;
  m->getAdjacent(ent, m->getDimension(), elements);
  double s=0;
  for (std::size_t i=0; i < elements.getSize(); ++i){
    if(i==0)
      s = apf::getScalar(ef, elements[i], 0);
    else if(apf::getScalar(ef,elements[i],0) < s)
      s= apf::getScalar(ef,elements[i],0);
  }
  apf::setScalar(vf, ent, 0, s);
  return;
}
*/

void MeshAdaptPUMIDrvr::volumeAverageToEntity(apf::Field *ef, apf::Field *vf,
                                              apf::MeshEntity *ent)
//Serves the same purpose as averageToEntity but considers a volume-weighted average
{
  apf::Mesh *m = apf::getMesh(ef);
  apf::Adjacent elements;
  apf::MeshElement *testElement;
  m->getAdjacent(ent, m->getDimension(), elements);
  double s = 0;
  double invVolumeTotal = 0;
  for (std::size_t i = 0; i < elements.getSize(); ++i)
  {
    testElement = apf::createMeshElement(m, elements[i]);
    s += apf::getScalar(ef, elements[i], 0) / apf::measure(testElement);
    invVolumeTotal += 1.0 / apf::measure(testElement);
    if (comm_rank == 0)
    {
      std::cout << "What is s " << s << " Volume? " << apf::measure(testElement) << " scale? " << apf::getScalar(ef, elements[i], 0) << std::endl;
    }
    apf::destroyMeshElement(testElement);
  }
  s /= invVolumeTotal;
  if (comm_rank == 0)
  {
    std::cout << "What is s final? " << s << std::endl;
  }
  apf::setScalar(vf, ent, 0, s);
  return;
}

static apf::Field *extractSpeed(apf::Field *velocity)
//Function used to convert the velocity field into a speed field
{
  apf::Mesh *m = apf::getMesh(velocity);
  apf::Field *speedF = apf::createLagrangeField(m, "proteus_speed", apf::SCALAR, 1);
  apf::MeshIterator *it = m->begin(0);
  apf::MeshEntity *v;
  apf::Vector3 vel_vect;
  while ((v = m->iterate(it)))
  {
    apf::getVector(velocity, v, 0, vel_vect);
    double speed = vel_vect.getLength();
    apf::setScalar(speedF, v, 0, speed);
  }
  m->end(it);
  return speedF;
}

static apf::Matrix3x3 hessianFormula(apf::Matrix3x3 const &g2phi)
//Function used to output a symmetric hessian
{
  apf::Matrix3x3 g2phit = apf::transpose(g2phi);
  return (g2phi + g2phit) / 2;
}

static apf::Field *computeHessianField(apf::Field *grad2phi)
//Function that writes a hessian field
{
  apf::Mesh *m = apf::getMesh(grad2phi);
  apf::Field *hessf = createLagrangeField(m, "proteus_hess", apf::MATRIX, 1);
  apf::MeshIterator *it = m->begin(0);
  apf::MeshEntity *v;
  while ((v = m->iterate(it)))
  {
    apf::Matrix3x3 g2phi;
    apf::getMatrix(grad2phi, v, 0, g2phi);
    apf::Matrix3x3 hess = hessianFormula(g2phi);
    apf::setMatrix(hessf, v, 0, hess);
  }
  m->end(it);
  return hessf;
}

static apf::Field *computeMetricField(apf::Field *gradphi, apf::Field *grad2phi, apf::Field *size_iso, double eps_u)
//Function used to generate a field of metric tensors at vertices. It is meant to be an umbrella function that can compute Hessians too.
//Currently needs development.
{
  apf::Mesh *m = apf::getMesh(grad2phi);
  apf::Field *metricf = createLagrangeField(m, "proteus_metric", apf::MATRIX, 1);
  apf::MeshIterator *it = m->begin(0);
  apf::MeshEntity *v;
  while ((v = m->iterate(it)))
  {
    apf::Matrix3x3 g2phi;
    apf::getMatrix(grad2phi, v, 0, g2phi);
    apf::Vector3 gphi;
    apf::getVector(gradphi, v, 0, gphi);
    apf::Matrix3x3 gphigphit(gphi[0] * gphi[0], gphi[0] * gphi[1], gphi[0] * gphi[2],
                             gphi[0] * gphi[1], gphi[1] * gphi[1], gphi[1] * gphi[2],
                             gphi[0] * gphi[2], gphi[1] * gphi[2], gphi[2] * gphi[2]);
    apf::Matrix3x3 hess = hessianFormula(g2phi);
    apf::Matrix3x3 metric = hess;
    //apf::Matrix3x3 metric = gphigphit/(apf::getScalar(size_iso,v,0)*apf::getScalar(size_iso,v,0))+ hess/eps_u;
    //apf::Matrix3x3 metric(1.0,0.0,0.0,0.0,1.0,0.0,0.0,0.0,1.0);
    apf::setMatrix(metricf, v, 0, metric);
  }
  m->end(it);
  return metricf;
}

// Gaussian, Mean and principal curvatures based on Hessian and gradient of phi.
static void curveFormula(apf::Matrix3x3 const &h, apf::Vector3 const &g,
                         apf::Vector3 &curve)
{
  double a = (h[1][1] + h[2][2]) * g[0] * g[0] + (h[0][0] + h[2][2]) * g[1] * g[1] + (h[0][0] + h[1][1]) * g[2] * g[2];

  double b = g[0] * g[1] * h[0][1] + g[0] * g[2] * h[0][2] + g[1] * g[2] * h[1][2];

  double Km = (a - 2 * b) / pow(g * g, 1.5);

  double c = g[0] * g[0] * (h[1][1] * h[2][2] - h[1][2] * h[1][2]) + g[1] * g[1] * (h[0][0] * h[2][2] - h[0][2] * h[0][2]) + g[2] * g[2] * (h[0][0] * h[1][1] - h[0][1] * h[0][1]);

  double d = g[0] * g[1] * (h[0][2] * h[1][2] - h[0][1] * h[2][2]) + g[1] * g[2] * (h[0][1] * h[0][2] - h[1][2] * h[0][0]) + g[0] * g[2] * (h[0][1] * h[1][2] - h[0][2] * h[1][1]);

  double Kg = (c + 2 * d) / pow(g * g, 2);

  curve[0] = Km;                      //Mean curvature= (k_1+k_2)/2, Not used in normal direction
  curve[1] = Km + sqrt(Km * Km - Kg); //k_1, First principal curvature  (maximum curvature)
  curve[2] = Km - sqrt(Km * Km - Kg); //k_2, Second principal curvature (minimum curvature)
}

static apf::Field *getCurves(apf::Field *hessians, apf::Field *gradphi)
{
  apf::Mesh *m = apf::getMesh(hessians);
  apf::Field *curves;
  curves = apf::createLagrangeField(m, "proteus_curves", apf::VECTOR, 1);
  apf::MeshIterator *it = m->begin(0);
  apf::MeshEntity *v;
  while ((v = m->iterate(it)))
  {
    apf::Matrix3x3 hessian;
    apf::getMatrix(hessians, v, 0, hessian);
    apf::Vector3 gphi;
    apf::getVector(gradphi, v, 0, gphi);
    apf::Vector3 curve;
    curveFormula(hessian, gphi, curve);
    apf::setVector(curves, v, 0, curve);
  }
  m->end(it);
  return curves;
}

static void clamp(double &v, double min, double max)
//Function used to restrict the mesh size to user specified minimums and maximums
{
  v = std::min(max, v);
  v = std::max(min, v);
}

static void clampField(apf::Field *field, double min, double max)
//Function that loops through a field and clamps the values
{
  apf::Mesh *m = apf::getMesh(field);
  int numcomps = apf::countComponents(field);
  double components[numcomps];
  apf::MeshEntity *v;
  apf::MeshIterator *it = m->begin(0);
  while ((v = m->iterate(it)))
  {
    //double tempValue = apf::getScalar(field,v,0);
    apf::getComponents(field, v, 0, &components[0]);
    for (int i = 0; i < numcomps; i++)
      clamp(components[i], min, max);
    //apf::setScalar(field,v,0,tempValue);
    apf::setComponents(field, v, 0, &components[0]);
  }
  m->end(it);
}

static void scaleFormula(double phi, double hmin, double hmax,
                         int adapt_step,
                         apf::Vector3 const &curves,
                         apf::Vector3 &scale)
//Function used to set the size scale vector for the interface size field configuration
{
  double epsilon = 7.0 * hmin;
  if (fabs(phi) < epsilon)
  {
    scale[0] = hmin;
    scale[1] = sqrt(0.002 / fabs(curves[1]));
    scale[2] = sqrt(0.002 / fabs(curves[2]));
  }
  else if (fabs(phi) < 4 * epsilon)
  {
    scale[0] = 2 * hmin;
    scale[1] = 2 * sqrt(0.002 / fabs(curves[1]));
    scale[2] = 2 * sqrt(0.002 / fabs(curves[2]));
  }
  else
  {
    scale = apf::Vector3(1, 1, 1) * hmax;
  }

  for (int i = 0; i < 3; ++i)
    clamp(scale[i], hmin, hmax);
}

static void scaleFormulaERM(double phi, double hmin, double hmax, double h_dest,
                            apf::Vector3 const &curves,
                            double lambda[3], double eps_u, apf::Vector3 &scale)
//Function used to set the size scale vector for the anisotropic ERM size field configuration
//Inputs:
// phi is is the distance to the interface
// hmin is the minimum mesh size
// hmax is the maximum mesh size
// h_dest is the computed new mesh size
// curves is a vector that denotes the curvature of the interface
// lambda is the ordered set of eigenvalues from an eigendecomposition of the metric tensor
// eps_u is a tolerance for the distance away from the interface
//Output:
// scale is the mesh size in each direction for a vertex
{
  double epsilon = 7.0 * hmin;
  double lambdamin = 1.0 / (hmin * hmin);
  if (lambda[1] < 1e-10)
  {
    lambda[1] = lambdamin;
    lambda[2] = lambdamin;
  }
  if (lambda[2] < 1e-10)
  {
    lambda[2] = lambdamin;
  }
  ///* useful
  scale[0] = h_dest * pow((lambda[1] * lambda[2]) / (lambda[0] * lambda[0]), 1.0 / 6.0);
  scale[1] = sqrt(lambda[0] / lambda[1]) * scale[0];
  scale[2] = sqrt(lambda[0] / lambda[2]) * scale[0];
  //*/
  /*
    if(fabs(phi)<epsilon){
      scale[0] = h_dest;
      scale[1] = sqrt(eps_u/fabs(curves[2]));
      scale[2] = sqrt(eps_u/fabs(curves[1]));
    }
    else
      scale = apf::Vector3(1,1,1) * h_dest; 
*/
}

static apf::Field *getSizeScales(apf::Field *phif, apf::Field *curves,
                                 double hmin, double hmax, int adapt_step)
//Function that gets size scales in the interface size field configuration
{
  apf::Mesh *m = apf::getMesh(phif);
  apf::Field *scales;
  scales = apf::createLagrangeField(m, "proteus_size_scale", apf::VECTOR, 1);
  apf::MeshIterator *it = m->begin(0);
  apf::MeshEntity *v;
  while ((v = m->iterate(it)))
  {
    double phi = apf::getScalar(phif, v, 0);
    apf::Vector3 curve;
    apf::getVector(curves, v, 0, curve);
    apf::Vector3 scale;
    scaleFormula(phi, hmin, hmax, adapt_step, curve, scale);
    apf::setVector(scales, v, 0, scale);
  }
  m->end(it);
  return scales;
}

struct SortingStruct
{
  apf::Vector3 v;
  double wm;
  bool operator<(const SortingStruct &other) const
  {
    return wm < other.wm;
  }
};

static apf::Field *getSizeFrames(apf::Field *hessians, apf::Field *gradphi)
//Function that gets size frames, or the metric tensor, in the interface size field configuration
{
  apf::Mesh *m = apf::getMesh(gradphi);
  apf::Field *frames;
  frames = apf::createLagrangeField(m, "proteus_size_frame", apf::MATRIX, 1);
  apf::MeshIterator *it = m->begin(0);
  apf::MeshEntity *v;
  while ((v = m->iterate(it)))
  {
    apf::Vector3 gphi;
    apf::getVector(gradphi, v, 0, gphi);
    apf::Vector3 dir;
    if (gphi.getLength() > 1e-16)
      dir = gphi.normalize();
    else
      dir = apf::Vector3(1, 0, 0);
    apf::Matrix3x3 hessian;
    apf::getMatrix(hessians, v, 0, hessian);
    apf::Vector3 eigenVectors[3];
    double eigenValues[3];
    apf::eigen(hessian, eigenVectors, eigenValues);
    SortingStruct ssa[3];
    for (int i = 0; i < 3; ++i)
    {
      ssa[i].v = eigenVectors[i];
      ssa[i].wm = std::fabs(eigenValues[i]);
    }
    std::sort(ssa, ssa + 3);
    assert(ssa[2].wm >= ssa[1].wm);
    assert(ssa[1].wm >= ssa[0].wm);
    double firstEigenvalue = ssa[2].wm;
    apf::Matrix3x3 frame;
    frame[0] = dir;
    if (firstEigenvalue > 1e-16)
    {
      apf::Vector3 firstEigenvector = ssa[2].v;
      frame[1] = apf::reject(firstEigenvector, dir);
      frame[2] = apf::cross(frame[0], frame[1]);
      if (frame[2].getLength() < 1e-16)
        frame = apf::getFrame(dir);
    }
    else
      frame = apf::getFrame(dir);
    for (int i = 0; i < 3; ++i)
      frame[i] = frame[i].normalize();
    frame = apf::transpose(frame);
    apf::setMatrix(frames, v, 0, frame);
  }
  m->end(it);
  return frames;
}

static apf::Field *getERMSizeFrames(apf::Field *hessians, apf::Field *gradphi, apf::Field *frame_comps[3])
//Function that gets size frames, or the metric tensor, in the interface size field configuration
{
  apf::Mesh *m = apf::getMesh(gradphi);
  apf::Field *frames;
  frames = apf::createLagrangeField(m, "proteus_size_frame", apf::MATRIX, 1);
  apf::MeshIterator *it = m->begin(0);
  apf::MeshEntity *v;
  while ((v = m->iterate(it)))
  {
    apf::Matrix3x3 frame(1.0, 0.0, 0.0, 0.0, 1.0, 0.0, 0.0, 0.0, 1.0);
    apf::Vector3 gphi;
    apf::getVector(gradphi, v, 0, gphi);
    apf::Vector3 dir;
    if (gphi.getLength() > 1e-16)
      dir = gphi.normalize();
    else
      dir = apf::Vector3(1, 0, 0);
    apf::Matrix3x3 hessian;
    apf::getMatrix(hessians, v, 0, hessian);
    apf::Vector3 eigenVectors[3];
    double eigenValues[3];
    apf::eigen(hessian, eigenVectors, eigenValues);
    SortingStruct ssa[3];
    for (int i = 0; i < 3; ++i)
    {
      ssa[i].v = eigenVectors[i];
      ssa[i].wm = std::fabs(eigenValues[i]);
    }
    std::sort(ssa, ssa + 3);
    assert(ssa[2].wm >= ssa[1].wm);
    assert(ssa[1].wm >= ssa[0].wm);
    double firstEigenvalue = ssa[2].wm;
    frame[0] = dir;
    if (firstEigenvalue > 1e-16)
    {
      frame[0] = ssa[2].v;
      frame[1] = ssa[1].v;
      frame[2] = ssa[0].v;
    }
    else
      frame = apf::getFrame(dir);
    for (int i = 0; i < 3; ++i)
      frame[i] = frame[i].normalize();
    frame = apf::transpose(frame);
    apf::setMatrix(frames, v, 0, frame);
    apf::setVector(frame_comps[0], v, 0, frame[0]);
    apf::setVector(frame_comps[1], v, 0, frame[1]);
    apf::setVector(frame_comps[2], v, 0, frame[2]);
  }
  m->end(it);
  return frames;
}

int MeshAdaptPUMIDrvr::calculateAnisoSizeField()
//High level function that obtains the size scales and the size frames for anistropic interface-based adapt
{
  apf::Field *phif = m->findField("phi");
  assert(phif);
  apf::Field *gradphi = apf::recoverGradientByVolume(phif);
  apf::Field *grad2phi = apf::recoverGradientByVolume(gradphi);
  apf::Field *hess = computeHessianField(grad2phi);
  apf::destroyField(grad2phi);
  apf::Field *curves = getCurves(hess, gradphi);
  freeField(size_scale);

  size_scale = getSizeScales(phif, curves, hmin, hmax, nAdapt);
  apf::destroyField(curves);
  freeField(size_frame);
  size_frame = getSizeFrames(hess, gradphi);
  apf::destroyField(hess);

  apf::destroyField(gradphi);
  for (int i = 0; i < 2; ++i)
    SmoothField(size_scale);

  return 0;
}

struct Smoother : public apf::CavityOp
{
  Smoother(apf::Field *f) : apf::CavityOp(apf::getMesh(f))
  {
    field = f;
    int nc = apf::countComponents(f);
    newField = apf::createPackedField(mesh, "proteus_smooth_new", nc);
    sum.setSize(nc);
    value.setSize(nc);
    nApplied = 0;
  }
  ~Smoother()
  {
    copyData(field, newField);
    apf::destroyField(newField);
  }
  virtual Outcome setEntity(apf::MeshEntity *e)
  {
    if (apf::hasEntity(newField, e))
      return SKIP;
    if (!this->requestLocality(&e, 1))
      return REQUEST;
    vertex = e;
    return OK;
  }
  virtual void apply()
  {
    /* the smoothing function used here is the average of the
   vertex value and neighboring vertex values, with the
   center vertex weighted equally as the neighbors */
    apf::Up edges;
    mesh->getUp(vertex, edges);
    apf::getComponents(field, vertex, 0, &sum[0]);
    for (int i = 0; i < edges.n; ++i)
    {
      apf::MeshEntity *ov = apf::getEdgeVertOppositeVert(
          mesh, edges.e[i], vertex);
      apf::getComponents(field, ov, 0, &value[0]);
      sum += value;
    }
    sum /= edges.n + 1;
    apf::setComponents(newField, vertex, 0, &sum[0]);
    ++nApplied;
  }
  apf::Field *field;
  apf::Field *newField;
  apf::MeshEntity *vertex;
  apf::DynamicVector sum;
  apf::DynamicVector value;
  apf::MeshTag *emptyTag;
  int nApplied;
};

static void SmoothField(apf::Field *f)
{
  Smoother op(f);
  op.applyToDimension(0);
}

int MeshAdaptPUMIDrvr::getERMSizeField(double err_total)
//High level function that obtains the size scales and the size frames for ERM-based adapt and uses the computed total error
{
  freeField(size_frame);
  freeField(size_scale);
  freeField(size_iso);

  //Initialize fields and needed types/variables
  apf::Mesh *m = apf::getMesh(err_reg);
  apf::MeshIterator *it;
  apf::MeshEntity *v;
  apf::MeshElement *element;
  apf::MeshEntity *reg;
  size_iso = apf::createLagrangeField(m, "proteus_size", apf::SCALAR, 1);
  apf::Field *size_iso_reg = apf::createField(m, "iso_size", apf::SCALAR, apf::getConstant(nsd));
  apf::Field *clipped_vtx = apf::createLagrangeField(m, "iso_clipped", apf::SCALAR, 1);

  //Get total number of elements
  int numel = 0;
  int nsd = m->getDimension();
  numel = m->count(nsd);
  PCU_Add_Ints(&numel, 1);

  // Get domain volume
  // should only need to be computed once unless geometry is complex
  if (domainVolume == 0)
  {
    double volTotal = 0.0;
    it = m->begin(nsd);
    while (reg = m->iterate(it))
    {
      volTotal += apf::measure(m, reg);
    }
    PCU_Add_Doubles(&volTotal, 1);
    domainVolume = volTotal;
    assert(domainVolume > 0);
  }
  //compute the new size field over elements
  it = m->begin(nsd);
  double err_curr = 0.0;
  double errRho_curr = 0.0;
  double errRho_target = target_error / sqrt(domainVolume);
  apf::Vector3 err_vect;
  while (reg = m->iterate(it))
  {
    double h_old;
    double h_new;
    element = apf::createMeshElement(m, reg);

    if (m->getDimension() == 2)
      h_old = sqrt(apf::measure(element) * 4 / sqrt(3));
    else
      h_old = pow(apf::measure(element) * 6 * sqrt(2), 1.0 / 3.0); //edge of a regular tet
    apf::getVector(err_reg, reg, 0, err_vect);
    err_curr = err_vect[0];
    errRho_curr = apf::getScalar(errRho_reg, reg, 0);
    //h_new = h_old*errRho_target/errRho_curr;
    //h_new = h_old*sqrt(apf::measure(element))/sqrt(domainVolume)*target_error/err_curr;
    if (target_error == 0)
      target_error = err_total / sqrt(numel);
    h_new = h_old * (target_error / err_curr);
    apf::setScalar(size_iso_reg, reg, 0, h_new);
    apf::destroyMeshElement(element);
  }
  m->end(it);

  //Transfer size field from elements to vertices through averaging
  it = m->begin(0);
  while ((v = m->iterate(it)))
  {
    averageToEntity(size_iso_reg, size_iso, v);
  }
  m->end(it);

  //Get the anisotropic size frame
  if (adapt_type_config == "anisotropic")
  {
    size_scale = apf::createLagrangeField(m, "proteus_size_scale", apf::VECTOR, 1);
    double eps_u = 0.002; //distance from the interface
    apf::Field *phif = m->findField("phi");
    apf::Field *gradphi = apf::recoverGradientByVolume(phif);
    apf::Field *grad2phi = apf::recoverGradientByVolume(gradphi);
    apf::Field *speedF = extractSpeed(m->findField("velocity"));
    apf::Field *gradSpeed = apf::recoverGradientByVolume(speedF);
    apf::Field *grad2Speed = apf::recoverGradientByVolume(gradSpeed);
    apf::Field *hess = computeHessianField(grad2phi);
    apf::Field *curves = getCurves(hess, gradphi);
    //apf::Field* metricf = computeMetricField(gradphi,grad2phi,size_iso,eps_u);
    apf::Field *metricf = computeMetricField(gradSpeed, grad2Speed, size_iso, eps_u);
    apf::Field *frame_comps[3] = {apf::createLagrangeField(m, "frame_0", apf::VECTOR, 1), apf::createLagrangeField(m, "frame_1", apf::VECTOR, 1), apf::createLagrangeField(m, "frame_2", apf::VECTOR, 1)};
    size_frame = getERMSizeFrames(metricf, gradSpeed, frame_comps);

    //Set the size scale for vertices
    it = m->begin(0);
    apf::Vector3 scale;
    while ((v = m->iterate(it)))
    {
      double vtx_vol = 0;
      double phi = apf::getScalar(phif, v, 0);
      apf::Vector3 curve;
      apf::getVector(curves, v, 0, curve);
      apf::Matrix3x3 metric;
      apf::getMatrix(metricf, v, 0, metric);
      apf::Vector3 eigenVectors[3];
      double eigenValues[3];
      apf::eigen(metric, eigenVectors, eigenValues);
      // Sort the eigenvalues and corresponding vectors
      // Larger eigenvalues means a need for a finer mesh
      SortingStruct ssa[3];
      for (int i = 0; i < 3; ++i)
      {
        ssa[i].v = eigenVectors[i];
        ssa[i].wm = std::fabs(eigenValues[i]);
      }
      std::sort(ssa, ssa + 3);

      assert(ssa[2].wm >= ssa[1].wm);
      assert(ssa[1].wm >= ssa[0].wm);

      double lambda[3] = {ssa[2].wm, ssa[1].wm, ssa[0].wm};

      if (apf::getScalar(size_iso, v, 0) < hmin)
        apf::setScalar(clipped_vtx, v, 0, -1);
      else if (apf::getScalar(size_iso, v, 0) > hmax)
        apf::setScalar(clipped_vtx, v, 0, 1);
      else
        apf::setScalar(clipped_vtx, v, 0, 0);

      scaleFormulaERM(phi, hmin, hmax, apf::getScalar(size_iso, v, 0), curve, lambda, eps_u, scale);
      apf::setVector(size_scale, v, 0, scale);
    }
    m->end(it);
    apf::synchronize(size_scale);
    apf::destroyField(grad2phi);
    apf::destroyField(curves);
    apf::destroyField(hess);
    apf::destroyField(metricf);
    apf::destroyField(gradphi);
    apf::destroyField(frame_comps[0]);
    apf::destroyField(frame_comps[1]);
    apf::destroyField(frame_comps[2]);
    apf::destroyField(speedF);
    apf::destroyField(gradSpeed);
    apf::destroyField(grad2Speed);
  }
  else
  {
    it = m->begin(0);
    while ((v = m->iterate(it)))
    {
      double tempScale = apf::getScalar(size_iso, v, 0);
      if (tempScale < hmin)
        apf::setScalar(clipped_vtx, v, 0, -1);
      else if (tempScale > hmax)
        apf::setScalar(clipped_vtx, v, 0, 1);
      else
        apf::setScalar(clipped_vtx, v, 0, 0);
      clamp(tempScale, hmin, hmax);
      apf::setScalar(size_iso, v, 0, tempScale);
    }
    apf::synchronize(size_iso);
    m->end(it);
    if (target_element_count != 0)
    {
      sam::scaleIsoSizeField(size_iso, target_element_count);
      clampField(size_iso, hmin, hmax);
      SmoothField(size_iso);
    }
  }

  //Destroy locally required fields
  apf::destroyField(size_iso_reg);
  apf::destroyField(clipped_vtx);

  return 0;
}

int MeshAdaptPUMIDrvr::testIsotropicSizeField()
//Function that tests MeshAdapt by generating an isotropic sizefield based on hmin
{
  size_iso = apf::createLagrangeField(m, "proteus_size", apf::SCALAR, 1);
  apf::MeshIterator *it = m->begin(0);
  apf::MeshEntity *v;
  while (v = m->iterate(it))
  {
    double phi = hmin;
    clamp(phi, hmin, hmax);
    apf::setScalar(size_iso, v, 0, phi);
  }
}<|MERGE_RESOLUTION|>--- conflicted
+++ resolved
@@ -53,13 +53,8 @@
   apf::Field *phif = m->findField("phi");
   assert(phif);
   ////////////////////////////////////////
-<<<<<<< HEAD
-  apf::Field *phisError = m->findField("phisError");
-  assert(phis);
-=======
   apf::Field *phisError = m->findField("phi_s");
   assert(phisError);
->>>>>>> c8c99f9b
   /////////////////////////////////////////
   apf::Field *phiCorr = m->findField("phiCorr");
   assert(phiCorr);
