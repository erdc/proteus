--- conflicted
+++ resolved
@@ -1119,15 +1119,9 @@
       else {
         //If the current exterior entity is an edge on a partition boundary, need to check material and
         //get to the next item in the exterior array
-<<<<<<< HEAD
-        if(m->isShared(ent) && mesh.elementBoundaryMaterialTypes[mesh.exteriorElementBoundariesArray[edgCounter]]==0) 
-          edgCounter++; 
-        //assert(mesh.elementBoundaryMaterialTypes[edgID]==0 && "If working with multi-region cases, turn this assertion off");
-=======
         if(m->isShared(ent) && mesh.elementBoundaryMaterialTypes[mesh.exteriorElementBoundariesArray[boundaryCounter]]==0) 
           boundaryCounter++; 
-        assert(mesh.elementBoundaryMaterialTypes[boundaryID]==0 || numModelTotals[3]>1);
->>>>>>> bebe5426
+        //assert((mesh.elementBoundaryMaterialTypes[boundaryID]==0 || numModelTotals[3]>1) && "If working with multi-region cases, turn this assertion off");
         //There are always two entities adjacent to an element boundary
         //Pick one and take that as the material type for classification
         matTag = mesh.elementMaterialTypes[mesh.elementBoundaryElementsArray[2*boundaryID]];
