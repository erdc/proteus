--- conflicted
+++ resolved
@@ -1250,11 +1250,7 @@
         //get to the next item in the exterior array
         if(m->isShared(ent) && mesh.elementBoundaryMaterialTypes[mesh.exteriorElementBoundariesArray[boundaryCounter]]==0) 
           boundaryCounter++; 
-<<<<<<< HEAD
-        assert(mesh.elementBoundaryMaterialTypes[boundaryID]==0 || numModelTotals[3]>1);
-=======
         //assert((mesh.elementBoundaryMaterialTypes[boundaryID]==0 || numModelTotals[3]>1) && "If working with multi-region cases, turn this assertion off");
->>>>>>> 033bbd3f
         //There are always two entities adjacent to an element boundary
         //Pick one and take that as the material type for classification
         matTag = mesh.elementMaterialTypes[mesh.elementBoundaryElementsArray[2*boundaryID]];
@@ -1297,22 +1293,14 @@
   m->end(entIter);
 
   //Iterate over regions
-<<<<<<< HEAD
-  entIter = m->begin(numDim);
-=======
->>>>>>> 033bbd3f
 
   //Populate the region materials
   //Assumes that the regions are numbered sequentially from 1 onward
   for(int i=0;i<numModelRegions;i++)
     modelRegionMaterial[i] = i+regStartMaterial;
   
-<<<<<<< HEAD
-  int rID = 0;
-=======
   rID=0;
   entIter = m->begin(numDim);
->>>>>>> 033bbd3f
   while(ent = m->iterate(entIter)){
     gEnt = m->findModelEntity(numDim,mesh.elementMaterialTypes[rID]);
     m->setModelEntity(ent,gEnt);
