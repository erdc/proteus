#include <gmi_mesh.h>
#include <gmi_sim.h>
#include <gmi_null.h>
#include <ma.h>
#include <maShape.h>
#include <apfMDS.h>
#include <PCU.h>
#include <SimUtil.h>
#include <SimModel.h>

#include <iostream>
#include <fstream>

#include "MeshAdaptPUMI.h"

MeshAdaptPUMIDrvr::MeshAdaptPUMIDrvr(double Hmax, double Hmin, int NumIter,
    const char* sfConfig, const char* maType,const char* logType, double targetError)
{
  m = 0;
  PCU_Comm_Init();
  PCU_Protect();
  Sim_readLicenseFile(0);
  SimModel_start();
  hmin=Hmin; hmax=Hmax;
  numIter=NumIter;
  nAdapt=0;
<<<<<<< HEAD
  nEstimate=0;
=======
  PE_total_before=-1.1180;//-0.0074163; //based on specific case
>>>>>>> 9ead720b
  if(PCU_Comm_Self()==0)
     printf("MeshAdapt: Setting hmax=%lf, hmin=%lf, numIters(meshadapt)=%d\n",
       hmax, hmin, numIter);
  global[0] = global[1] = global[2] = global[3] = 0;
  local[0] = local[1] = local[2] = local[3] = 0;
  size_iso = 0;
  size_scale = 0;
  size_frame = 0;
  err_reg = 0;
  rel_err = 0;
  gmi_register_mesh();
  gmi_register_sim();
  gmi_register_null();
  approximation_order = 2;
  integration_order = 3;//approximation_order * 2;
  total_error = 0.0;
  exteriorGlobaltoLocalElementBoundariesArray = NULL;
  size_field_config = sfConfig;
  modelFileName = NULL; 
  adapt_type_config = maType;
  logging_config = logType;
<<<<<<< HEAD
  has_gBC = false;
=======
  target_error = targetError;
>>>>>>> 9ead720b
}

MeshAdaptPUMIDrvr::~MeshAdaptPUMIDrvr()
{
  freeField(err_reg);
  freeField(size_iso);
  freeField(size_scale);
  freeField(size_frame);
  SimModel_stop();
  Sim_unregisterAllKeys();
}


static bool ends_with(std::string const& str, std::string const& ext)
{
  return str.size() >= ext.size() &&
         str.compare(str.size() - ext.size(), ext.size(), ext) == 0;
}

int MeshAdaptPUMIDrvr::loadModelAndMesh(const char* modelFile, const char* meshFile)
{
  if (ends_with(meshFile, ".msh")){
    m = apf::loadMdsFromGmsh(gmi_load(modelFile), meshFile);
    std::cout<<"Boundary Condition functionality has not been built in for gmsh yet.\n";
  }
  else if (ends_with(modelFile,".smd")){
    m = apf::loadMdsMesh(modelFile, meshFile);
    has_gBC=true;
  }
  else{
    m = apf::loadMdsMesh(modelFile, meshFile);
  }

  m->verify();
  comm_size = PCU_Comm_Peers();
  comm_rank = PCU_Comm_Self();
  return 0;
}

#include <MeshSim.h>
#include <SimMeshTools.h>
#define FACE 2
pAManager SModel_attManager(pModel model);
/*
Temporary function used to read in BC from Simmetrix Model
*/
int MeshAdaptPUMIDrvr::getSimmetrixBC()
{
  pGModel model = 0;
  model=GM_load(modelFileName,NULL,NULL);

  pAManager attmngr = SModel_attManager(model);
  pACase acase = AMAN_findCaseByType(attmngr, "problem definition");
  if (acase){
     if(comm_rank==0)std::cout<<"Found case, setting the model"<<std::endl;
     AttCase_setModel(acase,model);
  } else {
      std::cout<<"Case not found, rename case to geom\n"<<std::endl;
      exit(1);
  }
  AttCase_associate(acase,NULL);

  pGFace gFace;
  GFIter gfIter = GM_faceIter(model);
  pAttribute Att[GM_numFaces(model)];
  int attMap[GM_numFaces(model)];
  int nF=0;
  
  char strAtt[2][25] = {"traction vector","comp3"};
  int modelEntTag;

  while(gFace = GFIter_next(gfIter))
  {
    if(GEN_attrib((pGEntity)gFace,strAtt[0]))
    { 
      modelEntTag=GEN_tag((pGEntity)gFace);
      Att[nF]=GEN_attrib((pGEntity)gFace,strAtt[0]);
      attMap[nF] = modelEntTag;
      nF++;
    }
  }
  GFIter_delete(gfIter);
  
  apf::MeshIterator* fIter = m->begin(FACE);
  apf::MeshEntity* fEnt;
  apf::Vector3 evalPt;
  int numqpt=0;
  const int nsd = 3;
  const int bcFlag[nsd+1] = {0,1,1,1};

  //assign a label to the BC type tag
  char label[9],labelflux[4][9],type_flag;
  
  sprintf(label,"BCtype");
  BCtag = m->createIntTag(label,4);
  for(int idx=0;idx<4;idx++)
  {
    if(idx == 0) sprintf(&type_flag,"p");
    else if(idx == 1) sprintf(&type_flag,"u");
    else if(idx == 2) sprintf(&type_flag,"v");
    else if(idx == 3) sprintf(&type_flag,"w");
    if(idx>0) sprintf(labelflux[idx],"%c_flux",type_flag);
  }

  while(fEnt = m->iterate(fIter))
  {
    apf::ModelEntity* me=m->toModel(fEnt);
    modelEntTag = m->getModelTag(me);
    apf::ModelEntity* boundary_face = m->findModelEntity(FACE,modelEntTag);
    if(numqpt==0)
    {
      apf::MeshElement* testElem = apf::createMeshElement(m,fEnt);
      numqpt = apf::countIntPoints(testElem,integration_order);
      for(int idx=1;idx<nsd+1;idx++)
        fluxtag[idx]= m->createDoubleTag(labelflux[idx],numqpt);
      apf::destroyMeshElement(testElem);
    }
    if(me==boundary_face)
    {
      for(int i=0;i<nF;i++)
      {
        if(attMap[i]==modelEntTag)
        {
          apf::MeshElement* testElem = apf::createMeshElement(m,fEnt);
          double data[nsd+1][numqpt];
          for(int k=0; k<numqpt;k++)
          {
            apf::getIntPoint(testElem,integration_order,k,evalPt);
            apf::Vector3 evalPtGlobal;
            apf::mapLocalToGlobal(testElem,evalPt,evalPtGlobal);
            double evalPtSim[nsd];
            evalPtGlobal.toArray(evalPtSim);
            for(int j=0;j<nsd;j++)
              data[j+1][k]=AttributeTensor1_evalDS((pAttributeTensor1)Att[i], j,evalPtSim);
          }
          m->setIntTag(fEnt,BCtag,&(bcFlag[0]));
          for(int idx=1;idx<nsd+1;idx++)
          {
            m->setDoubleTag(fEnt,fluxtag[idx],data[idx]); //set the quadrature points
          }
          apf::destroyMeshElement(testElem);
          break;
        } //end if on model
        else
        {
          int dummy[4] = {0,0,0,0};
          m->setIntTag(fEnt,BCtag,&(dummy[0]));
        }
      }//end loop over attributes
      if(nF==0)
      {
          int dummy[4] = {0,0,0,0};
          m->setIntTag(fEnt,BCtag,&(dummy[0]));
      }
    } 
  }//end while
  m->end(fIter);
  AMAN_release( attmngr );
  if(comm_rank==0)std::cout<<"Finished reading and storing diffusive flux BCs\n"; 
  return 0;
} 

void MeshAdaptPUMIDrvr::simmetrixBCreloaded(const char* modelFile)
{ 
  if(modelFileName == NULL)
  {
    modelFileName=(char *) malloc(sizeof(char) * strlen(modelFile));
    strcpy(modelFileName,modelFile);
  }
/*
  for(int i=0;i<comm_size;i++){
    if(comm_rank==i)
      getSimmetrixBC();
    PCU_Barrier();
  }
*/
  getSimmetrixBC();
}

int MeshAdaptPUMIDrvr::willAdapt() //THRESHOLD needs to be defined
{
  double THRESHOLD = 0.0;
  int adaptFlag=0;
  if(total_error > THRESHOLD){
    removeBCData();
    adaptFlag = 1;
  }
  return adaptFlag;
}

int MeshAdaptPUMIDrvr::adaptPUMIMesh()
{
  if (size_field_config == "farhad")
    calculateAnisoSizeField();
  else if (size_field_config == "alvin"){
      double t1 = PCU_Time();
      getERMSizeField(total_error);
      freeField(err_reg); //mAdapt will throw error if not destroyed. what about free?
      double t2 = PCU_Time();
    if(comm_rank==0 && logging_config == "on"){
      std::ofstream myfile;
      myfile.open("error_estimator_timing.txt", std::ios::app );
      myfile << t2-t1<<std::endl;
      myfile.close();
    }
  
  }  
  else if (size_field_config == "isotropic")
    testIsotropicSizeField();
  else {
    std::cerr << "unknown size field config " << size_field_config << '\n';
    abort();
  }
  //m->destroyTag(fluxtag[1]); m->destroyTag(fluxtag[2]); m->destroyTag(fluxtag[3]);
  delete [] exteriorGlobaltoLocalElementBoundariesArray;
  exteriorGlobaltoLocalElementBoundariesArray = NULL;

  for (int d = 0; d <= m->getDimension(); ++d)
    freeNumbering(local[d]);
  /// Adapt the mesh
  ma::Input* in = ma::configure(m, size_scale, size_frame);
  ma::validateInput(in);
  in->shouldRunPreZoltan = true;
  in->shouldRunMidZoltan = true;
  in->shouldRunPostZoltan = true;
  in->maximumIterations = numIter;
  in->shouldSnap = false;
  in->shouldFixShape = true;
  double mass_before = getTotalMass();

  double t1 = PCU_Time();
  ma::adapt(in);
  double t2 = PCU_Time();

  if(comm_rank==0 && logging_config=="on"){
    std::ofstream myfile;
    myfile.open("adapt_timing.txt", std::ios::app);
    myfile << t2-t1<<std::endl;
    myfile.close();
  }

  freeField(size_frame);
  freeField(size_scale);
  m->verify();
  double mass_after = getTotalMass();
  PCU_Add_Doubles(&mass_before,1);
  PCU_Add_Doubles(&mass_after,1);
  if(comm_rank==0 && logging_config=="on"){
/*
    std::ios::fmtflags saved(std::cout.flags());
    std::cout<<std::setprecision(15)<<"Mass Before "<<mass_before<<" After "<<mass_after<<" diff "<<mass_after-mass_before<<std::endl;
    std::cout.flags(saved);
*/
    std::ofstream mymass;
    mymass.open("mass_check.txt", std::ios::app);
    mymass <<std::setprecision(15)<<mass_before<<","<<mass_after<<","<<mass_after-mass_before<<std::endl;
    mymass.close();
  }
  if(size_field_config=="alvin"){
    if (has_gBC)
      simmetrixBCreloaded(modelFileName);
    if(logging_config=="on"){
      char namebuffer[20];
      sprintf(namebuffer,"pumi_postadapt_%i",nAdapt);
      apf::writeVtkFiles(namebuffer, m);
    }
  }
  nAdapt++; //counter for number of adapt steps
  return 0;
}

double MeshAdaptPUMIDrvr::getMinimumQuality()
{
  ma::SizeField* isf = new ma::IdentitySizeField(m);
  apf::MeshIterator* it = m->begin(m->getDimension());
  apf::MeshEntity* e;
  double minq = 1;
  while ((e = m->iterate(it)))
    minq = std::min(minq, ma::measureElementQuality(m, isf, e));
  m->end(it);
  delete isf;
  return PCU_Min_Double(minq);
}

double MeshAdaptPUMIDrvr::getTotalMass()
{
  apf::Field* voff = m->findField("vof");
  assert(voff);
  apf::MeshEntity* e;
  apf::MeshIterator* it = m->begin(m->getDimension());
  double mass = 0.0;
  while ((e = m->iterate(it))) {
    apf::MeshElement* elem = apf::createMeshElement(m,e);
    apf::Element* voff_elem = apf::createElement(voff, elem);
    int int_order = 4;
    for(int l = 0; l < apf::countIntPoints(elem, int_order); ++l) {
      apf::Vector3 qpt;
      apf::getIntPoint(elem,int_order,l,qpt);
      double vof_val = apf::getScalar(voff_elem,qpt);
      double rho_val = getMPvalue(vof_val,rho[0],rho[1]);
      double weight = apf::getIntWeight(elem,int_order,l);
      apf::Matrix3x3 J;
      apf::getJacobian(elem,qpt,J); //evaluate the Jacobian at the quadrature point
      double Jdet = apf::getJacobianDeterminant(J,m->getDimension());
      mass += rho_val*weight*Jdet;
    }
    apf::destroyElement(voff_elem);
    apf::destroyMeshElement(elem);
  }
  m->end(it);
  return mass;
}<|MERGE_RESOLUTION|>--- conflicted
+++ resolved
@@ -24,11 +24,8 @@
   hmin=Hmin; hmax=Hmax;
   numIter=NumIter;
   nAdapt=0;
-<<<<<<< HEAD
   nEstimate=0;
-=======
   PE_total_before=-1.1180;//-0.0074163; //based on specific case
->>>>>>> 9ead720b
   if(PCU_Comm_Self()==0)
      printf("MeshAdapt: Setting hmax=%lf, hmin=%lf, numIters(meshadapt)=%d\n",
        hmax, hmin, numIter);
@@ -38,7 +35,6 @@
   size_scale = 0;
   size_frame = 0;
   err_reg = 0;
-  rel_err = 0;
   gmi_register_mesh();
   gmi_register_sim();
   gmi_register_null();
@@ -50,11 +46,8 @@
   modelFileName = NULL; 
   adapt_type_config = maType;
   logging_config = logType;
-<<<<<<< HEAD
   has_gBC = false;
-=======
   target_error = targetError;
->>>>>>> 9ead720b
 }
 
 MeshAdaptPUMIDrvr::~MeshAdaptPUMIDrvr()
