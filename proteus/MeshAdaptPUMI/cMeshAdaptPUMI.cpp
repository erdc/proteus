--- conflicted
+++ resolved
@@ -33,13 +33,9 @@
   gmi_register_mesh();
   gmi_register_sim();
   approximation_order = 2;
-<<<<<<< HEAD
   integration_order = 3;//approximation_order * 2;
   exteriorGlobaltoLocalElementBoundariesArray = NULL;
-=======
-  integration_order = approximation_order * 2;
   size_field_config = sfConfig;
->>>>>>> c9bd2146
 }
 
 MeshAdaptPUMIDrvr::~MeshAdaptPUMIDrvr()
