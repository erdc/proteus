#include <gmi.h>
#include <gmi_mesh.h>
#include <gmi_null.h>
#include <ma.h>
#include <maShape.h>
#include <apfMDS.h>
#include <PCU.h>

#include <iostream>
#include <fstream>

#include "MeshAdaptPUMI.h"

#ifdef PROTEUS_USE_SIMMETRIX
//PROTEUS_USE_SIMMETRIX is a compiler macro that indicates whether Simmetrix libraries are used
//This is defined in proteus/config/default.py and is contingent on the existence of a SIM_INCLUDE_DIR path
  #include <gmi_sim.h>
  #include <SimUtil.h>
  #include <SimModel.h>
  #include <MeshSim.h>
  #include <SimMeshTools.h>
  #define FACE 2
  pAManager SModel_attManager(pModel model);
#endif

/** 
 * \file cMeshAdaptPUMI.cpp
 * \ingroup MeshAdaptPUMI 
 @{ 
*/
MeshAdaptPUMIDrvr::MeshAdaptPUMIDrvr(double Hmax, double Hmin, int NumIter,
<<<<<<< HEAD
    const char* sfConfig, const char* maType,const char* logType, double targetError, double targetElementCount,int reconstructedFlag,double maxAspectRatio)
=======
    const char* sfConfig, const char* maType,const char* logType, double targetError, double targetElementCount,int reconstructedFlag)
>>>>>>> 66e15195
/**
 * MeshAdaptPUMIDrvr is the highest level class that handles the interface between Proteus and the PUMI libraries
 * See MeshAdaptPUMI.h for the list of class variables/functions/objects
 * This is the constructor for the class
*/
{
  m = 0;
  PCU_Comm_Init();
  PCU_Protect();

#ifdef PROTEUS_USE_SIMMETRIX
  Sim_readLicenseFile(0);
  SimModel_start();
  gmi_register_sim();
#endif
  hmin=Hmin; hmax=Hmax;
  numIter=NumIter;
  nAdapt=0;
  nEstimate=0;
  if(PCU_Comm_Self()==0)
     printf("MeshAdapt: Setting hmax=%lf, hmin=%lf, numIters(meshadapt)=%d\n",
       hmax, hmin, numIter);
  global[0] = global[1] = global[2] = global[3] = 0;
  local[0] = local[1] = local[2] = local[3] = 0;
  size_iso = 0;
  size_scale = 0;
  size_frame = 0;
  err_reg = 0;
  errRho_reg = 0;
  errRel_reg = 0;
  gmi_register_mesh();
  gmi_register_null();
  approximation_order = 2;
  integration_order = 3;
  total_error = 0.0;
  errRho_max = 0.0;
  rel_err_total = 0.0;
  exteriorGlobaltoLocalElementBoundariesArray = NULL;
  size_field_config = sfConfig;
  modelFileName = NULL; 
  adapt_type_config = maType;
  logging_config = logType;
  has_gBC = false;
  target_error = targetError;
  target_element_count = targetElementCount;
  domainVolume = 0.0;
  THRESHOLD = 0.0;
  isReconstructed = reconstructedFlag;
  initialReconstructed = 0;
  maxAspect = maxAspectRatio;
}

MeshAdaptPUMIDrvr::~MeshAdaptPUMIDrvr()
/**
 * Destructor for MeshAdaptPUMIDrvr
 */
{

  freeField(err_reg);
  freeField(errRho_reg);
  freeField(errRel_reg);
  freeField(size_iso);
  freeField(size_scale);
  freeField(size_frame);
  if(isReconstructed){
    free(modelVertexMaterial);
    free(modelBoundaryMaterial);
    free(modelRegionMaterial);
    //m->destroyNative();
    //gmi_destroy(m->getModel());
    //apf::destroyMesh(m);
  }
  PCU_Comm_Free();
#ifdef PROTEUS_USE_SIMMETRIX
  SimModel_stop();
  Sim_unregisterAllKeys();
#endif
}


static bool ends_with(std::string const& str, std::string const& ext)
{
  return str.size() >= ext.size() &&
         str.compare(str.size() - ext.size(), ext.size(), ext) == 0;
}
/**
 * @brief Load the mesh and model for SCOREC libraries
 *
 * The default filetypes are .dmg (model) and .smb (mesh), but can support GMSH meshes (.msh) and Simmetrix models (.smd) and meshes (.sms)
 * GMSH models are not used and .null filenames and passed instead.
 * Each of the the GMSH and Simmetrix filetypes can be converted into a SCOREC filetype via tools in scorec
 * Diffusive flux boundary conditions are supported with Simmetrix models and can be passed into the error estimator 
 */

int MeshAdaptPUMIDrvr::loadModelAndMesh(const char* modelFile, const char* meshFile)
{
  comm_size = PCU_Comm_Peers();
  comm_rank = PCU_Comm_Self();
  if (ends_with(meshFile, ".msh")){
    m = apf::loadMdsFromGmsh(gmi_load(modelFile), meshFile);
    std::cout<<"Boundary Condition functionality has not been built in for gmsh yet.\n";
  }
  else if (ends_with(modelFile,".smd")){
    m = apf::loadMdsMesh(modelFile, meshFile);
    modelFileName=(char *) malloc(sizeof(char) * strlen(modelFile));
    strcpy(modelFileName,modelFile);
    getSimmetrixBC();
  }
  else{
    m = apf::loadMdsMesh(modelFile, meshFile);
  }

  m->verify();
  return 0;
}


int MeshAdaptPUMIDrvr::getSimmetrixBC()
/**
 * @brief Function used to read in diffusive flux BC from Simmetrix Model.
 *
 * Simmetrix BCs set via the GUI are read-in through the Simmetrix API.
 * The values are stored as apf tags on the mesh.
 * BCs are not currently supported with any other type of model.
 */
{

#ifdef PROTEUS_USE_SIMMETRIX
  pGModel model = 0;
  model=GM_load(modelFileName,NULL,NULL);

  pAManager attmngr = SModel_attManager(model);
  pACase acase = AMAN_findCaseByType(attmngr, "problem definition");
  if (acase){
     if(comm_rank==0)std::cout<<"Found case, setting the model"<<std::endl;
     AttCase_setModel(acase,model);
     has_gBC=true;
  AttCase_associate(acase,NULL);

  pGFace gFace;
  GFIter gfIter = GM_faceIter(model);
  pAttribute Att[GM_numFaces(model)];
  int attMap[GM_numFaces(model)];
  int nF=0;
  
  char strAtt[2][25] = {"traction vector","comp3"};
  int modelEntTag;

  while(gFace = GFIter_next(gfIter))
  {
    if(GEN_attrib((pGEntity)gFace,strAtt[0]))
    { 
      modelEntTag=GEN_tag((pGEntity)gFace);
      Att[nF]=GEN_attrib((pGEntity)gFace,strAtt[0]);
      attMap[nF] = modelEntTag;
      nF++;
    }
  }
  GFIter_delete(gfIter);
  
  apf::MeshIterator* fIter = m->begin(FACE);
  apf::MeshEntity* fEnt;
  apf::Vector3 evalPt;
  int numqpt=0;
  const int nsd = 3;
  const int bcFlag[nsd+1] = {0,1,1,1};

  //assign a label to the BC type tag
  char label[9],labelflux[4][9],type_flag;
  
  sprintf(label,"BCtype");
  BCtag = m->createIntTag(label,4);
  for(int idx=0;idx<4;idx++)
  {
    if(idx == 0) sprintf(&type_flag,"p");
    else if(idx == 1) sprintf(&type_flag,"u");
    else if(idx == 2) sprintf(&type_flag,"v");
    else if(idx == 3) sprintf(&type_flag,"w");
    if(idx>0) sprintf(labelflux[idx],"%c_flux",type_flag);
  }

  while(fEnt = m->iterate(fIter))
  {
    apf::ModelEntity* me=m->toModel(fEnt);
    modelEntTag = m->getModelTag(me);
    apf::ModelEntity* boundary_face = m->findModelEntity(FACE,modelEntTag);
    if(numqpt==0)
    {
      apf::MeshElement* testElem = apf::createMeshElement(m,fEnt);
      numqpt = apf::countIntPoints(testElem,integration_order);
      for(int idx=1;idx<nsd+1;idx++)
        fluxtag[idx]= m->createDoubleTag(labelflux[idx],numqpt);
      apf::destroyMeshElement(testElem);
    }
    if(me==boundary_face)
    {
      for(int i=0;i<nF;i++)
      {
        if(attMap[i]==modelEntTag)
        {
          apf::MeshElement* testElem = apf::createMeshElement(m,fEnt);
          double data[nsd+1][numqpt];
          for(int k=0; k<numqpt;k++)
          {
            apf::getIntPoint(testElem,integration_order,k,evalPt);
            apf::Vector3 evalPtGlobal;
            apf::mapLocalToGlobal(testElem,evalPt,evalPtGlobal);
            double evalPtSim[nsd];
            evalPtGlobal.toArray(evalPtSim);
            for(int j=0;j<nsd;j++)
              data[j+1][k]=AttributeTensor1_evalDS((pAttributeTensor1)Att[i], j,evalPtSim);
          }
          m->setIntTag(fEnt,BCtag,&(bcFlag[0]));
          for(int idx=1;idx<nsd+1;idx++)
          {
            m->setDoubleTag(fEnt,fluxtag[idx],data[idx]); //set the quadrature points
          }
          apf::destroyMeshElement(testElem);
          break;
        } //end if on model
        else
        {
          int dummy[4] = {0,0,0,0};
          m->setIntTag(fEnt,BCtag,&(dummy[0]));
        }
      }//end loop over attributes
      if(nF==0)
      {
          int dummy[4] = {0,0,0,0};
          m->setIntTag(fEnt,BCtag,&(dummy[0]));
      }
    } 
  }//end while
  m->end(fIter);
  AMAN_release( attmngr );
  } else {
      if(comm_rank==0)
        std::cout<<"Case not found, no BCs?\n"<<std::endl;
      //exit(1);
  }

  if(comm_rank==0)std::cout<<"Finished reading and storing diffusive flux BCs\n"; 
#endif
  return 0;
} 

int MeshAdaptPUMIDrvr::willAdapt() 
/**
 * @brief Looks at the estimated error and determines if mesh adaptation is necessary.
 *
 * Function used to define whether a mesh needs to be adapted based on the error estimator
 * The return value is a flag indicating whether the mesh will not (0) or will be (1) adapted 
 * The THRESHOLD will be set to the error estimate after the wind-up step, but is currently 0
 * Assertion is set to ensure that all ranks in a parallel execution will enter the adapt stage
 */
{
  if(THRESHOLD==0){
    THRESHOLD = total_error;
  }
  int adaptFlag=0;
  int assertFlag;

  if(total_error >= THRESHOLD){
    adaptFlag = 1;
  }
/*
  else{
    apf::MeshEntity* reg;
    apf::MeshIterator* iter= m->begin(nsd);
    while(reg = m->iterate(iter)){
      if(apf::getScalar(err_reg,reg,0)>target_error)
        adaptFlag=1;
    }
    m->end(iter);
  }
*/

  assertFlag = adaptFlag;
  PCU_Add_Ints(&assertFlag,1);
  assert(assertFlag ==0 || assertFlag == PCU_Proc_Peers());
  return adaptFlag;
}

#include <sam.h>
#include <samSz.h>

int MeshAdaptPUMIDrvr::adaptPUMIMesh()
/**
 * @brief Function used to trigger adaptation
 *
 * Inputs are the type of size-field that is desired:
 * "interface" refers to explicitly adapting to the current interface position based on the level-set field
 * "ERM" refers to the error-residual method and using error estimates to determine how a mesh should be adapted
 *  Within ERM, there is an isotropic and anisotropic configuration. The anisotropic configuration requires more development.
 *  "Isotropic" refers to a uniform refinement based on a global hmin size and is primarily used for testing
 *  Predictive load balancers Zoltan and ParMA are used in combination for before, during, and after adapt with a preset tolerance of imbalance
 *  The nAdapt counter is iterated to track how many times a mesh is adapted
 */
{
  if (size_field_config == "interface")
      calculateAnisoSizeField();
  else if (size_field_config == "ERM"){
      assert(err_reg);
      removeBCData();
      double t1 = PCU_Time();
      getERMSizeField(total_error);
      double t2 = PCU_Time();
    if(comm_rank==0 && logging_config == "on"){
      std::ofstream myfile;
      myfile.open("error_estimator_timing.txt", std::ios::app );
      myfile << t2-t1<<std::endl;
      myfile.close();
    }
  }  
  else if (size_field_config == "meshQuality"){
    size_iso = samSz::isoSize(m);
  }
  else if (size_field_config == "isotropic")
    calculateSizeField();
  else if (size_field_config == "isotropicProteus")
    size_iso = m->findField("proteus_size");
  else if (size_field_config == "anisotropicProteus"){
      size_frame = m->findField("proteus_sizeFrame");
      size_scale = m->findField("proteus_sizeScale");
      adapt_type_config = "anisotropic";
  }
  else if (size_field_config == "test"){
    testIsotropicSizeField();
  }
  else {
    std::cerr << "unknown size field config " << size_field_config << '\n';
    abort();
  }
  if(logging_config=="on"){
    char namebuffer[20];
    sprintf(namebuffer,"pumi_preadapt_%i",nAdapt);
    apf::writeVtkFiles(namebuffer, m);
<<<<<<< HEAD
    sprintf(namebuffer,"beforeAnisotropicAdapt_%i.smb",nAdapt);
    m->writeNative(namebuffer);
=======
    m->writeNative("beforeAnisotropicAdapt.smb");
>>>>>>> 66e15195
/* Code to output size scale and frame
    apf::MeshIterator* it = m->begin(0);
    apf::MeshEntity* test;
    std::ofstream myfile;
    myfile.open("meshSizeScale.txt");
    while(test = m->iterate(it)){ 
      apf::Vector3 tempScale;
      apf::getVector(size_scale, test, 0,tempScale);
      myfile << tempScale[0] <<","<<tempScale[1]<<","<<tempScale[2]<<std::endl;
    }
    myfile.close();
    it = m->begin(0);
    myfile.open("meshSizeFrame.txt");
    while(test = m->iterate(it)){
      apf::Matrix3x3 tempFrame;
      apf::getMatrix(size_frame, test, 0,tempFrame);
      myfile << tempFrame[0][0]<<","<<tempFrame[0][1]<<","<<tempFrame[0][2]<<","<<tempFrame[1][0]<<","<<tempFrame[1][1]<<","<<tempFrame[1][2]<<","<<tempFrame[2][0]<<","<<tempFrame[2][1]<<","<<tempFrame[2][2]<<std::endl;
    }
    m->end(it);
    m->writeNative("beforeAnisotropicAdapt.smb");
*/
<<<<<<< HEAD
  }

  std::cout<<"Flag 1\n";
  if(size_field_config=="ERM"){
      //MeshAdapt error will be thrown if region fields are not freed
      freeField(err_reg); 
      freeField(errRho_reg); 
      freeField(errRel_reg); 
  }

  std::cout<<"Flag 2\n";
=======
  }

  if(size_field_config=="ERM"){
      //MeshAdapt error will be thrown if region fields are not freed
      freeField(err_reg); 
      freeField(errRho_reg); 
      freeField(errRel_reg); 
  }
>>>>>>> 66e15195
  // These are relics from an attempt to pass BCs from proteus into the error estimator.
  // They maybe useful in the future.
  //m->destroyTag(fluxtag[1]); m->destroyTag(fluxtag[2]); m->destroyTag(fluxtag[3]);
  delete [] exteriorGlobaltoLocalElementBoundariesArray;
  exteriorGlobaltoLocalElementBoundariesArray = NULL;

  std::cout<<"Flag 3\n";
  for (int d = 0; d <= m->getDimension(); ++d)
    freeNumbering(local[d]);

  apf::Field* adaptSize;
  apf::Field* adaptFrame;

  std::cout<<"Flag 4\n";

  /// Adapt the mesh
  assert(size_iso || (size_scale && size_frame));
  ma::Input* in;
<<<<<<< HEAD
  if(adapt_type_config=="anisotropic" || size_field_config== "interface"){
    //in = ma::configure(m, size_scale, size_frame);
    adaptSize  = apf::createFieldOn(m, "adapt_size", apf::VECTOR);
    adaptFrame = apf::createFieldOn(m, "adapt_frame", apf::MATRIX);
    apf::copyData(adaptSize, size_scale);
    apf::copyData(adaptFrame, size_frame);
    in = ma::configure(m, adaptSize, adaptFrame);
  }
  else{
    adaptSize  = apf::createFieldOn(m, "adapt_size", apf::SCALAR);
    apf::copyData(adaptSize, size_iso);
    in = ma::configure(m, adaptSize);
=======
  if(adapt_type_config=="anisotropic" || size_field_config== "interface")
    in = ma::configure(m, size_scale, size_frame);
  else{
    in = ma::configure(m, size_iso);
>>>>>>> 66e15195
  }
  ma::validateInput(in);
  in->shouldRunPreZoltan = true;
  in->shouldRunMidParma = true;
  in->shouldRunPostParma = true;
  in->maximumImbalance = 1.05;
  in->maximumIterations = numIter;
  in->shouldSnap = false;
  in->shouldFixShape = true;
<<<<<<< HEAD
  in->shouldForceAdaptation = false;
  in->goodQuality = 0.008;
=======
  in->shouldForceAdaptation = true;
>>>>>>> 66e15195
  double mass_before = getTotalMass();
  
  double t1 = PCU_Time();
  //ma::adapt(in);
  ma::adaptVerbose(in);
  double t2 = PCU_Time();

  m->verify();
  double mass_after = getTotalMass();
  PCU_Add_Doubles(&mass_before,1);
  PCU_Add_Doubles(&mass_after,1);
  if(comm_rank==0 && logging_config=="on"){
/*
    std::ios::fmtflags saved(std::cout.flags());
    std::cout<<std::setprecision(15)<<"Mass Before "<<mass_before<<" After "<<mass_after<<" diff "<<mass_after-mass_before<<std::endl;
    std::cout.flags(saved);
*/
    std::ofstream myfile;
    myfile.open("adapt_timing.txt", std::ios::app);
    myfile << t2-t1<<std::endl;
    myfile.close();

    std::ofstream mymass;
    mymass.open("mass_check.txt", std::ios::app);
    mymass <<std::setprecision(15)<<mass_before<<","<<mass_after<<","<<mass_after-mass_before<<std::endl;
    mymass.close();
  }
  if(size_field_config=="ERM"){
    if (has_gBC)
      getSimmetrixBC();
  }
  if(logging_config=="on"){
    char namebuffer[20];
    sprintf(namebuffer,"pumi_postadapt_%i",nAdapt);
    apf::writeVtkFiles(namebuffer, m);
<<<<<<< HEAD
    sprintf(namebuffer,"afterAnisotropicAdapt_%i.smb",nAdapt);
    m->writeNative(namebuffer);
=======
    m->writeNative("afterAnisotropicAdapt.smb");
>>>>>>> 66e15195
  }
  //isReconstructed = 0; //this is needed to maintain consistency with the post-adapt conversion back to Proteus
  apf::destroyField(adaptSize);
  if(adapt_type_config=="anisotropic")
    apf::destroyField(adaptFrame);
  nAdapt++; //counter for number of adapt steps
  return 0;
}

double MeshAdaptPUMIDrvr::getMinimumQuality()
/**
 * @brief Function used to get the worst element quality in the mesh.
 *
 * Measures the quality via SCOREC library; returns the minimum quality
 * Meant to be used to trigger adaptation, but has not been implemented yet
 */
{
  ma::SizeField* isf = new ma::IdentitySizeField(m);
  apf::MeshIterator* it = m->begin(m->getDimension());
  apf::MeshEntity* e;
  double minq = 1;
  while ((e = m->iterate(it)))
    minq = std::min(minq, ma::measureElementQuality(m, isf, e));
  m->end(it);
  delete isf;
  return PCU_Min_Double(minq);
}

double MeshAdaptPUMIDrvr::getTotalMass()
/**
 * @brief Function to track total mass of the domain.
 *
 * Returns total mass across all ranks
 */
{
  apf::Field* voff = m->findField("vof");
  assert(voff);
  apf::MeshEntity* e;
  apf::MeshIterator* it = m->begin(m->getDimension());
  double mass = 0.0;
  while ((e = m->iterate(it))) {
    apf::MeshElement* elem = apf::createMeshElement(m,e);
    apf::Element* voff_elem = apf::createElement(voff, elem);
    int int_order = 4;
    for(int l = 0; l < apf::countIntPoints(elem, int_order); ++l) {
      apf::Vector3 qpt;
      apf::getIntPoint(elem,int_order,l,qpt);
      double vof_val = apf::getScalar(voff_elem,qpt);
      double rho_val = getMPvalue(vof_val,rho[0],rho[1]);
      double weight = apf::getIntWeight(elem,int_order,l);
      apf::Matrix3x3 J;
      apf::getJacobian(elem,qpt,J); //evaluate the Jacobian at the quadrature point
      double Jdet = apf::getJacobianDeterminant(J,m->getDimension());
      mass += rho_val*weight*Jdet;
    }
    apf::destroyElement(voff_elem);
    apf::destroyMeshElement(elem);
  }
  m->end(it);
  PCU_Add_Doubles(&mass,1);
  return mass;
}
/** @} */<|MERGE_RESOLUTION|>--- conflicted
+++ resolved
@@ -29,11 +29,7 @@
  @{ 
 */
 MeshAdaptPUMIDrvr::MeshAdaptPUMIDrvr(double Hmax, double Hmin, int NumIter,
-<<<<<<< HEAD
     const char* sfConfig, const char* maType,const char* logType, double targetError, double targetElementCount,int reconstructedFlag,double maxAspectRatio)
-=======
-    const char* sfConfig, const char* maType,const char* logType, double targetError, double targetElementCount,int reconstructedFlag)
->>>>>>> 66e15195
 /**
  * MeshAdaptPUMIDrvr is the highest level class that handles the interface between Proteus and the PUMI libraries
  * See MeshAdaptPUMI.h for the list of class variables/functions/objects
@@ -371,12 +367,9 @@
     char namebuffer[20];
     sprintf(namebuffer,"pumi_preadapt_%i",nAdapt);
     apf::writeVtkFiles(namebuffer, m);
-<<<<<<< HEAD
     sprintf(namebuffer,"beforeAnisotropicAdapt_%i.smb",nAdapt);
     m->writeNative(namebuffer);
-=======
-    m->writeNative("beforeAnisotropicAdapt.smb");
->>>>>>> 66e15195
+
 /* Code to output size scale and frame
     apf::MeshIterator* it = m->begin(0);
     apf::MeshEntity* test;
@@ -398,7 +391,6 @@
     m->end(it);
     m->writeNative("beforeAnisotropicAdapt.smb");
 */
-<<<<<<< HEAD
   }
 
   std::cout<<"Flag 1\n";
@@ -410,16 +402,7 @@
   }
 
   std::cout<<"Flag 2\n";
-=======
-  }
-
-  if(size_field_config=="ERM"){
-      //MeshAdapt error will be thrown if region fields are not freed
-      freeField(err_reg); 
-      freeField(errRho_reg); 
-      freeField(errRel_reg); 
-  }
->>>>>>> 66e15195
+
   // These are relics from an attempt to pass BCs from proteus into the error estimator.
   // They maybe useful in the future.
   //m->destroyTag(fluxtag[1]); m->destroyTag(fluxtag[2]); m->destroyTag(fluxtag[3]);
@@ -438,7 +421,6 @@
   /// Adapt the mesh
   assert(size_iso || (size_scale && size_frame));
   ma::Input* in;
-<<<<<<< HEAD
   if(adapt_type_config=="anisotropic" || size_field_config== "interface"){
     //in = ma::configure(m, size_scale, size_frame);
     adaptSize  = apf::createFieldOn(m, "adapt_size", apf::VECTOR);
@@ -451,12 +433,6 @@
     adaptSize  = apf::createFieldOn(m, "adapt_size", apf::SCALAR);
     apf::copyData(adaptSize, size_iso);
     in = ma::configure(m, adaptSize);
-=======
-  if(adapt_type_config=="anisotropic" || size_field_config== "interface")
-    in = ma::configure(m, size_scale, size_frame);
-  else{
-    in = ma::configure(m, size_iso);
->>>>>>> 66e15195
   }
   ma::validateInput(in);
   in->shouldRunPreZoltan = true;
@@ -466,12 +442,8 @@
   in->maximumIterations = numIter;
   in->shouldSnap = false;
   in->shouldFixShape = true;
-<<<<<<< HEAD
   in->shouldForceAdaptation = false;
   in->goodQuality = 0.008;
-=======
-  in->shouldForceAdaptation = true;
->>>>>>> 66e15195
   double mass_before = getTotalMass();
   
   double t1 = PCU_Time();
@@ -507,12 +479,8 @@
     char namebuffer[20];
     sprintf(namebuffer,"pumi_postadapt_%i",nAdapt);
     apf::writeVtkFiles(namebuffer, m);
-<<<<<<< HEAD
     sprintf(namebuffer,"afterAnisotropicAdapt_%i.smb",nAdapt);
     m->writeNative(namebuffer);
-=======
-    m->writeNative("afterAnisotropicAdapt.smb");
->>>>>>> 66e15195
   }
   //isReconstructed = 0; //this is needed to maintain consistency with the post-adapt conversion back to Proteus
   apf::destroyField(adaptSize);
