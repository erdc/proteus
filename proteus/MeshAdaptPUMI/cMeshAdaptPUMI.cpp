--- conflicted
+++ resolved
@@ -434,34 +434,26 @@
   /// Adapt the mesh
 
   ma::Input* in;
-<<<<<<< HEAD
   if(size_field_config == "uniform"){
     in = ma::configureUniformRefine(m);
     in->shouldFixShape=false;
   }
   else{
     assert(size_iso || (size_scale && size_frame));
-    if(adapt_type_config=="anisotropic" || size_field_config== "interface")
-      in = ma::configure(m, size_scale, size_frame);
-    else
-      in = ma::configure(m, size_iso);
-  }
-
-=======
-  if(adapt_type_config=="anisotropic" || size_field_config== "interface"){
-    //in = ma::configure(m, size_scale, size_frame);
-    adaptSize  = apf::createFieldOn(m, "adapt_size", apf::VECTOR);
-    adaptFrame = apf::createFieldOn(m, "adapt_frame", apf::MATRIX);
-    apf::copyData(adaptSize, size_scale);
-    apf::copyData(adaptFrame, size_frame);
-    in = ma::configure(m, adaptSize, adaptFrame);
-  }
-  else{
-    adaptSize  = apf::createFieldOn(m, "adapt_size", apf::SCALAR);
-    apf::copyData(adaptSize, size_iso);
-    in = ma::configure(m, adaptSize);
-  }
->>>>>>> 6a09e8be
+    if(adapt_type_config=="anisotropic" || size_field_config== "interface"){
+      //in = ma::configure(m, size_scale, size_frame);
+      adaptSize  = apf::createFieldOn(m, "adapt_size", apf::VECTOR);
+      adaptFrame = apf::createFieldOn(m, "adapt_frame", apf::MATRIX);
+      apf::copyData(adaptSize, size_scale);
+      apf::copyData(adaptFrame, size_frame);
+      in = ma::configure(m, adaptSize, adaptFrame);
+    }
+    else{
+      adaptSize  = apf::createFieldOn(m, "adapt_size", apf::SCALAR);
+      apf::copyData(adaptSize, size_iso);
+      in = ma::configure(m, adaptSize);
+    }
+  }
   ma::validateInput(in);
   in->shouldRunPreZoltan = true;
   in->shouldRunMidParma = true;
@@ -469,13 +461,9 @@
   in->maximumImbalance = 1.05;
   in->maximumIterations = numIter;
   in->shouldSnap = false;
-<<<<<<< HEAD
-  //in->shouldFixShape = true;
-=======
   in->shouldFixShape = true;
   in->shouldForceAdaptation = false;
   in->goodQuality = 0.008;
->>>>>>> 6a09e8be
   double mass_before = getTotalMass();
   
   double t1 = PCU_Time();
