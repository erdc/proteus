--- conflicted
+++ resolved
@@ -507,18 +507,6 @@
         predictiveInterfacePropagation();
     getERMSizeField(total_error);
   }
-<<<<<<< HEAD
-  else if (size_field_config == "isotropic")
-    calculateSizeField();
-  else if (size_field_config == "isotropicProteus")
-    size_iso = m->findField("proteus_size");
-  else if (size_field_config == "anisotropicProteus"){
-      size_frame = m->findField("proteus_sizeFrame");
-      size_scale = m->findField("proteus_sizeScale");
-      adapt_type_config = "anisotropic";
-  }
-=======
->>>>>>> 806bee31
   else {
     std::cerr << "unknown size field config " << size_field_config << '\n';
     abort();
