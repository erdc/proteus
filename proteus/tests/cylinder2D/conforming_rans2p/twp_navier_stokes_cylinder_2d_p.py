"""
Incompressible Navier-Stokes flow around a cylinder in 2D.
"""
from __future__ import absolute_import
from __future__ import division
from builtins import object
from past.utils import old_div
from proteus import *
from proteus.default_p import *
import sys
from .cylinder2d import *
from proteus.mprans import RANS2P
name="rans2p"
bcsTimeDependent = True
LevelModelType = RANS2P.LevelModel
coefficients = RANS2P.Coefficients(epsFact=epsFact_viscosity,
                                   rho_0=rho,
                                   nu_0=nu,
                                   rho_1=rho,
                                   nu_1=nu,
                                   g=g,
                                   nd=nd,
                                   LS_model=None,
                                   epsFact_density=epsFact_density,
                                   stokes=False,
                                   forceStrongDirichlet=False,
                                   eb_adjoint_sigma=1.0,
                                   eb_penalty_constant=100.0,
                                   useRBLES=0.0,
                                   useMetrics=1.0)


def vel(x,t):
<<<<<<< HEAD
    U = Um*x[1]*(fl_H-x[1])/(old_div(fl_H,2.0))**2
#     if t < 2.0:
#         return t*U/2.0
#     else:
#         return U
=======
    U = Um*x[1]*(fl_H-x[1])/(fl_H/2.0)**2
    #if t < 2.0:
    #    return t*U/2.0
    #else:
    #    return U
>>>>>>> 88f62f11
    return U
def getDBC_p(x,flag):
    if flag == boundaryTags['right']:
        return lambda x,t: 0.0
    
def getDBC_u(x,flag):
    if flag == boundaryTags['left']:
        return vel 
    elif flag in [boundaryTags['obstacle'],boundaryTags['front'],boundaryTags['back']]:
        return lambda x,t: 0.0

def getDBC_v(x,flag):
    if flag == boundaryTags['left']:
        return lambda x,t: 0.0
    elif flag in [boundaryTags['obstacle'],boundaryTags['front'],boundaryTags['back']]:
        return lambda x,t: 0.0
    


dirichletConditions = {0:getDBC_p,
                       1:getDBC_u,
                       2:getDBC_v}

def getAFBC_p(x,flag):
    if flag == boundaryTags['left']:
        return lambda x,t: -vel(x,t)
    elif flag == boundaryTags['right']:
        return None
    else:
        return lambda x,t: 0.0
                          

def getAFBC_u(x,flag):
    if flag in [boundaryTags['left'],boundaryTags['obstacle'],boundaryTags['front'],boundaryTags['back'],boundaryTags['right']]:
        return None
    else:
        return lambda x,t: 0.0

def getAFBC_v(x,flag):
      if flag in [boundaryTags['left'],boundaryTags['obstacle'],boundaryTags['front'],boundaryTags['back'],boundaryTags['right']]:
          return None
      else:
          return lambda x,t: 0.0

def getDFBC_u(x,flag):
  if flag in [boundaryTags['left'],boundaryTags['obstacle'],boundaryTags['front'],boundaryTags['back']]:
      return None
  else:
      return lambda x,t: 0.0

def getDFBC_v(x,flag):
  if flag in [boundaryTags['left'],boundaryTags['obstacle'],boundaryTags['front'],boundaryTags['back']]:
      return None
  else:
      return lambda x,t: 0.0





advectiveFluxBoundaryConditions =  {0:getAFBC_p,
                                    1:getAFBC_u,
                                    2:getAFBC_v}

diffusiveFluxBoundaryConditions = {0:{},
                                   1:{1:getDFBC_u},
                                   2:{2:getDFBC_v}}

class Steady_p(object):
    def __init__(self):
        pass
    def uOfXT(self,x,t):
        return 0.0

class Steady_u(object):
    def __init__(self):
        pass
    def uOfXT(self,x,t):
        return 0.0

class Steady_v(object):
    def __init__(self):
        pass
    def uOfXT(self,x,t):
        return 0.0



initialConditions = {0:Steady_p(),
                     1:Steady_u(),
                     2:Steady_v()}<|MERGE_RESOLUTION|>--- conflicted
+++ resolved
@@ -31,19 +31,11 @@
 
 
 def vel(x,t):
-<<<<<<< HEAD
     U = Um*x[1]*(fl_H-x[1])/(old_div(fl_H,2.0))**2
 #     if t < 2.0:
 #         return t*U/2.0
 #     else:
 #         return U
-=======
-    U = Um*x[1]*(fl_H-x[1])/(fl_H/2.0)**2
-    #if t < 2.0:
-    #    return t*U/2.0
-    #else:
-    #    return U
->>>>>>> 88f62f11
     return U
 def getDBC_p(x,flag):
     if flag == boundaryTags['right']:
