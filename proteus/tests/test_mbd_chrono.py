--- conflicted
+++ resolved
@@ -5,11 +5,7 @@
 import pytest
 
 class TestCable(unittest.TestCase):
-<<<<<<< HEAD
-    @pytest.mark.skip(reason="unpredictable segfaults")
-=======
     @pytest.mark.skip(reason="returning nans from getTensionBack")
->>>>>>> ea034b2c
     def testHangingCableANCF(self):
         g = np.array([0.,0.,-9.81])
         system = crb.ProtChSystem(gravity=g)
