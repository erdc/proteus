from proteus import *
from proteus.default_n import *
from la_periodicGauss_p import *

timeIntegration = BackwardEuler_cfl
stepController = Min_dt_controller
timeOrder=1
runCFL=0.33
triangleFlag = 1#if regular triangulatio then alternate diagonals

DT = None

femSpaces = {0:C0_AffineLinearOnSimplexWithNodalBasis}

elementQuadrature = SimplexGaussQuadrature(nd,3)

elementBoundaryQuadrature = SimplexGaussQuadrature(nd-1,3)

nn=41
nLevels = 1#4

if useVOS:
    subgridError = VOS3P.SubgridError(coefficients, nd)
    numericalFluxType = VOS3P.NumericalFlux
elif useNCLS:
    subgridError = NCLS.SubgridError(coefficients, nd)
    numericalFluxType = NCLS.NumericalFlux
elif useVOF:
    subgridError = VOF.SubgridError(coefficients, nd)
    numericalFluxType = VOF.NumericalFlux
elif useHJ:
    subgridError = HamiltonJacobi_ASGS(coefficients, nd, lag=False)
    numericalFluxType = DoNothing#None
else:
    subgridError = AdvectionDiffusionReaction_ASGS(coefficients, nd, lag=False)
    numericalFluxType = DoNothing#None

if useVOS:
    shockCapturing = VOS3P.ShockCapturing(coefficients, nd, shockCapturingFactor=0.0, lag=True)
elif useNCLS:
    shockCapturing = NCLS.ShockCapturing(coefficients, nd, shockCapturingFactor=0.0, lag=True)
elif useVOF:
    shockCapturing = VOF.ShockCapturing(coefficients, nd, shockCapturingFactor=0.0, lag=True)
elif useHJ:
    shockCapturing = None#HamiltonJacobi_SC(coefficients,nd,lag=True)#None
else:
    shockCapturing = None#ResGrad_SC(coefficients,nd,lag=True)#None

multilevelNonlinearSolver  = Newton

levelNonlinearSolver = Newton

fullNewtonFlag = True

if useVOS:
    timeIntegration = VOS3P.RKEV
<<<<<<< HEAD
    timeOrder=1
    levelNonlinearSolver = ExplicitLumpedMassMatrix
#    levelNonlinearSolver = ExplicitConsistentMassMatrixForVOF
    fullNewtonFlag = False
=======
    timeOrder=3
#    levelNonlinearSolver = ExplicitLumpedMassMatrix
    levelNonlinearSolver = ExplicitConsistentMassMatrixForVOF
    fullNewtonFlag = True
>>>>>>> 0eeaa84f
    
nonlinearSmoother = NLGaussSeidel

tolFac = 0.0
nl_atol_res = 1.0e-8

linTolFac = 0.0
l_atol_res = 1.0e-8

maxNonlinearIts =1
maxLineSearches = 0

matrix = SparseMatrix

multilevelLinearSolver = LU
#
levelLinearSolver = LU

#multilevelLinearSolver = KSP_petsc4py

#levelLinearSolver = KSP_petsc4py

linearSmoother = None

conservativeFlux = None

checkMass = True

parallelPartitioningType = MeshParallelPartitioningTypes.element
nLayersOfOverlapForParallel = 0<|MERGE_RESOLUTION|>--- conflicted
+++ resolved
@@ -54,17 +54,10 @@
 
 if useVOS:
     timeIntegration = VOS3P.RKEV
-<<<<<<< HEAD
-    timeOrder=1
-    levelNonlinearSolver = ExplicitLumpedMassMatrix
-#    levelNonlinearSolver = ExplicitConsistentMassMatrixForVOF
-    fullNewtonFlag = False
-=======
     timeOrder=3
 #    levelNonlinearSolver = ExplicitLumpedMassMatrix
     levelNonlinearSolver = ExplicitConsistentMassMatrixForVOF
     fullNewtonFlag = True
->>>>>>> 0eeaa84f
     
 nonlinearSmoother = NLGaussSeidel
 
