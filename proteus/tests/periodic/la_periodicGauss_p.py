--- conflicted
+++ resolved
@@ -100,17 +100,10 @@
     coefficients = VOS3P.Coefficients(LS_model=None,V_model=None,RD_model=None,ME_model=0,checkMass=False,
                                       epsFact=0.0,useMetrics=1.0,
                                       STABILIZATION_TYPE=2,
-<<<<<<< HEAD
-                                      LUMPED_MASS_MATRIX=True,
-                                      ENTROPY_TYPE=1,
-                                      FCT=True,
-                                      num_fct_iter=0)
-=======
                                       LUMPED_MASS_MATRIX=False,
                                       ENTROPY_TYPE=2,
                                       FCT=True,
                                       num_fct_iter=1)
->>>>>>> 0eeaa84f
 elif useNCLS:
     LevelModelType = NCLS.LevelModel
     coefficients = NCLS.Coefficients(V_model=None,RD_model=None,ME_model=0,checkMass=False,
