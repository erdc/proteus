--- conflicted
+++ resolved
@@ -21,22 +21,14 @@
     ("grid", True, "Use a regular grid"),
     ("triangles", True, "Use triangular or tetrahedral elements"),
     ("spaceOrder", 1, "Use (bi-)linear or (bi-)quadratic spaces"),
-<<<<<<< HEAD
-    ("timeOrder", 1, "Use (bi-)linear or (bi-)quadratic spaces"),
-=======
     ("timeOrder", 2, "Use bdf1 or bdf2"),
->>>>>>> 1dd20ba9
     ("periodic", False, "Use periodic boundary conditions"),
     ("weak", True, "Use weak boundary conditions"),
     ("coord", False, "Use coordinates for setting boundary conditions"),
     ("Re", 1.0, "Reynolds number for non-periodic problem"),
-<<<<<<< HEAD
-    ("nnx", 21, "Number of grid nodes in x-direction")])
-=======
     ("nnx", 21, "Number of grid nodes in x-direction"),
     ("pc_type", 'LU', "Specify preconditioner type"),
     ("A_block_AMG", False, "Specify whether a block-AMG should be used to solve A-block")])
->>>>>>> 1dd20ba9
 
 #########
 #Physics#
@@ -99,16 +91,9 @@
                                      forceStrongDirichlet=not opts.weak,
                                      turbulenceClosureModel=0,
                                      NONCONSERVATIVE_FORM=1.0,
-<<<<<<< HEAD
                                      MOMENTUM_SGE=0.0,
                                      PRESSURE_SGE=0.0,
                                      VELOCITY_SGE=0.0)
-=======
-                                     MOMENTUM_SGE=1.0,
-                                     PRESSURE_SGE=1.0,
-                                     VELOCITY_SGE=1.0)
->>>>>>> 1dd20ba9
-
 
 eps=1.0e-8
 if opts.periodic:
@@ -134,23 +119,6 @@
                                      1:getPDBC,
                                      2:getPDBC,
                                      3:getPDBC}
-<<<<<<< HEAD
-else:
-    if p.nd == 3:
-        h = p.L[2]
-        inflow_v = opts.Re*p.coefficients.nu/p.L[2]
-    else:
-        h = p.L[1]
-        inflow_v = opts.Re*p.coefficients.nu/p.L[1]
-    G = 8.0*opts.Re/(p.coefficients.rho*h)
-    mu = p.coefficients.nu*p.coefficients.rho
-    analyticalSolution = {0:AnalyticalSolutions.PlanePoiseuilleFlow_p(plateSeperation=h,
-                                                                      mu = mu,
-                                                                      grad_p = -G),
-                          1:AnalyticalSolutions.PlanePoiseuilleFlow_u(plateSeperation=h,
-                                                                      mu = mu,
-                                                                      grad_p = -G)}
-=======
 
 pSol = AnalyticalSolutions.PlanePoiseuilleFlow_p(plateSeperation=h,
                                                  mu = mu,
@@ -172,7 +140,6 @@
 dt_init = 1.0e-3
 DT = (p.T-dt_init)/float(nsave-1)
 p.tnList = [0.0,dt_init]+[dt_init+i*DT for i in range(nsave)]
->>>>>>> 1dd20ba9
 
 if  opts.coord:
     if p.nd == 3:
@@ -268,11 +235,7 @@
             
         def getDBC_u_duct(x,flag):
             if onLeft(x):
-<<<<<<< HEAD
-                return lambda x,t: analyticalSolution[1].uOfX(x)
-=======
                 return lambda x,t: uSol.uOfX(x)
->>>>>>> 1dd20ba9
             if opts.weak and onRight(x):
                 return lambda x,t: uSol.uOfX(x)
             if onTop(x) or onBottom(x):
@@ -295,11 +258,7 @@
 
         def getAFBC_p_duct(x,flag):
             if onLeft(x):
-<<<<<<< HEAD
-                return lambda x,t: -analyticalSolution[1].uOfX(x)
-=======
                 return lambda x,t: -uSol.uOfX(x)
->>>>>>> 1dd20ba9
             if onTop(x) or onBottom(x):
                 return lambda x,t: 0.0
             if p.nd == 3:
@@ -325,16 +284,6 @@
                     return lambda x,t: 0.0
             p.advectiveFluxBoundaryConditions[3] = getAFBC_w_duct
 
-<<<<<<< HEAD
-        def getDFBC_duct(x,flag):
-            if flag == boundaryTags['right']:
-                return lambda x,t: 0.0
-#            if onRight(x):
-#                return lambda x,t: 0.0
-            elif p.nd == 2 and flag == 0:
-                return lambda x,t: 0.0
-            elif p.nd == 3:
-=======
         def getDFBC_u_duct(x,flag):
             if onRight(x):
                 return lambda x,t: 0.0
@@ -344,7 +293,6 @@
 
         def getDFBC_vw_duct(x,flag):
             if p.nd == 3:
->>>>>>> 1dd20ba9
                 if onFront(x) or onBack(x):
                     return lambda x,t: 0.0
 
@@ -360,11 +308,7 @@
 
         def getDBC_u_duct(x,flag):
             if flag == boundaryTags['left']:
-<<<<<<< HEAD
-                return lambda x,t: analyticalSolution[1].uOfX(x)
-=======
                 return lambda x,t: uSol.uOfX(x)
->>>>>>> 1dd20ba9
             if opts.weak and flag == boundaryTags['right']:
                 return lambda x,t: 0.0
             if flag in [boundaryTags['top'], boundaryTags['bottom']]:
@@ -392,11 +336,7 @@
 
         def getAFBC_p_duct(x,flag):
             if flag == boundaryTags['left']:
-<<<<<<< HEAD
-                return lambda x,t: -analyticalSolution[1].uOfX(x)
-=======
                 return lambda x,t: -uSol.uOfX(x)
->>>>>>> 1dd20ba9
             if flag in [boundaryTags['top'],
                         boundaryTags['bottom']]:
                 return lambda x,t: 0.0
