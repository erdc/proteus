--- conflicted
+++ resolved
@@ -25,14 +25,10 @@
     ("periodic", False, "Use periodic boundary conditions"),
     ("weak", True, "Use weak boundary conditions"),
     ("coord", False, "Use coordinates for setting boundary conditions"),
-<<<<<<< HEAD
     ("Re", 1.0, "Reynolds number for non-periodic problem"),
-    ("nnx", 21, "Number of grid nodes in x-direction")])
-=======
     ("nnx", 21, "Number of grid nodes in x-direction"),
     ("pc_type", 'LU', "Specify preconditioner type"),
     ("A_block_AMG", False, "Specify whether a block-AMG should be used to solve A-block")])
->>>>>>> 3e486bff
 
 #########
 #Physics#
@@ -53,8 +49,21 @@
         p.domain = Domain.PlanarStraightLineGraphDomain()
     p.domain.readPoly("duct")
 
+nu = 1.004e-6
+rho = 998.2
+
+if p.nd == 3:
+    h = p.L[2]
+    umax = opts.Re*nu/p.L[2]
+else:
+    h = p.L[1]
+    umax = opts.Re*nu/p.L[1]
+p.T = 2.0*(p.L[0]/umax)
+mu = nu*rho
+G = (umax*8.0*mu)/(h**2)
+
 if opts.periodic:
-    gravity = [1.0e-1, 0., 0.]
+    gravity = [G/rho, 0., 0.]
 else:
     gravity = [0., 0., 0.]
 
@@ -63,8 +72,8 @@
 
 p.coefficients = RANS2P.Coefficients(epsFact=0.0,
                                      sigma=0.0,
-                                     rho_0=998.2,nu_0=1.004e-6,
-                                     rho_1=998.2,nu_1=1.004e-6,
+                                     rho_0=rho,nu_0=nu,
+                                     rho_1=rho,nu_1=nu,
                                      g=gravity,
                                      nd=p.nd,
                                      ME_model=0,
@@ -86,11 +95,6 @@
                                      PRESSURE_SGE=1.0,
                                      VELOCITY_SGE=1.0)
 
-p.T = 100.0
-nsave=100
-dt_init = 1.0e-3
-DT = (p.T-dt_init)/float(nsave-1)
-p.tnList = [0.0,dt_init]+[dt_init+i*DT for i in range(nsave)]
 
 eps=1.0e-8
 if opts.periodic:
@@ -116,28 +120,27 @@
                                      1:getPDBC,
                                      2:getPDBC,
                                      3:getPDBC}
-else:
-    if p.nd == 3:
-        h = p.L[2]
-        umax = opts.Re*p.coefficients.nu/p.L[2]
-    else:
-        h = p.L[1]
-        umax = opts.Re*p.coefficients.nu/p.L[1]
-    mu = p.coefficients.nu*p.coefficients.rho
-    G = (umax*8.0*mu)/(h**2)
-    analyticalSolution = {0:AnalyticalSolutions.PlanePoiseuilleFlow_p(plateSeperation=h,
-                                                                      mu = mu,
-                                                                      grad_p = -G),
-                          1:AnalyticalSolutions.PlanePoiseuilleFlow_u(plateSeperation=h,
-                                                                      mu = mu,
-                                                                      grad_p = -G),
-                          2:AnalyticalSolutions.PlanePoiseuilleFlow_v(plateSeperation=h,
-                                                                      mu = mu,
-                                                                      grad_p = -G)}
-    if p.nd == 3:
-        analyticalSolution[3] = AnalyticalSolutions.PlanePoiseuilleFlow_u(plateSeperation=h,
-                                                                          mu = mu,
-                                                                          grad_p = -G)
+
+pSol = AnalyticalSolutions.PlanePoiseuilleFlow_p(plateSeperation=h,
+                                                 mu = mu,
+                                                 grad_p = -G)
+uSol = AnalyticalSolutions.PlanePoiseuilleFlow_u(plateSeperation=h,
+                                                 mu = mu,
+                                                 grad_p = -G)
+vSol = AnalyticalSolutions.PlanePoiseuilleFlow_v(plateSeperation=h,
+                                                 mu = mu,
+                                                 grad_p = -G)
+
+p.analyticalSolution = {0:pSol, 1:uSol, 2: vSol}
+if p.nd == 3:
+    p.analyticalSolution[3] = AnalyticalSolutions.PlanePoiseuilleFlow_u(plateSeperation=h,
+                                                                        mu = mu,
+                                                                        grad_p = -G)
+
+nsave=100
+dt_init = 1.0e-3
+DT = (p.T-dt_init)/float(nsave-1)
+p.tnList = [0.0,dt_init]+[dt_init+i*DT for i in range(nsave)]
 
 if  opts.coord:
     if p.nd == 3:
@@ -233,11 +236,11 @@
             
         def getDBC_u_duct(x,flag):
             if onLeft(x):
-                return lambda x,t: analyticalSolution[1].uOfX(x)
+                return lambda x,t: uSol.uOfX(x)
             if opts.weak and onRight(x):
-                return lambda x,t: 0.0
+                return lambda x,t: uSol.uOfX(x)
             if onTop(x) or onBottom(x):
-                return lambda x,t: 0.0
+                return lambda x,t: uSol.uOfX(x)
             
         def getDBC_v_duct(x,flag):
             if onLeft(x) or onRight(x) or onTop(x) or onBottom(x):
@@ -256,7 +259,7 @@
 
         def getAFBC_p_duct(x,flag):
             if onLeft(x):
-                return lambda x,t: -analyticalSolution[1].uOfX(x)
+                return lambda x,t: -uSol.uOfX(x)
             if onTop(x) or onBottom(x):
                 return lambda x,t: 0.0
             if p.nd == 3:
@@ -282,20 +285,23 @@
                     return lambda x,t: 0.0
             p.advectiveFluxBoundaryConditions[3] = getAFBC_w_duct
 
-        def getDFBC_duct(x,flag):
+        def getDFBC_u_duct(x,flag):
             if onRight(x):
-                return lambda x,t: 0.0
-            elif p.nd == 2 and flag == 0:
                 return lambda x,t: 0.0
             elif p.nd == 3:
                 if onFront(x) or onBack(x):
                     return lambda x,t: 0.0
 
+        def getDFBC_vw_duct(x,flag):
+            if p.nd == 3:
+                if onFront(x) or onBack(x):
+                    return lambda x,t: 0.0
+
         p.diffusiveFluxBoundaryConditions = {0:{},
-                                             1:{1:getDFBC_duct},
-                                             2:{2:getDFBC_duct}}
-        if p.nd == 3:
-            p.diffusiveFluxBoundaryConditions[3] = {3:getDFBC_duct}
+                                             1:{1:getDFBC_u_duct},
+                                             2:{2:getDFBC_vw_duct}}
+        if p.nd == 3:
+            p.diffusiveFluxBoundaryConditions[3] = {3:getDFBC_vw_duct}
     else:
         def getDBC_pressure_duct(x,flag):
             if flag == boundaryTags['right']:
@@ -303,7 +309,7 @@
 
         def getDBC_u_duct(x,flag):
             if flag == boundaryTags['left']:
-                return lambda x,t: analyticalSolution[1].uOfX(x)
+                return lambda x,t: uSol.uOfX(x)
             if opts.weak and flag == boundaryTags['right']:
                 return lambda x,t: 0.0
             if flag in [boundaryTags['top'], boundaryTags['bottom']]:
@@ -331,7 +337,7 @@
 
         def getAFBC_p_duct(x,flag):
             if flag == boundaryTags['left']:
-                return lambda x,t: -analyticalSolution[1].uOfX(x)
+                return lambda x,t: -uSol.uOfX(x)
             if flag in [boundaryTags['top'],
                         boundaryTags['bottom']]:
                 return lambda x,t: 0.0
@@ -391,13 +397,15 @@
 n = Numerics_base()
 
 #time stepping
-n.runCFL = 0.33
+n.runCFL = 0.9
 if opts.timeOrder == 2:
     n.timeIntegration = TimeIntegration.VBDF
     n.timeOrder = 2
 elif opts.timeOrder == 1:
     n.timeIntegration = TimeIntegration.BackwardEuler
     n.timeOrder = 1
+elif opts.timeOrder == 0:
+    n.timeIntegration = TimeIntegration.NoIntegration
 
 n.stepController  = StepControl.Min_dt_cfl_controller
 n.systemStepExact = False
@@ -482,9 +490,9 @@
     n.parallelPeriodic=True
 
 n.subgridError = RANS2P.SubgridError(coefficients=p.coefficients,
-                                   nd=p.nd,
-                                   lag=True,
-                                   hFactor=1.0)
+                                     nd=p.nd,
+                                     lag=False,
+                                     hFactor=1.0)
 
 n.shockCapturing = RANS2P.ShockCapturing(coefficients=p.coefficients,
                                          nd=p.nd,
@@ -507,7 +515,7 @@
 
 n.multilevelLinearSolver = LinearSolvers.KSP_petsc4py
 n.levelLinearSolver = LinearSolvers.KSP_petsc4py
-if opts.pc_type is 'LU':
+if opts.pc_type == 'LU':
     n.multilevelLinearSolver = LinearSolvers.LU
     n.levelLinearSolver = LinearSolvers.LU
     n.linearSmoother = None
