import os
import pytest

class TestIsosurface():

    @classmethod
    def setup_class(cls):
        pass

    @classmethod
    def teardown_class(cls):
        pass

    def setup_method(self,method):
        pass

    def teardown_method(self,method):
        [os.remove(f) for f in os.listdir(".") if f.endswith(".pov")]
        FileList = ['isostats',
                    'proteus_default.log',
                    'proteus.inc',
                    'proteus.log']
        for file in FileList:
            if os.path.isfile(file):
                os.remove(file)

<<<<<<< HEAD
=======
    @pytest.mark.skip(reason="in development")
>>>>>>> 0f968182
    def test_povgen(self):
        import difflib
        import urllib
        import subprocess
        import os
        urllib.urlretrieve(
            'https://dl.dropbox.com/s/tjkj3ella3ntv75/floating_bar.h5',
            'floating_bar.h5')
        dir_path = os.path.dirname(os.path.realpath(__file__))
        subprocess.check_call([os.path.join(dir_path,'../../../scripts/povgen.py'),
                               'floating_bar',
                               '-s',
                               '3'])
        povfiles = []
        for i in range(3):
            filename = 'phi_t_0.000000_{0:04d}.pov'.format(i)
            with open(filename, 'r') as f:
                povfiles.append(f.readlines())
        urllib.urlretrieve(
            'https://dl.dropbox.com/s/um635cllwdjxajc/phi_t_0.000000_000.tgz',
            'phi_t_0.000000_000.tgz')
        subprocess.check_call(['tar', 'xzf', 'phi_t_0.000000_000.tgz'])
        saved_povfiles = []
        for i in range(3):
            filename = 'phi_t_0.000000_{0:04d}.pov'.format(i)
            with open(filename, 'r') as f:
                saved_povfiles.append(f.readlines())
            assert saved_povfiles[i] == povfiles[i], \
                ''.join(list(difflib.unified_diff(saved_povfiles[i],
                                                  povfiles[i],
                                                  "archived",
                                                  "test")))
        os.remove('phi_t_0.000000_000.tgz')
        os.remove('floating_bar.h5')<|MERGE_RESOLUTION|>--- conflicted
+++ resolved
@@ -24,10 +24,6 @@
             if os.path.isfile(file):
                 os.remove(file)
 
-<<<<<<< HEAD
-=======
-    @pytest.mark.skip(reason="in development")
->>>>>>> 0f968182
     def test_povgen(self):
         import difflib
         import urllib
