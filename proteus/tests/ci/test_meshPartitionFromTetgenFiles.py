--- conflicted
+++ resolved
@@ -19,7 +19,6 @@
 
 class TestPoissonTetgen():
 
-<<<<<<< HEAD
     @classmethod
     def setup_class(cls):
         pass
@@ -84,27 +83,6 @@
         ns = NumericalSolution.NS_base(so,pList,nList,so.sList,opts)
         ns.calculateSolution('poisson_3d_c0p2')
         assert(True)
-=======
-#@pytest.mark.skip(reason="runs out of memory on small machines")
-def test_c0p2(genMesh=True):
-    import poisson_3d_tetgen_p
-    import poisson_3d_tetgen_c0p2_n
-    pList = [poisson_3d_tetgen_p]
-    nList = [poisson_3d_tetgen_c0p2_n]
-    so = default_so
-    so.name = pList[0].name = "poisson_3d_tetgen_c0p2"+"pe"+`comm.size()`
-    so.sList=[default_s]
-    Profiling.logLevel=7
-    Profiling.verbose=False
-    opts.generatePartitionedMeshFromFiles = True
-    opts.gatherArchive=True
-    pList[0].genMesh=genMesh
-    nList[0].linearSolver=default_n.KSP_petsc4py
-    nList[0].multilevelLinearSolver=default_n.KSP_petsc4py
-    ns = NumericalSolution.NS_base(so,pList,nList,so.sList,opts)
-    ns.calculateSolution('poisson_3d_c0p2')
-    assert(True)
->>>>>>> 614c0549
 
 # def test_c0q1():
 #     import poisson_3d_p
@@ -139,12 +117,4 @@
 #     assert(True)
 
 if __name__ == '__main__':
-    test_c0p1(genMesh=True)
-    test_c0p2(genMesh=False)
-    Profiling.logEvent("Closing Log")
-    try:
-        Profiling.closeLog()
-    except:
-        pass
-#    test_c0q1()
-#    test_c0q2()+    pass