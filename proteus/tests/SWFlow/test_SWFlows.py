#!/usr/bin/env python
"""
Test module for SWFlow
"""
import pytest
import tables
import numpy as np
import proteus.defaults
from proteus import Context
from proteus import default_so
from proteus.iproteus import *
import os
import sys
Profiling.logLevel=1
Profiling.verbose=True

class TestSWFlow(object):

    def setup_method(self,method):
        self._scriptdir = os.path.dirname(__file__)
        self.path = proteus.__path__[0]+"/tests/SWFlow/"

    def compare_vs_saved_files(self,name):
        #expected_path = 'comparison_files/' + name + '.h5'
        #expected = tables.open_file(os.path.join(self._scriptdir,expected_path))
        #actual = tables.open_file(name+'.h5','r')
        #assert np.allclose(expected.root.h_t2,actual.root.h_t2,atol=1e-8)
        #expected.close()
        #actual.close()

        actual = tables.open_file(name+'.h5','r')
        expected_path = 'comparison_files/' + 'comparison_' + name + '_h_t2.csv'
        #write comparison file
        write_path = './' + 'comparison_' + name + '_h_t2.csv'
        # np.array(actual.root.h_t2).tofile(os.path.join(self._scriptdir, write_path),sep=",")
        #
        np.testing.assert_almost_equal(np.fromfile(os.path.join(self._scriptdir, expected_path),sep=","),np.array(actual.root.h_t2).flatten(),decimal=7)
        actual.close()

    def test_solitary_wave(self):
        # call runSWEs
        os.system("parun --SWEs --path " + self.path + " "
                  "-l1 -v solitary_wave.py -C 'refinement=3 final_time=0.1'")
        self.compare_vs_saved_files("solitary_wave")

    def test_parab1D(self):
        # Call runSWEs
        os.system("parun --SWEs --path " + self.path + " "
                  "-l1 -v parab1D.py -C 'refinement=3 final_time=10.0 dt_output=10.0'")
        self.compare_vs_saved_files("parab1D")

    def test_dam3Bumps(self):
        # Call runSWEs
        os.system("parun --SWEs --path " + self.path + " "
                  "-l1 -v dam3Bumps.py -C 'refinement=3 final_time=0.1 dt_output=0.1'")
        self.compare_vs_saved_files("dam3Bumps")

    def test_GN_steady(self):
        os.system("parun --SWEs --path " + self.path + " "
                  "-l1 -v GN_steady.py -C 'refinement=3 final_time=0.1 dt_output=0.1'")
        self.compare_vs_saved_files("GN_steady")

    def test_solitary_reef(self):
        os.system("parun --SWEs --path " + self.path + " "
                  "-l1 -v solitary_reef.py -C 'refinement=3 final_time=0.1 dt_output=0.1'")
        self.compare_vs_saved_files("solitary_reef")

    def test_seawall(self):
        os.system("parun --SWEs --path " + self.path + " "
                  "-l1 -v seawall.py -C 'refinement=3 final_time=0.1 dt_output=0.1'")
        self.compare_vs_saved_files("seawall")

    def test_island(self):
        os.system("parun --SWEs --path " + self.path + " "
                  "-l1 -v solitary_island.py -C 'refinement=3 final_time=0.1 dt_output=0.1'")
        self.compare_vs_saved_files("solitary_island")

    def test_transcritical_bump(self):
        os.system("parun --SWEs --path " + self.path + " "
                  "-l1 -v transcritical_bump.py -C 'refinement=3 final_time=0.1 dt_output=0.1'")
<<<<<<< HEAD
        self.compare_vs_saved_files("transcritical_bump")
=======
        self.compare_vs_saved_files("transcritical_bump")

    def test_obstacle_flow(self):
        os.system("parun --SWEs --path " + self.path + " "
                  "-l1 -v obstacle_flow.py -C 'he=4.0 final_time=0.1 dt_output=0.1'")
        self.compare_vs_saved_files("obstacle_flow")
>>>>>>> 80dfad95
<|MERGE_RESOLUTION|>--- conflicted
+++ resolved
@@ -78,13 +78,8 @@
     def test_transcritical_bump(self):
         os.system("parun --SWEs --path " + self.path + " "
                   "-l1 -v transcritical_bump.py -C 'refinement=3 final_time=0.1 dt_output=0.1'")
-<<<<<<< HEAD
         self.compare_vs_saved_files("transcritical_bump")
-=======
-        self.compare_vs_saved_files("transcritical_bump")
-
     def test_obstacle_flow(self):
         os.system("parun --SWEs --path " + self.path + " "
                   "-l1 -v obstacle_flow.py -C 'he=4.0 final_time=0.1 dt_output=0.1'")
-        self.compare_vs_saved_files("obstacle_flow")
->>>>>>> 80dfad95
+        self.compare_vs_saved_files("obstacle_flow")