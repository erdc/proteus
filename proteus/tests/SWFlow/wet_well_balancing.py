from __future__ import division
from builtins import object
from past.utils import old_div
from proteus.mprans import (SW2DCV, GN_SW2DCV)
from proteus.Domain import RectangularDomain, PlanarStraightLineGraphDomain
import numpy as np
from proteus import (Domain, Context, MeshTools as mt)
from proteus.Profiling import logEvent
from proteus.Gauges import PointGauges
import proteus.SWFlow.SWFlowProblem as SWFlowProblem

"""
Well-balancing test with conical island bathymetry and H_0 = 1m.
"""

# *************************** #
# ***** GENERAL OPTIONS ***** #
# *************************** #
opts = Context.Options([
    ('sw_model', 1, "sw_model = {0,1} for {SWEs,DSWEs}"),
    ("final_time", 10.0, "Final time for simulation"),
    ("dt_output", 0.1, "Time interval to output solution"),
    ("cfl", 0.33, "Desired CFL restriction"),
    ("refinement", 4, "Refinement level"),
<<<<<<< HEAD
    ("reflecting_BCs", False, "Use reflecting BCs"),
=======
    ("reflecting_BCs", False, "Use reflecting BCs for all boundaries"),
>>>>>>> 80dfad95
    ("structured", True, "Structured or unstructured mesh"),
    ("he", 0.1, "Mesh size for unstructured mesh")
])

###################
# DOMAIN AND MESH #
###################
L = (30.0, 25.0)  # this is length in x direction and y direction
refinement = opts.refinement
rectangle = RectangularDomain(L=L)

# CREATE REFINEMENT #
nnx0 = 6
nnx = (nnx0 - 1) * (2**refinement) + 1
nny = old_div((nnx - 1), 2) + 1
he = old_div(L[0], float(nnx - 1))
triangleOptions = "pAq30Dena%f"  % (0.5 * he**2,)
if opts.structured:
    domain = rectangle
else:
    rectangle.writePoly("well_balancing")
    domain = PlanarStraightLineGraphDomain(fileprefix="well_balancing")
    domain.MeshOptions.triangleOptions = "pAq30Dena%f" % (0.5 * opts.he**2,)
    nnx = None
    nny = None

###############################
#  CONSTANTS NEEDED FOR SETUP #
###############################
g = 9.81
h0 = 1.0

# stuff for cone bathymetry
htop = 0.625
rcone = 3.6
scone = 4.0
hcone = 0.9


#####################################
#   Some functions defined here    #
####################################

def bathymetry_function(X):
    x = X[0]
    y = X[1]
    radius = np.sqrt((x - 12.96)**2 + (y - 13.80)**2)

    conds = [radius <= rcone, radius > rcone]
    bath = [lambda radius: np.minimum(htop, hcone-radius/scone), lambda radius: 0.0]
    return np.piecewise(radius, conds, bath)

##############################
##### INITIAL CONDITIONS #####
##############################
class water_height_at_t0(object):
    def uOfXT(self, X, t):
        return max(h0 - bathymetry_function(X), 0.)


class x_mom_at_t0(object):
    def uOfXT(self, X, t):
        return 0.


class y_mom_at_t0(object):
    def uOfXT(self, X, t):
        return 0.


class heta_at_t0(object):
    def uOfXT(self, X, t):
        h = water_height_at_t0().uOfXT(X, t)
        return h**2


class hw_at_t0(object):
    def uOfXT(self, X, t):
        return 0.

###############################
##### BOUNDARY CONDITIONS #####
###############################
X_coords = (0.0, 30.0)  # this is x domain, used in BCs
Y_coords = (0.0, 25.0)  # this is y domain, used in BCs

def x_mom_DBC(X, flag):
    if X[0] == X_coords[0] or X[0] == X_coords[1]:
        return lambda x, t: 0.0


def y_mom_DBC(X, flag):
    if X[1] == Y_coords[0] or X[1] == Y_coords[1]:
        return lambda x, t: 0.0


# ********************************** #
# ***** Create mySWFlowProblem ***** #
# ********************************** #
outputStepping = SWFlowProblem.OutputStepping(
    opts.final_time, dt_output=opts.dt_output)
initialConditions = {'water_height': water_height_at_t0(),
                     'x_mom': x_mom_at_t0(),
                     'y_mom': y_mom_at_t0(),
                     'h_times_eta': heta_at_t0(),
                     'h_times_w': hw_at_t0()}
boundaryConditions = {'water_height': lambda x, flag: None,
                      'x_mom': x_mom_DBC,
                      'y_mom': y_mom_DBC,
                      'h_times_eta': lambda x, flag: None,
                      'h_times_w': lambda x, flag: None}
analytical_Solution = {'h_exact': water_height_at_t0(),
                     'hu_exact': x_mom_at_t0(),
                     'hv_exact': y_mom_at_t0(),
                     'heta_exact': heta_at_t0(),
                     'hw_exact': hw_at_t0()}
# ********************************************* #
# ********** Create my SWFlowProblem ********** #
# ********************************************* #
mySWFlowProblem = SWFlowProblem.SWFlowProblem(sw_model=opts.sw_model,
                                              cfl=opts.cfl,
                                              outputStepping=outputStepping,
                                              structured=opts.structured,
                                              he=he,
                                              nnx=nnx,
                                              nny=nny,
                                              domain=domain,
                                              initialConditions=initialConditions,
                                              boundaryConditions=boundaryConditions,
                                              reflectingBCs=opts.reflecting_BCs,
                                              bathymetry=bathymetry_function,
                                              analyticalSolution=analytical_Solution)
mySWFlowProblem.physical_parameters['LINEAR_FRICTION'] = 0
mySWFlowProblem.physical_parameters['mannings'] = 0.0<|MERGE_RESOLUTION|>--- conflicted
+++ resolved
@@ -22,11 +22,7 @@
     ("dt_output", 0.1, "Time interval to output solution"),
     ("cfl", 0.33, "Desired CFL restriction"),
     ("refinement", 4, "Refinement level"),
-<<<<<<< HEAD
-    ("reflecting_BCs", False, "Use reflecting BCs"),
-=======
     ("reflecting_BCs", False, "Use reflecting BCs for all boundaries"),
->>>>>>> 80dfad95
     ("structured", True, "Structured or unstructured mesh"),
     ("he", 0.1, "Mesh size for unstructured mesh")
 ])
