from __future__ import division
from builtins import object
from past.utils import old_div
from proteus.mprans import (SW2DCV, GN_SW2DCV)
from proteus.Domain import RectangularDomain, PlanarStraightLineGraphDomain
import numpy as np
from proteus import (Domain, Context,
                     MeshTools as mt)
from proteus.Profiling import logEvent
from proteus.Gauges import PointGauges
import proteus.SWFlow.SWFlowProblem as SWFlowProblem
import os

"""
We reproduce the 2009-2010 experiments of [Swigler, 2009] and
[Lynett, 2019] performed at the O.H. Hinsdale Wave Research
Laboratory of Oregon State University. The experiments were conducted
to study specific phenomena that are known to occur when solitary
waves propagate over irregular bathymetry such as shoaling,
refraction, breaking, etc. In the experiment, nine wave gauges (WGs)
were placed along the basin to capture the free surface elevation
along with three Acoustic Doppler Velocimeters (ADVs) that
measured the velocities in both horizontal directions.
"""

# *************************** #
# ***** GENERAL OPTIONS ***** #
# *************************** #
opts = Context.Options([
    ('sw_model', 1, "sw_model = {0,1} for {SWEs,DSWEs}"),
    ("final_time", 10.0, "Final time for simulation"),
    ("dt_output", 0.1, "Time interval to output solution"),
    ("cfl", 0.25, "Desired CFL restriction"),
    ("refinement", 4, "Refinement level"),
    ("structured", True, "Structured or unstructured mesh"),
    ("he", 0.5, "Mesh size for unstructured mesh"),
<<<<<<< HEAD
    ("reflecting_BCs", False, "Use reflecting BCs"),
=======
    ("reflecting_BCs", False, "Use reflecting BCs for all boundaries"),
>>>>>>> 80dfad95
    ("want_gauges", False, "Output for water height point gauge")
])

###################
# DOMAIN AND MESH #
###################
L = (48.8, 26.5)  # this is length in x direction and y direction
refinement = opts.refinement
rectangle = RectangularDomain(L=L, x=[0, -13.25, 0])

# CREATE REFINEMENT #
nnx0 = 6
nnx = (nnx0 - 1) * (2**refinement) + 1
nny = old_div((nnx - 1), 2) + 1
he = old_div(L[0], float(nnx - 1))
if opts.structured:
    domain = rectangle
else:
    rectangle.writePoly("reef")
    domain = PlanarStraightLineGraphDomain(fileprefix="reef")
    domain.MeshOptions.triangleOptions = "pAq30Dena%f" % (0.5 * opts.he**2,)
    nnx = None
    nny = None

###############################
#  CONSTANTS NEEDED FOR SETUP #
###############################
g = 9.81

# stuff for solitary wave
h0 = 0.78
alpha = 0.4  # 0.5 * h0
xs = 5.0
r = np.sqrt(old_div(3. * alpha, (4. * h0**2 * (h0 + alpha))))
c = np.sqrt(g * (h0 + alpha))

# stuff for bathymetry, including shelf and cone
rcone = 3.
hcone = 0.45
yc = 13.25


#####################################
#   Some functions defined here    #
####################################

def solitary_wave(x, t):
    sechSqd = (1.0 / np.cosh(r * (x - xs - c * t)))**2
    return alpha * sechSqd


def bathymetry_function(X):
    x = X[0]
    y = X[1] + yc

    # first define cone topography
    cone = np.maximum(
        hcone - np.sqrt(((x - 17.0)**2 + (y - yc)**2) / (rcone / hcone)**2), 0.0)

    # define piecewise function for base
    base = 0. * x
    conds = [x < 10.2, (10.2 < x) & (x <= 17.5), (17.5 <= x) & (x <= 32.5),
                        32.5 < x]
    base_values = [lambda x: 0.0,
                   lambda x: (0.5 - 0.0) / (17.5 - 10.20) * (x - 10.2),
                   lambda x:  1.0 + (1.0 - 0.5)/(32.5 - 17.5) * (x - 32.5),
                   lambda x: 1.]

    base = np.piecewise(x, conds, base_values)

    # define  piecewise function for shelf
    shelf = 0. * x
    dist = 1.0 - np.minimum(1.0, np.abs(y - yc) / yc)
    aux_x = 12.50 + 12.4999 * (1.0 - dist)
    aux_z = 0.70 + 0.050 * (1.0 - dist)

    conds = [x < 10.2, (10.2 <= x) & (x <= aux_x), (aux_x <= x) & (x <= 25.),
            (25. < x) & (x <= 32.5), 32.5 < x]
    shelf_values = [0.0,
                    aux_z / (aux_x - 10.20) * (x - 10.2),
                    0.75 + (aux_z - 0.75) / (aux_x - 25.) * (x - 25.),
                    1. + (1. - 0.5) / (32.5 - 17.5) * (x - 32.5),
                    1.]
    shelf = np.select(conds, shelf_values)

    bath = np.maximum(base, shelf) + cone
    return bath


######################
# INITIAL CONDITIONS #
######################


class water_height_at_t0(object):
    def uOfXT(self, X, t):
        hTilde = h0 + solitary_wave(X[0], 0)
        h = max(hTilde - bathymetry_function(X), 0.)
        return h


class x_mom_at_t0(object):
    def uOfXT(self, X, t):
        hTilde = h0 + solitary_wave(X[0], 0)
        h = max(hTilde - bathymetry_function(X), 0.)
        return h * c * old_div(hTilde - h0, hTilde)


class y_mom_at_t0(object):
    def uOfXT(self, X, t):
        return 0.


class heta_at_t0(object):
    def uOfXT(self, X, t):
        h = water_height_at_t0().uOfXT(X, t)
        return h**2


class hw_at_t0(object):
    def uOfXT(self, X, t):
        sechSqd = (1.0 / np.cosh(r * (X[0] - xs)))**2.0
        hTilde = h0 + solitary_wave(X[0], 0)
        h = max(hTilde - bathymetry_function(X), 0.)
        hTildePrime = -2.0 * alpha * r * np.tanh(r * (X[0] - xs)) * sechSqd
        hw = -h**2 * old_div(c * h0 * hTildePrime, hTilde**2)
        return hw


###############################
##### BOUNDARY CONDITIONS #####
###############################
X_coords = (0.0, 48.8)  # this is x domain, used in BCs
Y_coords = (-13.25, 13.25)  # this is y domain, used in BCs


def x_mom_DBC(X, flag):
    if X[0] == X_coords[0] or X[0] == X_coords[1]:
        return lambda X, t: 0.0


def y_mom_DBC(X, flag):
    if X[1] == Y_coords[0] or X[1] == Y_coords[1]:
        return lambda X, t: 0.0


# ********************************** #
# ***** Create mySWFlowProblem ***** #
# ********************************** #
outputStepping = SWFlowProblem.OutputStepping(
    opts.final_time, dt_output=opts.dt_output)
initialConditions = {'water_height': water_height_at_t0(),
                     'x_mom': x_mom_at_t0(),
                     'y_mom': y_mom_at_t0(),
                     'h_times_eta': heta_at_t0(),
                     'h_times_w': hw_at_t0()}
boundaryConditions = {'water_height': lambda x, flag: None,
                      'x_mom': x_mom_DBC,
                      'y_mom': y_mom_DBC,
                      'h_times_eta': lambda x, flag: None,
                      'h_times_w': lambda x, flag: None}
# **************************** #
# ********** GAUGES ********** #
# **************************** #
heightPointGauges = PointGauges(gauges=((('h'), ((7.5, 0.0,  0),
                                                 (13.0, 0.0, 0),
                                                 (21.0, 0.0, 0),
                                                 (7.5, 5.0, 0),
                                                 (13.0, 5.0, 0),
                                                 (21.0, 5.0, 0),
                                                 (25.0, 0.0, 0),
                                                 (25.0, 5.0, 0),
                                                 (25.0, 10.0, 0))),),
                                activeTime=(0.01, opts.final_time),
                                fileName='reef_wave_gauges.csv')

# ********************************************* #
# ********** Create my SWFlowProblem ********** #
# ********************************************* #
mySWFlowProblem = SWFlowProblem.SWFlowProblem(sw_model=opts.sw_model,
                                              cfl=opts.cfl,
                                              outputStepping=outputStepping,
                                              structured=opts.structured,
                                              he=he,
                                              nnx=nnx,
                                              nny=nny,
                                              domain=domain,
                                              initialConditions=initialConditions,
                                              boundaryConditions=boundaryConditions,
                                              reflectingBCs=opts.reflecting_BCs,
                                              bathymetry=bathymetry_function,
                                              analyticalSolution=None)
mySWFlowProblem.physical_parameters['LINEAR_FRICTION'] = 0
mySWFlowProblem.physical_parameters['mannings'] = 0.0
if opts.want_gauges:
    mySWFlowProblem.auxiliaryVariables = [heightPointGauges]<|MERGE_RESOLUTION|>--- conflicted
+++ resolved
@@ -34,11 +34,7 @@
     ("refinement", 4, "Refinement level"),
     ("structured", True, "Structured or unstructured mesh"),
     ("he", 0.5, "Mesh size for unstructured mesh"),
-<<<<<<< HEAD
-    ("reflecting_BCs", False, "Use reflecting BCs"),
-=======
     ("reflecting_BCs", False, "Use reflecting BCs for all boundaries"),
->>>>>>> 80dfad95
     ("want_gauges", False, "Output for water height point gauge")
 ])
 
