from __future__ import division
from builtins import object
from past.utils import old_div
from proteus.mprans import (SW2DCV, GN_SW2DCV)
from proteus.Domain import RectangularDomain, PlanarStraightLineGraphDomain
from proteus import (Domain, Context,
                     MeshTools as mt)
from proteus.Profiling import logEvent
from proteus.Gauges import PointGauges
import numpy as np
import proteus.SWFlow.SWFlowProblem as SWFlowProblem


"""
We consider the 1995 laboratory experiments conducted by
[Briggs, 1995] at the US Army Waterways Experiment Station in
Vicksburg, Mississippi. The laboratory experiments were motivated by
several tsunami events in the 1990s where large unexpected run-up
heights were observed on the back (or lee) side of small
islands. There are two cases defined here, Case B and Case C.
"""

# *************************** #
# ***** GENERAL OPTIONS ***** #
# *************************** #
opts = Context.Options([
    ('sw_model', 1, "sw_model = {0,1} for {SWEs,DSWEs}"),
    ("final_time", 12.0, "Final time for simulation"),
    ("dt_output", 0.1, "Time interval to output solution"),
    ("cfl", 0.25, "Desired CFL restriction"),
    ("refinement", 4, "Refinement level"),
    ("structured", True, "Structured or unstructured mesh"),
    ("he", 0.5, "Mesh size for unstructured mesh"),
<<<<<<< HEAD
    ("reflecting_BCs", False, "Use reflecting BCs"),
=======
    ("reflecting_BCs", False, "Use reflecting BCs for all boundaries"),
>>>>>>> 80dfad95
    ("want_gauges", False, "Output for water height point gauge"),
    ("which_case", 0, "which_case = {0,1} for {case_C, case_B}")
])

###################
# DOMAIN AND MESH #
###################
L = (25.0, 30.0)  # this is length in x direction and y direction
refinement = opts.refinement
rectangle = RectangularDomain(L=L)

# CREATE REFINEMENT #
nnx0 = 6
nnx = (nnx0 - 1) * (2**refinement) + 1
nny = old_div((nnx - 1), 2) + 1
he = old_div(L[0], float(nnx - 1))
if opts.structured:
    domain = rectangle
else:
    rectangle.writePoly("island")
    domain = PlanarStraightLineGraphDomain(fileprefix="island")
    domain.MeshOptions.triangleOptions = "pAq30Dena%f" % (0.5 * opts.he**2,)
    nnx = None
    nny = None

###############################
#  CONSTANTS NEEDED FOR SETUP #
###############################
g = 9.81

# stuff for solitary wave
h0 = 0.32
alpha = 0.181 * h0
xs = 7.56023
if opts.which_case==1:
    alpha = 0.091
    xs = 6.81474

r = np.sqrt(old_div(3. * alpha, (4. * h0**2 * (h0 + alpha))))
c = np.sqrt(g * (h0 + alpha))

# stuff for cone bathymetry
htop = 0.625
rcone = 3.6
scone = 4.0
hcone = 0.9


#####################################
#   Some functions defined here    #
####################################
def solitary_wave(x, t):
    sechSqd = (1.0 / np.cosh(r * (x - xs)))**2
    return alpha * sechSqd


def bathymetry_function(X):
    x = X[0]
    y = X[1]
    radius = np.sqrt((x - 12.96)**2 + (y - 13.80)**2)
    conds = [radius <= rcone, radius > rcone]
    bath = [lambda radius: np.minimum(
        htop, hcone - radius / scone), lambda radius: 0.0]
    return np.piecewise(radius, conds, bath)

##############################
##### INITIAL CONDITIONS #####
##############################


class water_height_at_t0(object):
    def uOfXT(self, X, t):
        hTilde = h0 + solitary_wave(X[0], 0)
        h = max(hTilde - bathymetry_function(X), 0.)
        return h


class x_mom_at_t0(object):
    def uOfXT(self, X, t):
        hTilde = h0 + solitary_wave(X[0], 0)
        h = max(hTilde - bathymetry_function(X), 0.)
        return h * c * old_div(hTilde - h0, hTilde)


class y_mom_at_t0(object):
    def uOfXT(self, X, t):
        return 0.


class heta_at_t0(object):
    def uOfXT(self, X, t):
        h = water_height_at_t0().uOfXT(X, t)
        return h**2


class hw_at_t0(object):
    def uOfXT(self, X, t):
        sechSqd = (1.0 / np.cosh(r * (X[0] - xs)))**2.0
        hTilde = h0 + solitary_wave(X[0], 0)
        h = max(hTilde - bathymetry_function(X), 0.)
        hTildePrime = -2.0 * alpha * r * np.tanh(r * (X[0] - xs)) * sechSqd
        hw = -h**2 * old_div(c * h0 * hTildePrime, hTilde**2)
        return hw


###############################
##### BOUNDARY CONDITIONS #####
###############################
X_coords = (0.0, L[0])  # this is x domain, used in BCs
Y_coords = (0.0, L[1])  # this is y domain, used in BCs


def x_mom_DBC(X, flag):
    if X[0] == X_coords[0] or X[0] == X_coords[1]:
        return lambda X, t: 0.0


def y_mom_DBC(X, flag):
    if X[1] == Y_coords[0] or X[1] == Y_coords[1]:
        return lambda X, t: 0.0


# ********************************** #
# ***** Create mySWFlowProblem ***** #
# ********************************** #
outputStepping = SWFlowProblem.OutputStepping(
    opts.final_time, dt_output=opts.dt_output)
initialConditions = {'water_height': water_height_at_t0(),
                     'x_mom': x_mom_at_t0(),
                     'y_mom': y_mom_at_t0(),
                     'h_times_eta': heta_at_t0(),
                     'h_times_w': hw_at_t0()}
boundaryConditions = {'water_height': lambda x, flag: None,
                      'x_mom': x_mom_DBC,
                      'y_mom': y_mom_DBC,
                      'h_times_eta': lambda x, flag: None,
                      'h_times_w': lambda x, flag: None}
# **************************** #
# ********** GAUGES ********** #
# **************************** #
heightPointGauges = PointGauges(gauges=((('h',), ((xs, 16.05, 0),
                                                 (xs, 14.55, 0),
                                                 (xs, 13.05, 0),
                                                 (xs, 11.55, 0),
                                                 (9.36, 13.80, 0),
                                                 (10.36, 13.80, 0),
                                                 (12.96, 11.22, 0),
                                                 (15.56, 13.80, 0))),),
                                activeTime=(0.01, opts.final_time),
                                fileName='island_wave_gauges.csv')
# ********************************************* #
# ********** Create my SWFlowProblem ********** #
# ********************************************* #
mySWFlowProblem = SWFlowProblem.SWFlowProblem(sw_model=opts.sw_model,
                                              cfl=opts.cfl,
                                              outputStepping=outputStepping,
                                              structured=opts.structured,
                                              he=he,
                                              nnx=nnx,
                                              nny=nny,
                                              domain=domain,
                                              initialConditions=initialConditions,
                                              boundaryConditions=boundaryConditions,
                                              reflectingBCs=opts.reflecting_BCs,
                                              bathymetry=bathymetry_function,
                                              analyticalSolution=None)
mySWFlowProblem.physical_parameters['LINEAR_FRICTION'] = 0
mySWFlowProblem.physical_parameters['mannings'] = 0.0
if opts.want_gauges:
    mySWFlowProblem.auxiliaryVariables = [heightPointGauges]<|MERGE_RESOLUTION|>--- conflicted
+++ resolved
@@ -31,11 +31,7 @@
     ("refinement", 4, "Refinement level"),
     ("structured", True, "Structured or unstructured mesh"),
     ("he", 0.5, "Mesh size for unstructured mesh"),
-<<<<<<< HEAD
-    ("reflecting_BCs", False, "Use reflecting BCs"),
-=======
     ("reflecting_BCs", False, "Use reflecting BCs for all boundaries"),
->>>>>>> 80dfad95
     ("want_gauges", False, "Output for water height point gauge"),
     ("which_case", 0, "which_case = {0,1} for {case_C, case_B}")
 ])
