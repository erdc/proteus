from __future__ import division


<<<<<<< HEAD
from builtins import object
from past.utils import old_div
=======

>>>>>>> 75239acc
from proteus import Comm, Profiling
import numpy as np
import numpy.testing as npt
import unittest
import pytest

comm = Comm.init()
Profiling.procID = comm.rank()

Profiling.logEvent("Testing SedClosure")
class GlobalVariables(object):
    def __init__(self):
        from proteus.mprans.SedClosure import HsuSedStress
        self.C4e = 1.
        self.C3e = 1.2
        self.eR = 0.8
        self.aDarcy = 1.
        self.bForch = 1.
        self.grain = 0.1
        self.packFraction = 0.2
        self.packMargin = 0.01
        self.sigmaC = 1.1
        self.maxFraction = 0.635
        self.frFraction = 0.57
        self.fContact = 0.02
        self.mContact = 2.
        self.nContact = 5.
        self.angFriction = old_div(np.pi,6.)
        self.vos_limiter = 0.6
        self.mu_fr_limiter  = 0.1
        self.sedSt = HsuSedStress( self.aDarcy, self.bForch, self.grain, self.packFraction,  self.packMargin,self.maxFraction, self.frFraction, self.sigmaC, self.C3e, self.C4e, self.eR ,self.fContact, self.mContact, self.nContact, self.angFriction, self.vos_limiter, self.mu_fr_limiter)
        self.sedSt_nl = HsuSedStress( self.aDarcy, self.bForch, self.grain, self.packFraction,  self.packMargin,self.maxFraction, self.frFraction, self.sigmaC, self.C3e, self.C4e, self.eR ,self.fContact, self.mContact, self.nContact, self.angFriction, self.vos_limiter, 1e100)
    

class TestHsu(unittest.TestCase):
    def testGranularDrag1(self):
        gl = GlobalVariables()
        import random
        uf = np.array([5.,4.],"d")
        us = np.array([1.,1.],"d") 
        rhoFluid = 1. + random.random()
        umag_temp = (uf - us)*(uf - us)
        umag = np.sqrt(sum(umag_temp))
        # Testing for sedF >> gl.packFraction
        nu = 1.
        sedF = 0.5
        drag = (gl.aDarcy * nu* sedF /((1.-sedF)*gl.grain**2) +  gl.bForch * umag / gl.grain)*rhoFluid
        # For sedF > pacFraction - > drag = a * nu* sedF /((1-sedF)*gl.grain^2) + beta * umag / gl.grain
        drag2 = gl.sedSt.betaCoeff(sedF, rhoFluid, uf, us, nu)
        if(drag2 != 0):
            drag /=drag2
            drag2/=drag2
        npt.assert_almost_equal(drag,drag2)
#    @pytest.mark.skip(reason="in development")
    def testGranularDrag2(self):
        gl=GlobalVariables()
        import random
        rhoFluid = 1. + random.random()
        uf = np.array([5.,4.],"d")
        us = np.array([1.,1.],"d") 
        umag_temp = (uf - us)*(uf - us)
        umag = np.sqrt(sum(umag_temp))
        # Testing for sedF << gl.packFraction and Rep = (1. - sed) * umag*nu/gl.grain = 0.9 * 5. * 0.1 / 1. = 0.45
        nu = 1.
        sedF = 0.1
        Rep = (1.- sedF)*umag*gl.grain / nu    
        drag = rhoFluid * ( 24. * (1.+0.15*Rep**(0.687))/Rep) * 0.75 * umag * (1. -sedF)**(-1.65) / gl.grain # Chen and Hsu 2014
        drag2 = gl.sedSt.betaCoeff(sedF, rhoFluid, uf, us, nu)
        if(drag2 != 0):
            drag /=drag2
            drag2/=drag2
        #if you use npt.assert_almost_equal you get more info on failure...
        #self.assertTrue(round(drag,10) == round(drag2,10))
        npt.assert_almost_equal(drag,drag2)
#    @pytest.mark.skip(reason="in development")
    def testGranularDrag3(self):
        gl=GlobalVariables()
        import random
        rhoFluid = 1. + random.random()
        uf = np.array([5.,4.],"d")
        us = np.array([1.,1.],"d") 
        umag_temp = (uf - us)*(uf - us)
        umag = np.sqrt(sum(umag_temp))
        # Testing for sedF << gl.packFraction and Rep > 1000
        sedF = 0.1
        nu = 1e-4
        Rep = (1.- sedF) * umag * gl.grain / nu    
        drag =  rhoFluid * ( 0.44 * 0.75 * umag * (1. -sedF)**(-1.65) )/ gl.grain # Chen and Hsu 2014
        drag2 = gl.sedSt.betaCoeff(sedF, rhoFluid,uf, us, nu)
        if(drag2 != 0):
            drag /=drag2
            drag2/=drag2
        #self.assertTrue(round(drag,10) == round(drag2,10))
        npt.assert_almost_equal(drag, drag2)
#    @pytest.mark.skip(reason="in development")
    def testGranularDrag4(self):
        gl=GlobalVariables()
        import random
        rhoFluid = 1. + random.random()
        # Constant params
        uf = np.array([5.,4.],"d")
        us = np.array([1.,1.],"d") 
        umag_temp = (uf - us)*(uf - us)
        umag = np.sqrt(sum(umag_temp))
        # Testing for sedF =  gl.packFraction +0.5 packmargin and Rep > 1000
        sedF = 0.205
        nu = 1e-4
        Rep = (1.- sedF) * umag * gl.grain / nu
        draga = gl.aDarcy * nu* sedF /((1.-sedF)*gl.grain**2) +  gl.bForch * umag / gl.grain
        dragb =  old_div(( 0.44 * 0.75 * umag * (1. -sedF)**(-1.65) ), gl.grain) # Chen and Hsu 2014
        w = 0.5 + old_div((sedF - gl.packFraction), (2. * gl.packMargin))
        drag =rhoFluid* (w*draga + (1.-w) * dragb)
        drag2 = gl.sedSt.betaCoeff(sedF, rhoFluid,uf, us, nu)
        if(drag2 != 0):
            drag /=drag2
            drag2/=drag2
        #self.assertTrue(round(drag,10) == round(drag2,10))
        npt.assert_almost_equal(drag, drag2)
    def testgs0(self):
        gl=GlobalVariables()
        f = 8
        sedF = 0.2
        gs0 = gl.sedSt.gs0(sedF)
        self.assertTrue(gs0 == 0.5*(2-sedF)/(1-sedF)**3)
        sedF = 0.55
        gs0 = gl.sedSt.gs0(sedF)
        self.assertTrue(round(gs0,f) ==round( 0.5*(2-0.49)/(1-0.49)**3 * (0.64-0.49)/(0.64-sedF),f))
        sedF = 0.65
        gs0 = gl.sedSt.gs0(sedF)
        self.assertTrue(round(gs0,f) == round(0.5*(2-0.49)/(1-0.49)**3 * (0.64-0.49)/(0.64-0.635),f))



        
    def testTkeSed(self):
        g = np.array([0.,9.81])
        gl=GlobalVariables()
        import random
        rhoFluid = 10. + random.random()
        f = 10
        uf = np.array([5.,4.],"d")
        us = np.array([1.,1.],"d") 
        gradC=np.array([0.1,0.1])
        rhoS = 2000
        nu = 1
        nuT = 1
        sedF = 0.3
# Setting 0 t_c
        theta_n = 0.25 + 0.25*random.random() + 1e-30
        kappa_n = 0.1 + 0.1*random.random() + 1e-30
        epsilon_n = 0.1  + 0.1 * random.random() + 1e-30


        beta = gl.sedSt.betaCoeff(sedF, rhoFluid,uf, us, nu)      
<<<<<<< HEAD
        beta = gl.sedSt.betaCoeff(sedF, rhoFluid,uf, us, nu)      
        t_p =old_div(rhoS, beta)
        l_c = np.sqrt(np.pi)*gl.grain / (24.*sedF * gl.sedSt.gs0(sedF))
        t_cl = min(old_div(l_c,np.sqrt(theta_n)) , 0.165*kappa_n/epsilon_n)
        aa = old_div(1,( 1. + old_div(t_p,t_cl)))
      
        es1 = 2.*beta * rhoS*(1-aa)*sedF*kappa_np1/((1-sedF)*rhoFluid)
=======
        t_p =rhoS/ beta
        l_c = np.sqrt(np.pi)*gl.grain / (24.*sedF * gl.sedSt.gs0(sedF))
        t_cl = min(l_c/np.sqrt(theta_n) , 0.165*kappa_n/epsilon_n)
        aa = 1/( 1. + t_p/t_cl)
        gc = g[:]*gradC[:]
        gc = sum(gc)
        ss = (rhoS/rhoFluid-1)
        es = 2.*beta * (1-aa)*sedF/((1-sedF)*rhoFluid)*kappa_n+ss*gc*nuT/gl.sigmaC/(1.-sedF)
>>>>>>> 75239acc


        kappa_sed = gl.sedSt.kappa_sed1(sedF,rhoFluid,rhoS,uf,us,gradC,nu,theta_n,kappa_n,epsilon_n,nuT,g)
        self.assertTrue(round(kappa_sed,f) ==round( es,f))

        
    def test_dTkeSed_dk(self):
        gl=GlobalVariables()
        import random
        rhoFluid = 1000. + random.random()
        f = 8
        uf = np.array([5.,4.],"d")
        us = np.array([1.,1.],"d") 
        gradC=np.array([0.1,0.1])
        rhoS = 2000
        nu = 1e-2
        nuT = 1e-2
        sedF = 0.3
# Setting 0 t_c
        theta_n = 0.25 + 0.25*random.random() + 1e-30
        kappa_n = 0.1 + 0.1*random.random() + 1e-30
        kappa_np1 = 0.1  + 0.1 * random.random() + 1e-30
        epsilon_n = 0.1  + 0.1 * random.random() + 1e-30


        beta = gl.sedSt.betaCoeff(sedF,rhoFluid, uf, us, nu)      
        t_p =old_div(rhoS, beta)
        l_c = np.sqrt(np.pi)*gl.grain / (24.*sedF * gl.sedSt.gs0(sedF))
        t_cl = min(old_div(l_c,np.sqrt(theta_n)),0.165*kappa_n/epsilon_n)
        aa = old_div(1,( 1. + old_div(t_p,t_cl)))
      
        es1 = 2.*beta * rhoS*(1-aa)*sedF/((1-sedF)*rhoFluid)


        kappa_sed = gl.sedSt.dkappa_sed1_dk(sedF,rhoFluid,rhoS,uf,us,gradC,nu,theta_n,kappa_n,epsilon_n,nuT)

        self.assertTrue(round(kappa_sed,f) ==round( es1,f))


<<<<<<< HEAD

        beta = gl.sedSt.betaCoeff(sedF, rhoFluid,uf, us, nu)      
        t_p =old_div(rhoS, beta)
        l_c = np.sqrt(np.pi)*gl.grain / (24.*sedF * gl.sedSt.gs0(sedF))
        t_cl = min(old_div(l_c,np.sqrt(theta_n)),0.165*kappa_n/epsilon_n)
        aa = old_div(1,( 1. + old_div(t_p,t_cl)))

       
        es1 = 2.*beta * rhoS*(1-aa)*sedF*kappa_n/((1-sedF)*rhoFluid)
        UgradC = np.dot((uf - us),gradC)
        es2  = beta * rhoFluid * nuT * UgradC / ((1-sedF)*rhoFluid)
        eps_sed = gl.sedSt.eps_sed(sedF,rhoFluid,rhoS,uf,us,gradC,nu,theta_n,kappa_n,epsilon_n, epsilon_np1,nuT)
        valid = -gl.C3e*es1*epsilon_np1/kappa_n+gl.C4e*es2*epsilon_np1/kappa_n
        if(valid!=0.):
            eps_sed/=valid
            valid/=valid
        
        self.assertTrue(round(eps_sed,f) ==round(valid ,f))
=======
>>>>>>> 75239acc
    def test_dEpsSed_dE(self):
        gl=GlobalVariables()
        g = np.array([0.,9.81])
        import random
        rhoFluid = 1000. + random.random()
        f = 8
        uf = np.array([5.,4.],"d")
        us = np.array([1.,1.],"d") 
        gradC=np.array([0.1,0.1])
        rhoS = 2000
        nu = 1e-4
        nuT = 1e-2
        sedF = 0.3
# Setting 0 t_c
        theta_n = random.random() + 1e-30
        kappa_n = random.random() + 1e-30
        epsilon_n = random.random() + 1e-30


        beta = gl.sedSt.betaCoeff(sedF, rhoFluid,uf, us, nu)      
        t_p =old_div(rhoS, beta)
        l_c = np.sqrt(np.pi)*gl.grain / (24.*sedF * gl.sedSt.gs0(sedF))
        t_cl = min(old_div(l_c,np.sqrt(theta_n)),0.165*kappa_n/epsilon_n)
        aa = old_div(1,( 1. + old_div(t_p,t_cl)))

       
        es1 = 2.*beta *(1-aa)*sedF*kappa_n/((1-sedF)*rhoFluid)

        UgradC = np.dot(g,gradC)

        es2  =  nuT * UgradC*(rhoS/rhoFluid-1.) / ((1-sedF)*gl.sigmaC)

        eps_sed = gl.sedSt.deps_sed_deps(sedF,rhoFluid,rhoS,uf,us,gradC,nu,theta_n,kappa_n,epsilon_n,nuT,g)
        valid = gl.C3e*es1/kappa_n+gl.C4e*es2/kappa_n
        self.assertTrue(round(eps_sed,f) ==round(valid,f))

    def testPsc(self):
        gl=GlobalVariables()
        import random
        f = 10        
        # Setting 0 t_c
        sedF = 0.3
        theta = random.random() + 1e-30
        rhoS = 2000
        psc = gl.sedSt.psc(sedF,rhoS,theta)
        self.assertTrue(round(psc,f) ==round(rhoS*sedF*(1. + 2*(1.+gl.eR)*sedF*gl.sedSt.gs0(sedF))*theta,f))

    def testPscTerm(self):
        gl=GlobalVariables()
        import random
        f = 10        
        # Setting 0 t_c
        sedF = 0.3
        theta = random.random() + 1e-30
        dudx = random.random() + 1e-30
        dvdy = random.random() + 1e-30
        dwdz = random.random() + 1e-30
        divU = dudx + dvdy + dwdz
        rhoS = 2000
        test = gl.sedSt.psc_term(sedF,rhoS,theta,dudx,dvdy,dwdz)
        self.assertTrue(round(test,f) == round(-2.*gl.sedSt.psc(sedF,rhoS,theta)*divU/(3.*rhoS*sedF),f))


    def testdpsc_term_dtheta(self):
        gl=GlobalVariables()
        import random
        f = 10        
        # Setting 0 t_c
        sedF = 0.3
        theta = random.random() + 1e-30
        dudx = random.random() + 1e-30
        dvdy = random.random() + 1e-30
        dwdz = random.random() + 1e-30
        divU = dudx + dvdy + dwdz
        rhoS = 2000
        test = gl.sedSt.dpsc_term_dtheta(sedF,rhoS,dudx,dvdy,dwdz)
        self.assertTrue(round(test,f) == round(-2.*gl.sedSt.psc(sedF,rhoS,theta)*divU/(3.*rhoS*sedF)/theta,f))
    def testMu_sc(self):
        gl=GlobalVariables()
        import random
        sqrt = np.sqrt
        f = 10        
        # Setting 0 t_c
        sedF = 0.3
        theta = random.random() + 1e-30
        rhoS = 2000
        test = gl.sedSt.mu_sc(sedF,rhoS,theta)
        g0 = gl.sedSt.gs0(sedF)
        valid = rhoS * gl.grain * sqrt(theta) * ( 0.8 *sedF**2 * g0 * (1. + gl.eR) / sqrt(np.pi) + (old_div(1.,15)) *sedF**2 * g0 * (1. + gl.eR) * sqrt(np.pi) +  (old_div(1.,6.)) *sedF * sqrt(np.pi) +  (old_div(5.,48.)) * sqrt(np.pi)/((1+gl.eR)*g0))        
        self.assertTrue(round(test,f) == round(valid,f))

    def testL_sc(self):
        gl=GlobalVariables()
        import random
        sqrt = np.sqrt
        f = 10        
        # Setting 0 t_c
        sedF = 0.3
        theta = random.random() + 1e-30
        rhoS = 2000
        test = gl.sedSt.l_sc(sedF,rhoS,theta)
        g0 = gl.sedSt.gs0(sedF)
        valid = (old_div(4.,3.))*sedF**2 * rhoS * gl.grain *g0*(1+gl.eR)* (old_div(sqrt(theta), sqrt(np.pi)) )
        
        self.assertTrue(round(test,f) == round(valid,f))

    def test_tsc_term(self):
        gl=GlobalVariables()
        import random
        sqrt = np.sqrt
        f = 10        
        # Setting 0 t_c
        sedF = 0.3
        theta = random.random() + 1e-30
        dudx = random.random() + 1e-30
        dudy = random.random() + 1e-30
        dudz = random.random() + 1e-30
        dvdx = random.random() + 1e-30
        dvdy = random.random() + 1e-30
        dvdz = random.random() + 1e-30
        dwdx = random.random() + 1e-30
        dwdy = random.random() + 1e-30
        dwdz = random.random() + 1e-30
        rhoS = 2000
        test = gl.sedSt.tausc_term_theta(sedF,rhoS,theta,dudx,dudy, dudz, dvdx, dvdy, dvdz, dwdx, dwdy, dwdz)
        divU = dudx + dvdy + dwdz
        mu = gl.sedSt.mu_sc(sedF, rhoS, theta)
        l = gl.sedSt.l_sc(sedF, rhoS, theta)
        s_tensor =  np.array([ [ 2.*dudx ,  dudy+dvdx,  dudz+dwdx],
                                [ dudy+dvdx, 2.*dvdy,    dvdz+dwdy],
                                [ dudz+dwdx, dvdz+dwdy,  2.* dwdz]])
        t_tensor = mu * s_tensor  + (l - (old_div(2.,3.)) * mu) * divU * np.array([ [ 1 , 0 , 0],
                                                   [ 0,  1,  0],
                                                   [ 0,  0,  1] ])
        product = s_tensor * t_tensor
        valid = 0.
        for i in product:
            for j in i:
                valid+=old_div(j, (3.*rhoS*sedF))
                
        self.assertTrue(round(test,f) == round(valid,f))


    def testgamma_s(self):
        gl=GlobalVariables()
        import random
        sqrt = np.sqrt
        f = 10        
        # Setting 0 t_c
        sedF = 0.3
        theta = random.random() + 1e-30
        theta_np1 = random.random() + 1e-30
        rhoS = 2000
        g0 = gl.sedSt.gs0(sedF)
        dudx = random.random() + 1e-30
        dvdy = random.random() + 1e-30
        dwdz = random.random() + 1e-30
        test = gl.sedSt.gamma_s(sedF,rhoS,theta , theta_np1, dudx, dvdy, dwdz)
        divU = dudx + dvdy + dwdz
        valid =  - 3. *  (1. - gl.eR**2) * sedF**2 * rhoS * g0 * theta_np1 * ( (old_div(sqrt(theta),sqrt(np.pi))) * (old_div(4.,gl.grain)) - divU) * (old_div(2.,(3. * rhoS * sedF)))
        self.assertTrue(round(test,f) == round(valid,f))

    def testdgamma_s_dtheta(self):
        gl=GlobalVariables()
        import random
        sqrt = np.sqrt
        f = 10        
        # Setting 0 t_c
        sedF = 0.3
        theta = random.random() + 1e-30
        rhoS = 2000
        g0 = gl.sedSt.gs0(sedF)
        dudx = random.random() + 1e-30
        dvdy = random.random() + 1e-30
        dwdz = random.random() + 1e-30

        test = gl.sedSt.dgamma_s_dtheta(sedF,rhoS,theta , dudx, dvdy, dwdz)
        divU = dudx + dvdy + dwdz
        
        valid =  - 3. *  (1. - gl.eR**2) * sedF**2 * rhoS * g0  * ( (old_div(sqrt(theta),sqrt(np.pi))) * (old_div(4.,gl.grain)) - divU) * (old_div(2.,(3. * rhoS * sedF)))
        self.assertTrue(round(test,f) == round(valid,f))

    def testJint1(self):
        gl=GlobalVariables()
        import random
        rhoFluid = 1. + random.random()
        f = 8
        uf = np.array([5.,4.],"d")
        us = np.array([1.,1.],"d") 
        gradC=np.array([0.1,0.1])
        rhoS = 2000
        nu = 1e-4
        nuT = 1e-2
        sedF = 0.3
# Setting 0 t_c
        theta_n = random.random() + 1e-30
        kappa_n = random.random() + 1e-30
        epsilon_n = random.random() + 1e-30


        beta = gl.sedSt.betaCoeff(sedF, rhoFluid, uf, us, nu)      
        t_p =old_div(rhoS, beta)
        l_c = np.sqrt(np.pi)*gl.grain / (24.*sedF * gl.sedSt.gs0(sedF))
        t_cl = min(old_div(l_c,np.sqrt(theta_n)),0.165*kappa_n/epsilon_n)
        aa = old_div(1,( 1. + old_div(t_p,t_cl)))

       
        es1 = 2.*beta * rhoS*(1-aa)*sedF*kappa_n/((1-sedF)*rhoFluid)

        UgradC = np.dot((uf - us),gradC)

        es2  = beta * rhoFluid * nuT * UgradC / ((1-sedF)*rhoFluid)

        test = gl.sedSt.jint1(sedF,rhoFluid, rhoS, uf,us, kappa_n,epsilon_n, theta_n, nu)

        self.assertTrue(round(test,f) ==round(2*aa*beta*sedF*kappa_n*(old_div(2.,(3.*sedF*rhoS))),f ))


    def testJint2(self):
        gl=GlobalVariables()
        import random
        rhoFluid = 1. + random.random()
        f = 8
        uf = np.array([5.,4.],"d")
        us = np.array([1.,1.],"d") 
        gradC=np.array([0.1,0.1])
        rhoS = 2000
        nu = 1e-4
        nuT = 1e-2
        sedF = 0.3
# Setting 0 t_c
        theta_n = random.random() + 1e-30

        beta = gl.sedSt.betaCoeff(sedF, rhoFluid,uf, us, nu)      

       
        test = gl.sedSt.jint2(sedF,rhoFluid, rhoS,uf,us, theta_n, nu)

        self.assertTrue(round(test,f) ==round(-3*beta*sedF*theta_n*(old_div(2.,(3.*sedF*rhoS))),f ))

    def testJint2dTheta(self):
        gl=GlobalVariables()
        import random
        rhoFluid = 1. + random.random()
        f = 8
        uf = np.array([5.,4.],"d")
        us = np.array([1.,1.],"d") 
        gradC=np.array([0.1,0.1])
        rhoS = 2000
        nu = 1e-4
        nuT = 1e-2
        sedF = 0.3
# Setting 0 t_c
        theta_n = random.random() + 1e-30

        beta = gl.sedSt.betaCoeff(sedF, rhoFluid,uf, us, nu)      

       
        test = gl.sedSt.djint2_dtheta(sedF,rhoFluid, rhoS,uf,us, nu)

        self.assertTrue(round(test,f) ==round(-3*beta*sedF*(old_div(2.,(3.*sedF*rhoS))),f ))


    def testK_diff(self):
        gl=GlobalVariables()
        import random
        sqrt = np.sqrt
        f = 10        
        # Setting 0 t_c
        sedF = 0.3
        theta = random.random() + 1e-30
        rhoS = 2000
        test = gl.sedSt.k_diff(sedF,rhoS,theta)
        g0 = gl.sedSt.gs0(sedF)
        valid = rhoS * gl.grain * sqrt(theta) * ( 2. *sedF**2 * g0 * (1. + gl.eR) / sqrt(np.pi) + (old_div(9.,16)) *sedF**2 * g0 * (1. + gl.eR) * sqrt(np.pi) +  (old_div(15.,16.)) *sedF * sqrt(np.pi) +  (old_div(25.,64.)) * sqrt(np.pi)/((1+gl.eR)*g0))
        
        self.assertTrue(round(test,f) == round(valid,f))


    def test_p_fr_limiter(self):
        gl=GlobalVariables()
        import random
        sqrt = np.sqrt
        # No stress
        sedF = 0.1
        p_friction = 0. 
        p_ftest = gl.sedSt.p_friction(sedF)
        self.assertAlmostEqual(p_friction,p_ftest)
        
        # No limiter
        sedF = 0.58
        p_friction = gl.fContact*(sedF-gl.frFraction)**gl.mContact/(gl.maxFraction-sedF)**gl.nContact
        p_ftest = gl.sedSt.p_friction(sedF)
        self.assertAlmostEqual(p_friction,p_ftest)
        
        
        # Exactly at the limiter
        sedF = 0.6
        p_friction = gl.fContact*(sedF-gl.frFraction)**gl.mContact/(gl.maxFraction-sedF)**gl.nContact
        p_ftest = gl.sedSt.p_friction(sedF)
        self.assertAlmostEqual(p_friction,p_ftest)
        # Over the limiter
        sedF=0.62
        sedFm = min(gl.vos_limiter, sedF)
        p_friction2 = gl.fContact*(sedFm-gl.frFraction)**gl.mContact/(gl.maxFraction-sedFm)**gl.nContact
        p_ftest2 = gl.sedSt.p_friction(sedF)
        self.assertAlmostEqual(p_friction2,p_ftest2)
        self.assertAlmostEqual(p_friction2,p_ftest)
        
    def test_gradp_fr_limiter(self):
        gl=GlobalVariables()
        import random
        sqrt = np.sqrt
        # No stress
        # No stress
        sedF = 0.1
        gradp = 0. 
        gradp_test = gl.sedSt.gradp_friction(sedF)
        self.assertAlmostEqual(gradp,gradp_test)
        
        # No limiter
        sedF = 0.58
        p_friction = gl.fContact*(sedF-gl.frFraction)**gl.mContact/(gl.maxFraction-sedF)**gl.nContact
        gradp = p_friction*(old_div(gl.mContact,(sedF-gl.frFraction))+old_div(gl.nContact,(gl.maxFraction-sedF)))
        gradp_test = gl.sedSt.gradp_friction(sedF)
        self.assertAlmostEqual(gradp,gradp_test)

        
        
        # Exactly at the limiter
        sedF = 0.6
        p_friction = gl.fContact*(sedF-gl.frFraction)**gl.mContact/(gl.maxFraction-sedF)**gl.nContact
        gradp = p_friction*(old_div(gl.mContact,(sedF-gl.frFraction))+old_div(gl.nContact,(gl.maxFraction-sedF)))
        gradp_test = gl.sedSt.gradp_friction(sedF)
        self.assertAlmostEqual(gradp,gradp_test)
        # Over the limiter
        sedF = 0.62
        sedFm = min(gl.vos_limiter,sedF)
        p_friction = gl.fContact*(sedFm-gl.frFraction)**gl.mContact/(gl.maxFraction-sedFm)**gl.nContact
        gradp = p_friction*(old_div(gl.mContact,(sedFm-gl.frFraction))+old_div(gl.nContact,(gl.maxFraction-sedFm)))
        gradp_test = gl.sedSt.gradp_friction(sedF)
        self.assertAlmostEqual(gradp,gradp_test)
        
        
        
    def test_mu_fr2D(self):
        gl=GlobalVariables()
        import random
        sqrt = np.sqrt
        # Setting 0 t_c
        sedF = 0.3
        theta = random.random() + 1e-30
        dudx = random.random() + 1e-30
        dudy = random.random() + 1e-30
        dudz = random.random() + 1e-30
        dvdx = random.random() + 1e-30
        dvdy = random.random() + 1e-30
        dvdz = random.random() + 1e-30
        dwdx = random.random() + 1e-30
        dwdy = random.random() + 1e-30
        dwdz = random.random() + 1e-30
        rhoS = 2000
        divU = dudx + dvdy + dwdz
        
        s_tensor = 0.5* np.array([ [ 2.*dudx  -divU ,  dudy+dvdx,               dudz+dwdx],
                                [ dudy+dvdx,                   2.*dvdy-divU,    dvdz+dwdy],
                                [ dudz+dwdx,                   dvdz+dwdy,               2.*dwdz-divU]])

        product = s_tensor * s_tensor
        magn = sum(product)
        magn = sum(magn)

        test = gl.sedSt.mu_fr(sedF,dudx,dudy, dudz, dvdx, dvdy, dvdz, dwdx, dwdy, dwdz)
        valid = sqrt(2)*gl.sedSt.p_friction(sedF)*np.sin(gl.angFriction)/2./sqrt(magn)
        self.assertAlmostEqual(test,valid)

        
        sedF = 0.58
        valid = sqrt(2)*gl.sedSt.p_friction(sedF)*np.sin(gl.angFriction)/2./sqrt(magn)
        test = gl.sedSt_nl.mu_fr(sedF,dudx,dudy, dudz, dvdx, dvdy, dvdz, dwdx, dwdy, dwdz)
        self.assertAlmostEqual(test,valid)


        sedF = 0.6
        valid = sqrt(2)*gl.sedSt.p_friction(sedF)*np.sin(gl.angFriction)/2./sqrt(magn)
        test = gl.sedSt_nl.mu_fr(sedF,dudx,dudy, dudz, dvdx, dvdy, dvdz, dwdx, dwdy, dwdz)
        self.assertAlmostEqual(test,valid)

        sedF = 0.62
        valid = sqrt(2)*gl.sedSt.p_friction(sedF)*np.sin(gl.angFriction)/2./sqrt(magn)
        test = gl.sedSt_nl.mu_fr(sedF,dudx,dudy, dudz, dvdx, dvdy, dvdz, dwdx, dwdy, dwdz)
        self.assertAlmostEqual(test,valid)

        sedF = 0.62
        valid = sqrt(2)*gl.sedSt.p_friction(sedF)*np.sin(gl.angFriction)/2./sqrt(magn)
        test = gl.sedSt.mu_fr(sedF,dudx,dudy, dudz, dvdx, dvdy, dvdz, dwdx, dwdy, dwdz)
        self.assertAlmostEqual(test,min(valid,0.1))
      


    def test_p_s(self):
        gl=GlobalVariables()
        import random
        sqrt = np.sqrt
        f = 10        
        # Setting 0 t_c
        sedF = 0.3
        theta = random.random() + 1e-30
        dudx = random.random() + 1e-30
        dudy = random.random() + 1e-30
        dudz = random.random() + 1e-30
        dvdx = random.random() + 1e-30
        dvdy = random.random() + 1e-30
        dvdz = random.random() + 1e-30
        dwdx = random.random() + 1e-30
        dwdy = random.random() + 1e-30
        dwdz = random.random() + 1e-30
        rhoS = 2000
        test = gl.sedSt.tausc_term_theta(sedF,rhoS,theta,dudx,dudy, dudz, dvdx, dvdy, dvdz, dwdx, dwdy, dwdz)
        divU = dudx + dvdy + dwdz
        mu = gl.sedSt.mu_sc(sedF, rhoS, theta)
        muf = gl.sedSt.mu_fr(sedF,dudx,dudy, dudz, dvdx, dvdy, dvdz, dwdx, dwdy, dwdz)

        l = gl.sedSt.l_sc(sedF, rhoS, theta)

        test = gl.sedSt.p_s( sedF, rhoS, theta, dudx, dudy, dudz, dvdx, dvdy, dvdz, dwdx, dwdy, dwdz)
        valid =gl.sedSt.p_friction(sedF) + gl.sedSt.psc(sedF, rhoS, theta) + (2./3.*(mu+muf) - l)*divU 


        self.assertTrue(round(test,f) == round(valid,f))        

        
        





    def testMintFluid(self):
        gl=GlobalVariables()
        import random
        rhoFluid = 1. + random.random()
        uf = np.array([5.,4.],"d")
        us = np.array([1.,1.],"d") 
        ufp1 = np.array([5.,4.],"d")
        usp1 = np.array([1.,1.],"d") 
        gradc = np.array([0.1,0.1],"d") 
        sedF = 0.205
        nu = 1e-4
        nuT = 1e-2
        beta = gl.sedSt.betaCoeff(sedF, rhoFluid,uf, us, nu)      
        mint = gl.sedSt.mIntFluid(sedF, rhoFluid, uf, us, ufp1, nu, nuT, gradc)
        self.assertTrue(round(mint.all(),10) == round((-sedF*beta*(ufp1)/(1.-sedF)/rhoFluid ).all() , 10))
    def testMintSolid(self):
        gl=GlobalVariables()
        import random
        rhoFluid = 1. + random.random()
        uf = np.array([5.,4.],"d")
        us = np.array([1.,1.],"d") 
        ufp1 = np.array([5.,4.],"d")
        usp1 = np.array([1.,1.],"d") 
        gradc = np.array([0.1,0.1],"d") 
        sedF = 0.205
        nu = 1e-4
        nuT = 1e-2
        beta = gl.sedSt.betaCoeff(sedF, rhoFluid,uf, us, nu)      
        mint = gl.sedSt.mIntSolid(sedF, rhoFluid, uf, us, usp1 , nu, nuT, gradc)
        self.assertTrue(round(mint.all(),10) == round((-sedF*beta*( - usp1) / (1.-sedF)).all() , 10))
    def testMintgradC(self):
        import random
        gl=GlobalVariables()
        rhoFluid = 1. + random.random()
        uf = np.array([5.,4.],"d")
        us = np.array([1.,1.],"d") 
        ufp1 = np.array([5.,4.],"d")
        usp1 = np.array([1.,1.],"d") 
        gradc = np.array([0.1,0.1],"d") 
        sedF = 0.205
        nu = 1e-4
        nuT = 1e-2
        beta = gl.sedSt.betaCoeff(sedF,rhoFluid, uf, us, nu)      
        mint = gl.sedSt.mIntgradC(sedF,rhoFluid, uf, us , nu, nuT, gradc)
        self.assertTrue(round(mint.all(),10) == round(( - sedF * beta * gradc * nuT / gl.sigmaC / rhoFluid / (1.-sedF)).all() , 10))

    def testdMintdUf(self):
        import random
        rhoFluid = 1. + random.random()
        gl=GlobalVariables()
        uf = np.array([5.,4.],"d")
        us = np.array([1.,1.],"d") 
        gradc = np.array([0.1,0.1],"d") 
        sedF = 0.205
        nu = 1e-4
        nuT = 1e-2
        beta = gl.sedSt.betaCoeff(sedF, rhoFluid,uf, us, nu)      
        mint = gl.sedSt.dmInt_duFluid(sedF, rhoFluid, uf, us , nu)
        self.assertTrue(round(mint,10) == round(  - sedF*beta/(1.-sedF)/rhoFluid , 10))
    def testdMintdUs(self):
        import random
        gl=GlobalVariables()
        rhoFluid = 1. + random.random()
        gl=GlobalVariables()
        uf = np.array([5.,4.],"d")
        us = np.array([1.,1.],"d") 
        gradc = np.array([0.1,0.1],"d") 
        sedF = 0.205
        nu = 1e-4
        nuT = 1e-2
        beta = gl.sedSt.betaCoeff(sedF, rhoFluid,uf, us, nu)      
        mint = gl.sedSt.dmInt_duSolid(sedF, rhoFluid, uf, us , nu)
        self.assertTrue(round(mint,10) == round(  sedF*beta/(1.-sedF)/rhoFluid  , 10))



if __name__ == '__main__':
    unittest.main(verbosity=2)<|MERGE_RESOLUTION|>--- conflicted
+++ resolved
@@ -1,12 +1,6 @@
 from __future__ import division
-
-
-<<<<<<< HEAD
 from builtins import object
 from past.utils import old_div
-=======
-
->>>>>>> 75239acc
 from proteus import Comm, Profiling
 import numpy as np
 import numpy.testing as npt
@@ -160,16 +154,7 @@
         epsilon_n = 0.1  + 0.1 * random.random() + 1e-30
 
 
-        beta = gl.sedSt.betaCoeff(sedF, rhoFluid,uf, us, nu)      
-<<<<<<< HEAD
-        beta = gl.sedSt.betaCoeff(sedF, rhoFluid,uf, us, nu)      
-        t_p =old_div(rhoS, beta)
-        l_c = np.sqrt(np.pi)*gl.grain / (24.*sedF * gl.sedSt.gs0(sedF))
-        t_cl = min(old_div(l_c,np.sqrt(theta_n)) , 0.165*kappa_n/epsilon_n)
-        aa = old_div(1,( 1. + old_div(t_p,t_cl)))
-      
-        es1 = 2.*beta * rhoS*(1-aa)*sedF*kappa_np1/((1-sedF)*rhoFluid)
-=======
+        beta = gl.sedSt.betaCoeff(sedF, rhoFluid,uf, us, nu)
         t_p =rhoS/ beta
         l_c = np.sqrt(np.pi)*gl.grain / (24.*sedF * gl.sedSt.gs0(sedF))
         t_cl = min(l_c/np.sqrt(theta_n) , 0.165*kappa_n/epsilon_n)
@@ -178,9 +163,6 @@
         gc = sum(gc)
         ss = (rhoS/rhoFluid-1)
         es = 2.*beta * (1-aa)*sedF/((1-sedF)*rhoFluid)*kappa_n+ss*gc*nuT/gl.sigmaC/(1.-sedF)
->>>>>>> 75239acc
-
-
         kappa_sed = gl.sedSt.kappa_sed1(sedF,rhoFluid,rhoS,uf,us,gradC,nu,theta_n,kappa_n,epsilon_n,nuT,g)
         self.assertTrue(round(kappa_sed,f) ==round( es,f))
 
@@ -217,28 +199,6 @@
 
         self.assertTrue(round(kappa_sed,f) ==round( es1,f))
 
-
-<<<<<<< HEAD
-
-        beta = gl.sedSt.betaCoeff(sedF, rhoFluid,uf, us, nu)      
-        t_p =old_div(rhoS, beta)
-        l_c = np.sqrt(np.pi)*gl.grain / (24.*sedF * gl.sedSt.gs0(sedF))
-        t_cl = min(old_div(l_c,np.sqrt(theta_n)),0.165*kappa_n/epsilon_n)
-        aa = old_div(1,( 1. + old_div(t_p,t_cl)))
-
-       
-        es1 = 2.*beta * rhoS*(1-aa)*sedF*kappa_n/((1-sedF)*rhoFluid)
-        UgradC = np.dot((uf - us),gradC)
-        es2  = beta * rhoFluid * nuT * UgradC / ((1-sedF)*rhoFluid)
-        eps_sed = gl.sedSt.eps_sed(sedF,rhoFluid,rhoS,uf,us,gradC,nu,theta_n,kappa_n,epsilon_n, epsilon_np1,nuT)
-        valid = -gl.C3e*es1*epsilon_np1/kappa_n+gl.C4e*es2*epsilon_np1/kappa_n
-        if(valid!=0.):
-            eps_sed/=valid
-            valid/=valid
-        
-        self.assertTrue(round(eps_sed,f) ==round(valid ,f))
-=======
->>>>>>> 75239acc
     def test_dEpsSed_dE(self):
         gl=GlobalVariables()
         g = np.array([0.,9.81])
