--- conflicted
+++ resolved
@@ -4,11 +4,7 @@
 import numpy as np
 from proteus import Domain
 from proteus.mprans import SpatialTools as st
-<<<<<<< HEAD
-from proteus.mbd import ChRigidBody as crb
-=======
 from proteus.mbd import CouplingFSI as fsi
->>>>>>> abaa614f
 import pychrono as chrono
 
 rho_0 = 1000.
@@ -51,15 +47,9 @@
 
 # CHRONO
 
-<<<<<<< HEAD
-system = crb.ProtChSystem()
-system.ChSystem.Set_G_acc(chrono.ChVectorD(g[0], g[1], 0.))
-body = crb.ProtChBody(system=system)
-=======
 system = fsi.ProtChSystem()
 system.ChSystem.Set_G_acc(chrono.ChVectorD(g[0], g[1], 0.))
 body = fsi.ProtChBody(system=system)
->>>>>>> abaa614f
 body.attachShape(rect)
 body.ChBody.SetMass(500.)
 body.ChBody.SetBodyFixed(True)  # fixing body
