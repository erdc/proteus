--- conflicted
+++ resolved
@@ -157,10 +157,7 @@
             relpath = "comparison_files/poiseulle_global_xmf.output"
         else:
             relpath = "comparison_files/poiseulle_xmf.output"
-<<<<<<< HEAD
-=======
 
->>>>>>> d1b7ea38
         xmf_file = filecmp.cmp('poiseulleFlow.xmf',os.path.join(self._scriptdir,relpath))
         for u,ua in zip(self.ns.modelList[0].levelModelList[1].u.values(),self.ns.modelList[0].levelModelList[1].u_analytical.values()):
             assert np.allclose(u.dof,ua[0],atol=1.0e-14,rtol=1.0e-14)
