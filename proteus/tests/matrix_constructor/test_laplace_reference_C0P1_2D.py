#!/usr/bin/env python
"""
Test module for Laplace Matrix builder
"""

from proteus.iproteus import *
from proteus import LinearAlgebraTools

import set_paths
import os.path
import numpy

import laplace_template_C0P1_2D as tp_2d

class TestLaplaceConstruction2D():
    """ Run tests to verify the construction of the 2D Laplace operator """
<<<<<<< HEAD
    @classmethod
    def setup_class(self):
        """ Initialize the test problem """
=======

    @classmethod
    def setup_class(cls):
        pass

    @classmethod
    def teardown_class(cls):
        pass

    def setup_method(self,method):
        """ Intialize the test problem """
        reload(tp_2d)
>>>>>>> cb3a4e4f
        self.laplace_object = tp_2d.ns
        self._setRelativePath()

<<<<<<< HEAD
    @classmethod
    def teardown_class(self):
=======
    def teardown_method(self,method):
>>>>>>> cb3a4e4f
        """ Tear down function """
        FileList = ["Laplace_matrix_test.h5",
                    "Laplace_matrix_test.xmf",
                    "reference_triangle_2d.ele",
                    "reference_triangle_2d.node",
                    "reference_triangle_2d.poly",
                    "proteus.log",
                    "proteus_default.log"]
        for file in FileList:
            if os.path.isfile(file):
                os.remove(file)

    @classmethod
    def _setRelativePath(self):
        self._scriptdir = os.path.dirname(__file__)

    def test_1(self):
        """ Initial test to check whether this is working """
        self.laplace_object.modelList[0].levelModelList[0].calculateCoefficients()
        rowptr, colind, nzval = self.laplace_object.modelList[0].levelModelList[0].jacobian.getCSRrepresentation()
        self.laplace_object.modelList[0].levelModelList[0].scale_dt = False
        self.Asys_rowptr = rowptr.copy()
        self.Asys_colptr = colind.copy()
        self.Asys_nzval = nzval.copy()
        nn = len(self.Asys_rowptr)-1
        self.Asys = LinearAlgebraTools.SparseMatrix(nn,nn,
                                                    self.Asys_nzval.shape[0],
                                                    self.Asys_nzval,
                                                    self.Asys_colptr,
                                                    self.Asys_rowptr)
        self.petsc4py_A = self.laplace_object.modelList[0].levelModelList[0].getSpatialJacobian(self.Asys)
        laplace_mat = LinearAlgebraTools.superlu_sparse_2_dense(self.petsc4py_A)
<<<<<<< HEAD
        rel_path = "comparison_files/laplace_reference_c0p1_2D.txt"
        comparison_mat = numpy.loadtxt(os.path.join(self._scriptdir,rel_path))
=======
        expected_output = os.path.dirname(os.path.abspath(__file__)) + '/comparison_files/laplace_reference_c0p1_2D.txt'
        comparison_mat = numpy.loadtxt(expected_output)
>>>>>>> cb3a4e4f
        assert numpy.allclose(laplace_mat,comparison_mat)

if __name__ == "__main__":
    pass<|MERGE_RESOLUTION|>--- conflicted
+++ resolved
@@ -14,11 +14,6 @@
 
 class TestLaplaceConstruction2D():
     """ Run tests to verify the construction of the 2D Laplace operator """
-<<<<<<< HEAD
-    @classmethod
-    def setup_class(self):
-        """ Initialize the test problem """
-=======
 
     @classmethod
     def setup_class(cls):
@@ -31,16 +26,10 @@
     def setup_method(self,method):
         """ Intialize the test problem """
         reload(tp_2d)
->>>>>>> cb3a4e4f
         self.laplace_object = tp_2d.ns
         self._setRelativePath()
 
-<<<<<<< HEAD
-    @classmethod
-    def teardown_class(self):
-=======
     def teardown_method(self,method):
->>>>>>> cb3a4e4f
         """ Tear down function """
         FileList = ["Laplace_matrix_test.h5",
                     "Laplace_matrix_test.xmf",
@@ -73,13 +62,8 @@
                                                     self.Asys_rowptr)
         self.petsc4py_A = self.laplace_object.modelList[0].levelModelList[0].getSpatialJacobian(self.Asys)
         laplace_mat = LinearAlgebraTools.superlu_sparse_2_dense(self.petsc4py_A)
-<<<<<<< HEAD
-        rel_path = "comparison_files/laplace_reference_c0p1_2D.txt"
-        comparison_mat = numpy.loadtxt(os.path.join(self._scriptdir,rel_path))
-=======
         expected_output = os.path.dirname(os.path.abspath(__file__)) + '/comparison_files/laplace_reference_c0p1_2D.txt'
         comparison_mat = numpy.loadtxt(expected_output)
->>>>>>> cb3a4e4f
         assert numpy.allclose(laplace_mat,comparison_mat)
 
 if __name__ == "__main__":
