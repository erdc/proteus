--- conflicted
+++ resolved
@@ -46,7 +46,7 @@
         RMS = np.sqrt(RMS)
         self.assertTrue(RMS<1e-04)
         self.assertTrue(MaxErr<1e-3)
-
+         
     def testFastCosh(self):
         from proteus.WaveTools import fastcosh_test
         RMS = 0.
@@ -127,16 +127,11 @@
     def testVDir(self):
         from proteus.WaveTools import setVertDir
         self.assertTrue(np.array_equal(setVertDir(np.array([0,-9.81,0])), np.array([0,1,0])))
-
+          
     def testDirVector(self):
         from proteus.WaveTools import setDirVector
-<<<<<<< HEAD
-        self.assertTrue(all(setDirVector(np.array([2.,2.,1.]))== np.array([2.,2.,1])/3.))
-
-=======
         self.assertTrue(all(setDirVector(np.array([2.,2.,1.]))== old_div(np.array([2.,2.,1]),3.)))
                   
->>>>>>> ea034b2c
     def testDirCheck(self):
         from proteus.WaveTools import dirCheck
         dirCheck(np.array([1.,2.,3.]),np.array([7.,4.,-5.]) )# Just loading the function with two vertical vectors
@@ -163,7 +158,7 @@
         y = 2*xim
         A = sum(returnRectangles(y,xim))
         self.assertTrue(round(A,10) == 1.0)
-
+                  
     def testIntegrateRectangles3D(self): # Testing the integration fynction for y = 2*x at [0,1]. The area should be 1
         from proteus.WaveTools import reduceToIntervals,returnRectangles3D
         x = np.linspace(0,1,101)
@@ -181,7 +176,7 @@
         A = sum(sum(returnRectangles3D(y1,xim,zim)))
         # Integrate function z*(2*x) over x[0,1], z[0,1] result == 0.5
         self.assertTrue(round(A,10)== 0.5)
-
+                  
     def testNormInt(self): # Testing the integration fynction for y = 2*x at [0,1]. The area should be 1
         from proteus.WaveTools import normIntegral, reduceToIntervals, returnRectangles
         #pickin
@@ -209,7 +204,7 @@
         amplitude =0.2
         eta = amplitude*cos(kDir[0]*x+kDir[1]*y+kDir[2]*z - omega*t +phi)
         self.assertTrue((eta - eta_mode([x,y,z],t,kDir,omega,phi,amplitude)==0.))# check eta
-
+    
     def testUdrift(self):
         from proteus.WaveTools import Udrift
         amp = 0.1
@@ -256,8 +251,8 @@
         #Checking that the code does not allow z to be outside (-d,0)
 #Checking vertical coherency
 # U_z = 0 at z = mwl-d
-        self.assertTrue(vel_mode([x,y,1.],t,kDir,kAbs,omega,phi,amplitude,mwl,depth,vDir,gAbs)[2]==0.)
-
+        self.assertTrue(vel_mode([x,y,1.],t,kDir,kAbs,omega,phi,amplitude,mwl,depth,vDir,gAbs)[2]==0.)                  
+        
     def testTophat(self):
         from proteus.WaveTools import tophat
         a  = np.random.rand(100)
@@ -275,7 +270,7 @@
         a[:10] = 0.5*(1.-np.cos(pi*np.linspace(0,9,10)/10.))
         a[-10:] =0.5*(1.-np.cos(pi*np.linspace(9,0,10)/10.))
         self.assertTrue( a.all() == af.all())
-
+                  
     def testDecomposeFFT(self):
         from proteus.WaveTools import decompose_tseries
         dt = 0.01
@@ -293,7 +288,7 @@
         rec[:]+=dec[3]
         self.assertTrue( rec.all() == eta.all())
 
-
+         
 class TestWaveParameters(unittest.TestCase):
 #Checking dispersion calculation for a predicted wavelenght of 5.00m
     def test_dispersion(self):
@@ -305,7 +300,7 @@
         length-=5.
         length/=5
         self.assertTrue( (all(length) <0.001) or  (all(length) > -0.001))
-
+                  
 #Check  sigma
     def test_sigma(self):
         from proteus.WaveTools import sigma,JONSWAP
@@ -320,7 +315,7 @@
         self.assertTrue((sigma[0] == sigma0).all())
         self.assertTrue((sigma[1] == sigma0).all())
         self.assertTrue((sigma[2] == sigma1).all())
-
+                  
     def test_Jonswap(self): #JONSWAP tests
 # Test Jonswap spectrum without TMA modification
         from proteus.WaveTools import sigma, JONSWAP, dispersion
@@ -348,7 +343,7 @@
         JON2 = JONSWAP(f,f0,Hs,gamma,TMA=True, depth=h)
         JCOMP = old_div(JON2,(TMA*JON))
         self.assertTrue((np.around(JCOMP,10)==1).all())
-
+        
     def test_PM(self): #PM tests
         from proteus.WaveTools import PM_mod
         f0 = random.random() + 1.
@@ -419,8 +414,8 @@
             SteadyCurrent(U,mwl,0.2)
         self.assertEqual(cm1.exception.code, 1)
 
-
-
+        
+        
 class VerifySolitaryWave(unittest.TestCase):
     def testSolitary(self):
         from proteus.WaveTools import SolitaryWave
@@ -431,22 +426,17 @@
         waveDir = np.array([5.,0.,0.])
         trans = np.array([1. ,0., 0.])
 
-        #No translation
+        #No translation        
         aa = SolitaryWave(HH,mwl,dd,g,waveDir)
-
+        
         x = 2.5
         t = 5.
 
         cc = np.sqrt(9.81*(dd+HH))
-<<<<<<< HEAD
-        eta_Ref = HH / np.cosh( np.sqrt(3.*HH/4./dd**3)*(x - cc*t))**2
-        xx = x*waveDir/5.
-=======
         eta_Ref = old_div(HH, np.cosh( np.sqrt(3.*HH/4./dd**3)*(x - cc*t))**2)
         xx = x*waveDir/5. 
->>>>>>> ea034b2c
         self.assertAlmostEqual(eta_Ref, aa.eta(xx,t))
-
+        
         def pow(a,b):
             return a**b
         h_ = dd
@@ -460,14 +450,14 @@
         cosh = np.cosh
 
 # Formula taken from waves2Foam
-        Uhorz = 1.0/(4.0*pow(h_, 4.0) )*sqrt(G_*h_)*H_ *(
-             2.*pow(h_, 3.0) + pow(h_, 2.0)*H_
+        Uhorz = 1.0/(4.0*pow(h_, 4.0) )*sqrt(G_*h_)*H_ *( 
+             2.*pow(h_, 3.0) + pow(h_, 2.0)*H_ 
            + 12.0*h_*H_*Z + 6.0*H_*pow(Z, 2.0)
            + (
-                 2*pow(h_, 3.0) - pow(h_, 2.0)*H_
+                 2*pow(h_, 3.0) - pow(h_, 2.0)*H_ 
                - 6.0*h_*H_*Z - 3.0*H_*pow(Z, 2.0)
-             )
-             *cosh(
+             ) 
+             *cosh( 
                  sqrt( 3*H_/pow(h_, 3.0))
                 *(
                      sqrt( G_*(h_ + H_))*t
@@ -509,7 +499,7 @@
          ));
         self.assertAlmostEqual(Uhorz, aa.u(xx,t)[0])
         self.assertAlmostEqual(-Uvert, aa.u(xx,t)[1])
-
+        
 
 class CheckMonochromaticWavesFailures(unittest.TestCase):
     def testFailureModes(self):
@@ -553,7 +543,7 @@
         from proteus.WaveTools import coshkzd_test as fcosh
         from proteus.WaveTools import sinhkzd_test as fsinh
         from proteus.WaveTools import Udrift as Ud
-
+        
 # Wave direction, random in x,y plane
         period = 2.
         waveHeight = 1.
@@ -568,7 +558,7 @@
         a = MonochromaticWaves(period,waveHeight,mwl,depth,g,waveDir,wavelength=None,waveType="Linear",Ycoeff = np.array([0.]), Bcoeff  = np.array([0.]), meanVelocity = np.array([0.,0,0.]),phi0 = phi0, fast = False)
         x = 150.
         y = 130.
-        z = mwl
+        z = mwl 
         t =  125.
         eta = a.eta([x, y, z], t)
         ux, uy, uz = a.u([x, y, z], t)
@@ -583,17 +573,11 @@
 # Flow equation from Wikipedia, Airy wave theory https://en.wikipedia.org/wiki/Airy_wave_theoryhttps://en.wikipedia.org/wiki/Airy_wave_theory
         etaRef = amp*cos(kw*(normDir[0]*x+normDir[1]*y+normDir[2]*z) - omega * t +phi0)
         z0 = z - mwl
-<<<<<<< HEAD
-
-        uxRef = normDir[0]*(amp*omega*fcosh(kw,z0,depth,fast=False)*cos(kw*(normDir[0]*x+normDir[1]*y+normDir[2]*z) - omega * t +phi0)-Ud(amp,gAbs,omega/kw,depth))
-        uyRef = normDir[1]*(amp*omega*fcosh(kw,z0,depth,fast=False)*cos(kw*(normDir[0]*x+normDir[1]*y+normDir[2]*z) - omega * t +phi0)-Ud(amp,gAbs,omega/kw,depth))
-=======
         
         uxRef = normDir[0]*(amp*omega*fcosh(kw,z0,depth,fast=False)*cos(kw*(normDir[0]*x+normDir[1]*y+normDir[2]*z) - omega * t +phi0)-Ud(amp,gAbs,old_div(omega,kw),depth))
         uyRef = normDir[1]*(amp*omega*fcosh(kw,z0,depth,fast=False)*cos(kw*(normDir[0]*x+normDir[1]*y+normDir[2]*z) - omega * t +phi0)-Ud(amp,gAbs,old_div(omega,kw),depth))
->>>>>>> ea034b2c
         uzRef = amp*omega*fsinh(kw,z0,depth,fast=False)*sin(kw*(normDir[0]*x+normDir[1]*y+normDir[2]*z) - omega * t +phi0)
-
+        
        # print ux,uxRef
         err = abs(old_div(eta,etaRef) - 1.)
         err_x = abs(old_div(ux,uxRef) - 1.)
@@ -651,7 +635,7 @@
         uxRef= mv[0]
         uyRef= mv[1]
         uzRef= mv[2]
-
+        
         for ii in range(len(YC)):
             jj+=1
             etaRef+=YC[ii]*fcos(jj*kw*(normDir[0]*x+normDir[1]*y+normDir[2]*z)-jj*omega*t + jj*phi0)/kw
@@ -714,9 +698,9 @@
         self.assertTrue((err <= 1e-3))
         self.assertEqual(np.round(Bc_test,7).all(), np.round(Bc,7).all())
         self.assertEqual(np.round(Yc_test,7).all(), np.round(Yc,7).all())
-
-
-
+        
+        
+        
 #========================================= RANDOM WAVES ======================================
 
 
@@ -1772,7 +1756,7 @@
 
         x = x0 + Lgen * 0.5
 
-
+        
         eta0 = np.zeros(len(series),)
         eta1 =  np.zeros(len(series),)
         eta2 =  np.zeros(len(series),)
@@ -1792,19 +1776,11 @@
         filenames = ['RandomSeries_Hs_0.15_Tp_1.0_depth_0.9',
                      'randomFastSeries.txt',]
         remove_files(filenames)
-<<<<<<< HEAD
-
-        self.assertTrue(round(abs(aRF.eta(x,t)/aT.eta(x,t)),8) == 1.)
-        self.assertTrue(round(abs(aRF.u(x,t)[0]/aT.u(x,t)[0]),8) == 1.)
-        self.assertTrue(round(abs(aRF.u(x,t)[1]/aT.u(x,t)[1]),8) == 1.)
-        self.assertTrue(round(abs(aRF.u(x,t)[2]/aT.u(x,t)[2]),8) == 1.)
-=======
         
         self.assertTrue(round(abs(old_div(aRF.eta(x,t),aT.eta(x,t))),8) == 1.)
         self.assertTrue(round(abs(old_div(aRF.u(x,t)[0],aT.u(x,t)[0])),8) == 1.)
         self.assertTrue(round(abs(old_div(aRF.u(x,t)[1],aT.u(x,t)[1])),8) == 1.)
         self.assertTrue(round(abs(old_div(aRF.u(x,t)[2],aT.u(x,t)[2])),8) == 1.)
->>>>>>> ea034b2c
 
         """
         from matplotlib import pyplot as plt
@@ -1818,7 +1794,7 @@
         plt.plot(series[:,0],eta0,"k-")
 #        plt.plot(series[:,0],eta1,"b--")
         plt.plot(series[:,0],eta2,"r-.")
-
+        
         plt.xlim(t-5.,t+5)
         plt.grid()
         plt.savefig("t.pdf")
@@ -1913,7 +1889,7 @@
 
         x = 150.
         y = 135.
-        z =  mwl
+        z =  mwl 
         t =  120.
         xi = np.array([x, y, z])
 #        print aR.eta(xi,t),aNL.eta(xi,t)
@@ -1957,7 +1933,7 @@
         self.assertTrue(round(old_div(etaT,aNL.eta_short(xi,t)),2)==1 )
 # Testing lower harmonics
         etaT = 0.
-        N = aR.N
+        N = aR.N    
         for ii in range(0,N-1):
             for jj in range(ii+1,N):
                 w1p2 = ww[ii] - ww[jj]
@@ -2284,4 +2260,4 @@
 
 
 if __name__ == '__main__':
-    unittest.main(verbosity=2)+    unittest.main(verbosity=2)
