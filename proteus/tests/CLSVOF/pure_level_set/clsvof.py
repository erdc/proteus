from __future__ import absolute_import
from __future__ import division
from past.utils import old_div
from proteus import Domain
from proteus import Norms
from proteus import Profiling
from proteus import Context
from proteus.mprans import CLSVOF
import numpy as np
import math
<<<<<<< HEAD
try:
    from .parameters import *
except:
    from parameters import *
=======
from .parameters import *
import os
>>>>>>> 59f3b986

AUTOMATED_TEST=True

#----- TEST CASE ----- #
# 1: 2D periodic vortex
# 2: 2D solid rotation
# 3: 3D solid rotation
# 4: 3D LeVeque test
# see parameters.py

# ----- PARAMETERS FOR CLSVOF ----- #
doSpinUpStep=False
lambdaFact=1.0
computeMetrics=0 #0: don't compute metrics, 1: compute at EOS, 2: compute at ETS
eps_tolerance_clsvof=True #Set tol on nonlinear solver to machine zero?
#clsvof_nl_atol_res # see below

# ----- REFINEMENT ----- #
triangleFlag=1
unstructured=False
refinement=3 #default: 3

# ----- NUMERICAL PARAMETERS ----- #
cfl=0.33
useMetrics=0

# ----- number of space dimensions ----- #
nd=2
if ct.test_case>2:
    nd=3

if ct.test_case==1:
    T=8.0
    nDTout=80
elif ct.test_case==2 or ct.test_case==3:
    T=1.0
    nDTout=10
else:
    T=3.0
    nDTout=30

refinementMultiplier=12.5
if AUTOMATED_TEST==True:
    refinementMultiplier=3#5
    refinement=1
    T=0.1
    nDTout=1

if ct.test_case==3:
    refinementMultiplier=4#5


# ----- General parameters ----- #
parallel = False # if True use PETSc solvers
linearSmoother = None

# ----- Finite element sapce ----- #
pDegree_clsvof=1
useBernstein=True
useHex=False

# ----- quadrature order ----- #
clsvof_quad_order = 2*pDegree_clsvof+1

# parallel partitioning info #
from proteus import MeshTools
partitioningType = MeshTools.MeshParallelPartitioningTypes.node

# create mesh #
if nd==2:
    nn=nnx=nny=(2**refinement)*10+1
    nnz=1
    L=[1.0,1.0]
else:
    if ct.test_case==3:
        nn=nnx=nny=int((2**refinement)*refinementMultiplier+1)
        nnz=int(old_div((nnx-1),2)+1)
        L=[1.0,1.0,0.5]
    else:
        nn=nnx=nny=nnz=int((2**refinement)*refinementMultiplier+1)
        L=[1.0,1.0,1.0]
# definition of he
he=old_div(1.0,(nnx-1.0))
clsvof_nl_atol_res = max(1.0e-10, 0.01 * he ** 2)

unstructured=unstructured #True for tetgen, false for tet or hex from rectangular grid
box=Domain.RectangularDomain(L)
#box.writePoly("box")
if unstructured:
    domain=Domain.PlanarStraightLineGraphDomain(fileprefix="box")
    domain.boundaryTags = box.boundaryTags
    bt = domain.boundaryTags
    triangleOptions="pAq30Dena%8.8f"  % (0.5*he**2,)
else:
    domain = box
    meshname = os.path.dirname(os.path.abspath(__file__))+"/"+"mesh_"+str(ct.test_case)
    #domain.writePoly(meshname)
    domain.polyfile = meshname
    genMesh=False

soname="clsvof_level_"+repr(refinement)

class MyCoefficients(CLSVOF.Coefficients):
    def attachModels(self,modelList):
        self.model = modelList[0]
        self.q_v = np.zeros(self.model.q[('grad(u)',0)].shape,'d')
        self.ebqe_v = np.zeros(self.model.ebqe[('grad(u)',0)].shape,'d')
        self.q_v_old = np.zeros(self.model.q[('grad(u)',0)].shape,'d')
        self.q_v_tStar = np.zeros(self.model.q[('grad(u)',0)].shape,'d')<|MERGE_RESOLUTION|>--- conflicted
+++ resolved
@@ -8,15 +8,11 @@
 from proteus.mprans import CLSVOF
 import numpy as np
 import math
-<<<<<<< HEAD
 try:
     from .parameters import *
 except:
     from parameters import *
-=======
-from .parameters import *
 import os
->>>>>>> 59f3b986
 
 AUTOMATED_TEST=True
 
