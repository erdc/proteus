
"""
Testing module for proteus.BoundaryConditions
Work in progress

TO ADD TO TESTS:
setTwoPhaseVelocityInlet()
setHydrostaticPressureOutlet()
setHydrostaticPressureOutletWithDepth()
"""


import os, sys
import random
import unittest
import numpy.testing as npt
import numpy as np
from proteus import Comm, Profiling
from proteus.Profiling import logEvent as log
from proteus.BoundaryConditions import BC_Base
from proteus.mprans.BoundaryConditions import BC_RANS


comm = Comm.init()
Profiling.procID = comm.rank()
log("Testing BoundaryConditions")


def create_BC(folder=None, b_or=None, b_i=0, nd=2):
    if folder is None:
        return BC_Base(b_or=b_or, b_i=b_i, nd=nd)
    if folder == 'mprans':
        return BC_RANS(b_or=b_or, b_i=b_i, nd=nd)

def get_random_x(start=0., stop=10.):
    x1 = random.uniform(start, stop)
    x2 = random.uniform(start, stop)
    x3 = random.uniform(start, stop)
    return np.array([x1, x2, x3])

def get_time_array(start=0, stop=5, steps=100):
    return np.linspace(0, 5, 100)

class PseudoContext:
    def __init__(self):
        from proteus import Domain
        self.ecH = 3.
        self.he = 0.2

def get_context():
    return PseudoContext()
class TestBC(unittest.TestCase):

    def test_bc_base(self):
        BC = create_BC()
        #BC.newGlobalBC('test1', 4)
        #npt.assert_equal(BC.test1, 4)

    def test_constantBC(self):
        t_list = get_time_array()
        constant = 4
        constants = []
        values = []
        BC_func = lambda x, t: constant
        for t in t_list:
            x = get_random_x()
            constants += [constant]
            values += [BC_func(x, t)]
        npt.assert_equal(values, constants)

    def test_non_material(self):
        BC = create_BC(folder='mprans')
        BC.setNonMaterial()
        vof_adv, u_diff, v_diff, w_diff = [], [], [], []
        t_list = get_time_array()
        for t in t_list:
            x = get_random_x()
            vof_adv += [BC.vof_advective.uOfXT(x, t)]
            u_diff += [BC.u_diffusive.uOfXT(x, t)]
            v_diff += [BC.v_diffusive.uOfXT(x, t)]
            w_diff += [BC.w_diffusive.uOfXT(x, t)]
        zeros = np.zeros(len(t_list))
        npt.assert_equal(vof_adv, zeros)
        npt.assert_equal(u_diff, zeros)
        npt.assert_equal(v_diff, zeros)
        npt.assert_equal(w_diff, zeros)

    def test_mprans_no_slip(self):
        BC = create_BC(folder='mprans')
        BC.setNoSlip()
<<<<<<< HEAD
        u_dir, v_dir, w_dir, p_adv, k_dir, d_diff, vof_adv,k_diff = [], [], [], [], [], [], [], []
=======
        u_dir, v_dir, w_dir, p_adv, pInit_adv, k_dir, d_diff, pInc_diff, k_diff, vof_adv = [], [], [], [], [], [], [], [], [], []
>>>>>>> 11b32012
        t_list = get_time_array()
        for t in t_list:
            x = get_random_x()
            u_dir += [BC.u_dirichlet.uOfXT(x, t)]
            v_dir += [BC.v_dirichlet.uOfXT(x, t)]
            w_dir += [BC.w_dirichlet.uOfXT(x, t)]
            p_adv += [BC.p_advective.uOfXT(x, t)]
            pInit_adv += [BC.pInit_advective.uOfXT(x, t)]
            k_dir += [BC.k_dirichlet.uOfXT(x, t)]
            d_diff += [BC.dissipation_diffusive.uOfXT(x, t)]
            vof_adv += [BC.vof_advective.uOfXT(x, t)]
            k_diff += [BC.k_diffusive.uOfXT(x, t)]
<<<<<<< HEAD
=======
            pInc_diff += [BC.pInc_diffusive.uOfXT(x, t)]
>>>>>>> 11b32012
        zeros = np.zeros(len(t_list))
        npt.assert_equal(BC.p_dirichlet.uOfXT, None)
        npt.assert_equal(u_dir, zeros)
        npt.assert_equal(v_dir, zeros)
        npt.assert_equal(w_dir, zeros)
        npt.assert_equal(BC.vof_dirichlet.uOfXT, None)
        npt.assert_equal(k_dir, zeros)
        npt.assert_equal(BC.dissipation_dirichlet.uOfXT, None)
        npt.assert_equal(BC.pInit_dirichlet.uOfXT, None)
        npt.assert_equal(BC.pInc_dirichlet.uOfXT, None)
        npt.assert_equal(p_adv, zeros)
        npt.assert_equal(BC.u_advective.uOfXT, None)
        npt.assert_equal(BC.v_advective.uOfXT, None)
        npt.assert_equal(BC.w_advective.uOfXT, None)
        npt.assert_equal(pInit_adv, zeros)
        npt.assert_equal(BC.pInc_advective.uOfXT, None)
        npt.assert_equal(p_adv, zeros)
        npt.assert_equal(vof_adv, zeros)
        npt.assert_equal(BC.k_advective.uOfXT, None)
        npt.assert_equal(BC.dissipation_advective.uOfXT, None)
        npt.assert_equal(BC.u_diffusive.uOfXT, None)
        npt.assert_equal(BC.v_diffusive.uOfXT, None)
        npt.assert_equal(BC.w_diffusive.uOfXT, None)
        npt.assert_equal(k_diff, zeros)
        npt.assert_equal(d_diff, zeros)
        npt.assert_equal(BC.pInit_diffusive.uOfXT, None)
        npt.assert_equal(pInc_diff, zeros)

    def test_mprans_free_slip(self):
        BC = create_BC(folder='mprans')
        BC.setFreeSlip()
        u_adv, v_adv, w_adv, p_adv, pInit_adv, u_diff, v_diff, w_diff, k_dir, d_diff, pInc_diff, vof_adv = [], [], [], [], [], [], [], [], [], [], [], []
        t_list = get_time_array()
        for t in t_list:
            x = get_random_x()
            u_adv += [BC.u_advective.uOfXT(x, t)]
            v_adv += [BC.v_advective.uOfXT(x, t)]
            w_adv += [BC.w_advective.uOfXT(x, t)]
            p_adv += [BC.p_advective.uOfXT(x, t)]
            pInit_adv += [BC.pInit_advective.uOfXT(x, t)]
            u_diff += [BC.u_diffusive.uOfXT(x, t)]
            v_diff += [BC.v_diffusive.uOfXT(x, t)]
            w_diff += [BC.w_diffusive.uOfXT(x, t)]
            k_dir += [BC.k_dirichlet.uOfXT(x, t)]
            d_diff += [BC.dissipation_diffusive.uOfXT(x, t)]
            pInc_diff += [BC.pInc_diffusive.uOfXT(x, t)]
            vof_adv += [BC.vof_advective.uOfXT(x, t)]
        zeros = np.zeros(len(t_list))
        npt.assert_equal(BC.p_dirichlet.uOfXT, None)
        npt.assert_equal(BC.u_dirichlet.uOfXT, None)
        npt.assert_equal(BC.v_dirichlet.uOfXT, None)
        npt.assert_equal(BC.w_dirichlet.uOfXT, None)
        npt.assert_equal(BC.vof_dirichlet.uOfXT, None)
        npt.assert_equal(BC.pInit_dirichlet.uOfXT, None)
        npt.assert_equal(BC.pInc_dirichlet.uOfXT, None)
        npt.assert_equal(k_dir, zeros)
        npt.assert_equal(BC.dissipation_dirichlet.uOfXT, None)
        npt.assert_equal(p_adv, zeros)
        npt.assert_equal(u_adv, zeros)
        npt.assert_equal(v_adv, zeros)
        npt.assert_equal(w_adv, zeros)
        npt.assert_equal(vof_adv, zeros)
        npt.assert_equal(BC.k_advective.uOfXT, None)
        npt.assert_equal(BC.dissipation_advective.uOfXT, None)
        npt.assert_equal(pInit_adv, zeros)
        npt.assert_equal(BC.pInc_advective.uOfXT, None)
        npt.assert_equal(u_diff, zeros)
        npt.assert_equal(v_diff, zeros)
        npt.assert_equal(w_diff, zeros)
        npt.assert_equal(d_diff, zeros)
        # check if other BC are None

    def test_open_air(self):
        BC = create_BC(folder='mprans')
        BC = create_BC(folder='mprans', b_or=np.array([[1., 1., 1.]]), b_i=0)
        BC.setAtmosphere()
        p_dir, u_dir, v_dir, w_dir, vof_dir, u_diff, v_diff, w_diff, k_diff, d_diff = [], [], [], [], [], [], [], [], [], []
        t_list = get_time_array()
        for t in t_list:
            x = get_random_x()
            p_dir += [BC.p_dirichlet.uOfXT(x, t)]
            u_dir += [BC.u_dirichlet.uOfXT(x, t)]
            v_dir += [BC.v_dirichlet.uOfXT(x, t)]
            w_dir += [BC.w_dirichlet.uOfXT(x, t)]
            vof_dir += [BC.vof_dirichlet.uOfXT(x, t)]
            u_diff += [BC.u_diffusive.uOfXT(x, t)]
            v_diff += [BC.v_diffusive.uOfXT(x, t)]
            w_diff += [BC.w_diffusive.uOfXT(x, t)]
            k_diff += [BC.k_diffusive.uOfXT(x, t)]
            d_diff += [BC.dissipation_diffusive.uOfXT(x, t)]
        zeros = np.zeros(len(t_list))
        vofAir = zeros + 1.
        npt.assert_equal(p_dir, zeros)
        npt.assert_equal(u_dir, zeros)
        npt.assert_equal(v_dir, zeros)
        npt.assert_equal(w_dir, zeros)
        npt.assert_equal(vof_dir, vofAir)
        npt.assert_equal(BC.k_dirichlet.uOfXT, None)
        npt.assert_equal(BC.dissipation_dirichlet.uOfXT, None)
        npt.assert_equal(BC.p_advective.uOfXT, None)
        npt.assert_equal(BC.u_advective.uOfXT, None)
        npt.assert_equal(BC.v_advective.uOfXT, None)
        npt.assert_equal(BC.w_advective.uOfXT, None)
        npt.assert_equal(BC.vof_advective.uOfXT, None)
        npt.assert_equal(BC.k_advective.uOfXT, None)
        npt.assert_equal(BC.dissipation_advective.uOfXT, None)
        npt.assert_equal(u_diff, zeros)
        npt.assert_equal(v_diff, zeros)
        npt.assert_equal(w_diff, zeros)
        npt.assert_equal(k_diff, zeros)
        npt.assert_equal(d_diff, zeros)
        # check if other BC are None
    # def test_unsteady_two_phase_velocity_inlet(self):

    def test_set_tank(self):
        BC = create_BC(folder='mprans', b_or=np.array([[0., 1., 0.]]), b_i=0)
        BC.setTank()
        # checking if other BC leaves setTank BC as it should be
        BC.setFreeSlip()
        BC.reset()
        # ----
        t_list = get_time_array()
        hy_dir, u_stress, w_stress = [], [], []
        for t in t_list:
            x = get_random_x()
            hy_dir += [BC.hy_dirichlet.uOfXT(x, t)]
            u_stress += [BC.u_stress.uOfXT]
            w_stress += [BC.w_stress.uOfXT]
        zeros = np.zeros(len(t_list))
        npt.assert_equal(BC.hx_dirichlet.uOfXT, None)
        npt.assert_equal(hy_dir, zeros)
        npt.assert_equal(BC.hz_dirichlet.uOfXT, None)
        npt.assert_equal(hy_dir, zeros)
        npt.assert_equal(u_stress, zeros)
        npt.assert_equal(BC.v_stress.uOfXT, None)
        npt.assert_equal(w_stress, zeros)

    def test_move_mesh(self):
        BC = create_BC(folder='mprans')
        last_pos = np.array([1., 1., 1.])
        h = np.array([0., 0., 0.])
        rot_matrix = np.eye(3)
        BC.setMoveMesh(last_pos=last_pos, h=h, rot_matrix=rot_matrix)
        # checking if other BC leaves setTank BC as it should be
        BC.setFreeSlip()
        BC.reset()
        # ----
        t_list = get_time_array()
        hx_dir, hy_dir, hz_dir = [], [], []
        displacement = []
        from proteus.SpatialTools import rotation3D
        for t in t_list:
            new_pos = np.array(get_random_x())
            h[:] = new_pos-last_pos
            rot_angle = get_random_x()[0]
            rot_axis = get_random_x()
            rot_matrix[:] = rotation3D(rot_matrix, rot=rot_angle, axis=rot_axis)
            x = np.array(get_random_x())
            hx_dir += [BC.hx_dirichlet.uOfXT(x, t)]
            hy_dir += [BC.hy_dirichlet.uOfXT(x, t)]
            hz_dir += [BC.hz_dirichlet.uOfXT(x, t)]
            x0 = x-last_pos
            displacement += [(np.dot(x0, rot_matrix)-x0)+h]
            last_pos[:] = x
        zeros = np.zeros(len(t_list))
        displacement = np.array(displacement)
        npt.assert_equal(hx_dir, displacement[:, 0])
        npt.assert_equal(hy_dir, displacement[:, 1])
        npt.assert_equal(hz_dir, displacement[:, 2])

    def test_unsteady_two_phase_velocity_inlet(self):
        from proteus.WaveTools import MonochromaticWaves
        b_or = np.array([[0., -1., 0.]])
        b_i = 0
        BC = create_BC(folder='mprans', b_or=b_or, b_i=b_i)
        # creating a wave
        period = 0.8
        height = 0.029
        mwl = depth = 0.9
        direction = np.array([1., 0., 0.])
        g = np.array([0., -9.81, 0.])
        waves = MonochromaticWaves(period, height, mwl, depth, g, direction)
        # need to set epsFact and he with context as they are called in BC...
        ct = get_context()
        from proteus.ctransportCoefficients import smoothedHeaviside
        #-----
        # set BC
        wind_speed=np.array([1., 2., 3.4])
        smoothing = 0.
        BC.setUnsteadyTwoPhaseVelocityInlet(waves, smoothing, vert_axis=1,
                                            wind_speed=wind_speed)
        BC.getContext(ct)
        BC.u_dirichlet.uOfXT = BC.u_dirichlet.init_cython()
        BC.v_dirichlet.uOfXT = BC.v_dirichlet.init_cython()
        BC.w_dirichlet.uOfXT = BC.w_dirichlet.init_cython()
        BC.vof_dirichlet.uOfXT = BC.vof_dirichlet.init_cython()
        BC.p_advective.uOfXT = BC.p_advective.init_cython()
        u_dir, v_dir, w_dir, vof_dir, p_adv = [], [], [], [], []
        u_calc, vof_calc, p_calc = [], [], []
        t_list = get_time_array()
        for t in t_list:
            x = np.array(get_random_x())
            u_dir += [BC.u_dirichlet.uOfXT(x, t)]
            v_dir += [BC.v_dirichlet.uOfXT(x, t)]
            w_dir += [BC.w_dirichlet.uOfXT(x, t)]
            vof_dir += [BC.vof_dirichlet.uOfXT(x, t)]
            p_adv += [BC.p_advective.uOfXT(x, t)]
            # calculations
            waveHeight = waves.mwl+waves.eta(x, t)
            wavePhi = x[1]-waveHeight
            if wavePhi <= 0:
                H = 0.
                wave_u = waves.u(x, t)
            elif smoothing > 0 and 0 < wavePhi <= smoothing:
                H = smoothedHeaviside(0.5*smoothing, wavePhi-0.5*smoothing)
                x_max = list(x)
                x_max[1] = waveHeight
                wave_u = waves.u(x_max, t)
            else:
                H = 1.
                wave_u = np.array([0., 0., 0.])
            U = H*wind_speed + (1-H)*wave_u
            u_calc += [U]
            p_calc += [np.sum(U*b_or[b_i])]
            if wavePhi >= smoothing/2.:
                Hvof = 1.
            elif smoothing > 0 and -smoothing/2. < wavePhi < smoothing/2.:
                Hvof = smoothedHeaviside(smoothing, wavePhi)
            elif wavePhi <= -smoothing/2.:
                Hvof = 0.
            vof_calc += [Hvof]
        u_calc = np.array(u_calc)
        vof_calc = np.array(vof_calc)
        npt.assert_equal(BC.p_dirichlet.uOfXT, None)
        npt.assert_equal(u_dir, u_calc[:, 0])
        npt.assert_equal(v_dir, u_calc[:, 1])
        npt.assert_equal(w_dir, u_calc[:, 2])
        npt.assert_equal(vof_dir, vof_calc)
        npt.assert_equal(BC.k_dirichlet.uOfXT, None)
        npt.assert_equal(BC.dissipation_dirichlet.uOfXT, None)
        npt.assert_equal(p_adv, p_calc)
        npt.assert_equal(BC.u_advective.uOfXT, None)
        npt.assert_equal(BC.v_advective.uOfXT, None)
        npt.assert_equal(BC.w_advective.uOfXT, None)
        npt.assert_equal(BC.vof_advective.uOfXT, None)
        npt.assert_equal(BC.k_advective.uOfXT, None)
        npt.assert_equal(BC.dissipation_advective.uOfXT, None)
        npt.assert_equal(BC.u_diffusive.uOfXT, None)
        npt.assert_equal(BC.v_diffusive.uOfXT, None)
        npt.assert_equal(BC.w_diffusive.uOfXT, None)
        npt.assert_equal(BC.k_diffusive.uOfXT, None)
        npt.assert_equal(BC.dissipation_diffusive.uOfXT, None)

    def test_two_phase_velocity_inlet(self):
        from proteus.ctransportCoefficients import smoothedHeaviside
        # input 
        ct = get_context()
        b_or = np.array([[0., -1., 0.]])
        b_i = 0
        U0 = [0.1, 0.2, 0.3] # m/s
        waterDepth = 0.5 # m
        smoothing = 3.*0.01 # m
        Uwind =  [0.01, 0.02, 0.03] # m/s
        vert_axis = 1 # by default alligned with the gravity
        air = 1.
        water = 0.
        kInflow = 0.00005
        dissipationInflow = 0.00001
        kInflowAir = kInflow / 10.
        dissipationInflowAir = dissipationInflow / 10.
        BC = create_BC(folder='mprans', b_or=b_or, b_i=b_i)
        # setting variables
        uDir, vDir, wDir, vofDir, pAdv, kDir, dissipationDir = [],[],[],[],[],[],[]
        uCalc, vCalc, wCalc, vofCalc, pCalc, kCalc, dissipationCalc = [],[],[],[],[],[],[]
        t_list = get_time_array()
        BC.setTwoPhaseVelocityInlet(U0, waterDepth, smoothing, Uwind, 
                                    vert_axis, air, water,
                                    kInflow, dissipationInflow,
                                    kInflowAir, dissipationInflowAir)
        # time step iterations
        for t in t_list:
            x = np.array(get_random_x())
            uDir += [BC.u_dirichlet.uOfXT(x, t)]
            vDir += [BC.v_dirichlet.uOfXT(x, t)]
            wDir += [BC.w_dirichlet.uOfXT(x, t)]
            vofDir += [BC.vof_dirichlet.uOfXT(x, t)]
            pAdv += [BC.p_advective.uOfXT(x, t)]
            kDir += [BC.k_dirichlet.uOfXT(x, t)]
            dissipationDir += [BC.dissipation_dirichlet.uOfXT(x, t)]
            phiCalc = x[vert_axis] - waterDepth
            # smoothing for velocity, kappa, dissipation field activated only along the 'air phase' side
            if phiCalc <= 0.: 
                Heav = 0.
            elif 0. < phiCalc <= smoothing: 
                Heav = smoothedHeaviside(smoothing/2., phiCalc - smoothing/2.)
            else: 
                Heav = 1.
            u, v, w = Heav*np.array(Uwind) + (1.-Heav)*np.array(U0)
            uCalc += [u]
            vCalc += [v]
            wCalc += [w]
            up = np.sqrt( (u**2)*abs(b_or[0][0])+(v**2)*abs(b_or[0][1])+(w**2)*abs(b_or[0][2]) )
            pCalc += [-up]
            kCalc += [Heav*kInflowAir + (1.-Heav)*kInflow]
            dissipationCalc += [Heav*dissipationInflowAir + (1.-Heav)*dissipationInflow]
            # smoothing for vof activated along either the water-phase and air phase side
            if phiCalc <= -smoothing: 
                Heav = 0.
            elif -smoothing < phiCalc < smoothing: 
                Heav = smoothedHeaviside(smoothing, phiCalc)
            else: 
                Heav = 1.
            vofCalc += [Heav*air + (1.-Heav)*water]
        npt.assert_equal(uDir, uCalc)
        npt.assert_equal(vDir, vCalc)
        npt.assert_equal(wDir, wCalc)
        npt.assert_equal(vofDir, vofCalc)
        npt.assert_equal(BC.p_dirichlet.uOfXT, None)
        npt.assert_equal(kDir, kCalc)
        npt.assert_equal(dissipationDir, dissipationCalc)
        npt.assert_equal(pAdv, pCalc)
            
    def test_hydrostatic_pressure_outlet_with_depth(self):
        from proteus.ctransportCoefficients import smoothedHeaviside, smoothedHeaviside_integral
        # input 
        ct = get_context()
        b_or = np.array([[0., -1., 0.]])
        b_i = 0
        seaLevel = 0.5 # m
        rhoUp = 1.004e-6 # kg/m3
        rhoDown = 1.500e-5 # kg/m3
        g = np.array([0., -9.81, 0.]) # m/s2
        refLevel = seaLevel
        smoothing = 3.*0.01 # m
        nd = 2
        vert_axis = nd - 1
        air = 1.
        water = 0.
        pRef = 0. # Pa
        BC = create_BC(folder='mprans', b_or=b_or, b_i=b_i)
        # setting variables
        uDir, vDir, wDir, vofDir, pDir, uDiff, kDiff, dissDiff = [],[],[],[],[],[],[],[]
        vofCalc, pCalc = [],[]
        t_list = get_time_array()
        BC.setHydrostaticPressureOutletWithDepth(seaLevel, rhoUp, rhoDown, g, refLevel, smoothing)
        # time step iterations
        for t in t_list:
            x = np.array(get_random_x())
            vofDir += [BC.vof_dirichlet.uOfXT(x, t)]
            pDir += [BC.p_dirichlet.uOfXT(x, t)]
            # Relative system of coordinates based on the point chosen as reference with pressure=pRef
            phiCalc = x[vert_axis] - seaLevel
            phi_top = refLevel - seaLevel
            phi_ref = phi_top - phiCalc
            rho_diff = rhoUp - rhoDown
            phi_diff = smoothedHeaviside_integral(smoothing, phi_top) - smoothedHeaviside_integral(smoothing, phiCalc)
            pTot = pRef - (g[vert_axis]*rhoDown*phi_ref) - (g[vert_axis]*rho_diff*phi_diff)
            pCalc += [pTot]
            # smoothing for vof activated along either the water-phase and air phase side
            if phiCalc <= -smoothing: 
                Heav = 0.
            elif -smoothing < phiCalc < smoothing: 
                Heav = smoothedHeaviside(smoothing, phiCalc)
            else: 
                Heav = 1.
            vofCalc += [Heav*air + (1.-Heav)*water]
            # Velocity and turbulence variables
            uDir += [BC.u_dirichlet.uOfXT(x, t)]
            vDir += [BC.v_dirichlet.uOfXT(x, t)]
            wDir += [BC.w_dirichlet.uOfXT(x, t)]
            uDiff += [BC.u_diffusive.uOfXT(x, t)]
            kDiff += [BC.k_diffusive.uOfXT(x, t)]
            dissDiff += [BC.dissipation_diffusive.uOfXT(x, t)]
        nt = len(t_list)
        uCalc, vCalc, wCalc, uDiffCalc, kCalc, dissCalc = np.zeros(nt), np.zeros(nt), np.zeros(nt), np.zeros(nt), np.zeros(nt), np.zeros(nt)
        npt.assert_equal(uDir, uCalc)
        npt.assert_equal(vDir, vCalc)
        npt.assert_equal(wDir, wCalc)
        npt.assert_allclose(pDir, pCalc, atol=1e-10)
        npt.assert_equal(vofDir, vofCalc)
        npt.assert_equal(uDiff, uDiffCalc)
        npt.assert_equal(kDiff, kCalc)
        npt.assert_equal(dissDiff, dissCalc)

    def test_wall_functions(self):
        from proteus import BoundaryConditions as bc
        from proteus.mprans import BoundaryConditions as mbc
        # input 
        ct = get_context() 
        b_or = np.array([[0., -1., 0.]])
        b_or_wall = np.array([0., -1., 0.])
        b_i = 0
        BC = create_BC(folder='mprans', b_or=b_or, b_i=b_i)
        Y = 0.01 # m
        U0 = np.array( [0.1, 0., 0.]) # m/s
        U0abs = np.sqrt(np.sum(U0**2))
        Cmu = 0.09
        B = 5.57
        # Normal and tangential vectors
        nV = -b_or_wall/np.sqrt(np.sum(b_or_wall**2))
        uTan = U0 - U0*(nV**2)
        tV = uTan/np.sqrt(np.sum(uTan**2))
        uTanAbs = np.sqrt(np.sum(uTan**2))
        # Calculation of turbulent variables
        Re0 = U0abs * Y / 1.004e-6
        cf = 0.045 / (Re0**0.25)
        ut = U0abs * np.sqrt(cf/2.)
        Yplus = Y*ut/1.004e-6
        turbModel = 'ke' # 'kw'
        kappaP = (ut**2) / (Cmu**0.5)
        if turbModel is 'ke':
            dissipationP = (ut**3) / (0.41*Y) # ke model
        elif turbModel is 'kw':
            dissipationP = np.sqrt(kappaP) / (0.41*Y*(Cmu**0.25)) # kw model
        # Log law
        E = np.exp(0.41*B)
        utStar = (kappaP**0.5)*(0.09**0.25)
        uStar = utStar * np.log(E*Yplus) / 0.41
        ut = utStar * np.sqrt(uTanAbs/uStar)
        gradU = (ut/0.41/Y) * tV
        uDir = uTan - gradU*Y
        # Wall objects
        kWall = mbc.kWall(Y=Y, Yplus=Yplus, b_or=b_or_wall)
        wall = mbc.WallFunctions(turbModel=turbModel, kWall=kWall, b_or=b_or_wall, Y=Y, Yplus=Yplus, U0=U0)
        kWall.model = None
        wall.model = None
        # Boundary conditions
        x = np.array(get_random_x())  
        t = random.uniform(0., 10.)
        BC.setWallFunction(wall)
        npt.assert_allclose(BC.u_dirichlet.uOfXT(x, t), uDir[0], atol=1e-10)
        npt.assert_allclose(BC.v_dirichlet.uOfXT(x, t), uDir[1], atol=1e-10)
        npt.assert_allclose(BC.w_dirichlet.uOfXT(x, t), uDir[2], atol=1e-10)
        npt.assert_allclose(BC.k_dirichlet.uOfXT(x, t), kappaP, atol=1e-10)
        npt.assert_allclose(BC.dissipation_dirichlet.uOfXT(x, t), dissipationP, atol=1e-10)
        



if __name__ == '__main__':

    unittest.main(verbosity=2)<|MERGE_RESOLUTION|>--- conflicted
+++ resolved
@@ -88,11 +88,7 @@
     def test_mprans_no_slip(self):
         BC = create_BC(folder='mprans')
         BC.setNoSlip()
-<<<<<<< HEAD
-        u_dir, v_dir, w_dir, p_adv, k_dir, d_diff, vof_adv,k_diff = [], [], [], [], [], [], [], []
-=======
         u_dir, v_dir, w_dir, p_adv, pInit_adv, k_dir, d_diff, pInc_diff, k_diff, vof_adv = [], [], [], [], [], [], [], [], [], []
->>>>>>> 11b32012
         t_list = get_time_array()
         for t in t_list:
             x = get_random_x()
@@ -105,10 +101,7 @@
             d_diff += [BC.dissipation_diffusive.uOfXT(x, t)]
             vof_adv += [BC.vof_advective.uOfXT(x, t)]
             k_diff += [BC.k_diffusive.uOfXT(x, t)]
-<<<<<<< HEAD
-=======
             pInc_diff += [BC.pInc_diffusive.uOfXT(x, t)]
->>>>>>> 11b32012
         zeros = np.zeros(len(t_list))
         npt.assert_equal(BC.p_dirichlet.uOfXT, None)
         npt.assert_equal(u_dir, zeros)
