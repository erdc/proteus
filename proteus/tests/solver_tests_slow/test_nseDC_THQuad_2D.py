--- conflicted
+++ resolved
@@ -24,12 +24,6 @@
 @pytest.mark.LinearSolvers
 @pytest.mark.modelTest
 @pytest.mark.navierstokesTest
-<<<<<<< HEAD
-@pytest.mark.skip
-#ARB - this is an old test that is broken and also not testing the intended
-# target.  I think this should be removed, and replaced with something more
-# relevant.  This should be dealt with before it is merged.
-=======
 @pytest.mark.skip #ARB - remove this when test has been fixed.
 
 # ARB TODO (10/24/18) something has become mixed up with this test and
@@ -38,7 +32,6 @@
 # not have the time to look into this at the moment and it is not a
 # critical piece of code for current projects.  See comments below.
 
->>>>>>> f69d2f94
 class Test_NSE_Driven_Cavity(proteus.test_utils.TestTools.SimulationTest):
 
     def setup_method(self):
@@ -73,15 +66,9 @@
         expected = tables.open_file(os.path.join(self._scriptdir,relpath))
         actual = tables.open_file('drivenCavityNSETrial.h5','r')
 
-<<<<<<< HEAD
-        # assert numpy.allclose(expected.root.velocity_t7.read(),
-        #                       actual.root.velocity_t7.read(),
-        #                       atol=1e-2) 
-=======
         assert numpy.allclose(expected.root.velocaity_t7.read(),
                               actual.root.velocity_t7.read(),
                               atol=1e-2) 
->>>>>>> f69d2f94
         expected.close()
         actual.close()
 
