from proteus import *
from proteus.default_n import *
from ls_consrv_vortex_2d_p import *
from vortex2D import *


# timeIntegrator = ForwardIntegrator
# timeIntegration = NoIntegration
#stepController = MCorr.Newton_controller#need a tricked up controller that can fix the VOF model's initial conditions

timeIntegration = NoIntegration

if ct.massCorrectionReference==5:
    timeIntegration = BackwardEuler
# timeIntegration = VBDF
# timeOrder = 1

stepController = Min_dt_controller


if cDegree_ls==0:
    if useHex:
        if pDegree_ls==1:
            femSpaces = {0:C0_AffineLinearOnCubeWithNodalBasis}
        elif pDegree_ls==2:
            femSpaces = {0:C0_AffineLagrangeOnCubeWithNodalBasis}
        elementQuadrature = CubeGaussQuadrature(nd,vortex_quad_order)
        elementBoundaryQuadrature = CubeGaussQuadrature(nd-1,vortex_quad_order)
    else:
        if pDegree_ls==1:
            femSpaces = {0:C0_AffineLinearOnSimplexWithNodalBasis}
        elif pDegree_ls==2:
            femSpaces = {0:C0_AffineQuadraticOnSimplexWithNodalBasis}
        base_quad_rule = SimplexGaussQuadrature(nd,vortex_quad_order)
        elementQuadrature = CompositeTriangle(base_quad_rule,hk)
        #elementQuadrature = SimplexGaussQuadrature(nd,vortex_quad_order)
        elementBoundaryQuadrature = SimplexGaussQuadrature(nd-1,vortex_quad_order)
    if parallel or LevelModelType in [MCorr.LevelModel]:#,MCorrElement.LevelModel]:
        numericalFluxType = DoNothing#Diffusion_IIPG_exterior
elif cDegree_ls==-1:
    if pDegree_ls==0:
        femSpaces = {0:DG_AffineP0_OnSimplexWithMonomialBasis}
    elif pDegree_ls==1:
        femSpaces = {0:DG_AffineP1_OnSimplexWithMonomialBasis}
    elif pDegree_ls==2:
        femSpaces = {0:DG_AffineP2_OnSimplexWithMonomialBasis}
    numericalFluxType = Advection_DiagonalUpwind_Diffusion_SIPG


# elementQuadrature = SimplexLobattoQuadrature(nd,1)

# elementBoundaryQuadrature = SimplexLobattoQuadrature(nd-1,1)

subgridError = None

massLumping = False

shockCapturing = None

multilevelNonlinearSolver  = NLNI

if correctionType == 'dg':
    levelNonlinearSolver = MCorr.ElementNewton
elif correctionType == 'dgp0':
    levelNonlinearSolver = MCorr.ElementConstantNewton
elif correctionType == 'global':
    levelNonlinearSolver = MCorr.GlobalConstantNewton
elif correctionType == 'none':
    levelNonlinearSolver = MCorr.DummyNewton
else:
    levelNonlinearSolver = MCorrNewton
    nonlinearSolverNorm = LinearAlgebraTools.l2Norm#MCorr.conservationNorm
nonlinearSmoother = NLGaussSeidel

fullNewtonFlag = True

tolFac = 0.0

nl_atol_res = atolConservation
useEisenstatWalker = True

maxNonlinearIts = 100
<<<<<<< HEAD
maxLineSearches =0
=======
maxLineSearches=0
>>>>>>> 20991c24

matrix = SparseMatrix

if parallel:
    multilevelLinearSolver = KSP_petsc4py#PETSc
    levelLinearSolver = KSP_petsc4py#PETSc
    linear_solver_options_prefix = 'mcorr_'
    linearSolverConvergenceTest = 'r-true'
else:
    multilevelLinearSolver = LU

    levelLinearSolver = LU


conservativeFlux = {}
if checkMass:
    auxiliaryVariables = [AuxiliaryVariables.ConservationHistoryMC("vortex2d"+`lRefinement`+"p"+`pDegree_ls`)]<|MERGE_RESOLUTION|>--- conflicted
+++ resolved
@@ -80,11 +80,7 @@
 useEisenstatWalker = True
 
 maxNonlinearIts = 100
-<<<<<<< HEAD
-maxLineSearches =0
-=======
 maxLineSearches=0
->>>>>>> 20991c24
 
 matrix = SparseMatrix
 
