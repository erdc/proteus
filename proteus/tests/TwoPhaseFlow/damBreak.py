--- conflicted
+++ resolved
@@ -108,21 +108,12 @@
 ############################################
 # ***** Create myTwoPhaseFlowProblem ***** #
 ############################################
-<<<<<<< HEAD
-=======
-outputStepping = TpFlow.OutputStepping(opts.final_time,dt_output=opts.dt_output)
 
 if opts.hotstart:
     outputStepping.systemStepExact = False
 else:
     outputStepping.systemStepExact = True
 
-initialConditions = {'pressure': zero(),
-                     'pressure_increment': zero(),
-                     'vel_u': zero(),
-                     'vel_v': zero(),
-                     'clsvof': clsvof_init_cond()}
->>>>>>> e1901270
 boundaryConditions = {
     # DIRICHLET BCs #
     'pressure_DBC': lambda x, flag: domain.bc[flag].p_dirichlet.init_cython(),
