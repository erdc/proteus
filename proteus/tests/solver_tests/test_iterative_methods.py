--- conflicted
+++ resolved
@@ -22,8 +22,6 @@
 
 proteus.test_utils.TestTools.addSubFolders( inspect.currentframe() )
 
-<<<<<<< HEAD
-=======
 def create_petsc_vecs(matrix_A):
     """
     Creates a right-hand-side and solution PETSc4Py vector for
@@ -156,7 +154,6 @@
     assert np.allclose(ksp_obj.norm, 394.7036050627)
     assert ksp_obj.reason == 2
 
->>>>>>> e5ae2218
 class TestIterativeMethods(proteus.test_utils.TestTools.BasicTest):
 
     def setup_method(self,method):
