"""
Modules for computing numerical solutions of differential equations
"""

try:
    import pkg_resources
    pkg_resources.declare_namespace(__name__)
except ImportError:
    import pkgutil
    __path__ = pkgutil.extend_path(__path__, __name__)

__version__ = '1.0.0'

__all__ = ["Archiver",
           "Domain",
           "InputTranslators",
           "SplitOperator",
           "StepControl",
           "NumericalSolution",
           "Comm",
           "AnalyticalSolutions",
           "TransportCoefficients",
           "TwophaseDarcyCoefficients",
           "DiagUtils",
           "EGeometry",
           "ErrorEstimators",
           "FemTools",
           "LatexReport",
           "LinearAlgebraTools",
           "LinearSolvers",
           "MeshTools",
           "NonlinearSolvers",
           "Norms",
           "NumericalFlux",
           "PostProcessingTools",
           "Profiling",
           "Quadrature",
           "RefUtils",
           "ShockCapturing",
           "SimTools",
           "SubgridError",
           "SubsurfaceTransportCoefficients",
           "StupidHeap",
           "TimeIntegration",
           "Transport",
           "TriangleTools",
           "UnstructuredFMMandFSWsolvers",
           "Viewers",
           "AuxiliaryVariables",
           "default_p",
           "default_n",
           "default_s",
           "default_so",
           "InputTranslators",
           "cfemIntegrals",
           "cshockCapturing",
           "csmoothers",
           "csubgridError",
           "ctimeIntegration",
           "ctransportCoefficients",
           "lapackWrappers",
           "superluWrappers",
           "triangleWrappers",
           "testStuff",
           "testStuffImpl",
           "cmeshTools",
           "cnumericalFlux",
           "cfmmfsw",
           "cTwophaseDarcyCoefficients",
           "ADR",
<<<<<<< HEAD
           "WaveTools"]
=======
           "Context"]
>>>>>>> f13edaf1
<|MERGE_RESOLUTION|>--- conflicted
+++ resolved
@@ -68,8 +68,5 @@
            "cfmmfsw",
            "cTwophaseDarcyCoefficients",
            "ADR",
-<<<<<<< HEAD
-           "WaveTools"]
-=======
-           "Context"]
->>>>>>> f13edaf1
+           "WaveTools",
+           "Context"]