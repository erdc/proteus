--- conflicted
+++ resolved
@@ -9,11 +9,7 @@
     import pkgutil
     __path__ = pkgutil.extend_path(__path__, __name__)
 
-<<<<<<< HEAD
-__version__ = '1.5.1'
-=======
 __version__ = '1.5.1.dev0'
->>>>>>> a49c3e8c
 
 __all__ = ["Archiver",
            "Domain",
