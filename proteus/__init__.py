"""
Modules for computing numerical solutions of differential equations
"""

try:
    import pkg_resources
    pkg_resources.declare_namespace(__name__)
except ImportError:
    import pkgutil
    __path__ = pkgutil.extend_path(__path__, __name__)

<<<<<<< HEAD
__version__ = '1.7.2'
=======
__version__ = '1.7.2.dev0'
>>>>>>> 332f8cf5

__all__ = ["Archiver",
           "Domain",
           "InputTranslators",
           "SplitOperator",
           "StepControl",
           "NumericalSolution",
           "Comm",
           "AnalyticalSolutions",
           "TransportCoefficients",
           "TwophaseDarcyCoefficients",
           "DiagUtils",
           "EGeometry",
           "ErrorEstimators",
           "FemTools",
           "LatexReport",
           "LinearAlgebraTools",
           "LinearSolvers",
           "MeshTools",
           "NonlinearSolvers",
           "Norms",
           "NumericalFlux",
           "PostProcessingTools",
           "Profiling",
           "Quadrature",
           "RefUtils",
           "ShockCapturing",
           "SimTools",
           "SubgridError",
           "SubsurfaceTransportCoefficients",
           "StupidHeap",
           "TimeIntegration",
           "Transport",
           "Viewers",
           "AuxiliaryVariables",
           "deim_utils",
           "default_p",
           "default_n",
           "default_s",
           "default_so",
           "InputTranslators",
           "cfemIntegrals",
           "cshockCapturing",
           "csmoothers",
           "csubgridError",
           "ctimeIntegration",
           "ctransportCoefficients",
           "clapack",
           "superluWrappers",
           "cmeshTools",
           "cnumericalFlux",
           "cTwophaseDarcyCoefficients",
           "ADR",
           "deim_utils",
           "WaveTools",
           "Context",
           "BoundaryConditions",
           "SpatialTools",
           "defaults"]

def test(verbose=False, cleanup=True):
    """Run all proteus tests

    Parameters
    ----------
    verbose : bool
              Print verbose testing information
    cleanup : bool
              Remove the temporary directory containing output
    """
    from os import path
    from tempfile import mkdtemp
    from shutil import rmtree
    import pytest
    flags="--boxed "
    if verbose:
        flags+="-v "
    original_dir = os.get_cwd()
    tmp_dir = mkdtemp()
    os.chdir(tmp_dir)
    pytest.main(flags+path.join(path.dirname(__file__),'tests'))
    os.chdir(original_dir)
    if cleanup:
        rmtree(tmp_dir)<|MERGE_RESOLUTION|>--- conflicted
+++ resolved
@@ -9,11 +9,7 @@
     import pkgutil
     __path__ = pkgutil.extend_path(__path__, __name__)
 
-<<<<<<< HEAD
-__version__ = '1.7.2'
-=======
 __version__ = '1.7.2.dev0'
->>>>>>> 332f8cf5
 
 __all__ = ["Archiver",
            "Domain",
