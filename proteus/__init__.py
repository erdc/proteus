"""
Modules for computing numerical solutions of differential equations
"""

try:
    import pkg_resources
    pkg_resources.declare_namespace(__name__)
except ImportError:
    import pkgutil
    __path__ = pkgutil.extend_path(__path__, __name__)

__version__ = '1.0.0'

__all__ = ["Archiver",
           "Domain",
           "InputTranslators",
           "SplitOperator",
           "StepControl",
           "NumericalSolution",
           "Comm",
           "AnalyticalSolutions",
           "TransportCoefficients",
           "TwophaseDarcyCoefficients",
           "DiagUtils",
           "EGeometry",
           "ErrorEstimators",
           "FemTools",
           "LatexReport",
           "LinearAlgebraTools",
           "LinearSolvers",
           "MeshTools",
           "NonlinearSolvers",
           "Norms",
           "NumericalFlux",
           "PostProcessingTools",
           "Profiling",
           "Quadrature",
           "RefUtils",
           "ShockCapturing",
           "SimTools",
           "SubgridError",
           "SubsurfaceTransportCoefficients",
           "StupidHeap",
           "TimeIntegration",
           "Transport",
           "TriangleTools",
           "UnstructuredFMMandFSWsolvers",
           "Viewers",
           "AuxiliaryVariables",
           "deim_utils",
           "default_p",
           "default_n",
           "default_s",
           "default_so",
           "InputTranslators",
           "cfemIntegrals",
           "cshockCapturing",
           "csmoothers",
           "csubgridError",
           "ctimeIntegration",
           "ctransportCoefficients",
           "lapackWrappers",
           "superluWrappers",
           "triangleWrappers",
           "testStuff",
           "testStuffImpl",
           "cmeshTools",
           "cnumericalFlux",
           "cfmmfsw",
           "cTwophaseDarcyCoefficients",
           "ADR",
<<<<<<< HEAD
           "deim_utils"]
=======
           "WaveTools",
           "Context"]
>>>>>>> d2c143a4
<|MERGE_RESOLUTION|>--- conflicted
+++ resolved
@@ -69,9 +69,6 @@
            "cfmmfsw",
            "cTwophaseDarcyCoefficients",
            "ADR",
-<<<<<<< HEAD
-           "deim_utils"]
-=======
+           "deim_utils",
            "WaveTools",
-           "Context"]
->>>>>>> d2c143a4
+           "Context"]