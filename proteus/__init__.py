"""
Modules for computing numerical solutions of differential equations
"""

try:
    import pkg_resources
    pkg_resources.declare_namespace(__name__)
except ImportError:
    import pkgutil
    __path__ = pkgutil.extend_path(__path__, __name__)

__version__ = '1.1.0'

__all__ = ["Archiver",
           "Domain",
           "InputTranslators",
           "SplitOperator",
           "StepControl",
           "NumericalSolution",
           "Comm",
           "AnalyticalSolutions",
           "TransportCoefficients",
           "TwophaseDarcyCoefficients",
           "DiagUtils",
           "EGeometry",
           "ErrorEstimators",
           "FemTools",
           "LatexReport",
           "LinearAlgebraTools",
           "LinearSolvers",
           "MeshTools",
           "NonlinearSolvers",
           "Norms",
           "NumericalFlux",
           "PostProcessingTools",
           "Profiling",
           "Quadrature",
           "RefUtils",
           "ShockCapturing",
           "SimTools",
           "SubgridError",
           "SubsurfaceTransportCoefficients",
           "StupidHeap",
           "TimeIntegration",
           "Transport",
           "TriangleTools",
           "UnstructuredFMMandFSWsolvers",
           "Viewers",
           "AuxiliaryVariables",
           "deim_utils",
           "default_p",
           "default_n",
           "default_s",
           "default_so",
           "InputTranslators",
           "cfemIntegrals",
           "cshockCapturing",
           "csmoothers",
           "csubgridError",
           "ctimeIntegration",
           "ctransportCoefficients",
           "lapackWrappers",
           "superluWrappers",
           "triangleWrappers",
           "testStuff",
           "testStuffImpl",
           "cmeshTools",
           "cnumericalFlux",
           "cfmmfsw",
           "cTwophaseDarcyCoefficients",
           "ADR",
           "deim_utils",
           "WaveTools",
           "Context",
<<<<<<< HEAD
           "MSDG"]
=======
           "BoundaryConditions",
           "SpatialTools"]
>>>>>>> ce4a1ecb
<|MERGE_RESOLUTION|>--- conflicted
+++ resolved
@@ -72,9 +72,6 @@
            "deim_utils",
            "WaveTools",
            "Context",
-<<<<<<< HEAD
-           "MSDG"]
-=======
+           "MSDG"
            "BoundaryConditions",
            "SpatialTools"]
->>>>>>> ce4a1ecb
