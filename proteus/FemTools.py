"""
Class hierarchies for constructing and working with finite element spaces

.. inheritance-diagram:: proteus.FemTools
   :parts: 1
"""
from __future__ import print_function
from __future__ import absolute_import
from __future__ import division
from builtins import zip
from builtins import str
from builtins import range
from past.utils import old_div
from builtins import object
from .EGeometry import *
from .MeshTools import *
from .LinearAlgebraTools import *
from .Quadrature import *
from . import cfemIntegrals
from . import cpartitioning
from .Profiling import logEvent
import numpy as np


class ReferenceElement(object):
    """
    A base class for simple domains on which
    local function spaces will be built
    """
    def __init__(self,dim=0,nNodes=0,nElementBoundaries=0):
        self.dim=dim
        self.range_dim = list(range(dim))
        self.nNodes = nNodes
        self.range_nNodes = list(range(nNodes))
        self.nElementBoundaries = nElementBoundaries
        self.range_nElementBoundaries = list(range(nElementBoundaries))
        self.nodeList=[]
        self.boundaryMapList=[]
        self.boundaryMapInverseList=[]
        self.boundaryJacobianList=[]
        self.boundaryUnitNormalList=[]
    def onElement(self,xi):
        raise NotImplementedError

class ReferenceSimplex(ReferenceElement):
    """
    The unit simplex in :math:`R^n, n<=3`
    """
    def __init__(self,nd=3):
        ReferenceElement.__init__(self,nd,nd+1,nd+1)
        if nd == 1:
            self.nodeList=[numpy.array([0.0]),
                           numpy.array([1.0])]
            #build mapping from reference simplex of lower dimension to the boundaries of the simplex
            #for 1D the 0D space only contains 0 so the map is really just translation of 0 to the endpoint
            #The boundaries are numbered according to the node opposite the boundary
            #0
            self.boundaryMapList.append(lambda xBar: numpy.array([xBar[0] + 1.0]))
            self.boundaryMapInverseList.append(lambda x: numpy.array([x[0] - 1.0]))
            self.boundaryJacobianList.append(numpy.array([1.0]))
            self.boundaryUnitNormalList.append(numpy.array([1.0]))
            #1
            self.boundaryMapList.append(lambda xBar: numpy.array([xBar[0] + 0.0]))
            self.boundaryMapInverseList.append(lambda x: numpy.array([x[0]]))
            self.boundaryJacobianList.append(numpy.array([1.0]))
            self.boundaryUnitNormalList.append(numpy.array([-1.0]))
        elif nd == 2:
            self.nodeList=[numpy.array([0.0,0.0]),
                           numpy.array([1.0,0.0]),
                           numpy.array([0.0,1.0])]
            #0
            self.boundaryMapList.append(lambda xBar: numpy.array([    xBar[0],
                                                                    1.0-xBar[0]]))
            self.boundaryMapInverseList.append(lambda x: numpy.array([x[0]]))
            self.boundaryJacobianList.append(numpy.array([[ 1.0],
                                                            [-1.0]]))
            self.boundaryUnitNormalList.append(numpy.array([old_div(1.0,sqrt(2.0)),
                                                              old_div(1.0,sqrt(2.0))]))
            #1
            self.boundaryMapList.append(lambda xBar: numpy.array([0.0,
                                                                    xBar[0]]))
            self.boundaryMapInverseList.append(lambda x: numpy.array([x[1]]))
            self.boundaryJacobianList.append(numpy.array([[0.0],
                                                            [1.0]]))
            self.boundaryUnitNormalList.append(numpy.array([-1.0,
                                                              0.0]))
            #2
            self.boundaryMapList.append(lambda xBar: numpy.array([xBar[0],
                                                                    0.0]))
            self.boundaryMapInverseList.append(lambda x: numpy.array([x[0]]))
            self.boundaryJacobianList.append(numpy.array([[1.0],
                                                            [0.0]]))
            self.boundaryUnitNormalList.append(numpy.array([0.0,
                                                              -1.0]))
        elif nd == 3:
            self.nodeList=[numpy.array([0.0,
                                         0.0,
                                         0.0]),
                           numpy.array([1.0,
                                         0.0,
                                         0.0]),
                           numpy.array([0.0,
                                         1.0,
                                         0.0]),
                           numpy.array([0.0,
                                         0.0,
                                         1.0])]
            #0
            self.boundaryMapList.append(lambda xBar: numpy.array([xBar[0],
                                                                    xBar[1],
                                                                    1.0-xBar[0] - xBar[1]]))
            self.boundaryMapInverseList.append(lambda x: numpy.array([x[0],
                                                                        x[1],
                                                                        0.0]))
            self.boundaryJacobianList.append(numpy.array([[1.0 , 0.0],
                                                            [0.0 , 1.0],
                                                            [-1.0,-1.0]]))
            self.boundaryUnitNormalList.append(numpy.array([old_div(1.0,sqrt(3.0)),
                                                              old_div(1.0,sqrt(3.0)),
                                                              old_div(1.0,sqrt(3.0))]))
            #1
            self.boundaryMapList.append(lambda xBar: numpy.array([0.0,
                                                                    xBar[1],
                                                                    xBar[0]]))
            self.boundaryMapInverseList.append(lambda x: numpy.array([x[2],
                                                                        x[1],
                                                                        0.0]))
            self.boundaryJacobianList.append(numpy.array([[0.0,0.0],
                                                            [0.0,1.0],
                                                            [1.0,0.0]]))
            self.boundaryUnitNormalList.append(numpy.array([-1.0,
                                                              0.0,
                                                              0.0]))
            #2
            self.boundaryMapList.append(lambda xBar: numpy.array([xBar[0],
                                                                    0.0,
                                                                    xBar[1]]))
            self.boundaryMapInverseList.append(lambda x: numpy.array([x[0],
                                                                        x[2],
                                                                        0.0]))
            self.boundaryJacobianList.append(numpy.array([[1.0,0.0],
                                                            [0.0,0.0],
                                                            [0.0,1.0]]))
            self.boundaryUnitNormalList.append(numpy.array([0.0,
                                                              -1.0,
                                                              0.0]))
            #3
            self.boundaryMapList.append(lambda xBar: numpy.array([xBar[0],
                                                                    xBar[1],
                                                                    0.0]))
            self.boundaryMapInverseList.append(lambda x: numpy.array([x[0],
                                                                        x[1],
                                                                        0.0]))
            self.boundaryJacobianList.append(numpy.array([[1.0,0.0],
                                                            [0.0,1.0],
                                                            [0.0,0.0]]))
            self.boundaryUnitNormalList.append(numpy.array([0.0,
                                                              0.0,
                                                              -1.0]))
    def onElement(self,xi):
        return (xi >= 0).all() and sum(xi) <= 1

class ReferenceCube(ReferenceElement):
    """
    The unit cube in :math:`R^n, n<=3`
    """
    def __init__(self,nd=3):
        ReferenceElement.__init__(self,nd,2**nd,2*nd)
        if nd == 1:
            self.nodeList=[numpy.array([0.0]),
                           numpy.array([1.0])]
            #build mapping from reference simplex of lower dimension to the boundaries of the simplex
            #for 1D the 0D space only contains 0 so the map is really just translation of 0 to the endpoint
            #The boundaries are numbered according to the node opposite the boundary
            #0
            self.boundaryMapList.append(lambda xBar: numpy.array([xBar[0] + 1.0]))
            self.boundaryMapInverseList.append(lambda x: numpy.array([x[0] - 1.0]))
            self.boundaryJacobianList.append(numpy.array([1.0]))
            self.boundaryUnitNormalList.append(numpy.array([1.0]))
            #1
            self.boundaryMapList.append(lambda xBar: numpy.array([xBar[0] - 1.0]))
            self.boundaryMapInverseList.append(lambda x: numpy.array([x[0]]))
            self.boundaryJacobianList.append(numpy.array([1.0]))
            self.boundaryUnitNormalList.append(numpy.array([-1.0]))
        elif nd == 2:
            self.nodeList=[numpy.array([-1.0,-1.0]),
                           numpy.array([ 1.0,-1.0]),
                           numpy.array([ 1.0, 1.0]),
                           numpy.array([-1.0, 1.0])]
            #remember  boundary reference geometry is  [0,1], not [-1,1].
            #0: 0-1
            self.boundaryMapList.append(lambda xBar: numpy.array([xBar[0],-1.0]))
            self.boundaryMapInverseList.append(lambda x: numpy.array([x[0]]))
            self.boundaryJacobianList.append(numpy.array([[ 1.0],[0.0]]))
            self.boundaryUnitNormalList.append(numpy.array([0.0,-1.0]))

            #1:  1-2
            self.boundaryMapList.append(lambda xBar: numpy.array([1.0,xBar[0]]))
            self.boundaryMapInverseList.append(lambda x: numpy.array([x[1]]))
            self.boundaryJacobianList.append(numpy.array([[0.0],[1.0]]))
            self.boundaryUnitNormalList.append(numpy.array([1.0,0.0]))

            #2: 2-3
            self.boundaryMapList.append(lambda xBar: numpy.array([-xBar[0],1.0]))
            self.boundaryMapInverseList.append(lambda x: numpy.array([-x[0]]))
            self.boundaryJacobianList.append(numpy.array([[-1.0],[0.0]]))
            self.boundaryUnitNormalList.append(numpy.array([0.0,1.0]))

            #3: 3-0
            self.boundaryMapList.append(lambda xBar: numpy.array([-1.0,-xBar[0]]))
            self.boundaryMapInverseList.append(lambda x: numpy.array([-x[1]]))
            self.boundaryJacobianList.append(numpy.array([[0.0],[-1.0]]))
            self.boundaryUnitNormalList.append(numpy.array([-1.0,0.0]))
        elif nd == 3:
            self.nodeList=[numpy.array([-1.0,-1.0,-1.0]),
                           numpy.array([ 1.0,-1.0,-1.0]),
                           numpy.array([ 1.0, 1.0,-1.0]),
                           numpy.array([-1.0, 1.0,-1.0]),
                           numpy.array([-1.0,-1.0, 1.0]),
                           numpy.array([ 1.0,-1.0, 1.0]),
                           numpy.array([ 1.0, 1.0, 1.0]),
                           numpy.array([-1.0, 1.0, 1.0])]
            #0: 0-1-2-3
            self.boundaryMapList.append(lambda xBar: numpy.array([xBar[0],
                                                                  xBar[1],
                                                                  -1.0]))
            self.boundaryMapInverseList.append(lambda x: numpy.array([x[0],x[1]]))
            self.boundaryJacobianList.append(numpy.array([[1.0, 0.0],
                                                          [0.0, 1.0],
                                                          [0.0, 0.0]]))
            self.boundaryUnitNormalList.append(numpy.array([0.0,0.0,-1.0]))

            #1: 0-1-5-4
            self.boundaryMapList.append(lambda xBar: numpy.array([xBar[0],
                                                                 -1.0,
                                                                 xBar[1]]))
            self.boundaryMapInverseList.append(lambda x: numpy.array([x[0],x[2]]))
            self.boundaryJacobianList.append(numpy.array([[1.0,0.0],
                                                          [0.0,0.0],
                                                          [0.0,1.0]]))
            self.boundaryUnitNormalList.append(numpy.array([0.0,-1.0,0.0]))

            #2: 1-2-6-5
            self.boundaryMapList.append(lambda xBar: numpy.array([1.0,
                                                                  xBar[0],
                                                                  xBar[1]]))
            self.boundaryMapInverseList.append(lambda x: numpy.array([x[1],x[2]]))
            self.boundaryJacobianList.append(numpy.array([[0.0,0.0],
                                                          [1.0,0.0],
                                                          [0.0,1.0]]))
            self.boundaryUnitNormalList.append(numpy.array([1.0,0.0,0.0]))

            #3: 2-3-7-6
            self.boundaryMapList.append(lambda xBar: numpy.array([xBar[0],
                                                                  1.0,
                                                                  xBar[1]]))
            self.boundaryMapInverseList.append(lambda x: numpy.array([x[0],x[2]]))
            self.boundaryJacobianList.append(numpy.array([[1.0,0.0],
                                                          [0.0,0.0],
                                                          [0.0,1.0]]))
            self.boundaryUnitNormalList.append(numpy.array([0.0,1.0,0.0]))

            #4: 3-0-4-7
            self.boundaryMapList.append(lambda xBar: numpy.array([-1.0,
                                                                  xBar[0],
                                                                  xBar[1]]))
            self.boundaryMapInverseList.append(lambda x: numpy.array([x[1],x[2]]))
            self.boundaryJacobianList.append(numpy.array([[0.0,0.0],
                                                          [1.0,0.0],
                                                          [0.0,1.0]]))
            self.boundaryUnitNormalList.append(numpy.array([-1.0,0.0,0.0]))

            #5: 4-5-6-7
            self.boundaryMapList.append(lambda xBar: numpy.array([xBar[0],
                                                                  xBar[1],
                                                                  1.0]))
            self.boundaryMapInverseList.append(lambda x: numpy.array([x[0],x[1]]))
            self.boundaryJacobianList.append(numpy.array([[1.0,0.0],
                                                          [0.0,1.0],
                                                          [0.0,0.0]]))
            self.boundaryUnitNormalList.append(numpy.array([0.0,0.0,1.0]))
    def onElement(self,xi):
        return (xi >= -1.0).all() and (xi <= 1.0).all()

class LocalFunctionSpace(object):
    """
    Base class for low-dimensional spaces of functions
    on a reference element.

    For example, linear functions on a reference triangle
    """
    def __init__(self,dim=0,referenceElement=None):
        self.dim=dim
        self.range_dim = list(range(dim))
        self.referenceElement = referenceElement
        #the following are lists of functions
        self.basis=[]
        self.basisGradients=[]
        self.basisHessians=[(lambda xi: numpy.zeros((self.referenceElement.dim,self.referenceElement.dim),'d')) for i in range(dim)]
        self.nonzeroHessians=False
        self.basisTrace=[]
        self.basisGradientsTrace=[]

    def defineTraceFunctions(self):
        for ebN in self.referenceElement.range_nElementBoundaries:
            self.basisTrace.append([])
            self.basisGradientsTrace.append([])
        for fi in self.referenceElement.range_nElementBoundaries:
            for si in  range(self.dim):
                self.basisTrace[fi].append(lambda xBar,fiIn=fi,siIn=si:
                                           self.basis[siIn](self.referenceElement.boundaryMapList[fiIn](xBar)))
                self.basisGradientsTrace[fi].append(lambda xBar,fiIn=fi,siIn=si:
                                                    self.basisGradients[siIn](self.referenceElement.boundaryMapList[fiIn](xBar)))

class LinearOnSimplexWithNodalBasis(LocalFunctionSpace):
    """
    First order polynomials on the unit nd-simplex with the nodal basis.

    Nodal basis functions on the reference nd-simplex  (nd <= 3) with
    coordinates xi[0],xi[1],and xi[2]. The basis functions are numbered according to
    the nodes.
    """
    def __init__(self,nd=3):
        self.referenceElement = ReferenceSimplex(nd)
        LocalFunctionSpace.__init__(self,nd+1,self.referenceElement)
        self.gradientList=[]
        for ebN in self.referenceElement.range_nElementBoundaries:
            self.basisTrace.append([])
            self.basisGradientsTrace.append([])
        if nd == 1:
            #0
            self.basis.append(lambda xi: 1. - xi[0])
            self.basisTrace[0].append(lambda xBar: self.basis[0](self.referenceElement.boundaryMapList[0](xBar)))
            self.basisTrace[1].append(lambda xBar: self.basis[0](self.referenceElement.boundaryMapList[1](xBar)))
            self.gradientList.append(numpy.array([-1.0]))
            self.basisGradients.append(lambda xi: self.gradientList[0])
            self.basisGradientsTrace[0].append(lambda xBar: self.gradientList[0])
            self.basisGradientsTrace[1].append(lambda xBar: self.gradientList[0])
            #1
            self.basis.append(lambda xi: xi[0])
            self.basisTrace[0].append(lambda xBar: self.basis[1](self.referenceElement.boundaryMapList[0](xBar)))
            self.basisTrace[1].append(lambda xBar: self.basis[1](self.referenceElement.boundaryMapList[1](xBar)))
            self.gradientList.append(numpy.array([1.0]))
            self.basisGradients.append(lambda xi: self.gradientList[1])
            self.basisGradientsTrace[0].append(lambda xBar: self.gradientList[1])
            self.basisGradientsTrace[1].append(lambda xBar: self.gradientList[1])
        elif nd == 2:
            #0
            self.basis.append(lambda xi:1 - xi[0] - xi[1])
            self.basisTrace[0].append(lambda xBar: self.basis[0](self.referenceElement.boundaryMapList[0](xBar)))
            self.basisTrace[1].append(lambda xBar: self.basis[0](self.referenceElement.boundaryMapList[1](xBar)))
            self.basisTrace[2].append(lambda xBar: self.basis[0](self.referenceElement.boundaryMapList[2](xBar)))
            self.gradientList.append(numpy.array([-1.0,-1.0]))
            self.basisGradients.append(lambda xi: self.gradientList[0])
            self.basisGradientsTrace[0].append(lambda xBar: self.gradientList[0])
            self.basisGradientsTrace[1].append(lambda xBar: self.gradientList[0])
            self.basisGradientsTrace[2].append(lambda xBar: self.gradientList[0])
            #1
            self.basis.append(lambda xi: xi[0])
            self.basisTrace[0].append(lambda xBar: self.basis[1](self.referenceElement.boundaryMapList[0](xBar)))
            self.basisTrace[1].append(lambda xBar: self.basis[1](self.referenceElement.boundaryMapList[1](xBar)))
            self.basisTrace[2].append(lambda xBar: self.basis[1](self.referenceElement.boundaryMapList[2](xBar)))
            self.gradientList.append(numpy.array([1.0,0.0]))
            self.basisGradients.append(lambda xi: self.gradientList[1])
            self.basisGradientsTrace[0].append(lambda xBar: self.gradientList[1])
            self.basisGradientsTrace[1].append(lambda xBar: self.gradientList[1])
            self.basisGradientsTrace[2].append(lambda xBar: self.gradientList[1])
            #2
            self.basis.append(lambda xi: xi[1])
            self.basisTrace[0].append(lambda xBar: self.basis[2](self.referenceElement.boundaryMapList[0](xBar)))
            self.basisTrace[1].append(lambda xBar: self.basis[2](self.referenceElement.boundaryMapList[1](xBar)))
            self.basisTrace[2].append(lambda xBar: self.basis[2](self.referenceElement.boundaryMapList[2](xBar)))
            self.gradientList.append(numpy.array([0.0,1.0]))
            self.basisGradients.append(lambda xi: self.gradientList[2])
            self.basisGradientsTrace[0].append(lambda xBar: self.gradientList[2])
            self.basisGradientsTrace[1].append(lambda xBar: self.gradientList[2])
            self.basisGradientsTrace[2].append(lambda xBar: self.gradientList[2])
        elif nd == 3:
            #0
            self.basis.append(lambda xi:1 - xi[0] - xi[1] - xi[2])
            self.basisTrace[0].append(lambda xBar: self.basis[0](self.referenceElement.boundaryMapList[0](xBar)))
            self.basisTrace[1].append(lambda xBar: self.basis[0](self.referenceElement.boundaryMapList[1](xBar)))
            self.basisTrace[2].append(lambda xBar: self.basis[0](self.referenceElement.boundaryMapList[2](xBar)))
            self.basisTrace[3].append(lambda xBar: self.basis[0](self.referenceElement.boundaryMapList[3](xBar)))
            self.gradientList.append(numpy.array([-1.0,
                                                    -1.0,
                                                    -1.0]))
            self.basisGradients.append(lambda xi: self.gradientList[0])
            self.basisGradientsTrace[0].append(lambda xBar: self.gradientList[0])
            self.basisGradientsTrace[1].append(lambda xBar: self.gradientList[0])
            self.basisGradientsTrace[2].append(lambda xBar: self.gradientList[0])
            self.basisGradientsTrace[3].append(lambda xBar: self.gradientList[0])
            #1
            self.basis.append(lambda xi: xi[0])
            self.basisTrace[0].append(lambda xBar: self.basis[1](self.referenceElement.boundaryMapList[0](xBar)))
            self.basisTrace[1].append(lambda xBar: self.basis[1](self.referenceElement.boundaryMapList[1](xBar)))
            self.basisTrace[2].append(lambda xBar: self.basis[1](self.referenceElement.boundaryMapList[2](xBar)))
            self.basisTrace[3].append(lambda xBar: self.basis[1](self.referenceElement.boundaryMapList[3](xBar)))
            self.gradientList.append(numpy.array([1.0,
                                                    0.0,
                                                    0.0]))
            self.basisGradients.append(lambda xi: self.gradientList[1])
            self.basisGradientsTrace[0].append(lambda xBar: self.gradientList[1])
            self.basisGradientsTrace[1].append(lambda xBar: self.gradientList[1])
            self.basisGradientsTrace[2].append(lambda xBar: self.gradientList[1])
            self.basisGradientsTrace[3].append(lambda xBar: self.gradientList[1])
            #2
            self.basis.append(lambda xi: xi[1])
            self.basisTrace[0].append(lambda xBar: self.basis[2](self.referenceElement.boundaryMapList[0](xBar)))
            self.basisTrace[1].append(lambda xBar: self.basis[2](self.referenceElement.boundaryMapList[1](xBar)))
            self.basisTrace[2].append(lambda xBar: self.basis[2](self.referenceElement.boundaryMapList[2](xBar)))
            self.basisTrace[3].append(lambda xBar: self.basis[2](self.referenceElement.boundaryMapList[3](xBar)))
            self.gradientList.append(numpy.array([0.0,
                                                    1.0,
                                                    0.0]))
            self.basisGradients.append(lambda xi: self.gradientList[2])
            self.basisGradientsTrace[0].append(lambda xBar: self.gradientList[2])
            self.basisGradientsTrace[1].append(lambda xBar: self.gradientList[2])
            self.basisGradientsTrace[2].append(lambda xBar: self.gradientList[2])
            self.basisGradientsTrace[3].append(lambda xBar: self.gradientList[2])
            #3
            self.basis.append(lambda xi: xi[2])
            self.basisTrace[0].append(lambda xBar: self.basis[3](self.referenceElement.boundaryMapList[0](xBar)))
            self.basisTrace[1].append(lambda xBar: self.basis[3](self.referenceElement.boundaryMapList[1](xBar)))
            self.basisTrace[2].append(lambda xBar: self.basis[3](self.referenceElement.boundaryMapList[2](xBar)))
            self.basisTrace[3].append(lambda xBar: self.basis[3](self.referenceElement.boundaryMapList[3](xBar)))
            self.gradientList.append(numpy.array([0.0,
                                                    0.0,
                                                    1.0]))
            self.basisGradients.append(lambda xi: self.gradientList[3])
            self.basisGradientsTrace[0].append(lambda xBar: self.gradientList[3])
            self.basisGradientsTrace[1].append(lambda xBar: self.gradientList[3])
            self.basisGradientsTrace[2].append(lambda xBar: self.gradientList[3])
            self.basisGradientsTrace[3].append(lambda xBar: self.gradientList[3])


class LinearOnCubeWithNodalBasis(LocalFunctionSpace):
    """
    First order polynomials on the unit nd-cube with the nodal basis.

    Nodal basis functions on the reference nd-cube  (nd <=3) with
    coordinates xi[0],xi[1],and xi[2]. The basis functions are numbered according to
    the nodes.
    """
    def __init__(self,nd=3):
        self.referenceElement = ReferenceCube(nd)
        LocalFunctionSpace.__init__(self,2**nd,self.referenceElement)
        self.gradientList=[]

        if nd == 1:
            #0
            self.basis.append(lambda xi: 0.5*(1.0 - xi[0]))
            self.gradientList.append(numpy.array([-0.5]))
            self.basisGradients.append(lambda xi: self.gradientList[0])
            #1
            self.basis.append(lambda xi: 0.5*(1.0 + xi[0]))
            self.gradientList.append(numpy.array([0.5]))
            self.basisGradients.append(lambda xi: self.gradientList[1])
        elif nd == 2:
            for node in self.referenceElement.nodeList:
                self.basis.append(lambda xi, n0=node[0],n1=node[1]:0.25*(1.0+n0*xi[0])*(1.0+n1*xi[1]))
                self.basisGradients.append(lambda xi, n0=node[0],n1=node[1]: numpy.array([0.25*     n0       *(1.0+n1*xi[1]),
                                                                                          0.25*(1.0+n0*xi[0])*     n1       ]))
        elif nd == 3:
            for node in self.referenceElement.nodeList:
                self.basis.append         (lambda xi, n0=node[0],n1=node[1],n2=node[2]:              0.125*(1.0+n0*xi[0])*(1.0+n1*xi[1])*(1.0+n2*xi[2]))
                self.basisGradients.append(lambda xi, n0=node[0],n1=node[1],n2=node[2]: numpy.array([0.125*     n0       *(1.0+n1*xi[1])*(1.0+n2*xi[2]),
                                                                                                     0.125*(1.0+n0*xi[0])*     n1       *(1.0+n2*xi[2]),
                                                                                                     0.125*(1.0+n0*xi[0])*(1.0+n1*xi[1])*     n2       ]))

        self.defineTraceFunctions()

class LagrangeOnCubeWithNodalBasis(LocalFunctionSpace):
    """
    Lagrange polynomials on the unit nd-cube with the nodal basis.

    Nodal basis functions on the reference nd-cube  (nd <=3) with
    coordinates xi[0],xi[1],and xi[2]. The basis functions are numbered according to
    the nodes.
    """
    def __init__(self,nd=3, order=2):
        self.referenceElement = ReferenceCube(nd)
        LocalFunctionSpace.__init__(self,(order+1)**nd,self.referenceElement)
        self.gradientList=[]
        self.order = order

        # Generate equi distance nodes for generation of lagrange basis
        # Should use Gauss Labatto points

        self.nodes=[]

        self.quadrature = LobattoEdgeAlt(order=order)
        for i in range(order+1):
            self.nodes.append(self.quadrature.points[i][0] )

        # Define 1D functions using recursion formulas
        self.fun=[]
        self.dfun=[]
        fun  = []
        dfun = []
        dfun2= []
        fc=-1
        fc2=-1
        for a in range(order+1):
            fun .append(lambda xi: 1.0)
            dfun.append(lambda xi: 0.0)
            fc=fc+1
            den  = 1.0
            for b in range(order+1):
                if a!=b:
                    dfun2.append(lambda xi: 1.0)
                    fc2=fc2+1
                    for c in range(order+1):
                        if  a!=c and b!=c:
                            dfun2.append(lambda xi, xb=self.nodes[c],fc2=fc2: dfun2[fc2](xi)*(xi - xb))
                            fc2=fc2+1

                    dfun.append(lambda xi,fc=fc,fc2=fc2: dfun[fc](xi) + dfun2[fc2](xi))

                    fun.append(lambda xi, xb=self.nodes[b],fc=fc:  fun[fc](xi)*(xi - xb))
                    den   = den*(self.nodes[a]-self.nodes[b])
                    fc=fc+1
            self. fun.append(lambda xi,fc=fc, den=den:   old_div(fun[fc](xi),den))
            self.dfun.append(lambda xi,fc=fc, den=den:  old_div(dfun[fc](xi),den))

        # Define multi-dimensional stuff
        basis= []
        basisGradients = []
        if nd == 1:
            basis = self.fun
            basisGradients = self.dfun
            funMap=[0,2,1]
        elif nd == 2:
            for j in range(order+1):
                for i in range(order+1):
                    basis.append(lambda xi,i=i,j=j:self.fun[i](xi[0])*self.fun[j](xi[1]))
                    basisGradients.append(lambda xi,i=i,j=j:numpy.array([self.dfun[i](xi[0])*self. fun[j](xi[1]),
                                                                              self. fun[i](xi[0])*self.dfun[j](xi[1])]))
            funMap=[0,7,3,  4,8,6,   1,5,2]
        elif nd == 3:
            for k in range(order+1):
                for j in range(order+1):
                    for i in range(order+1):
                        basis.append(
                            lambda xi,i=i,j=j,k=k: self.fun[i](xi[0])*self.fun[j](xi[1])*self.fun[k](xi[2]))
                        basisGradients.append(
                            lambda xi,i=i,j=j,k=k: numpy.array([self.dfun[i](xi[0])*self. fun[j](xi[1])*self. fun[k](xi[2]),
                                                                self. fun[i](xi[0])*self.dfun[j](xi[1])*self. fun[k](xi[2]),
                                                                self. fun[i](xi[0])*self. fun[j](xi[1])*self.dfun[k](xi[2])]))

            #funMap=numpy.array([0,3,6,8,18,19,24,26])
            funMap = [ 0, 8, 1,
                      11,20, 9,
                       3,10, 2,
                      12,21,13,
                      24,26,22,
                      15,23,14,
                       4,16, 5,
                      19,25,17,
                       7,18, 6]

        # Reorder local functions
        invMap=numpy.zeros((self.dim),'i')
        for i in range(self.dim):
            invMap[funMap[i]] = i

        for i in range(self.dim):
            self.basis.append(basis[invMap[i]])
            self.basisGradients.append(basisGradients[invMap[i]])
        # Get boundary data
        self.defineTraceFunctions()

class BernsteinOnCube(LocalFunctionSpace):
    """
    Bernstein polynomials on the unit nd-cube

    Bernstein basis functions on the reference nd-cube (nd <=3) with
    coordinates xi[0],xi[1],and xi[2]. 
    The basis functions are numbered as follows:     
    ##############
    # *** 2D *** #
    ##############
    ###########
    # Order=1 #
    ###########
    3--2
    |  |
    0--1
    ###########
    # Order=2 #
    ###########
    3-6-2
    | | |
    7-8-5
    | | |
    0-4-1
    ###########
    # Order=3 #
    ###########
    3--9--8--2
    |  |  |  |
    10-14-15-7
    |  |  |  |
    11-12-13-6
    |  |  |  |
    0--4--5--1
    ###########
    # Order=4 #
    ###########
    3--12-11-10-2
    |  |  |  |  |
    13-22-23-24-9
    |  |  |  |  |
    14-19-20-21-8
    |  |  |  |  |
    15-16-17-18-7
    |  |  |  |  |
    0--4--5--6--1

    NOTE (mql): *** The polynomials are defined for arbitrary order in 1D. 
                    This definition is carried to multi-D via tensor products. 
                *** The numbering is defined for arbitrary order (via funMap) in 2D.
                *** TODO: Generalize numbering for 1D and 3D. 
                *** TODO: The quad rule Lobatto edge alt must be generalized. 
                *** TODO: define hessians and higher order deriavtives 
    """
    from math import factorial 

    def nChooseK(self,n,k):
        return factorial(n)/factorial(k)/factorial(n-k)
    
    def __init__(self,nd=3, order=2):
        self.referenceElement = ReferenceCube(nd)
        LocalFunctionSpace.__init__(self,(order+1)**nd,self.referenceElement)
        self.gradientList=[]
        self.order = order

        # Generate equi distance nodes for generation of basis
        # Should use Gauss Labatto points

        self.nodes=[]

        self.quadrature = LobattoEdgeAlt(order=order)
        for i in range(order+1):
            self.nodes.append(self.quadrature.points[i][0])
        # Define 1D functions using definition via binomial coefficients
        self.fun=[]
        self.dfun=[]
        #self.dfun2=[] 

        for k in range(order+1):
            self.fun.append(lambda x,n=order,k=k:
                            self.nChooseK(n,k)*(old_div((x+1),2.))**k*(old_div((1-x),2.))**(n-k))
            self.dfun.append(lambda x,n=order,k=k:
                             #-2.**(-n)*(1-x)**(-1-k+n)*(1+x)**(k-1)*(-2*k+n+n*x)*self.nChooseK(n,k))
                             # Rule out the cases when 1-x or 1+x = 0. This is to avoid warnings due to division by zero
                             0. if 1-x == 0. or 1+x == 0. else -2.**(-n)*(1-x)**(-1-k+n)*(1+x)**(k-1)*(-2*k+n+n*x)*self.nChooseK(n,k))
            #self.dfun2.append(lambda x,n=order,k=k: ...)

        # Define multi-dimensional stuff
        basis= []
        basisGradients = []
        if nd == 1:
            basis = self.fun
            basisGradients = self.dfun
            funMap=[0,2,1]
        elif nd == 2:
            #Define the basis and its gradient via tensor products
            for j in range(order+1):
                for i in range(order+1):
                    basis.append(lambda xi,i=i,j=j:self.fun[i](xi[0])*self.fun[j](xi[1]))
                    basisGradients.append(lambda xi,i=i,j=j:
                                          numpy.array([self.dfun[i](xi[0])*self. fun[j](xi[1]),
                                                       self. fun[i](xi[0])*self.dfun[j](xi[1])]))
            #Define numbering for arbitrary order (see above)
            funMap=np.zeros((order+1)**2,'i')
            for i in range(order+1):
                #auxiliary vector to construct ith column of funMap
                vec=np.zeros(order+1)
                # COMPUTE BOTTOM AND UPPER ROW OF funMap #
                if (i==0): #left column
                    vec[0]=0
                    vec[order]=3
                elif (i==order): #right column
                    vec[0]=1
                    vec[order]=2
                else: #middle columns                    
                    vec[0]=nd+1+i #bottom row
                    vec[order]=nd+2*order+(order-1)-i #upper row
                # COMPUTE MIDDLE ROWS OF funMap #
                for k in range(1,order):
                    if (i==0): #left column
                        vec[order-k] = nd+3*order-2+k
                    elif (i==order): #right column
                        vec[k] = nd+order+k
                    else: #middle columns
                        vec[k] = (2*nd)*(order-1)+2*nd-1+i+(k-1)*(order-1)
                #print vec
                funMap[i*(order+1):(i+1)*(order+1)]=vec[:]
                #print funMap
        elif nd == 3:
            for k in range(order+1):
                for j in range(order+1):
                    for i in range(order+1):
                        basis.append(lambda xi,i=i,j=j,k=k:
                                     self.fun[i](xi[0])*self.fun[j](xi[1])*self.fun[k](xi[2]))
                        basisGradients.append(lambda xi,i=i,j=j,k=k:
                         numpy.array([self.dfun[i](xi[0])*self. fun[j](xi[1])*self. fun[k](xi[2]),
                                      self. fun[i](xi[0])*self.dfun[j](xi[1])*self. fun[k](xi[2]),
                                      self. fun[i](xi[0])*self. fun[j](xi[1])*self.dfun[k](xi[2])]))
            funMap = [ 0, 8, 1,
                       11,20, 9,
                       3,10, 2,
                       12,21,13,
                       24,26,22,
                       15,23,14,
                       4,16, 5,
                       19,25,17,
                       7,18, 6]

        # Reorder local functions
        invMap=numpy.zeros((self.dim),'i')
        for i in range(self.dim):
            invMap[funMap[i]] = i

        for i in range(self.dim):
            self.basis.append(basis[invMap[i]])
            self.basisGradients.append(basisGradients[invMap[i]])
        # Get boundary data
        self.defineTraceFunctions()
        
class QuadraticOnSimplexWithNodalBasis(LocalFunctionSpace):
    """
    Quadratic polynomials on the unit nd-simplex with the nodal basis.

    Nodal basis functions on the reference nd-simplex (nd <=3) with
    coordinates xi[0],xi[1],and xi[2]. The basis functions are
    numbered according to

    .. math::

    \psi &= \lambda_i(2\lambda_i-1)  0<= i<= d
    \psi &= 4\lambda_j\lambda_k       0<= j < k <= d

    where :math:`\lambda_i` is the barycentric coordinate associated
    with node i (i.e., it's 1 at node i and zero elsewhere)

    Gradients of shape functions are

    .. math::

     \nabla \psi_i &= (4\lambda_i-1)\nabla\lambda_i   0<= i <= d
     \nabla \psi_i &= 4\lambda_k\nabla\lambda_j + 4\lambda_j\nabla\lambda_k \mbox{for} 0 <= j < k <= d

    In 2d we have

    .. math::

    \psi_i &= \lambda_i(2\lambda_i-1)  0<= i<= 2
    \psi_3 &= 4\lambda_0\lambda_1
    \psi_4 &= 4\lambda_1\lambda_2
    \psi_5 &= 4\lambda_0\lambda_2


    2d numberings for :math:`\psi`

      2
      |\
      | \
      |  \
      5   4
      |    \
      |     \
      0---3--1

    Note that mesh numbers edges according to the node they are across
    from, so that local dof 3 corresponds to edge 2, local dof 4
    corresponds to edge 0, local dof 5 corresponds to edge 1,

    3d should be

    .. math::

    \psi_i &= \lambda_i(2\lambda_i-1)  0<= i<= 3
    \psi_4 &= 4\lambda_0\lambda_1
    \psi_5 &= 4\lambda_1\lambda_2
    \psi_6 &= 4\lambda_2\lambda_3
    \psi_7 &= 4\lambda_0\lambda_2
    \psi_8 &= 4\lambda_1\lambda_3
    \psi_9 &= 4\lambda_0\lambda_3
    """
    def __init__(self,nd=3):
        from .RefUtils import baryCoords
        from .RefUtils import fact
        from .RefUtils import baryGrads
        from .RefUtils import p2refNodes

        self.referenceElement = ReferenceSimplex(nd)
        LocalFunctionSpace.__init__(self,old_div(fact(nd+2),(2*fact(nd))),
                                    self.referenceElement)
        self.gradientList=[]
        self.basisHessians=[]
        self.nonzeroHessians=True
        for ebN in self.referenceElement.range_nElementBoundaries:
            self.basisTrace.append([])
            self.basisGradientsTrace.append([])
        if nd == 1:
            for i in range(nd+1): #0,1
                self.basis.append(lambda  xi, i=i:
                                  baryCoords['1d'][i](xi)*(2.0*baryCoords['1d'][i](xi)-1.0))
                self.basisTrace[0].append(lambda xBar, i=i:
                                        self.basis[i](self.referenceElement.boundaryMapList[0](xBar)))
                self.basisTrace[1].append(lambda xBar, i=i:
                                        self.basis[i](self.referenceElement.boundaryMapList[1](xBar)))
                self.gradientList.append(lambda xi, i=i:
                                         (4.0*baryCoords['1d'][i](xi)-1.0)*baryGrads['1d'][i])
                self.basisGradients.append(lambda xi, i=i: self.gradientList[i](xi))
                self.basisGradientsTrace[0].append(lambda xBar, i=i:
                                     self.gradientList[i](self.referenceElement.boundaryMapList[0](xBar)))
                self.basisGradientsTrace[1].append(lambda xBar, i=i:
                                     self.gradientList[i](self.referenceElement.boundaryMapList[1](xBar)))
                self.basisHessians.append(lambda xi, i=i:
                                              4.0*numpy.outer(baryGrads['1d'][i],baryGrads['1d'][i]))
            #end 0,1
            #2
            self.basis.append(lambda xi: 4.0*baryCoords['1d'][0](xi)*baryCoords['1d'][1](xi))
            self.basisTrace[0].append(lambda xBar:
                                      self.basis[2](self.referenceElement.boundaryMapList[0](xBar)))
            self.basisTrace[1].append(lambda xBar:
                                      self.basis[2](self.referenceElement.boundaryMapList[1](xBar)))
            self.gradientList.append(lambda xi:
                                     4.0*baryCoords['1d'][1](xi)*baryGrads['1d'][0]+
                                     4.0*baryCoords['1d'][0](xi)*baryGrads['1d'][1])
            self.basisGradients.append(lambda xi: self.gradientList[2](xi))
            self.basisGradientsTrace[0].append(lambda xBar:
                              self.gradientList[2](self.referenceElement.boundaryMapList[0](xBar)))
            self.basisGradientsTrace[1].append(lambda xBar:
                              self.gradientList[2](self.referenceElement.boundaryMapList[1](xBar)))
            self.basisHessians.append(lambda xi:
                                          (4.0*numpy.outer(baryGrads['1d'][0],baryGrads['1d'][1])+
                                           4.0*numpy.outer(baryGrads['1d'][1],baryGrads['1d'][0])))
        elif nd == 2:
            for i in range(nd+1): #0,1,2
                self.basis.append(lambda xi, i=i:
                                  baryCoords['2d'][i](xi)*(2.0*baryCoords['2d'][i](xi)-1.0))
                self.basisTrace[0].append(lambda xBar, i=i:
                                        self.basis[i](self.referenceElement.boundaryMapList[0](xBar)))
                self.basisTrace[1].append(lambda xBar, i=i:
                                        self.basis[i](self.referenceElement.boundaryMapList[1](xBar)))
                self.basisTrace[2].append(lambda xBar, i=i:
                                        self.basis[i](self.referenceElement.boundaryMapList[2](xBar)))
                self.gradientList.append(lambda xi, i=i:
                                         (4.0*baryCoords['2d'][i](xi)-1.0)*baryGrads['2d'][i])

                self.basisGradients.append(lambda xi, i=i: self.gradientList[i](xi))
                self.basisGradientsTrace[0].append(lambda xBar, i=i:
                                        self.gradientList[i](self.referenceElement.boundaryMapList[0](xBar)))
                self.basisGradientsTrace[1].append(lambda xBar, i=i:
                                        self.gradientList[i](self.referenceElement.boundaryMapList[1](xBar)))
                self.basisGradientsTrace[2].append(lambda xBar, i=i:
                                        self.gradientList[i](self.referenceElement.boundaryMapList[2](xBar)))
                self.basisHessians.append(lambda xi, i=i:
                                          4.0*numpy.outer(baryGrads['2d'][i],baryGrads['2d'][i]))

            #end for on 0,1,2
            nsofar=nd+1
            #increment size one
            r=1
            for i in range(2): #(0,1) and (1,2)
                self.basis.append(lambda xi, i=i, r=r:
                                  4.0*baryCoords['2d'][i](xi)*baryCoords['2d'][i+r](xi))
                self.basisTrace[0].append(lambda xBar, i=i, nsofar=nsofar:
                                  self.basis[i+nsofar](self.referenceElement.boundaryMapList[0](xBar)))
                self.basisTrace[1].append(lambda xBar, i=i, nsofar=nsofar:
                                  self.basis[i+nsofar](self.referenceElement.boundaryMapList[1](xBar)))
                self.basisTrace[2].append(lambda xBar, i=i, nsofar=nsofar:
                                  self.basis[i+nsofar](self.referenceElement.boundaryMapList[2](xBar)))
                self.gradientList.append(lambda xi, i=i, nsofar=nsofar, r=r:
                                         4.0*baryCoords['2d'][i+r](xi)*baryGrads['2d'][i]+
                                         4.0*baryCoords['2d'][i](xi)*baryGrads['2d'][i+r])

                self.basisGradients.append(lambda xi, i=i, nsofar=nsofar:
                                           self.gradientList[i+nsofar](xi))
                self.basisGradientsTrace[0].append(lambda xBar, i=i, nsofar=nsofar:
                             self.gradientList[i+nsofar](self.referenceElement.boundaryMapList[0](xBar)))
                self.basisGradientsTrace[1].append(lambda xBar, i=i, nsofar=nsofar:
                             self.gradientList[i+nsofar](self.referenceElement.boundaryMapList[1](xBar)))
                self.basisGradientsTrace[2].append(lambda xBar, i=i, nsofar=nsofar:
                             self.gradientList[i+nsofar](self.referenceElement.boundaryMapList[2](xBar)))
                self.basisHessians.append(lambda xi, i=i, nsofar=nsofar, r=r:
                                          4.0*numpy.outer(baryGrads['2d'][i],baryGrads['2d'][i+r])+
                                          4.0*numpy.outer(baryGrads['2d'][i+r],baryGrads['2d'][i]))

            #end for increment size 1
            nsofar += 2
            #increment size 2
            r=2
            for i in range(1): #(0,2)
                self.basis.append(lambda xi, i=i, nsofar=nsofar, r=r:
                                  4.0*baryCoords['2d'][i](xi)*baryCoords['2d'][i+r](xi))
                self.basisTrace[0].append(lambda xBar, i=i, nsofar=nsofar:
                                  self.basis[i+nsofar](self.referenceElement.boundaryMapList[0](xBar)))
                self.basisTrace[1].append(lambda xBar, i=i, nsofar=nsofar:
                                  self.basis[i+nsofar](self.referenceElement.boundaryMapList[1](xBar)))
                self.basisTrace[2].append(lambda xBar, i=i, nsofar=nsofar:
                                  self.basis[i+nsofar](self.referenceElement.boundaryMapList[2](xBar)))
                self.gradientList.append(lambda xi, i=i, nsofar=nsofar, r=r:
                                         4.0*baryCoords['2d'][i+r](xi)*baryGrads['2d'][i]+
                                         4.0*baryCoords['2d'][i](xi)*baryGrads['2d'][i+r])

                self.basisGradients.append(lambda xi, i=i, nsofar=nsofar:
                                           self.gradientList[i+nsofar](xi))
                self.basisGradientsTrace[0].append(lambda xBar, i=i, nsofar=nsofar:
                             self.gradientList[i+nsofar](self.referenceElement.boundaryMapList[0](xBar)))
                self.basisGradientsTrace[1].append(lambda xBar, i=i, nsofar=nsofar:
                             self.gradientList[i+nsofar](self.referenceElement.boundaryMapList[1](xBar)))
                self.basisGradientsTrace[2].append(lambda xBar, i=i, nsofar=nsofar:
                             self.gradientList[i+nsofar](self.referenceElement.boundaryMapList[2](xBar)))
                self.basisHessians.append(lambda xi, i=i, nsofar=nsofar, r=r:
                                          4.0*numpy.outer(baryGrads['2d'][i],baryGrads['2d'][i+r])+
                                          4.0*numpy.outer(baryGrads['2d'][i+r],baryGrads['2d'][i]))

            #end for increment size 2
            nsofar+=1

        elif nd == 3:
            #mwf TODO check hessian formulas!!
            nsofar=0
            for i in range(nd+1):
                self.basis.append(lambda xi, i=i:
                                  baryCoords['3d'][i](xi)*(2.0*baryCoords['3d'][i](xi)-1.0))

                self.basisTrace[0].append(lambda xBar, nsofar=nsofar:
                                 self.basis[nsofar](self.referenceElement.boundaryMapList[0](xBar)))
                self.basisTrace[1].append(lambda xBar, nsofar=nsofar:
                                 self.basis[nsofar](self.referenceElement.boundaryMapList[1](xBar)))
                self.basisTrace[2].append(lambda xBar, nsofar=nsofar:
                                 self.basis[nsofar](self.referenceElement.boundaryMapList[2](xBar)))
                self.basisTrace[3].append(lambda xBar, nsofar=nsofar:
                                 self.basis[nsofar](self.referenceElement.boundaryMapList[3](xBar)))
                self.gradientList.append(lambda xi, i=i, nsofar=nsofar:
                                         (4.0*baryCoords['3d'][i](xi)-1.0)*baryGrads['3d'][i])

                self.basisGradients.append(lambda xi, nsofar=nsofar:
                                           self.gradientList[nsofar](xi))
                for ib in range(nd+1):
                    self.basisGradientsTrace[ib].append(lambda xBar, nsofar=nsofar, ib=ib:
                         self.gradientList[nsofar](self.referenceElement.boundaryMapList[ib](xBar)))
                #end ib
                self.basisHessians.append(lambda xi, i=i:
                                          4.0*numpy.outer(baryGrads['3d'][i],baryGrads['3d'][i]))
                nsofar += 1
                #end ib
            #end for nd+1

            #no go through increments of size 1,2,3
            #number of combos per increment are dim-incr+1
            for r in range(1,nd+1): #1,2,3
                for i in range(nd-r+1):
                    self.basis.append(lambda xi, i=i, r=r:
                                      4.0*baryCoords['3d'][i](xi)*baryCoords['3d'][i+r](xi))
                    self.basisTrace[0].append(lambda xBar, nsofar=nsofar:
                         self.basis[nsofar](self.referenceElement.boundaryMapList[0](xBar)))
                    self.basisTrace[1].append(lambda xBar, nsofar=nsofar:
                         self.basis[nsofar](self.referenceElement.boundaryMapList[1](xBar)))
                    self.basisTrace[2].append(lambda xBar, nsofar=nsofar:
                         self.basis[nsofar](self.referenceElement.boundaryMapList[2](xBar)))
                    self.basisTrace[3].append(lambda xBar, nsofar=nsofar:
                         self.basis[nsofar](self.referenceElement.boundaryMapList[3](xBar)))
                    self.gradientList.append(lambda xi, i=i, r=r:
                                             4.0*baryCoords['3d'][i+r](xi)*baryGrads['3d'][i]+
                                             4.0*baryCoords['3d'][i](xi)*baryGrads['3d'][i+r])
                    self.basisGradients.append(lambda xi, nsofar=nsofar:
                                               self.gradientList[nsofar](xi))
                    for ib in range(nd+1):
                        self.basisGradientsTrace[ib].append(lambda xBar, nsofar=nsofar, ib=ib:
                             self.gradientList[nsofar](self.referenceElement.boundaryMapList[ib](xBar)))
                    #end ib
                    self.basisHessians.append(lambda xi, i=i, nsofar=nsofar, r=r:
                                              4.0*numpy.outer(baryGrads['3d'][i],baryGrads['3d'][i+r])+
                                              4.0*numpy.outer(baryGrads['3d'][i+r],baryGrads['3d'][i]))
                    nsofar += 1
#             for j in range(1,nd+1): #1,2,3
#                 for i in range(j):
#                     self.basis.append(lambda xi, i=i, j=j:
#                                       4.0*baryCoords['3d'][i](xi)*baryCoords['3d'][j](xi))

#                     self.basisTrace[0].append(lambda xBar, nsofar=nsofar:
#                          self.basis[nsofar](self.referenceElement.boundaryMapList[0](xBar)))
#                     self.basisTrace[1].append(lambda xBar, nsofar=nsofar:
#                          self.basis[nsofar](self.referenceElement.boundaryMapList[1](xBar)))
#                     self.basisTrace[2].append(lambda xBar, nsofar=nsofar:
#                          self.basis[nsofar](self.referenceElement.boundaryMapList[2](xBar)))
#                     self.basisTrace[3].append(lambda xBar, nsofar=nsofar:
#                          self.basis[nsofar](self.referenceElement.boundaryMapList[3](xBar)))
#                     self.gradientList.append(lambda xi, i=i, j=j:
#                                              4.0*baryCoords['3d'][j](xi)*baryGrads['3d'][i]+
#                                              4.0*baryCoords['3d'][i](xi)*baryGrads['3d'][j])

#                     self.basisGradients.append(lambda xi, nsofar=nsofar:
#                                                self.gradientList[nsofar](xi))
#                     for ib in range(nd+1):
#                         self.basisGradientsTrace[ib].append(lambda xBar, nsofar=nsofar, ib=ib:
#                              self.gradientList[nsofar](self.referenceElement.boundaryMapList[ib](xBar)))
#                     #end ib
#                     self.basisHessians.append(lambda xi, i=i, nsofar=nsofar, j=j:
#                                               4.0*numpy.outer(baryGrads['3d'][i],baryGrads['3d'][j])+
#                                               4.0*numpy.outer(baryGrads['3d'][j],baryGrads['3d'][i]))
#                     nsofar += 1
                #end for i
            #end for r
        #end 3d
    #end init
#end QuadraticOnSimplex

class BernsteinOnSimplex(LocalFunctionSpace):
    """
    Quadratic Bernstein polynomials on the unit nd-simplex.

    The basis functions are numbered according to

    .. math::

    \psi &= \lambda_i^2               0<= i<= d
    \psi &= 2\lambda_j\lambda_k       0<= j < k <= d

    where :math:`\lambda_i` is the barycentric coordinate associated
    with node i (i.e., it's 1 at node i and zero elsewhere). 
    These can be generalized to:

    \psi &= p!/(i!j!k!)\lambda_0^i\lambda_1^j\lambda_2^k, 0<=i,j,k<=order, i+j+k=order

    Gradients of shape functions are

    .. math::

     \nabla \psi_i &= 2\lambda_i\nabla\lambda_i   0<= i <= d
     \nabla \psi_i &= 2\lambda_k\nabla\lambda_j + 2\lambda_j\nabla\lambda_k \mbox{for} 0 <= j < k <= d

    which again can be generalized via the general formula above.

    In 2d we have

    .. math::

    \psi_i &= \lambda_i^2  0<= i<= 2
    \psi_3 &= 2\lambda_0\lambda_1
    \psi_4 &= 2\lambda_1\lambda_2
    \psi_5 &= 2\lambda_0\lambda_2

    2d numberings for :math:`\psi`

      2
      |\
      | \
      |  \
      5   4
      |    \
      |     \
      0---3--1

    Note that mesh numbers edges according to the node they are across
    from, so that local dof 3 corresponds to edge 2, local dof 4
    corresponds to edge 0, local dof 5 corresponds to edge 1,

    3d should be

    .. math::

    \psi_i &= \lambda_i^2  0<= i<= 3
    \psi_4 &= 2\lambda_0\lambda_1
    \psi_5 &= 2\lambda_1\lambda_2
    \psi_6 &= 2\lambda_2\lambda_3
    \psi_7 &= 2\lambda_0\lambda_2
    \psi_8 &= 2\lambda_1\lambda_3
    \psi_9 &= 2\lambda_0\lambda_3
    """
    def __init__(self,nd=3):
        from .RefUtils import baryCoords
        from .RefUtils import fact
        from .RefUtils import baryGrads
        from .RefUtils import p2refNodes

        self.referenceElement = ReferenceSimplex(nd)
        LocalFunctionSpace.__init__(self,old_div(fact(nd+2),(2*fact(nd))),
                                    self.referenceElement)
        self.gradientList=[]
        self.basisHessians=[]
        self.nonzeroHessians=True
        for ebN in self.referenceElement.range_nElementBoundaries:
            self.basisTrace.append([])
            self.basisGradientsTrace.append([])
        if nd == 1:
            for i in range(nd+1): #0,1
                self.basis.append(lambda  xi, i=i:
                                  baryCoords['1d'][i](xi)**2.0)
                self.basisTrace[0].append(lambda xBar, i=i:
                                        self.basis[i](self.referenceElement.boundaryMapList[0](xBar)))
                self.basisTrace[1].append(lambda xBar, i=i:
                                        self.basis[i](self.referenceElement.boundaryMapList[1](xBar)))
                self.gradientList.append(lambda xi, i=i:
                                         2.0*baryCoords['1d'][i](xi)*baryGrads['1d'][i])
                self.basisGradients.append(lambda xi, i=i: self.gradientList[i](xi))
                self.basisGradientsTrace[0].append(lambda xBar, i=i:
                                     self.gradientList[i](self.referenceElement.boundaryMapList[0](xBar)))
                self.basisGradientsTrace[1].append(lambda xBar, i=i:
                                     self.gradientList[i](self.referenceElement.boundaryMapList[1](xBar)))
                self.basisHessians.append(lambda xi, i=i:
                                          2.0*numpy.outer(baryGrads['1d'][i],baryGrads['1d'][i]))
            #end 0,1
            #2
            self.basis.append(lambda xi: 2.0*baryCoords['1d'][0](xi)*baryCoords['1d'][1](xi))
            self.basisTrace[0].append(lambda xBar:
                                      self.basis[2](self.referenceElement.boundaryMapList[0](xBar)))
            self.basisTrace[1].append(lambda xBar:
                                      self.basis[2](self.referenceElement.boundaryMapList[1](xBar)))
            self.gradientList.append(lambda xi:
                                     2.0*baryCoords['1d'][1](xi)*baryGrads['1d'][0]+
                                     2.0*baryCoords['1d'][0](xi)*baryGrads['1d'][1])
            self.basisGradients.append(lambda xi: self.gradientList[2](xi))
            self.basisGradientsTrace[0].append(lambda xBar:
                              self.gradientList[2](self.referenceElement.boundaryMapList[0](xBar)))
            self.basisGradientsTrace[1].append(lambda xBar:
                              self.gradientList[2](self.referenceElement.boundaryMapList[1](xBar)))
            self.basisHessians.append(lambda xi:
                                          (2.0*numpy.outer(baryGrads['1d'][0],baryGrads['1d'][1])+
                                           2.0*numpy.outer(baryGrads['1d'][1],baryGrads['1d'][0])))
        elif nd == 2:
            #NOTE (mql): the formulas for the basis functions and its first derivatives are grl
            # with respect to the polynomial order. The Hessian is computed assuming order=2
            ijk = np.array([[2,0,0],                     
                            [0,2,0],
                            [0,0,2],
                            [1,1,0],
                            [0,1,1],
                            [1,0,1]])            
            for i in range(len(ijk)):
                self.basis.append(lambda xi, i=i:
                                  math.factorial(2)/math.factorial(ijk[i][0])/math.factorial(ijk[i][1])/math.factorial(ijk[i][2])*
                                  (1. if ijk[i][0]==0 else baryCoords['2d'][0](xi)**ijk[i][0])*
                                  (1. if ijk[i][1]==0 else baryCoords['2d'][1](xi)**ijk[i][1])*
                                  (1. if ijk[i][2]==0 else baryCoords['2d'][2](xi)**ijk[i][2]))
                self.basisTrace[0].append(lambda xBar, i=i:
                                          self.basis[i](self.referenceElement.boundaryMapList[0](xBar)))
                self.basisTrace[1].append(lambda xBar, i=i:
                                          self.basis[i](self.referenceElement.boundaryMapList[1](xBar)))
                self.basisTrace[2].append(lambda xBar, i=i:
                                          self.basis[i](self.referenceElement.boundaryMapList[2](xBar)))
                self.gradientList.append(
                    lambda xi, i=i:
                    math.factorial(2)/math.factorial(ijk[i][0])/math.factorial(ijk[i][1])/math.factorial(ijk[i][2])*
                    (
                    baryCoords['2d'][0](xi)**ijk[i][0]*
                    baryCoords['2d'][1](xi)**ijk[i][1]*
                    (0. if baryCoords['2d'][2](xi) == 0. else ijk[i][2]*baryCoords['2d'][2](xi)**(ijk[i][2]-1))
                        *baryGrads['2d'][2]+
                    baryCoords['2d'][0](xi)**ijk[i][0]*
                    (0. if baryCoords['2d'][1](xi) == 0. else ijk[i][1]*baryCoords['2d'][1](xi)**(ijk[i][1]-1))*
                    baryCoords['2d'][2](xi)**ijk[i][2]
                        *baryGrads['2d'][1]+
                    (0. if baryCoords['2d'][0](xi) == 0. else ijk[i][0]*baryCoords['2d'][0](xi)**(ijk[i][0]-1))*
                    baryCoords['2d'][1](xi)**ijk[i][1]*
                    baryCoords['2d'][2](xi)**ijk[i][2]
                        *baryGrads['2d'][0]))
                self.basisGradients.append(lambda xi, i=i: self.gradientList[i](xi))
                self.basisGradientsTrace[0].append(lambda xBar, i=i:
                                                   self.gradientList[i](self.referenceElement.boundaryMapList[0](xBar)))
                self.basisGradientsTrace[1].append(lambda xBar, i=i:
                                                   self.gradientList[i](self.referenceElement.boundaryMapList[1](xBar)))
                self.basisGradientsTrace[2].append(lambda xBar, i=i:
                                                   self.gradientList[i](self.referenceElement.boundaryMapList[2](xBar)))
            # COMPUTE HESSIANS. These formulas assume that order=2
            for i in range(nd+1): #0, 1, 2
                self.basisHessians.append(lambda xi, i=i:
                                          2.0*numpy.outer(baryGrads['2d'][i],baryGrads['2d'][i]))
            r=1
            nsofar=nd+1
            for i in range(2): #(0,1) and (1,2)
                self.basisHessians.append(lambda xi, i=i, nsofar=nsofar, r=r:
                                          2.0*numpy.outer(baryGrads['2d'][i],baryGrads['2d'][i+r])+
                                          2.0*numpy.outer(baryGrads['2d'][i+r],baryGrads['2d'][i]))
            nsofar+=2
            r=2
            for i in range(1): #(0,2)
                self.basisHessians.append(lambda xi, i=i, nsofar=nsofar, r=r:
                                          2.0*numpy.outer(baryGrads['2d'][i],baryGrads['2d'][i+r])+
                                          2.0*numpy.outer(baryGrads['2d'][i+r],baryGrads['2d'][i]))

        elif nd == 3:
            # NOTE (mql): the formulas are not general; i.e., I assume order=2
            nsofar=0
            for i in range(nd+1): #0,1,2,3
                self.basis.append(lambda xi, i=i:
                                  baryCoords['3d'][i](xi)**2.0)
                self.basisTrace[0].append(lambda xBar, nsofar=nsofar:
                                 self.basis[nsofar](self.referenceElement.boundaryMapList[0](xBar)))
                self.basisTrace[1].append(lambda xBar, nsofar=nsofar:
                                 self.basis[nsofar](self.referenceElement.boundaryMapList[1](xBar)))
                self.basisTrace[2].append(lambda xBar, nsofar=nsofar:
                                 self.basis[nsofar](self.referenceElement.boundaryMapList[2](xBar)))
                self.basisTrace[3].append(lambda xBar, nsofar=nsofar:
                                 self.basis[nsofar](self.referenceElement.boundaryMapList[3](xBar)))
                self.gradientList.append(lambda xi, i=i, nsofar=nsofar:
                                         2.0*baryCoords['3d'][i](xi)*baryGrads['3d'][i])
                self.basisGradients.append(lambda xi, nsofar=nsofar:
                                           self.gradientList[nsofar](xi))
                for ib in range(nd+1):
                    self.basisGradientsTrace[ib].append(lambda xBar, nsofar=nsofar, ib=ib:
                         self.gradientList[nsofar](self.referenceElement.boundaryMapList[ib](xBar)))
                #end ib
                self.basisHessians.append(lambda xi, i=i:
                                          2.0*numpy.outer(baryGrads['3d'][i],baryGrads['3d'][i]))
                nsofar += 1
                #end ib
            #end for nd+1

            #no go through increments of size 1,2,3
            #number of combos per increment are dim-incr+1
            for r in range(1,nd+1): #1,2,3
                for i in range(nd-r+1):
                    self.basis.append(lambda xi, i=i, r=r:
                                      2.0*baryCoords['3d'][i](xi)*baryCoords['3d'][i+r](xi))
                    self.basisTrace[0].append(lambda xBar, nsofar=nsofar:
                         self.basis[nsofar](self.referenceElement.boundaryMapList[0](xBar)))
                    self.basisTrace[1].append(lambda xBar, nsofar=nsofar:
                         self.basis[nsofar](self.referenceElement.boundaryMapList[1](xBar)))
                    self.basisTrace[2].append(lambda xBar, nsofar=nsofar:
                         self.basis[nsofar](self.referenceElement.boundaryMapList[2](xBar)))
                    self.basisTrace[3].append(lambda xBar, nsofar=nsofar:
                         self.basis[nsofar](self.referenceElement.boundaryMapList[3](xBar)))
                    self.gradientList.append(lambda xi, i=i, r=r:
                                             2.0*baryCoords['3d'][i+r](xi)*baryGrads['3d'][i]+
                                             2.0*baryCoords['3d'][i](xi)*baryGrads['3d'][i+r])
                    self.basisGradients.append(lambda xi, nsofar=nsofar:
                                               self.gradientList[nsofar](xi))
                    for ib in range(nd+1):
                        self.basisGradientsTrace[ib].append(lambda xBar, nsofar=nsofar, ib=ib:
                             self.gradientList[nsofar](self.referenceElement.boundaryMapList[ib](xBar)))
                    #end ib
                    self.basisHessians.append(lambda xi, i=i, nsofar=nsofar, r=r:
                                              2.0*numpy.outer(baryGrads['3d'][i],baryGrads['3d'][i+r])+
                                              2.0*numpy.outer(baryGrads['3d'][i+r],baryGrads['3d'][i]))
                    nsofar += 1

# # # # # # # # # # # # # # # # # # # # # # # # # # # # # # # # # # # #
#finite element spaces for P^1 non-conforming approximation
# # # # # # # # # # # # # # # # # # # # # # # # # # # # # # # # # # # #

class CrouzeixRaviartWithNodalBasis(LocalFunctionSpace):
    """
    Crouzeix-Raviart element implemented as a Lagrange type element. That is, the
    degrees of freedom are the values at barycenters of faces. Defined for
    the reference nd-simplex  (nd <=3)
    """

    # In 1d, it's identical to the standard P^1 Lagrange element

    # The basis functions are numbered according to the faces, which are
    # in turn numbered according to the node that they are opposite.

    # If :math:`\lambda_i` is the barycentric coordinate that's 1 at node p_i, then
    # the CrR shape functions are

    # .. math::

    # \psi_i( x) = d(1/d - \lambda_i)

    # and is one along :math:`E_i`, the face opposite :math:`p_i`.

    # These relationships hold in physical space or reference space as long as the
    # barycentric coordinates are defined appropriately.

    # In physical space, the barycentric coordinates are defined by

    # .. math::

    #   \lambda_i = 1 - \frac{( x -  p_i)\cdot  n_i}
    #                        {( p_j -  p_i)\cdot  n_i}

    # for :math:`j \neq i,  p_j` is a vertex in :math:`E_i`

    #                                                            |  t
    # On the reference element, in 2d we have                   u| /
    #                                                            |/___
    # .. math::

    # \lambda_0 = 1-s-t, \lambda_1 = s, \lambda_2 = t

    # For 3d the reference coordinates are

    # .. math::

    #   \lambda_0 = 1-s-t-u, \lambda_1 = s, \lambda_2 = t, \lambda_3 = u


    # In 2d, the CrR shape functions on the reference element are

    # .. math::

    # \hat{\psi}_0 =  2(s+t)-1, \hat{\psi}_1 = 1-2s, \hat{\psi}_2 = 1-2t

    # In 3d, the CrR shape functions on the reference element are

    # .. math::

    # \hat{\psi}_0 =  3(s+t+u)-2, \hat{\psi}_1 = 1-3s, \hat{\psi}_2 = 1-3t,
    #      \hat{\psi}_3 = 1-3u

    # The gradients are obviously constant on an element
    def __init__(self,nd=3):
        self.referenceElement = ReferenceSimplex(nd)
        LocalFunctionSpace.__init__(self,nd+1,self.referenceElement)
        self.gradientList=[]
        for ebN in self.referenceElement.range_nElementBoundaries:
            self.basisTrace.append([])
            self.basisGradientsTrace.append([])
        if nd == 1:
            #note these are the reverse ordering for standard C0 basis
            #0
            self.basis.append(lambda xi:xi[0])
            self.basisTrace[0].append(lambda xBar: self.basis[0](self.referenceElement.boundaryMapList[0](xBar)))
            self.basisTrace[1].append(lambda xBar: self.basis[0](self.referenceElement.boundaryMapList[1](xBar)))
            self.gradientList.append(numpy.array([1.0]))
            self.basisGradients.append(lambda xi: self.gradientList[0])
            self.basisGradientsTrace[0].append(lambda xBar: self.gradientList[0])
            self.basisGradientsTrace[1].append(lambda xBar: self.gradientList[0])
            #1
            self.basis.append(lambda xi:1 - xi[0])
            self.basisTrace[0].append(lambda xBar: self.basis[1](self.referenceElement.boundaryMapList[0](xBar)))
            self.basisTrace[1].append(lambda xBar: self.basis[1](self.referenceElement.boundaryMapList[1](xBar)))
            self.gradientList.append(numpy.array([-1.0]))
            self.basisGradients.append(lambda xi: self.gradientList[1])
            self.basisGradientsTrace[0].append(lambda xBar: self.gradientList[1])
            self.basisGradientsTrace[1].append(lambda xBar: self.gradientList[1])
        elif nd == 2:
            #0
            self.basis.append(lambda xi:2.*(xi[0] + xi[1])-1.)
            self.basisTrace[0].append(lambda xBar: self.basis[0](self.referenceElement.boundaryMapList[0](xBar)))
            self.basisTrace[1].append(lambda xBar: self.basis[0](self.referenceElement.boundaryMapList[1](xBar)))
            self.basisTrace[2].append(lambda xBar: self.basis[0](self.referenceElement.boundaryMapList[2](xBar)))
            self.gradientList.append(numpy.array([2.0,2.0]))
            self.basisGradients.append(lambda xi: self.gradientList[0])
            self.basisGradientsTrace[0].append(lambda xBar: self.gradientList[0])
            self.basisGradientsTrace[1].append(lambda xBar: self.gradientList[0])
            self.basisGradientsTrace[2].append(lambda xBar: self.gradientList[0])
            #1
            self.basis.append(lambda xi: 1.0-2.0*xi[0])
            self.basisTrace[0].append(lambda xBar: self.basis[1](self.referenceElement.boundaryMapList[0](xBar)))
            self.basisTrace[1].append(lambda xBar: self.basis[1](self.referenceElement.boundaryMapList[1](xBar)))
            self.basisTrace[2].append(lambda xBar: self.basis[1](self.referenceElement.boundaryMapList[2](xBar)))
            self.gradientList.append(numpy.array([-2.0,0.0]))
            self.basisGradients.append(lambda xi: self.gradientList[1])
            self.basisGradientsTrace[0].append(lambda xBar: self.gradientList[1])
            self.basisGradientsTrace[1].append(lambda xBar: self.gradientList[1])
            self.basisGradientsTrace[2].append(lambda xBar: self.gradientList[1])
            #2
            self.basis.append(lambda xi: 1.0-2*xi[1])
            self.basisTrace[0].append(lambda xBar: self.basis[2](self.referenceElement.boundaryMapList[0](xBar)))
            self.basisTrace[1].append(lambda xBar: self.basis[2](self.referenceElement.boundaryMapList[1](xBar)))
            self.basisTrace[2].append(lambda xBar: self.basis[2](self.referenceElement.boundaryMapList[2](xBar)))
            self.gradientList.append(numpy.array([0.0,-2.0]))
            self.basisGradients.append(lambda xi: self.gradientList[2])
            self.basisGradientsTrace[0].append(lambda xBar: self.gradientList[2])
            self.basisGradientsTrace[1].append(lambda xBar: self.gradientList[2])
            self.basisGradientsTrace[2].append(lambda xBar: self.gradientList[2])
        elif nd == 3:
            #0
            self.basis.append(lambda xi:3.0*(xi[0] + xi[1] + xi[2])-2.0)
            self.basisTrace[0].append(lambda xBar: self.basis[0](self.referenceElement.boundaryMapList[0](xBar)))
            self.basisTrace[1].append(lambda xBar: self.basis[0](self.referenceElement.boundaryMapList[1](xBar)))
            self.basisTrace[2].append(lambda xBar: self.basis[0](self.referenceElement.boundaryMapList[2](xBar)))
            self.basisTrace[3].append(lambda xBar: self.basis[0](self.referenceElement.boundaryMapList[3](xBar)))
            self.gradientList.append(numpy.array([3.0,
                                                    3.0,
                                                    3.0]))
            self.basisGradients.append(lambda xi: self.gradientList[0])
            self.basisGradientsTrace[0].append(lambda xBar: self.gradientList[0])
            self.basisGradientsTrace[1].append(lambda xBar: self.gradientList[0])
            self.basisGradientsTrace[2].append(lambda xBar: self.gradientList[0])
            self.basisGradientsTrace[3].append(lambda xBar: self.gradientList[0])
            #1
            self.basis.append(lambda xi: 1.0-3.0*xi[0])
            self.basisTrace[0].append(lambda xBar: self.basis[1](self.referenceElement.boundaryMapList[0](xBar)))
            self.basisTrace[1].append(lambda xBar: self.basis[1](self.referenceElement.boundaryMapList[1](xBar)))
            self.basisTrace[2].append(lambda xBar: self.basis[1](self.referenceElement.boundaryMapList[2](xBar)))
            self.basisTrace[3].append(lambda xBar: self.basis[1](self.referenceElement.boundaryMapList[3](xBar)))
            self.gradientList.append(numpy.array([-3.0,
                                                     0.0,
                                                     0.0]))
            self.basisGradients.append(lambda xi: self.gradientList[1])
            self.basisGradientsTrace[0].append(lambda xBar: self.gradientList[1])
            self.basisGradientsTrace[1].append(lambda xBar: self.gradientList[1])
            self.basisGradientsTrace[2].append(lambda xBar: self.gradientList[1])
            self.basisGradientsTrace[3].append(lambda xBar: self.gradientList[1])
            #2
            self.basis.append(lambda xi: 1.0-3.0*xi[1])
            self.basisTrace[0].append(lambda xBar: self.basis[2](self.referenceElement.boundaryMapList[0](xBar)))
            self.basisTrace[1].append(lambda xBar: self.basis[2](self.referenceElement.boundaryMapList[1](xBar)))
            self.basisTrace[2].append(lambda xBar: self.basis[2](self.referenceElement.boundaryMapList[2](xBar)))
            self.basisTrace[3].append(lambda xBar: self.basis[2](self.referenceElement.boundaryMapList[3](xBar)))
            self.gradientList.append(numpy.array([ 0.0,
                                                    -3.0,
                                                     0.0]))
            self.basisGradients.append(lambda xi: self.gradientList[2])
            self.basisGradientsTrace[0].append(lambda xBar: self.gradientList[2])
            self.basisGradientsTrace[1].append(lambda xBar: self.gradientList[2])
            self.basisGradientsTrace[2].append(lambda xBar: self.gradientList[2])
            self.basisGradientsTrace[3].append(lambda xBar: self.gradientList[2])
            #3
            self.basis.append(lambda xi:1.0-3.0*xi[2])
            self.basisTrace[0].append(lambda xBar: self.basis[3](self.referenceElement.boundaryMapList[0](xBar)))
            self.basisTrace[1].append(lambda xBar: self.basis[3](self.referenceElement.boundaryMapList[1](xBar)))
            self.basisTrace[2].append(lambda xBar: self.basis[3](self.referenceElement.boundaryMapList[2](xBar)))
            self.basisTrace[3].append(lambda xBar: self.basis[3](self.referenceElement.boundaryMapList[3](xBar)))
            self.gradientList.append(numpy.array([ 0.0,
                                                     0.0,
                                                    -3.0]))
            self.basisGradients.append(lambda xi: self.gradientList[3])
            self.basisGradientsTrace[0].append(lambda xBar: self.gradientList[3])
            self.basisGradientsTrace[1].append(lambda xBar: self.gradientList[3])
            self.basisGradientsTrace[2].append(lambda xBar: self.gradientList[3])
            self.basisGradientsTrace[3].append(lambda xBar: self.gradientList[3])

class p0(LocalFunctionSpace):
    def __init__(self,nd=3):
        self.referenceElement = ReferenceSimplex(nd)
        LocalFunctionSpace.__init__(self,1,self.referenceElement)
        self.basis.append(lambda xi: 1.0)
        self.basisGradients.append(lambda xi,nd=nd: numpy.zeros((nd),'d'))

class Monomials(LocalFunctionSpace):
    def __init__(self,nd=3,k=0):
        self.kOrder = k
        basis=[]
        basisGradients=[]
        for a in range(1+k):
            alpha = max(0.0,a-1.0)
            if nd > 1:
                for b in range(1+k-a):
                    beta = max(0.0,b-1.0)
                    if nd > 2:
                        for c in range(1+k-a-b):
                            gamma = max(0.0,c-1.0)
                            basis.append(lambda xi,a=a,b=b,c=c: xi[0]**a * xi[1]**b * xi[2]**c)
                            basisGradients.append(lambda xi,a=a,b=b,c=c,alpha=alpha,beta=beta,gamma=gamma:
                                                  numpy.array([a*xi[0]**alpha* xi[1]**b * xi[2]**c,
                                                                 xi[0]**a * b*xi[1]**beta * xi[2]**c,
                                                                 xi[0]**a * xi[1]**b * c*xi[2]**gamma]))
                    else:
                        basis.append(lambda xi,a=a,b=b: xi[0]**a * xi[1]**b)
                        basisGradients.append(lambda xi,a=a,b=b,alpha=alpha,beta=beta:
                                              numpy.array([a*xi[0]**alpha* xi[1]**b,
                                                             xi[0]**a * b*xi[1]**beta]))
            else:
                basis.append(lambda xi,a=a: xi[0]**a)
                basisGradients.append(lambda xi,a=a,alpha=alpha: numpy.array([a*xi[0]**alpha]))
        self.referenceElement = ReferenceSimplex(nd)
        LocalFunctionSpace.__init__(self,len(basis),self.referenceElement)
        self.basis=basis
        self.basisGradients=basisGradients


class P1BubblesWithNodalBasis(LocalFunctionSpace):
    """
    First order polynomials on the unit nd-simplex with the nodal basis + bubble

    .. math::

    b = (n_d+1)^{n_d+1} \Pi_{i=0}^{n_d} \lambda_i

    First nd+1 basis functions are nodal ones on the reference nd-simplex  (nd <=3) with
    coordinates xi[0],xi[1],and xi[2]. The basis functions are numbered according to
    the nodes. The last shape function is the bubble, b
    """
    def __init__(self,nd=3):
        from .RefUtils import baryCoords
        from .RefUtils import baryGrads

        self.referenceElement = ReferenceSimplex(nd)
        LocalFunctionSpace.__init__(self,nd+2,self.referenceElement)
        self.gradientList=[]
        for ebN in self.referenceElement.range_nElementBoundaries:
            self.basisTrace.append([])
            self.basisGradientsTrace.append([])
        self.basisHessians = []
        if nd == 1:
            for i in range(nd+1): #0,1
                self.basis.append(lambda  xi, i=i: baryCoords['1d'][i](xi))
                self.basisTrace[0].append(lambda xBar, i=i:
                                        self.basis[i](self.referenceElement.boundaryMapList[0](xBar)))
                self.basisTrace[1].append(lambda xBar, i=i:
                                        self.basis[i](self.referenceElement.boundaryMapList[1](xBar)))
                self.gradientList.append(lambda xi, i=i: baryGrads['1d'][i])
                self.basisGradients.append(lambda xi, i=i: self.gradientList[i](xi))
                self.basisGradientsTrace[0].append(lambda xBar, i=i:
                                     self.gradientList[i](self.referenceElement.boundaryMapList[0](xBar)))
                self.basisGradientsTrace[1].append(lambda xBar, i=i:
                                     self.gradientList[i](self.referenceElement.boundaryMapList[1](xBar)))
                self.basisHessians.append(lambda xi, i=i:numpy.zeros((nd,nd),'d'))
            #end 0,1
            #2
            self.basis.append(lambda xi: 4.0*baryCoords['1d'][0](xi)*baryCoords['1d'][1](xi))
            self.basisTrace[0].append(lambda xBar:
                                      self.basis[2](self.referenceElement.boundaryMapList[0](xBar)))
            self.basisTrace[1].append(lambda xBar:
                                      self.basis[2](self.referenceElement.boundaryMapList[1](xBar)))
            self.gradientList.append(lambda xi:
                                     4.0*baryCoords['1d'][1](xi)*baryGrads['1d'][0]+
                                     4.0*baryCoords['1d'][0](xi)*baryGrads['1d'][1])
            self.basisGradients.append(lambda xi: self.gradientList[2](xi))
            self.basisGradientsTrace[0].append(lambda xBar:
                                               self.gradientList[2](self.referenceElement.boundaryMapList[0](xBar)))
            self.basisGradientsTrace[1].append(lambda xBar:
                                               self.gradientList[2](self.referenceElement.boundaryMapList[1](xBar)))
            self.basisHessians.append(lambda xi:
                                      (4.0*numpy.outer(baryGrads['1d'][0],baryGrads['1d'][1])+
                                       4.0*numpy.outer(baryGrads['1d'][1],baryGrads['1d'][0])))
        elif nd == 2:
            for i in range(nd+1): #0,1,2
                self.basis.append(lambda xi, i=i: baryCoords['2d'][i](xi))
                self.basisTrace[0].append(lambda xBar, i=i:
                                        self.basis[i](self.referenceElement.boundaryMapList[0](xBar)))
                self.basisTrace[1].append(lambda xBar, i=i:
                                        self.basis[i](self.referenceElement.boundaryMapList[1](xBar)))
                self.basisTrace[2].append(lambda xBar, i=i:
                                        self.basis[i](self.referenceElement.boundaryMapList[2](xBar)))
                self.gradientList.append(lambda xi, i=i: baryGrads['2d'][i])

                self.basisGradients.append(lambda xi, i=i: self.gradientList[i](xi))
                self.basisGradientsTrace[0].append(lambda xBar, i=i:
                                        self.gradientList[i](self.referenceElement.boundaryMapList[0](xBar)))
                self.basisGradientsTrace[1].append(lambda xBar, i=i:
                                        self.gradientList[i](self.referenceElement.boundaryMapList[1](xBar)))
                self.basisGradientsTrace[2].append(lambda xBar, i=i:
                                        self.gradientList[i](self.referenceElement.boundaryMapList[2](xBar)))
                self.basisHessians.append(lambda xi, i=i:numpy.zeros((nd,nd),'d'))

            #end for on 0,1,2
            #3
            nsofar = 3
            self.basis.append(lambda xi: 9.0*baryCoords['2d'][0](xi)*baryCoords['2d'][1](xi)*baryCoords['2d'][2](xi))
            self.basisTrace[0].append(lambda xBar:
                                      self.basis[nsofar](self.referenceElement.boundaryMapList[0](xBar)))
            self.basisTrace[1].append(lambda xBar:
                                      self.basis[nsofar](self.referenceElement.boundaryMapList[1](xBar)))
            self.basisTrace[2].append(lambda xBar:
                                      self.basis[nsofar](self.referenceElement.boundaryMapList[2](xBar)))
            self.gradientList.append(lambda xi:
                                     9.0*baryCoords['2d'][1](xi)*baryCoords['2d'][2](xi)*baryGrads['2d'][0]+
                                     9.0*baryCoords['2d'][0](xi)*baryCoords['2d'][2](xi)*baryGrads['2d'][1]+
                                     9.0*baryCoords['2d'][0](xi)*baryCoords['2d'][1](xi)*baryGrads['2d'][2])

            self.basisGradients.append(lambda xi:
                                       self.gradientList[nsofar](xi))
            self.basisGradientsTrace[0].append(lambda xBar:
                                               self.gradientList[nsofar](self.referenceElement.boundaryMapList[0](xBar)))
            self.basisGradientsTrace[1].append(lambda xBar:
                                               self.gradientList[nsofar](self.referenceElement.boundaryMapList[1](xBar)))
            self.basisGradientsTrace[2].append(lambda xBar:
                                               self.gradientList[nsofar](self.referenceElement.boundaryMapList[2](xBar)))
            self.basisHessians.append(lambda xi:
                                      9.0*numpy.outer(baryGrads['2d'][0],baryGrads['2d'][1])*baryCoords['2d'][2](xi)+
                                      9.0*numpy.outer(baryGrads['2d'][0],baryGrads['2d'][2])*baryCoords['2d'][1](xi)+
                                      9.0*numpy.outer(baryGrads['2d'][1],baryGrads['2d'][0])*baryCoords['2d'][2](xi)+
                                      9.0*numpy.outer(baryGrads['2d'][1],baryGrads['2d'][2])*baryCoords['2d'][0](xi)+
                                      9.0*numpy.outer(baryGrads['2d'][2],baryGrads['2d'][0])*baryCoords['2d'][1](xi)+
                                      9.0*numpy.outer(baryGrads['2d'][2],baryGrads['2d'][1])*baryCoords['2d'][0](xi))


        elif nd == 3:
            #mwf TODO check hessian formulas!!
            for i in range(nd+1):
                self.basis.append(lambda xi, i=i: baryCoords['3d'][i](xi))
                self.basisTrace[0].append(lambda xBar, i=i:
                                          self.basis[i](self.referenceElement.boundaryMapList[0](xBar)))
                self.basisTrace[1].append(lambda xBar, i=i:
                                          self.basis[i](self.referenceElement.boundaryMapList[1](xBar)))
                self.basisTrace[2].append(lambda xBar, i=i:
                                          self.basis[i](self.referenceElement.boundaryMapList[2](xBar)))
                self.basisTrace[3].append(lambda xBar, i=i:
                                          self.basis[i](self.referenceElement.boundaryMapList[3](xBar)))
                self.gradientList.append(lambda xi, i=i: baryGrads['3d'][i])

                self.basisGradients.append(lambda xi, i=i:
                                           self.gradientList[i](xi))
                for ib in range(nd+1):
                    self.basisGradientsTrace[ib].append(lambda xBar, i=i, ib=ib:
                                                        self.gradientList[i](self.referenceElement.boundaryMapList[ib](xBar)))
                #end ib
                self.basisHessians.append(lambda xi: numpy.zeros((nd,nd),'d'))
            #end for nd+1
            nsofar = 4
            self.basis.append(lambda xi:
                              256.0*baryCoords['3d'][0](xi)*baryCoords['3d'][1](xi)*baryCoords['3d'][2](xi)*baryCoords['3d'][3](xi))
            self.basisTrace[0].append(lambda xBar:
                                      self.basis[nsofar](self.referenceElement.boundaryMapList[0](xBar)))
            self.basisTrace[1].append(lambda xBar:
                                      self.basis[nsofar](self.referenceElement.boundaryMapList[1](xBar)))
            self.basisTrace[2].append(lambda xBar:
                                      self.basis[nsofar](self.referenceElement.boundaryMapList[2](xBar)))
            self.basisTrace[3].append(lambda xBar:
                                      self.basis[nsofar](self.referenceElement.boundaryMapList[3](xBar)))
            self.gradientList.append(lambda xi:
                                     256.0*baryCoords['3d'][1](xi)*baryCoords['3d'][2](xi)*baryCoords['3d'][3](xi)*baryGrads['3d'][0]+
                                     256.0*baryCoords['3d'][0](xi)*baryCoords['3d'][2](xi)*baryCoords['3d'][3](xi)*baryGrads['3d'][1]+
                                     256.0*baryCoords['3d'][0](xi)*baryCoords['3d'][1](xi)*baryCoords['3d'][3](xi)*baryGrads['3d'][2]+
                                     256.0*baryCoords['3d'][0](xi)*baryCoords['3d'][1](xi)*baryCoords['3d'][2](xi)*baryGrads['3d'][3])

            self.basisGradients.append(lambda xi:
                                       self.gradientList[nsofar](xi))
            self.basisGradientsTrace[0].append(lambda xBar:
                                               self.gradientList[nsofar](self.referenceElement.boundaryMapList[0](xBar)))
            self.basisGradientsTrace[1].append(lambda xBar:
                                               self.gradientList[nsofar](self.referenceElement.boundaryMapList[1](xBar)))
            self.basisGradientsTrace[2].append(lambda xBar:
                                               self.gradientList[nsofar](self.referenceElement.boundaryMapList[2](xBar)))
            self.basisGradientsTrace[3].append(lambda xBar:
                                               self.gradientList[nsofar](self.referenceElement.boundaryMapList[3](xBar)))
            self.basisHessians.append(lambda xi:
                                      256.0*numpy.outer(baryGrads['3d'][0],baryGrads['3d'][1])*baryCoords['3d'][2](xi)*baryCoords['3d'][3](xi)+
                                      256.0*numpy.outer(baryGrads['3d'][0],baryGrads['3d'][2])*baryCoords['3d'][1](xi)*baryCoords['3d'][3](xi)+
                                      256.0*numpy.outer(baryGrads['3d'][0],baryGrads['3d'][3])*baryCoords['3d'][1](xi)*baryCoords['3d'][2](xi)+
                                      256.0*numpy.outer(baryGrads['3d'][1],baryGrads['3d'][0])*baryCoords['3d'][2](xi)*baryCoords['3d'][3](xi)+
                                      256.0*numpy.outer(baryGrads['3d'][1],baryGrads['3d'][2])*baryCoords['3d'][0](xi)*baryCoords['3d'][3](xi)+
                                      256.0*numpy.outer(baryGrads['3d'][1],baryGrads['3d'][3])*baryCoords['3d'][0](xi)*baryCoords['3d'][2](xi)+
                                      256.0*numpy.outer(baryGrads['3d'][2],baryGrads['3d'][0])*baryCoords['3d'][1](xi)*baryCoords['3d'][3](xi)+
                                      256.0*numpy.outer(baryGrads['3d'][2],baryGrads['3d'][1])*baryCoords['3d'][0](xi)*baryCoords['3d'][3](xi)+
                                      256.0*numpy.outer(baryGrads['3d'][2],baryGrads['3d'][3])*baryCoords['3d'][0](xi)*baryCoords['3d'][1](xi)+
                                      256.0*numpy.outer(baryGrads['3d'][3],baryGrads['3d'][0])*baryCoords['3d'][1](xi)*baryCoords['3d'][2](xi)+
                                      256.0*numpy.outer(baryGrads['3d'][3],baryGrads['3d'][1])*baryCoords['3d'][0](xi)*baryCoords['3d'][2](xi)+
                                      256.0*numpy.outer(baryGrads['3d'][3],baryGrads['3d'][2])*baryCoords['3d'][0](xi)*baryCoords['3d'][1](xi))


class P1P0BubblesWithNodalBasis(LocalFunctionSpace):
    """
    First order polynomials on the unit nd-simplex with the nodal basis + dg bubble

    .. math::

    b_e = 1 for x in \Omega_e

    First nd+1 basis functions are nodal ones on the reference nd-simplex  (nd <=3) with
    coordinates xi[0],xi[1],and xi[2]. The basis functions are numbered according to
    the nodes. The last shape function is the bubble, b
    """
    def __init__(self,nd=3):
        from .RefUtils import baryCoords
        from .RefUtils import baryGrads

        self.referenceElement = ReferenceSimplex(nd)
        LocalFunctionSpace.__init__(self,nd+2,self.referenceElement)
        self.gradientList=[]
        for ebN in self.referenceElement.range_nElementBoundaries:
            self.basisTrace.append([])
            self.basisGradientsTrace.append([])
        self.basisHessians = []
        if nd == 1:
            for i in range(nd+1): #0,1
                self.basis.append(lambda  xi, i=i: baryCoords['1d'][i](xi))
                self.basisTrace[0].append(lambda xBar, i=i:
                                        self.basis[i](self.referenceElement.boundaryMapList[0](xBar)))
                self.basisTrace[1].append(lambda xBar, i=i:
                                        self.basis[i](self.referenceElement.boundaryMapList[1](xBar)))
                self.gradientList.append(lambda xi, i=i: baryGrads['1d'][i])
                self.basisGradients.append(lambda xi, i=i: self.gradientList[i](xi))
                self.basisGradientsTrace[0].append(lambda xBar, i=i:
                                     self.gradientList[i](self.referenceElement.boundaryMapList[0](xBar)))
                self.basisGradientsTrace[1].append(lambda xBar, i=i:
                                     self.gradientList[i](self.referenceElement.boundaryMapList[1](xBar)))
                self.basisHessians.append(lambda xi, i=i:numpy.zeros((nd,nd),'d'))
            #end 0,1
            #2
            self.basis.append(lambda xi: 1.0)
            self.basisTrace[0].append(lambda xBar:
                                      self.basis[2](self.referenceElement.boundaryMapList[0](xBar)))
            self.basisTrace[1].append(lambda xBar:
                                      self.basis[2](self.referenceElement.boundaryMapList[1](xBar)))
            self.gradientList.append(lambda xi: 0.0)
            self.basisGradients.append(lambda xi: self.gradientList[2](xi))
            self.basisGradientsTrace[0].append(lambda xBar:
                                               self.gradientList[2](self.referenceElement.boundaryMapList[0](xBar)))
            self.basisGradientsTrace[1].append(lambda xBar:
                                               self.gradientList[2](self.referenceElement.boundaryMapList[1](xBar)))
            self.basisHessians.append(lambda xi: 0.0)
        elif nd == 2:
            for i in range(nd+1): #0,1,2
                self.basis.append(lambda xi, i=i: baryCoords['2d'][i](xi))
                self.basisTrace[0].append(lambda xBar, i=i:
                                        self.basis[i](self.referenceElement.boundaryMapList[0](xBar)))
                self.basisTrace[1].append(lambda xBar, i=i:
                                        self.basis[i](self.referenceElement.boundaryMapList[1](xBar)))
                self.basisTrace[2].append(lambda xBar, i=i:
                                        self.basis[i](self.referenceElement.boundaryMapList[2](xBar)))
                self.gradientList.append(lambda xi, i=i: baryGrads['2d'][i])

                self.basisGradients.append(lambda xi, i=i: self.gradientList[i](xi))
                self.basisGradientsTrace[0].append(lambda xBar, i=i:
                                        self.gradientList[i](self.referenceElement.boundaryMapList[0](xBar)))
                self.basisGradientsTrace[1].append(lambda xBar, i=i:
                                        self.gradientList[i](self.referenceElement.boundaryMapList[1](xBar)))
                self.basisGradientsTrace[2].append(lambda xBar, i=i:
                                        self.gradientList[i](self.referenceElement.boundaryMapList[2](xBar)))
                self.basisHessians.append(lambda xi, i=i:numpy.zeros((nd,nd),'d'))

            #end for on 0,1,2
            #bubble
            nsofar = 3
            self.basis.append(lambda xi: 1.0)
            self.basisTrace[0].append(lambda xBar:
                                      self.basis[nsofar](self.referenceElement.boundaryMapList[0](xBar)))
            self.basisTrace[1].append(lambda xBar:
                                      self.basis[nsofar](self.referenceElement.boundaryMapList[1](xBar)))
            self.basisTrace[2].append(lambda xBar:
                                      self.basis[nsofar](self.referenceElement.boundaryMapList[2](xBar)))
            self.gradientList.append(lambda xi:numpy.array([0.0,0.0]))

            self.basisGradients.append(lambda xi:
                                       self.gradientList[nsofar](xi))
            self.basisGradientsTrace[0].append(lambda xBar:
                                               self.gradientList[nsofar](self.referenceElement.boundaryMapList[0](xBar)))
            self.basisGradientsTrace[1].append(lambda xBar:
                                               self.gradientList[nsofar](self.referenceElement.boundaryMapList[1](xBar)))
            self.basisGradientsTrace[2].append(lambda xBar:
                                               self.gradientList[nsofar](self.referenceElement.boundaryMapList[2](xBar)))
            self.basisHessians.append(lambda xi:numpy.zeros((nd,nd),'d'))


        elif nd == 3:
            #mwf TODO check hessian formulas!!
            for i in range(nd+1):
                self.basis.append(lambda xi, i=i: baryCoords['3d'][i](xi))
                self.basisTrace[0].append(lambda xBar, i=i:
                                          self.basis[i](self.referenceElement.boundaryMapList[0](xBar)))
                self.basisTrace[1].append(lambda xBar, i=i:
                                          self.basis[i](self.referenceElement.boundaryMapList[1](xBar)))
                self.basisTrace[2].append(lambda xBar, i=i:
                                          self.basis[i](self.referenceElement.boundaryMapList[2](xBar)))
                self.basisTrace[3].append(lambda xBar, i=i:
                                          self.basis[i](self.referenceElement.boundaryMapList[3](xBar)))
                self.gradientList.append(lambda xi, i=i: baryGrads['3d'][i])

                self.basisGradients.append(lambda xi, i=i:
                                           self.gradientList[i](xi))
                for ib in range(nd+1):
                    self.basisGradientsTrace[ib].append(lambda xBar, i=i, ib=ib:
                                                        self.gradientList[i](self.referenceElement.boundaryMapList[ib](xBar)))
                #end ib
                self.basisHessians.append(lambda xi: numpy.zeros((nd,nd),'d'))
            #end for nd+1
            nsofar = 4
            self.basis.append(lambda xi: 1.0)
            self.basisTrace[0].append(lambda xBar:
                                      self.basis[nsofar](self.referenceElement.boundaryMapList[0](xBar)))
            self.basisTrace[1].append(lambda xBar:
                                      self.basis[nsofar](self.referenceElement.boundaryMapList[1](xBar)))
            self.basisTrace[2].append(lambda xBar:
                                      self.basis[nsofar](self.referenceElement.boundaryMapList[2](xBar)))
            self.basisTrace[3].append(lambda xBar:
                                      self.basis[nsofar](self.referenceElement.boundaryMapList[3](xBar)))
            self.gradientList.append(lambda xi: numpy.array([0.0,0.0,0.0]))
            self.basisGradients.append(lambda xi:
                                       self.gradientList[nsofar](xi))
            self.basisGradientsTrace[0].append(lambda xBar:
                                               self.gradientList[nsofar](self.referenceElement.boundaryMapList[0](xBar)))
            self.basisGradientsTrace[1].append(lambda xBar:
                                               self.gradientList[nsofar](self.referenceElement.boundaryMapList[1](xBar)))
            self.basisGradientsTrace[2].append(lambda xBar:
                                               self.gradientList[nsofar](self.referenceElement.boundaryMapList[2](xBar)))
            self.basisGradientsTrace[3].append(lambda xBar:
                                               self.gradientList[nsofar](self.referenceElement.boundaryMapList[3](xBar)))
            self.basisHessians.append(lambda xi: numpy.zeros((nd,nd),'d'))

"""
Interpolation conditions.
"""

class InterpolationConditions(object):
    """
    Base class for generalized interpolation conditions
    for function spaces.

    For example, a function's values at a set of points
    that is large enough to uniquely specify an element
    of the local function space that will be paired with
    the interpolation conditions.
    """
    def __init__(self,dim=0,referenceElement=None):
        self.dim=dim
        self.range_dim = list(range(dim))
        self.referenceElement=referenceElement
        self.functionals=[]
        self.functionalsQuadrature=[]
        self.quadraturePointArray=[]
        self.nQuadraturePoints=0
    def quadrature2DOF_element(self,k):
        return k
    #mwf find out if local element boundary interpolation point
    #is "on" local face ebN_local, if this idea makes sense
    #None means not defined
    def definedOnlocalElementBoundary(self,k,ebN_local):
        return None #doesn't have one
    #mwf map interpolation conditions to local enumeration of mesh nodes (vertices)
    #returns None if no correspondence
    def quadrature2Node_element(self,k):
        return None
    #optimized projection routine
    projectFiniteElementFunctionFromInterpolationConditions_opt = None
class NodalInterpolationConditions(InterpolationConditions):
    """
    Obtains the DOF from the function values at the nodes
    """
    def __init__(self,referenceElement):
        InterpolationConditions.__init__(self,referenceElement.nNodes,referenceElement)
        self.quadraturePointArray = numpy.zeros((len(referenceElement.nodeList),3),'d')
        for k,n in enumerate(referenceElement.nodeList):
            for I in range(referenceElement.dim):
                self.quadraturePointArray[k,I]=n[I]
        self.nQuadraturePoints = self.quadraturePointArray.shape[0]
        #self.functionals.append(lambda f: f(referenceElement.nodeList[0]))
        #self.functionalsQuadrature.append(lambda fList: fList[0])
        #assert referenceElement.nNodes < 6,"Haven't implemented %d nodes for nodal interpolation conditions" % (referenceElement.nNodes,)
        for ni in referenceElement.range_nNodes:
            self.functionals.append(lambda f,n=ni: f(referenceElement.nodeList[n]))
            self.functionalsQuadrature.append(lambda fList,n=ni: fList[n])
        #for c based projection from interpolation conditions
        self.functionals_quadrature_map = numpy.arange(len(self.functionalsQuadrature),dtype='i')

    def definedOnLocalElementBoundary(self,k,ebN_local):
        #interpolation points indexed like nodeList so nodes are not on
        #the local element across from them
        return k < self.nQuadraturePoints and k != ebN_local
    def quadrature2Node_element(self,k):
        return k

    def projectFiniteElementFunctionFromInterpolationConditions_opt(self,finiteElementFunction,interpolationValues):
        """
        Allow the interpolation conditions to control projection of a (global) finite element function from
        an array of interpolation values in order to take advantage of specific structure, otherwise
        can just use functionals interface
        """
        cfemIntegrals.projectFromNodalInterpolationConditions(finiteElementFunction.dim_dof,
                                                              finiteElementFunction.femSpace.dofMap.l2g,
                                                              self.functionals_quadrature_map,
                                                              interpolationValues,
                                                              finiteElementFunction.dof)

class CubeNodalInterpolationConditions(NodalInterpolationConditions):
    from .RefUtils import quadrilateralLocalBoundaryLookup
    from .RefUtils import hexahedronLocalBoundaryLookup
    def __init__(self,referenceElement):
        NodalInterpolationConditions.__init__(self,referenceElement)
    def definedOnLocalElementBoundary(self,k,ebN_local):
        #overide this  one function from nodal interpolation conditions,
        #which only holds for simplex
        #return k < self.nQuadraturePoints and k != ebN_local
        if self.referenceElement.dim == 1:
            return k != ebN_local
        elif self.referenceElement.dim == 2:
            return ebN_local in self.quadrilateralLocalBoundaryLookup[k]
        elif self.referenceElement.dim == 3:
            return ebN_local in self.hexahedronLocalBoundaryLookup[k]

class QuadraticLagrangeNodalInterpolationConditions(InterpolationConditions):
    """
    Obtains the DOF from the function values at vertices and
    midpoints of edges (whole element is considered an edge in 1d)
    """
    from .RefUtils import p2tetrahedronLocalBoundaryLookup
    from math import fmod
    def __init__(self,referenceElement):
        from .RefUtils import fact
        from .RefUtils import p2refNodes
        sdim  = referenceElement.dim
        self.nInterpNodes= old_div(fact(2+sdim),(2*fact(sdim)))
        InterpolationConditions.__init__(self,self.nInterpNodes,referenceElement)
        self.quadraturePointArray = numpy.zeros((self.nInterpNodes,3),'d')
        for k in range(self.nInterpNodes):
            for I in range(sdim):
                self.quadraturePointArray[k,I] = p2refNodes[sdim-1][k,I]
        #self.nQuadraturePoints = len(self.quadraturePointArray)
        self.nQuadraturePoints = self.quadraturePointArray.shape[0]
        for i in range(self.nQuadraturePoints):
            self.functionals.append(lambda f,i=i: f(self.quadraturePointArray[i,:]))
            self.functionalsQuadrature.append(lambda fList, i=i: fList[i])
        #end for
        #for c based projection from interpolation conditions
        self.functionals_quadrature_map = numpy.arange(len(self.functionalsQuadrature),dtype='i')
   #end init
    def definedOnLocalElementBoundary(self,k,ebN_local):
        if k <= self.referenceElement.dim:
            return k != ebN_local
        if self.referenceElement.dim == 2:
            i = int(fmod(k-3 + 2,3))
            return i == ebN_local
        if self.referenceElement.dim == 3:
            return ebN_local in self.p2tetrahedronLocalBoundaryLookup[k]
        return False
    def quadrature2Node_element(self,k):
        if k <= self.referenceElement.dim:
            return k
        else:
            return None
    def projectFiniteElementFunctionFromInterpolationConditions_opt(self,finiteElementFunction,interpolationValues):
        """
        Allow the interpolation conditions to control projection of a (global) finite element function from
        an array of interpolation values in order to take advantage of specific structure, otherwise
        can just use functionals interface
        """
        cfemIntegrals.projectFromNodalInterpolationConditions(finiteElementFunction.dim_dof,
                                                              finiteElementFunction.femSpace.dofMap.l2g,
                                                              self.functionals_quadrature_map,
                                                              interpolationValues,
                                                              finiteElementFunction.dof)

class QuadraticLagrangeCubeNodalInterpolationConditions(InterpolationConditions):
    """
    Obtains the DOF from the function values at vertices and
    midpoints of edges (whole element is considered an edge in 1d)
    """
    from .RefUtils import q2quadrilateralLocalBoundaryLookup
    from .RefUtils import q2hexahedronLocalBoundaryLookup
    from math import fmod
    def __init__(self,referenceElement):
        from .RefUtils import fact
        from .RefUtils import q2refNodes
        sdim  = referenceElement.dim
        if sdim==2:
            self.nInterpNodes = 9
        elif sdim==3:
            self.nInterpNodes = 27
        InterpolationConditions.__init__(self,self.nInterpNodes,referenceElement)
        self.quadraturePointArray = numpy.zeros((self.nInterpNodes,3),'d')
        #self.nQuadraturePoints = len(self.quadraturePointArray)
        if sdim==2:
            for k in range(self.nInterpNodes):
                for I in range(sdim):
                    self.quadraturePointArray[k,I] = q2refNodes[1][k,I]
        elif sdim==3:
            for k in range(self.nInterpNodes):
                for I in range(sdim):
                    self.quadraturePointArray[k,I] = q2refNodes[2][k,I]
        self.nQuadraturePoints = len(self.quadraturePointArray)
        self.nQuadraturePoints = self.quadraturePointArray.shape[0]
        for i in range(self.nQuadraturePoints):
            self.functionals.append(lambda f,i=i: f(self.quadraturePointArray[i,:]))
            self.functionalsQuadrature.append(lambda fList, i=i: fList[i])
        #end for
        #for c based projection from interpolation conditions
        self.functionals_quadrature_map = numpy.arange(len(self.functionalsQuadrature),dtype='i')
   #end init
    def definedOnLocalElementBoundary(self,k,ebN_local):
        if self.referenceElement.dim == 1:
            if k <= self.referenceElement.dim:
                return k != ebN_local
        elif self.referenceElement.dim == 2:
            return ebN_local in self.q2quadrilateralLocalBoundaryLookup[k]
        elif self.referenceElement.dim == 3:
            return ebN_local in self.q2hexahedronLocalBoundaryLookup[k]
        else:
            return False
    def quadrature2Node_element(self,k):
        if k <= self.referenceElement.dim**2:
                return k
        else:
            return None
    def projectFiniteElementFunctionFromInterpolationConditions_opt(self,finiteElementFunction,interpolationValues):
        """
        Allow the interpolation conditions to control projection of a (global) finite element function from
        an array of interpolation values in order to take advantage of specific structure, otherwise
        can just use functionals interface
        """
        cfemIntegrals.projectFromNodalInterpolationConditions(finiteElementFunction.dim_dof,
                                                              finiteElementFunction.femSpace.dofMap.l2g,
                                                              self.functionals_quadrature_map,
                                                              interpolationValues,
                                                              finiteElementFunction.dof)
        interpolationValues = finiteElementFunction.dof

#end interp conditions

class FaceBarycenterInterpolationConditions(InterpolationConditions):
    """
    Obtains the DOF from the function values at the barycenter of faces
    """
    def __init__(self,referenceElement):
        InterpolationConditions.__init__(self,referenceElement.nElementBoundaries,referenceElement)
        self.quadraturePointArray = numpy.zeros((referenceElement.nElementBoundaries,3),'d')
        #put in crude switch on number of dimensions for now?
        self.ebaryList = []
        ebary = EVec(0.0,0.0,0.0)
        if referenceElement.dim == 2: #2d, interpolation points are edge barycenters
            ebary = EVec(0.5,0.0,0.0)
        elif referenceElement.dim == 3: #3d, interpolation points are face barycenters
            ebary = EVec(old_div(1.,3.),old_div(1.,3.),0.0)
        #end
        for k in referenceElement.range_nElementBoundaries:
            for I in range(referenceElement.dim):
                self.quadraturePointArray[k,I]=referenceElement.boundaryMapList[k](ebary)[I]
            ntmp   = Node()
            ntmp.p = self.quadraturePointArray[k,:]
            self.ebaryList.append(ntmp)
        #end k loop
        #end loop through boundary maps
        self.nQuadraturePoints = self.quadraturePointArray.shape[0]
        self.functionals.append(lambda f: f(self.ebaryList[0]))
        self.functionalsQuadrature.append(lambda fList: fList[0])
        assert referenceElement.nElementBoundaries < 6,"Haven't implemented %d faces with nodal interpolation conditions" % (referenceElement.nElementBoundaries,)
        if referenceElement.nElementBoundaries > 1:
            self.functionals.append(lambda f: f(self.ebaryList[1]))
            self.functionalsQuadrature.append(lambda fList: fList[1])
        if referenceElement.nElementBoundaries > 2:
            self.functionals.append(lambda f: f(self.ebaryList[2]))
            self.functionalsQuadrature.append(lambda fList: fList[2])
        if referenceElement.nElementBoundaries > 3:
            self.functionals.append(lambda f: f(self.ebaryList[3]))
            self.functionalsQuadrature.append(lambda fList: fList[3])
        if referenceElement.nElementBoundaries > 4:
            self.functionals.append(lambda f: f(self.ebaryList[4]))
            self.functionalsQuadrature.append(lambda fList: fList[4])
        #for c based projection from interpolation conditions
        self.functionals_quadrature_map = numpy.arange(len(self.functionalsQuadrature),dtype='i')


    #end init
    def definedOnLocalElementBoundary(self,k,ebN_local):
        #interpolation conditions indexed like locak boundaries
        return k == ebN_local
    def projectFiniteElementFunctionFromInterpolationConditions_opt(self,finiteElementFunction,interpolationValues):
        """
        Allow the interpolation conditions to control projection of a (global) finite element function from
        an array of interpolation values in order to take advantage of specific structure, otherwise
        can just use functionals interface
        """
        cfemIntegrals.projectFromNodalInterpolationConditions(finiteElementFunction.dim_dof,
                                                              finiteElementFunction.femSpace.dofMap.l2g,
                                                              self.functionals_quadrature_map,
                                                              interpolationValues,
                                                              finiteElementFunction.dof)

#end interp conditions

class p0InterpolationConditions(InterpolationConditions):
    from . import Quadrature
    """
    Obtains the DOF from the function values at the nodes
    """
    def __init__(self,referenceElement):
        self.quadrature=self.Quadrature.SimplexLobattoQuadrature(referenceElement.dim,1)
        InterpolationConditions.__init__(self,1,referenceElement)
        self.quadraturePointArray = numpy.zeros((len(self.quadrature.weights),3),'d')
        for k,p in enumerate(self.quadrature.points):
            for I in range(referenceElement.dim):
                self.quadraturePointArray[k,I]=p[I]
        self.nQuadraturePoints = self.quadraturePointArray.shape[0]
        self.vol=sum([w for  w in  self.quadrature.weights])
        self.functionals.append(lambda f: old_div(sum([w*f(p) for  w,p in zip(self.quadrature.weights,self.quadrature.points)]),self.vol))
        self.functionalsQuadrature.append(lambda fList: old_div(sum([w*f for w,f in zip(self.quadrature.weights,fList)]),self.vol))
    def quadrature2DOF_element(self,k):
        return 0
    def definedOnLocalElementBoundary(self,k,ebN_local):
        #have choice are interior nodal conditions for dg on all boundaries or none?
        return True #if matching quadrature2DOF_element behavior,

class MonomialInterpolationConditions(InterpolationConditions):
    from . import Quadrature
    """
    Obtains the DOF from the function values at the nodes
    """
    def __init__(self,referenceElement,monomialSpace):
        from . import LinearSolvers
        self.quadrature=self.Quadrature.SimplexGaussQuadrature(referenceElement.dim,max(monomialSpace.kOrder*2,1))
        InterpolationConditions.__init__(self,monomialSpace.dim,referenceElement)
        self.quadraturePointArray = numpy.zeros((len(self.quadrature.weights),3),'d')
        for k,p in enumerate(self.quadrature.points):
            for I in range(referenceElement.dim):
                self.quadraturePointArray[k,I]=p[I]
        self.nQuadraturePoints = self.quadraturePointArray.shape[0]
        self.vol=sum([w for  w in  self.quadrature.weights])
        vk = [[v(p) for p in self.quadrature.points] for v in monomialSpace.basis]
        self.V = Mat(monomialSpace.dim,monomialSpace.dim)
        for i,vi in enumerate(vk):
            for j,vj in enumerate(vk):
                for vik,vjk,w in zip(vi,vj,self.quadrature.weights):
                    self.V[i,j] += vjk*vik*w
        self.LUV = LinearSolvers.LU(self.V)
        #set for local (on processor) solves
        self.LUV.norm = l2Norm_local
        self.LUV.prepare()
        self.w=numpy.zeros((monomialSpace.dim,self.nQuadraturePoints),'d')
        for k,w in enumerate(self.quadrature.weights):
            vjk = numpy.zeros((monomialSpace.dim,),'d')
            wk = numpy.zeros((monomialSpace.dim,),'d')
            for j in range(monomialSpace.dim):
                vjk[j] = vk[j][k]
            self.LUV.solve(wk,b=vjk)
            for i in range(monomialSpace.dim):
                self.w[i,k] += wk[i]*w
        self.functionals = [(lambda f: sum([f(p)*wik for  wik,p in zip(self.w[i,:],self.quadrature.points)]))
                            for i in range(monomialSpace.dim)]
        self.functionalsQuadrature = [(lambda fList, i=i: sum([f*wik for wik,f in zip(self.w[i,:],fList)]))
                                      for i in range(monomialSpace.dim)]

    def quadrature2DOF_element(self,k):
        return 0
    def definedOnLocalElementBoundary(self,k,ebN_local):
        #have choice are interior nodal conditions for dg on all boundaries or none?
        return True #if matching quadrature2DOF_element behavior,


class P1BubbleInterpolationConditions(InterpolationConditions):
    """
    Interpolation conditions for space P1 enriched with bubbles
    """
    # .. math::

    # P^1(\hat{\Omega_e}) \oplus \mbox{span}{\hat{b}} b = (n_d+1)^{n_d+1} \Pi_{i=0}^{n_d} \lambda_i

    # Note :math:`b(\bar{x_{e}}) = 1`

    # Interpolation conditions are
    # .. math::

    # v(x_j), j = 0, n_d \mbox{for vertices} x_j \mbox{and} v(\bar{x}_{e}) - \frac{1}{d+1}\sum_{j=0}^{n_d}(v( x_j)) \mbox{for} b
    def __init__(self,referenceElement):
        InterpolationConditions.__init__(self,referenceElement.nNodes+1,referenceElement)
        self.quadraturePointArray = numpy.zeros((len(referenceElement.nodeList)+1,3),'d')
        #vertices
        for k,n in enumerate(referenceElement.nodeList):
            for I in range(referenceElement.dim):
                self.quadraturePointArray[k,I]=n[I]
        #bubble
        for k,n in enumerate(referenceElement.nodeList):
            for I in range(referenceElement.dim):
                self.quadraturePointArray[self.referenceElement.nNodes,I] += n[I]
        self.quadraturePointArray[self.referenceElement.nNodes,:] /= float(self.referenceElement.nNodes)

        self.nQuadraturePoints = self.quadraturePointArray.shape[0]
        #vertices
        self.functionals.append(lambda f: f(referenceElement.nodeList[0]))
        self.functionalsQuadrature.append(lambda fList: fList[0])
        if referenceElement.nNodes > 1:
            self.functionals.append(lambda f: f(referenceElement.nodeList[1]))
            self.functionalsQuadrature.append(lambda fList: fList[1])
        if referenceElement.nNodes > 2:
            self.functionals.append(lambda f: f(referenceElement.nodeList[2]))
            self.functionalsQuadrature.append(lambda fList: fList[2])
        if referenceElement.nNodes > 3:
            self.functionals.append(lambda f: f(referenceElement.nodeList[3]))
            self.functionalsQuadrature.append(lambda fList: fList[3])
        if referenceElement.nNodes > 4:
            self.functionals.append(lambda f: f(referenceElement.nodeList[4]))
            self.functionalsQuadrature.append(lambda fList: fList[4])
        if referenceElement.nNodes > 5:
            logEvent("Haven't implemented this many nodes for nodal interpolation conditions",level=1)
        #bubble
        dp1inv = old_div(1.0,float(self.referenceElement.nNodes))
        self.functionals.append(lambda f: f(self.quadraturePointArray[-1,:]) - \
                                    dp1inv * sum([self.functionals[i](self.quadraturePointArray[-1,:]) for i in range(self.referenceElement.nNodes)]))
        self.functionalsQuadrature.append(lambda fList: fList[self.referenceElement.nNodes] - \
                                              dp1inv * sum(fList[:self.referenceElement.nNodes]))

        #mwf debug
        #import pdb
        #pdb.set_trace()
    def definedOnLocalElementBoundary(self,k,ebN_local):
        #interpolation points indexed like nodeList so nodes are not on
        #the local element across from them
        return k < self.nQuadraturePoints-1 and k != ebN_local
    def quadrature2Node_element(self,k):
        if k < self.nQuadraturePoints-1:
            return k
        return None


class P1P0BubbleInterpolationConditions(InterpolationConditions):
    from . import Quadrature
    """
    Obtains the DOF from the function values at the nodes
    """
    def __init__(self,referenceElement,monomialSpace):
        from . import LinearSolvers
        self.quadrature=self.Quadrature.SimplexGaussQuadrature(referenceElement.dim,2)
        InterpolationConditions.__init__(self,monomialSpace.dim,referenceElement)
        self.quadraturePointArray = numpy.zeros((len(self.quadrature.weights),3),'d')
        for k,p in enumerate(self.quadrature.points):
            for I in range(referenceElement.dim):
                self.quadraturePointArray[k,I]=p[I]
        self.nQuadraturePoints = self.quadraturePointArray.shape[0]
        self.vol=sum([w for  w in  self.quadrature.weights])
        vk = [[v(p) for p in self.quadrature.points] for v in monomialSpace.basis]
        self.V = Mat(monomialSpace.dim,monomialSpace.dim)
        for i,vi in enumerate(vk):
            for j,vj in enumerate(vk):
                for vik,vjk,w in zip(vi,vj,self.quadrature.weights):
                    self.V[i,j] += vjk*vik*w
        self.LUV = LinearSolvers.LU(self.V)
        #set for local (on processor) solves
        self.LUV.norm = l2Norm_local
        self.LUV.prepare()
        self.w=numpy.zeros((monomialSpace.dim,self.nQuadraturePoints),'d')
        for k,w in enumerate(self.quadrature.weights):
            vjk = numpy.zeros((monomialSpace.dim,),'d')
            wk = numpy.zeros((monomialSpace.dim,),'d')
            for j in range(monomialSpace.dim):
                vjk[j] = vk[j][k]
            self.LUV.solve(wk,b=vjk)
            for i in range(monomialSpace.dim):
                self.w[i,k] += wk[i]*w
        self.functionals = [(lambda f: sum([f(p)*wik for  wik,p in zip(self.w[i,:],self.quadrature.points)]))
                            for i in range(monomialSpace.dim)]
        self.functionalsQuadrature = [(lambda fList, i=i: sum([f*wik for wik,f in zip(self.w[i,:],fList)]))
                                      for i in range(monomialSpace.dim)]

    def quadrature2DOF_element(self,k):
        return 0
    def definedOnLocalElementBoundary(self,k,ebN_local):
        #have choice are interior nodal conditions for dg on all boundaries or none?
        return True #if matching quadrature2DOF_element behavior,


"""
Finite Elements
"""

class ReferenceFiniteElement(object):
    """
    The geometric element, local function space, and interpolation
    conditions.

    I distinguish between the "elements" (patches) of the mesh and
    the "finite elements" which also include information about the
    function space. This is sort of consistent with the mathematical
    theory where a finite element is a triple: (T,PI,SIGMA)
    """
    def __init__(self,
                 localFunctionSpace,
                 interpolationConditions):
        self.referenceElement = localFunctionSpace.referenceElement
        self.localFunctionSpace = localFunctionSpace
        self.interpolationConditions = interpolationConditions

"""
Degrees of freedom mappings
"""

class DOFMap(object):
    """
    Base class for integer mappings between local degrees of freedom
    and global degrees of freedom.
    """
    def __init__(self,nDOF=0):
        self.nDOF = nDOF
        self.range_nDOF = range(nDOF)
        self.l2g=None
        ###for parallel subdomain local dof to global dof mappings
        #array of 'offsets' where owned dof numbers start on each subdomain
        self.dof_offsets_subdomain_owned = None
        #total number of dofs in whole domain
        self.nDOF_all_processes = None
        #total number of dofs including ghosts on subdomain
        self.nDOF_subdomain = None
        #mapping of dof numbers from processor to global numbering
        self.subdomain2global = None
        #maximum number of neighbors for connectivity of dofs
        self.max_dof_neighbors = None
    def updateAfterParallelPartitioning(self,mesh):
        pass
class NodalDOFMap(DOFMap):
    """
    The mapping that associates a local degree of freedom number
    with the global node numbers of the element.
    """
    def __init__(self,mesh):
        DOFMap.__init__(self,mesh.nNodes_global)
        self.l2g=mesh.elementNodesArray
        #save for parallel now
        if mesh == mesh.subdomainMesh:
            self.updateAfterParallelPartitioning(mesh.globalMesh)
        else:
            self.dof_offsets_subdomain_owned = mesh.nodeOffsets_subdomain_owned
            self.nDOF_all_processes = mesh.nNodes_global
            self.nDOF_subdomain = mesh.nNodes_global
            self.subdomain2global = mesh.nodeNumbering_subdomain2global
            self.max_dof_neighbors = mesh.max_nNodeNeighbors_node
    def updateAfterParallelPartitioning(self,mesh):
        #array of 'offsets' where owned dof numbers start on each subdomain
        self.dof_offsets_subdomain_owned = mesh.nodeOffsets_subdomain_owned
        #total number of dofs in whole domain
        self.nDOF_all_processes = mesh.nNodes_global
        #total number of dofs including ghosts on subdomain
        self.nDOF_subdomain = mesh.subdomainMesh.nNodes_global
        #mapping of dof numbers from processor to global numbering
        self.subdomain2global = mesh.nodeNumbering_subdomain2global
        #maximum number of neighbors for connectivity of dofs
        self.max_dof_neighbors = mesh.max_nNodeNeighbors_node

class DiscontinuousGalerkinDOFMap(DOFMap):
    """
    A DOF map to use with discontinuous Galerkin spaces, which have
    unique degrees of freedom on each element.
    """
    def __init__(self,mesh,localFunctionSpace):
        DOFMap.__init__(self,mesh.nElements_global*localFunctionSpace.dim)
        self.l2g = numpy.zeros((mesh.nElements_global,
                                localFunctionSpace.dim),
                               'i')
        self.local_dim = localFunctionSpace.dim
        self.updateAfterParallelPartitioning(mesh.globalMesh)
        #for eN in range(mesh.nElements_global):
        #    for i in localFunctionSpace.range_dim:
        #        self.l2g[eN,i] = eN*localFunctionSpace.dim + i
        #    #end i
        #end eN
    #end init
    def updateAfterParallelPartitioning(self,globalMesh):
        """
        Fix nDOF_all_processes, nDOF_subdomain, and max_dof_neighbors
        """
        from . import Comm
        mpi_comm = Comm.get().comm.tompi4py()
        self.dof_offsets_subdomain_owned = numpy.zeros(globalMesh.nodeOffsets_subdomain_owned.shape,'i')
        self.nDOF_all_processes = 0; self.nDOF_subdomain = 0; self.max_dof_neighbors = 0
        self.subdomain2global = numpy.zeros((self.nDOF),'i')
        (self.nDOF_all_processes,
         self.nDOF_subdomain,
         self.max_dof_neighbors) = cpartitioning.buildDiscontinuousGalerkinLocal2GlobalMappings(mpi_comm,
                                                                                                self.local_dim,
                                                                                                globalMesh.cmesh,
                                                                                                globalMesh.subdomainMesh.cmesh,
                                                                                                globalMesh.elementOffsets_subdomain_owned,
                                                                                                globalMesh.elementNumbering_subdomain2global,
                                                                                                self.dof_offsets_subdomain_owned,
                                                                                                self.l2g,
                                                                                                self.subdomain2global)
#end disc.map
class ElementBoundaryDOFMap(DOFMap):
    """
    The mapping that associates a local degree of freedom number
    with the global edge numbers of the element.
    """
    def __init__(self,mesh):
        DOFMap.__init__(self,mesh.nElementBoundaries_global)
        self.l2g = mesh.elementBoundariesArray
        #save for parallel now
        self.updateAfterParallelPartitioning(mesh.globalMesh)
    def updateAfterParallelPartitioning(self,mesh):
        #array of 'offsets' where owned dof numbers start on each subdomain
        self.dof_offsets_subdomain_owned = mesh.elementBoundaryOffsets_subdomain_owned
        #total number of dofs in whole domain
        self.nDOF_all_processes = mesh.nElementBoundaries_global
        #total number of dofs including ghosts on subdomain
        self.nDOF_subdomain = mesh.subdomainMesh.nElementBoundaries_global
        #mapping of dof numbers from processor to global numbering
        self.subdomain2global = mesh.elementBoundaryNumbering_subdomain2global
        #maximum number of neighbors for connectivity of dofs
        self.max_dof_neighbors = 2*(mesh.nElementBoundaries_element-1)+1
    #end init
#end ElementBoundaryDOFMap
class QuadraticLagrangeCubeDOFMap(DOFMap):
    """
    DOF mapping for quadratic lagrange finite element functions on
    unit cubes

    The mapping associates local degree of freedom with global vertex
    number for iloc 0<= iloc<= space dim global edge number for
    spacedim < iloc

    total dimension is number of vertices + number of edges
    """
    # TODO fix
    # lagrangeNodesArray to hold all the nodes for parallel in 3d
    # determine if really need to call updateAfterParallelPartitioning
    # after __init__ or not
    def __init__(self,mesh,localFunctionSpace,nd):
        if nd == 1:
            print("QuadraticLagrangeCubeDOFMap not supported for nd = 1")
            #ndof += mesh.nElements_global
        elif nd == 2:
            ndof = mesh.nNodes_global
            ndof += mesh.nElementBoundaries_global
            ndof += mesh.nElements_global
        else:
            ndof = mesh.nNodes_global
            ndof += mesh.nEdges_global
            ndof += mesh.nElementBoundaries_global
            ndof += mesh.nElements_global

        DOFMap.__init__(self,ndof)
        #holds lagrange nodes for all points
        self.nd = nd
        self.lagrangeNodesArray = numpy.zeros((ndof,3),'d')
        self.l2g = numpy.zeros((mesh.nElements_global,
                                localFunctionSpace.dim),
                               'i')
        self.nd = nd
        #do simplest numbering first, which is to assign first d+1
        #unknowns the corresponding global node number.
        #
        #In 1d, extra unknown can be associated with global element number
        #In 2d, extra unknowns can be associated with element boundaries array (edges)
        #In 3d, extra unknowns have to be associated with edge
        self.updateAfterParallelPartitioning(mesh.globalMesh)

        maxSeen = max(self.l2g.flat)
        assert maxSeen < self.nDOF,('QuadDOF max(l2g)= %d ndof= %d' % (maxSeen,self.nDOF))
        #save for parallel mappings
    #end init
    def updateAfterParallelPartitioning(self,globalMesh):
        """
        Fix self.nDOF_all_processes,self.nDOF_subdomain, self.max_dof_neighbors
        """
        from . import Comm
        mpi_comm = Comm.get().comm.tompi4py()
        if self.nd==2:
            # start with the vertex DoFs
            for i,node in enumerate(globalMesh.nodeArray):
                self.lagrangeNodesArray[i] = node
            # next fill up the edge DoF
            edge_indicator = numpy.zeros(globalMesh.nElementBoundaries_global,'i')
            for i,edge_list in enumerate(globalMesh.elementBoundariesArray):
                for j,edge in enumerate(edge_list):
                    if edge_indicator[edge]==0:
                        edge_indicator[edge]==1
                        node1 = globalMesh.elementNodesArray[i][j]
                        node2 = globalMesh.elementNodesArray[i][(j+1)%4]
                        edge_coordinate = [0.,0.,0.]
                        edge_coordinate[0] = 0.5*(globalMesh.nodeArray[node1][0]+globalMesh.nodeArray[node2][0])
                        edge_coordinate[1] = 0.5*(globalMesh.nodeArray[node1][1]+globalMesh.nodeArray[node2][1])
                        self.lagrangeNodesArray[len(globalMesh.nodeArray)+edge] = edge_coordinate
                    else:
                        pass
            # fill up the DoF for the center of the elements
            for i,element in enumerate(globalMesh.elementNodesArray):
                element_coordinate = [0.,0.,0.]
                element_coordinate[0] = 0.5*(globalMesh.nodeArray[element[0]][0] + globalMesh.nodeArray[element[-1]][0])
                element_coordinate[1] = 0.5*(globalMesh.nodeArray[element[0]][1] + globalMesh.nodeArray[element[1]][1])
                self.lagrangeNodesArray[globalMesh.nNodes_global + globalMesh.nElementBoundaries_global + i] = element_coordinate
            # populate the l2g vector
            for i in range(globalMesh.nElements_global):
                # start by looping over element's vertices
                self.l2g[i][0] = globalMesh.elementNodesArray[i][0]
                self.l2g[i][1] = globalMesh.elementNodesArray[i][3]
                self.l2g[i][2] = globalMesh.elementNodesArray[i][2]
                self.l2g[i][3] = globalMesh.elementNodesArray[i][1]

                self.l2g[i][4] = globalMesh.elementBoundariesArray[i][3]+globalMesh.nNodes_global
                self.l2g[i][5] = globalMesh.elementBoundariesArray[i][2]+globalMesh.nNodes_global
                self.l2g[i][6] = globalMesh.elementBoundariesArray[i][1]+globalMesh.nNodes_global
                self.l2g[i][7] = globalMesh.elementBoundariesArray[i][0]+globalMesh.nNodes_global
                self.l2g[i][len(globalMesh.elementNodesArray[i]) + len(globalMesh.elementBoundariesArray[0]) ] = globalMesh.nNodes_global + globalMesh.nElementBoundaries_global + i
                # subdomain2global is just the identity mapping in the serial case
            self.subdomain2global = np.arange(self.nDOF,dtype='i')
            # dof_offsets_subdomain_owned
            # ARB - the next argument should use shape not len...something is being fed in wrong for 2D-Quads...Fix before
            # final merge
            self.dof_offsets_subdomain_owned = numpy.zeros(len(globalMesh.nodeOffsets_subdomain_owned),'i')
            self.dof_offsets_subdomain_owned[1] = self.nDOF
            self.nDOF_all_processes = self.nDOF
            self.nDOF_subdomain = self.nDOF
            self.max_dof_neighbors = 4
        elif self.nd==3:
            self.dof_offsets_subdomain_owned = numpy.zeros(globalMesh.nodeOffsets_subdomain_owned.shape,'i')
            self.nDOF_all_processes = 0; self.nDOF_subdomain = 0; self.max_dof_neighbors = 0
            self.subdomain2global = numpy.zeros((self.nDOF),'i')
            (self.nDOF_all_processes,
             self.nDOF_subdomain,
             self.max_dof_neighbors) = cpartitioning.buildQuadraticCubeLocal2GlobalMappings(mpi_comm,
                                                                                            self.nd,
                                                                                            globalMesh.cmesh,
                                                                                            globalMesh.subdomainMesh.cmesh,
                                                                                            globalMesh.elementOffsets_subdomain_owned,
                                                                                            globalMesh.nodeOffsets_subdomain_owned,
                                                                                            globalMesh.elementBoundaryOffsets_subdomain_owned,
                                                                                            globalMesh.edgeOffsets_subdomain_owned,
                                                                                            globalMesh.elementNumbering_subdomain2global,
                                                                                            globalMesh.nodeNumbering_subdomain2global,
                                                                                            globalMesh.elementBoundaryNumbering_subdomain2global,
                                                                                            globalMesh.edgeNumbering_subdomain2global,
                                                                                            self.dof_offsets_subdomain_owned,
                                                                                            self.l2g,
                                                                                            self.subdomain2global,
                                                                                            self.lagrangeNodesArray)
            assert self.nDOF == self.nDOF_subdomain
#QuadraticDOFMap

class QuadraticLagrangeDOFMap(DOFMap):
    """
    DOF mapping for quadratic lagrange finite element functions on
    unit simplexes

    The mapping associates local degree of freedom with global vertex
    number for iloc 0<= iloc<= space dim global edge number for
    spacedim < iloc

    total dimension is number of vertices + number of edges
    """
    #    TODO fix lagrangeNodesArray to hold all the nodes for
    #    parallel in 3d determine if really need to call
    #    updateAfterParallelPartitioning after __init__ or not
    def __init__(self,mesh,localFunctionSpace,nd):
        ndof = mesh.nNodes_global
        if nd == 1:
            ndof += mesh.nElements_global
        elif nd == 2:
            ndof += mesh.nElementBoundaries_global
        else:
            ndof += mesh.nEdges_global

        DOFMap.__init__(self,ndof)
        #holds lagrange nodes for all points
        self.lagrangeNodesArray = numpy.zeros((ndof,3),'d')
        self.l2g = numpy.zeros((mesh.nElements_global,
                                localFunctionSpace.dim),
                               'i')
        self.nd = nd
        #do simplest numbering first, which is to assign first d+1
        #unknowns the corresponding global node number.
        #
        #In 1d, extra unknown can be associated with global element number
        #In 2d, extra unknowns can be associated with element boundaries array (edges)
        #In 3d, extra unknowns have to be associated with edge
        self.updateAfterParallelPartitioning(mesh.globalMesh)

        maxSeen = max(self.l2g.flat)
        assert maxSeen < self.nDOF,('QuadDOF max(l2g)= %d ndof= %d' % (maxSeen,self.nDOF))
        #save for parallel mappings
        self.nd = nd
    #end init
    def updateAfterParallelPartitioning(self,globalMesh):
        """
        Fix self.nDOF_all_processes,self.nDOF_subdomain, self.max_dof_neighbors
        """
        from . import Comm
        mpi_comm = Comm.get().comm.tompi4py()
        self.dof_offsets_subdomain_owned = numpy.zeros(globalMesh.nodeOffsets_subdomain_owned.shape,'i')
        self.nDOF_all_processes = 0; self.nDOF_subdomain = 0; self.max_dof_neighbors = 0
        self.subdomain2global = numpy.zeros((self.nDOF),'i')
        (self.nDOF_all_processes,self.nDOF_subdomain,
         self.max_dof_neighbors) = cpartitioning.buildQuadraticLocal2GlobalMappings(mpi_comm,
                                                                                    self.nd,
                                                                                    globalMesh.cmesh,
                                                                                    globalMesh.subdomainMesh.cmesh,
                                                                                    globalMesh.elementOffsets_subdomain_owned,
                                                                                    globalMesh.nodeOffsets_subdomain_owned,
                                                                                    globalMesh.elementBoundaryOffsets_subdomain_owned,
                                                                                    globalMesh.edgeOffsets_subdomain_owned,
                                                                                    globalMesh.elementNumbering_subdomain2global,
                                                                                    globalMesh.nodeNumbering_subdomain2global,
                                                                                    globalMesh.elementBoundaryNumbering_subdomain2global,
                                                                                    globalMesh.edgeNumbering_subdomain2global,
                                                                                    self.dof_offsets_subdomain_owned,
                                                                                    self.l2g,
                                                                                    self.subdomain2global,
                                                                                    self.lagrangeNodesArray)
        assert self.nDOF == self.nDOF_subdomain
 #QuadraticDOFMap

class p0DOFMap(DOFMap):
    def __init__(self,mesh):
        DOFMap.__init__(self,mesh.nElements_global)
        self.l2g=numpy.zeros((mesh.nElements_global,1),'i')
        self.updateAfterParallelPartitioning(mesh.globalMesh)
        #for i in range(mesh.nElements_global):
        #    self.l2g[i,0]=i
    def updateAfterParallelPartitioning(self,globalMesh):
        """
        Fix self.nDOF_all_processes,self.nDOF_subdomain, self.max_dof_neighbors
        """
        from . import Comm
        mpi_comm = Comm.get().comm.tompi4py()
        local_dim = 1
        self.dof_offsets_subdomain_owned = numpy.zeros(globalMesh.nodeOffsets_subdomain_owned.shape,'i')
        self.nDOF_all_processes = 0; self.nDOF_subdomain = 0; self.max_dof_neighbors = 0
        self.subdomain2global = numpy.zeros((self.nDOF),'i')
        (self.nDOF_all_processes,self.nDOF_subdomain,
         self.max_dof_neighbors) = cpartitioning.buildDiscontinuousGalerkinLocal2GlobalMappings(mpi_comm,
                                                                                                local_dim,
                                                                                                globalMesh.cmesh,
                                                                                                globalMesh.subdomainMesh.cmesh,
                                                                                                globalMesh.elementOffsets_subdomain_owned,
                                                                                                globalMesh.elementNumbering_subdomain2global,
                                                                                                self.dof_offsets_subdomain_owned,
                                                                                                self.l2g,
                                                                                                self.subdomain2global)

class P1BubbleDOFMap(DOFMap):
    """
    DOF mapping for Lagrange P1 + bubble finite element functions on
    unit simplexes

    The mapping associates local degree of freedom with
       global vertex number for iloc 0<= iloc<= space dim
       global element number for  iloc = space dim + 1

    total dimension is number of vertices + number of elements
    TODO: implement for parallel
    """
    def __init__(self,mesh,localFunctionSpace,nd):
        ndof = mesh.nNodes_global + mesh.nElements_global
        assert localFunctionSpace.dim == nd+2, "P1 Bubble space only"
        DOFMap.__init__(self,ndof)

        #cek adding array for lagrange nodes of quadratics
        self.lagrangeNodesArray = numpy.zeros((ndof-mesh.nNodes_global,3),'d')
        self.l2g = numpy.zeros((mesh.nElements_global,
                                localFunctionSpace.dim),
                               'i')
        #do simplest numbering first, which is to assign first d+1
        #unknowns the corresponding global node number.
        #rest of unknowns associated with global element number

        for eN in range(mesh.nElements_global):
            self.l2g[eN,:-1] = mesh.elementNodesArray[eN,:]
            self.l2g[eN,-1]  = mesh.nNodes_global + eN

            self.lagrangeNodesArray[self.l2g[eN,-1]-mesh.nNodes_global,:]=mesh.elementBarycentersArray[eN]
    #end init
#end P1 bubble map

"""
Mappings.
"""

class ElementMaps(object):
    """
    Base class for a set of real number vector fields that map a reference
    element into the physical domain.
    """
    def __init__(self,mesh):
        self.mesh = mesh
        pass
    def getBasisValuesRef(self,
                          xiArray):
        """
        Evaluate the basis of the map at a set of points, xiArray,
        given on the reference element. Store in member array self.psi
        """
        pass
    def getValues(self,
                  xiArray,
                  xArray):
        """
        Evaluate the set of nElements maps at a set of points, xiArray,
        given on the reference element.
        """
        pass
    def getBasisGradientValuesRef(self,
                                  xiArray):
        """
        Evaluate the basis gradients of the map at a set of points, xiArray.
        Store in member self.grad_psi
        """
        pass
    def getJacobianValues(self,
                          xiArray,
                          jacobianArray,
                          jacobianDeterminantArray,
                          inverseJacobianArray):
        """
        Evaluate the jacobian, jacobian determinant, and inverse jacobian
        of the set of nElements maps at a set of points, xiArray.
        """
        pass
    def getInverseValues(self,
                         inverseJacobianArray,
                         xArray,
                         xiArray):
        """
        Evaluate the set of nElements inverse maps at a set of points, xArray,
        given on the physical elements. Return the value of the inverse map.
        """
        pass
    def getInverseValue(self,
                        eN,
                        x):
        """
        Evaluate the element inverse map at a point, x,
        given in physical coorindates. Return the value of the inverse map, xi, in reference coordinates.

        Note: The mapped point may not lie on the reference  element
        """
        pass
    def getBasisValuesTraceRef(self,
                               xiArray):
        """
        Evaluate the basis of the maps at a set of points, xiArray, on
        the boundaries of the reference element. Store in member
        self.psi_trace
        """
        pass
    def getValuesTrace(self,
                       xiArray,
                       xArray):
        """
        Evaluate the nElements x nElementBoundaries_element maps
        at a set of points, xiArray, on the element boundary
        reference element.
        """
        pass
    def getJacobianValuesTrace(self,
                               xiArray,
                               jacobianInverseArray,
                               metricTensorArray,
                               metricTensorDeterminantSqrtArray,
                               unitNormalArray):
        """
        Evaluate the metric tensor, square root of the determinant of
        the metric tensor, and the unit normal at the
        nElements x nElementBoundaries_element element boundaries.
        """
        pass
    def getBasisGradientValuesTraceRef(self,
                                       xiArray):
        """
        Evaluate the basis gradients of the map at a set of points,
        xiArray, on the reference element boundaries.
        """
        pass

    def getJacobianValuesTrace_movingDomain(self,
                                            xiArray,
                                            xt,
                                            jacobianInverseArray,
                                            metricTensorArray,
                                            metricTensorDeterminantSqrtArray,
                                            unitNormalArray):
        """
        Evaluate the metric tensor, square root of the determinant of
        the metric tensor, and the unit normal at the
        nElements x nElementBoundaries_element element boundaries.
        """
        pass

    def getValuesGlobalExteriorTrace(self,
                                     xiArray,
                                     xArray):
        """
        Evaluate the nExteriorElementBoundaries_global maps
        at a set of points, xiArray, on the element boundary
        reference element.
        """
        pass

    def getJacobianValuesGlobalExteriorTrace(self,
                                             xiArray,
                                             jacobianInverseArray,
                                             metricTensorArray,
                                             metricTensorDeterminantSqrtArray,
                                             unitNormalArray):
        """
        Evaluate the metric tensor, square root of the determinant of
        the metric tensor, and the unit normal at the
        nExteriorElementBoundaries_global element boundaries.
        """
        pass
    def getJacobianValuesGlobalExteriorTrace_movingDomain(self,
                                                          xiArray,
                                                          xt,
                                                          jacobianInverseArray,
                                                          metricTensorArray,
                                                          metricTensorDeterminantSqrtArray,
                                                          unitNormalArray):
        """
        Evaluate the metric tensor, square root of the determinant of
        the metric tensor, and the unit normal at the
        nExteriorElementBoundaries_global element boundaries.
        """
        pass
class ParametricMaps(ElementMaps):
    """
    A class that calculates the element maps using the
    nodes of a mesh as the degrees of freedom and a local function space
    for which the nodes are the local DOF.
    """
    def __init__(self,
                 mesh,
                 referenceElement,
                 localFunctionSpace):
        ElementMaps.__init__(self,mesh)
        self.mesh = mesh
        self.referenceElement = referenceElement
        self.localFunctionSpace = localFunctionSpace
        self.meshDOFMap=NodalDOFMap(mesh)
        self.useC=True
    def getBasisValuesIP(self, interpolationPoints):
        n_xi = interpolationPoints.shape[0]
        range_n_xi = list(range(n_xi))
        self.psi_ip = numpy.zeros((n_xi,
                                self.localFunctionSpace.dim),
                               'd')
        for k in range_n_xi:
            for j in self.localFunctionSpace.range_dim:
                self.psi_ip[k,j] = self.localFunctionSpace.basis[j](interpolationPoints[k])
        return self.psi_ip
    def getBasisValuesRef(self,xiArray):
        n_xi = xiArray.shape[0]
        range_n_xi = list(range(n_xi))
        self.psi = numpy.zeros((n_xi,
                                self.localFunctionSpace.dim),
                               'd')
        for k in range_n_xi:
            for j in self.localFunctionSpace.range_dim:
                self.psi[k,j] = self.localFunctionSpace.basis[j](xiArray[k])
        return self.psi
    def getValues(self,xiArray,
                  xArray):
        xArray.flat[:]=0.0
        n_xi = xiArray.shape[0]
        range_n_xi = list(range(n_xi))
        psi = numpy.zeros((n_xi,
                             self.localFunctionSpace.dim),
                            'd')
        for k in range_n_xi:
            for j in self.localFunctionSpace.range_dim:
                psi[k,j] = self.localFunctionSpace.basis[j](xiArray[k])
        if self.useC==True:
            cfemIntegrals.parametricMaps_getValues(psi,
                                                   self.meshDOFMap.l2g,
                                                   self.mesh.nodeArray,
                                                   xArray)
        else:
            for eN in range(self.mesh.nElements_global):
                for k in range_n_xi:
                    for j in self.localFunctionSpace.range_dim:
                        J = self.meshDOFMap.l2g[eN,j]
                        for m in self.referenceElement.range_dim:
                            xArray[eN,k,m] += self.mesh.nodeArray[J,m]*psi[k,j]
    def getBasisGradientValuesRef(self,xiArray):
        n_xi = xiArray.shape[0]
        range_n_xi = list(range(n_xi))
        self.grad_psi = numpy.zeros((n_xi,
                                     self.localFunctionSpace.dim,
                                     self.referenceElement.dim),
                                    'd')
        for k in range_n_xi:
            for j in self.localFunctionSpace.range_dim:
                self.grad_psi[k,j,:] = self.localFunctionSpace.basisGradients[j](xiArray[k])
        return self.grad_psi
    def getJacobianValues(self,xiArray,
                          jacobianArray,
                          jacobianInverseArray,
                          jacobianDeterminantArray):
        jacobianArray.flat[:]=0.0
        n_xi = xiArray.shape[0]
        range_n_xi = list(range(n_xi))
        grad_psi = numpy.zeros((n_xi,
                                  self.localFunctionSpace.dim,
                                  self.referenceElement.dim),
                                 'd')
        for k in range_n_xi:
            for j in self.localFunctionSpace.range_dim:
                grad_psi[k,j,:] = self.localFunctionSpace.basisGradients[j](xiArray[k])
        if self.useC==True:
            cfemIntegrals.parametricMaps_getJacobianValues(grad_psi,
                                                           self.meshDOFMap.l2g,
                                                           self.mesh.nodeArray,
                                                           jacobianArray,
                                                           jacobianDeterminantArray,
                                                           jacobianInverseArray)
        else:
            for eN in range(self.mesh.nElements_global):
                for k in range_n_xi:
                    for j in self.localFunctionSpace.range_dim:
                        J = self.meshDOFMap.l2g[eN,j]
                        for m in self.referenceElement.range_dim:
                            for n in self.referenceElement.range_dim:
                                jacobianArray[eN,k,m,n] += self.mesh.nodeArray[J,m]*grad_psi[k,j,n]
                    jacobianDeterminantArray[eN,k] = det(jacobianArray[eN,k])
                    jacobianInverseArray[eN,k,:,:] = old_div(adj(jacobianArray[eN,k]),jacobianDeterminantArray[eN,k])
    def getBasisValuesTraceRef(self,
                               xiArray):
        n_xi = xiArray.shape[0]
        range_n_xi = list(range(n_xi))
        self.psi_trace = numpy.zeros((self.referenceElement.nElementBoundaries,
                                      n_xi,
                                      self.localFunctionSpace.dim),
                                     'd')
        for ebN in self.referenceElement.range_nElementBoundaries:
            for k in range_n_xi:
                for j in self.localFunctionSpace.range_dim:
                    #mwf now manually map from \bar{x} (reference element boundary quadrature point to reference element space
                    #and then evaluate using basis, since basisTrace will be deprecated
                    #psi[ebN,k,j]        = self.localFunctionSpace.basisTrace[ebN][j](xiArray[k])
                    xiHat_k = self.referenceElement.boundaryMapList[ebN](xiArray[k])
                    self.psi_trace[ebN,k,j] = self.localFunctionSpace.basis[j](xiHat_k)
        return self.psi_trace
    def getValuesTrace(self,
                       xiArray,
                       xArray):
        xArray.flat[:]=0.0
        n_xi = xiArray.shape[0]
        range_n_xi = list(range(n_xi))
        psi = numpy.zeros((self.referenceElement.nElementBoundaries,
                             n_xi,
                             self.localFunctionSpace.dim),
                            'd')
        for ebN in self.referenceElement.range_nElementBoundaries:
            for k in range_n_xi:
                for j in self.localFunctionSpace.range_dim:
                    #mwf now manually map from \bar{x} (reference element boundary quadrature point to reference element space
                    #and then evaluate using basis, since basisTrace will be deprecated
                    #psi[ebN,k,j]        = self.localFunctionSpace.basisTrace[ebN][j](xiArray[k])
                    xiHat_k = self.referenceElement.boundaryMapList[ebN](xiArray[k])
                    psi[ebN,k,j] = self.localFunctionSpace.basis[j](xiHat_k)
        if self.useC==True:
            cfemIntegrals.parametricMaps_getValuesTrace(psi,self.meshDOFMap.l2g,self.mesh.nodeArray,xArray)
        else:
            for eN in range(self.mesh.nElements_global):
                for ebN in self.referenceElement.range_nElementBoundaries:
                    for k in range_n_xi:
                        for j in self.localFunctionSpace.range_dim:
                            J = self.meshDOFMap.l2g[eN,j]
                            for m in self.referenceElement.range_dim:
                                xArray[eN,ebN,k,m] += self.mesh.nodeArray[J,m]*psi[ebN,k,j]
    def getBasisGradientValuesTraceRef(self,
                                       xiArray):
        n_xi = xiArray.shape[0]
        range_n_xi = list(range(n_xi))
        self.grad_psi_trace = numpy.zeros((self.referenceElement.nElementBoundaries,
                                           n_xi,
                                           self.localFunctionSpace.dim,
                                           self.referenceElement.dim),
                                          'd')
        self.boundaryNormals = numpy.zeros((self.referenceElement.nElementBoundaries,
                                            n_xi,
                                            self.referenceElement.dim),
                                           'd')
        self.boundaryJacobians = numpy.zeros((self.referenceElement.nElementBoundaries,
                                              n_xi,
                                              self.referenceElement.dim,
                                              self.referenceElement.dim-1),
                                             'd')
        for ebN in self.referenceElement.range_nElementBoundaries:
            for k in range_n_xi:
                for j in self.localFunctionSpace.range_dim:
                    #mwf move away from using basisGradientsTrace directly since will be deprecated
                    #switch to using boundaryMapList directly
                    #grad_psi[ebN,k,j,:] = self.localFunctionSpace.basisGradientsTrace[ebN][j](xiArray[k])
                    xiHat_k = self.referenceElement.boundaryMapList[ebN](xiArray[k])
                    self.grad_psi_trace[ebN,k,j,:] = self.localFunctionSpace.basisGradients[j](xiHat_k)
                self.boundaryNormals[ebN,k,:] = self.referenceElement.boundaryUnitNormalList[ebN]#planar faces in physical space
                self.boundaryJacobians[ebN,k,:,:] = self.referenceElement.boundaryJacobianList[ebN]
        return self.grad_psi_trace
    def getJacobianValuesTrace(self,
                               xiArray,
                               jacobianInverseArray,
                               metricTensorArray,
                               metricTensorDeterminantSqrtArray,
                               unitNormalArray):
        jacobianInverseArray.flat[:]=0.0
        unitNormalArray.flat[:]=0.0
        metricTensorArray.flat[:]=0.0
        n_xi = xiArray.shape[0]
        range_n_xi = list(range(n_xi))
        grad_psi = numpy.zeros((self.referenceElement.nElementBoundaries,
                                  n_xi,
                                  self.localFunctionSpace.dim,
                                  self.referenceElement.dim),
                                 'd')
        elementMappingJacobian = numpy.zeros((self.referenceElement.dim,
                                                self.referenceElement.dim),
                                               'd')
        elementBoundaryMappingJacobian = numpy.zeros((self.referenceElement.dim,
                                                        self.referenceElement.dim-1),
                                                       'd')
        boundaryNormals = numpy.array(self.referenceElement.boundaryUnitNormalList)
        boundaryJacobians = numpy.array(self.referenceElement.boundaryJacobianList)
        for ebN in self.referenceElement.range_nElementBoundaries:
            for k in range_n_xi:
                for j in self.localFunctionSpace.range_dim:
                    #mwf move away from using basisGradientsTrace directly since will be deprecated
                    #switch to using boundaryMapList directly
                    #grad_psi[ebN,k,j,:] = self.localFunctionSpace.basisGradientsTrace[ebN][j](xiArray[k])
                    xiHat_k = self.referenceElement.boundaryMapList[ebN](xiArray[k])
                    grad_psi[ebN,k,j,:] = self.localFunctionSpace.basisGradients[j](xiHat_k)
        if self.useC == True:
            cfemIntegrals.parametricMaps_getJacobianValuesTrace(grad_psi,
                                                                boundaryNormals,
                                                                boundaryJacobians,
                                                                self.meshDOFMap.l2g,
                                                                self.mesh.nodeArray,
                                                                jacobianInverseArray,
                                                                metricTensorArray,
                                                                metricTensorDeterminantSqrtArray,
                                                                unitNormalArray)
        else:
            if self.referenceElement.dim == 1:
                for eN in range(self.mesh.nElements_global):
                    for ebN in self.referenceElement.range_nElementBoundaries:
                        for k in range_n_xi:
                            elementMappingJacobian.flat[:]=0.0
                            elementBoundaryMappingJacobian[:]=0.0
                            for j in self.localFunctionSpace.range_dim:
                                J = self.meshDOFMap.l2g[eN,j]
                                for m in self.referenceElement.range_dim:
                                    for n in self.referenceElement.range_dim:
                                        elementMappingJacobian[m,n] += self.mesh.nodeArray[J,m]*grad_psi[ebN,k,j,n]
                            jacobianInverseArray[eN,ebN,k,:,:] = inv(elementMappingJacobian)
                            unitNormalArray[eN,ebN,k,:] = self.referenceElement.boundaryUnitNormalList[ebN]
                            metricTensorArray[eN,ebN,k,0,0] = 1.0
                            metricTensorDeterminantSqrtArray[eN,ebN,k] = 1.0
            else:
                for eN in range(self.mesh.nElements_global):
                    for ebN in self.referenceElement.range_nElementBoundaries:
                        for k in range_n_xi:
                            elementMappingJacobian.flat[:]=0.0
                            elementBoundaryMappingJacobian[:]=0.0
                            for j in self.localFunctionSpace.range_dim:
                                J = self.meshDOFMap.l2g[eN,j]
                                for m in self.referenceElement.range_dim:
                                    for n in self.referenceElement.range_dim:
                                        elementMappingJacobian[m,n] += self.mesh.nodeArray[J,m]*grad_psi[ebN,k,j,n]
                            jacobianInverseArray[eN,ebN,k,:,:] = inv(elementMappingJacobian)
                            #unit normal = J^{-t} \hat{n}
                            for m in self.referenceElement.range_dim:
                                for n in self.referenceElement.range_dim:
                                    unitNormalArray[eN,ebN,k,m] += jacobianInverseArray[eN,ebN,k,n,m]*self.referenceElement.boundaryUnitNormalList[ebN][n]
                            unitNormalArray[eN,ebN,k]/=norm(unitNormalArray[eN,ebN,k])
                            #metric tensor and determinant
                            for m in self.referenceElement.range_dim:
                                for p in range(self.referenceElement.dim-1):
                                    for n in self.referenceElement.range_dim:
                                        elementBoundaryMappingJacobian[m,p] += elementMappingJacobian[m,n]*self.referenceElement.boundaryJacobianList[ebN][n,p]
                            for p in range(self.referenceElement.dim-1):
                                for q in range(self.referenceElement.dim-1):
                                    for m in self.referenceElement.range_dim:
                                        metricTensorArray[eN,ebN,k,p,q] += elementBoundaryMappingJacobian[m,p]*elementBoundaryMappingJacobian[m,q]
                            metricTensorDeterminantSqrtArray[eN,ebN,k] = sqrt(det(metricTensorArray[eN,ebN,k]))
    def getJacobianValuesTrace_movingDomain(self,
                                            xiArray,
                                            xt,
                                            jacobianInverseArray,
                                            metricTensorArray,
                                            metricTensorDeterminantSqrtArray,
                                            unitNormalArray):
        jacobianInverseArray.flat[:]=0.0
        unitNormalArray.flat[:]=0.0
        metricTensorArray.flat[:]=0.0
        n_xi = xiArray.shape[0]
        range_n_xi = list(range(n_xi))
        grad_psi = numpy.zeros((self.referenceElement.nElementBoundaries,
                                  n_xi,
                                  self.localFunctionSpace.dim,
                                  self.referenceElement.dim),
                                 'd')
        elementMappingJacobian = numpy.zeros((self.referenceElement.dim,
                                                self.referenceElement.dim),
                                               'd')
        elementBoundaryMappingJacobian = numpy.zeros((self.referenceElement.dim,
                                                        self.referenceElement.dim-1),
                                                       'd')
        boundaryNormals = numpy.array(self.referenceElement.boundaryUnitNormalList)
        boundaryJacobians = numpy.array(self.referenceElement.boundaryJacobianList)
        for ebN in self.referenceElement.range_nElementBoundaries:
            for k in range_n_xi:
                for j in self.localFunctionSpace.range_dim:
                    #mwf move away from using basisGradientsTrace directly since will be deprecated
                    #switch to using boundaryMapList directly
                    #grad_psi[ebN,k,j,:] = self.localFunctionSpace.basisGradientsTrace[ebN][j](xiArray[k])
                    xiHat_k = self.referenceElement.boundaryMapList[ebN](xiArray[k])
                    grad_psi[ebN,k,j,:] = self.localFunctionSpace.basisGradients[j](xiHat_k)
        cfemIntegrals.parametricMaps_getJacobianValuesTrace_movingDomain(xt,
                                                                         grad_psi,
                                                                         boundaryNormals,
                                                                         boundaryJacobians,
                                                                         self.meshDOFMap.l2g,
                                                                         self.mesh.nodeArray,
                                                                         jacobianInverseArray,
                                                                         metricTensorArray,
                                                                         metricTensorDeterminantSqrtArray,
                                                                         unitNormalArray)
    def getPermutations(self,xiArray):
        #cek todo, figure out how to get the permutations without staring any points
        self.permutations = numpy.zeros(xiArray.shape[:-1],'i')
        cfemIntegrals.parametricMaps_getPermutations(xiArray,self.permutations)
    def getValuesGlobalExteriorTrace(self,
                                     xiArray,
                                     xArray):
        """
        treat this like element boundary version but only store values on exterior elements
        """
        xArray.flat[:]=0.0
        n_xi = xiArray.shape[0]
        range_n_xi = list(range(n_xi))
        psi = numpy.zeros((self.referenceElement.nElementBoundaries,
                           n_xi,
                           self.localFunctionSpace.dim),
                          'd')
        for ebN in self.referenceElement.range_nElementBoundaries:
            for k in range_n_xi:
                for j in self.localFunctionSpace.range_dim:
                    #mwf now manually map from \bar{x} (reference element boundary quadrature point to reference element space
                    #and then evaluate using basis, since basisTrace will be deprecated
                    #psi[ebN,k,j]        = self.localFunctionSpace.basisTrace[ebN][j](xiArray[k])
                    xiHat_k = self.referenceElement.boundaryMapList[ebN](xiArray[k])
                    psi[ebN,k,j]        = self.localFunctionSpace.basis[j](xiHat_k)
        if self.useC==True:
            cfemIntegrals.parametricMaps_getValuesGlobalExteriorTrace(self.mesh.exteriorElementBoundariesArray,
                                                                      self.mesh.elementBoundaryElementsArray,
                                                                      self.mesh.elementBoundaryLocalElementBoundariesArray,
                                                                      psi,
                                                                      self.meshDOFMap.l2g,self.mesh.nodeArray,
                                                                      xArray)
        else:
            for ebNE in range(self.mesh.nExteriorElementBoundaries_global):
                ebN = self.mesh.exteriorElementBoundariesArray[ebNE]
                eN  = self.mesh.elementBoundaryElementsArray[ebN,0]
                ebN_local = self.mesh.elementBoundaryLocalElementBoundariesArray[ebN,0]
                for k in range_n_xi:
                    for j in self.localFunctionSpace.range_dim:
                        J = self.meshDOFMap.l2g[eN,j]
                        for m in self.referenceElement.range_dim:
                            xArray[ebNE,k,m] += self.mesh.nodeArray[J,m]*psi[ebN_local,k,j]
    def getJacobianValuesGlobalExteriorTrace(self,
                                             xiArray,
                                             jacobianInverseArray,
                                             metricTensorArray,
                                             metricTensorDeterminantSqrtArray,
                                             unitNormalArray):
        """
        treat this like element boundary version but only store values on exterior elements
        """

        jacobianInverseArray.flat[:]=0.0
        unitNormalArray.flat[:]=0.0
        metricTensorArray.flat[:]=0.0
        n_xi = xiArray.shape[0]
        range_n_xi = list(range(n_xi))
        grad_psi = numpy.zeros((self.referenceElement.nElementBoundaries,
                                  n_xi,
                                  self.localFunctionSpace.dim,
                                  self.referenceElement.dim),
                                 'd')
        elementMappingJacobian = numpy.zeros((self.referenceElement.dim,
                                                self.referenceElement.dim),
                                               'd')
        elementBoundaryMappingJacobian = numpy.zeros((self.referenceElement.dim,
                                                        self.referenceElement.dim-1),
                                                       'd')
        boundaryNormals = numpy.array(self.referenceElement.boundaryUnitNormalList)
        boundaryJacobians = numpy.array(self.referenceElement.boundaryJacobianList)
        for ebN in self.referenceElement.range_nElementBoundaries:
            for k in range_n_xi:
                for j in self.localFunctionSpace.range_dim:
                    #mwf move away from using basisGradientsTrace directly since will be deprecated
                    #switch to using boundaryMapList directly
                    #grad_psi[ebN,k,j,:] = self.localFunctionSpace.basisGradientsTrace[ebN][j](xiArray[k])
                    xiHat_k = self.referenceElement.boundaryMapList[ebN](xiArray[k])
                    grad_psi[ebN,k,j,:] = self.localFunctionSpace.basisGradients[j](xiHat_k)
        if self.useC == True:
            cfemIntegrals.parametricMaps_getJacobianValuesGlobalExteriorTrace(self.mesh.exteriorElementBoundariesArray,
                                                                              self.mesh.elementBoundaryElementsArray,
                                                                              self.mesh.elementBoundaryLocalElementBoundariesArray,
                                                                              grad_psi,
                                                                              boundaryNormals,
                                                                              boundaryJacobians,
                                                                              self.meshDOFMap.l2g,
                                                                              self.mesh.nodeArray,
                                                                              jacobianInverseArray,
                                                                              metricTensorArray,
                                                                              metricTensorDeterminantSqrtArray,
                                                                              unitNormalArray)
        else:
            if self.referenceElement.dim == 1:
                for ebNE in range(self.mesh.nExteriorElementBoundaries_global):
                    ebN = self.mesh.exteriorElementBoundariesArray[ebNE]
                    eN  = self.mesh.elementBoundaryElementsArray[ebN,0]
                    ebN_local = self.mesh.elementBoundaryLocalElementBoundariesArray[ebN,0]
                    for k in range_n_xi:
                        elementMappingJacobian.flat[:]=0.0
                        elementBoundaryMappingJacobian[:]=0.0
                        for j in self.localFunctionSpace.range_dim:
                            J = self.meshDOFMap.l2g[eN,j]
                            for m in self.referenceElement.range_dim:
                                for n in self.referenceElement.range_dim:
                                    elementMappingJacobian[m,n] += self.mesh.nodeArray[J,m]*grad_psi[ebN_local,k,j,n]
                        jacobianInverseArray[ebNE,k,:,:] = inv(elementMappingJacobian)
                        unitNormalArray[ebNE,k,:] = self.referenceElement.boundaryUnitNormalList[ebN_local]
                        metricTensorArray[ebNE,k,0,0] = 1.0
                        metricTensorDeterminantSqrtArray[ebN,k] = 1.0
            else:
                for ebNE in range(self.mesh.nExteriorElementBoundaries_global):
                    ebN = self.mesh.exteriorElementBoundariesArray[ebNE]
                    eN  = self.mesh.elementBoundaryElementsArray[ebN,0]
                    ebN_local = self.mesh.elementBoundaryLocalElementBoundariesArray[ebN,0]
                    for k in range_n_xi:
                        elementMappingJacobian.flat[:]=0.0
                        elementBoundaryMappingJacobian[:]=0.0
                        for j in self.localFunctionSpace.range_dim:
                            J = self.meshDOFMap.l2g[eN,j]
                            for m in self.referenceElement.range_dim:
                                for n in self.referenceElement.range_dim:
                                    elementMappingJacobian[m,n] += self.mesh.nodeArray[J,m]*grad_psi[ebN_local,k,j,n]
                        jacobianInverseArray[ebNE,k,:,:] = inv(elementMappingJacobian)
                        #unit normal = J^{-t} \hat{n}
                        for m in self.referenceElement.range_dim:
                            for n in self.referenceElement.range_dim:
                                unitNormalArray[ebNE,k,m] += jacobianInverseArray[ebN,k,n,m]*self.referenceElement.boundaryUnitNormalList[ebN_local][n]
                        unitNormalArray[ebNE,k]/=norm(unitNormalArray[ebN,k])
                        #metric tensor and determinant
                        for m in self.referenceElement.range_dim:
                            for p in range(self.referenceElement.dim-1):
                                for n in self.referenceElement.range_dim:
                                    elementBoundaryMappingJacobian[m,p] += elementMappingJacobian[m,n]*self.referenceElement.boundaryJacobianList[ebN_local][n,p]
                        for p in range(self.referenceElement.dim-1):
                            for q in range(self.referenceElement.dim-1):
                                for m in self.referenceElement.range_dim:
                                    metricTensorArray[ebNE,k,p,q] += elementBoundaryMappingJacobian[m,p]*elementBoundaryMappingJacobian[m,q]
                        metricTensorDeterminantSqrtArray[ebNE,k] = sqrt(det(metricTensorArray[ebNE,k]))
                    #k
                #ebNE
            #else dim
        #else C
    #def
    def getJacobianValuesGlobalExteriorTrace_movingDomain(self,
                                                          xiArray,
                                                          xt,
                                                          jacobianInverseArray,
                                                          metricTensorArray,
                                                          metricTensorDeterminantSqrtArray,
                                                          unitNormalArray):
        """
        treat this like element boundary version but only store values on exterior elements
        """

        jacobianInverseArray.flat[:]=0.0
        unitNormalArray.flat[:]=0.0
        metricTensorArray.flat[:]=0.0
        n_xi = xiArray.shape[0]
        range_n_xi = list(range(n_xi))
        grad_psi = numpy.zeros((self.referenceElement.nElementBoundaries,
                                  n_xi,
                                  self.localFunctionSpace.dim,
                                  self.referenceElement.dim),
                                 'd')
        elementMappingJacobian = numpy.zeros((self.referenceElement.dim,
                                                self.referenceElement.dim),
                                               'd')
        elementBoundaryMappingJacobian = numpy.zeros((self.referenceElement.dim,
                                                        self.referenceElement.dim-1),
                                                       'd')
        boundaryNormals = numpy.array(self.referenceElement.boundaryUnitNormalList)
        boundaryJacobians = numpy.array(self.referenceElement.boundaryJacobianList)
        for ebN in self.referenceElement.range_nElementBoundaries:
            for k in range_n_xi:
                for j in self.localFunctionSpace.range_dim:
                    #mwf move away from using basisGradientsTrace directly since will be deprecated
                    #switch to using boundaryMapList directly
                    #grad_psi[ebN,k,j,:] = self.localFunctionSpace.basisGradientsTrace[ebN][j](xiArray[k])
                    xiHat_k = self.referenceElement.boundaryMapList[ebN](xiArray[k])
                    grad_psi[ebN,k,j,:] = self.localFunctionSpace.basisGradients[j](xiHat_k)
        cfemIntegrals.parametricMaps_getJacobianValuesGlobalExteriorTrace_movingDomain(self.mesh.exteriorElementBoundariesArray,
                                                                                       self.mesh.elementBoundaryElementsArray,
                                                                                       self.mesh.elementBoundaryLocalElementBoundariesArray,
                                                                                       xt,
                                                                                       grad_psi,
                                                                                       boundaryNormals,
                                                                                       boundaryJacobians,
                                                                                       self.meshDOFMap.l2g,
                                                                                       self.mesh.nodeArray,
                                                                                       jacobianInverseArray,
                                                                                       metricTensorArray,
                                                                                       metricTensorDeterminantSqrtArray,
                                                                                       unitNormalArray)
class AffineMaps(ParametricMaps):
    def __init__(self,mesh,referenceElement,localFunctionSpace):
        ParametricMaps.__init__(self,mesh,referenceElement,localFunctionSpace)
        self.useC=True
    def getInverseValues(self,
                         inverseJacobian,
                         xArray,
                         xiArray):
        if self.useC == True:
            cfemIntegrals.parametricMaps_getInverseValues(inverseJacobian,self.meshDOFMap.l2g,self.mesh.nodeArray,xArray,xiArray)
        else:
            # I don't think this code works correctly when self.useC == False...
            xiArray.flat[:]=0.0
            n_x = xArray.shape[1]
            range_nx = list(range(n_x))
            grad_psi = numpy.zeros((self.localFunctionSpace.dim,
                                    self.referenceElement.dim),
                                   'd')
            dx = numpy.zeros((self.referenceElement.dim),
                             'd')
            jacobian = numpy.zeros((self.referenceElement.dim,
                                    self.referenceElement.dim),
                                   'd')
            inverseJacobian = numpy.zeros((self.referenceElement.dim,
                                           self.referenceElement.dim),
                                          'd')
            for j in self.localFunctionSpace.range_dim:
                grad_psi[j,:] = self.localFunctionSpace.basisGradients[j](xiArray[0])
            for eN in range(self.mesh.nElements_global):
                jacobian.flat[:]=0.0
                inverseJacobian.flat[:]=0.0
                for j in self.localFunctionSpace.range_dim:
                    J = self.meshDOFMap.l2g[eN,j]
                    for m in self.referenceElement.range_dim:
                        for n in self.referenceElement.range_dim:
                            jacobian[m,n] += self.mesh.nodeArray[J,m]*grad_psi[j,n]
                J = self.meshDOFMap.l2g[eN,0]
                inverseJacobian = inv(jacobian)
                for k in range_nx:
                    dx[:]=xArray[eN,k]
                    for m in self.referenceElement.range_dim:
                        dx[m]-=self.mesh.nodeArray[J,m]
                    for m in self.referenceElement.range_dim:
                        for n in self.referenceElement.range_dim:
                            xiArray[eN,k,m] += inverseJacobian[m,n]*dx[n]
    def getInverseValue(self,
                        eN,
                        x):
        xi=numpy.zeros((self.referenceElement.dim,),'d')
        grad_psi = numpy.zeros((self.localFunctionSpace.dim,
                                self.referenceElement.dim),
                               'd')
        dx = numpy.zeros((self.referenceElement.dim),
                         'd')
        jacobian = numpy.zeros((self.referenceElement.dim,
                                self.referenceElement.dim),
                               'd')
        inverseJacobian = numpy.zeros((self.referenceElement.dim,
                                       self.referenceElement.dim),
                                      'd')
        for j in self.localFunctionSpace.range_dim:
            grad_psi[j,:] = self.localFunctionSpace.basisGradients[j](xi)
        jacobian.flat[:]=0.0
        inverseJacobian.flat[:]=0.0
        for j in self.localFunctionSpace.range_dim:
            J = self.meshDOFMap.l2g[eN,j]
            for m in self.referenceElement.range_dim:
                for n in self.referenceElement.range_dim:
                    jacobian[m,n] += self.mesh.nodeArray[J,m]*grad_psi[j,n]
        J = self.meshDOFMap.l2g[eN,0]
        inverseJacobian = inv(jacobian)
        for m in self.referenceElement.range_dim:
            dx[m]=x[m]
        for m in self.referenceElement.range_dim:
            dx[m]-=self.mesh.nodeArray[J,m]
        for m in self.referenceElement.range_dim:
            for n in self.referenceElement.range_dim:
                xi[m] += inverseJacobian[m,n]*dx[n]
        return xi
    def getInverseValuesTrace(self,
                              inverseJacobian,
                              xArray,
                              xiArray):
        if self.useC:
            cfemIntegrals.parametricMaps_getInverseValuesTrace(inverseJacobian,self.meshDOFMap.l2g,self.mesh.nodeArray,xArray,xiArray)
        else:
            xiArray.flat[:]=0.0
            n_x = xArray.shape[2]
            range_nx = list(range(n_x))
            grad_psi = numpy.zeros((self.localFunctionSpace.dim,
                                      self.referenceElement.dim),
                                     'd')
            dx = numpy.zeros((self.referenceElement.dim),
                               'd')
            jacobian = numpy.zeros((self.referenceElement.dim,
                                      self.referenceElement.dim),
                                     'd')
            inverseJacobian = numpy.zeros((self.referenceElement.dim,
                                             self.referenceElement.dim),
                                            'd')
            for j in self.localFunctionSpace.range_dim:
                grad_psi[j,:] = self.localFunctionSpace.basisGradients[j](xiArray[0])
            for eN in range(self.mesh.nElements_global):
                jacobian.flat[:]=0.0
                inverseJacobian.flat[:]=0.0
                for j in self.localFunctionSpace.range_dim:
                    J = self.meshDOFMap.l2g[eN,j]
                    for m in self.referenceElement.range_dim:
                        for n in self.referenceElement.range_dim:
                            jacobian[m,n] += self.mesh.nodeArray[J,m]*grad_psi[j,n]
                J = self.meshDOFMap.l2g[eN,0]
                inverseJacobian = inv(jacobian)
                for ebN in range(self.mesh.nElementBoundaries_element):
                    for k in range_nx:
                        dx[:]=xArray[eN,ebN,k,:self.referenceElement.dim]
                        for m in self.referenceElement.range_dim:
                            dx[m]-=self.mesh.nodeArray[J,m]
                        for m in self.referenceElement.range_dim:
                            for n in self.referenceElement.range_dim:
                                xiArray[eN,ebN,k,m] += inverseJacobian[m,n]*dx[n]
    def getInverseValuesGlobalExteriorTrace(self,
                                            inverseJacobian,
                                            xArray,
                                            xiArray):
        if self.useC:
            cfemIntegrals.parametricMaps_getInverseValuesGlobalExteriorTrace(self.mesh.exteriorElementBoundariesArray,
                                                                             self.mesh.elementBoundaryElementsArray,
                                                                             self.mesh.elementBoundaryLocalElementBoundariesArray,
                                                                             inverseJacobian,self.meshDOFMap.l2g,
                                                                             self.mesh.nodeArray,xArray,xiArray)
        else:
            xiArray.flat[:]=0.0
            n_x = xArray.shape[1]
            range_nx = list(range(n_x))
            grad_psi = numpy.zeros((self.localFunctionSpace.dim,
                                    self.referenceElement.dim),
                                   'd')
            dx = numpy.zeros((self.referenceElement.dim),
                             'd')
            jacobian = numpy.zeros((self.referenceElement.dim,
                                    self.referenceElement.dim),
                                   'd')
            inverseJacobian = numpy.zeros((self.referenceElement.dim,
                                           self.referenceElement.dim),
                                          'd')
            for j in self.localFunctionSpace.range_dim:
                grad_psi[j,:] = self.localFunctionSpace.basisGradients[j](xiArray[0])
            for ebNE in range(self.mesh.nExteriorElements_global):
                ebN = self.mesh.exteriorElementBoundariesArray[ebNE]
                eN  = self.mesh.elementBoundaryElementsArray[ebN,0]
                ebN_local = self.mesh.elementBoundaryLocalElementBoundariesArray[ebN,0]
                jacobian.flat[:]=0.0
                inverseJacobian.flat[:]=0.0
                for j in self.localFunctionSpace.range_dim:
                    J = self.meshDOFMap.l2g[eN,j]
                    for m in self.referenceElement.range_dim:
                        for n in self.referenceElement.range_dim:
                            jacobian[m,n] += self.mesh.nodeArray[J,m]*grad_psi[j,n]
                J = self.meshDOFMap.l2g[eN,0]
                inverseJacobian = inv(jacobian)
                for k in range_nx:
                    dx[:]=xArray[ebNE,k,:self.referenceElement.dim]
                    for m in self.referenceElement.range_dim:
                        dx[m]-=self.mesh.nodeArray[J,m]
                    for m in self.referenceElement.range_dim:
                        for n in self.referenceElement.range_dim:
                            xiArray[ebNE,k,m] += inverseJacobian[m,n]*dx[n]
#  """
#  Function Spaces iso-(diffeo-)morphic to reference spaces

#  Arguments will still be in reference space (xi), but
#  gradients will be in physical space (grad = grad_x).
#  """

#  class MappedSpace(LocalFunctionSpace):
#      """
#      psi(x) = psi_r ( xi(x)) = psi_r(xi)
#      grad_x psi(xi) = J^{-t}(xi) grad_{xi} psi(xi)
#      """
#      def __init__(self,referenceSpace,map,nd=3):
#          LocalFunctionSpace.__init__(self)
#          self.referenceSpace = referenceSpace
#          self.map = map
#          self.dim=nd+1
#          self.basis = self.referenceSpace.basis
#          self.basisGradients.append(
#              lambda xi: etenvec(self.map.getInverseJacobianTranspose(xi),
#                                 self.referenceSpace.basisGradients[0](xi)))
#          self.basisGradients.append(
#              lambda xi: etenvec(self.map.getInverseJacobianTranspose(xi),
#                                 self.referenceSpace.basisGradients[1](xi)))
#          if nd > 1:
#              self.basisGradients.append(
#                  lambda xi: etenvec(self.map.getInverseJacobianTranspose(xi),
#                                     self.referenceSpace.basisGradients[2](xi)))
#          if nd > 2:
#              self.basisGradients.append(
#                  lambda xi: etenvec(self.map.getInverseJacobianTranpose(xi),
#                                     self.referenceSpace.basisGradients[3](xi)))

#  class AffineMappedSpace(LocalFunctionSpace):
#      """
#      x = M xi + b
#      psi(x) = psi_r(xi)
#      grad_x psi = M^{-t} grad_{xi} (constant w.r.t. xi or x
#      so we provide updateGradients to do this whenever map changes)
#      """
#      def __init__(self,referenceSpace,affineMap,nd=3):
#          LocalFunctionSpace.__init__(self)
#          self.referenceSpace = referenceSpace
#          self.map = affineMap
#          self.dim=nd+1
#          self.basis = self.referenceSpace.basis
#          self.basisOnMappedDomain=[]
#          self.basisOnMappedDomain.append(
#              lambda x: self.basis[0](self.map.getInverseValue(x)))
#          self.gradientList=[]
#          self.gradientList.append(
#              etenvec(self.map.getInverseJacobianTranspose(),
#                      self.referenceSpace.gradientList[0]))
#          self.basisGradients.append(lambda xi: self.gradientList[0])
#          self.basisOnMappedDomain.append(
#              lambda x: self.basis[1](self.map.getInverseValue(x)))
#          self.gradientList.append(
#              etenvec(self.map.getInverseJacobianTranspose(),
#                      self.referenceSpace.gradientList[1]))
#          self.basisGradients.append(lambda xi: self.gradientList[1])
#          if nd > 1:
#              self.basisOnMappedDomain.append(
#                  lambda x: self.basis[2](self.map.getInverseValue(x)))
#              self.gradientList.append(
#                  etenvec(self.map.getInverseJacobianTranspose(),
#                          self.referenceSpace.gradientList[2]))
#              self.basisGradients.append(lambda xi: self.gradientList[2])
#          if nd > 2:
#              self.basisOnMappedDomain.append(
#                  lambda x: self.basis[3](self.map.getInverseValue(x)))
#              self.gradientList.append(
#                  etenvec(self.map.getInverseJacobianTranspose(),
#                          self.referenceSpace.gradientList[3]))
#              self.basisGradients.append(lambda xi: self.gradientList[3])
#      def updateGradients():
#          for i in range(self.dim):
#              self.gradientList[i]=etenvec(
#                  self.map.getInverseJacobianTranspose(),
#                  self.referenceSpace.gradientList[i])

"""
Finite Element Spaces
"""

class ParametricFiniteElementSpace(object):
    """
    Base class for spaces of functions defined by a set of finite
    elements that are each related to the same reference finite element.

    dim -- global dimension of the space
    mesh -- a Mesh object, which is a partition of the domain
    finiteElements -- a dictionary of the FiniteElement objects
    indexed by element number
    dofMap -- a DOF
    """
    def __init__(self, referenceFiniteElement, elementMaps, dofMap):
        self.strongDirichletConditions = True
        self.dim=dofMap.nDOF
        self.range_dim = list(range(dofMap.nDOF))
        self.referenceFiniteElement=referenceFiniteElement
        self.elementMaps = elementMaps
        self.mesh = elementMaps.mesh
        self.nSpace_global = referenceFiniteElement.referenceElement.dim
        self.dofMap=dofMap
        self.max_nDOF_element = referenceFiniteElement.localFunctionSpace.dim
        self.interpolationPoints = numpy.zeros((self.elementMaps.mesh.nElements_global,
                                                  self.referenceFiniteElement.interpolationConditions.nQuadraturePoints,
                                                  3),
                                                 'd')
        self.updateInterpolationPoints()
        self.nOutput=0
        self.viewer=None
        self.useC=True
    def getBasisValuesRef(self,xiArray):
        n_xi = xiArray.shape[0]
        range_n_xi = list(range(n_xi))
        self.psi = numpy.zeros((n_xi,
                                self.referenceFiniteElement.localFunctionSpace.dim),
                               'd')
        for k in range_n_xi:
            for j in self.referenceFiniteElement.localFunctionSpace.range_dim:
                self.psi[k,j] = self.referenceFiniteElement.localFunctionSpace.basis[j](xiArray[k])
        return self.psi
    def getBasisValues(self,
                       xiArray,
                       vArray):
        #\todo it isn't really necessarry to load values into array for uniform quadrature and basis functions
        n_xi = xiArray.shape[0]
        range_n_xi = list(range(n_xi))
        psi = numpy.zeros((n_xi,
                             self.referenceFiniteElement.localFunctionSpace.dim),
                            'd')
        for k in range_n_xi:
            for j in self.referenceFiniteElement.localFunctionSpace.range_dim:
                psi[k,j] = self.referenceFiniteElement.localFunctionSpace.basis[j](xiArray[k])
        if self.useC == True:
            cfemIntegrals.parametricFiniteElementSpace_getValues(psi,vArray)
        else:
            for eN in range(self.elementMaps.mesh.nElements_global):
                for k in range_n_xi:
                    for j in self.referenceFiniteElement.localFunctionSpace.range_dim:
                        vArray[eN,k,j] = psi[k,j]
    def getBasisValuesAtArray(self,
                              xiArrayArray,
                              vArray):
        n_xi = xiArrayArray.shape[1]
        range_n_xi = list(range(n_xi))
        for eN in range(self.elementMaps.mesh.nElements_global):
            for k in range_n_xi:
                for j in self.referenceFiniteElement.localFunctionSpace.range_dim:
                    vArray[eN,k,j] = self.referenceFiniteElement.localFunctionSpace.basis[j](xiArrayArray[eN,k,:self.referenceFiniteElement.referenceElement.dim])
    def getBasisGradientValuesRef(self,
                                  xiArray):
        n_xi = xiArray.shape[0]
        range_n_xi = list(range(n_xi))
        self.grad_psi = numpy.zeros((n_xi,
                                     self.referenceFiniteElement.localFunctionSpace.dim,
                                     self.referenceFiniteElement.referenceElement.dim),
                                    'd')
        for k in range_n_xi:
            for j in self.referenceFiniteElement.localFunctionSpace.range_dim:
                self.grad_psi[k,j,:] = self.referenceFiniteElement.localFunctionSpace.basisGradients[j](xiArray[k])
        return self.grad_psi
    def getBasisGradientValues(self,
                               xiArray,
                               inverseJacobianArray,
                               grad_vArray):
        '''
        This function calculates the BasisGradientValues for
        calculations on the reference element.

        Parameters
        ----------
        xiArray : input, :obj:`list` of :obj:`tuple`
            A list of quadrature points (x,y,z) in 2D case, z = 0.
        inverseJacobianArray : input, :obj:`numpy.array`
            Values of the inverseJacobian matrix used in the affine
            transformation from the physical domain to the reference
            element.
        grad_vArray : output, :obj:`numpy.array`
            Gradient values of basis functions on reference triangle,
            adjusted for transformation from physical domain.
        '''
        grad_vArray.flat[:]=0.0
        n_xi = xiArray.shape[0]
        range_n_xi = list(range(n_xi))
        grad_psi = numpy.zeros((n_xi,
                                  self.referenceFiniteElement.localFunctionSpace.dim,
                                  self.referenceFiniteElement.referenceElement.dim),
                                 'd')
        for k in range_n_xi:
            for j in self.referenceFiniteElement.localFunctionSpace.range_dim:
                grad_psi[k,j,:] = self.referenceFiniteElement.localFunctionSpace.basisGradients[j](xiArray[k])
        if self.useC == True:
            cfemIntegrals.parametricFiniteElementSpace_getGradientValues(grad_psi,
                                                                         inverseJacobianArray,
                                                                         grad_vArray)
        else:
            for eN in range(self.elementMaps.mesh.nElements_global):
                for k in range_n_xi:
                    for j in self.referenceFiniteElement.localFunctionSpace.range_dim:
                        for m in self.referenceFiniteElement.referenceElement.range_dim:
                            for n in self.referenceFiniteElement.referenceElement.range_dim:
                                grad_vArray[eN,k,j,m] += grad_psi[k,j,n]*inverseJacobianArray[eN,k,n,m]
    def getBasisHessianValuesRef(self,
                                 xiArray):
        n_xi = xiArray.shape[0]
        range_n_xi = list(range(n_xi))
        self.Hessian_psi = numpy.zeros((n_xi,
                                        self.referenceFiniteElement.localFunctionSpace.dim,
                                        self.referenceFiniteElement.referenceElement.dim,
                                        self.referenceFiniteElement.referenceElement.dim),
                                       'd')
        for k in range_n_xi:
            for j in self.referenceFiniteElement.localFunctionSpace.range_dim:
                self.Hessian_psi[k,j,:] = self.referenceFiniteElement.localFunctionSpace.basisHessians[j](xiArray[k])
        return self.Hessian_psi
    def getBasisHessianValues(self,
                              xiArray,
                              inverseJacobianArray,
                              Hessian_vArray):
        Hessian_vArray.flat[:]=0.0
        n_xi = xiArray.shape[0]
        range_n_xi = list(range(n_xi))
        Hessian_psi = numpy.zeros((n_xi,
                                   self.referenceFiniteElement.localFunctionSpace.dim,
                                   self.referenceFiniteElement.referenceElement.dim,
                                   self.referenceFiniteElement.referenceElement.dim),
                                  'd')
        for k in range_n_xi:
            for j in self.referenceFiniteElement.localFunctionSpace.range_dim:
                Hessian_psi[k,j,:] = self.referenceFiniteElement.localFunctionSpace.basisHessians[j](xiArray[k])
        if self.useC == True:
            cfemIntegrals.parametricFiniteElementSpace_getHessianValues(Hessian_psi,
                                                                        inverseJacobianArray,
                                                                        Hessian_vArray)
    def getBasisGradientValuesAtArray(self,
                                      xiArrayArray,
                                      inverseJacobianArray,
                                      grad_vArray):
        grad_vArray.flat[:]=0.0
        n_xi = xiArrayArray.shape[1]
        range_n_xi = list(range(n_xi))
        for eN in range(self.elementMaps.mesh.nElements_global):
            for k in range_n_xi:
                for j in self.referenceFiniteElement.localFunctionSpace.range_dim:
                    grad_psi = self.referenceFiniteElement.localFunctionSpace.basisGradients[j](xiArrayArray[eN,k,:self.referenceFiniteElement.referenceElement.dim])
                    for m in self.referenceFiniteElement.referenceElement.range_dim:
                        for n in self.referenceFiniteElement.referenceElement.range_dim:
                            grad_vArray[eN,k,j,m] += grad_psi[n]*inverseJacobianArray[eN,k,n,m]
    def getBasisValuesTrace(self,
                            permutations,
                            xiArray,
                            vArray):
        '''
        This function calculates the basis function values on the trace of the element boundaries.
        permutations (input)    - 
        xiArray (input)         - a list of the element boundary quarature points mapped from the physical domain to the reference triangle.
        vArray (output)         - the vector to store the basis function trace values on the reference triangle
        '''
        n_xi = xiArray.shape[2]
        range_n_xi = list(range(n_xi))
        psi = numpy.zeros((self.referenceFiniteElement.referenceElement.nElementBoundaries*n_xi,
                             self.referenceFiniteElement.localFunctionSpace.dim),
                            'd')
        for ebN in self.referenceFiniteElement.referenceElement.range_nElementBoundaries:
            for k in range_n_xi:
                for j in self.referenceFiniteElement.localFunctionSpace.range_dim:
                    psi[ebN*n_xi+k,j] = self.referenceFiniteElement.localFunctionSpace.basis[j](xiArray[0,ebN,k])
        if self.useC == True:
            cfemIntegrals.parametricFiniteElementSpace_getValuesTrace(psi,
                                                                      permutations,
                                                                      vArray)
        else:
            for eN in range(self.elementMaps.mesh.nElements_global):
                for ebN in self.referenceFiniteElement.referenceElement.range_nElementBoundaries:
                    for k in range_n_xi:
                        for j in self.referenceFiniteElement.localFunctionSpace.range_dim:
                            vArray[eN,ebN,k,j] = psi[permutations[eN,ebN,k],j]
    def getBasisValuesTraceAtArray(self,
                                   xiArrayArray,
                                   vArray):
        n_xi = xiArrayArray.shape[2]
        range_n_xi = list(range(n_xi))
        for eN in range(self.elementMaps.mesh.nElements_global):
            for ebN in self.referenceFiniteElement.referenceElement.range_nElementBoundaries:
                for k in range_n_xi:
                    for j in self.referenceFiniteElement.localFunctionSpace.range_dim:
                        #mwf now manually map from \bar{x} (reference element boundary quadrature point to reference element space
                        #and then evaluate using basis, since basisTrace will be deprecated
                        #vArray[eN,ebN,k,j] = self.referenceFiniteElement.localFunctionSpace.basisTrace[ebN][j](xiArrayArray[eN,ebN,k,:self.referenceFiniteElement.referenceElement.dim])
                        xiHat_k = self.referenceFiniteElement.referenceElement.boundaryMapList[ebN](xiArrayArray[eN,ebN,k,:self.referenceFiniteElement.referenceElement.dim])
                        vArray[eN,ebN,k,j] = self.referenceFiniteElement.localFunctionSpace.basis[j](xiHat_k)
    def getBasisGradientValuesTrace(self,
                                    permutations,
                                    xiArray,
                                    inverseJacobianTraceArray,
                                    grad_vArray):
        grad_vArray.flat[:]=0.0
        n_xi = xiArray.shape[2]
        range_n_xi = list(range(n_xi))
        grad_psi = numpy.zeros((self.referenceFiniteElement.referenceElement.nElementBoundaries*n_xi,
                                  self.referenceFiniteElement.localFunctionSpace.dim,
                                  self.referenceFiniteElement.referenceElement.dim),
                                 'd')
        for ebN in self.referenceFiniteElement.referenceElement.range_nElementBoundaries:
            for k in range_n_xi:
                for j in self.referenceFiniteElement.localFunctionSpace.range_dim:
                    grad_psi[ebN*n_xi+k,j,:] = self.referenceFiniteElement.localFunctionSpace.basisGradients[j](xiArray[0,ebN,k])
        if self.useC == True:
            cfemIntegrals.parametricFiniteElementSpace_getGradientValuesTrace(grad_psi,
                                                                              permutations,
                                                                              inverseJacobianTraceArray,
                                                                              grad_vArray)
        else:
            for eN in range(self.elementMaps.mesh.nElements_global):
                for ebN in self.referenceFiniteElement.referenceElement.range_nElementBoundaries:
                    for k in range_n_xi:
                        for j in self.referenceFiniteElement.localFunctionSpace.range_dim:
                            for m in self.referenceFiniteElement.referenceElement.range_dim:
                                for n in self.referenceFiniteElement.referenceElement.range_dim:
                                    grad_vArray[eN,ebN,k,j,m] += grad_psi[permutations[eN,ebN,k],j,n]*inverseJacobianTraceArray[eN,ebN,k,n,m]
    def getBasisGradientValuesTraceAtArray(self,
                                           xiArrayArray,
                                           inverseJacobianTraceArray,
                                           grad_vArray):
        grad_vArray.flat[:]=0.0
        n_xi = xiArrayArray.shape[2]
        range_n_xi = list(range(n_xi))
        for eN in range(self.elementMaps.mesh.nElements_global):
            for ebN in self.referenceFiniteElement.referenceElement.range_nElementBoundaries:
                for k in range_n_xi:
                    for j in self.referenceFiniteElement.localFunctionSpace.range_dim:
                        #mwf move away from using basisGradientsTrace directly since will be deprecated
                        #switch to using boundaryMapList directly
                        #grad_psi = self.referenceFiniteElement.localFunctionSpace.basisGradientsTrace[ebN][j](xiArrayArray[eN,ebN,k,:self.referenceFiniteElement.referenceElement.dim])
                        xiHat_k = self.referenceFiniteElement.referenceElement.boundaryMapList[ebN](xiArrayArray[eN,ebN,k,:self.referenceFiniteElement.referenceElement.dim])
                        grad_psi = self.referenceFiniteElement.localFunctionSpace.basisGradients[j](xiHat_k)
                        for m in self.referenceFiniteElement.referenceElement.range_dim:
                            for n in self.referenceFiniteElement.referenceElement.range_dim:
                                grad_vArray[eN,ebN,k,j,m] += grad_psi[n]*inverseJacobianTraceArray[eN,ebN,k,n,m]

    def getBasisValuesTraceRef(self,xiArray):
        n_xi = xiArray.shape[0]
        range_n_xi = list(range(n_xi))
        self.psi_trace = numpy.zeros((self.referenceFiniteElement.referenceElement.nElementBoundaries,
                           n_xi,
                           self.referenceFiniteElement.localFunctionSpace.dim),
                          'd')
        for ebN in self.referenceFiniteElement.referenceElement.range_nElementBoundaries:
            for k in range_n_xi:
                for j in self.referenceFiniteElement.localFunctionSpace.range_dim:
                    #mwf now manually map from \bar{x} (reference element boundary quadrature point to reference element space
                    #and then evaluate using basis, since basisTrace will be deprecated
                    #psi[ebN,k,j] = self.referenceFiniteElement.localFunctionSpace.basisTrace[ebN][j](xiArray[k])
                    xiHat_k = self.referenceFiniteElement.referenceElement.boundaryMapList[ebN](xiArray[k])
                    self.psi_trace[ebN,k,j] = self.referenceFiniteElement.localFunctionSpace.basis[j](xiHat_k)
        return self.psi_trace
    def getBasisValuesGlobalExteriorTrace(self,
                                          xiArray,
                                          vArray):
        n_xi = xiArray.shape[0]
        range_n_xi = list(range(n_xi))
        psi = numpy.zeros((self.referenceFiniteElement.referenceElement.nElementBoundaries,
                           n_xi,
                           self.referenceFiniteElement.localFunctionSpace.dim),
                          'd')
        for ebN in self.referenceFiniteElement.referenceElement.range_nElementBoundaries:
            for k in range_n_xi:
                for j in self.referenceFiniteElement.localFunctionSpace.range_dim:
                    #mwf now manually map from \bar{x} (reference element boundary quadrature point to reference element space
                    #and then evaluate using basis, since basisTrace will be deprecated
                    #psi[ebN,k,j] = self.referenceFiniteElement.localFunctionSpace.basisTrace[ebN][j](xiArray[k])
                    xiHat_k = self.referenceFiniteElement.referenceElement.boundaryMapList[ebN](xiArray[k])
                    psi[ebN,k,j] = self.referenceFiniteElement.localFunctionSpace.basis[j](xiHat_k)
        if self.useC == True:
            cfemIntegrals.parametricFiniteElementSpace_getValuesGlobalExteriorTrace(self.elementMaps.mesh.exteriorElementBoundariesArray,
                                                                                    self.elementMaps.mesh.elementBoundaryElementsArray,
                                                                                    self.elementMaps.mesh.elementBoundaryLocalElementBoundariesArray,
                                                                                    psi,
                                                                                    vArray)
        else:
            for ebNE in range(self.elementMaps.mesh.nExteriorElementBoundaries_global):
                ebN = self.mesh.elementMaps.mesh.exteriorElementBoundariesArray[ebNE]
                eN  = self.mesh.elementMaps.mesh.elementBoundaryElementsArray[ebN,0]
                ebN_local = self.mesh.elementMaps.mesh.elementBoundaryLocalElementBoundariesArray[ebN,0]
                for k in range_n_xi:
                    for j in self.referenceFiniteElement.localFunctionSpace.range_dim:
                        vArray[ebNE,k,j] = psi[ebN_local,k,j]


    def getBasisValuesGlobalExteriorTraceAtArray(self,
                                                 xiArrayArray,
                                                 vArray):
        n_xi = xiArrayArray.shape[1]
        range_n_xi = list(range(n_xi))
        for ebNE in range(self.elementMaps.mesh.nExteriorElementBoundaries_global):
            ebN = self.elementMaps.mesh.exteriorElementBoundariesArray[ebNE]
            ebN_local = self.elementMaps.elementBoundayLocalElementBoundariesArray[ebN,0]
            for k in range_n_xi:
                for j in self.referenceFiniteElement.localFunctionSpace.range_dim:
                    #mwf now manually map from \bar{x} (reference element boundary quadrature point to reference element space
                    #and then evaluate using basis, since basisTrace will be deprecated
                    #vArray[ebNE,k,j] = self.referenceFiniteElement.localFunctionSpace.basisTrace[ebN_local][j](xiArrayArray[ebNE,k,:self.referenceFiniteElement.referenceElement.dim])
                    xiHat_k = self.referenceFiniteElement.referenceElement.boundaryMapList[ebN_local](xiArrayArray[ebNE,k,:self.referenceFiniteElement.referenceElement.dim])
                    vArray[ebNE,k,j] = self.referenceFiniteElement.localFunctionSpace.basis[j](xiHat_k)
    def getBasisGradientValuesTraceRef(self,
                                       xiArray):
        n_xi = xiArray.shape[0]
        range_n_xi = list(range(n_xi))
        self.grad_psi_trace = numpy.zeros((self.referenceFiniteElement.referenceElement.nElementBoundaries,
                                           n_xi,
                                           self.referenceFiniteElement.localFunctionSpace.dim,
                                           self.referenceFiniteElement.referenceElement.dim),
                                          'd')
        for ebN in self.referenceFiniteElement.referenceElement.range_nElementBoundaries:
            for k in range_n_xi:
                for j in self.referenceFiniteElement.localFunctionSpace.range_dim:
                    self.grad_psi_trace[ebN,k,j,:] = self.referenceFiniteElement.localFunctionSpace.basisGradients[j](xiArray[k])
        return self.grad_psi_trace
    def getBasisGradientValuesGlobalExteriorTrace(self,
                                                  xiArray,
                                                  inverseJacobianTraceArray,
                                                  grad_vArray):
        grad_vArray.flat[:]=0.0
        n_xi = xiArray.shape[0]
        range_n_xi = list(range(n_xi))
        grad_psi = numpy.zeros((self.referenceFiniteElement.referenceElement.nElementBoundaries,
                                n_xi,
                                self.referenceFiniteElement.localFunctionSpace.dim,
                                self.referenceFiniteElement.referenceElement.dim),
                               'd')

        for ebN in self.referenceFiniteElement.referenceElement.range_nElementBoundaries:
            for k in range_n_xi:
                for j in self.referenceFiniteElement.localFunctionSpace.range_dim:
                    #mwf move away from using basisGradientsTrace directly since will be deprecated
                    #switch to using boundaryMapList directly
                    #grad_psi[ebN,k,j,:] = self.referenceFiniteElement.localFunctionSpace.basisGradientsTrace[ebN][j](xiArray[k])
                    xiHat_k = self.referenceFiniteElement.referenceElement.boundaryMapList[ebN](xiArray[k])
                    grad_psi[ebN,k,j,:] = self.referenceFiniteElement.localFunctionSpace.basisGradients[j](xiHat_k)
        if self.useC == True:
            cfemIntegrals.parametricFiniteElementSpace_getGradientValuesGlobalExteriorTrace(self.elementMaps.mesh.exteriorElementBoundariesArray,
                                                                                            self.elementMaps.mesh.elementBoundaryElementsArray,
                                                                                            self.elementMaps.mesh.elementBoundaryLocalElementBoundariesArray,
                                                                                            grad_psi,
                                                                                            inverseJacobianTraceArray,
                                                                                            grad_vArray)
        else:
            for ebNE in range(self.elementMaps.mesh.nExteriorElementBoundaries_global):
                ebN = self.elementMaps.mesh.exteriorElementBoundariesArray[ebNE]
                eN  = self.elementMaps.mesh.elementBoundaryElementsArray[ebN,0]
                ebN_local = self.elementMaps.mesh.elementBoundaryLocalElementBoundariesArray[ebN,0]
                for k in range_n_xi:
                    for j in self.referenceFiniteElement.localFunctionSpace.range_dim:
                        for m in self.referenceFiniteElement.referenceElement.range_dim:
                            for n in self.referenceFiniteElement.referenceElement.range_dim:
                                grad_vArray[ebNE,k,j,m] += grad_psi[ebN_local,k,j,n]*inverseJacobianArray[ebNE,k,n,m]
    def getBasisGradientValuesGlobalExteriorTraceAtArray(self,
                                                         xiArrayArray,
                                                         inverseJacobianTraceArray,
                                                         grad_vArray):
        grad_vArray.flat[:]=0.0
        n_xi = xiArrayArray.shape[1]
        range_n_xi = list(range(n_xi))
        for ebNE in range(self.elementMaps.mesh.nExteriorElementBoundaries_global):
            ebN = self.elementMaps.mesh.exteriorElementBoundariesArray[ebNE]
            eN  = self.elementMaps.mesh.elementBoundaryElementsArray[ebN,0]
            ebN_local = self.elementMaps.mesh.elementBoundaryLocalElementBoundariesArray[ebN,0]
            for k in range_n_xi:
                for j in self.referenceFiniteElement.localFunctionSpace.range_dim:
                    #mwf move away from using basisGradientsTrace directly since will be deprecated
                    #switch to using boundaryMapList directly
                    #grad_psi = self.referenceFiniteElement.localFunctionSpace.basisGradientsTrace[ebN_local][j](xiArrayArray[ebNE,k,:self.referenceFiniteElement.referenceElement.dim])
                    xiHat_k = self.referenceFiniteElement.referenceElement.boundaryMapList[ebN_local](xiArrayArray[ebNE,k,:self.referenceFiniteElement.referenceElement.dim])
                    grad_psi = self.referenceFiniteElement.localFunctionSpace.basisGradients[j](xiHat_k)
                    for m in self.referenceFiniteElement.referenceElement.range_dim:
                        for n in self.referenceFiniteElement.referenceElement.range_dim:
                            grad_vArray[ebNE,k,j,m] += grad_psi[n]*inverseJacobianTraceArray[ebNE,k,n,m]

    def updateInterpolationPoints(self):
        import pdb
       # pdb.set_trace()
        self.elementMaps.getValues(self.referenceFiniteElement.interpolationConditions.quadraturePointArray,self.interpolationPoints)
        return self.interpolationPoints
    def endTimeSeriesEnsight(self,timeValues,filename,description,ts=1):
        #cek this could break something, but it should be true:
        self.nOutput = len(timeValues)
        lines = ('TIME\n'+'time set: '+repr(ts)+' '+description+'\n'+
                 'number of steps: '+ repr(self.nOutput)+'\n'+
                 'filename start number: 0\n'+
                 'filename increment: 1\n'+
                 'time values:')
        caseOut=open(filename+'.case','a')
        caseOut.write(lines)
        for tn in timeValues:
            caseOut.write(' %12.5E\n' %tn)
        caseOut.close()

    def getValuesAtMeshNodes(self,dof,nodalValues,isVector,dim_dof):
        """
        we would like to be able to get references to existing values for values at nodes for some calculations
        like vtkVisualization
        """
        raise NotImplementedError


class C0_AffineLinearOnSimplexWithNodalBasis(ParametricFiniteElementSpace):
    """
    The standard linear CG space.

    Globally C0
    Each geometric element is the image of the reference simplex under
    a linear affine mapping. The nodal basis is used on the reference simplex.
    """
    def __init__(self,mesh,nd=3):
        self.order = 1
        localFunctionSpace = LinearOnSimplexWithNodalBasis(nd)
        interpolationConditions = NodalInterpolationConditions(localFunctionSpace.referenceElement)
        ParametricFiniteElementSpace.__init__(self,
                                              ReferenceFiniteElement(localFunctionSpace,
                                                                     interpolationConditions),
                                              AffineMaps(mesh,
                                                         localFunctionSpace.referenceElement,
                                                         LinearOnSimplexWithNodalBasis(nd)),
                                              NodalDOFMap(mesh))
    def writeMeshEnsight(self,filename,description=None):
        self.mesh.writeMeshEnsight(filename,description)
    def writeMeshXdmf(self,ar,name,t=0.0,init=False,meshChanged=False,arGrid=None,tCount=0):
        self.mesh.writeMeshXdmf(ar,"Spatial_Domain",t,init,meshChanged,tCount)
        return self.mesh.arGrid
    def writeFunctionGnuplot(self,u,filename):
        import Gnuplot
        if self.referenceFiniteElement.referenceElement.dim == 1:
            if self.viewer is None:
                self.viewer = Gnuplot.Gnuplot()
                #self.viewer("set terminal x11")
            self.viewer.plot(Gnuplot.Data(self.elementMaps.mesh.nodeArray[:,0],
                                    u.dof,

                                    title=filename))
        elif self.referenceFiniteElement.referenceElement.dim == 2:
            if self.viewer is None:
                self.viewer = Gnuplot.Gnuplot()
                #self.viewer("set terminal x11")
            nx = sqrt(self.elementMaps.mesh.nNodes_global)
            ny = nx
            x = old_div(numpy.arange(nx,dtype='i'),float(nx-1))
            y = old_div(numpy.arange(nx,dtype='i'),float(nx-1))
            nSol = numpy.reshape(u.dof,(nx,ny))
            self.viewer('set parametric')
            self.viewer('set data style lines')
            self.viewer('set hidden')
            self.viewer('set contour base')
            self.viewer.xlabel('x')
            self.viewer.ylabel('y')
            self.viewer.splot(Gnuplot.GridData(nSol,
                                               x,
                                               y,
                                               binary=0,
                                               inline=0,
                                               title=filename))
    def writeFunctionXdmf(self,ar,u,tCount=0,init=True):
        if ar.global_sync:
            attribute = SubElement(self.mesh.arGrid,"Attribute",{"Name":u.name,
                                                     "AttributeType":"Scalar",
                                                     "Center":"Node"})
            values    = SubElement(attribute,"DataItem",
                                   {"Format":ar.dataItemFormat,
                                    "DataType":"Float",
                                    "Precision":"8",
                                    "Dimensions":"%i" % (self.mesh.globalMesh.nNodes_global,)})
            if ar.hdfFile is not None:
                if ar.has_h5py:
                    values.text = ar.hdfFilename+":/"+u.name+"_t{0:d}".format(tCount)
                    comm = Comm.get()
                    ar.create_dataset_sync(u.name+"_t{0:d}".format(tCount),
                                           #need to use the mesh node offsets due to parallel periodic case
                                           #offsets = self.dofMap.dof_offsets_subdomain_owned,
                                           #data = u.dof[:(self.dofMap.dof_offsets_subdomain_owned[comm.rank()+1] -self.dofMap.dof_offsets_subdomain_owned[comm.rank()])])
                                           offsets=self.mesh.globalMesh.nodeOffsets_subdomain_owned,
                                           data = u.dof[:(self.mesh.globalMesh.nodeOffsets_subdomain_owned[comm.rank()+1] -self.mesh.globalMesh.nodeOffsets_subdomain_owned[comm.rank()])])
                else:
                    assert False, "global_sync not supported  with pytables"
            else:
                assert False, "global_sync not supported with text heavy data"
        else:
            attribute = SubElement(self.mesh.arGrid,"Attribute",{"Name":u.name,
                                                                 "AttributeType":"Scalar",
                                                                 "Center":"Node"})
            values    = SubElement(attribute,"DataItem",
                                   {"Format":ar.dataItemFormat,
                                    "DataType":"Float",
                                    "Precision":"8",
                                    "Dimensions":"%i" % (self.mesh.nNodes_global,)})
            if ar.hdfFile is not None:
                if ar.has_h5py:
                    values.text = ar.hdfFilename+":/"+u.name+"_p"+repr(ar.comm.rank())+"_t{0:d}".format(tCount)
                    ar.create_dataset_async(u.name+"_p"+repr(ar.comm.rank())+"_t{0:d}".format(tCount), data = u.dof)
                else:
                    values.text = ar.hdfFilename+":/{0:s}{1:d}".format(u.name, tCount)
                    ar.hdfFile.createArray("/","{0:s}{0:d}".format(u.name, tCount),u.dof)
            else:
                numpy.savetxt(ar.textDataDir+"/"+"{0:s}{0:d}".format(u.name, tCount)+".txt",u.dof)
                SubElement(values,"xi:include",{"parse":"text","href":"./"+ar.textDataDir+"/"+"{0:s}{0:d}".format(u.name, tCount)+".txt"})
    def readFunctionXdmf(self,ar,u,tCount=0):
        if ar.hdfFile is not None:
            if ar.hdfFileGlb is not None:
                map = self.mesh.globalMesh.nodeNumbering_subdomain2global
                array=ar.hdfFileGlb.get_node("/","{0:s}{0:d}".format(u.name, tCount))
                for i in range(len(map)):
                    u.dof[i] = array[map[i]]
                del array
            else:
                if ar.has_h5py:
                    if ar.global_sync:
                        #this is known to be slow but it scales with
                        #respect to memory (as opposed to the faster
                        #approach of pulling in the entire array)
                        permute = np.argsort(self.mesh.globalMesh.nodeNumbering_subdomain2global)
                        u.dof[permute] = ar.hdfFile["/"+u.name+"_t{0:d}".format(tCount)][self.mesh.globalMesh.nodeNumbering_subdomain2global[permute].tolist()]
                        #faster way
                        #u.dof[:] = ar.hdfFile["/"+u.name+"_t{0:d}".format(tCount)].value[self.mesh.globalMesh.nodeNumbering_subdomain2global]                        
                    else:
                        u.dof[:]=ar.hdfFile["/"+u.name+"_p"+repr(ar.comm.rank())+"_t{0:d}".format(tCount)]
                else:
                    u.dof[:]=ar.hdfFile.get_node("/","{0:s}{0:d}".format(u.name, tCount))
        else:
            assert(False)
            #numpy.savetxt(ar.textDataDir+"/"+"{0:s}{0:d}".format(u.name, tCount)+".txt",u.dof)
            #SubElement(values,"xi:include",{"parse":"text","href":"./"+ar.textDataDir+"/"+"{0:s}{0:d}".format(u.name, tCount)+".txt"})
    def writeVectorFunctionXdmf(self,ar,uList,components,vectorName,tCount=0,init=True):
        concatNow=True
        if concatNow:
            if ar.global_sync:
                attribute = SubElement(self.mesh.arGrid,"Attribute",{"Name":vectorName,
                                                                     "AttributeType":"Vector",
                                                                     "Center":"Node"})
                values    = SubElement(attribute,"DataItem",
                                       {"Format":ar.dataItemFormat,
                                        "DataType":"Float",
                                        "Precision":"8",
                                        "Dimensions":"%i %i" % (self.mesh.globalMesh.nNodes_global,3)})
                u_dof = uList[components[0]].dof
                if len(components) < 2:
                    v_dof = numpy.zeros(u_dof.shape,dtype='d')
                else:
                    v_dof = uList[components[1]].dof
                if len(components) < 3:
                    w_dof = numpy.zeros(u_dof.shape,dtype='d')
                else:
                    w_dof = uList[components[2]].dof
                velocity = numpy.column_stack((u_dof,v_dof,w_dof))
                if ar.hdfFile is not None:
                    if ar.has_h5py:
                        values.text = ar.hdfFilename+":/"+vectorName+"_t{0:d}".format(tCount)
                        ar.create_dataset_sync(vectorName+"_t{0:d}".format(tCount),
                                               offsets=self.mesh.globalMesh.nodeOffsets_subdomain_owned,
                                               data = velocity[:self.mesh.nNodes_owned,:])
                    else:
                        values.text = ar.hdfFilename+":/{0:s}{1:d}".format(vectorName, tCount)
                        ar.hdfFile.createArray("/","{0:s}{1:d}".format(vectorName, tCount),velocity)
            else:
                attribute = SubElement(self.mesh.arGrid,"Attribute",{"Name":vectorName,
                                                                     "AttributeType":"Vector",
                                                                     "Center":"Node"})
                values    = SubElement(attribute,"DataItem",
                                       {"Format":ar.dataItemFormat,
                                        "DataType":"Float",
                                        "Precision":"8",
                                        "Dimensions":"%i %i" % (self.mesh.nNodes_global,3)})
                u_dof = uList[components[0]].dof
                if len(components) < 2:
                    v_dof = numpy.zeros(u_dof.shape,dtype='d')
                else:
                    v_dof = uList[components[1]].dof
                if len(components) < 3:
                    w_dof = numpy.zeros(u_dof.shape,dtype='d')
                else:
                    w_dof = uList[components[2]].dof
                velocity = numpy.column_stack((u_dof,v_dof,w_dof))
                if ar.hdfFile is not None:
                    if ar.has_h5py:
                        values.text = ar.hdfFilename+":/"+vectorName+"_p"+repr(ar.comm.rank())+"_t{0:d}".format(tCount)
                        ar.create_dataset_async(vectorName+"_p"+repr(ar.comm.rank())+"_t{0:d}".format(tCount), data = velocity)
                    else:
                        values.text = ar.hdfFilename+":/{0:s}{1:d}".format(vectorName, tCount)
                        ar.hdfFile.createArray("/","{0:s}{1:d}".format(vectorName, tCount),velocity)
        else:
            attribute = SubElement(self.mesh.arGrid,"Attribute",{"Name":vectorName,
                                                        "AttributeType":"Vector",
                                                        "Center":"Node"})
            if len(components) == 2:
                values    = SubElement(attribute,"DataItem",
                                       {"ItemType":"Function",
                                        "Function":"JOIN($0 , $1 , (0.0 * $1 ))",
                                        "Dimensions":"%i %i" % (self.mesh.nNodes_global,3)})
            elif len(components) == 3:
                values    = SubElement(attribute,"DataItem",
                                       {"ItemType":"Function",
                                        "Function":"JOIN($0 , $1 , $2)",
                                        "Dimensions":"%i %i" % (self.mesh.nNodes_global,3)})
            for ci in components:
                ReferenceString="/Xdmf/Domain/Grid/Grid[%i]/Attribute[%i]/DataItem" % (tCount+1,ci+1)
                component = SubElement(values,"DataItem",{"Reference":ReferenceString})
    def writeFunctionEnsight(self,u,filename,append=False,firstVariable=True,case_filename=None):
        if case_filename is None:
            case_filename = filename
        if u.isVector:
            if not append:
                caseOut=open(case_filename+'.case','a')
                if firstVariable==True:
                    caseOut.write('VARIABLE\n')
                caseOut.write('vector per node: '+
                              u.name+' '+filename+u.name+'.vec****\n')
            uOut=open(filename+u.name+'.vec%4.4i' % self.nOutput,'w')
        else:
            if not append:
                caseOut=open(case_filename+'.case','a')
                if firstVariable == True:
                    caseOut.write('VARIABLE\n')
                for t in u.range_dim_dof:
                    caseOut.write('scalar per node: '+
                                  u.name+' '+filename+u.name+'.scl****\n')
            uOut=open(filename+u.name+'.scl%4.4i' % self.nOutput,'w')
        uOut.write(u.name+'\n')
        uOut.write('part\n'+'%10i\n' % 1)
        uOut.write('coordinates\n')
        for t in u.range_dim_dof:
            cfemIntegrals.writeDOF(u.femSpace.dim,u.dim_dof,t,'%12.5e\n',u.dof,uOut)
            #for n in u.femSpace.range_dim:
            #    uOut.write('%12.5e\n' % u.dof[n*u.dim_dof + t])
        if u.isVector:
            for t in range(3 - u.dim_dof):
                for n in u.femSpace.range_dim:
                    uOut.write('%12.5e\n' % 0.0)
        uOut.close()
        self.nOutput+=1
    def writeE2VectorFunctionEnsight(self,u,v,filename,nOutput,append=False,firstVariable=True,case_filename=None):
        if case_filename is None:
            case_filename = filename
        if not append:
            caseOut=open(case_filename+'.case','a')
            if firstVariable==True:
                caseOut.write('VARIABLE\n')
            caseOut.write('vector per node: '+
                          u.name+'2 '+filename+u.name+'2.vec****\n')
        uOut=open(filename+u.name+'2.vec%4.4i' % nOutput,'w')
        uOut.write(u.name+'\n')
        uOut.write('part\n'+'%10i\n' % 1)
        uOut.write('coordinates\n')
        for t in u.range_dim_dof:
            cfemIntegrals.writeDOF(u.femSpace.dim,u.dim_dof,t,'%12.5e\n',u.dof,uOut)
            cfemIntegrals.writeDOF(v.femSpace.dim,v.dim_dof,t,'%12.5e\n',v.dof,uOut)
            cfemIntegrals.writeDOF_ZEROS(v.femSpace.dim,v.dim_dof,t,'%12.5e\n',uOut)
        uOut.close()
    def writeE2VectorFunctionHeaderEnsight(self,u,v,filename,nOutput,append=False,firstVariable=True,case_filename=None):
        if case_filename is None:
            case_filename = filename
        if not append:
            caseOut=open(case_filename+'.case','a')
            if firstVariable==True:
                caseOut.write('VARIABLE\n')
            caseOut.write('vector per node: '+
                          u.name+'2 '+filename+u.name+'2.vec****\n')
        caseOut.close()
    def writeE3VectorFunctionEnsight(self,u,v,w,filename,nOutput,append=False,firstVariable=True,case_filename=None):
        if case_filename is None:
            case_filename = filename
        if not append:
            caseOut=open(case_filename+'.case','a')
            if firstVariable==True:
                caseOut.write('VARIABLE\n')
            caseOut.write('vector per node: '+
                          u.name+'2 '+filename+u.name+'2.vec****\n')
        uOut=open(filename+u.name+'2.vec%4.4i' % nOutput,'w')
        uOut.write(u.name+'\n')
        uOut.write('part\n'+'%10i\n' % 1)
        uOut.write('coordinates\n')
        for t in u.range_dim_dof:
            cfemIntegrals.writeDOF(u.femSpace.dim,u.dim_dof,t,'%12.5e\n',u.dof,uOut)
            cfemIntegrals.writeDOF(v.femSpace.dim,v.dim_dof,t,'%12.5e\n',v.dof,uOut)
            cfemIntegrals.writeDOF(w.femSpace.dim,w.dim_dof,t,'%12.5e\n',w.dof,uOut)
        uOut.close()
    def writeE3VectorFunctionHeaderEnsight(self,u,v,w,filename,nOutput,append=False,firstVariable=True,case_filename=None):
        if case_filename is None:
            case_filename = filename
        if not append:
            caseOut=open(case_filename+'.case','a')
            if firstVariable==True:
                caseOut.write('VARIABLE\n')
            caseOut.write('vector per node: '+
                          u.name+'2 '+filename+u.name+'2.vec****\n')
            caseOut.close()
    def writeFunctionHeaderEnsight(self,u,filename,append=False,firstVariable=True,case_filename=None):
        if case_filename is None:
            case_filename = filename
        if u.isVector:
            if not append:
                caseOut=open(case_filename+'.case','a')
                if firstVariable==True:
                    caseOut.write('VARIABLE\n')
                caseOut.write('vector per node: '+
                              u.name+' '+filename+u.name+'.vec****\n')
        else:
            if not append:
                caseOut=open(case_filename+'.case','a')
                if firstVariable == True:
                    caseOut.write('VARIABLE\n')
                for t in u.range_dim_dof:
                    caseOut.write('scalar per node: '+
                                  u.name+' '+filename+u.name+'.scl****\n')
    def writeFunctionMatlab(self,u,output,append=True,storeMeshData=True,figureOffset=1):
        """
        save a scalar finite element function to matlab format for viewing
        returns number of function representations written
        """
        if not u.isVector:
            if isinstance(output,file):
                fout = output
            elif isinstance(output,str):
                if append:
                    fout = open(output,'a')
                else:
                    fout = open(output,'w')
            else:
                raise IOError("output = %s should be file or filename")

            from . import Viewers
            writer = Viewers.MatlabWriter(nxgrid=50,nygrid=50,nzgrid=10)
            nout = writer.viewScalar_LagrangeC0P1(fout,
                                                  u.femSpace.nSpace_global,
                                                  u.femSpace.elementMaps.mesh.nodeArray,
                                                  u.femSpace.elementMaps.mesh.elementNodesArray,
                                                  u.dof,
                                                  name=u.name,
                                                  storeMeshData=storeMeshData,
                                                  figureNumber=figureOffset)
            if isinstance(output,str):
                fout.close()

            return nout
        #scalar
        return 0
    def getValuesAtMeshNodes(self,dof,nodalValues,isVector,dim_dof):
        """
        """
        nodalValues.flat[:] = dof.flat[:]

class C0_LinearOnCubeWithNodalBasis(C0_AffineLinearOnSimplexWithNodalBasis):
    """
    The standard linear CG space.

    Globally C0
    Each geometric element is the image of the reference cube under
    a n-linear(non-affine) mapping. The nodal basis is used on the reference cube.
    """
    def __init__(self,mesh,nd=3):
        localFunctionSpace = LinearOnCubeWithNodalBasis(nd)
        interpolationConditions = CubeNodalInterpolationConditions(localFunctionSpace.referenceElement)
        ParametricFiniteElementSpace.__init__(self,
                                              ReferenceFiniteElement(localFunctionSpace,
                                                                     interpolationConditions),
                                              ParametricMaps(mesh,
                                                         localFunctionSpace.referenceElement,
                                                         LinearOnCubeWithNodalBasis(nd)),
                                              NodalDOFMap(mesh))
class C0_AffineLinearOnCubeWithNodalBasis(ParametricFiniteElementSpace):
    """
    The standard linear CG space.

    Globally C0
    Each geometric element is the image of the reference simplex under
    a linear affine mapping. The nodal basis is used on the reference simplex.
    """
    def __init__(self,mesh,nd=3):
        localFunctionSpace = LinearOnCubeWithNodalBasis(nd)
        interpolationConditions = CubeNodalInterpolationConditions(localFunctionSpace.referenceElement)
        ParametricFiniteElementSpace.__init__(self,
                                              ReferenceFiniteElement(localFunctionSpace,
                                                                     interpolationConditions),
                                              AffineMaps(mesh,
                                                         localFunctionSpace.referenceElement,
                                                         LinearOnCubeWithNodalBasis(nd)),
                                              NodalDOFMap(mesh))

    def writeMeshXdmf(self,ar,name,t=0.0,init=False,meshChanged=False,arGrid=None,tCount=0):
        self.mesh.writeMeshXdmf(ar,"Spatial_Domain",t,init,meshChanged,tCount)
        return self.mesh.arGrid

    def writeFunctionXdmf(self,ar,u,tCount=0,init=True):
        comm = Comm.get()
        if ar.global_sync:
            attribute = SubElement(self.mesh.arGrid,"Attribute",{"Name":u.name,
                                                                 "AttributeType":"Scalar",
                                                                 "Center":"Node"})
            values    = SubElement(attribute,"DataItem",
                                   {"Format":ar.dataItemFormat,
                                    "DataType":"Float",
                                    "Precision":"8",
                                    "Dimensions":"%i" % (self.mesh.globalMesh.nNodes_global,)})
            if ar.hdfFile is not None:
                if ar.has_h5py:
                    values.text = ar.hdfFilename+":/"+u.name+"_t{0:d}".format(tCount)
                    ar.create_dataset_sync(u.name+"_t{0:d}".format(tCount),
                                           #need to use the mesh node offsets due to parallel periodic case
                                           #offsets = self.dofMap.dof_offsets_subdomain_owned,
                                           #data = u.dof[:(self.dofMap.dof_offsets_subdomain_owned[comm.rank()+1] - self.dofMap.dof_offsets_subdomain_owned[comm.rank()])],
                                           offsets=self.mesh.globalMesh.nodeOffsets_subdomain_owned,
                                           data = u.dof[:(self.mesh.globalMesh.nodeOffsets_subdomain_owned[comm.rank()+1] -self.mesh.globalMesh.nodeOffsets_subdomain_owned[comm.rank()])])
                else:
                    assert False, "global_sync not supported  with pytables"
            else:
                assert False, "global_sync not supported with text heavy data"
        else:
            attribute = SubElement(self.mesh.arGrid,"Attribute",{"Name":u.name,
                                                                 "AttributeType":"Scalar",
                                                                 "Center":"Node"})
            values    = SubElement(attribute,"DataItem",
                                   {"Format":ar.dataItemFormat,
                                    "DataType":"Float",
                                    "Precision":"8",
                                    "Dimensions":"%i" % (self.mesh.nNodes_global,)})
            if ar.hdfFile is not None:
                if ar.has_h5py:
                    values.text = ar.hdfFilename+":/"+u.name+"_p"+repr(ar.comm.rank())+"_t{0:d}".format(tCount)
                    ar.create_dataset_async(u.name+"_p"+repr(ar.comm.rank())+"_t{0:d}".format(tCount), data = u.dof)
                else:
                    values.text = ar.hdfFilename+":/{0:s}{1:d}".format(u.name, tCount)
                    ar.hdfFile.createArray("/","{0:s}{1:d}".format(u.name, tCount),u.dof)
            else:
                numpy.savetxt(ar.textDataDir+"/"+"{0:s}{1:d}".format(u.name, tCount)+".txt",u.dof)
                SubElement(values,"xi:include",{"parse":"text","href":"./"+ar.textDataDir+"/"+"{0:s}{1:d}".format(u.name, tCount)+".txt"})

    def writeVectorFunctionXdmf(self,ar,uList,components,vectorName,tCount=0,init=True):
        concatNow=True
        if concatNow:
            if ar.global_sync:
                attribute = SubElement(self.mesh.arGrid,"Attribute",{"Name":vectorName,
                                                                     "AttributeType":"Vector",
                                                                     "Center":"Node"})
                values    = SubElement(attribute,"DataItem",
                                       {"Format":ar.dataItemFormat,
                                        "DataType":"Float",
                                        "Precision":"8",
                                        "Dimensions":"%i %i" % (self.mesh.globalMesh.nNodes_global,3)})
                u_dof = uList[components[0]].dof
                if len(components) < 2:
                    v_dof = numpy.zeros(u_dof.shape,dtype='d')
                else:
                    v_dof = uList[components[1]].dof
                if len(components) < 3:
                    w_dof = numpy.zeros(u_dof.shape,dtype='d')
                else:
                    w_dof = uList[components[2]].dof
                velocity = numpy.column_stack((u_dof,v_dof,w_dof))
                if ar.hdfFile is not None:
                    if ar.has_h5py:
                        values.text = ar.hdfFilename+":/"+vectorName+"_t{0:d}".format(tCount)
                        ar.create_dataset_sync(vectorName+"_t{0:d}".format(tCount),
                                               offsets =self.mesh.globalMesh.nodeOffsets_subdomain_owned,
                                               data = velocity[:self.mesh.nNodes_owned,:])
                    else:
                        assert "global_sync not supported  with pytables"
            else:
                attribute = SubElement(self.mesh.arGrid,"Attribute",{"Name":vectorName,
                                                                     "AttributeType":"Vector",
                                                                     "Center":"Node"})
                values    = SubElement(attribute,"DataItem",
                                       {"Format":ar.dataItemFormat,
                                        "DataType":"Float",
                                        "Precision":"8",
                                        "Dimensions":"%i %i" % (self.mesh.nNodes_global,3)})
                u_dof = uList[components[0]].dof
                if len(components) < 2:
                    v_dof = numpy.zeros(u_dof.shape,dtype='d')
                else:
                    v_dof = uList[components[1]].dof
                if len(components) < 3:
                    w_dof = numpy.zeros(u_dof.shape,dtype='d')
                else:
                    w_dof = uList[components[2]].dof
                velocity = numpy.column_stack((u_dof,v_dof,w_dof))
                if ar.hdfFile is not None:
                    if ar.has_h5py:
                        values.text = ar.hdfFilename+":/"+vectorName+"_p"+repr(ar.comm.rank())+"_t{0:d}".format(tCount)
                        ar.create_dataset_async(vectorName+"_p"+repr(ar.comm.rank())+"_t{0:d}".format(tCount), data = velocity)
                    else:
                        values.text = ar.hdfFilename+":/{0:s}{1:d}".format(vectorName, tCount)
                        ar.hdfFile.createArray("/","{0:s}{1:d}".format(vectorName, tCount),velocity)

        else:
            if ar.global_sync:
                attribute = SubElement(self.mesh.arGrid,"Attribute",{"Name":vectorName,
                                                            "AttributeType":"Vector",
                                                            "Center":"Node"})
                if len(components) == 2:
                    values    = SubElement(attribute,"DataItem",
                                           {"ItemType":"Function",
                                            "Function":"JOIN($0 , $1 , (0.0 * $1 ))",
                                            "Dimensions":"%i %i" % (self.mesh.globalMesh.nNodes_global,3)})
                elif len(components) == 3:
                    values    = SubElement(attribute,"DataItem",
                                           {"ItemType":"Function",
                                            "Function":"JOIN($0 , $1 , $2)",
                                            "Dimensions":"%i %i" % (self.mesh.globalMesh.nNodes_global,3)})
                for ci in components:
                    ReferenceString="/Xdmf/Domain/Grid/Grid[%i]/Attribute[%i]/DataItem" % (tCount+1,ci+1)
                    component = SubElement(values,"DataItem",{"Reference":ReferenceString})
            else:
                attribute = SubElement(self.mesh.arGrid,"Attribute",{"Name":vectorName,
                                                                     "AttributeType":"Vector",
                                                                     "Center":"Node"})
                if len(components) == 2:
                    values    = SubElement(attribute,"DataItem",
                                           {"ItemType":"Function",
                                            "Function":"JOIN($0 , $1 , (0.0 * $1 ))",
                                            "Dimensions":"%i %i" % (self.mesh.nNodes_global,3)})
                elif len(components) == 3:
                    values    = SubElement(attribute,"DataItem",
                                           {"ItemType":"Function",
                                            "Function":"JOIN($0 , $1 , $2)",
                                            "Dimensions":"%i %i" % (self.mesh.nNodes_global,3)})
                for ci in components:
                    ReferenceString="/Xdmf/Domain/Grid/Grid[%i]/Attribute[%i]/DataItem" % (tCount+1,ci+1)
                    component = SubElement(values,"DataItem",{"Reference":ReferenceString})

P1 = C0_AffineLinearOnSimplexWithNodalBasis

class C0_LagrangeOnCubeWithNodalBasis(C0_AffineLinearOnSimplexWithNodalBasis):
    """
    The standard linear CG space.

    Globally C0
    Each geometric element is the image of the reference cube under
    a n-linear(non-affine) mapping. The nodal basis is used on the reference cube.
    """
    def __init__(self,mesh,nd=3,order=2):
        localFunctionSpace = LagrangeOnCubeWithNodalBasis(nd,order=2)
        #todo fix these interpolation conditions to work on Cube
        interpolationConditions = QuadraticLagrangeCubeNodalInterpolationConditions(localFunctionSpace.referenceElement)
        ParametricFiniteElementSpace.__init__(self,
                                              ReferenceFiniteElement(localFunctionSpace,
                                                                     interpolationConditions),
                                              ParametricMaps(mesh,
                                                         localFunctionSpace.referenceElement,
                                                         LagrangeOnCubeWithNodalBasis(nd,order=mesh.px)),
                                              QuadraticLagrangeCubeDOFMap(mesh))

        print("C0_LagrangeOnCubeWithNodalBasis")
        print(mesh.px)

class C0_AffineLagrangeOnCubeWithNodalBasis(ParametricFiniteElementSpace):
    """
    The standard linear CG space.

    Globally C0
    Each geometric element is the image of the reference simplex under
    a linear affine mapping. The nodal basis is used on the reference simplex.
    """
    def __init__(self,mesh,nd=3,order=2):
        self.order = order
        localGeometricSpace= LinearOnCubeWithNodalBasis(nd)
        #todo fix these interpolation conditions to work on Cube
        if self.order==2:
            localFunctionSpace = LagrangeOnCubeWithNodalBasis(nd,order=2)
            interpolationConditions = QuadraticLagrangeCubeNodalInterpolationConditions(localFunctionSpace.referenceElement)
        # elif self.order==1:
        #     localFunctionSpace = LagrangeOnCubeWithNodalBasis(nd,order=1)
        #     interpolationConditions = CubeNodalInterpolationConditions(localFunctionSpace.referenceElement)
        else:
            raise NotImplementedError ("Lagrange factory only implemented for Q2"
                    "elements so far. For Q1 use C0_AffineLinearOnCubeWithNodalBasis.")
        ParametricFiniteElementSpace.__init__(self,
                                              ReferenceFiniteElement(localFunctionSpace,
                                                                     interpolationConditions),
                                              AffineMaps(mesh,
                                                         localGeometricSpace.referenceElement,
                                                         LinearOnCubeWithNodalBasis(nd)),
                                              QuadraticLagrangeCubeDOFMap(mesh,localFunctionSpace,nd))

        for i in range(localFunctionSpace.dim):
            for j in range(localFunctionSpace.dim):
                x_j = interpolationConditions.quadraturePointArray[j]
                psi_ij = localFunctionSpace.basis[i](x_j)
#                print i,j,x_j,psi_ij
                if i==j:
                    assert(abs(1.0-psi_ij) < 1.0e-8)
                else:
                    assert(abs(psi_ij) < 1.0e-8)
        #for archiving
        from . import Archiver
        self.XdmfWriter=Archiver.XdmfWriter()

    def writeMeshXdmf(self,ar,name,t=0.0,init=False,meshChanged=False,arGrid=None,tCount=0):
        if self.order == 2:
            return self.XdmfWriter.writeMeshXdmf_C0Q2Lagrange(ar,name,mesh=self.mesh,spaceDim=self.nSpace_global,
                                                              dofMap=self.dofMap,t=t,init=init,meshChanged=meshChanged,
                                                              arGrid=arGrid,tCount=tCount)
        else:
            raise NotImplementedError ("Lagrange factory only implemented for Q2"
                    "elements so far. For Q1 use C0_AffineLinearOnCubeWithNodalBasis.")

    def writeFunctionXdmf(self,ar,u,tCount=0,init=True):
        self.XdmfWriter.writeFunctionXdmf_C0P2Lagrange(ar,u,tCount=tCount,init=init)
    def writeVectorFunctionXdmf(self,ar,uList,components,vectorName,tCount=0,init=True):
        self.XdmfWriter.writeVectorFunctionXdmf_nodal(ar,uList,components,vectorName,"c0p2_Lagrange",tCount=tCount,init=init)


# Lagrange Factory On Cube
def LagrangeCubeFactory(OrderIn):
    class LagrangeCubeOrderN(C0_AffineLagrangeOnCubeWithNodalBasis):
        def __init__(self,mesh,nd):
            C0_AffineLagrangeOnCubeWithNodalBasis.__init__(self,mesh,nd,order=OrderIn)
    return LagrangeCubeOrderN

# TODO - migrate Q1 to an instance of LagrangeCubeFactor
Q1 = C0_AffineLinearOnCubeWithNodalBasis
Q2 = LagrangeCubeFactory(2)
C0_AffineQuadraticOnCubeWithNodalBasis = Q2

class C0_BernsteinOnCube(C0_AffineLinearOnSimplexWithNodalBasis):
    """
    The standard linear CG space.
    Globally C0
    Each geometric element is the image of the reference cube under
    a n-linear(non-affine) mapping. The Bernstein basis is used on the reference cube.
    """
    def __init__(self,mesh,nd=3,order=2):
        assert False, "Bernstein polynomials are not interpolatory. Remove this assert to use p2 Lagrange interpolatory conditions"
        localFunctionSpace = BernsteinOnCube(nd,order=2)
        # NOTE: Bernstein polynomials ARE NOT INTERPOLATORY but we use them as control points to create a bezier curve. 
        interpolationConditions = QuadraticLagrangeCubeNodalInterpolationConditions(localFunctionSpace.referenceElement)
        ParametricFiniteElementSpace.__init__(self,
                                              ReferenceFiniteElement(localFunctionSpace,
                                                                     interpolationConditions),
                                              ParametricMaps(mesh,
                                                         localFunctionSpace.referenceElement,
                                                         LagrangeOnCubeWithNodalBasis(nd,order=mesh.px)),
                                              QuadraticLagrangeCubeDOFMap(mesh))

        print("C0_BernsteinOnCubeWithNodalBasis")
        print(mesh.px)

class C0_AffineBernsteinOnCube(ParametricFiniteElementSpace):
    """
    Bernstein CG space.
    Globally C0
    Each geometric element is the image of the reference simplex under
    a linear affine mapping. The Bernstein basis is used on the reference simplex.
    """
    def __init__(self,mesh,nd=3,order=2):
        self.order = order
        localGeometricSpace= LinearOnCubeWithNodalBasis(nd)
        #todo fix these interpolation conditions to work on Cube
        
        if self.order==2:
            localFunctionSpace = BernsteinOnCube(nd,order=2)
            # NOTE: Bernstein polynomials ARE NOT INTERPOLATORY but we use them as control points to create a bezier curve.
            interpolationConditions = QuadraticLagrangeCubeNodalInterpolationConditions(localFunctionSpace.referenceElement)
        #elif self.order==1:
            #localFunctionSpace = LagrangeOnCubeWithNodalBasis(nd,order=1)
            #interpolationConditions = CubeNodalInterpolationConditions(localFunctionSpace.referenceElement)
        else:
            raise NotImplementedError ("Lagrange factory only implemented for Q2"
                                       "elements so far. For Q1 use C0_AffineLinearOnCubeWithNodalBasis.")
        ParametricFiniteElementSpace.__init__(self,
                                              ReferenceFiniteElement(localFunctionSpace,
                                                                     interpolationConditions),
                                              AffineMaps(mesh,
                                                         localGeometricSpace.referenceElement,
                                                         LinearOnCubeWithNodalBasis(nd)),
                                              QuadraticLagrangeCubeDOFMap(mesh,localFunctionSpace,nd))

        for i in range(localFunctionSpace.dim):
            for j in range(localFunctionSpace.dim):
                x_j = interpolationConditions.quadraturePointArray[j]
                psi_ij = localFunctionSpace.basis[i](x_j)
                #print i,j,x_j,psi_ij
        #for archiving
        from . import Archiver
        self.XdmfWriter=Archiver.XdmfWriter()

    def writeMeshXdmf(self,ar,name,t=0.0,init=False,meshChanged=False,arGrid=None,tCount=0):
        if self.order == 2:
            return self.XdmfWriter.writeMeshXdmf_C0Q2Lagrange(ar,name,mesh=self.mesh,spaceDim=self.nSpace_global,
                                                              dofMap=self.dofMap,t=t,init=init,meshChanged=meshChanged,
                                                              arGrid=arGrid,tCount=tCount)
        else:
            raise NotImplementedError ("Lagrange factory only implemented for Q2"
                                       "elements so far. For Q1 use C0_AffineLinearOnCubeWithNodalBasis.")

    def writeFunctionXdmf(self,ar,u,tCount=0,init=True):
        self.XdmfWriter.writeFunctionXdmf_C0P2Lagrange(ar,u,tCount=tCount,init=init)
    def writeVectorFunctionXdmf(self,ar,uList,components,vectorName,tCount=0,init=True):
        self.XdmfWriter.writeVectorFunctionXdmf_nodal(ar,uList,components,vectorName,"c0p2_Lagrange",tCount=tCount,init=init)

# Bernstein Factory On Cube
#def BernsteinCubeFactory(OrderIn):
#    class BernsteinCubeOrderN(C0_AffineBernsteinOnCube):
#        def __init__(self,mesh,nd):
#            C0_AffineBernsteinOnCube.__init__(self,mesh,nd,order=OrderIn)
#    return BernsteinCubeOrderN

# TODO - migrate Q1 to an instance of BernsteinCubeFactor
#Q1 = C0_AffineLinearOnCubeWithNodalBasis
#Q2 = BernsteinCubeFactory(2)

class DG_AffinePolynomialsOnSimplexWithMonomialBasis(ParametricFiniteElementSpace):
    def __init__(self,mesh,nd=3,k=0):
        localFunctionSpace = Monomials(nd,k)
        interpolationConditions = MonomialInterpolationConditions(localFunctionSpace.referenceElement,localFunctionSpace)
        ParametricFiniteElementSpace.__init__(self,
                                              ReferenceFiniteElement(localFunctionSpace,
                                                                     interpolationConditions),
                                              AffineMaps(mesh,
                                                         localFunctionSpace.referenceElement,
                                                         LinearOnSimplexWithNodalBasis(nd)),
                                              DiscontinuousGalerkinDOFMap(mesh,localFunctionSpace))
        self.strongDirichletConditions = False
        #for archiving
        from . import Archiver
        self.XdmfWriter = Archiver.XdmfWriter()

    def writeMeshEnsight(self,filename,description=None):
        self.mesh.writeMeshEnsight(filename,description)#need to allow paraview to even read in quadpoint data
    def writeFunctionGnuplot(self,u,filename):
        pass
    def writeFunctionEnsight(self,u,filename,append=False,firstVariable=True,case_filename=None):
        #mwf hack, to allow for output from quadrature arrays even if not plotting solution directly
        self.nOutput+= 1
    def writeFunctionHeaderEnsight(self,u,filename,append=False,firstVariable=True,case_filename=None):
        pass
    def writeFunctionMatlab(self,u,output,append=True,storeMeshData=True,figureOffset=1):
        """
        save a scalar finite element function to matlab format for viewing
        returns number of function representations written

        Warning, currently has to compute values at interpolation points!
        tries to use basis values at interpolation points if in u
        """
        if not u.isVector:
            if isinstance(output,file):
                fout = output
            elif isinstance(output,str):
                if append:
                    fout = open(output,'a')
                else:
                    fout = open(output,'w')
            else:
                raise IOError("output = %s should be file or filename")

            basisValuesAtInterpolationPoints = None
            if 'basisValuesAtInterpolationPoints' in dir(u):
                basisValuesAtInterpolationPoints = u.basisValuesAtInterpolationPoints
            else:
                u.basisValuesAtInterpolationPoints = numpy.zeros((u.femSpace.interpolationPoints.shape[0],
                                                                  u.femSpace.interpolationPoints.shape[1],
                                                                  u.femSpace.referenceFiniteElement.localFunctionSpace.dim),
                                                                 'd')
                u.femSpace.getBasisValues(u.femSpace.referenceFiniteElement.interpolationConditions.quadraturePointArray,
                                          u.basisValuesAtInterpolationPoints)

            interpolationValuesArray        = None
            if 'interpolationValuesArray' not in dir(u):
                u.interpolationValuesArray = numpy.zeros((u.femSpace.interpolationPoints.shape[0],
                                                          u.femSpace.interpolationPoints.shape[1]),'d')
            u.getValues(u.basisValuesAtInterpolationPoints,u.interpolationValuesArray)
            from . import Viewers
            writer = Viewers.MatlabWriter(nxgrid=50,nygrid=50,nzgrid=10)
            nout = writer.viewScalar_MonomialDGPK(fout,
                                                  u.femSpace.nSpace_global,
                                                  u.femSpace.elementMaps.mesh.nodeArray,
                                                  u.femSpace.elementMaps.mesh.elementNodesArray,
                                                  u.femSpace.interpolationPoints,
                                                  u.interpolationValuesArray,
                                                  name=u.name,
                                                  storeMeshData=storeMeshData,
                                                  figureNumber=figureOffset)
            if isinstance(output,str):
                fout.close()

            return nout
        #scalar
        return 0
    def writeMeshXdmf(self,ar,name,t=0.0,init=False,meshChanged=False,arGrid=None,tCount=0):
        return self.XdmfWriter.writeMeshXdmf_MonomialDGPK(ar,self.elementMaps.mesh,self.nSpace_global,
                                                          self.interpolationPoints,
                                                          t=t,init=init,meshChanged=meshChanged,arGrid=arGrid,tCount=tCount)
    def writeFunctionXdmf(self,ar,u,tCount=0,init=True):
        """
        not much choice except to get u values at interpolation points?
        """
        basisValuesAtInterpolationPoints = None
        if 'basisValuesAtInterpolationPoints' in dir(u):
            basisValuesAtInterpolationPoints = u.basisValuesAtInterpolationPoints
        else:
            u.basisValuesAtInterpolationPoints = numpy.zeros((u.femSpace.interpolationPoints.shape[0],
                                                              u.femSpace.interpolationPoints.shape[1],
                                                              u.femSpace.referenceFiniteElement.localFunctionSpace.dim),
                                                             'd')
            u.femSpace.getBasisValues(u.femSpace.referenceFiniteElement.interpolationConditions.quadraturePointArray,
                                      u.basisValuesAtInterpolationPoints)

        interpolationValuesArray        = None
        if 'interpolationValuesArray' not in dir(u):
            u.interpolationValuesArray = numpy.zeros((u.femSpace.interpolationPoints.shape[0],
                                                      u.femSpace.interpolationPoints.shape[1]),'d')
        u.getValues(u.basisValuesAtInterpolationPoints,u.interpolationValuesArray)

        return self.XdmfWriter.writeFunctionXdmf_MonomialDGPK(ar,u.interpolationValuesArray,u.name,tCount=tCount,init=init, mesh=u.femSpace.mesh)
    #
    def writeVectorFunctionXdmf(self,ar,uList,components,vectorName,tCount=0,init=True):
        """
        """
        logEvent("Monomial DGPK writeVectorFunctionXdmf not implemented yet",level=1)

class DG_AffineP0_OnSimplexWithMonomialBasis(DG_AffinePolynomialsOnSimplexWithMonomialBasis):
    def __init__(self,mesh,nd=3):
        DG_AffinePolynomialsOnSimplexWithMonomialBasis.__init__(self,mesh,nd,0)
    def writeMeshEnsight(self,filename,description=None):
        self.mesh.writeMeshEnsight(filename,description)
    def writeFunctionHeaderEnsight(self,u,filename,append=False,firstVariable=True,case_filename=None):
        if case_filename is None:
            case_filename = filename
        if u.isVector:
            if not append:
                caseOut=open(case_filename+'.case','a')
                if firstVariable==True:
                    caseOut.write('VARIABLE\n')
                caseOut.write('vector per node: '+
                              u.name+' '+filename+u.name+'_average.vec****\n')
        else:
            if not append:
                caseOut=open(case_filename+'.case','a')
                if firstVariable == True:
                    caseOut.write('VARIABLE\n')
                for t in u.range_dim_dof:
                    caseOut.write('scalar per node: '+
                                  u.name+' '+filename+u.name+'_average.scl****\n')
    def writeFunctionEnsight(self,u,filename,append=False,firstVariable=True,case_filename=None):
        if case_filename is None:
            case_filename = filename
        if u.isVector:
            if not append:
                caseOut=open(case_filename+'.case','a')
                if firstVariable==True:
                    caseOut.write('VARIABLE\n')
                caseOut.write('vector per node: '+
                              u.name+' '+filename+u.name+'_average.vec****\n')
                caseOut.write('vector per node: '+
                        u.name+' '+filename+u.name+'_jump_max.vec****\n')
            AverageOut=open(filename+u.name+'_average.vec%4.4i' % self.nOutput,'w')
            JumpOut=open(filename+u.name+'_jump_max.vec%4.4i' % self.nOutput,'w')
        else:
            if not append:
                caseOut=open(case_filename+'.case','a')
                caseOut.write('VARIABLE\n')
                for t in u.range_dim_dof:
                    caseOut.write('scalar per node: '+
                                  u.name+"_average"+' '+filename+u.name+'_average.scl****\n')
                    caseOut.write('scalar per node: '+
                                  u.name+"_jump"+' '+filename+u.name+'_jump_max.scl****\n')

            AverageOut=open(filename+u.name+'_average.scl%4.4i' % self.nOutput,'w')
            JumpOut=open(filename+u.name+'_jump_max.scl%4.4i' % self.nOutput,'w')
        AverageOut.write(u.name+'\n')
        AverageOut.write('part\n'+'%10i\n' % 1)
        AverageOut.write('coordinates\n')
        JumpOut.write(u.name+'\n')
        JumpOut.write('part\n'+'%10i\n' % 1)
        JumpOut.write('coordinates\n')
        nodal_average = numpy.zeros((self.elementMaps.mesh.nNodes_global,),
                                      'd')
        nodal_max = numpy.zeros((self.elementMaps.mesh.nNodes_global,),
                                      'd')
        nodal_min= numpy.zeros((self.elementMaps.mesh.nNodes_global,),
                                      'd')
        nodal_jump_max = numpy.zeros((self.elementMaps.mesh.nNodes_global,),
                                      'd')
        nodal_nDOF = numpy.zeros((self.elementMaps.mesh.nNodes_global,),
                                   'd')
        for t in u.range_dim_dof:
            nodal_average[:]=0.0
            nodal_max[:]=0.0
            nodal_min[:]=0.0
            nodal_jump_max[:]=0.0
            nodal_nDOF[:]=0.0
            for eN in range(self.elementMaps.mesh.nElements_global):
                for i in range(self.elementMaps.mesh.nNodes_element):
                    n = self.elementMaps.mesh.elementNodesArray[eN,i]
                    u_node = u.dof[eN]
                    nodal_average[n] += u_node
                    nodal_nDOF[n]+=1
                    if nodal_nDOF[n] >=2:
                        nodal_max[n] = max(nodal_max[n],u_node)
                        nodal_min[n] = min(nodal_min[n],u_node)
                        nodal_jump_max[n] = nodal_max[n]-nodal_min[n]
            for n in range(self.elementMaps.mesh.nNodes_global):
                nodal_average[n] /= nodal_nDOF[n]
                AverageOut.write('%12.5e\n' % nodal_average[n])
                JumpOut.write('%12.5e\n' % nodal_jump_max[n])
        if u.isVector:
            for t in range(3 - u.dim_dof):
                for n in range(self.elementMaps.mesh.nNodes_global):
                    AverageOut.write('%12.5e\n' % 0.0)
                    JumpOut.write('%12.5e\n' % 0.0)
        AverageOut.close()
        JumpOut.close()
        self.nOutput+=1
    def writeMeshXdmf(self,ar,name,t=0.0,init=False,meshChanged=False,arGrid=None,tCount=0):
        return self.XdmfWriter.writeMeshXdmf_DGP0(ar,self.elementMaps.mesh,
                                                  self.nSpace_global,
                                                  t=t,init=init,meshChanged=meshChanged,
                                                  arGrid=arGrid,tCount=tCount)

    def writeFunctionXdmf(self,ar,u,tCount=0,init=True):
        return self.XdmfWriter.writeFunctionXdmf_DGP0(ar,u,tCount=tCount,init=init)

    def writeVectorFunctionXdmf(self,ar,uList,components,vectorName,tCount=0,init=True):
        return self.XdmfWriter.writeVectorFunctionXdmf_DGP0(ar,uList,components,vectorName,tCount=tCount,init=init)

    def getValuesAtMeshNodes(self,dof,nodalValues,isVector,dim_dof):
        """
        """
        cfemIntegrals.computeC0P1InterpolantDGP0(self.elementMaps.mesh.elementNodesArray,
                                                 self.elementMaps.mesh.nodeElementOffsets,
                                                 self.elementMaps.mesh.nodeElementsArray,
                                                 self.dofMap.l2g,
                                                 dof,
                                                 nodalValues,
                                                 dim_dof)

class DG_AffineP1_OnSimplexWithMonomialBasis(DG_AffinePolynomialsOnSimplexWithMonomialBasis):
    def __init__(self,mesh,nd=3):
        DG_AffinePolynomialsOnSimplexWithMonomialBasis.__init__(self,mesh,nd,1)
class DG_AffineP2_OnSimplexWithMonomialBasis(DG_AffinePolynomialsOnSimplexWithMonomialBasis):
    def __init__(self,mesh,nd=3):
        DG_AffinePolynomialsOnSimplexWithMonomialBasis.__init__(self,mesh,nd,2)
class DG_AffineP3_OnSimplexWithMonomialBasis(DG_AffinePolynomialsOnSimplexWithMonomialBasis):
    def __init__(self,mesh,nd=3):
        DG_AffinePolynomialsOnSimplexWithMonomialBasis.__init__(self,mesh,nd,3)
class DG_AffineP4_OnSimplexWithMonomialBasis(DG_AffinePolynomialsOnSimplexWithMonomialBasis):
    def __init__(self,mesh,nd=3):
        DG_AffinePolynomialsOnSimplexWithMonomialBasis.__init__(self,mesh,nd,4)
class DG_AffineP5_OnSimplexWithMonomialBasis(DG_AffinePolynomialsOnSimplexWithMonomialBasis):
    def __init__(self,mesh,nd=3):
        DG_AffinePolynomialsOnSimplexWithMonomialBasis.__init__(self,mesh,nd,5)
class DG_AffineP6_OnSimplexWithMonomialBasis(DG_AffinePolynomialsOnSimplexWithMonomialBasis):
    def __init__(self,mesh,nd=3):
        DG_AffinePolynomialsOnSimplexWithMonomialBasis.__init__(self,mesh,nd,6)

class DG_AffineLinearOnSimplexWithNodalBasis(ParametricFiniteElementSpace):
    """
    A linear DG space with the nodal basis.

    Globally piecewise continuous.
    Each geometric element is the image of the reference simplex under
    a piecewise linear, continuous, affine mapping. The nodal basis is used on the reference simplex.
    mwf/cek
    """

    def __init__(self,mesh,nd=3):
        localFunctionSpace = LinearOnSimplexWithNodalBasis(nd)
        interpolationConditions = NodalInterpolationConditions(localFunctionSpace.referenceElement)
        ParametricFiniteElementSpace.__init__(self,
                                              ReferenceFiniteElement(localFunctionSpace,
                                                                     interpolationConditions),
                                              AffineMaps(mesh,
                                                         localFunctionSpace.referenceElement,
                                                         LinearOnSimplexWithNodalBasis(nd)),
                                              DiscontinuousGalerkinDOFMap(mesh,localFunctionSpace))
        self.strongDirichletConditions = False
        #for archiving
        from . import Archiver
        self.XdmfWriter = Archiver.XdmfWriter()

    def writeFunctionGnuplot(self,u,filename):
        import Gnuplot
        nodal_average = numpy.zeros((self.elementMaps.mesh.nNodes_global,),
                                      'd')
        nodal_max = numpy.zeros((self.elementMaps.mesh.nNodes_global,),
                                      'd')
        nodal_min= numpy.zeros((self.elementMaps.mesh.nNodes_global,),
                                      'd')
        nodal_jump_max = numpy.zeros((self.elementMaps.mesh.nNodes_global,),
                                      'd')
        nodal_nDOF = numpy.zeros((self.elementMaps.mesh.nNodes_global,),
                                   'd')
        if self.viewer is None:
            self.viewer = Gnuplot.Gnuplot()
            #self.viewer("set terminal x11")
        for t in u.range_dim_dof:
            nodal_average[:]=0.0
            nodal_max[:]=0.0
            nodal_min[:]=0.0
            nodal_jump_max[:]=0.0
            nodal_nDOF[:]=0.0
            for eN in range(self.elementMaps.mesh.nElements_global):
                for i in range(self.referenceFiniteElement.localFunctionSpace.dim):
                    I = self.dofMap.l2g[eN,i]*u.dim_dof+t
                    n = self.elementMaps.mesh.elementNodesArray[eN,i]
                    u_node = u.dof[I]
                    nodal_average[n] += u_node
                    nodal_nDOF[n]+=1
                    if nodal_nDOF[n] >=2:
                        nodal_max[n] = max(nodal_max[n],u_node)
                        nodal_min[n] = min(nodal_min[n],u_node)
                        nodal_jump_max[n] = nodal_max[n]-nodal_min[n]
            for n in range(self.elementMaps.mesh.nNodes_global):
                nodal_average[n] /= nodal_nDOF[n]
            if self.referenceFiniteElement.referenceElement.dim == 1:
                self.viewer.plot(Gnuplot.Data(self.elementMaps.mesh.nodeArray[:,0],
                                        nodal_average,

                                        title=u.name))
            elif self.referenceFiniteElement.referenceElement.dim == 2:
                nx = sqrt(self.elementMaps.mesh.nNodes_global)
                ny = nx
                x = old_div(numpy.arange(nx,dtype='i'),float(nx-1))
                y = old_div(numpy.arange(nx,dtype='i'),float(nx-1))
                nSol = numpy.reshape(nodal_average,(nx,ny))
                self.viewer('set parametric')
                self.viewer('set data style lines')
                self.viewer('set hidden')
                self.viewer('set contour base')
                self.viewer.xlabel('x')
                self.viewer.ylabel('y')
                self.viewer.splot(Gnuplot.GridData(nSol,
                                                   x,
                                                   y,
                                                   binary=0,
                                                   inline=0,
                                                   title=filename))
    def writeMeshEnsight(self,filename,description=None):
        self.mesh.writeMeshEnsight(filename,description)
    def writeFunctionHeaderEnsight(self,u,filename,append=False,firstVariable=True,case_filename=None):
        if case_filename is None:
            case_filename = filename
        if u.isVector:
            if not append:
                caseOut=open(case_filename+'.case','a')
                if firstVariable==True:
                    caseOut.write('VARIABLE\n')
                caseOut.write('vector per node: '+
                              u.name+' '+filename+u.name+'_average.vec****\n')
        else:
            if not append:
                caseOut=open(case_filename+'.case','a')
                if firstVariable == True:
                    caseOut.write('VARIABLE\n')
                for t in u.range_dim_dof:
                    caseOut.write('scalar per node: '+
                                  u.name+' '+filename+u.name+'_average.scl****\n')
    def writeFunctionEnsight(self,u,filename,append=False,firstVariable=True,case_filename=None):
        if case_filename is None:
            case_filename = filename
        if u.isVector:
            if not append:
                caseOut=open(case_filename+'.case','a')
                if firstVariable==True:
                    caseOut.write('VARIABLE\n')
                caseOut.write('vector per node: '+
                              u.name+' '+filename+u.name+'_average.vec****\n')
                caseOut.write('vector per node: '+
                        u.name+' '+filename+u.name+'_jump_max.vec****\n')
            AverageOut=open(filename+u.name+'_average.vec%4.4i' % self.nOutput,'w')
            JumpOut=open(filename+u.name+'_jump_max.vec%4.4i' % self.nOutput,'w')
        else:
            if not append:
                caseOut=open(case_filename+'.case','a')
                caseOut.write('VARIABLE\n')
                for t in u.range_dim_dof:
                    caseOut.write('scalar per node: '+
                                  u.name+"_average"+' '+filename+u.name+'_average.scl****\n')
                    caseOut.write('scalar per node: '+
                                  u.name+"_jump"+' '+filename+u.name+'_jump_max.scl****\n')

            AverageOut=open(filename+u.name+'_average.scl%4.4i' % self.nOutput,'w')
            JumpOut=open(filename+u.name+'_jump_max.scl%4.4i' % self.nOutput,'w')
        AverageOut.write(u.name+'\n')
        AverageOut.write('part\n'+'%10i\n' % 1)
        AverageOut.write('coordinates\n')
        JumpOut.write(u.name+'\n')
        JumpOut.write('part\n'+'%10i\n' % 1)
        JumpOut.write('coordinates\n')
        nodal_average = numpy.zeros((self.elementMaps.mesh.nNodes_global,),
                                      'd')
        nodal_max = numpy.zeros((self.elementMaps.mesh.nNodes_global,),
                                      'd')
        nodal_min= numpy.zeros((self.elementMaps.mesh.nNodes_global,),
                                      'd')
        nodal_jump_max = numpy.zeros((self.elementMaps.mesh.nNodes_global,),
                                      'd')
        nodal_nDOF = numpy.zeros((self.elementMaps.mesh.nNodes_global,),
                                   'd')
        for t in u.range_dim_dof:
            nodal_average[:]=0.0
            nodal_max[:]=0.0
            nodal_min[:]=0.0
            nodal_jump_max[:]=0.0
            nodal_nDOF[:]=0.0
            for eN in range(self.elementMaps.mesh.nElements_global):
                for i in range(self.referenceFiniteElement.localFunctionSpace.dim):
                    I = self.dofMap.l2g[eN,i]*u.dim_dof+t
                    n = self.elementMaps.mesh.elementNodesArray[eN,i]
                    u_node = u.dof[I]
                    nodal_average[n] += u_node
                    nodal_nDOF[n]+=1
                    if nodal_nDOF[n] >=2:
                        nodal_max[n] = max(nodal_max[n],u_node)
                        nodal_min[n] = min(nodal_min[n],u_node)
                        nodal_jump_max[n] = nodal_max[n]-nodal_min[n]
            for n in range(self.elementMaps.mesh.nNodes_global):
                nodal_average[n] /= nodal_nDOF[n]
                AverageOut.write('%12.5e\n' % nodal_average[n])
                JumpOut.write('%12.5e\n' % nodal_jump_max[n])
        if u.isVector:
            for t in range(3 - u.dim_dof):
                for n in range(self.elementMaps.mesh.nNodes_global):
                    AverageOut.write('%12.5e\n' % 0.0)
                    JumpOut.write('%12.5e\n' % 0.0)
        AverageOut.close()
        JumpOut.close()
        self.nOutput+=1
    def writeFunctionMatlab(self,u,output,append=True,storeMeshData=True,figureOffset=1):
        """
        save a scalar finite element function to matlab format for viewing
        returns number of function representations written
        """
        if not u.isVector:
            if isinstance(output,file):
                fout = output
            elif isinstance(output,str):
                if append:
                    fout = open(output,'a')
                else:
                    fout = open(output,'w')
            else:
                raise IOError("output = %s should be file or filename")

            from . import Viewers
            writer = Viewers.MatlabWriter(nxgrid=50,nygrid=50,nzgrid=10)
            nout = writer.viewScalar_LagrangeDGP1(fout,
                                                  u.femSpace.nSpace_global,
                                                  u.femSpace.elementMaps.mesh.nodeArray,
                                                  u.femSpace.elementMaps.mesh.elementNodesArray,
                                                  u.femSpace.dofMap.l2g,
                                                  u.dof,
                                                  name=u.name,
                                                  storeMeshData=storeMeshData,
                                                  figureNumber=figureOffset)
            if isinstance(output,str):
                fout.close()

            return nout
        #scalar
        return 0
    def writeMeshXdmf(self,ar,name,t=0.0,init=False,meshChanged=False,arGrid=None,tCount=0):
        return self.XdmfWriter.writeMeshXdmf_DGP1Lagrange(ar,name,self.mesh,self.nSpace_global,self.dofMap,
                                                          self.mesh.elementNodesArray,
                                                          t=t,init=init,meshChanged=meshChanged,
                                                          arGrid=arGrid,tCount=tCount)
    #def
    def writeFunctionXdmf(self,ar,u,tCount=0,init=True):
        self.XdmfWriter.writeFunctionXdmf_DGP1Lagrange(ar,u,tCount=tCount,init=init, dofMap = self.dofMap)
    def writeVectorFunctionXdmf(self,ar,uList,components,vectorName,tCount=0,init=True):
        self.XdmfWriter.writeVectorFunctionXdmf_nodal(ar,uList,components,vectorName,"dgp1_Lagrange",tCount=tCount,init=init, dofMap=self.dofMap)

    def getValuesAtMeshNodes(self,dof,nodalValues,isVector,dim_dof):
        """
        Calculate function at mesh nodes from degrees of freedom defined elsewhere
        """
        cfemIntegrals.computeC0P1InterpolantDGP12(self.elementMaps.mesh.elementNodesArray,
                                                  self.elementMaps.mesh.nodeElementOffsets,
                                                  self.elementMaps.mesh.nodeElementsArray,
                                                  self.dofMap.l2g,
                                                  dof,
                                                  nodalValues,
                                                  dim_dof)
        
class C0_AffineQuadraticOnSimplexWithNodalBasis(ParametricFiniteElementSpace):
    """
    A quadratic C0 space with the nodal basis.

    Globally piecewise continuous.
    Each geometric element is the image of the reference simplex under
    a piecewise linear, continuous, affine mapping.
    The nodal basis is used on the reference simplex.
    """
    def __init__(self,mesh,nd=3):
        self.order = 2
        localFunctionSpace = QuadraticOnSimplexWithNodalBasis(nd)
        localGeometricSpace= LinearOnSimplexWithNodalBasis(nd)
        interpolationConditions = QuadraticLagrangeNodalInterpolationConditions(localFunctionSpace.referenceElement)
        ParametricFiniteElementSpace.__init__(self,
                                              ReferenceFiniteElement(localFunctionSpace,
                                                                     interpolationConditions),
                                              AffineMaps(mesh,
                                                         localGeometricSpace.referenceElement,
                                                         LinearOnSimplexWithNodalBasis(nd)),
                                              QuadraticLagrangeDOFMap(mesh,localFunctionSpace,nd))

        #for archiving
        from . import Archiver
        self.XdmfWriter=Archiver.XdmfWriter()
    def writeFunctionGnuplot(self,u,filename):
        """
        for now, just print out nodal dofs for vertices
        """

        import Gnuplot
        nodal_average = numpy.zeros((self.elementMaps.mesh.nNodes_global,),
                                      'd')
        nodal_max = numpy.zeros((self.elementMaps.mesh.nNodes_global,),
                                      'd')
        nodal_min = numpy.zeros((self.elementMaps.mesh.nNodes_global,),
                                      'd')
        nodal_jump_max = numpy.zeros((self.elementMaps.mesh.nNodes_global,),
                                      'd')
        nodal_nDOF = numpy.zeros((self.elementMaps.mesh.nNodes_global,),
                                   'd')
        if self.viewer is None:
            self.viewer = Gnuplot.Gnuplot()
            #self.viewer("set terminal x11")
        #mwf for now just loop over vertices
        dim4plot = self.referenceFiniteElement.referenceElement.dim+1

        for t in u.range_dim_dof:
            nodal_average[:]=0.0
            nodal_max[:]=0.0
            nodal_min[:]=0.0
            nodal_jump_max[:]=0.0
            nodal_nDOF[:]=0.0
            for eN in range(self.elementMaps.mesh.nElements_global):
                #mwf for now just loop over vertices
                #for i in range(self.referenceFiniteElement.localFunctionSpace.dim):
                for i in range(dim4plot):
                    I = self.dofMap.l2g[eN,i]*u.dim_dof+t
                    n = self.elementMaps.mesh.elementNodesArray[eN,i]
                    u_node = u.dof[I]
                    nodal_average[n] += u_node
                    nodal_nDOF[n]+=1
                    if nodal_nDOF[n] >=2:
                        nodal_max[n] = max(nodal_max[n],u_node)
                        nodal_min[n] = min(nodal_min[n],u_node)
                        nodal_jump_max[n] = nodal_max[n]-nodal_min[n]
            for n in range(self.elementMaps.mesh.nNodes_global):
                nodal_average[n] /= nodal_nDOF[n]
            if self.referenceFiniteElement.referenceElement.dim == 1:
                self.viewer.plot(Gnuplot.Data(self.elementMaps.mesh.nodeArray[:,0],
                                        nodal_average,

                                        title=filename))
            elif self.referenceFiniteElement.referenceElement.dim == 2:
                nx = sqrt(self.elementMaps.mesh.nNodes_global)
                ny = nx
                x = old_div(numpy.arange(nx,dtype='i'),float(nx-1))
                y = old_div(numpy.arange(nx,dtype='i'),float(nx-1))
                nSol = numpy.reshape(nodal_average,(nx,ny))
                self.viewer('set parametric')
                self.viewer('set data style lines')
                self.viewer('set hidden')
                self.viewer('set contour base')
                self.viewer.xlabel('x')
                self.viewer.ylabel('y')
                self.viewer.splot(Gnuplot.GridData(nSol,
                                                   x,
                                                   y,
                                                   binary=0,
                                                   inline=0,
                                                   title=filename))
    def writeMeshXdmf(self,ar,name,t=0.0,init=False,meshChanged=False,arGrid=None,tCount=0):
        return self.XdmfWriter.writeMeshXdmf_C0P2Lagrange(ar,name,mesh=self.mesh,spaceDim=self.nSpace_global,
                                                          dofMap=self.dofMap,t=t,init=init,meshChanged=meshChanged,
                                                          arGrid=arGrid,tCount=tCount)
    #def
    def writeMeshEnsight(self,filename,description=None):
        base=1
        #write the casefile
        caseOut=open(filename+'.case','w')
        caseOut.write('FORMAT\n'+'type: ensight gold\n')
        caseOut.write('GEOMETRY\n'+'model: '+filename+'.geo\n')
        caseOut.close()
        meshOut=open(filename+'.geo','w')
        if self.referenceFiniteElement.referenceElement.dim == 1:
            meshOut.write('Unstructured 3 Node Bar Mesh\n\n')
            meshOut.write('node id given\n')
            meshOut.write('element id given\n')
            meshOut.write('part \n'+'%10i\n' % 1)
            if description:
                meshOut.write(description+'\n')
            else:
                meshOut.write('A Mesh\n')
            meshOut.write('coordinates\n'+'%10i\n' % self.dim)
            mesh = self.elementMaps.mesh
            lagrangeNodesArray = self.dofMap.lagrangeNodesArray
            #mwf fix lagrange nodes format
            #node numbers
            for i in range(lagrangeNodesArray.shape[0]):
                meshOut.write('%10i\n' % (i + base))
            #x-coordinates
            for i in range(lagrangeNodesArray.shape[0]):
                meshOut.write('%12.5E\n' % lagrangeNodesArray[i,0])
            #y-coordinates
            for i in range(lagrangeNodesArray.shape[0]):
                meshOut.write('%12.5E\n' % lagrangeNodesArray[i,1])
            #z-coordinates
            for i in range(lagrangeNodesArray.shape[0]):
                meshOut.write('%12.5E\n' % lagrangeNodesArray[i,2])

#             #node numbers
#             for nN in range(mesh.nNodes_global):
#                 meshOut.write('%10i\n' % (nN + base))
#             for eN in range(mesh.nElements_global):
#                 meshOut.write('%10i\n' % (mesh.nNodes_global + eN + base))
#             #x-coordinates
#             for nN in range(mesh.nNodes_global):
#                 meshOut.write('%12.5E\n' % mesh.nodeArray[nN,0])
#             for eN in range(mesh.nElements_global):
#                 meshOut.write('%12.5E\n' % lagrangeNodesArray[eN,0])
#             #y-coordinates
#             for nN in range(mesh.nNodes_global):
#                 meshOut.write('%12.5E\n' % mesh.nodeArray[nN,1])
#             for eN in range(mesh.nElements_global):
#                 meshOut.write('%12.5E\n' % lagrangeNodesArray[eN,1])
#             #z-coordinates
#             for nN in range(mesh.nNodes_global):
#                 meshOut.write('%12.5E\n' % mesh.nodeArray[nN,2])
#             for eN in range(mesh.nElements_global):
#                 meshOut.write('%12.5E\n' % lagrangeNodesArray[eN,2])
            meshOut.write('bar3\n'+'%10i\n' % mesh.nElements_global)
            for eN in range(mesh.nElements_global):
                meshOut.write('%10i\n' % (eN+base))
            for eN in range(mesh.nElements_global):
                meshOut.write('%10i%10i%10i\n' % tuple(base+self.dofMap.l2g[eN,j] for j in self.referenceFiniteElement.localFunctionSpace.range_dim))
        elif self.referenceFiniteElement.referenceElement.dim == 2:
            meshOut.write('Unstructured 6 Node Triangular Mesh\n\n')
            meshOut.write('node id given\n')
            meshOut.write('element id given\n')
            meshOut.write('part \n'+'%10i\n' % 1)
            if description:
                meshOut.write(description+'\n')
            else:
                meshOut.write('A Mesh\n')
            meshOut.write('coordinates\n'+'%10i\n' % self.dim)
            mesh = self.elementMaps.mesh
            lagrangeNodesArray = self.dofMap.lagrangeNodesArray
            #mwf fix lagrange nodes format
            #node numbers
            for i in range(lagrangeNodesArray.shape[0]):
                meshOut.write('%10i\n' % (i + base))
            #x-coordinates
            for i in range(lagrangeNodesArray.shape[0]):
                meshOut.write('%12.5E\n' % lagrangeNodesArray[i,0])
            #y-coordinates
            for i in range(lagrangeNodesArray.shape[0]):
                meshOut.write('%12.5E\n' % lagrangeNodesArray[i,1])
            #z-coordinates
            for i in range(lagrangeNodesArray.shape[0]):
                meshOut.write('%12.5E\n' % lagrangeNodesArray[i,2])
#             #node numbers
#             for nN in range(mesh.nNodes_global):
#                 meshOut.write('%10i\n' % (nN + base))
#             for ebN in range(mesh.nElementBoundaries_global):
#                 meshOut.write('%10i\n' % (mesh.nNodes_global + ebN + base))
#             #x-coordinates
#             for nN in range(mesh.nNodes_global):
#                 meshOut.write('%12.5E\n' % mesh.nodeArray[nN,0])
#             for ebN in range(mesh.nElementBoundaries_global):
#                 meshOut.write('%12.5E\n' % lagrangeNodesArray[ebN,0])
#             #y-coordinates
#             for nN in range(mesh.nNodes_global):
#                 meshOut.write('%12.5E\n' % mesh.nodeArray[nN,1])
#             for ebN in range(mesh.nElementBoundaries_global):
#                 meshOut.write('%12.5E\n' % lagrangeNodesArray[ebN,1])
#             #z-coordinates
#             for nN in range(mesh.nNodes_global):
#                 meshOut.write('%12.5E\n' % mesh.nodeArray[nN,2])
#             for ebN in range(mesh.nElementBoundaries_global):
#                 meshOut.write('%12.5E\n' % lagrangeNodesArray[ebN,2])
            meshOut.write('tria6\n'+'%10i\n' % mesh.nElements_global)
            for eN in range(mesh.nElements_global):
                meshOut.write('%10i\n' % (eN+base))
            for eN in range(mesh.nElements_global):
                meshOut.write('%10i%10i%10i%10i%10i%10i\n' % tuple(base+self.dofMap.l2g[eN,j] for j in self.referenceFiniteElement.localFunctionSpace.range_dim))
        elif self.referenceFiniteElement.referenceElement.dim == 3:
            meshOut.write('Unstructured 10 Node Tetrahedral Mesh\n\n')
            meshOut.write('node id given\n')
            meshOut.write('element id given\n')
            meshOut.write('part \n'+'%10i\n' % 1)
            if description:
                meshOut.write(description+'\n')
            else:
                meshOut.write('A Mesh\n')
            meshOut.write('coordinates\n'+'%10i\n' % self.dim)
            mesh = self.elementMaps.mesh
            lagrangeNodesArray = self.dofMap.lagrangeNodesArray
            #mwf fix lagrange nodes format
            #node numbers
            for i in range(lagrangeNodesArray.shape[0]):
                meshOut.write('%10i\n' % (i + base))
            #x-coordinates
            for i in range(lagrangeNodesArray.shape[0]):
                meshOut.write('%12.5E\n' % lagrangeNodesArray[i,0])
            #y-coordinates
            for i in range(lagrangeNodesArray.shape[0]):
                meshOut.write('%12.5E\n' % lagrangeNodesArray[i,1])
            #z-coordinates
            for i in range(lagrangeNodesArray.shape[0]):
                meshOut.write('%12.5E\n' % lagrangeNodesArray[i,2])
#             #node numbers
#             for nN in range(mesh.nNodes_global):
#                 meshOut.write('%10i\n' % (nN + base))
#             for eN in range(mesh.nEdges_global):
#                 meshOut.write('%10i\n' % (mesh.nNodes_global + eN + base))
#             #x-coordinates
#             for nN in range(mesh.nNodes_global):
#                 meshOut.write('%12.5E\n' % mesh.nodeArray[nN,0])
#             for eN in range(mesh.nEdges_global):
#                 meshOut.write('%12.5E\n' % lagrangeNodesArray[eN,0])
#             #y-coordinates
#             for nN in range(mesh.nNodes_global):
#                 meshOut.write('%12.5E\n' % mesh.nodeArray[nN,1])
#             for eN in range(mesh.nEdges_global):
#                 meshOut.write('%12.5E\n' % lagrangeNodesArray[eN,1])
#             #z-coordinates
#             for nN in range(mesh.nNodes_global):
#                 meshOut.write('%12.5E\n' % mesh.nodeArray[nN,2])
#             for eN in range(mesh.nEdges_global):
#                 meshOut.write('%12.5E\n' % lagrangeNodesArray[eN,2])
            meshOut.write('tetra10\n'+'%10i\n' % mesh.nElements_global)
            #mwf todo fix for new parallel numbering
            for eN in range(mesh.nElements_global):
                meshOut.write('%10i\n' % (eN+base))
            for eN in range(mesh.nElements_global):
                #
                nodes=dict([(j,base+self.dofMap.l2g[eN,j]) for j in range(4)])
                #brute force way to make sure the remaining nodes are in the right order to describe the element
                for edgeN_element in range(6):
                    edgeN = self.dofMap.l2g[eN,4+edgeN_element] - mesh.nNodes_global
                    n0 = mesh.edgeNodesArray[edgeN,0]
                    n1 = mesh.edgeNodesArray[edgeN,1]
                    if n0 == self.dofMap.l2g[eN,0]:
                        if n1 == self.dofMap.l2g[eN,1]:
                            nodes[4+0]=base+self.dofMap.l2g[eN,edgeN_element+4]
                        if n1 == self.dofMap.l2g[eN,2]:
                            nodes[4+2]=base+self.dofMap.l2g[eN,edgeN_element+4]
                        if n1 == self.dofMap.l2g[eN,3]:
                            nodes[4+3]=base+self.dofMap.l2g[eN,edgeN_element+4]
                    elif n1 == self.dofMap.l2g[eN,0]:
                        if n0 == self.dofMap.l2g[eN,1]:
                            nodes[4+0]=base+self.dofMap.l2g[eN,edgeN_element+4]
                        if n0 == self.dofMap.l2g[eN,2]:
                            nodes[4+2]=base+self.dofMap.l2g[eN,edgeN_element+4]
                        if n0 == self.dofMap.l2g[eN,3]:
                            nodes[4+3]=base+self.dofMap.l2g[eN,edgeN_element+4]
                    elif n0 == self.dofMap.l2g[eN,1]:
                        if n1 == self.dofMap.l2g[eN,2]:
                            nodes[4+1]=base+self.dofMap.l2g[eN,edgeN_element+4]
                        if n1 == self.dofMap.l2g[eN,3]:
                            nodes[4+4]=base+self.dofMap.l2g[eN,edgeN_element+4]
                    elif n1 == self.dofMap.l2g[eN,1]:
                        if n0 == self.dofMap.l2g[eN,2]:
                            nodes[4+1]=base+self.dofMap.l2g[eN,edgeN_element+4]
                        if n0 == self.dofMap.l2g[eN,3]:
                            nodes[4+4]=base+self.dofMap.l2g[eN,edgeN_element+4]
                    elif n0 == self.dofMap.l2g[eN,2]:
                        if n1 == self.dofMap.l2g[eN,3]:
                            nodes[4+5]=base+self.dofMap.l2g[eN,edgeN_element+4]
                    elif n1 == self.dofMap.l2g[eN,2]:
                        if n0 == self.dofMap.l2g[eN,3]:
                            nodes[4+5]=base+self.dofMap.l2g[eN,edgeN_element+4]
                    else:
                        print("fell through",n0,n1)
                meshOut.write('%10i%10i%10i%10i%10i%10i%10i%10i%10i%10i\n' % tuple(nodes.values()))
        meshOut.close()
    def writeFunctionHeaderEnsight(self,u,filename,append=False,firstVariable=True,case_filename=None):
        if case_filename is None:
            case_filename = filename
        if u.isVector:
            if not append:
                caseOut=open(case_filename+'.case','a')
                if firstVariable==True:
                    caseOut.write('VARIABLE\n')
                caseOut.write('vector per node: '+
                              u.name+' '+filename+u.name+'.vec****\n')
        else:
            if not append:
                caseOut=open(case_filename+'.case','a')
                if firstVariable == True:
                    caseOut.write('VARIABLE\n')
                for t in u.range_dim_dof:
                    caseOut.write('scalar per node: '+
                                  u.name+' '+filename+u.name+'.scl****\n')
    def writeFunctionXdmf(self,ar,u,tCount=0,init=True):
        self.XdmfWriter.writeFunctionXdmf_C0P2Lagrange(ar,u,tCount=tCount,init=init)
    def readFunctionXdmf(self,ar,u,tCount=0):
        if ar.has_h5py:
            if ar.global_sync:
                permute = np.argsort(u.femSpace.dofMap.subdomain2global)
                u.dof[permute] = ar.hdfFile["/"+u.name+"_t{0:d}".format(tCount)][u.femSpace.dofMap.subdomain2global[permute].tolist()]
            else:
                u.dof[:]=ar.hdfFile["/"+u.name+"_p"+repr(ar.comm.rank())+"_t{0:d}".format(tCount)].value
        else:
            assert False,"to read data on P2-FE use h5 file"

    def writeVectorFunctionXdmf(self,ar,uList,components,vectorName,tCount=0,init=True):
        self.XdmfWriter.writeVectorFunctionXdmf_nodal(ar,uList,components,vectorName,"c0p2_Lagrange",tCount=tCount,init=init)

    def writeFunctionEnsight(self,u,filename,append=False,firstVariable=True,case_filename=None):
        if case_filename is None:
            case_filename = filename
        """
        For now only works for triangles
        """
        if u.isVector:
            if not append:
                caseOut=open(case_filename+'.case','a')
                if firstVariable == True:
                    caseOut.write('VARIABLE\n')
                caseOut.write('vector per node: '+
                              u.name+' '+filename+u.name+'.vec****\n')
                #caseOut.write('VARIABLE\n'+'vector per node: '+
                #        u.name+' '+filename+u.name+'_average.vec\n')
                #caseOut.write('VARIABLE\n'+'vector per node: '+
                #        u.name+' '+filename+u.name+'_jump_max.vec\n')
            #AverageOut=open(filename+u.name+'_average.vec'+`self.nOutput`,'w')
            #JumpOut=open(filename+u.name+'_jump_max.vec'+`self.nOutput`,'w')
            uOut=open(filename+u.name+'.vec%4.4i' % self.nOutput,'w')
        else:
            if not append:
                caseOut=open(case_filename+'.case','a')
                if firstVariable == True:
                    caseOut.write('VARIABLE\n')
                for t in u.range_dim_dof:
                    caseOut.write('scalar per node: '+
                                  u.name+' '+filename+u.name+'.scl****\n')
                    #caseOut.write('scalar per node: '+
                    #              u.name+"_average_"+`t`+' '+filename+u.name+'_average.scl'+`self.nOutput`+'\n')
                    #caseOut.write('scalar per node: '+
                    #              u.name+"_jump_"+`t`+' '+filename+u.name+'_jump_max.scl'+`self.nOutput`+'\n')
                    #
            #AverageOut=open(filename+u.name+'_average.scl'+`self.nOutput`,'w')
            #JumpOut=open(filename+u.name+'_jump_max.scl'+`self.nOutput`,'w')
            uOut=open(filename+u.name+'.scl%4.4i' % self.nOutput,'w')
        #AverageOut.write(u.name+'\n')
        #AverageOut.write('part\n'+'%10i\n' % 1)
        #AverageOut.write('coordinates\n')
        #JumpOut.write(u.name+'\n')
        #JumpOut.write('part\n'+'%10i\n' % 1)
        #JumpOut.write('coordinates\n')
        #nodal_average = numpy.zeros((self.elementMaps.mesh.nNodes_global,),
        #                              'd')
        #nodal_max = numpy.zeros((self.elementMaps.mesh.nNodes_global,),
        #                              'd')
        #nodal_min= numpy.zeros((self.elementMaps.mesh.nNodes_global,),
        #                              'd')
        #nodal_jump_max = numpy.zeros((self.elementMaps.mesh.nNodes_global,),
        #                              'd')
        #nodal_nDOF = numpy.zeros((self.elementMaps.mesh.nNodes_global,),
        #                           'd')
        #for t in u.range_dim_dof:
        #    nodal_average[:]=0.0
        #    nodal_max[:]=0.0
        #    nodal_min[:]=0.0
        #    nodal_jump_max[:]=0.0
        #    nodal_nDOF[:]=0.0
        #    for eN in range(self.elementMaps.mesh.nElements_global):
        #        #mwf for now just loop over vertices
        #        #for i in range(self.referenceFiniteElement.localFunctionSpace.dim):
        #        for i in range(self.referenceFiniteElement.referenceElement.dim+1):
        #            I = self.dofMap.l2g[eN,i]*u.dim_dof+t
        #            n = self.elementMaps.mesh.elementNodesArray[eN,i]
        #            u_node = u.dof[I]
        #            nodal_average[n] += u_node
        #            nodal_nDOF[n]+=1
        #            if nodal_nDOF[n] >=2:
        #                nodal_max[n] = max(nodal_max[n],u_node)
        #                nodal_min[n] = min(nodal_min[n],u_node)
        #                nodal_jump_max[n] = nodal_max[n]-nodal_min[n]
        #    for n in range(self.elementMaps.mesh.nNodes_global):
        #        nodal_average[n] /= nodal_nDOF[n]
        #        AverageOut.write('%12.5e\n' % nodal_average[n])
        #        JumpOut.write('%12.5e\n' % nodal_jump_max[n])
        #if u.isVector:
        #    for t in range(3 - u.dim_dof):
        #        for n in range(self.elementMaps.mesh.nNodes_global):
        #            AverageOut.write('%12.5e\n' % 0.0)
        #            JumpOut.write('%12.5e\n' % 0.0)
        #AverageOut.close()
        #JumpOut.close()
        uOut.write(u.name+'\n')
        uOut.write('part\n'+'%10i\n' % 1)
        uOut.write('coordinates\n')
        for t in u.range_dim_dof:
            cfemIntegrals.writeDOF(u.femSpace.dim,u.dim_dof,t,'%12.5e\n',u.dof,uOut)
            #for n in u.femSpace.range_dim:
            #    uOut.write('%12.5e\n' % u.dof[n*u.dim_dof + t])
        if u.isVector:
            for t in range(3 - u.dim_dof):
                for n in u.femSpace.range_dim:
                    uOut.write('%12.5e\n' % 0.0)
        uOut.close()
        self.nOutput+=1
    def writeE2VectorFunctionEnsight(self,u,v,filename,nOutput,append=False,firstVariable=True,case_filename=None):
        """
        old ensight printing
        """
        if case_filename is None:
            case_filename = filename
        if not append:
            caseOut=open(case_filename+'.case','a')
            if firstVariable==True:
                caseOut.write('VARIABLE\n')
            caseOut.write('vector per node: '+
                          u.name+'2 '+filename+u.name+'2.vec****\n')
        uOut=open(filename+u.name+'2.vec%4.4i' % nOutput,'w')
        uOut.write(u.name+'\n')
        uOut.write('part\n'+'%10i\n' % 1)
        uOut.write('coordinates\n')
        for t in u.range_dim_dof:
            cfemIntegrals.writeDOF(u.femSpace.dim,u.dim_dof,t,'%12.5e\n',u.dof,uOut)
            cfemIntegrals.writeDOF(v.femSpace.dim,v.dim_dof,t,'%12.5e\n',v.dof,uOut)
            cfemIntegrals.writeDOF_ZEROS(v.femSpace.dim,v.dim_dof,t,'%12.5e\n',uOut)
        uOut.close()
    def writeE2VectorFunctionHeaderEnsight(self,u,v,filename,nOutput,append=False,firstVariable=True,case_filename=None):
        if case_filename is None:
            case_filename = filename
        if not append:
            caseOut=open(case_filename+'.case','a')
            if firstVariable==True:
                caseOut.write('VARIABLE\n')
            caseOut.write('vector per node: '+
                          u.name+'2 '+filename+u.name+'2.vec****\n')
        caseOut.close()
    def writeE3VectorFunctionEnsight(self,u,v,w,filename,nOutput,append=False,firstVariable=True,case_filename=None):
        if case_filename is None:
            case_filename = filename
        if not append:
            caseOut=open(case_filename+'.case','a')
            if firstVariable==True:
                caseOut.write('VARIABLE\n')
            caseOut.write('vector per node: '+
                          u.name+'2 '+filename+u.name+'2.vec****\n')
        uOut=open(filename+u.name+'2.vec%4.4i' % nOutput,'w')
        uOut.write(u.name+'\n')
        uOut.write('part\n'+'%10i\n' % 1)
        uOut.write('coordinates\n')
        for t in u.range_dim_dof:
            cfemIntegrals.writeDOF(u.femSpace.dim,u.dim_dof,t,'%12.5e\n',u.dof,uOut)
            cfemIntegrals.writeDOF(v.femSpace.dim,v.dim_dof,t,'%12.5e\n',v.dof,uOut)
            cfemIntegrals.writeDOF(w.femSpace.dim,w.dim_dof,t,'%12.5e\n',w.dof,uOut)
        uOut.close()
    def writeE3VectorFunctionHeaderEnsight(self,u,v,w,filename,nOutput,append=False,firstVariable=True,case_filename=None):
        if case_filename is None:
            case_filename = filename
        if not append:
            caseOut=open(case_filename+'.case','a')
            if firstVariable==True:
                caseOut.write('VARIABLE\n')
            caseOut.write('vector per node: '+
                          u.name+'2 '+filename+u.name+'2.vec****\n')
        caseOut.close()
    def writeFunctionMatlab(self,u,output,append=True,storeMeshData=True,figureOffset=1):
        """
        save a scalar finite element function to matlab format for viewing
        returns number of function representations written
        """
        if not u.isVector:
            if isinstance(output,file):
                fout = output
            elif isinstance(output,str):
                if append:
                    fout = open(output,'a')
                else:
                    fout = open(output,'w')
            else:
                raise IOError("output = %s should be file or filename")

            from . import Viewers
            writer = Viewers.MatlabWriter(nxgrid=50,nygrid=50,nzgrid=10)
            nout = writer.viewScalar_LagrangeC0P2(fout,
                                                  u.femSpace.nSpace_global,
                                                  u.femSpace.dofMap.lagrangeNodesArray,u.femSpace.dofMap.l2g,
                                                  u.femSpace.elementMaps.mesh.elementNodesArray,
                                                  u.dof,
                                                  name=u.name,
                                                  storeMeshData=storeMeshData,
                                                  figureNumber=figureOffset)
            if isinstance(output,str):
                fout.close()

            return nout
        #scalar
        return 0

P2 = C0_AffineQuadraticOnSimplexWithNodalBasis

class C0_AffineBernsteinOnSimplex(C0_AffineQuadraticOnSimplexWithNodalBasis):
    """
    A quadratic C0 space with Bernstein basis.

    Globally piecewise continuous.
    Each geometric element is the image of the reference simplex under
    a piecewise linear, continuous, affine mapping.
    The nodal basis is used on the reference simplex.
    """    
    def __init__(self,mesh,nd=3):
        self.order = 2
        localFunctionSpace = BernsteinOnSimplex(nd)
        localGeometricSpace= LinearOnSimplexWithNodalBasis(nd)
        # NOTE: Bernstein polynomials ARE NOT INTERPOLATORY but we use them as control points to create a bezier curve.
        interpolationConditions = QuadraticLagrangeNodalInterpolationConditions(localFunctionSpace.referenceElement)
        ParametricFiniteElementSpace.__init__(self,
                                              ReferenceFiniteElement(localFunctionSpace,
                                                                     interpolationConditions),
                                              AffineMaps(mesh,
                                                         localGeometricSpace.referenceElement,
                                                         LinearOnSimplexWithNodalBasis(nd)),
                                              QuadraticLagrangeDOFMap(mesh,localFunctionSpace,nd))

        #for archiving
        from . import Archiver
        self.XdmfWriter=Archiver.XdmfWriter()

class DG_AffineQuadraticOnSimplexWithNodalBasis(ParametricFiniteElementSpace):
    """
    A quadratic DG space with the nodal basis.

    Globally piecewise continuous.  Each geometric element is the
    image of the reference simplex under a piecewise linear,
    continuous, affine mapping. The nodal basis is used on the
    reference simplex.
    """
    def __init__(self,mesh,nd=3):
        localFunctionSpace = QuadraticOnSimplexWithNodalBasis(nd)
        localGeometricSpace= LinearOnSimplexWithNodalBasis(nd)
        interpolationConditions = QuadraticLagrangeNodalInterpolationConditions(localFunctionSpace.referenceElement)
        ParametricFiniteElementSpace.__init__(self,
                                              ReferenceFiniteElement(localFunctionSpace,
                                                                     interpolationConditions),
                                              AffineMaps(mesh,
                                                         localGeometricSpace.referenceElement,
                                                         LinearOnSimplexWithNodalBasis(nd)),
                                              DiscontinuousGalerkinDOFMap(mesh,localFunctionSpace))
        self.strongDirichletConditions = False
        self.CGDOFMap = QuadraticLagrangeDOFMap(mesh,localFunctionSpace,nd)
        #for archiving
        from . import Archiver
        self.XdmfWriter = Archiver.XdmfWriter()
    def writeMeshEnsight(self,filename,description=None):
        base=1
        #write the casefile
        caseOut=open(filename+'.case','w')
        caseOut.write('FORMAT\n'+'type: ensight gold\n')
        caseOut.write('GEOMETRY\n'+'model: '+filename+'.geo\n')
        caseOut.close()
        meshOut=open(filename+'.geo','w')
        if self.nSpace_global == 2:
            meshOut.write('Unstructured 6 Node Triangular Mesh\n\n')
        elif self.nSpace_global == 3:
            meshOut.write('Unstructured 10 Node Tetrahedral Mesh\n\n')
        elif self.nSpace_global == 1:
            meshOut.write('Unstructured 3 Node edge Mesh\n\n')
        meshOut.write('node id given\n')
        meshOut.write('element id given\n')
        meshOut.write('part \n'+'%10i\n' % 1)
        if description:
            meshOut.write(description+'\n')
        else:
            meshOut.write('A Mesh\n')
        meshOut.write('coordinates\n'+'%10i\n' % self.CGDOFMap.nDOF)
        mesh = self.elementMaps.mesh
        lagrangeNodesArray = self.CGDOFMap.lagrangeNodesArray
        #mwf fix lagrange nodes format
        #node numbers
        for i in range(lagrangeNodesArray.shape[0]):
            meshOut.write('%10i\n' % (i + base))
        #x-coordinates
        for i in range(lagrangeNodesArray.shape[0]):
            meshOut.write('%12.5E\n' % lagrangeNodesArray[i,0])
        #y-coordinates
        for i in range(lagrangeNodesArray.shape[0]):
            meshOut.write('%12.5E\n' % lagrangeNodesArray[i,1])
        #z-coordinates
        for i in range(lagrangeNodesArray.shape[0]):
            meshOut.write('%12.5E\n' % lagrangeNodesArray[i,2])
#       #node numbers
#         for nN in range(mesh.nNodes_global):
#             meshOut.write('%10i\n' % (nN + base))
#       for ebN in range(mesh.nElementBoundaries_global):
#           meshOut.write('%10i\n' % (mesh.nNodes_global + ebN + base))
#       #x-coordinates
#         for nN in range(mesh.nNodes_global):
#             meshOut.write('%12.5E\n' % mesh.nodeArray[nN,0])
#       for ebN in range(mesh.nElementBoundaries_global):
#             meshOut.write('%12.5E\n' % lagrangeNodesArray[ebN,0])
#       #y-coordinates
#       for nN in range(mesh.nNodes_global):
#             meshOut.write('%12.5E\n' % mesh.nodeArray[nN,1])
#       for ebN in range(mesh.nElementBoundaries_global):
#             meshOut.write('%12.5E\n' % lagrangeNodesArray[ebN,1])
#       #z-coordinates
#         for nN in range(mesh.nNodes_global):
#             meshOut.write('%12.5E\n' % mesh.nodeArray[nN,2])
#       for ebN in range(mesh.nElementBoundaries_global):
#             meshOut.write('%12.5E\n' % lagrangeNodesArray[ebN,2])
        #
        if self.nSpace_global == 2:
            meshOut.write('tria6\n'+'%10i\n' % mesh.nElements_global)
        elif self.nSpace_global == 3:
            meshOut.write('tetra10\n'+'%10i\n' % mesh.nElements_global)
        elif self.nSpace_global == 1:
            meshOut.write('bar3\n'+'%10i\n' % mesh.nElements_global)
        for eN in range(mesh.nElements_global):
            meshOut.write('%10i\n' % (eN+base))
        elemString = '%10i'
        for j in range(self.referenceFiniteElement.localFunctionSpace.dim-1):
            elemString += '%10i'
        elemString += '\n'
        for eN in range(mesh.nElements_global):
            #meshOut.write('%10i%10i%10i%10i%10i%10i\n' % tuple(base+self.CGDOFMap.l2g[eN,j] for j in self.referenceFiniteElement.localFunctionSpace.range_dim))
            meshOut.write(elemString % tuple(base+self.CGDOFMap.l2g[eN,j] for j in self.referenceFiniteElement.localFunctionSpace.range_dim))
        meshOut.close()

    def writeFunctionGnuplot(self,u,filename):
        import Gnuplot
        nodal_average = numpy.zeros((self.elementMaps.mesh.nNodes_global,),
                                      'd')
        nodal_max = numpy.zeros((self.elementMaps.mesh.nNodes_global,),
                                      'd')
        nodal_min= numpy.zeros((self.elementMaps.mesh.nNodes_global,),
                                      'd')
        nodal_jump_max = numpy.zeros((self.elementMaps.mesh.nNodes_global,),
                                      'd')
        nodal_nDOF = numpy.zeros((self.elementMaps.mesh.nNodes_global,),
                                   'd')
        if self.viewer is None:
            self.viewer = Gnuplot.Gnuplot()
            #mwf added terminal cmd
            self.viewer("set terminal x11")
        for t in u.range_dim_dof:
            nodal_average[:]=0.0
            nodal_max[:]=0.0
            nodal_min[:]=0.0
            nodal_jump_max[:]=0.0
            nodal_nDOF[:]=0.0
            for eN in range(self.elementMaps.mesh.nElements_global):
                #for i in range(self.referenceFiniteElement.localFunctionSpace.dim):
                for i in range(self.referenceFiniteElement.referenceElement.dim+1):
                    I = self.dofMap.l2g[eN,i]*u.dim_dof+t
                    n = self.elementMaps.mesh.elementNodesArray[eN,i]
                    u_node = u.dof[I]
                    nodal_average[n] += u_node
                    nodal_nDOF[n]+=1
                    if nodal_nDOF[n] >=2:
                        nodal_max[n] = max(nodal_max[n],u_node)
                        nodal_min[n] = min(nodal_min[n],u_node)
                        nodal_jump_max[n] = nodal_max[n]-nodal_min[n]
            for n in range(self.elementMaps.mesh.nNodes_global):
                nodal_average[n] /= nodal_nDOF[n]
            if self.referenceFiniteElement.referenceElement.dim == 1:
                self.viewer.plot(Gnuplot.Data(self.elementMaps.mesh.nodeArray[:,0],
                                        nodal_average,

                                        title=u.name))
            elif self.referenceFiniteElement.referenceElement.dim == 2:
                nx = sqrt(self.elementMaps.mesh.nNodes_global)
                ny = nx
                x = old_div(numpy.arange(nx,dtype='i'),float(nx-1))
                y = old_div(numpy.arange(nx,dtype='i'),float(nx-1))
                nSol = numpy.reshape(nodal_average,(nx,ny))
                self.viewer('set parametric')
                self.viewer('set data style lines')
                self.viewer('set hidden')
                self.viewer('set contour base')
                self.viewer.xlabel('x')
                self.viewer.ylabel('y')
                self.viewer.splot(Gnuplot.GridData(nSol,
                                             x,
                                             y,
                                             binary=0,
                                             inline=0))
    def writeFunctionHeaderEnsight(self,u,filename,append=False,firstVariable=True,case_filename=None):
        if case_filename is None:
            case_filename = filename
        if u.isVector:
            if not append:
                caseOut=open(case_filename+'.case','a')
                if firstVariable==True:
                    caseOut.write('VARIABLE\n')
                caseOut.write('vector per node: '+
                              u.name+' '+filename+u.name+'.vec****\n')
                #caseOut.write('VARIABLE\n'+'vector per node: '+
                #        u.name+' '+filename+u.name+'_average.vec\n')
                #caseOut.write('VARIABLE\n'+'vector per node: '+
                #        u.name+' '+filename+u.name+'_jump_max.vec\n')
            #AverageOut=open(filename+u.name+'_average.vec'+`self.nOutput`,'w')
            #JumpOut=open(filename+u.name+'_jump_max.vec'+`self.nOutput`,'w')
        else:
            if not append:
                caseOut=open(case_filename+'.case','a')
                if firstVariable == True:
                    caseOut.write('VARIABLE\n')
                for t in u.range_dim_dof:
                    caseOut.write('scalar per node: '+
                                  u.name+' '+filename+u.name+'.scl****\n')
                    #caseOut.write('scalar per node: '+
                    #              u.name+"_average_"+`t`+' '+filename+u.name+'_average.scl'+`self.nOutput`+'\n')
                    #caseOut.write('scalar per node: '+
                    #              u.name+"_jump_"+`t`+' '+filename+u.name+'_jump_max.scl'+`self.nOutput`+'\n')
                    #
            #AverageOut=open(filename+u.name+'_average.scl'+`self.nOutput`,'w')
            #JumpOut=open(filename+u.name+'_jump_max.scl'+`self.nOutput`,'w')
    def writeFunctionEnsight(self,u,filename,append=False,firstVariable=True,case_filename=None):
        """
        For now only works for triangles
        """
        if case_filename is None:
            case_filename = filename
        if u.isVector:
            #if not append:
            #    caseOut=open(case_filename+'.case','a')
            #    if firstVariable==True:
            #        caseOut.write('VARIABLE\n')
            #    caseOut.write('vector per node: '+
            #                  u.name+' '+filename+u.name+'.vec****\n')
                #caseOut.write('VARIABLE\n'+'vector per node: '+
                #        u.name+' '+filename+u.name+'_average.vec\n')
                #caseOut.write('VARIABLE\n'+'vector per node: '+
                #        u.name+' '+filename+u.name+'_jump_max.vec\n')
            #AverageOut=open(filename+u.name+'_average.vec'+`self.nOutput`,'w')
            #JumpOut=open(filename+u.name+'_jump_max.vec'+`self.nOutput`,'w')
            uOut=open(filename+u.name+'.vec%4.4i' % self.nOutput,'w')
        else:
            #if not append:
            #    caseOut=open(case_filename+'.case','a')
            #    caseOut.write('VARIABLE\n')
            #    for t in u.range_dim_dof:
            #        caseOut.write('scalar per node: '+
            #                      u.name+' '+filename+u.name+'.scl****\n')
                    #caseOut.write('scalar per node: '+
                    #              u.name+"_average_"+`t`+' '+filename+u.name+'_average.scl'+`self.nOutput`+'\n')
                    #caseOut.write('scalar per node: '+
                    #              u.name+"_jump_"+`t`+' '+filename+u.name+'_jump_max.scl'+`self.nOutput`+'\n')
                    #
            #AverageOut=open(filename+u.name+'_average.scl'+`self.nOutput`,'w')
            #JumpOut=open(filename+u.name+'_jump_max.scl'+`self.nOutput`,'w')
            uOut=open(filename+u.name+'.scl%4.4i' % self.nOutput,'w')
        nodal_average = numpy.zeros((self.CGDOFMap.nDOF*u.dim_dof,),'d')
        #mwf mesh.nElements_node deprecated
        nElements_node = numpy.zeros((self.mesh.nNodes_global,),'i')
        for eN in range(self.elementMaps.mesh.nElements_global):
            #first do triangle  node
            for nN_element in range(self.elementMaps.mesh.nNodes_element):
                j = nN_element
                J_cg = self.CGDOFMap.l2g[eN,j]
                nN = J_cg
                J_dg = self.dofMap.l2g[eN,j]
                #nDOF_node = float(self.elementMaps.mesh.nElements_node[nN])
                nElements_node[nN] += 1
                for t in u.range_dim_dof:
                    nodal_average[J_cg] += u.dof[J_dg]#/nDOF_node
        #now do edge nodes
        for nN in range(self.mesh.nNodes_global):
            nodal_average[nN] /= float(nElements_node[nN])
        mesh = self.elementMaps.mesh
        for ebNI in range(mesh.nInteriorElementBoundaries_global):
            ebN = mesh.interiorElementBoundariesArray[ebNI]
            left_eN_global = mesh.elementBoundaryElementsArray[ebN,0]
            right_eN_global = mesh.elementBoundaryElementsArray[ebN,1]
            left_ebN_element = mesh.elementBoundaryLocalElementBoundariesArray[ebN,0]
            right_ebN_element = mesh.elementBoundaryLocalElementBoundariesArray[ebN,1]
            left_j_element = (left_ebN_element+1)%3 + mesh.nNodes_element #needs to be fixed for 1d, 3d
            right_j_element =(right_ebN_element+1)%3 + mesh.nNodes_element#needs to be fixed for 1d, 3d
            left_J_cg = self.CGDOFMap.l2g[left_eN_global,left_j_element]
            left_J_dg = self.dofMap.l2g[left_eN_global,left_j_element]
            right_J_cg = self.CGDOFMap.l2g[right_eN_global,right_j_element]
            right_J_dg = self.dofMap.l2g[right_eN_global,right_j_element]
            if left_J_cg != right_J_cg:
                print("problem in DGAffineQuadratic writeFunctionEnsight")
            for t in u.range_dim_dof:
                nodal_average[left_J_cg*u.dim_dof + t] = 0.5*(u.dof[left_J_dg*u.dim_dof + t]
                                                              +
                                                              u.dof[right_J_dg*u.dim_dof + t])

        for ebNE in range(mesh.nExteriorElementBoundaries_global):
            ebN = mesh.exteriorElementBoundariesArray[ebNE]
            eN_global = mesh.elementBoundaryElementsArray[ebN,0]
            ebN_element = mesh.elementBoundaryLocalElementBoundariesArray[ebN,0]
            j_element = (ebN_element+1)%3 + mesh.nNodes_element
            J_cg = self.CGDOFMap.l2g[eN_global,j_element]
            J_dg = self.dofMap.l2g[eN_global,j_element]
            for t in u.range_dim_dof:
                nodal_average[J_cg*u.dim_dof + t] = u.dof[J_dg*u.dim_dof + t]
#           for eN in range(mesh.nElements_global):
#              for j in range(mesh.nNodes_element,self.referenceFiniteElement.localFunctionSpace.dim):
#                  J_cg = self.CGDOFMap.l2g[eN,j]
#                  J_dg = self.dofMap.l2g[eN,j]
#                  #find element  boundary number  using Farthing's rule
#                  ebN_element  = (j-1)%3
#                  for t in u.range_dim_dof:
#                      nodal_average[J_cg*u.dim_dof + t] += u.dof[J_dg*u.dim_dof + t]*0.5
        uOut.write(u.name+'\n')
        uOut.write('part\n'+'%10i\n' % 1)
        uOut.write('coordinates\n')
        for t in u.range_dim_dof:
            cfemIntegrals.writeDOF(self.CGDOFMap.nDOF,u.dim_dof,t,'%12.5e\n',nodal_average,uOut)
            #for J in range(self.CGDOFMap.nDOF):
            #    uOut.write('%12.5e\n' % nodal_average[J*u.dim_dof + t])
        if u.isVector:
            for t in range(3 - u.dim_dof):
                for J in range(self.CGDOFMap.nDOF):
                    uOut.write('%12.5e\n' % 0.0)
        uOut.close()
        self.nOutput+=1
    def writeFunctionMatlab(self,u,output,append=True,storeMeshData=True,figureOffset=1):
        """
        save a scalar finite element function to matlab format for viewing
        returns number of function representations written
        """
        if not u.isVector:
            if isinstance(output,file):
                fout = output
            elif isinstance(output,str):
                if append:
                    fout = open(output,'a')
                else:
                    fout = open(output,'w')
            else:
                raise IOError("output = %s should be file or filename")

            from . import Viewers
            writer = Viewers.MatlabWriter(nxgrid=50,nygrid=50,nzgrid=10)
            nout = writer.viewScalar_LagrangeDGP2(fout,
                                                  u.femSpace.nSpace_global,
                                                  u.femSpace.elementMaps.mesh.nodeArray,
                                                  u.femSpace.elementMaps.mesh.elementNodesArray,
                                                  u.femSpace.CGDOFMap.lagrangeNodesArray,
                                                  u.femSpace.dofMap.l2g,
                                                  u.femSpace.CGDOFMap.l2g,
                                                  u.dof,
                                                  name=u.name,
                                                  storeMeshData=storeMeshData,
                                                  figureNumber=figureOffset)
            if isinstance(output,str):
                fout.close()

            return nout
        #scalar
        return 0

    def writeMeshXdmf(self,ar,name,t=0.0,init=False,meshChanged=False,arGrid=None,tCount=0):
        return self.XdmfWriter.writeMeshXdmf_DGP2Lagrange(ar,name,self.mesh,self.nSpace_global,
                                                          self.dofMap,self.CGDOFMap,t=t,
                                                          init=init,meshChanged=meshChanged,arGrid=arGrid,
                                                          tCount=tCount)
    #def
    def writeFunctionXdmf(self,ar,u,tCount=0,init=True):
        self.XdmfWriter.writeFunctionXdmf_DGP2Lagrange(ar,u,tCount=tCount,init=init, dofMap=self.dofMap)
    def writeVectorFunctionXdmf(self,ar,uList,components,vectorName,tCount=0,init=True):
        self.XdmfWriter.writeVectorFunctionXdmf_nodal(ar,uList,components,vectorName,"dgp2_Lagrange",tCount=tCount,init=init)

    def getValuesAtMeshNodes(self,dof,nodalValues,isVector,dim_dof):
        """
        Calculate solution at mesh nodes from degrees of freedom defind elsewhere.
        """
        cfemIntegrals.computeC0P1InterpolantDGP12(self.elementMaps.mesh.elementNodesArray,
                                                  self.elementMaps.mesh.nodeElementOffsets,
                                                  self.elementMaps.mesh.nodeElementsArray,
                                                  self.dofMap.l2g,
                                                  dof,
                                                  nodalValues,
                                                  dim_dof)
class NC_AffineLinearOnSimplexWithNodalBasis(ParametricFiniteElementSpace):
    """
    Space of functions that are P^1 on elements and continuous at
    element boundary barycenters.

    Each geometric element is the image of the reference simplex under
    a linear affine mapping. The nodal basis is used on the reference simplex.
    """
    def __init__(self,mesh,nd=3):
        localFunctionSpace = CrouzeixRaviartWithNodalBasis(nd)
        interpolationConditions = FaceBarycenterInterpolationConditions(localFunctionSpace.referenceElement)
        ParametricFiniteElementSpace.__init__(self,
                                              ReferenceFiniteElement(localFunctionSpace,
                                                                     interpolationConditions),
                                              AffineMaps(mesh,
                                                         localFunctionSpace.referenceElement,
                                                         LinearOnSimplexWithNodalBasis(nd)),
                                              ElementBoundaryDOFMap(mesh))
        #for archiving
        from . import Archiver
        self.XdmfWriter = Archiver.XdmfWriter()
    def writeFunctionGnuplot(self,u,filename):
        import Gnuplot
        if self.referenceFiniteElement.referenceElement.dim == 1:
            self.uPlot = Gnuplot.Gnuplot()
            self.uPlot("set terminal x11")
            self.uPlot.plot(Gnuplot.Data(self.elementMaps.mesh.nodeArray[:,0],
                                    u.dof,

                                    title=u.name))
    def writeMeshEnsight(self,filename,description=None):
        self.mesh.writeMeshEnsight(filename,description)
    def writeFunctionHeaderEnsight(self,u,filename,append=False,firstVariable=True,case_filename=None):
        #for now plotting average and jump at nodes
        if case_filename is None:
            case_filename = filename
        if u.isVector:
            if not append:
                caseOut=open(case_filename+'.case','a')
                if firstVariable==True:
                    caseOut.write('VARIABLE\n')
                caseOut.write('vector per node: '+
                              u.name+' '+filename+u.name+'_average.vec****\n')
                caseOut.write('vector per node: '+
                        u.name+' '+filename+u.name+'_jump_max.vec****\n')
        else:
            if not append:
                caseOut=open(case_filename+'.case','a')
                if firstVariable == True:
                    caseOut.write('VARIABLE\n')
                for t in u.range_dim_dof:
                    caseOut.write('scalar per node: '+
                                  u.name+"_average"+' '+filename+u.name+'_average.scl****\n')
                    caseOut.write('scalar per node: '+
                                  u.name+"_jump"+' '+filename+u.name+'_jump_max.scl****\n')
    def writeFunctionEnsight(self,u,filename,append=False,firstVariable=True,case_filename=None):
        if case_filename is None:
            case_filename = filename
        if u.isVector:
            if not append:
                caseOut=open(case_filename+'.case','a')
                if firstVariable==True:
                    caseOut.write('VARIABLE\n')
                caseOut.write('vector per node: '+
                              u.name+' '+filename+u.name+'_average.vec****\n')
                caseOut.write('vector per node: '+
                        u.name+' '+filename+u.name+'_jump_max.vec****\n')
            AverageOut=open(filename+u.name+'_average.vec%4.4i' % self.nOutput,'w')
            JumpOut=open(filename+u.name+'_jump_max.vec%4.4i' % self.nOutput,'w')
        else:
            if not append:
                caseOut=open(case_filename+'.case','a')
                caseOut.write('VARIABLE\n')
                for t in u.range_dim_dof:
                    caseOut.write('scalar per node: '+
                                  u.name+"_average"+' '+filename+u.name+'_average.scl****\n')
                    caseOut.write('scalar per node: '+
                                  u.name+"_jump"+' '+filename+u.name+'_jump_max.scl****\n')

            AverageOut=open(filename+u.name+'_average.scl%4.4i' % self.nOutput,'w')
            JumpOut=open(filename+u.name+'_jump_max.scl%4.4i' % self.nOutput,'w')
        AverageOut.write(u.name+'\n')
        AverageOut.write('part\n'+'%10i\n' % 1)
        AverageOut.write('coordinates\n')
        JumpOut.write(u.name+'\n')
        JumpOut.write('part\n'+'%10i\n' % 1)
        JumpOut.write('coordinates\n')
        nodal_average = numpy.zeros((self.elementMaps.mesh.nNodes_global,),
                                      'd')
        nodal_max = numpy.zeros((self.elementMaps.mesh.nNodes_global,),
                                      'd')
        nodal_min= numpy.zeros((self.elementMaps.mesh.nNodes_global,),
                                      'd')
        nodal_jump_max = numpy.zeros((self.elementMaps.mesh.nNodes_global,),
                                      'd')
        nodal_nDOF = numpy.zeros((self.elementMaps.mesh.nNodes_global,),
                                   'd')
        n_xi    = u.femSpace.referenceFiniteElement.localFunctionSpace.referenceElement.nNodes
        xiArray = u.femSpace.referenceFiniteElement.localFunctionSpace.referenceElement.nodeList
        psi = numpy.zeros((n_xi,u.femSpace.referenceFiniteElement.localFunctionSpace.dim),
                            'd')
        udofs = numpy.zeros(u.femSpace.referenceFiniteElement.localFunctionSpace.dim,
                              'd')

        for t in u.range_dim_dof:
            nodal_average[:]=0.0
            nodal_max[:]=0.0
            nodal_min[:]=0.0
            nodal_jump_max[:]=0.0
            nodal_nDOF[:]=0.0
            for eN in range(self.elementMaps.mesh.nElements_global):
                psi.flat[:] = 0.0; udofs.flat[:] = 0.0
                for j in range(self.referenceFiniteElement.localFunctionSpace.dim):
                    J = self.dofMap.l2g[eN,j]*u.dim_dof+t
                    udofs[j] = u.dof[J]
                    for k in range(n_xi):
                        psi[k,j] = u.femSpace.referenceFiniteElement.localFunctionSpace.basis[j](xiArray[k])
                    #end k
                #j
                uatNodes = numpy.dot(psi,udofs) #should be nNodes long
                for i in range(self.elementMaps.mesh.nNodes_element):
                    n = self.elementMaps.mesh.elementNodesArray[eN,i]
                    u_node = uatNodes[i]
                    nodal_average[n] += u_node
                    nodal_nDOF[n]+=1
                    if nodal_nDOF[n] >=2:
                        nodal_max[n] = max(nodal_max[n],u_node)
                        nodal_min[n] = min(nodal_min[n],u_node)
                        nodal_jump_max[n] = nodal_max[n]-nodal_min[n]
                    #
                #i
            #eN
            for n in range(self.elementMaps.mesh.nNodes_global):
                nodal_average[n] /= nodal_nDOF[n]
                AverageOut.write('%12.5e\n' % nodal_average[n])
                JumpOut.write('%12.5e\n' % nodal_jump_max[n])
        if u.isVector:
            for t in range(3 - u.dim_dof):
                for n in range(self.elementMaps.mesh.nNodes_global):
                    AverageOut.write('%12.5e\n' % 0.0)
                    JumpOut.write('%12.5e\n' % 0.0)
        AverageOut.close()
        JumpOut.close()
        self.nOutput+=1
    def writeMeshXdmf(self,ar,name,t=0.0,init=False,meshChanged=False,arGrid=None,tCount=0):
        return self.XdmfWriter.writeMeshXdmf_CrouzeixRaviartP1(ar,self.elementMaps.mesh,
                                                               self.nSpace_global,
                                                               self.dofMap,
                                                               t=t,init=init,meshChanged=meshChanged,
                                                               arGrid=arGrid,tCount=tCount)

    def writeFunctionXdmf(self,ar,u,tCount=0,init=True):
        return self.XdmfWriter.writeFunctionXdmf_CrouzeixRaviartP1(ar,u,tCount=tCount,init=init, dofMap=self.dofMap)

    def writeVectorFunctionXdmf(self,ar,uList,components,vectorName,tCount=0,init=True):
        return self.XdmfWriter.writeVectorFunctionXdmf_CrouzeixRaviartP1(ar,uList,components,vectorName,tCount=tCount,init=init, dofMap=self.dofMap)

    def writeFunctionMatlab(self,u,output,append=True,storeMeshData=True,figureOffset=1):
        """
        save a scalar finite element function to matlab format for viewing
        returns number of function representations written
        """
        if not u.isVector:
            if isinstance(output,file):
                fout = output
            elif isinstance(output,str):
                if append:
                    fout = open(output,'a')
                else:
                    fout = open(output,'w')
            else:
                raise IOError("output = %s should be file or filename")

            from . import Viewers
            writer = Viewers.MatlabWriter(nxgrid=50,nygrid=50,nzgrid=10)
            nout = writer.viewScalar_CrouzeixRaviartP1(fout,
                                                       u.femSpace.nSpace_global,
                                                       u.femSpace.elementMaps.mesh.nodeArray,
                                                       u.femSpace.elementMaps.mesh.elementNodesArray,
                                                       u.femSpace.dofMap.l2g,
                                                       u.dof,
                                                       name=u.name,
                                                       storeMeshData=storeMeshData,
                                                       figureNumber=figureOffset)
            if isinstance(output,str):
                fout.close()

            return nout
        #scalar
        return 0
    def getValuesAtMeshNodes(self,dof,nodalValues,isVector,dim_dof):
        """
        Calculate function at mesh nodes from degrees of freedom defined elsewhere
        """
        cfemIntegrals.computeC0P1InterpolantNCP1(self.elementMaps.mesh.elementNodesArray,
                                                 self.elementMaps.mesh.nodeElementOffsets,
                                                 self.elementMaps.mesh.nodeElementsArray,
                                                 self.dofMap.l2g,
                                                 dof,
                                                 nodalValues,
                                                 dim_dof)
#end NC

class DG_Constants(ParametricFiniteElementSpace):
    """
    The constant DG space
    """
    def __init__(self,mesh,nd=3):
        localFunctionSpace = p0(nd)
        interpolationConditions = p0InterpolationConditions(localFunctionSpace.referenceElement)
        ParametricFiniteElementSpace.__init__(self,
                                              ReferenceFiniteElement(localFunctionSpace,
                                                                     interpolationConditions),
                                              AffineMaps(mesh,
                                                         localFunctionSpace.referenceElement,
                                                         LinearOnSimplexWithNodalBasis(nd)),
                                              p0DOFMap(mesh))
        self.strongDirichletConditions = False
        from . import Archiver
        self.XdmfWriter = Archiver.XdmfWriter()
    def writeMeshEnsight(self,filename,description=None):
        self.mesh.writeMeshEnsight(filename,description)#need to allow paraview to even read in quadpoint data
    def writeFunctionGnuplot(self,u,filename):
        pass
    def writeFunctionEnsight(self,u,filename,append=False,firstVariable=True,case_filename=None):
        #mwf hack, to allow for output from quadrature arrays even if not plotting solution directly
        self.nOutput+= 1
    def writeFunctionHeaderEnsight(self,u,filename,append=False,firstVariable=True,case_filename=None):
        pass
    def writeFunctionMatlab(self,u,output,append=True,storeMeshData=True,figureOffset=1):
        """
        save a scalar finite element function to matlab format for viewing
        returns number of function representations written
        """
        if not u.isVector:
            if isinstance(output,file):
                fout = output
            elif isinstance(output,str):
                if append:
                    fout = open(output,'a')
                else:
                    fout = open(output,'w')
            else:
                raise IOError("output = %s should be file or filename")

            from . import Viewers
            writer = Viewers.MatlabWriter(nxgrid=50,nygrid=50,nzgrid=10)
            nout = writer.viewScalar_DGP0(fout,
                                          u.femSpace.nSpace_global,
                                          u.femSpace.elementMaps.mesh.nodeArray,
                                          u.femSpace.elementMaps.mesh.elementNodesArray,
                                          u.femSpace.dofMap.l2g,
                                          u.dof,
                                          name=u.name,
                                          storeMeshData=storeMeshData,
                                          figureNumber=figureOffset)
            if isinstance(output,str):
                fout.close()

            return nout
        #scalar
        return 0
    def writeMeshXdmf(self,ar,name,t=0.0,init=False,meshChanged=False,arGrid=None,tCount=0):
        return self.XdmfWriter.writeMeshXdmf_DGP0(ar,self.elementMaps.mesh,
                                                  self.nSpace_global,
                                                  t=t,init=init,meshChanged=meshChanged,
                                                  arGrid=arGrid,tCount=tCount)

    def writeFunctionXdmf(self,ar,u,tCount=0,init=True):
        return self.XdmfWriter.writeFunctionXdmf_DGP0(ar,u,tCount=tCount,init=init)

    def writeVectorFunctionXdmf(self,ar,uList,components,vectorName,tCount=0,init=True):
        return self.XdmfWriter.writeVectorFunctionXdmf_DGP0(ar,uList,components,vectorName,tCount=tCount,init=init)

    def getValuesAtMeshNodes(self,dof,nodalValues,isVector,dim_dof):
        """
        Compute function at mesh nodes from degrees of freedom defined elsewhere
        """
        cfemIntegrals.computeC0P1InterpolantDGP0(self.elementMaps.mesh.elementNodesArray,
                                                 self.elementMaps.mesh.nodeElementOffsets,
                                                 self.elementMaps.mesh.nodeElementsArray,
                                                 self.dofMap.l2g,
                                                 dof,
                                                 nodalValues,
                                                 dim_dof)

class C0_AffineP1BubbleOnSimplexWithNodalBasis(ParametricFiniteElementSpace):
    """
    C0P1 enriched with bubble functions
    """
    def __init__(self,mesh,nd=3):
        localFunctionSpace = P1BubblesWithNodalBasis(nd)
        interpolationConditions = P1BubbleInterpolationConditions(localFunctionSpace.referenceElement)
        ParametricFiniteElementSpace.__init__(self,
                                              ReferenceFiniteElement(localFunctionSpace,
                                                                     interpolationConditions),
                                              AffineMaps(mesh,
                                                         localFunctionSpace.referenceElement,
                                                         LinearOnSimplexWithNodalBasis(nd)),
                                              P1BubbleDOFMap(mesh,localFunctionSpace,nd))
        self.strongDirichletConditions = True
        #for archiving
        from . import Archiver
        self.XdmfWriter = Archiver.XdmfWriter()

    def writeMeshEnsight(self,filename,description=None):
        self.mesh.writeMeshEnsight(filename,description)#need to allow paraview to even read in quadpoint data
    def writeFunctionGnuplot(self,u,filename):
        pass
    def writeFunctionEnsight(self,u,filename,append=False,firstVariable=True,case_filename=None):
        #mwf hack, to allow for output from quadrature arrays even if not plotting solution directly
        self.nOutput+= 1
    def writeFunctionHeaderEnsight(self,u,filename,append=False,firstVariable=True,case_filename=None):
        pass
    def writeFunctionMatlab(self,u,output,append=True,storeMeshData=True,figureOffset=1):
        """
        save a scalar finite element function to matlab format for viewing
        returns number of function representations written

        Warning, currently has to compute values at interpolation points!
        tries to use basis values at interpolation points if in u
        """
        if not u.isVector:
            if isinstance(output,file):
                fout = output
            elif isinstance(output,str):
                if append:
                    fout = open(output,'a')
                else:
                    fout = open(output,'w')
            else:
                raise IOError("output = %s should be file or filename")

            basisValuesAtInterpolationPoints = None
            if 'basisValuesAtInterpolationPoints' in dir(u):
                basisValuesAtInterpolationPoints = u.basisValuesAtInterpolationPoints
            else:
                u.basisValuesAtInterpolationPoints = numpy.zeros((u.femSpace.interpolationPoints.shape[0],
                                                                  u.femSpace.interpolationPoints.shape[1],
                                                                  u.femSpace.referenceFiniteElement.localFunctionSpace.dim),
                                                                 'd')
                u.femSpace.getBasisValues(u.femSpace.referenceFiniteElement.interpolationConditions.quadraturePointArray,
                                          u.basisValuesAtInterpolationPoints)

            interpolationValuesArray        = None
            if 'interpolationValuesArray' not in dir(u):
                u.interpolationValuesArray = numpy.zeros((u.femSpace.interpolationPoints.shape[0],
                                                          u.femSpace.interpolationPoints.shape[1]),'d')
            u.getValues(u.basisValuesAtInterpolationPoints,u.interpolationValuesArray)
            from . import Viewers
            writer = Viewers.MatlabWriter(nxgrid=50,nygrid=50,nzgrid=10)
            nout = writer.viewScalar_MonomialDGPK(fout,
                                                  u.femSpace.nSpace_global,
                                                  u.femSpace.elementMaps.mesh.nodeArray,
                                                  u.femSpace.elementMaps.mesh.elementNodesArray,
                                                  u.femSpace.interpolationPoints,
                                                  u.interpolationValuesArray,
                                                  name=u.name,
                                                  storeMeshData=storeMeshData,
                                                  figureNumber=figureOffset)
            if isinstance(output,str):
                fout.close()

            return nout
        #scalar
        return 0
    def writeMeshXdmf(self,ar,name,t=0.0,init=False,meshChanged=False,arGrid=None,tCount=0):
        return self.XdmfWriter.writeMeshXdmf_P1Bubble(ar,self.elementMaps.mesh,self.nSpace_global,
                                                      self.dofMap.l2g,
                                                      t=t,init=init,meshChanged=meshChanged,arGrid=arGrid,tCount=tCount)

    def writeFunctionXdmf(self,ar,u,tCount=0,init=True):
        """
        not much choice except to get u values at interpolation points?
        """
        return self.XdmfWriter.writeFunctionXdmf_P1Bubble(ar,u,tCount=tCount,init=init)
    #
    def writeVectorFunctionXdmf(self,ar,uList,components,vectorName,tCount=0,init=True):
        """
        Write function to XDFM rep
        """
        return self.XdmfWriter.writeVectorFunctionXdmf_P1Bubble(ar,uList,components,vectorName,"_c0p1_Bubble",tCount=tCount,init=init)
    def getValuesAtMeshNodes(self,dof,nodalValues,isVector,dim_dof):
        """
        Calculate function values at mesh nodes from degrees of freedom defined elsewhere
        """
        ntot = len(nodalValues.flat)
        nodalValues.flat[:] = dof.flat[:ntot]



class C0_AffineP1P0BubbleOnSimplexWithNodalBasis(ParametricFiniteElementSpace):
    """
    TODO set output to take advantage of nodal information
    """
    def __init__(self,mesh,nd=3):
        localFunctionSpace = P1P0BubblesWithNodalBasis(nd)
        interpolationConditions = P1P0BubbleInterpolationConditions(localFunctionSpace.referenceElement,localFunctionSpace)
        ParametricFiniteElementSpace.__init__(self,
                                              ReferenceFiniteElement(localFunctionSpace,
                                                                     interpolationConditions),
                                              AffineMaps(mesh,
                                                         localFunctionSpace.referenceElement,
                                                         LinearOnSimplexWithNodalBasis(nd)),
                                              P1BubbleDOFMap(mesh,localFunctionSpace,nd))
        self.strongDirichletConditions = True
        #for archiving
        from . import Archiver
        self.XdmfWriter = Archiver.XdmfWriter()

    def writeMeshEnsight(self,filename,description=None):
        self.mesh.writeMeshEnsight(filename,description)#need to allow paraview to even read in quadpoint data
    def writeFunctionGnuplot(self,u,filename):
        pass
    def writeFunctionEnsight(self,u,filename,append=False,firstVariable=True,case_filename=None):
        #mwf hack, to allow for output from quadrature arrays even if not plotting solution directly
        self.nOutput+= 1
    def writeFunctionHeaderEnsight(self,u,filename,append=False,firstVariable=True,case_filename=None):
        pass
    def writeFunctionMatlab(self,u,output,append=True,storeMeshData=True,figureOffset=1):
        """
        save a scalar finite element function to matlab format for viewing
        returns number of function representations written

        Warning, currently has to compute values at interpolation points!
        tries to use basis values at interpolation points if in u
        """
        if not u.isVector:
            if isinstance(output,file):
                fout = output
            elif isinstance(output,str):
                if append:
                    fout = open(output,'a')
                else:
                    fout = open(output,'w')
            else:
                raise IOError("output = %s should be file or filename")

            basisValuesAtInterpolationPoints = None
            if 'basisValuesAtInterpolationPoints' in dir(u):
                basisValuesAtInterpolationPoints = u.basisValuesAtInterpolationPoints
            else:
                u.basisValuesAtInterpolationPoints = numpy.zeros((u.femSpace.interpolationPoints.shape[0],
                                                                  u.femSpace.interpolationPoints.shape[1],
                                                                  u.femSpace.referenceFiniteElement.localFunctionSpace.dim),
                                                                 'd')
                u.femSpace.getBasisValues(u.femSpace.referenceFiniteElement.interpolationConditions.quadraturePointArray,
                                          u.basisValuesAtInterpolationPoints)

            interpolationValuesArray        = None
            if 'interpolationValuesArray' not in dir(u):
                u.interpolationValuesArray = numpy.zeros((u.femSpace.interpolationPoints.shape[0],
                                                          u.femSpace.interpolationPoints.shape[1]),'d')
            u.getValues(u.basisValuesAtInterpolationPoints,u.interpolationValuesArray)
            from . import Viewers
            writer = Viewers.MatlabWriter(nxgrid=50,nygrid=50,nzgrid=10)
            nout = writer.viewScalar_MonomialDGPK(fout,
                                                  u.femSpace.nSpace_global,
                                                  u.femSpace.elementMaps.mesh.nodeArray,
                                                  u.femSpace.elementMaps.mesh.elementNodesArray,
                                                  u.femSpace.interpolationPoints,
                                                  u.interpolationValuesArray,
                                                  name=u.name,
                                                  storeMeshData=storeMeshData,
                                                  figureNumber=figureOffset)
            if isinstance(output,str):
                fout.close()

            return nout
        #scalar
        return 0
    def writeMeshXdmf(self,ar,name,t=0.0,init=False,meshChanged=False,arGrid=None,tCount=0):
        return self.XdmfWriter.writeMeshXdmf_MonomialDGPK(ar,self.elementMaps.mesh,self.nSpace_global,
                                                          self.interpolationPoints,
                                                          t=t,init=init,meshChanged=meshChanged,arGrid=arGrid,tCount=tCount)

    def writeFunctionXdmf(self,ar,u,tCount=0,init=True):
        """
        not much choice except to get u values at interpolation points?
        """
        basisValuesAtInterpolationPoints = None
        if 'basisValuesAtInterpolationPoints' in dir(u):
            basisValuesAtInterpolationPoints = u.basisValuesAtInterpolationPoints
        else:
            u.basisValuesAtInterpolationPoints = numpy.zeros((u.femSpace.interpolationPoints.shape[0],
                                                              u.femSpace.interpolationPoints.shape[1],
                                                              u.femSpace.referenceFiniteElement.localFunctionSpace.dim),
                                                             'd')
            u.femSpace.getBasisValues(u.femSpace.referenceFiniteElement.interpolationConditions.quadraturePointArray,
                                      u.basisValuesAtInterpolationPoints)

        interpolationValuesArray        = None
        if 'interpolationValuesArray' not in dir(u):
            u.interpolationValuesArray = numpy.zeros((u.femSpace.interpolationPoints.shape[0],
                                                      u.femSpace.interpolationPoints.shape[1]),'d')
        u.getValues(u.basisValuesAtInterpolationPoints,u.interpolationValuesArray)

        return self.XdmfWriter.writeFunctionXdmf_MonomialDGPK(ar,u.interpolationValuesArray,u.name,tCount=tCount,init=init,mesh=u.femSpace.mesh)
    #
    def writeVectorFunctionXdmf(self,ar,uList,components,vectorName,tCount=0,init=True):
        """
        Write function to XDMF representation
        """
        logEvent("Monomial DGPK writeVectorFunctionXdmf not implemented yet",level=1)


"""
Members of the finite element space.
"""
from . import Comm

class FiniteElementFunction(object):
    """A member of a finite element space of scalar functions.

    This class manages the calculation of function, gradient, tensor,
    and trace values associated with a finite element function.
    Typically, this function will be a scalar function  (For example,
    in a 2D stokes problem with a pressure, and two velocity
    components (say u or v), this class will manage the calculation of
    one of the scalar functions for p, u or v.

    Arguments
    ---------
    finiteElementSpace : :class:`proteus.FemTools.ParametricFiniteElementSpace`

    Notes
    -----
    `femSpace` and `dof` are the two main attributes of this class.
    The `dof` attributes provide the scalar multiples for the
    underlying basis functions that comes from `femSpace`'s
    ParametricFiniteElementSpace object
    """
    def __init__(self,finiteElementSpace,dof=None,dim_dof=1,name="no_name",isVector=False):
        #: Name assigned to the FiniteElementFunction instance
        self.name=name
        #: boolean variable identifying whether the
        #: finiteElementFunction is vector quantitied.
        self.isVector=isVector
        #: :class:`proteus.FemTools.ParametricFiniteElementSpace`
        #: provides information on the underlying finite element
        #: space.
        self.femSpace = finiteElementSpace
        #: integer variable with the global number of degrees of
        #: freedom
        self.nDOF_global = self.femSpace.dim
        #: dimension of the degree of freedom
        self.dim_dof = dim_dof
        self.range_dim_dof = list(range(self.dim_dof))
        if dof is not None:
            #: numpy array of degree-of-freedom values used to
            #: calculate the finite element function.
            self.dof=dof
<<<<<<< HEAD
            self.dof_last=dof_last
            self.dof_last_last=dof_last_last
=======
            self.dof_last=dof.copy()
>>>>>>> 1f855b50
        else:
            self.dof = numpy.zeros((self.femSpace.dim*dim_dof),
                                     'd')
            self.dof_last = numpy.zeros((self.femSpace.dim*dim_dof),
                                     'd')
            self.dof_last_last = numpy.zeros((self.femSpace.dim*dim_dof),
                                     'd')

        #: boolean variable indentifying whether calculations should
        #: use C-routines.
        self.useC=True
        #we need to be able to get references to existing values for values at nodes for some calculations
        #like vtkVisualization
        self.meshNodeValues = None
        #: for parallel FiniteElementFunciton capability
        self.par_dof = None

    def copy(self):
        return FiniteElementFunction(finiteElementSpace=self.femSpace,
                                     dof=self.dof.copy(),
                                     dim_dof=self.dim_dof,
                                     name=self.name,
                                     isVector=self.isVector)

    def projectFromInterpolationConditions(self,interpolationValues):
        if self.useC and self.femSpace.referenceFiniteElement.interpolationConditions.projectFiniteElementFunctionFromInterpolationConditions_opt is not None:
            self.femSpace.referenceFiniteElement.interpolationConditions.projectFiniteElementFunctionFromInterpolationConditions_opt(self,interpolationValues)
        else:
            functionals = self.femSpace.referenceFiniteElement.interpolationConditions.functionalsQuadrature
            for eN in range(self.femSpace.elementMaps.mesh.nElements_global):
                for i in self.femSpace.referenceFiniteElement.localFunctionSpace.range_dim:
                    dof_eN_i = functionals[i](interpolationValues[eN])
                    self.dof[self.femSpace.dofMap.l2g[eN,i]*self.dim_dof:self.femSpace.dofMap.l2g[eN,i]*self.dim_dof+self.dim_dof] = dof_eN_i
    def getValue(self,eN,xi):
        """ Calculate the function value at a point on an element.

        Arguments
        ---------
        eN : int
            Global element number.
        xi : point
            Evaluation coordinate.

        Returns
        -------
        value: float
           The finite element functions value at xi.
        """
        value = 0.0
        for i,psi in zip(
            self.femSpace.dofMap.l2g[eN],
            self.femSpace.elementMaps.localFunctionSpace.basis):
            value+=self.dof[i]*psi(xi)
        return value
    def getValues(self,
                  v,
                  u):
        n_xi = v.shape[1]
        if self.useC==True:
            cfemIntegrals.calculateFiniteElementFunctionValues(self.femSpace.dofMap.l2g,
                                                               self.dof,
                                                               v,
                                                               u)
        else:
            u.flat[:]=0.0
            range_n_xi = list(range(n_xi))
            for eN in range(self.femSpace.elementMaps.mesh.nElements_global):
                for k in range_n_xi:
                    for j in self.femSpace.referenceFiniteElement.localFunctionSpace.range_dim:
                        J = self.femSpace.dofMap.l2g[eN,j]
                        for t in self.range_dim_dof:
                            u[eN,k*self.dim_dof + t]+=self.dof[J*self.dim_dof + t]*v[eN,k,j]
    def getGradientValues(self,
                          grad_v,
                          grad_u):
        n_xi = grad_v.shape[1]
        nSpace = grad_v.shape[-1]
        if self.useC==True:
            cfemIntegrals.calculateFiniteElementFunctionGradientValues(self.femSpace.dofMap.l2g,
                                                                       self.dof,
                                                                       grad_v,
                                                                       grad_u)
        else:
            range_n_xi = list(range(n_xi))
            grad_u.flat[:]=0.0
            for eN in range(self.femSpace.elementMaps.mesh.nElements_global):
                for k in range_n_xi:
                    for j in self.femSpace.referenceFiniteElement.localFunctionSpace.range_dim:
                        J = self.femSpace.dofMap.l2g[eN,j]
                        for t in self.range_dim_dof:
                            for m in self.femSpace.referenceFiniteElement.referenceElement.range_dim:
                                grad_u[eN,k*self.dim_dof + t,m]+=self.dof[J*self.dim_dof+t]*grad_v[eN,k,j,m]
    def getHessianValues(self,
                         Hessian_v,
                         Hessian_u):
        n_xi = Hessian_v.shape[1]
        nSpace = Hessian_v.shape[-1]
        cfemIntegrals.calculateFiniteElementFunctionHessianValues(self.femSpace.dofMap.l2g,
                                                                  self.dof,
                                                                  Hessian_v,
                                                                  Hessian_u)
    def getGradientTensorValues(self,
                                grad_v_x_grad_w,
                                grad_u_x_grad_w):
        n_xi = grad_v_x_grad_w.shape[1]
        nSpace = grad_v_x_grad_w.shape[-1]
        cfemIntegrals.calculateFiniteElementFunctionGradientTensorValues(self.femSpace.dofMap.l2g,
                                                                         self.dof,
                                                                         grad_v_x_grad_w,
                                                                         grad_u_x_grad_w)
    def getValuesTrace(self,
                       v,
                       u):
        n_xi = v.shape[2]
        if self.useC==True:
            cfemIntegrals.calculateFiniteElementFunctionValuesTrace(self.femSpace.dofMap.l2g,
                                                                   self.dof,
                                                                   v,
                                                                   u)
        else:
            u.flat[:]=0.0
            range_n_xi = list(range(n_xi))
            for eN in range(self.femSpace.elementMaps.mesh.nElements_global):
                for ebN in self.femSpace.referenceFiniteElement.referenceElement.range_nElementBoundaries:
                    for k in range_n_xi:
                        for j in self.femSpace.referenceFiniteElement.localFunctionSpace.range_dim:
                            J = self.femSpace.dofMap.l2g[eN,j]
                            for t in self.range_dim_dof:
                                u[eN,ebN,k*self.dim_dof + t]+=self.dof[J*self.dim_dof + t]*v[eN,ebN,k,j]
    def getGradientValuesTrace(self,
                               grad_v,
                               grad_u):
        n_xi = grad_v.shape[2]
        nSpace = grad_v.shape[-1]
        if self.useC==True:
            cfemIntegrals.calculateFiniteElementFunctionGradientValuesTrace(self.femSpace.dofMap.l2g,
                                                                           self.dof,
                                                                           grad_v,
                                                                           grad_u)
        else:
            grad_u.flat[:]=0.0
            range_n_xi = list(range(n_xi))
            for eN in range(self.femSpace.elementMaps.mesh.nElements_global):
                for ebN in self.femSpace.referenceFiniteElement.referenceElement.range_nElementBoundaries:
                    for k in range_n_xi:
                        for j in self.femSpace.referenceFiniteElement.localFunctionSpace.range_dim:
                            J = self.femSpace.dofMap.l2g[eN,j]
                            for t in self.range_dim_dof:
                                for m in self.femSpace.referenceFiniteElement.referenceElement.range_dim:
                                    grad_u[eN,ebN,k*self.dim_dof + t,m]+=self.dof[J*self.dim_dof + t]*grad_v[eN,ebN,k,j,m]
    def getValuesGlobalExteriorTrace(self,
                                     v,
                                     u):
        n_xi = v.shape[2]
        if self.useC==True:
            cfemIntegrals.calculateFiniteElementFunctionValuesGlobalExteriorTrace(self.femSpace.elementMaps.mesh.exteriorElementBoundariesArray,
                                                                                  self.femSpace.elementMaps.mesh.elementBoundaryElementsArray,
                                                                                  self.femSpace.elementMaps.mesh.elementBoundaryLocalElementBoundariesArray,
                                                                                  self.femSpace.dofMap.l2g,
                                                                                  self.dof,
                                                                                  v,
                                                                                  u)
        else:
            u.flat[:]=0.0
            range_n_xi = list(range(n_xi))
            for ebNE in range(self.femSpace.elementMaps.mesh.nExteriorElementBoundaries_global):
                ebN = self.femSpace.elementMaps.mesh.exteriorElementBoundariesArray[ebNE]
                eN  = self.femSpace.elementMaps.mesh.elementBoundaryElementsArray[ebN,0]
                ebN_local = self.femSpace.elementMaps.mesh.elementBoundaryLocalElementBoundariesArray[ebN,0]
                for k in range_n_xi:
                    for j in self.femSpace.referenceFiniteElement.localFunctionSpace.range_dim:
                        J = self.femSpace.dofMap.l2g[eN,j]
                        for t in self.range_dim_dof:
                            u[ebNE,k*self.dim_dof + t]+=self.dof[J*self.dim_dof + t]*v[ebNE,k,j]
    def getGradientValuesGlobalExteriorTrace(self,
                                             grad_v,
                                             grad_u):
        n_xi = grad_v.shape[1]
        nSpace = grad_v.shape[-1]
        if self.useC==True:
            cfemIntegrals.calculateFiniteElementFunctionGradientValuesGlobalExteriorTrace(self.femSpace.elementMaps.mesh.exteriorElementBoundariesArray,
                                                                                          self.femSpace.elementMaps.mesh.elementBoundaryElementsArray,
                                                                                          self.femSpace.elementMaps.mesh.elementBoundaryLocalElementBoundariesArray,
                                                                                          self.femSpace.dofMap.l2g,
                                                                                          self.dof,
                                                                                          grad_v,
                                                                                          grad_u)
        else:
            grad_u.flat[:]=0.0
            range_n_xi = list(range(n_xi))
            for ebNE in range(self.femSpace.elementMaps.mesh.nExteriorElementBoundaries_global):
                ebN = self.femSpace.elementMaps.mesh.exteriorElementBoundariesArray[ebNE]
                eN  = self.femSpace.elementMaps.mesh.elementBoundariesArray[ebN,0]
                ebN_local = self.femSpace.elementMaps.mesh.elementBoundaryLocalElementBoundariesArray[ebN,0]
                for k in range_n_xi:
                    for j in self.femSpace.referenceFiniteElement.localFunctionSpace.range_dim:
                        J = self.femSpace.dofMap.l2g[eN,j]
                        for t in self.range_dim_dof:
                            for m in self.femSpace.referenceFiniteElement.referenceElement.range_dim:
                                grad_u[ebNE,k*self.dim_dof + t,m]+=self.dof[J*self.dim_dof + t]*grad_v[ebNE,k,j,m]

    def writeFunctionGnuplot(self,filename,append=False):
        self.femSpace.writeFunctionGnuplot(self,filename)
    def writeFunctionEnsight(self,filename,append=False,case_filename=None):
        self.femSpace.writeFunctionEnsight(self,filename,append,case_filename)
    def writeFunctionMatlab(self,output,append=True,storeMeshData=True,figureOffset=1):
        return self.femSpace.writeFunctionMatlab(self,output,append=append,storeMeshData=storeMeshData,figureOffset=figureOffset)

    #we need to be able to get references to existing values for values at nodes for some calculations
    #like vtkVisualization, call structure is different that getValues because realy want internal storage to be modified
    def calculateValuesAtMeshNodes(self):
        if self.meshNodeValues is None:
            self.meshNodeValues = numpy.zeros((self.femSpace.mesh.nNodes_global*self.dim_dof),'d')
        self.femSpace.getValuesAtMeshNodes(self.dof,self.meshNodeValues,self.isVector,self.dim_dof)

    #
    def setupParallelCommunication(self):
        """
        build data structure for parallel communication
        """
        if self.femSpace.dofMap.dof_offsets_subdomain_owned is None:
            logEvent("WARNING setupParallelCommunication not valid for %s must have parallel information for dofMap" % self,level=-1)
            return
        comm = Comm.get()
        par_n = self.femSpace.dofMap.dof_offsets_subdomain_owned[comm.rank()+1] - self.femSpace.dofMap.dof_offsets_subdomain_owned[comm.rank()]
        par_N = self.femSpace.dofMap.nDOF_all_processes
        par_nghost = self.femSpace.dofMap.nDOF_subdomain - par_n
        subdomain2global = self.femSpace.dofMap.subdomain2global
        max_dof_neighbors= self.femSpace.dofMap.max_dof_neighbors
        par_bs = self.dim_dof
        self.par_dof = ParVec_petsc4py(self.dof,par_bs,par_n,par_N,par_nghost,subdomain2global)

"""
Boundary Conditions
"""

class DOFBoundaryConditions(object):
    """
    A class for generating the set of DOF that are replaced by
    Dirichlet conditions and the values that are to be assigned to
    those DOF. For now I will ignore the ability to specify
    different boundary conditions for interpolatory DOF that correspond
    to the same physical point (i.e. discontinuous approximations where
    left and right limits can be specified)

    DOFBoundaryConditionDict -- a dictionary of boundary condition functions
    accessed by global DOF number
    DOFBoundryConditionPointDict -- a dictionary of physical points associated
    with the boundary condition
    freeDOFSet -- the DOF not specified by boundary conditions
    global2freeGlobal -- an integer mapping from global DOF numbers
    to the free DOF numbers.

    The constructor requires a function that takes a point as input
    and, if the point is on a part of the boundary where values are
    specified, then it returns the function of t,x, and the unknown
    that computes the boundary condition.

    TODO
     For now allow for flag to specify type of dirichlet condition to allow
     say nonlinear function of solution to be specified
     initially, only weak bc's will allow this functionality though
    """
    def __init__(self,femSpace,getPointwiseBoundaryConditions=None,weakDirichletConditions=False,
                 getPeriodicBoundaryConditions=None,allowNodalMaterialBoundaryTypes=True):
        self.DOFBoundaryConditionsDict={}
        self.DOFBoundaryPointDict={}
        self.DOFBoundaryMaterialFlag={}
        self.freeDOFSet=set()
        self.periodicDOFDict={}
        class ptuple(object):
            """
            define a dictionary key that defines points as equal if they're "close"
            """
            h=femSpace.mesh.hMin
            def __init__(self,p):
                self.p=p
            def __hash__(self):
                return hash(tuple(self.p))
            def __eq__(self,other):
                return  enorm(self.p - other.p) <= self.h
        if getPointwiseBoundaryConditions is not None and femSpace.strongDirichletConditions and not weakDirichletConditions:
            for eN in range(femSpace.elementMaps.mesh.nElements_global):
            # mesh = femSpace.elementMaps.mesh
            # for ebNE in range(mesh.nExteriorElementBoundaries_global):
            #     ebN = mesh.exteriorElementBoundariesArray[ebNE]
            #     eN = mesh.elementBoundaryElementsArray[ebN,0]
                for k in range(femSpace.referenceFiniteElement.interpolationConditions.nQuadraturePoints):
                    i = femSpace.referenceFiniteElement.interpolationConditions.quadrature2DOF_element(k)
                    dofN = femSpace.dofMap.l2g[eN,i]
                    x = femSpace.interpolationPoints[eN,k]
                    try:
                        #in case interpolation is wholly in element interior
                        interiorInterpolationPoint = True
                        for ebN_element in range(femSpace.elementMaps.mesh.nElementBoundaries_element):
                            if femSpace.referenceFiniteElement.interpolationConditions.definedOnLocalElementBoundary(k,ebN_element) == True:
                                interiorInterpolationPoint = False
                                ebN = femSpace.elementMaps.mesh.elementBoundariesArray[eN,ebN_element]
                                materialFlag = femSpace.elementMaps.mesh.elementBoundaryMaterialTypes[ebN]
                                #mwf now allow for flag to specify type of dirichlet condition to allow
                                #say nonlinear function of solution to be specified
                                #initially, only weak bc's will allow this functionality though
                                gReturn = getPointwiseBoundaryConditions(x,materialFlag)
                                try:
                                    g = gReturn[0]
                                    gFlag = gReturn[1]
                                except TypeError:
                                    g = gReturn
                                    gFlag = 1
                                if gFlag != 1:
                                    logEvent("WARNING strong Dirichlet conditions do not enforce nonlinear bcs")
                                p = None
                                if getPeriodicBoundaryConditions is not None:
                                    p = getPeriodicBoundaryConditions(x,materialFlag)
                                if p is not None:
                                    if ptuple(p) in self.periodicDOFDict:
                                        self.periodicDOFDict[ptuple(p)].add(dofN)
                                    else:
                                        self.periodicDOFDict[ptuple(p)] = set([dofN])
                                elif g is not None:
                                    self.DOFBoundaryConditionsDict[dofN] = g
                                    self.DOFBoundaryPointDict[dofN]=x
                                    self.DOFBoundaryMaterialFlag[dofN] = materialFlag
                                    self.freeDOFSet.discard(dofN)
                                else:
                                    if dofN not in list(self.DOFBoundaryConditionsDict.keys()):
                                        self.freeDOFSet.add(dofN)
                                #has Dirichlet bc set or not
                            #on ebN_element
                        #local faces
                        if interiorInterpolationPoint and dofN not in list(self.DOFBoundaryConditionsDict.keys()):
                            self.freeDOFSet.add(dofN)
                    except TypeError:
                        logEvent("""WARNING DOFBoundaryCondition Pointwise conditions should take arguments (x,flag) now trying without flag""")
                        #mwf now allow for flag to specify type of dirichlet condition to allow
                        #say nonlinear function of solution to be specified
                        #initially, only weak bc's will allow this functionality though
                        gReturn = getPointwiseBoundaryConditions(x)
                        try:
                            g = gReturn[0]
                            gFlag = gReturn[1]
                        except TypeError:
                            g = gReturn
                            gFlag = 1
                        if gFlag != 1:
                            logEvent("WARNING strong Dirichlet conditions do not enforce nonlinear bcs")
                        p = None
                        if getPeriodicBoundaryConditions is not None:
                            p = getPeriodicBoundaryConditions(x)
                        if p is not None:
                            #print "periodic DOF bc ",tuple(p)
                            if ptuple(p) in self.periodicDOFDict:
                                self.periodicDOFDict[ptuple(p)].add(dofN)
                                self.freeDOFSet.discard(dofN)
                            else:
                                #print "inserting dof in periodic and free",dofN
                                self.periodicDOFDict[ptuple(p)] = set([dofN])
                                self.freeDOFSet.discard(dofN)
                        elif g:
                            self.DOFBoundaryConditionsDict[dofN] = g
                            self.DOFBoundaryPointDict[dofN]=x
                            self.freeDOFSet.discard(dofN)
                        else:
                            if dofN not in list(self.DOFBoundaryConditionsDict.keys()):
                                self.freeDOFSet.add(dofN)
                    #exception on argument list for getPointWiseBoundaryConditions
                    #now also try setting Dirichlet boundary conditions using nodal id tags
                    nN_element = femSpace.referenceFiniteElement.interpolationConditions.quadrature2Node_element(k)
                    ##todo work out use cases where this matters
                    if allowNodalMaterialBoundaryTypes and (nN_element is not None and nN_element < femSpace.elementMaps.mesh.nNodes_element):
                        try:
                            nN_global = femSpace.elementMaps.mesh.elementNodesArray[eN,nN_element]
                            materialFlag = femSpace.elementMaps.mesh.nodeMaterialTypes[nN_global]
                            gReturn = getPointwiseBoundaryConditions(x,materialFlag)
                            try:
                                g = gReturn[0]
                                gFlag = gReturn[1]
                            except TypeError:
                                g = gReturn
                                gFlag = 1
                            if gFlag != 1:
                                logEvent("WARNING strong Dirichlet conditions do not enforce nonlinear bcs")
                            p = None
                            if getPeriodicBoundaryConditions is not None:
                                p = getPeriodicBoundaryConditions(x,materialFlag)
                            if p is not None: #skip dof setting here
                                pass#cek changed from break to pass/elif
                            elif g: #override elementBoundary condition
                                self.DOFBoundaryConditionsDict[dofN] = g
                                self.DOFBoundaryPointDict[dofN]=x
                                self.DOFBoundaryMaterialFlag[dofN] = materialFlag
                                self.freeDOFSet.discard(dofN)
                            else:
                                if dofN not in list(self.DOFBoundaryConditionsDict.keys()):
                                    self.freeDOFSet.add(dofN)
                            #has Dirichlet bc set or not
                        except TypeError:
                            logEvent("""WARNING DOFBoundaryCondition Pointwise conditions should take arguments (x,flag) skipping nodal flag test""")
                        #
                    #has correspondence between interpolation conditions and mesh nodes
                #k
            #eN
        else:
            self.freeDOFSet = set(range(femSpace.dim))
        #
        for nodeSet in list(self.periodicDOFDict.values()):
            nodeList = list(nodeSet)
            nodeList.sort()
            self.freeDOFSet.add(nodeList[0])
            for dofN in nodeList[1:]:
                self.freeDOFSet.discard(dofN)
        self.nFreeDOF_global = len(self.freeDOFSet)
        self.global2freeGlobal={}
        self.myFreeDOF={}
        for free_dofN, dofN in enumerate(self.freeDOFSet):
            self.global2freeGlobal[dofN] = free_dofN
            self.myFreeDOF[dofN] = dofN
        for nodeSet in list(self.periodicDOFDict.values()):
            nodeList = list(nodeSet)
            nodeList.sort()
            free_dofN = self.global2freeGlobal[nodeList[0]]
            print("node list",nodeList)
            for dofN in nodeSet:
                self.global2freeGlobal[dofN] = free_dofN
                self.myFreeDOF[dofN] = nodeList[0]
        #create arrays for iterating over dofs in c
        #not necessarily a 1-1 correspondence between free_dofN and dofN because of
        #periodic bcs, so have to have 2 arrays
        nfree = len(self.global2freeGlobal)
        self.global2freeGlobal_global_dofs = numpy.zeros((nfree,),'i')
        self.global2freeGlobal_free_dofs = numpy.zeros((nfree,),'i')
        test = numpy.array(list(range(nfree)),dtype='i')
        for i,dofN in enumerate(self.global2freeGlobal.keys()):
            self.global2freeGlobal_global_dofs[i] = dofN#map each of the unknown DOF's to the original node number
            self.global2freeGlobal_free_dofs[i] = self.global2freeGlobal[dofN]#map each of the unknown DOF's to the free unknown number


class DOFBoundaryConditions_alt(object):
    """
    A class for generating the set of DOF that are replaced by
    Dirichlet conditions and the values that are to be assigned to
    those DOF. For now I will ignore the ability to specify
    different boundary conditions for interpolatory DOF that correspond
    to the same physical point (i.e. discontinuous approximations where
    left and right limits can be specified)

    DOFBoundaryConditionDict -- a dictionary of boundary condition functions
    accessed by global DOF number
    DOFBoundryConditionPointDict -- a dictionary of physical points associated
    with the boundary condition
    freeDOFSet -- the DOF not specified by boundary conditions
    global2freeGlobal -- an integer mapping from global DOF numbers
    to the free DOF numbers.

    The constructor requires a function that takes a point as input
    and, if the point is on a part of the boundary where values are
    specified, then it returns the function of t,x, and the unknown
    that computes the boundary condition.

    TODO
     For now allow for flag to specify type of dirichlet condition to allow
     say nonlinear function of solution to be specified
     initially, only weak bc's will allow this functionality though

    """
    def __init__(self,femSpace,getPointwiseBoundaryConditions=None,weakDirichletConditions=False,
                 getPeriodicBoundaryConditions=None,allowNodalMaterialBoundaryTypes=True):
        self.DOFBoundaryConditionsDict={}
        self.DOFBoundaryPointDict={}
        self.DOFBoundaryMaterialFlag={}
        self.periodicDOFDict={}
        class ptuple(object):
            """
            define a dictionary key that defines points as equal if they're "close"
            """
            h=femSpace.mesh.hMin
            def __init__(self,p):
                self.p=p
            def __hash__(self):
                return hash(tuple(self.p))
            def __eq__(self,other):
                return  enorm(self.p - other.p) < self.h
        if getPointwiseBoundaryConditions is not None and femSpace.strongDirichletConditions and not weakDirichletConditions:
            for eN in range(femSpace.elementMaps.mesh.nElements_global):
            # mesh = femSpace.elementMaps.mesh
            # for ebNE in range(mesh.nExteriorElementBoundaries_global):
            #     ebN = mesh.exteriorElementBoundariesArray[ebNE]
            #     eN = mesh.elementBoundaryElementsArray[ebN,0]
                for k in range(femSpace.referenceFiniteElement.interpolationConditions.nQuadraturePoints):
                    i = femSpace.referenceFiniteElement.interpolationConditions.quadrature2DOF_element(k)
                    dofN = femSpace.dofMap.l2g[eN,i]
                    x = femSpace.interpolationPoints[eN,k]

                    #in case interpolation is wholly in element interior
                    interiorInterpolationPoint = True
                    for ebN_element in range(femSpace.elementMaps.mesh.nElementBoundaries_element):
                        if femSpace.referenceFiniteElement.interpolationConditions.definedOnLocalElementBoundary(k,ebN_element) == True:
                            interiorInterpolationPoint = False
                            ebN = femSpace.elementMaps.mesh.elementBoundariesArray[eN,ebN_element]
                            materialFlag = femSpace.elementMaps.mesh.elementBoundaryMaterialTypes[ebN]
                            #mwf now allow for flag to specify type of dirichlet condition to allow
                            #say nonlinear function of solution to be specified
                            #initially, only weak bc's will allow this functionality though
                            gReturn = getPointwiseBoundaryConditions(x,materialFlag)
                            try:
                                g = gReturn[0]
                                gFlag = gReturn[1]
                            except TypeError:
                                g = gReturn
                                gFlag = 1
                            if gFlag != 1:
                                logEvent("WARNING strong Dirichlet conditions do not enforce nonlinear bcs")
                            p = None
                            if getPeriodicBoundaryConditions is not None:
                                p = getPeriodicBoundaryConditions(x,materialFlag)
                            if p is not None:
                                if ptuple(p) in self.periodicDOFDict:
                                    self.periodicDOFDict[ptuple(p)].add(dofN)
                                else:
                                    self.periodicDOFDict[ptuple(p)] = set([dofN])
                            elif g is not None:
                                self.DOFBoundaryConditionsDict[dofN] = g
                                self.DOFBoundaryPointDict[dofN]=x
                                self.DOFBoundaryMaterialFlag[dofN] = materialFlag

                            #has Dirichlet bc set or not
                        #on ebN_element
                    #local faces
                #k
            #eN
        self.freeDOFSet = set(range(femSpace.dim))
        for nodeSet in list(self.periodicDOFDict.values()):
            nodeList = list(nodeSet)
            nodeList.sort()
            self.freeDOFSet.add(nodeList[0])
            for dofN in nodeList[1:]:
                self.freeDOFSet.discard(dofN)
        self.nFreeDOF_global = len(self.freeDOFSet)
        self.global2freeGlobal={}
        self.myFreeDOF={}
        for free_dofN, dofN in enumerate(self.freeDOFSet):
            self.global2freeGlobal[dofN] = free_dofN
            self.myFreeDOF[dofN] = dofN
        for nodeSet in list(self.periodicDOFDict.values()):
            nodeList = list(nodeSet)
            nodeList.sort()
            free_dofN = self.global2freeGlobal[nodeList[0]]
            print("node list",nodeList)
            for dofN in nodeSet:
                self.global2freeGlobal[dofN] = free_dofN
                self.myFreeDOF[dofN] = nodeList[0]
        #create arrays for iterating over dofs in c
        #not necessarily a 1-1 correspondence between free_dofN and dofN because of
        #periodic bcs, so have to have 2 arrays
        nfree = len(self.global2freeGlobal)
        self.global2freeGlobal_global_dofs = numpy.zeros((nfree,),'i')
        self.global2freeGlobal_free_dofs = numpy.zeros((nfree,),'i')
        test = numpy.array(list(range(nfree)),dtype='i')
        for i,dofN in enumerate(self.global2freeGlobal.keys()):
            self.global2freeGlobal_global_dofs[i] = dofN#map each of the unknown DOF's to the original node number
            self.global2freeGlobal_free_dofs[i] = self.global2freeGlobal[dofN]#map each of the unknown DOF's to the free unknown number



class FluxBoundaryConditions(object):
    """Generating class for the fluxBoundaryConditions dictionaries.

    This class manages the generation of the advective, stress and
    diffusive fluxBoundaryCondition dictionaries.  These dictionaries
    store lists of functions that describe the flux conditions along
    the finite element boundaries.

    Attributes
    ----------
    advectiveFluxBoundaryConditionsDict : :obj:`dict`
        Stores advective flux boundary conditions functions.
    stressFluxBoundaryConditionsDict : :obj:`dict`
        Stores stress flux boundary conditions functions.
    diffusiveFluxBoundaryConditionsDictDict : :obj:`dict`
        Stores diffusive flux boundary conditions functions.

    Notes
    -----
    The boundary condition dictionaries all use the key convention
    (ebNE,k) where ebNE is the global edge number and k is the local
    quadrature point number.
    """
    def __init__(self,mesh,nElementBoundaryQuadraturePoints_elementBoundary,x,
                 getAdvectiveFluxBoundaryConditions=None,
                 getDiffusiveFluxBoundaryConditions={},
                 getStressFluxBoundaryConditions=None):
        self.advectiveFluxBoundaryConditionsDict={}
        self.stressFluxBoundaryConditionsDict={}
        self.diffusiveFluxBoundaryConditionsDictDict=dict([(ck,{}) for ck in list(getDiffusiveFluxBoundaryConditions.keys())])
        for ebNE in range(mesh.nExteriorElementBoundaries_global):
            ebN = mesh.exteriorElementBoundariesArray[ebNE]
            materialFlag = mesh.elementBoundaryMaterialTypes[ebN]
            for k in range(nElementBoundaryQuadraturePoints_elementBoundary):
                try:
                    if getAdvectiveFluxBoundaryConditions is not None:
                        g = getAdvectiveFluxBoundaryConditions(x[ebNE,k],materialFlag)
                        if g:
                            self.advectiveFluxBoundaryConditionsDict[(ebNE,k)] = g
                    if getStressFluxBoundaryConditions is not None:
                        g = getStressFluxBoundaryConditions(x[ebNE,k],materialFlag)
                        if g:
                            self.stressFluxBoundaryConditionsDict[(ebNE,k)] = g
                    for ck in list(getDiffusiveFluxBoundaryConditions.keys()):
                        g = getDiffusiveFluxBoundaryConditions[ck](x[ebNE,k],materialFlag)
                        if g:
                            self.diffusiveFluxBoundaryConditionsDictDict[ck][(ebNE,k)] = g
                except TypeError:
                    logEvent("""WARNING FluxBoundaryCondition should take arguments (x,flag) now trying without flag""")
                    g = getAdvectiveFluxBoundaryConditions(x[ebNE,k])
                    if g:
                        self.advectiveFluxBoundaryConditionsDict[(ebNE,k)] = g
                    for ck in list(getDiffusiveFluxBoundaryConditions.keys()):
                        g = getDiffusiveFluxBoundaryConditions[ck](x[ebNE,k])
                        if g:
                            self.diffusiveFluxBoundaryConditionsDictDict[ck][(ebNE,k)] = g
            #k
        #ebNE
class FluxBoundaryConditionsGlobalElementBoundaries(object):
    """
    mwf original version that sets indeces based on all element boundaries
    A class for generating the list of element boundaries
    where values are specified.
    """
    def __init__(self,mesh,nElementBoundaryQuadraturePoints_elementBoundary,x,getAdvectiveFluxBoundaryConditions=None,getDiffusiveFluxBoundaryConditions={}):
        self.advectiveFluxBoundaryConditionsDict={}
        self.diffusiveFluxBoundaryConditionsDictDict=dict([(ck,{}) for ck in list(getDiffusiveFluxBoundaryConditions.keys())])
        for ebNE in range(mesh.nExteriorElementBoundaries_global):
            ebN = mesh.exteriorElementBoundariesArray[ebNE]
            eN_global   = mesh.elementBoundaryElementsArray[ebN,0]
            ebN_element = mesh.elementBoundaryLocalElementBoundariesArray[ebN,0]
            materialFlag = mesh.elementBoundaryMaterialTypes[ebN]
            for k in range(nElementBoundaryQuadraturePoints_elementBoundary):
                try:
                    g = None
                    if getAdvectiveFluxBoundaryConditions:
                        g = getAdvectiveFluxBoundaryConditions(x[ebN,k],materialFlag)
                    if g:
                        self.advectiveFluxBoundaryConditionsDict[(ebN,k)] = g
                    for ck in list(getDiffusiveFluxBoundaryConditions.keys()):
                        g = getDiffusiveFluxBoundaryConditions[ck](x[ebN,k],materialFlag)
                        if g:
                            self.diffusiveFluxBoundaryConditionsDictDict[ck][(ebN,k)] = g
                except TypeError:
                    logEvent("""WARNING FluxBoundaryCondition GlobalElement should take arguments (x,flag) now trying without flag""")
                    g = None
                    if getAdvectiveFluxBoundaryConditions:
                        g = getAdvectiveFluxBoundaryConditions(x[ebN,k])
                    if g:
                        self.advectiveFluxBoundaryConditionsDict[(ebN,k)] = g
                    for ck in list(getDiffusiveFluxBoundaryConditions.keys()):
                        g = getDiffusiveFluxBoundaryConditions[ck](x[ebN,k])
                        if g:
                            self.diffusiveFluxBoundaryConditionsDictDict[ck][(ebN,k)] = g
class StressBoundaryConditions(object):
    """
    A class for generating the list of element boundaries
    where values are specified.
    """
    def __init__(self,mesh,nElementBoundaryQuadraturePoints_elementBoundary,x,getStressTraceBoundaryConditions=None):
        self.stressTraceBoundaryConditionsDict={}
        for ebNE in range(mesh.nExteriorElementBoundaries_global):
            ebN = mesh.exteriorElementBoundariesArray[ebNE]
            materialFlag = mesh.elementBoundaryMaterialTypes[ebN]
            for k in range(nElementBoundaryQuadraturePoints_elementBoundary):
                try:
                    g = getStressTraceBoundaryConditions(x[ebNE,k],materialFlag)
                    if g:
                        self.stressTraceBoundaryConditionsDict[(ebNE,k)] = g
                except TypeError:
                    logEvent("""WARNING FluxBoundaryCondition should take arguments (x,flag) now trying without flag""")
                    g = getStressTraceBoundaryConditions(x[ebNE,k])
                    if g:
                        self.stressTraceBoundaryConditionsDict[(ebNE,k)] = g
            #k
        #ebNE
class MultilevelProjectionOperators(object):
    """
    A class that takes a hierarchical (multiLevel) mesh and generates
    the interpolation and restriction operators.

    restrictList/prolongList -- projection and restriction at only the free nodes
    restrict_bcList/prolong_bcList -- includes dirichlet boundaries as well

    By default this is set up for conforming spaces. Since the spaces
    are conforming the coarse basis functions are in the fine space so we
    need only find the coefficients of the fine space basis functions that
    yield the coarse space basis functions. This is the matrix of the
    trivial injection from coarse to fine and it is used as the projection
    operator. Restriction is taken as the matrix of the adjoint of the
    injection, which is simply the transpose of the projection matrix. These
    operators fall out if you try to solve for the error on the coarse grid:
    Starting with u_f we have a(u_f+e_f,w_f) = <f,w_f>, and we want to
    solve instead  a(e_c,w_c) = <f - a(u_f,w_f),w_c> on the coarse grid
    Using the injection i we can express this in the fine space as
    a(i e_c, i w_c) = <f - a(u_f,w_f),i w_c> writing
    this in matrix form yields p^t A_f p E = p^t R_f
    --- P1 nonconforming space ----
    Try to set up now for nonconforming P1 approximation following Chen_96b.
    Setup prolongation by evaluating coarse grid basis functions at
    fine grid interpolation condition points (face barycenters).

    Then, just need to know if fine grid interpolationCondition point falls on
    interface of coarse grid elements or not. If so, use average value of coarse
    grid quantity on fine grid. Otherwise just evaluate it

    Use this simple interpolation from coarse to fine as the projection operator.
    Restriction is taken as the matrix of the adjoint of the
    injection, which is simply the transpose of the projection matrix.

    I don't think these fall out as nicely since they're nonconforming."""
    ## \todo put the MultilevelProjectionOperators constructor  partially  into C
    def __init__(self,
                 multilevelMesh,
                 femSpaceDictList,
                 offsetListList,
                 strideListList,
                 dofBoundaryConditionsDictList):
        self.nc = len(offsetListList[0])
        self.restrictList = [[]]
        self.rzvalList = [[]]
        self.restrictSumList=[[]]
        self.prolongList = [[]]
        self.pzvalList = [[]]
        self.restrict_bcListDict = dict([(cj,[[]]) for cj in range(self.nc)])
        self.rbczvalListDict = dict([(cj,[[]]) for cj in range(self.nc)])
        self.restrict_bcSumListDict = dict([(cj,[[]]) for cj in range(self.nc)])
        self.prolong_bcListDict = dict([(cj,[[]]) for cj in range(self.nc)])
        self.pbczvalListDict = dict([(cj,[[]]) for cj in range(self.nc)])
        self.scaled_restrict_bcListDict = dict([(cj,[[]]) for cj in range(self.nc)])
        self.scaled_rbczvalListDict = dict([(cj,[[]]) for cj in range(self.nc)])
        self.interp_bcListDict = dict([(cj,[[]]) for cj in range(self.nc)])
        self.interp_bczvalListDict = dict([(cj,[[]]) for cj in range(self.nc)])
        self.femSpaceDictList=femSpaceDictList
        self.dof_bc_DictList = dofBoundaryConditionsDictList
        usingAtLeastOneNCproj = False
        for l in range(len(multilevelMesh.meshList)-1):
            r = {}
            p = {}
            coarse_nFreeDOF_global = 0
            fine_nFreeDOF_global=0
            for cj in range(self.nc):
                coarse_nFreeDOF_global += self.dof_bc_DictList[l][cj].nFreeDOF_global
                fine_nFreeDOF_global   += self.dof_bc_DictList[l+1][cj].nFreeDOF_global
            rSum = Vec(coarse_nFreeDOF_global)
            rColumnIndeces=[set() for row in range(coarse_nFreeDOF_global)]
            for cj in range(self.nc):
                coarseSpace = self.femSpaceDictList[l][cj]
                coarseMesh  = multilevelMesh.meshList[l]
                coarseDOFBoundaryConditions = self.dof_bc_DictList[l][cj]
                #cek old mesh interface
                #children = multilevelMesh.elementChildren[l]
                #new mesh interface uses packed arrays, basically a sparse matrix
                children = multilevelMesh.elementChildrenArrayList[l]
                childrenOffsets = multilevelMesh.elementChildrenOffsetsList[l]
                #cek old mesh interface
#                 for coarse_eN in range(coarseMesh.nElements_global):
#                     nChildrenMax_element = max(nChildrenMax_element,len(children[coarse_eN]))
                nChildrenMax_element = max(childrenOffsets[1:] - childrenOffsets[:-1])
                fineSpace = self.femSpaceDictList[l+1][cj]
                fineMesh  = multilevelMesh.meshList[l+1]
                fineDOFBoundaryConditions = self.dof_bc_DictList[l+1][cj]
                fineSpaceInterpolationFunctionals = fineSpace.referenceFiniteElement.interpolationConditions.functionalsQuadrature
                #interpolationPointsOnFineElement_reference = fineSpace.referenceFiniteElement.interpolationConditions.quadraturePointArray
                nInterpolationPoints = fineSpace.referenceFiniteElement.interpolationConditions.nQuadraturePoints
                range_nInterpolationPoints = list(range(nInterpolationPoints))
                referenceElement = fineSpace.referenceFiniteElement.referenceElement
                rbcSum = Vec(coarseSpace.dim)
                rbcColumnIndeces=[set() for row in range(coarseSpace.dim)]
                rbc = {}
                pbc = {}
                scaled_rbc = {}
                interp_bc = {}
                #mwf should tell us if interpolation condition is at coarse element interface or not
                # aka (nonconforming on coarse grid?)
                #check typecode if go to c
                isNonConformingOnCoarseGrid = numpy.zeros((fineMesh.nElements_global,nInterpolationPoints),'i')
                if referenceElement.dim  > 1 and isinstance(fineSpace,NC_AffineLinearOnSimplexWithNodalBasis):
                    #mwf old mesh interface multilevelMesh.calculateElementParents()
                    parentsArray = multilevelMesh.elementParentsArrayList[l+1]
                    usingAtLeastOneNCproj = True
                    #need to care about interpolation conditions being conforming on coarse grid or not
                    for ebNI in range(fineMesh.nInteriorElementBoundaries_global):
                        ebN = fineMesh.interiorElementBoundariesArray[ebNI]
                        eN_left  = fineMesh.elementBoundaryElementsArray[ebN,0]
                        eN_right = fineMesh.elementBoundaryElementsArray[ebN,1]
                        ebn_left = fineMesh.elementBoundaryLocalElementBoundariesArray[ebN,0]
                        ebn_right= fineMesh.elementBoundaryLocalElementBoundariesArray[ebN,1]
                        #mwf old interface
                        #PeN_left = multilevelMesh.elementParents[l+1][eN_left]
                        #PeN_right= multilevelMesh.elementParents[l+1][eN_right]
                        PeN_left = parentsArray[eN_left]
                        PeN_right= parentsArray[eN_right]

                        if PeN_left != PeN_right:
                            #assumes a unique correspondence interpCondition <--> local element boundary
                            isNonConformingOnCoarseGrid[eN_left,ebn_left]  = 1
                            isNonConformingOnCoarseGrid[eN_right,ebn_right]= 1
                            #mwf debug
                            #print """MultilevelProjNC nc IP ebN= %d eN_left=%d PeN_left=%d eN_right=%d PeN_right=%d """ % (ebN,
                            #                                                                                               eN_left,
                            #                                                                                               PeN_left,
                            #                                                                                               eN_right,
                            #                                                                                               PeN_right)
                        #different parents
                    #interior element boundaries
                    #what about exterior ones?
                    for ebNE in range(fineMesh.nExteriorElementBoundaries_global):
                        ebN = fineMesh.exteriorElementBoundariesArray[ebNE]
                        eN_left = fineMesh.elementBoundaryElementsArray[ebN,0]
                        ebn_left = fineMesh.elementBoundaryLocalElementBoundariesArray[ebN,0]
                        isNonConformingOnCoarseGrid[eN_left,ebn_left]  = -1
                    #end exterior
                #need to care about nonconforming points
                if (not isinstance(fineSpace,NC_AffineLinearOnSimplexWithNodalBasis) and
                    referenceElement.dim > 1 and usingAtLeastOneNCproj):
                    logEvent("""WARNING testStuff.MultiLevelProjectionOperatorsNC mixing NC and C0 projection operators!!!""")
                #map reference interpolation points of fine elements to physical space
                interpolationPointsOnFineElement_physical =  fineSpace.updateInterpolationPoints()
                #copy physical space reference points on fine elements to an array for their parents
                interpolationPointsOnCoarseElement_physical = numpy.zeros((coarseMesh.nElements_global,
                                                                             nChildrenMax_element*nInterpolationPoints,
                                                                             3),
                                                                            'd')
                child_N_global=0 #cek new mesh interface, keep track of position in children array
                for coarse_eN in range(coarseMesh.nElements_global):
                    #cek old mesh interface
                    #for child_N,fine_e in enumerate(children[coarse_eN]):
                    #new mesh interface
                    for child_N,offset in enumerate(range(childrenOffsets[coarse_eN],childrenOffsets[coarse_eN+1])):
                        fine_eN = children[offset] #new
                        for pN in range_nInterpolationPoints:
                            #cek old mesh interface
                            #interpolationPointsOnCoarseElement_physical[coarse_eN,child_N*nInterpolationPoints + pN,:] = interpolationPointsOnFineElement_physical[fine_e.N,pN]
                            interpolationPointsOnCoarseElement_physical[coarse_eN,child_N*nInterpolationPoints + pN,:] = interpolationPointsOnFineElement_physical[fine_eN,pN]
                #map physical interpolation points on coarse elements to coarse reference coordinates
                interpolationPointsOnCoarseElement_reference = numpy.zeros((coarseMesh.nElements_global,
                                                                              nChildrenMax_element*nInterpolationPoints,
                                                                              3),
                                                                             'd')
                J = numpy.zeros((coarseMesh.nElements_global,
                                   nChildrenMax_element*nInterpolationPoints,
                                   referenceElement.dim,
                                   referenceElement.dim),
                                  'd')
                invJ = numpy.zeros((coarseMesh.nElements_global,
                                      nChildrenMax_element*nInterpolationPoints,
                                      referenceElement.dim,
                                      referenceElement.dim),
                                     'd')
                detJ = numpy.zeros((coarseMesh.nElements_global,
                                      nChildrenMax_element*nInterpolationPoints),
                                     'd')
                interpolationPointsOnCoarseElement_reference_dummy = numpy.zeros((nChildrenMax_element*nInterpolationPoints,
                                                                                    3),
                                                                                  'd')
                coarseSpace.elementMaps.getJacobianValues(interpolationPointsOnCoarseElement_reference_dummy,
                                                          J,
                                                          invJ,
                                                          detJ)
                coarseSpace.elementMaps.getInverseValues(invJ,
                                                         interpolationPointsOnCoarseElement_physical,
                                                         interpolationPointsOnCoarseElement_reference)
                #get coarse scale basis function values at these reference points
                psi = numpy.zeros((coarseMesh.nElements_global,
                                     nChildrenMax_element*nInterpolationPoints,
                                     coarseSpace.referenceFiniteElement.localFunctionSpace.dim),
                                    'd')
                coarseSpace.getBasisValuesAtArray(interpolationPointsOnCoarseElement_reference,
                                                  psi)
                #cek new mesh interface
                child_N_global=0
                for coarse_eN in range(coarseMesh.nElements_global):
                    #cek old mesh interface
                    #for fine_eN,fine_e in enumerate(children[coarse_eN]):
                    #cek new mesh interface
                    for fine_eN,offset in enumerate(range(childrenOffsets[coarse_eN],childrenOffsets[coarse_eN+1])):
                        fine_eN_global = children[offset] #new
                        for i in fineSpace.referenceFiniteElement.localFunctionSpace.range_dim:
                            #I = fineSpace.dofMap.l2g[fine_e.N,i]
                            I = fineSpace.dofMap.l2g[fine_eN_global,i]
                            for j in coarseSpace.referenceFiniteElement.localFunctionSpace.range_dim:
                                J = coarseSpace.dofMap.l2g[coarse_eN,j]
                                psi_j = psi[coarse_eN,fine_eN*nInterpolationPoints:(fine_eN+1)*nInterpolationPoints,j]
                                F_ij = fineSpaceInterpolationFunctionals[i](psi_j)
                                if abs(F_ij ) > 1.0e-16:
                                    #mwf orig F_ij > 1.e-16 changed to abs(F_ij)
                                    #mwf now account for nonconforming points?
                                    #cek old mesh interface
                                    #if usingAtLeastOneNCproj and isNonConformingOnCoarseGrid[fine_e.N,i] > 0:
                                    #cek new mesh interface
                                    if usingAtLeastOneNCproj and isNonConformingOnCoarseGrid[fine_eN_global,i] > 0:
                                        F_ij *= 0.5
                                        #have to allow for summing up values hit multiple times
                                        #only here
                                        if (J,I) in rbc:
                                            rbc[(J,I)] += F_ij
                                            pbc[(I,J)] += F_ij
                                        else:
                                            rbc[(J,I)] = F_ij
                                            pbc[(I,J)] = F_ij
                                    else:
                                        rbc[(J,I)] = F_ij
                                        pbc[(I,J)] = F_ij
                                    rbcColumnIndeces[J].add(I)
                                    #check why this is being called, todo
                                    if I in fineDOFBoundaryConditions.global2freeGlobal:
                                        II = fineDOFBoundaryConditions.global2freeGlobal[I]*strideListList[l+1][cj]+offsetListList[l+1][cj]
                                        if J in coarseDOFBoundaryConditions.global2freeGlobal:
                                            JJ = coarseDOFBoundaryConditions.global2freeGlobal[J]*strideListList[l][cj]+offsetListList[l][cj]
                                            rColumnIndeces[JJ].add(II)
                                            r[(JJ,II)] = rbc[(J,I)]
                                            p[(II,JJ)] = pbc[(I,J)]
                #end coarse_eN
                for I in range(coarseSpace.dim):
                    for J in rbcColumnIndeces[I]:
                        rbcSum[I] += abs(rbc[(I,J)])
                        if rbc[(I,J)] > 1.0-1.0e-8 and rbc[(I,J)] < 1.0 + 1.0e-8:
                            interp_bc[(I,J)] = 1.0
                for I in range(offsetListList[l][cj],offsetListList[l][cj]+coarseDOFBoundaryConditions.nFreeDOF_global,strideListList[l][cj]):
                    for J in rColumnIndeces[I]:
                        rSum[I] += r[(I,J)]
                for I in range(coarseSpace.dim):
                    for J in rbcColumnIndeces[I]:
                        if rbc[(I,J)] > 0.0 - 1.0e-8 and rbc[(I,J)] < 0.0 + 1.0e-8:
                            scaled_rbc[(I,J)] = 0.0
                        else:
                            scaled_rbc[(I,J)] = old_div(rbc[(I,J)],rbcSum[I])
                #now make real sparse matrices
                (rbc,rbczval) = SparseMatFromDict(coarseSpace.dim,fineSpace.dim,rbc)
                (scaled_rbc,scaled_rbczval) = SparseMatFromDict(coarseSpace.dim,fineSpace.dim,scaled_rbc)
                (pbc,pbczval) = SparseMatFromDict(fineSpace.dim,coarseSpace.dim,pbc)
                (interp_bc,interp_bczval) =SparseMatFromDict(coarseSpace.dim,fineSpace.dim,interp_bc)
                self.restrict_bcSumListDict[cj].append(rbcSum)
                self.restrict_bcListDict[cj].append(rbc)
                self.scaled_restrict_bcListDict[cj].append(scaled_rbc)
                self.interp_bcListDict[cj].append(interp_bc)
                self.rbczvalListDict[cj].append(rbczval)
                self.scaled_rbczvalListDict[cj].append(scaled_rbczval)
                self.interp_bczvalListDict[cj].append(interp_bczval)
                self.prolong_bcListDict[cj].append(pbc)
                self.pbczvalListDict[cj].append(pbczval)
            (r,rzval) = SparseMatFromDict(coarse_nFreeDOF_global,fine_nFreeDOF_global,r)
            (p,pzval) = SparseMatFromDict(fine_nFreeDOF_global,coarse_nFreeDOF_global,p)
            self.restrictSumList.append(rSum)
            self.restrictList.append(r)
            self.rzvalList.append(rzval)
            self.prolongList.append(p)
            self.pzvalList.append(pzval)

## @} */

if __name__ == '__main__':
    nq1Db=1
    xiArray0D = numpy.zeros((nq1Db,1), 'd')
    xiArray0D[0] = 0.0
    nq1D=3
    xiArray1D = numpy.zeros((nq1D,1), 'd')
    xiArray1D[0] = 0.0
    xiArray1D[1] = 1.0
    xiArray1D[2] = 0.5
    nq2D = 4
    nq2Db = nq1D
    xiArray2D = numpy.zeros((nq2D,2), 'd')
    xiArray2D[0,:] = [0.0,0.0]
    xiArray2D[1,:] = [1.0,0.0]
    xiArray2D[2,:] = [0.0,1.0]
    xiArray2D[3,:] = [0.33,0.33]
    nq3Db = nq2D
    nq3D = 5
    xiArray3D = numpy.zeros((nq3D,3), 'd')
    xiArray3D[0,:] = [0.0,0.0,0.0]
    xiArray3D[1,:] = [1.0,0.0,0.0]
    xiArray3D[2,:] = [0.0,1.0,0.0]
    xiArray3D[3,:] = [0.0,0.0,1.0]
    xiArray3D[4,:] = [0.25,0.25,0.25]
    print("****************************************ReferenceSimplex(1)****************************************")
    unitInterval = ReferenceSimplex(1)
    print("dim = "+repr(unitInterval.dim))
    print("nNodes = "+repr(unitInterval.nNodes))
    print("nElementBoundaries = "+repr(unitInterval.nElementBoundaries))
    for nN in unitInterval.range_nNodes:
        print("nN = "+repr(nN)+" : "+repr(unitInterval.nodeList[nN]))
    for ebN in unitInterval.range_nElementBoundaries:
        print("ebN = "+repr(ebN))
        print("JHat = "+repr(unitInterval.boundaryJacobianList[ebN]))
        print("nHat = "+repr(unitInterval.boundaryUnitNormalList[ebN]))
        for k in range(nq1Db):
            print("xBar = "+repr(xiArray0D[k]))
            print("xHat(xBar) = "+repr(unitInterval.boundaryMapList[ebN](xiArray0D[k])))
    print("****************************************LinearOnSimplexWithNodalBasis(1)****************************************")
    localFunctionSpace1D = LinearOnSimplexWithNodalBasis(1)
    print("dim = "+repr(localFunctionSpace1D.dim))
    print("v and grad(v)")
    for j in localFunctionSpace1D.range_dim:
        print("j = "+repr(j))
        for k in range(nq1D):
            print("xHat = "+repr(xiArray1D[k]))
            print("v = "+repr(localFunctionSpace1D.basis[j](xiArray1D[k])))
            print("grad(v) = "+repr(localFunctionSpace1D.basisGradients[j](xiArray1D[k])))
    print("trace(v) and trace(grad(v))")
    for j in localFunctionSpace1D.range_dim:
        print("j = "+repr(j))
        for ebN in localFunctionSpace1D.referenceElement.range_nElementBoundaries:
            print("ebN = "+repr(ebN))
            for k in range(nq1Db):
                print("xBar = "+repr(xiArray0D[k]))
                print("trace(v) = "+repr(localFunctionSpace1D.basisTrace[ebN][j](xiArray0D[k])))
                print("trace(grad(v)) = "+repr(localFunctionSpace1D.basisGradientsTrace[ebN][j](xiArray0D[k])))
    print("****************************************NodalInterpolationConditions(unitInterval)****************************************")
    interpolationConditions = NodalInterpolationConditions(unitInterval)
    for j in localFunctionSpace1D.range_dim:
        for i in localFunctionSpace1D.range_dim:
            print("F(i="+repr(i)+",v(j="+repr(j)+"))="+repr(interpolationConditions.functionals[i](localFunctionSpace1D.basis[j])))
    fListList = [[1.0,0.0],[0.0,1.0]]
    print("fListList = "+repr(fListList))
    for i in localFunctionSpace1D.range_dim:
        for fList in fListList:
            print("F(i="+repr(i)+",fList="+repr(fList)+")="+repr(interpolationConditions.functionalsQuadrature[i](fList)))
    print("****************************************ReferenceFiniteElement*********************************************")
    referenceFiniteElement = ReferenceFiniteElement(localFunctionSpace1D,interpolationConditions)
    print("****************************************ReferenceSimplex(2)****************************************")
    unitTriangle = ReferenceSimplex(2)
    print("dim = "+repr(unitTriangle.dim))
    print("nNodes = "+repr(unitTriangle.nNodes))
    print("nElementBoundaries = "+repr(unitTriangle.nElementBoundaries))
    for nN in unitTriangle.range_nNodes:
        print("nN = "+repr(nN)+" : "+repr(unitTriangle.nodeList[nN]))
    for ebN in unitTriangle.range_nElementBoundaries:
        print("ebN = "+repr(ebN))
        print("JHat = "+repr(unitTriangle.boundaryJacobianList[ebN]))
        print("nHat = "+repr(unitTriangle.boundaryUnitNormalList[ebN]))
        for k in range(nq2Db):
            print("xBar = "+repr(xiArray1D[k]))
            print("xHat(xBar) = "+repr(unitTriangle.boundaryMapList[ebN](xiArray1D[k])))
    print("****************************************LinearOnSimplexWithNodalBasis(2)****************************************")
    localFunctionSpace2D = LinearOnSimplexWithNodalBasis(2)
    print("dim = "+repr(localFunctionSpace2D.dim))
    print("v and grad(v)")
    for j in localFunctionSpace2D.range_dim:
        print("j = "+repr(j))
        for k in range(nq2D):
            print("xHat = "+repr(xiArray2D[k]))
            print("v = "+repr(localFunctionSpace2D.basis[j](xiArray2D[k])))
            print("grad(v) = "+repr(localFunctionSpace2D.basisGradients[j](xiArray2D[k])))
    print("trace(v) and trace(grad(v))")
    for j in localFunctionSpace2D.range_dim:
        print("j = "+repr(j))
        for ebN in localFunctionSpace2D.referenceElement.range_nElementBoundaries:
            print("ebN = "+repr(ebN))
            for k in range(nq2Db):
                print("xBar = "+repr(xiArray1D[k]))
                print("trace(v) = "+repr(localFunctionSpace2D.basisTrace[ebN][j](xiArray1D[k])))
                print("trace(grad(v)) = "+repr(localFunctionSpace2D.basisGradientsTrace[ebN][j](xiArray1D[k])))
    print("****************************************NodalInterpolationConditions(unitTriangle)****************************************")
    interpolationConditions = NodalInterpolationConditions(unitTriangle)
    for i in localFunctionSpace2D.range_dim:
        for j in localFunctionSpace2D.range_dim:
            print("F(i="+repr(i)+",j="+repr(j)+")="+repr(interpolationConditions.functionals[i](localFunctionSpace2D.basis[j])))
    fListList = [[1.0,0.0,0.0],[0.0,1.0,0.0],[0.0,0.0,1.0]]
    print(fListList)
    for i in localFunctionSpace2D.range_dim:
        for fList in fListList:
            print("F(i="+repr(i)+",fList="+repr(fList)+")="+repr(interpolationConditions.functionalsQuadrature[i](fList)))
    print("****************************************ReferenceFiniteElement*********************************************")
    referenceFiniteElement = ReferenceFiniteElement(localFunctionSpace2D,interpolationConditions)
    print("****************************************ReferenceSimplex(3)****************************************")
    unitTetrahedron = ReferenceSimplex(3)
    print("dim = "+repr(unitTetrahedron.dim))
    print("nNodes = "+repr(unitTetrahedron.nNodes))
    print("nElementBoundaries = "+repr(unitTetrahedron.nElementBoundaries))
    for nN in unitTetrahedron.range_nNodes:
        print("nN = "+repr(nN)+" : "+repr(unitTetrahedron.nodeList[nN]))
    print("boundary maps")
    for ebN in unitTetrahedron.range_nElementBoundaries:
        print("ebN = "+repr(ebN))
        print("JHat = "+repr(unitTetrahedron.boundaryJacobianList[ebN]))
        print("nHat = "+repr(unitTetrahedron.boundaryUnitNormalList[ebN]))
        for k in range(nq3Db):
            print("xBar = "+repr(xiArray2D[k]))
            print("xHat(xBar) = "+repr(unitTetrahedron.boundaryMapList[ebN](xiArray2D[k])))
    print("****************************************LinearOnSimplexWithNodalBasis(3)****************************************")
    localFunctionSpace3D = LinearOnSimplexWithNodalBasis(3)
    print("dim = "+repr(localFunctionSpace3D.dim))
    print("v and grad(v)")
    for j in localFunctionSpace3D.range_dim:
        print("j = "+repr(j))
        for k in range(nq3D):
            print("xHat = "+repr(xiArray3D[k]))
            print("v = "+repr(localFunctionSpace3D.basis[j](xiArray3D[k])))
            print("grad(v) = "+repr(localFunctionSpace3D.basisGradients[j](xiArray3D[k])))
    print("trace(v) and trace(grad(v))")
    for j in localFunctionSpace3D.range_dim:
        print("j = "+repr(j))
        for ebN in localFunctionSpace3D.referenceElement.range_nElementBoundaries:
            print("ebN = "+repr(ebN))
            for k in range(nq3Db):
                print("xBar = "+repr(xiArray2D[k]))
                print("trace(v) = "+repr(localFunctionSpace3D.basisTrace[ebN][j](xiArray2D[k])))
                print("trace(grad(v))"+repr(localFunctionSpace3D.basisGradientsTrace[ebN][j](xiArray2D[k])))
    print("****************************************NodalInterpolationConditions(unitTetrahedron)****************************************")
    interpolationConditions = NodalInterpolationConditions(unitTetrahedron)
    for i in localFunctionSpace3D.range_dim:
        for j in localFunctionSpace3D.range_dim:
            print("F(i = "+repr(i)+", j = "+repr(j)+") = "+repr(interpolationConditions.functionals[i](localFunctionSpace3D.basis[j])))
    fListList = [[1.0, 0.0, 0.0, 0.0],[0.0, 1.0, 0.0, 0.0],[0.0, 0.0, 1.0, 0.0],[0.0, 0.0, 0.0, 1.0]]
    for i in localFunctionSpace3D.range_dim:
        for fList in fListList:
            print(fList)
            print("F_i(fList) = "+repr(interpolationConditions.functionalsQuadrature[i](fList)))
    print("****************************************ReferenceFiniteElement*********************************************")
    referenceFiniteElement = ReferenceFiniteElement(localFunctionSpace3D,interpolationConditions)
    print("****************************************NodalDOFMap-1D************************************************************")
    nnDim = 3
    grid1d = RectangularGrid(nnDim,1,1,1.0,1.0,1.0)
    mesh1d = EdgeMesh()
    mesh1d.rectangularToEdge(grid1d)
    mesh1d.writeMeshEnsight("mesh1d","1D test mesh")
    dofMap = NodalDOFMap(mesh1d)
    print("nDOF")
    print(dofMap.nDOF)
    for eN in range(mesh1d.nElements_global):
        for nN in range(mesh1d.nNodes_element):
            print("l2g(eN="+repr(eN)+",nN_element="+repr(nN)+")="+repr(dofMap.l2g[eN,nN]))
    print("****************************************NodalDOFMap-2D************************************************************")
    grid2d = RectangularGrid(nnDim,nnDim,1,1.0,1.0,1.0)
    mesh2d = TriangularMesh()
    mesh2d.rectangularToTriangular(grid2d)
    mesh2d.writeMeshEnsight("mesh2d","2D test mesh")
    dofMap = NodalDOFMap(mesh2d)
    print("nDOF")
    print(dofMap.nDOF)
    for eN in range(mesh2d.nElements_global):
        for nN in range(mesh2d.nNodes_element):
            print("l2g(eN="+repr(eN)+",nN_element="+repr(nN)+")="+repr(dofMap.l2g[eN,nN]))
    print("****************************************NodalDOFMap-3D************************************************************")
    grid3d = RectangularGrid(nnDim,nnDim,nnDim,1.0,1.0,1.0)
    mesh3d = TetrahedralMesh()
    mesh3d.rectangularToTetrahedral(grid3d)
    mesh3d.writeMeshEnsight("mesh3d","3D test mesh")
    dofMap = NodalDOFMap(mesh3d)
    print("nDOF")
    print(dofMap.nDOF)
    for eN in range(mesh3d.nElements_global):
        for nN in range(mesh3d.nNodes_element):
            print("l2g(eN="+repr(eN)+",nN_element="+repr(nN)+")="+repr(dofMap.l2g[eN,nN]))
    print("**************************************AffineMaps-1D**************************************************************")
    elementMaps1D = AffineMaps(mesh1d,unitInterval,localFunctionSpace1D)
    xArray1D = numpy.zeros((mesh1d.nElements_global,nq1D,1),'d')
    xiArray1DNew = numpy.zeros((mesh1d.nElements_global,nq1D,1),'d')
    jacobianArray1D = numpy.zeros((mesh1d.nElements_global,nq1D,1,1),
                                  'd')
    jacobianInverseArray1D = numpy.zeros((mesh1d.nElements_global,nq1D,1,1),
                                         'd')
    jacobianDeterminantArray1D = numpy.zeros((mesh1d.nElements_global,nq1D),
                                             'd')
    elementMaps1D.getValues(xiArray1D,
                            xArray1D)
    elementMaps1D.getJacobianValues(xiArray1D,
                                    jacobianArray1D,
                                    jacobianInverseArray1D,
                                    jacobianDeterminantArray1D)
    for eN in range(mesh1d.nElements_global):
        for k in range(nq1D):
            print("hat(x)")
            print(xiArray1D[k])
            print("x")
            print(xArray1D[eN,k])
            print("jacobian")
            print(jacobianArray1D[eN,k])
            print("jacobianInverse")
            print(jacobianInverseArray1D[eN,k])
            print("determinant")
            print(jacobianDeterminantArray1D[eN,k])
    print("inverse map")
    elementMaps1D.getInverseValues(jacobianInverseArray1D,xArray1D,xiArray1DNew)
    for eN in range(mesh1d.nElements_global):
        for k in range(nq1D):
            print("hat(x)")
            print(xiArray1D[k])
            print("x")
            print(xArray1D[eN,k])
            print("hat(x)(x)")
            print(xiArray1DNew[eN,k])
    xArray1DTrace = numpy.zeros((mesh1d.nElements_global,elementMaps1D.referenceElement.nElementBoundaries,nq1Db,elementMaps1D.referenceElement.dim),'d')
    #the metric tensor only makes sense in dim > 1 so we use dim here but dim-1 for 2 and 3d
    jacobianInverseArray1DTrace = numpy.zeros((mesh1d.nElements_global,
                                                 elementMaps1D.referenceElement.nElementBoundaries,
                                                 nq1Db,
                                                 elementMaps1D.referenceElement.dim,
                                                 elementMaps1D.referenceElement.dim),
                                           'd')
    metricTensorArray1D = numpy.zeros((mesh1d.nElements_global,elementMaps1D.referenceElement.nElementBoundaries,nq1Db,elementMaps1D.referenceElement.dim,elementMaps1D.referenceElement.dim),
                                  'd')
    metricTensorDeterminantSqrtArray1D = numpy.zeros((mesh1d.nElements_global,elementMaps1D.referenceElement.nElementBoundaries,nq1Db),
                                             'd')
    unitNormalArray1D = numpy.zeros((mesh1d.nElements_global,elementMaps1D.referenceElement.nElementBoundaries,nq1Db,elementMaps1D.referenceElement.dim),
                                    'd')
    elementMaps1D.getValuesTrace(xiArray0D,
                                 xArray1DTrace)
    elementMaps1D.getJacobianValuesTrace(xiArray0D,
                                         jacobianInverseArray1DTrace,
                                         metricTensorArray1D,
                                         metricTensorDeterminantSqrtArray1D,
                                         unitNormalArray1D)
    for eN in range(mesh1d.nElements_global):
        print("eN")
        print(eN)
        for ebN in elementMaps1D.referenceElement.range_nElementBoundaries:
            print("ebN")
            print(ebN)
            for k in range(nq1Db):
                print("x")
                print(xArray1DTrace[eN,ebN,k])
                print("jacobian inverse")
                print(jacobianInverseArray1DTrace[eN,ebN,k])
                print("metric tensor")
                print(metricTensorArray1D[eN,ebN,k])
                print("metric tensor determinant sqrt")
                print(metricTensorDeterminantSqrtArray1D[eN,ebN,k])
                print("unit normal")
                print(unitNormalArray1D[eN,ebN,k])
                print("metric tensor")
                print(metricTensorArray1D[eN,ebN,k])
                print("metric tensor determinant sqrt")
                print(metricTensorDeterminantSqrtArray1D[eN,ebN,k])
                print("unit normal")
                print(unitNormalArray1D[eN,ebN,k])
    caseOut=open('mesh1d.case','a')
    caseOut.write('measured: mesh1dFaceQuadrature.geo\n')
    caseOut.write('VARIABLE\n')
    caseOut.write('vector per measured node: unitNormal unitNormal1d.vec\n')
    caseOut.close()
    quadratureOut=open('mesh1dFaceQuadrature.geo','w')
    quadratureOut.write('quadrature points\n'+'particle coordinates\n')
    quadratureOut.write('%8i\n' % (mesh1d.nElements_global*elementMaps1D.referenceElement.nElementBoundaries*nq1Db,))
    normalOut = open('unitNormal1d.vec','w')
    normalOut.write('element boundary unit normal\n')
    nColumns = 0
    for eN in range(mesh1d.nElements_global):
        for ebN in elementMaps1D.referenceElement.range_nElementBoundaries:
            for k in range(nq1Db):
                qN = eN*elementMaps1D.referenceElement.nElementBoundaries*nq1Db+ebN*nq1Db+k +1
                quadratureOut.write('%8i%12.5e%12.5e%12.5e\n' % (qN,xArray1DTrace[eN,ebN,k,0],0.0,0.0))
                normalOut.write('%12.5e%12.5e%12.5e' %(unitNormalArray1D[eN,ebN,k,0],0.0,0.0))
                nColumns+=3
                if nColumns == 6:
                    nColumns = 0
                    normalOut.write('\n')
    normalOut.write('\n')
    normalOut.close()
    quadratureOut.close()
    print("**************************************AffineMaps-2D**************************************************************")
    elementMaps2D = AffineMaps(mesh2d,unitTriangle,localFunctionSpace2D)
    xArray2D = numpy.zeros((mesh2d.nElements_global,
                            nq2D,
                            elementMaps2D.referenceElement.dim),
                           'd')
    xiArray2DNew = numpy.zeros((mesh2d.nElements_global,
                            nq2D,
                            elementMaps2D.referenceElement.dim),
                           'd')
    jacobianArray2D = numpy.zeros((mesh2d.nElements_global,
                                   nq2D,
                                   elementMaps2D.referenceElement.dim,
                                   elementMaps2D.referenceElement.dim),
                                  'd')
    jacobianInverseArray2D = numpy.zeros((mesh2d.nElements_global,
                                            nq2D,
                                            elementMaps2D.referenceElement.dim,
                                            elementMaps2D.referenceElement.dim),
                                           'd')
    jacobianDeterminantArray2D = numpy.zeros((mesh2d.nElements_global,nq2D),
                                             'd')
    elementMaps2D.getValues(xiArray2D,
                            xArray2D)
    elementMaps2D.getJacobianValues(xiArray2D,
                                    jacobianArray2D,
                                    jacobianInverseArray2D,
                                    jacobianDeterminantArray2D)
    for eN in range(mesh2d.nElements_global):
        for k in range(nq2D):
            print("x")
            print(xArray2D[eN,k])
            print("jacobian")
            print(jacobianArray2D[eN,k])
            print("jacobianInverse")
            print(jacobianInverseArray2D[eN,k])
            print("determinant")
            print(jacobianDeterminantArray2D[eN,k])
    print("inverse map")
    elementMaps2D.getInverseValues(jacobianInverseArray2D,xArray2D,xiArray2DNew)
    for eN in range(mesh2d.nElements_global):
        for k in range(nq2D):
            print("hat(x)")
            print(xiArray2D[k])
            print("x")
            print(xArray2D[eN,k])
            print("hat(x)(x)")
            print(xiArray2DNew[eN,k])
    xArray2DTrace = numpy.zeros((mesh2d.nElements_global,elementMaps2D.referenceElement.nElementBoundaries,nq2Db,elementMaps2D.referenceElement.dim),'d')
    #the metric tensor only makes sense in dim > 1 so we use dim here but dim-1 for 2 and 3d
    jacobianInverseArray2DTrace = numpy.zeros((mesh2d.nElements_global,
                                                 elementMaps2D.referenceElement.nElementBoundaries,
                                                 nq2Db,
                                                 elementMaps2D.referenceElement.dim,
                                                 elementMaps2D.referenceElement.dim),
                                                'd')
    metricTensorArray2D = numpy.zeros((mesh2d.nElements_global,elementMaps2D.referenceElement.nElementBoundaries,nq2Db,elementMaps2D.referenceElement.dim-1,elementMaps2D.referenceElement.dim-1),
                                  'd')
    metricTensorDeterminantSqrtArray2D = numpy.zeros((mesh2d.nElements_global,elementMaps2D.referenceElement.nElementBoundaries,nq2Db),
                                             'd')
    unitNormalArray2D = numpy.zeros((mesh2d.nElements_global,elementMaps2D.referenceElement.nElementBoundaries,nq2Db,elementMaps2D.referenceElement.dim),
                                    'd')
    elementMaps2D.getValuesTrace(xiArray1D,
                                 xArray2DTrace)
    elementMaps2D.getJacobianValuesTrace(xiArray1D,
                                         jacobianInverseArray2DTrace,
                                         metricTensorArray2D,
                                         metricTensorDeterminantSqrtArray2D,
                                         unitNormalArray2D)
    for eN in range(mesh2d.nElements_global):
        print("eN")
        print(eN)
        for ebN in elementMaps2D.referenceElement.range_nElementBoundaries:
            print("ebN")
            print(ebN)
            for k in range(nq2Db):
                print("x")
                print(xArray2DTrace[eN,ebN,k])
                print("jacobian inverse")
                print(jacobianInverseArray2DTrace[eN,ebN,k])
                print("metric tensor")
                print(metricTensorArray2D[eN,ebN,k])
                print("metric tensor determinant sqrt")
                print(metricTensorDeterminantSqrtArray2D[eN,ebN,k])
                print("unit normal")
                print(unitNormalArray2D[eN,ebN,k])
                print("metric tensor")
                print(metricTensorArray2D[eN,ebN,k])
                print("metric tensor determinant sqrt")
                print(metricTensorDeterminantSqrtArray2D[eN,ebN,k])
                print("unit normal")
                print(unitNormalArray2D[eN,ebN,k])
    caseOut=open('mesh2d.case','a')
    caseOut.write('measured: mesh2dFaceQuadrature.geo\n')
    caseOut.write('VARIABLE\n')
    caseOut.write('vector per measured node: unitNormal unitNormal2d.vec\n')
    caseOut.close()
    quadratureOut=open('mesh2dFaceQuadrature.geo','w')
    quadratureOut.write('quadrature points\n'+'particle coordinates\n')
    quadratureOut.write('%8i\n' % (mesh2d.nElements_global*elementMaps2D.referenceElement.nElementBoundaries*nq2Db,))
    normalOut = open('unitNormal2d.vec','w')
    normalOut.write('element boundary unit normal\n')
    nColumns = 0
    for eN in range(mesh2d.nElements_global):
        for ebN in elementMaps2D.referenceElement.range_nElementBoundaries:
            for k in range(nq2Db):
                qN = eN*elementMaps2D.referenceElement.nElementBoundaries*nq2Db+ebN*nq2Db+k +1
                quadratureOut.write('%8i%12.5e%12.5e%12.5e\n' % (qN,xArray2DTrace[eN,ebN,k,0],xArray2DTrace[eN,ebN,k,1],0.0))
                normalOut.write('%12.5e%12.5e%12.5e' %(unitNormalArray2D[eN,ebN,k,0],unitNormalArray2D[eN,ebN,k,1],0.0))
                nColumns+=3
                if nColumns == 6:
                    nColumns = 0
                    normalOut.write('\n')
    normalOut.write('\n')
    normalOut.close()
    quadratureOut.close()
    print("**************************************AffineMaps-3D**************************************************************")
    elementMaps3D = AffineMaps(mesh3d,unitTetrahedron,localFunctionSpace3D)
    xArray3D = numpy.zeros((mesh3d.nElements_global,
                            nq3D,
                            elementMaps3D.referenceElement.dim),
                           'd')
    xiArray3DNew = numpy.zeros((mesh3d.nElements_global,
                                nq3D,
                                elementMaps3D.referenceElement.dim),
                           'd')
    jacobianArray3D = numpy.zeros((mesh3d.nElements_global,
                                   nq3D,
                                   elementMaps3D.referenceElement.dim,
                                   elementMaps3D.referenceElement.dim),
                                  'd')
    jacobianInverseArray3D = numpy.zeros((mesh3d.nElements_global,
                                          nq3D,
                                          elementMaps3D.referenceElement.dim,
                                          elementMaps3D.referenceElement.dim),
                                         'd')
    jacobianDeterminantArray3D = numpy.zeros((mesh3d.nElements_global,nq3D),
                                             'd')
    elementMaps3D.getValues(xiArray3D,
                          xArray3D)
    elementMaps3D.getJacobianValues(xiArray3D,
                                    jacobianArray3D,
                                    jacobianInverseArray3D,
                                    jacobianDeterminantArray3D)
    for eN in range(mesh3d.nElements_global):
        for k in range(nq3D):
            print("x")
            print(xArray3D[eN,k])
            print("jacobian")
            print(jacobianArray3D[eN,k])
            print("jacobianInverse")
            print(jacobianInverseArray3D[eN,k])
            print("determinant")
            print(jacobianDeterminantArray3D[eN,k])
    print("inverse map")
    elementMaps3D.getInverseValues(jacobianInverseArray3D,xArray3D,xiArray3DNew)
    for eN in range(mesh2d.nElements_global):
        for k in range(nq3D):
            print("hat(x)")
            print(xiArray3D[k])
            print("x")
            print(xArray3D[eN,k])
            print("hat(x)(x)")
            print(xiArray3DNew[eN,k])
    xArray3DTrace = numpy.zeros((mesh3d.nElements_global,elementMaps3D.referenceElement.nElementBoundaries,nq3Db,elementMaps3D.referenceElement.dim),'d')
    #the metric tensor only makes sense in dim > 1 so we use dim here but dim-1 for 2 and 3d
    jacobianInverseArray3DTrace = numpy.zeros((mesh3d.nElements_global,
                                                 elementMaps3D.referenceElement.nElementBoundaries,
                                                 nq3Db,
                                                 elementMaps3D.referenceElement.dim,
                                                 elementMaps3D.referenceElement.dim),
                                                'd')
    metricTensorArray3D = numpy.zeros((mesh3d.nElements_global,elementMaps3D.referenceElement.nElementBoundaries,nq3Db,elementMaps3D.referenceElement.dim-1,elementMaps3D.referenceElement.dim-1),
                                  'd')
    metricTensorDeterminantSqrtArray3D = numpy.zeros((mesh3d.nElements_global,elementMaps3D.referenceElement.nElementBoundaries,nq3Db),
                                             'd')
    unitNormalArray3D = numpy.zeros((mesh3d.nElements_global,elementMaps3D.referenceElement.nElementBoundaries,nq3Db,elementMaps3D.referenceElement.dim),
                                    'd')
    elementMaps3D.getValuesTrace(xiArray2D,
                                 xArray3DTrace)
    elementMaps3D.getJacobianValuesTrace(xiArray2D,
                                         jacobianInverseArray3DTrace,
                                         metricTensorArray3D,
                                         metricTensorDeterminantSqrtArray3D,
                                         unitNormalArray3D)
    for eN in range(mesh3d.nElements_global):
        print("eN")
        print(eN)
        for ebN in elementMaps3D.referenceElement.range_nElementBoundaries:
            print("ebN")
            print(ebN)
            for k in range(nq3Db):
                print("x")
                print(xArray3DTrace[eN,ebN,k])
                print("metric tensor")
                print(metricTensorArray3D[eN,ebN,k])
                print("metric tensor determinant sqrt")
                print(metricTensorDeterminantSqrtArray3D[eN,ebN,k])
                print("unit normal")
                print(unitNormalArray3D[eN,ebN,k])
                print("metric tensor")
                print(metricTensorArray3D[eN,ebN,k])
                print("metric tensor determinant sqrt")
                print(metricTensorDeterminantSqrtArray3D[eN,ebN,k])
                print("unit normal")
                print(unitNormalArray3D[eN,ebN,k])
    caseOut=open('mesh3d.case','a')
    caseOut.write('measured: mesh3dFaceQuadrature.geo\n')
    caseOut.write('VARIABLE\n')
    caseOut.write('vector per measured node: unitNormal unitNormal3d.vec\n')
    caseOut.close()
    quadratureOut=open('mesh3dFaceQuadrature.geo','w')
    quadratureOut.write('quadrature points\n'+'particle coordinates\n')
    quadratureOut.write('%8i\n' % (mesh3d.nElements_global*elementMaps3D.referenceElement.nElementBoundaries*nq3Db,))
    normalOut = open('unitNormal3d.vec','w')
    normalOut.write('element boundary unit normal\n')
    nColumns = 0
    for eN in range(mesh3d.nElements_global):
        for ebN in elementMaps3D.referenceElement.range_nElementBoundaries:
            for k in range(nq3Db):
                qN = eN*elementMaps3D.referenceElement.nElementBoundaries*nq3Db+ebN*nq3Db+k +1
                quadratureOut.write('%8i%12.5e%12.5e%12.5e\n' % (qN,xArray3DTrace[eN,ebN,k,0],xArray3DTrace[eN,ebN,k,1],xArray3DTrace[eN,ebN,k,2]))
                normalOut.write('%12.5e%12.5e%12.5e' %(unitNormalArray3D[eN,ebN,k,0],unitNormalArray3D[eN,ebN,k,1],unitNormalArray3D[eN,ebN,k,2]))
                nColumns+=3
                if nColumns == 6:
                    nColumns = 0
                    normalOut.write('\n')
    normalOut.write('\n')
    normalOut.close()
    quadratureOut.close()
    print("*********************************C0_AffineLinearOnSimplexWithNodalBasis-1D******************************************************")
    femSpace1D = C0_AffineLinearOnSimplexWithNodalBasis(mesh1d,1)
    vArray1D = numpy.zeros((mesh1d.nElements_global,nq1D,femSpace1D.referenceFiniteElement.localFunctionSpace.dim),
                             'd')
    grad_vArray1D = numpy.zeros((mesh1d.nElements_global,
                                   nq1D,
                                   femSpace1D.referenceFiniteElement.localFunctionSpace.dim,
                                   femSpace1D.referenceFiniteElement.referenceElement.dim),
                                  'd')
    femSpace1D.getBasisValues(xiArray1D,vArray1D)
    femSpace1D.getBasisGradientValues(xiArray1D,jacobianInverseArray1D,grad_vArray1D)
    for eN in range(mesh1d.nElements_global):
        print("eN")
        print(eN)
        for k in range(nq1D):
            print("k")
            print(k)
            print("xHat")
            print(xiArray1D[k])
            print("x")
            print(xArray1D[eN,k])
            for j in femSpace1D.referenceFiniteElement.localFunctionSpace.range_dim:
                print("j")
                print(j)
                print("v")
                print(vArray1D[eN,k,j])
                print("grad(v)")
                print(grad_vArray1D[eN,k,j])
    nq1Db = 1
    vArray1DTrace = numpy.zeros((mesh1d.nElements_global,
                                   femSpace1D.referenceFiniteElement.referenceElement.nElementBoundaries,
                                   nq1Db,
                                   femSpace1D.referenceFiniteElement.localFunctionSpace.dim),
                                  'd')

    grad_vArray1DTrace = numpy.zeros((mesh1d.nElements_global,
                                        femSpace1D.referenceFiniteElement.referenceElement.nElementBoundaries,
                                        nq1Db,
                                        femSpace1D.referenceFiniteElement.localFunctionSpace.dim,
                                        femSpace1D.referenceFiniteElement.referenceElement.dim),
                                       'd')
    femSpace1D.getBasisValuesTrace(xiArray0D,vArray1DTrace)
    femSpace1D.getBasisGradientValuesTrace(xiArray0D,jacobianInverseArray1DTrace,grad_vArray1DTrace)
    for eN in range(mesh1d.nElements_global):
        print("eN")
        print(eN)
        for ebN in femSpace1D.referenceFiniteElement.referenceElement.range_nElementBoundaries:
            print("ebN")
            print(ebN)
            for k in range(nq1Db):
                print("k")
                print(k)
                print("xBar")
                print(xiArray0D[k])
                print("x")
                print(xArray1DTrace[eN,ebN,k])
                for j in femSpace1D.referenceFiniteElement.localFunctionSpace.range_dim:
                    print("j")
                    print(j)
                    print("v")
                    print(vArray1DTrace[eN,ebN,k,j])
                    print("grad(v)")
                    print(grad_vArray1DTrace[eN,ebN,k,j])
    print("*********************************C0_AffineLinearOnSimplexWithNodalBasis-2D******************************************************")
    femSpace2D = C0_AffineLinearOnSimplexWithNodalBasis(mesh2d,2)
    vArray2D = numpy.zeros((mesh2d.nElements_global,nq2D,femSpace2D.referenceFiniteElement.localFunctionSpace.dim),'d')
    grad_vArray2D = numpy.zeros((mesh2d.nElements_global,
                                   nq2D,
                                   femSpace2D.referenceFiniteElement.localFunctionSpace.dim,
                                   femSpace2D.referenceFiniteElement.referenceElement.dim),
                                  'd')
    femSpace2D.getBasisValues(xiArray2D,vArray2D)
    femSpace2D.getBasisGradientValues(xiArray2D,jacobianInverseArray2D,grad_vArray2D)
    for eN in range(mesh2d.nElements_global):
        print("eN")
        print(eN)
        for k in range(nq2D):
            print("k")
            print(k)
            print("xHat")
            print(xiArray2D[k])
            print("x")
            print(xArray2D[eN,k])
            for j in femSpace2D.referenceFiniteElement.localFunctionSpace.range_dim:
                print("j")
                print(j)
                print("v")
                print(vArray2D[eN,k,j])
                print("grad(v)")
                print(grad_vArray2D[eN,k,j])
    nq2Db = nq1D
    vArray2DTrace = numpy.zeros((mesh2d.nElements_global,
                                   femSpace2D.referenceFiniteElement.referenceElement.nElementBoundaries,
                                   nq2Db,
                                   femSpace2D.referenceFiniteElement.localFunctionSpace.dim),
                                  'd')

    grad_vArray2DTrace = numpy.zeros((mesh2d.nElements_global,
                                        femSpace2D.referenceFiniteElement.referenceElement.nElementBoundaries,
                                        nq2Db,
                                        femSpace2D.referenceFiniteElement.localFunctionSpace.dim,
                                        femSpace2D.referenceFiniteElement.referenceElement.dim),
                                       'd')
    femSpace2D.getBasisValuesTrace(xiArray1D,vArray2DTrace)
    femSpace2D.getBasisGradientValuesTrace(xiArray1D,jacobianInverseArray2DTrace,grad_vArray2DTrace)
    for eN in range(mesh2d.nElements_global):
        print("eN")
        print(eN)
        for ebN in femSpace2D.referenceFiniteElement.referenceElement.range_nElementBoundaries:
            print("ebN")
            print(ebN)
            for k in range(nq2Db):
                print("k")
                print(k)
                print("xBar")
                print(xiArray1D[k])
                print("x")
                print(xArray2DTrace[eN,ebN,k])
                for j in femSpace2D.referenceFiniteElement.localFunctionSpace.range_dim:
                    print("j")
                    print(j)
                    print("v")
                    print(vArray2DTrace[eN,ebN,k,j])
                    print("grad(v)")
                    print(grad_vArray2DTrace[eN,ebN,k,j])
    print("*********************************C0_AffineLinearOnSimplexWithNodalBasis-3D******************************************************")
    femSpace3D = C0_AffineLinearOnSimplexWithNodalBasis(mesh3d,3)
    vArray3D = numpy.zeros((mesh3d.nElements_global,nq3D,femSpace3D.referenceFiniteElement.localFunctionSpace.dim),'d')
    grad_vArray3D = numpy.zeros((mesh3d.nElements_global,
                                   nq3D,
                                   femSpace3D.referenceFiniteElement.localFunctionSpace.dim,
                                   femSpace3D.referenceFiniteElement.referenceElement.dim),
                                  'd')
    femSpace3D.getBasisValues(xiArray3D,vArray3D)
    femSpace3D.getBasisGradientValues(xiArray3D,jacobianInverseArray3D,grad_vArray3D)
    for eN in range(mesh3d.nElements_global):
        print("eN")
        print(eN)
        for k in range(nq3D):
            print("k")
            print(k)
            print("xHat")
            print(xiArray3D[k])
            print("x")
            print(xArray3D[eN,k])
            for j in femSpace3D.referenceFiniteElement.localFunctionSpace.range_dim:
                print("j")
                print(j)
                print("v")
                print(vArray3D[eN,k,j])
                print("grad(v)")
                print(grad_vArray3D[eN,k,j])
    nq3Db = nq2D
    vArray3DTrace = numpy.zeros((mesh3d.nElements_global,
                                   femSpace3D.referenceFiniteElement.referenceElement.nElementBoundaries,
                                   nq3Db,
                                   femSpace3D.referenceFiniteElement.localFunctionSpace.dim),'d')

    grad_vArray3DTrace = numpy.zeros((mesh3d.nElements_global,
                                        femSpace3D.referenceFiniteElement.referenceElement.nElementBoundaries,
                                        nq3Db,
                                        femSpace3D.referenceFiniteElement.localFunctionSpace.dim,
                                        femSpace3D.referenceFiniteElement.referenceElement.dim),
                                       'd')
    femSpace3D.getBasisValuesTrace(xiArray2D,vArray3DTrace)
    femSpace3D.getBasisGradientValuesTrace(xiArray2D,jacobianInverseArray3DTrace,grad_vArray3DTrace)
    for eN in range(mesh3d.nElements_global):
        print("eN")
        print(eN)
        for ebN in femSpace3D.referenceFiniteElement.referenceElement.range_nElementBoundaries:
            print("ebN")
            print(ebN)
            for k in range(nq3Db):
                print("k")
                print(k)
                print("xBar")
                print(xiArray2D[k])
                print("x")
                print(xArray3DTrace[eN,ebN,k])
                for j in femSpace3D.referenceFiniteElement.localFunctionSpace.range_dim:
                    print("j")
                    print(j)
                    print("v")
                    print(vArray3DTrace[eN,ebN,k,j])
                    print("grad(v)")
                    print(grad_vArray3DTrace[eN,ebN,k,j])
    print("*************************************************FiniteElementFunction-1D-Scalar************************************************")
    u1ds = FiniteElementFunction(femSpace1D,name="dist0.5")
    for nN in range(mesh1d.nNodes_global):
        u1ds.dof[nN] = sqrt((mesh1d.nodeArray[nN,0]-0.5)**2)
    u1ds.writeFunctionEnsight("mesh1d",append=True)
    uArray1D = numpy.zeros((mesh1d.nElements_global,
                              nq1D),
                             'd')
    grad_uArray1D = numpy.zeros((mesh1d.nElements_global,
                                   nq1D,
                                   1,
                                   femSpace1D.referenceFiniteElement.referenceElement.dim),
                                  'd')
    u1ds.getValues(vArray1D,uArray1D)
    u1ds.getGradientValues(grad_vArray1D,grad_uArray1D)
    #read the values and gradients back into degrees of freedom and verify that they match the original
    vDOF1D = numpy.zeros((u1ds.femSpace.dim*u1ds.dim_dof),
                         'd')
    grad_vDOF1D = numpy.zeros((u1ds.femSpace.dim*u1ds.femSpace.referenceFiniteElement.referenceElement.dim),
                              'd')
    for eN in range(u1ds.femSpace.elementMaps.mesh.nElements_global):
        for nN in u1ds.femSpace.referenceFiniteElement.localFunctionSpace.range_dim:
            vDOF1D[u1ds.femSpace.dofMap.l2g[eN,nN]] = uArray1D[eN,nN]
            grad_vDOF1D[u1ds.femSpace.dofMap.l2g[eN,nN]] = grad_uArray1D[eN,nN,0]
    u1dsNew = FiniteElementFunction(femSpace1D,dof = vDOF1D,name="newdist0.5")
    u1dsNew.writeFunctionEnsight("mesh1d",append=True)
    grad_u1ds = FiniteElementFunction(femSpace1D,dof = grad_vDOF1D,dim_dof=u1ds.femSpace.referenceFiniteElement.referenceElement.dim,name="graddist0.5",isVector=True)
    grad_u1ds.writeFunctionEnsight("mesh1d",append=True)
    uArray1DTrace = numpy.zeros((mesh1d.nElements_global,
                              femSpace1D.referenceFiniteElement.referenceElement.nElementBoundaries,
                              nq1Db),
                             'd')
    grad_uArray1DTrace = numpy.zeros((mesh1d.nElements_global,
                                   femSpace1D.referenceFiniteElement.referenceElement.nElementBoundaries,
                                   nq1Db,
                                   femSpace1D.referenceFiniteElement.referenceElement.dim),
                                  'd')
    u1ds.getValuesTrace(vArray1DTrace,uArray1DTrace)
    u1ds.getGradientValuesTrace(grad_vArray1DTrace,grad_uArray1DTrace)
    caseOut=open('mesh1d.case','a')
    caseOut.write('scalar per measured node: distBoundary distBoundary1d.scl\n')
    caseOut.write('vector per measured node: gradDistBoundary gradDistBoundary1d.vec\n')
    caseOut.close()
    distOut = open('distBoundary1D.scl','w')
    distOut.write('distance function on element boundary\n')
    gradDistOut = open('gradDistBoundary1D.vec','w')
    gradDistOut.write('gradient of distance functionon element boundary\n')
    nColumnsVec = 0
    nColumnsScl = 0
    for eN in range(mesh1d.nElements_global):
        for ebN in elementMaps1D.referenceElement.range_nElementBoundaries:
            for k in range(nq1Db):
                distOut.write('%12.5e' %(uArray1DTrace[eN,ebN,k],))
                nColumnsScl+=1
                if nColumnsScl == 6:
                    nColumnsScl = 0
                    distOut.write('\n')
                gradDistOut.write('%12.5e%12.5e%12.5e' %(grad_uArray1DTrace[eN,ebN,k,0],0.0,0.0))
                nColumnsVec+=3
                if nColumnsVec == 6:
                    nColumnsVec = 0
                    gradDistOut.write('\n')
    distOut.write('\n')
    distOut.close()
    gradDistOut.write('\n')
    gradDistOut.close()
    print("*************************************************FiniteElementFunction-2D-Scalar************************************************")
    u2ds = FiniteElementFunction(femSpace2D,name="dist(0.5,x)")
    for nN in range(mesh2d.nNodes_global):
        u2ds.dof[nN] = sqrt((mesh2d.nodeArray[nN,0] - 0.5)**2+(mesh2d.nodeArray[nN,1]-0.5)**2)
    u2ds.writeFunctionEnsight("mesh2d",append=True)
    uArray2D = numpy.zeros((mesh2d.nElements_global,nq2D),'d')
    grad_uArray2D = numpy.zeros((mesh2d.nElements_global,
                                   nq2D,
                                   femSpace2D.referenceFiniteElement.referenceElement.dim),
                                  'd')
    u2ds.getValues(vArray2D,uArray2D)
    u2ds.getGradientValues(grad_vArray2D,grad_uArray2D)
    #read the values and gradients back into degrees of freedom and verify that they match the original
    vDOF2D = numpy.zeros((u2ds.femSpace.dim*u2ds.dim_dof),
                         'd')
    grad_vDOF2D = numpy.zeros((u2ds.femSpace.dim*u2ds.femSpace.referenceFiniteElement.referenceElement.dim),
                                'd')
    for eN in range(u2ds.femSpace.elementMaps.mesh.nElements_global):
        for nN in u2ds.femSpace.referenceFiniteElement.localFunctionSpace.range_dim:
            vDOF2D[u2ds.femSpace.dofMap.l2g[eN,nN]] = uArray2D[eN,nN]
            grad_vDOF2D[u2ds.femSpace.dofMap.l2g[eN,nN]*2+0] = grad_uArray2D[eN,nN,0]
            grad_vDOF2D[u2ds.femSpace.dofMap.l2g[eN,nN]*2+1] = grad_uArray2D[eN,nN,1]
    u2dsNew = FiniteElementFunction(femSpace2D,dof = vDOF2D,name="newdist0.5")
    u2dsNew.writeFunctionEnsight("mesh2d",append=True)
    grad_u2ds = FiniteElementFunction(femSpace2D,dof = grad_vDOF2D,dim_dof=u2ds.femSpace.referenceFiniteElement.referenceElement.dim,name="graddist0.5",isVector=True)
    grad_u2ds.writeFunctionEnsight("mesh2d",append=True)
    uArray2DTrace = numpy.zeros((mesh2d.nElements_global,
                                   femSpace2D.referenceFiniteElement.referenceElement.nElementBoundaries,
                                   nq2Db),
                                  'd')
    grad_uArray2DTrace = numpy.zeros((mesh2d.nElements_global,
                                        femSpace2D.referenceFiniteElement.referenceElement.nElementBoundaries,
                                        nq2Db,
                                        femSpace2D.referenceFiniteElement.referenceElement.dim),
                                       'd')
    u2ds.getValuesTrace(vArray2DTrace,uArray2DTrace)
    u2ds.getGradientValuesTrace(grad_vArray2DTrace,grad_uArray2DTrace)
    caseOut=open('mesh2d.case','a')
    caseOut.write('scalar per measured node: distBoundary distBoundary2d.scl\n')
    caseOut.write('vector per measured node: gradDistBoundary gradDistBoundary2d.vec\n')
    caseOut.close()
    distOut = open('distBoundary2D.scl','w')
    distOut.write('distance function on element boundary\n')
    gradDistOut = open('gradDistBoundary2D.vec','w')
    gradDistOut.write('gradient of distance functionon element boundary\n')
    nColumnsVec = 0
    nColumnsScl = 0
    for eN in range(mesh2d.nElements_global):
        for ebN in elementMaps2D.referenceElement.range_nElementBoundaries:
            for k in range(nq2Db):
                distOut.write('%12.5e' %(uArray2DTrace[eN,ebN,k],))
                nColumnsScl+=1
                if nColumnsScl == 6:
                    nColumnsScl = 0
                    distOut.write('\n')
                gradDistOut.write('%12.5e%12.5e%12.5e' %(grad_uArray2DTrace[eN,ebN,k,0],grad_uArray2DTrace[eN,ebN,k,1],0.0))
                nColumnsVec+=3
                if nColumnsVec == 6:
                    nColumnsVec = 0
                    gradDistOut.write('\n')
    distOut.write('\n')
    distOut.close()
    gradDistOut.write('\n')
    gradDistOut.close()
    print("*************************************************FiniteElementFunction-3D-Scalar************************************************")
    u3ds = FiniteElementFunction(femSpace3D,name="dist(0.5,x)")
    for nN in range(mesh3d.nNodes_global):
        u3ds.dof[nN] = sqrt((mesh3d.nodeArray[nN,0]-0.5)**2+(mesh3d.nodeArray[nN,1]-0.5)**2+(mesh3d.nodeArray[nN,2]-0.5)**2)
        print(u3ds.dof[nN])
    u3ds.writeFunctionEnsight("mesh3d",append=True)
    uArray3D = numpy.zeros((mesh3d.nElements_global,nq3D),'d')
    grad_uArray3D = numpy.zeros((mesh3d.nElements_global,
                                   nq3D,
                                   femSpace3D.referenceFiniteElement.referenceElement.dim),
                                  'd')
    u3ds.getValues(vArray3D,uArray3D)
    u3ds.getGradientValues(grad_vArray3D,grad_uArray3D)
    #read the values and gradients back into degrees of freedom and verify that they match the original
    vDOF3D = numpy.zeros((u3ds.femSpace.dim*u3ds.dim_dof),
                         'd')
    grad_vDOF3D = numpy.zeros((u3ds.femSpace.dim*u3ds.femSpace.referenceFiniteElement.referenceElement.dim),
                                'd')
    for eN in range(u3ds.femSpace.elementMaps.mesh.nElements_global):
        for nN in u3ds.femSpace.referenceFiniteElement.localFunctionSpace.range_dim:
            vDOF3D[u3ds.femSpace.dofMap.l2g[eN,nN]] = uArray3D[eN,nN]
            grad_vDOF3D[u3ds.femSpace.dofMap.l2g[eN,nN]*3+0] = grad_uArray3D[eN,nN,0]
            grad_vDOF3D[u3ds.femSpace.dofMap.l2g[eN,nN]*3+1] = grad_uArray3D[eN,nN,1]
            grad_vDOF3D[u3ds.femSpace.dofMap.l2g[eN,nN]*3+2] = grad_uArray3D[eN,nN,2]
    u3dsNew = FiniteElementFunction(femSpace3D,dof = vDOF3D,name="newdist0.5")
    u3dsNew.writeFunctionEnsight("mesh3d",append=True)
    grad_u3ds = FiniteElementFunction(femSpace3D,dof = grad_vDOF3D,dim_dof=u3ds.femSpace.referenceFiniteElement.referenceElement.dim,name="graddist0.5",isVector=True)
    grad_u3ds.writeFunctionEnsight("mesh3d",append=True)
    uArray3DTrace = numpy.zeros((mesh3d.nElements_global,
                              femSpace3D.referenceFiniteElement.referenceElement.nElementBoundaries,
                              nq3Db),
                             'd')
    grad_uArray3DTrace = numpy.zeros((mesh3d.nElements_global,
                                   femSpace3D.referenceFiniteElement.referenceElement.nElementBoundaries,
                                   nq3Db,
                                   femSpace3D.referenceFiniteElement.referenceElement.dim),
                                  'd')
    u3ds.getValuesTrace(vArray3DTrace,uArray3DTrace)
    u3ds.getGradientValuesTrace(grad_vArray3DTrace,grad_uArray3DTrace)
    caseOut=open('mesh3d.case','a')
    caseOut.write('scalar per measured node: distBoundary distBoundary3d.scl\n')
    caseOut.write('vector per measured node: gradDistBoundary gradDistBoundary3d.vec\n')
    caseOut.close()
    distOut = open('distBoundary3D.scl','w')
    distOut.write('distance function on element boundary\n')
    gradDistOut = open('gradDistBoundary3D.vec','w')
    gradDistOut.write('gradient of distance functionon element boundary\n')
    nColumnsVec = 0
    nColumnsScl = 0
    for eN in range(mesh3d.nElements_global):
        for ebN in elementMaps3D.referenceElement.range_nElementBoundaries:
            for k in range(nq3Db):
                distOut.write('%12.5e' %(uArray3DTrace[eN,ebN,k],))
                nColumnsScl+=1
                if nColumnsScl == 6:
                    nColumnsScl = 0
                    distOut.write('\n')
                gradDistOut.write('%12.5e%12.5e%12.5e' %(grad_uArray3DTrace[eN,ebN,k,0],grad_uArray3DTrace[eN,ebN,k,1],grad_uArray3DTrace[eN,ebN,k,2]))
                nColumnsVec+=3
                if nColumnsVec == 6:
                    nColumnsVec = 0
                    gradDistOut.write('\n')
    distOut.write('\n')
    distOut.close()
    gradDistOut.write('\n')
    gradDistOut.close()
    mlMesh1D = MultilevelEdgeMesh(3,1,1,refinementLevels=3)
    meshTransfers1D = MultilevelProjectionOperators(mlMesh1D,C0_AffineLinearOnSimplexWithNodalBasis,1)
    print(meshTransfers1D.prolongList)
    print(meshTransfers1D.restrictList)
    print(meshTransfers1D.prolong_bcList)
    print(meshTransfers1D.restrict_bcList)
    mlMesh2D = MultilevelTriangularMesh(3,3,1,refinementLevels=3)
    meshTransfers2D = MultilevelProjectionOperators(mlMesh2D,C0_AffineLinearOnSimplexWithNodalBasis,2)
    print(meshTransfers2D.prolongList)
    print(meshTransfers2D.restrictList)
    print(meshTransfers2D.prolong_bcList)
    print(meshTransfers2D.restrict_bcList)
    mlMesh3D = MultilevelTetrahedralMesh(3,3,3,refinementLevels=3)
    meshTransfers3D = MultilevelProjectionOperators(mlMesh3D,C0_AffineLinearOnSimplexWithNodalBasis,3)
    print(meshTransfers3D.prolongList)
    print(meshTransfers3D.restrictList)
    print(meshTransfers3D.prolong_bcList)
    print(meshTransfers3D.restrict_bcList)
    #
    # mwf tests
    #
    verboseLevel = 1
    #first just create a simple triangular mesh and look at it in a
    #couple of different ways
    Lx = 1.0   #domain length in x and y
    Ly = 1.0

    #number of nodes for rectangular grid upon which triangular mesh
    #will be built should get 2 triangles for each rectangle
    #(nx-1)(ny-1) in the original grid
    nx = 21
    ny = 21

    #flag for viewing mesh in construction
    #0 -- do nothing (default)
    #1 -- gnuplot
    #2 -- matlab
    viewMesh = 2
    mesh = TriangularMesh()
    mesh.constructTriangularMeshOnRectangle(Lx,Ly,nx,ny,viewMesh)

    print('mesh Info says \n',mesh.meshInfo())

    #now create a DG1 finite element space
    globalDGspace = DG_AffineLinearOnSimplexWithNodalBasis(mesh,2)
    globalCGspace = C0_AffineLinearOnSimplexWithNodalBasis(mesh,2)
    dgDofMap = globalDGspace.dofMap
    if verboseLevel > 0:
        print("DG1 dofMap l2g is ")
        for eN in range(mesh.nElements_global):
            sn = '\t %i %i %i' % tuple(dgDofMap.l2g[eN,:])
            print(sn)
    ngdim = globalDGspace.dim
    nelem = mesh.nElements_global
    polydim = 3
    #what about a member of the DG1 space
    u = FiniteElementFunction(globalDGspace)
    ucg = FiniteElementFunction(globalCGspace)
    #try to just calculate u as an analytical function of x
    #nodalRefPoints = numpy.zeros((polydim,3),'d')
    #nodalRefPoints[0,:] = (0.0,0.0)
    #nodalRefPoints[1,:] = (1.0,0.0)
    #nodalRefPoints[2,:] = (0.0,1.0)
    nodalRefPoints = u.femSpace.referenceFiniteElement.interpolationConditions.quadraturePointArray
    if verboseLevel > 0:
        print('nodalRefPoints = \n',nodalRefPoints)
    #end verbose check

    #physNodes = numpy.zeros((nelem,polydim,2),'d')
    physNodes = numpy.zeros((mesh.nElements_global,
                               u.femSpace.referenceFiniteElement.interpolationConditions.nQuadraturePoints,
                               u.femSpace.referenceFiniteElement.referenceElement.dim),
                              'd')

    u.femSpace.elementMaps.getValues(nodalRefPoints,physNodes)

    if verboseLevel > 0:
        print('physical Nodes = \n',physNodes)
    #end verbose check

    #set value of u manually
    for ie in range(mesh.nElements_global):
        for iv in range(u.femSpace.referenceFiniteElement.localFunctionSpace.dim):
            px = physNodes[ie,iv,0]
            py = physNodes[ie,iv,1]
            ig = u.femSpace.dofMap.l2g[ie,iv]
            u.dof[ig] = math.sin(0.5*math.pi*px)*math.cos(0.5*math.pi*py)
            ucg.dof[ucg.femSpace.dofMap.l2g[ie,iv]] = u.dof[ig]
        #end local shape loop
    #end element loop

    if verboseLevel > 0:
        print('u dof values = \n',u.dof)
    #end verbose check

    u.writeFunctionMatlab('sol','mesh')

    #moved  to MeshTools.py cek
    #if verboseLevel > 0:
    #    #now look at edge --> element loops for dg algorithms
    #    testEdgeToElementMapping(mesh)
    #end verbose
    #try to build trace operators in crude way
    #
    #traceOp = buildTraceOpArray(mesh,globalDGspace,verboseLevel)
    #def checkFunctionTrace(u,mesh,dgspace,traceArray,jumpTol=1.0e-8):
    #cek
    #Changing this to the way one would do it with FemTools
    #
    jumpTol=1.0e-8
#      """
#      take a dg finite element function and see if values
#      differ from left and right neighbors on an edge
#      Basically, it's computing a jump term.
#      For a continuous solution, should get no difference.
#      """

#      #global number of edges and elements
#      ngEdges = mesh.nElementBoundaries_global
#      ngElems = mesh.nElements_global
#      #
#      polyOrder  = dgspace.polyOrder
#      edgeDim    = polyOrder+1
#      elemDim    = dgspace.localDim
#      #hold local element dofs
#      locDofValues = numpy.zeros((elemDim),'d')
#      for globedge in range(ngEdges):
#          jumpValues   = numpy.zeros((edgeDim),'d')
#          for neig in range(2):
#              elid = mesh.elementBoundaryElementsArray[globedge,neig]
#              if elid > -1: #element neighbor exists
#                  for k in range(elemDim):
#                      ig = u.femSpace.dofMap.l2g[elid,k]
#                      locDofValues[k] = u.dof[ig]
#                  #end k
#                  for j in range(edgeDim):
#                      for k in range(elemDim):
#                          jumpValues[j] += (1.0-2.*neig)*traceArray[globedge,neig,j,k]*locDofValues[k]
#                      #end k
#                  #end j
#              else: #what to do about edges on bounary
#                  jumpValues *= 0.0
#              #end if
#          #end neig loop
    nElementBoundaryPoints = 2
    elementBoundaryPoints = numpy.array([[0.0],[1.0]])
    jumps = numpy.zeros((mesh.nInteriorElementBoundaries_global,nElementBoundaryPoints),'d')
    physTraceArray = numpy.zeros((mesh.nElements_global,mesh.nElementBoundaries_element,nElementBoundaryPoints,2),'d')
    refTraceArray = numpy.zeros((mesh.nElements_global,mesh.nElementBoundaries_element,nElementBoundaryPoints,2),'d')
    invjArray = numpy.zeros((mesh.nElements_global,mesh.nElementBoundaries_element,nElementBoundaryPoints,2,2),'d')
    gArray = numpy.zeros((mesh.nElements_global,mesh.nElementBoundaries_element,nElementBoundaryPoints,2,1),'d')
    sqrt_det_gArray = numpy.zeros((mesh.nElements_global,mesh.nElementBoundaries_element,nElementBoundaryPoints),'d')
    nArray = numpy.zeros((mesh.nElements_global,mesh.nElementBoundaries_element,nElementBoundaryPoints,2),'d')
    elementBoundaryPointsArray = numpy.zeros((mesh.nElements_global,mesh.nElementBoundaries_element,nElementBoundaryPoints,1),'d')
    vTraceArray = numpy.zeros((mesh.nElements_global,mesh.nElementBoundaries_element,nElementBoundaryPoints,u.femSpace.max_nDOF_element),'d')
    vcgTraceArray = numpy.zeros((mesh.nElements_global,mesh.nElementBoundaries_element,nElementBoundaryPoints,u.femSpace.max_nDOF_element),'d')
    uTraceArray = numpy.zeros((mesh.nElements_global,mesh.nElementBoundaries_element,nElementBoundaryPoints),'d')
    ucgTraceArray = numpy.zeros((mesh.nElements_global,mesh.nElementBoundaries_element,nElementBoundaryPoints),'d')
    u.femSpace.elementMaps.getValuesTrace(elementBoundaryPoints,physTraceArray)
    for ebNI in range(mesh.nInteriorElementBoundaries_global):
        ebN = mesh.interiorElementBoundariesArray[ebNI]
        left_eN_global   = mesh.elementBoundaryElementsArray[ebN][0]
        right_eN_global  = mesh.elementBoundaryElementsArray[ebN][1]
        left_ebN_element  = mesh.elementBoundaryLocalElementBoundariesArray[ebN][0]
        right_ebN_element = mesh.elementBoundaryLocalElementBoundariesArray[ebN][1]
        for n in range(nElementBoundaryPoints):
            physTraceArray[right_eN_global,right_ebN_element,n,:] = physTraceArray[left_eN_global,left_ebN_element,n]
    u.femSpace.elementMaps.getJacobianValuesTrace(refTraceArray,invjArray,gArray,sqrt_det_gArray,nArray)
    u.femSpace.elementMaps.getInverseValuesTrace(physTraceArray,refTraceArray)
    for ebNI in range(mesh.nInteriorElementBoundaries_global):
        ebN = mesh.interiorElementBoundariesArray[ebNI]
        left_eN_global   = mesh.elementBoundaryElementsArray[ebN][0]
        right_eN_global  = mesh.elementBoundaryElementsArray[ebN][1]
        left_ebN_element  = mesh.elementBoundaryLocalElementBoundariesArray[ebN][0]
        right_ebN_element = mesh.elementBoundaryLocalElementBoundariesArray[ebN][1]
        for n in range(nElementBoundaryPoints):
            elementBoundaryPointsArray[left_eN_global,left_ebN_element,n,:]=elementBoundaryPoints[n]
            elementBoundaryPointsArray[right_eN_global,right_ebN_element,n,:]= u.femSpace.referenceFiniteElement.referenceElement.boundaryMapInverseList[right_ebN_element](refTraceArray[right_eN_global,right_ebN_element,n])
    for ebNE in range(mesh.nExteriorElementBoundaries_global):
        ebN = mesh.exteriorElementBoundariesArray[ebNE]
        eN_global = mesh.elementBoundaryElementsArray[ebN][0]
        ebN_element = mesh.elementBoundaryLocalElementBoundariesArray[ebN][0]
        for n in range(nElementBoundaryPoints):
            elementBoundaryPointsArray[eN_global,ebN_element,n,:] = elementBoundaryPoints[n]
    u.femSpace.getBasisValuesTraceAtArray(elementBoundaryPointsArray,vTraceArray)
    #u.femSpace.getBasisValuesTrace(elementBoundaryPoints,vTraceArray)
    u.getValuesTrace(vTraceArray,uTraceArray)
    ucg.femSpace.getBasisValuesTrace(elementBoundaryPoints,vcgTraceArray)
    ucg.getValuesTrace(vcgTraceArray,ucgTraceArray)
    for ebNI in range(mesh.nInteriorElementBoundaries_global):
        ebN = mesh.interiorElementBoundariesArray[ebNI]
        left_eN_global   = mesh.elementBoundaryElementsArray[ebN][0]
        right_eN_global  = mesh.elementBoundaryElementsArray[ebN][1]
        left_ebN_element  = mesh.elementBoundaryLocalElementBoundariesArray[ebN][0]
        right_ebN_element = mesh.elementBoundaryLocalElementBoundariesArray[ebN][1]
        for n in range(nElementBoundaryPoints):
            jumps[ebNI,n] = uTraceArray[left_eN_global,left_ebN_element,n] - uTraceArray[right_eN_global,right_ebN_element,n]
            if abs(jumps[ebNI,n]) > jumpTol:
                print('Warning edge ',ebN,' jumpValues big= \n',jumps[ebNI,n])
                print('left element ',left_eN_global,'left edge ',left_ebN_element,' value = ',uTraceArray[left_eN_global,left_ebN_element,n])
                print('right element ',right_eN_global,'right edge ', right_eN_global,' value = ',uTraceArray[right_eN_global,right_ebN_element,n])
                print('left element ',left_eN_global,'left edge ',left_ebN_element,' value = ',ucgTraceArray[left_eN_global,left_ebN_element,n])
                print('right element ',right_eN_global,'right edge ', right_eN_global,' value = ',ucgTraceArray[right_eN_global,right_ebN_element,n])
                print(physTraceArray[left_eN_global,left_ebN_element,n])
                print(physTraceArray[right_eN_global,right_ebN_element,n])
                print(math.sin(0.5*math.pi*physTraceArray[left_eN_global,left_ebN_element,n,0])*math.cos(0.5*math.pi*physTraceArray[left_eN_global,left_ebN_element,n,1]))
                print(math.sin(0.5*math.pi*physTraceArray[right_eN_global,right_ebN_element,n,0])*math.cos(0.5*math.pi*physTraceArray[right_eN_global,right_ebN_element,n,1]))
#          #end if big jump
#      #end for loop on edges
#  #end checkFunctionTrace
    #check if contiuous solution has no jumps?
    #checkFunctionTrace(u,mesh,globalDGspace,traceOp)<|MERGE_RESOLUTION|>--- conflicted
+++ resolved
@@ -6556,12 +6556,8 @@
             #: numpy array of degree-of-freedom values used to
             #: calculate the finite element function.
             self.dof=dof
-<<<<<<< HEAD
             self.dof_last=dof_last
             self.dof_last_last=dof_last_last
-=======
-            self.dof_last=dof.copy()
->>>>>>> 1f855b50
         else:
             self.dof = numpy.zeros((self.femSpace.dim*dim_dof),
                                      'd')
