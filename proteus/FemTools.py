--- conflicted
+++ resolved
@@ -177,7 +177,7 @@
                            numpy.array([-1.0, 1.0])]
             #remember  boundary reference geometry is  [0,1], not [-1,1].
             #0: 0-1
-            self.boundaryMapList.append(lambda xBar: numpy.array([2.0*xBar[0]-1.0,0.0]))
+            self.boundaryMapList.append(lambda xBar: numpy.array([2.0*xBar[0]-1.0,-1.0]))
             self.boundaryMapInverseList.append(lambda x: numpy.array([0.5*x[0]+0.5]))
             self.boundaryJacobianList.append(numpy.array([[ 2.0],[0.0]]))
             self.boundaryUnitNormalList.append(numpy.array([0.0,-1.0]))
@@ -195,17 +195,10 @@
             self.boundaryUnitNormalList.append(numpy.array([0.0,1.0]))
 
             #3: 3-0
-<<<<<<< HEAD
-            self.boundaryMapList.append(lambda xBar: numpy.array([0.0,1.0-2.0*xBar[0]]))
+            self.boundaryMapList.append(lambda xBar: numpy.array([-1.0,1.0-2.0*xBar[0]]))
             self.boundaryMapInverseList.append(lambda x: numpy.array([0.5-0.5*x[1]]))
             self.boundaryJacobianList.append(numpy.array([[0.0],[-2.0]]))
-=======
-            self.boundaryMapList.append(lambda xBar: numpy.array([-1.0,xBar[0]]))
-            self.boundaryMapInverseList.append(lambda x: numpy.array([x[1]]))
-            self.boundaryJacobianList.append(numpy.array([[0.0],[1.0]]))
->>>>>>> f09ec7c9
             self.boundaryUnitNormalList.append(numpy.array([-1.0,0.0]))
-
         elif nd == 3:
             self.nodeList=[numpy.array([-1.0,-1.0,-1.0]),
                            numpy.array([ 1.0,-1.0,-1.0]),
