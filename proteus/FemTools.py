"""
Class hierarchies for constructing and working with finite element spaces
"""
from EGeometry import *
from MeshTools import *
from LinearAlgebraTools import *
from Quadrature import *
import cfemIntegrals
from Profiling import logEvent
import numpy as np


class ReferenceElement:
    """
    A base class for simple domains on which
    local function spaces will be built
    """
    def __init__(self,dim=0,nNodes=0,nElementBoundaries=0):
        self.dim=dim
        self.range_dim = range(dim)
        self.nNodes = nNodes
        self.range_nNodes = range(nNodes)
        self.nElementBoundaries = nElementBoundaries
        self.range_nElementBoundaries = range(nElementBoundaries)
        self.nodeList=[]
        self.boundaryMapList=[]
        self.boundaryMapInverseList=[]
        self.boundaryJacobianList=[]
        self.boundaryUnitNormalList=[]
    def onElement(self,xi):
        raise NotImplementedError

class ReferenceSimplex(ReferenceElement):
    """
    The unit simplex in :math:`R^n, n<=3`
    """
    def __init__(self,nd=3):
        ReferenceElement.__init__(self,nd,nd+1,nd+1)
        if nd == 1:
            self.nodeList=[numpy.array([0.0]),
                           numpy.array([1.0])]
            #build mapping from reference simplex of lower dimension to the boundaries of the simplex
            #for 1D the 0D space only contains 0 so the map is really just translation of 0 to the endpoint
            #The boundaries are numbered according to the node opposite the boundary
            #0
            self.boundaryMapList.append(lambda xBar: numpy.array([xBar[0] + 1.0]))
            self.boundaryMapInverseList.append(lambda x: numpy.array([x[0] - 1.0]))
            self.boundaryJacobianList.append(numpy.array([1.0]))
            self.boundaryUnitNormalList.append(numpy.array([1.0]))
            #1
            self.boundaryMapList.append(lambda xBar: numpy.array([xBar[0] + 0.0]))
            self.boundaryMapInverseList.append(lambda x: numpy.array([x[0]]))
            self.boundaryJacobianList.append(numpy.array([1.0]))
            self.boundaryUnitNormalList.append(numpy.array([-1.0]))
        elif nd == 2:
            self.nodeList=[numpy.array([0.0,0.0]),
                           numpy.array([1.0,0.0]),
                           numpy.array([0.0,1.0])]
            #0
            self.boundaryMapList.append(lambda xBar: numpy.array([    xBar[0],
                                                                    1.0-xBar[0]]))
            self.boundaryMapInverseList.append(lambda x: numpy.array([x[0]]))
            self.boundaryJacobianList.append(numpy.array([[ 1.0],
                                                            [-1.0]]))
            self.boundaryUnitNormalList.append(numpy.array([1.0/sqrt(2.0),
                                                              1.0/sqrt(2.0)]))
            #1
            self.boundaryMapList.append(lambda xBar: numpy.array([0.0,
                                                                    xBar[0]]))
            self.boundaryMapInverseList.append(lambda x: numpy.array([x[1]]))
            self.boundaryJacobianList.append(numpy.array([[0.0],
                                                            [1.0]]))
            self.boundaryUnitNormalList.append(numpy.array([-1.0,
                                                              0.0]))
            #2
            self.boundaryMapList.append(lambda xBar: numpy.array([xBar[0],
                                                                    0.0]))
            self.boundaryMapInverseList.append(lambda x: numpy.array([x[0]]))
            self.boundaryJacobianList.append(numpy.array([[1.0],
                                                            [0.0]]))
            self.boundaryUnitNormalList.append(numpy.array([0.0,
                                                              -1.0]))
        elif nd == 3:
            self.nodeList=[numpy.array([0.0,
                                         0.0,
                                         0.0]),
                           numpy.array([1.0,
                                         0.0,
                                         0.0]),
                           numpy.array([0.0,
                                         1.0,
                                         0.0]),
                           numpy.array([0.0,
                                         0.0,
                                         1.0])]
            #0
            self.boundaryMapList.append(lambda xBar: numpy.array([xBar[0],
                                                                    xBar[1],
                                                                    1.0-xBar[0] - xBar[1]]))
            self.boundaryMapInverseList.append(lambda x: numpy.array([x[0],
                                                                        x[1],
                                                                        0.0]))
            self.boundaryJacobianList.append(numpy.array([[1.0 , 0.0],
                                                            [0.0 , 1.0],
                                                            [-1.0,-1.0]]))
            self.boundaryUnitNormalList.append(numpy.array([1.0/sqrt(3.0),
                                                              1.0/sqrt(3.0),
                                                              1.0/sqrt(3.0)]))
            #1
            self.boundaryMapList.append(lambda xBar: numpy.array([0.0,
                                                                    xBar[1],
                                                                    xBar[0]]))
            self.boundaryMapInverseList.append(lambda x: numpy.array([x[2],
                                                                        x[1],
                                                                        0.0]))
            self.boundaryJacobianList.append(numpy.array([[0.0,0.0],
                                                            [0.0,1.0],
                                                            [1.0,0.0]]))
            self.boundaryUnitNormalList.append(numpy.array([-1.0,
                                                              0.0,
                                                              0.0]))
            #2
            self.boundaryMapList.append(lambda xBar: numpy.array([xBar[0],
                                                                    0.0,
                                                                    xBar[1]]))
            self.boundaryMapInverseList.append(lambda x: numpy.array([x[0],
                                                                        x[2],
                                                                        0.0]))
            self.boundaryJacobianList.append(numpy.array([[1.0,0.0],
                                                            [0.0,0.0],
                                                            [0.0,1.0]]))
            self.boundaryUnitNormalList.append(numpy.array([0.0,
                                                              -1.0,
                                                              0.0]))
            #3
            self.boundaryMapList.append(lambda xBar: numpy.array([xBar[0],
                                                                    xBar[1],
                                                                    0.0]))
            self.boundaryMapInverseList.append(lambda x: numpy.array([x[0],
                                                                        x[1],
                                                                        0.0]))
            self.boundaryJacobianList.append(numpy.array([[1.0,0.0],
                                                            [0.0,1.0],
                                                            [0.0,0.0]]))
            self.boundaryUnitNormalList.append(numpy.array([0.0,
                                                              0.0,
                                                              -1.0]))
    def onElement(self,xi):
        return (xi >= 0).all() and sum(xi) <= 1

class ReferenceCube(ReferenceElement):
    """
    The unit cube in :math:`R^n, n<=3`
    """
    def __init__(self,nd=3):
        ReferenceElement.__init__(self,nd,2**nd,2*nd)
        if nd == 1:
            self.nodeList=[numpy.array([0.0]),
                           numpy.array([1.0])]
            #build mapping from reference simplex of lower dimension to the boundaries of the simplex
            #for 1D the 0D space only contains 0 so the map is really just translation of 0 to the endpoint
            #The boundaries are numbered according to the node opposite the boundary
            #0
            self.boundaryMapList.append(lambda xBar: numpy.array([xBar[0] + 1.0]))
            self.boundaryMapInverseList.append(lambda x: numpy.array([x[0] - 1.0]))
            self.boundaryJacobianList.append(numpy.array([1.0]))
            self.boundaryUnitNormalList.append(numpy.array([1.0]))
            #1
            self.boundaryMapList.append(lambda xBar: numpy.array([xBar[0] + 0.0]))
            self.boundaryMapInverseList.append(lambda x: numpy.array([x[0]]))
            self.boundaryJacobianList.append(numpy.array([1.0]))
            self.boundaryUnitNormalList.append(numpy.array([-1.0]))
        elif nd == 2:
            self.nodeList=[numpy.array([-1.0,-1.0]),
                           numpy.array([ 1.0,-1.0]),
                           numpy.array([ 1.0, 1.0]),
                           numpy.array([-1.0, 1.0])]
            #0: 0-1
            self.boundaryMapList.append(lambda xBar: numpy.array([xBar[0],-1.0]))
            self.boundaryMapInverseList.append(lambda x: numpy.array([x[0]]))
            self.boundaryJacobianList.append(numpy.array([[ 1.0],[0.0]]))
            self.boundaryUnitNormalList.append(numpy.array([0.0,-1.0]))

            #1:  1-2
            self.boundaryMapList.append(lambda xBar: numpy.array([1.0,xBar[0]]))
            self.boundaryMapInverseList.append(lambda x: numpy.array([x[1]]))
            self.boundaryJacobianList.append(numpy.array([[0.0],[1.0]]))
            self.boundaryUnitNormalList.append(numpy.array([1.0,0.0]))

            #2: 2-3
            self.boundaryMapList.append(lambda xBar: numpy.array([xBar[0],1.0]))
            self.boundaryMapInverseList.append(lambda x: numpy.array([x[0]]))
            self.boundaryJacobianList.append(numpy.array([[1.0],[0.0]]))
            self.boundaryUnitNormalList.append(numpy.array([0.0,1.0]))

            #3: 3-0
            self.boundaryMapList.append(lambda xBar: numpy.array([xBar[0],1.0]))
            self.boundaryMapInverseList.append(lambda x: numpy.array([x[1]]))
            self.boundaryJacobianList.append(numpy.array([[1.0],[0.0]]))
            self.boundaryUnitNormalList.append(numpy.array([-1.0,0.0]))

        elif nd == 3:
            self.nodeList=[numpy.array([-1.0,-1.0,-1.0]),
                           numpy.array([ 1.0,-1.0,-1.0]),
                           numpy.array([ 1.0, 1.0,-1.0]),
                           numpy.array([-1.0, 1.0,-1.0]),
                           numpy.array([-1.0,-1.0, 1.0]),
                           numpy.array([ 1.0,-1.0, 1.0]),
                           numpy.array([ 1.0, 1.0, 1.0]),
                           numpy.array([-1.0, 1.0, 1.0])]
            #0: 0-1-2-3
            self.boundaryMapList.append(lambda xBar: numpy.array([xBar[0],
                                                                  xBar[1],
                                                                  -1.0]))
            self.boundaryMapInverseList.append(lambda x: numpy.array([x[0],x[1]]))
            self.boundaryJacobianList.append(numpy.array([[1.0, 0.0],
                                                          [0.0, 1.0],
                                                          [0.0, 0.0]]))
            self.boundaryUnitNormalList.append(numpy.array([0.0,0.0,-1.0]))

            #1: 0-1-5-4
            self.boundaryMapList.append(lambda xBar: numpy.array([xBar[0],
                                                                 -1.0,
                                                                 xBar[1]]))
            self.boundaryMapInverseList.append(lambda x: numpy.array([x[0],x[2]]))
            self.boundaryJacobianList.append(numpy.array([[1.0,0.0],
                                                          [0.0,0.0],
                                                          [0.0,1.0]]))
            self.boundaryUnitNormalList.append(numpy.array([0.0,-1.0,0.0]))

            #2: 1-2-6-5
            self.boundaryMapList.append(lambda xBar: numpy.array([1.0,
                                                                  xBar[0],
                                                                  xBar[1]]))
            self.boundaryMapInverseList.append(lambda x: numpy.array([x[1],x[2]]))
            self.boundaryJacobianList.append(numpy.array([[0.0,0.0],
                                                          [1.0,0.0],
                                                          [0.0,1.0]]))
            self.boundaryUnitNormalList.append(numpy.array([1.0,0.0,0.0]))

            #3: 2-3-7-6
            self.boundaryMapList.append(lambda xBar: numpy.array([xBar[0],
                                                                  1.0,
                                                                  xBar[1]]))
            self.boundaryMapInverseList.append(lambda x: numpy.array([x[0],x[2]]))
            self.boundaryJacobianList.append(numpy.array([[1.0,0.0],
                                                          [0.0,0.0],
                                                          [0.0,1.0]]))
            self.boundaryUnitNormalList.append(numpy.array([0.0,1.0,0.0]))

            #4: 3-0-4-7
            self.boundaryMapList.append(lambda xBar: numpy.array([-1.0,
                                                                  xBar[0],
                                                                  xBar[1]]))
            self.boundaryMapInverseList.append(lambda x: numpy.array([x[1],x[2]]))
            self.boundaryJacobianList.append(numpy.array([[0.0,0.0],
                                                          [1.0,0.0],
                                                          [0.0,1.0]]))
            self.boundaryUnitNormalList.append(numpy.array([-1.0,0.0,0.0]))

            #3: 4-5-6-7
            self.boundaryMapList.append(lambda xBar: numpy.array([xBar[0],
                                                                  xBar[1],
                                                                  1.0]))
            self.boundaryMapInverseList.append(lambda x: numpy.array([x[0],x[1]]))
            self.boundaryJacobianList.append(numpy.array([[1.0,0.0],
                                                          [0.0,1.0],
                                                          [0.0,0.0]]))
            self.boundaryUnitNormalList.append(numpy.array([0.0,0.0,1.0]))
    def onElement(self,xi):
        return (xi >= 0.0).all() and (xi <= 1.0).all()

class LocalFunctionSpace:
    """
    Base class for low-dimensional spaces of functions
    on a reference element.

    For example, linear functions on a reference triangle
    """
    def __init__(self,dim=0,referenceElement=None):
        self.dim=dim
        self.range_dim = range(dim)
        self.referenceElement = referenceElement
        #the following are lists of functions
        self.basis=[]
        self.basisGradients=[]
        self.basisHessians=[(lambda xi: numpy.zeros((self.referenceElement.dim,self.referenceElement.dim),'d')) for i in range(dim)]
        self.nonzeroHessians=False
        self.basisTrace=[]
        self.basisGradientsTrace=[]

    def defineTraceFunctions(self):
        for ebN in self.referenceElement.range_nElementBoundaries:
            self.basisTrace.append([])
            self.basisGradientsTrace.append([])
        for fi in self.referenceElement.range_nElementBoundaries:
            for si in  range(self.dim):
                self.basisTrace[fi].append(lambda xBar,fiIn=fi,siIn=si:
                                           self.basis[siIn](self.referenceElement.boundaryMapList[fiIn](xBar)))
                self.basisGradientsTrace[fi].append(lambda xBar,fiIn=fi,siIn=si:
                                                    self.basisGradients[siIn](self.referenceElement.boundaryMapList[fiIn](xBar)))

class LinearOnSimplexWithNodalBasis(LocalFunctionSpace):
    """
    First order polynomials on the unit nd-simplex with the nodal basis.

    Nodal basis functions on the reference nd-simplex  (nd <= 3) with
    coordinates xi[0],xi[1],and xi[2]. The basis functions are numbered according to
    the nodes.
    """
    def __init__(self,nd=3):
        self.referenceElement = ReferenceSimplex(nd)
        LocalFunctionSpace.__init__(self,nd+1,self.referenceElement)
        self.gradientList=[]
        for ebN in self.referenceElement.range_nElementBoundaries:
            self.basisTrace.append([])
            self.basisGradientsTrace.append([])
        if nd == 1:
            #0
            self.basis.append(lambda xi: 1. - xi[0])
            self.basisTrace[0].append(lambda xBar: self.basis[0](self.referenceElement.boundaryMapList[0](xBar)))
            self.basisTrace[1].append(lambda xBar: self.basis[0](self.referenceElement.boundaryMapList[1](xBar)))
            self.gradientList.append(numpy.array([-1.0]))
            self.basisGradients.append(lambda xi: self.gradientList[0])
            self.basisGradientsTrace[0].append(lambda xBar: self.gradientList[0])
            self.basisGradientsTrace[1].append(lambda xBar: self.gradientList[0])
            #1
            self.basis.append(lambda xi: xi[0])
            self.basisTrace[0].append(lambda xBar: self.basis[1](self.referenceElement.boundaryMapList[0](xBar)))
            self.basisTrace[1].append(lambda xBar: self.basis[1](self.referenceElement.boundaryMapList[1](xBar)))
            self.gradientList.append(numpy.array([1.0]))
            self.basisGradients.append(lambda xi: self.gradientList[1])
            self.basisGradientsTrace[0].append(lambda xBar: self.gradientList[1])
            self.basisGradientsTrace[1].append(lambda xBar: self.gradientList[1])
        elif nd == 2:
            #0
            self.basis.append(lambda xi:1 - xi[0] - xi[1])
            self.basisTrace[0].append(lambda xBar: self.basis[0](self.referenceElement.boundaryMapList[0](xBar)))
            self.basisTrace[1].append(lambda xBar: self.basis[0](self.referenceElement.boundaryMapList[1](xBar)))
            self.basisTrace[2].append(lambda xBar: self.basis[0](self.referenceElement.boundaryMapList[2](xBar)))
            self.gradientList.append(numpy.array([-1.0,-1.0]))
            self.basisGradients.append(lambda xi: self.gradientList[0])
            self.basisGradientsTrace[0].append(lambda xBar: self.gradientList[0])
            self.basisGradientsTrace[1].append(lambda xBar: self.gradientList[0])
            self.basisGradientsTrace[2].append(lambda xBar: self.gradientList[0])
            #1
            self.basis.append(lambda xi: xi[0])
            self.basisTrace[0].append(lambda xBar: self.basis[1](self.referenceElement.boundaryMapList[0](xBar)))
            self.basisTrace[1].append(lambda xBar: self.basis[1](self.referenceElement.boundaryMapList[1](xBar)))
            self.basisTrace[2].append(lambda xBar: self.basis[1](self.referenceElement.boundaryMapList[2](xBar)))
            self.gradientList.append(numpy.array([1.0,0.0]))
            self.basisGradients.append(lambda xi: self.gradientList[1])
            self.basisGradientsTrace[0].append(lambda xBar: self.gradientList[1])
            self.basisGradientsTrace[1].append(lambda xBar: self.gradientList[1])
            self.basisGradientsTrace[2].append(lambda xBar: self.gradientList[1])
            #2
            self.basis.append(lambda xi: xi[1])
            self.basisTrace[0].append(lambda xBar: self.basis[2](self.referenceElement.boundaryMapList[0](xBar)))
            self.basisTrace[1].append(lambda xBar: self.basis[2](self.referenceElement.boundaryMapList[1](xBar)))
            self.basisTrace[2].append(lambda xBar: self.basis[2](self.referenceElement.boundaryMapList[2](xBar)))
            self.gradientList.append(numpy.array([0.0,1.0]))
            self.basisGradients.append(lambda xi: self.gradientList[2])
            self.basisGradientsTrace[0].append(lambda xBar: self.gradientList[2])
            self.basisGradientsTrace[1].append(lambda xBar: self.gradientList[2])
            self.basisGradientsTrace[2].append(lambda xBar: self.gradientList[2])
        elif nd == 3:
            #0
            self.basis.append(lambda xi:1 - xi[0] - xi[1] - xi[2])
            self.basisTrace[0].append(lambda xBar: self.basis[0](self.referenceElement.boundaryMapList[0](xBar)))
            self.basisTrace[1].append(lambda xBar: self.basis[0](self.referenceElement.boundaryMapList[1](xBar)))
            self.basisTrace[2].append(lambda xBar: self.basis[0](self.referenceElement.boundaryMapList[2](xBar)))
            self.basisTrace[3].append(lambda xBar: self.basis[0](self.referenceElement.boundaryMapList[3](xBar)))
            self.gradientList.append(numpy.array([-1.0,
                                                    -1.0,
                                                    -1.0]))
            self.basisGradients.append(lambda xi: self.gradientList[0])
            self.basisGradientsTrace[0].append(lambda xBar: self.gradientList[0])
            self.basisGradientsTrace[1].append(lambda xBar: self.gradientList[0])
            self.basisGradientsTrace[2].append(lambda xBar: self.gradientList[0])
            self.basisGradientsTrace[3].append(lambda xBar: self.gradientList[0])
            #1
            self.basis.append(lambda xi: xi[0])
            self.basisTrace[0].append(lambda xBar: self.basis[1](self.referenceElement.boundaryMapList[0](xBar)))
            self.basisTrace[1].append(lambda xBar: self.basis[1](self.referenceElement.boundaryMapList[1](xBar)))
            self.basisTrace[2].append(lambda xBar: self.basis[1](self.referenceElement.boundaryMapList[2](xBar)))
            self.basisTrace[3].append(lambda xBar: self.basis[1](self.referenceElement.boundaryMapList[3](xBar)))
            self.gradientList.append(numpy.array([1.0,
                                                    0.0,
                                                    0.0]))
            self.basisGradients.append(lambda xi: self.gradientList[1])
            self.basisGradientsTrace[0].append(lambda xBar: self.gradientList[1])
            self.basisGradientsTrace[1].append(lambda xBar: self.gradientList[1])
            self.basisGradientsTrace[2].append(lambda xBar: self.gradientList[1])
            self.basisGradientsTrace[3].append(lambda xBar: self.gradientList[1])
            #2
            self.basis.append(lambda xi: xi[1])
            self.basisTrace[0].append(lambda xBar: self.basis[2](self.referenceElement.boundaryMapList[0](xBar)))
            self.basisTrace[1].append(lambda xBar: self.basis[2](self.referenceElement.boundaryMapList[1](xBar)))
            self.basisTrace[2].append(lambda xBar: self.basis[2](self.referenceElement.boundaryMapList[2](xBar)))
            self.basisTrace[3].append(lambda xBar: self.basis[2](self.referenceElement.boundaryMapList[3](xBar)))
            self.gradientList.append(numpy.array([0.0,
                                                    1.0,
                                                    0.0]))
            self.basisGradients.append(lambda xi: self.gradientList[2])
            self.basisGradientsTrace[0].append(lambda xBar: self.gradientList[2])
            self.basisGradientsTrace[1].append(lambda xBar: self.gradientList[2])
            self.basisGradientsTrace[2].append(lambda xBar: self.gradientList[2])
            self.basisGradientsTrace[3].append(lambda xBar: self.gradientList[2])
            #3
            self.basis.append(lambda xi: xi[2])
            self.basisTrace[0].append(lambda xBar: self.basis[3](self.referenceElement.boundaryMapList[0](xBar)))
            self.basisTrace[1].append(lambda xBar: self.basis[3](self.referenceElement.boundaryMapList[1](xBar)))
            self.basisTrace[2].append(lambda xBar: self.basis[3](self.referenceElement.boundaryMapList[2](xBar)))
            self.basisTrace[3].append(lambda xBar: self.basis[3](self.referenceElement.boundaryMapList[3](xBar)))
            self.gradientList.append(numpy.array([0.0,
                                                    0.0,
                                                    1.0]))
            self.basisGradients.append(lambda xi: self.gradientList[3])
            self.basisGradientsTrace[0].append(lambda xBar: self.gradientList[3])
            self.basisGradientsTrace[1].append(lambda xBar: self.gradientList[3])
            self.basisGradientsTrace[2].append(lambda xBar: self.gradientList[3])
            self.basisGradientsTrace[3].append(lambda xBar: self.gradientList[3])


class LinearOnCubeWithNodalBasis(LocalFunctionSpace):
    """
    First order polynomials on the unit nd-cube with the nodal basis.

    Nodal basis functions on the reference nd-cube  (nd <=3) with
    coordinates xi[0],xi[1],and xi[2]. The basis functions are numbered according to
    the nodes.
    """
    def __init__(self,nd=3):
        self.referenceElement = ReferenceCube(nd)
        LocalFunctionSpace.__init__(self,2**nd,self.referenceElement)
        self.gradientList=[]


        if nd == 1:
            #0
            self.basis.append(lambda xi: 0.5*(1.0 - xi[0]))
            self.gradientList.append(numpy.array([-0.5]))
            self.basisGradients.append(lambda xi: self.gradientList[0])
            #1
            self.basis.append(lambda xi: 0.5*(1.0 + xi[0]))
            self.gradientList.append(numpy.array([0.5]))
            self.basisGradients.append(lambda xi: self.gradientList[1])
        elif nd == 2:
            for node in self.referenceElement.nodeList:
                self.basis.append(lambda xi, n0=node[0],n1=node[1]:0.25*(1.0+n0*xi[0])*(1.0+n1*xi[1]))
                self.basisGradients.append(lambda xi, n0=node[0],n1=node[1]: numpy.array([0.25*     n0       *(1.0+n1*xi[1]),
                                                                                          0.25*(1.0+n0*xi[0])*     n1       ]))
        elif nd == 3:
            for node in self.referenceElement.nodeList:
                self.basis.append         (lambda xi, n0=node[0],n1=node[1],n2=node[2]:              0.125*(1.0+n0*xi[0])*(1.0+n1*xi[1])*(1.0+n2*xi[2]))
                self.basisGradients.append(lambda xi, n0=node[0],n1=node[1],n2=node[2]: numpy.array([0.125*     n0       *(1.0+n1*xi[1])*(1.0+n2*xi[2]),
                                                                                                     0.125*(1.0+n0*xi[0])*     n1       *(1.0+n2*xi[2]),
                                                                                                     0.125*(1.0+n0*xi[0])*(1.0+n1*xi[1])*     n2       ]))

        self.defineTraceFunctions()

class LagrangeOnCubeWithNodalBasis(LocalFunctionSpace):
    """
    Lagrange polynomials on the unit nd-cube with the nodal basis.

    Nodal basis functions on the reference nd-cube  (nd <=3) with
    coordinates xi[0],xi[1],and xi[2]. The basis functions are numbered according to
    the nodes.
    """
    def __init__(self,nd=3, order=2):
        self.referenceElement = ReferenceCube(nd)
        LocalFunctionSpace.__init__(self,(order+1)**nd,self.referenceElement)
        self.gradientList=[]
        self.order = order


        # Generate equi distance nodes for generation of lagrange basis
        # Should use Gauss Labatto points

        self.nodes=[]
        #for i in range(order+1):
        #    self.nodes.append(2.0*float(i)/float(order)-1.0)

        self.quadrature = LobattoEdgeAlt(order=order)
        for i in range(order+1):
            self.nodes.append(self.quadrature.points[i][0] )

        print "Lagrange nodes = ",self.nodes


        # Define 1D functions using recursion formulas
        self.fun=[]
        self.dfun=[]
        fun  = []
        dfun = []
        dfun2= []
        fc=-1
        fc2=-1
        for a in range(order+1):
            fun .append(lambda xi: 1.0)
            dfun.append(lambda xi: 0.0)
            fc=fc+1
            den  = 1.0
            for b in range(order+1):
                if a!=b:
                    dfun2.append(lambda xi: 1.0)
                    fc2=fc2+1
                    for c in range(order+1):
                        if  a!=c and b!=c:
                            dfun2.append(lambda xi, xb=self.nodes[c],fc2=fc2: dfun2[fc2](xi)*(xi - xb))
                            fc2=fc2+1

                    dfun.append(lambda xi,fc=fc,fc2=fc2: dfun[fc](xi) + dfun2[fc2](xi))

                    fun.append(lambda xi, xb=self.nodes[b],fc=fc:  fun[fc](xi)*(xi - xb))
                    den   = den*(self.nodes[a]-self.nodes[b])
                    fc=fc+1
            self. fun.append(lambda xi,fc=fc, den=den:   fun[fc](xi)/den)
            self.dfun.append(lambda xi,fc=fc, den=den:  dfun[fc](xi)/den)


        # Define multi-dimensional stuff
        basis= []
        basisGradients = []
        if nd == 1:
            basis = self.fun
            basisGradients = self.dfun
            funMap=[0,2,1]
        elif nd == 2:
            for j in range(order+1):
                for i in range(order+1):
                    basis.append(lambda xi,i=1,j=j:self.fun[i](xi[0])*self.fun[j](xi[1]))
                    basisGradients.append(lambda xi,i=i,j=j:numpy.array([self.dfun[i](xi[0])*self. fun[j](xi[1]),
                                                                              self. fun[i](xi[0])*self.dfun[j](xi[1])]))
            funMap=[0,4,1,  7,8,5,   3,6,2]
        elif nd == 3:
            for k in range(order+1):
                for j in range(order+1):
                    for i in range(order+1):
                        basis.append(lambda xi,i=i,j=j,k=k:self.fun[i](xi[0])*self.fun[j](xi[1])*self.fun[k](xi[2]))
                        basisGradients.append(lambda xi,i=i,j=j,k=k:numpy.array([self.dfun[i](xi[0])*self. fun[j](xi[1])*self. fun[k](xi[2]),
                                                                                      self. fun[i](xi[0])*self.dfun[j](xi[1])*self. fun[k](xi[2]),
                                                                                      self. fun[i](xi[0])*self. fun[j](xi[1])*self.dfun[k](xi[2])]))

            #funMap=numpy.array([0,3,6,8,18,19,24,26])
            funMap = [ 0, 8, 1,
                      11,20, 9,
                       3,10, 2,
                      12,21,13,
                      24,26,22,
                      15,23,14,
                       4,16, 5,
                      19,25,17,
                       7,18, 6]

        # Reorder local functions
        invMap=numpy.zeros((self.dim),'i')
        for i in range(self.dim):
            invMap[funMap[i]] = i

        for i in range(self.dim):
            self.basis.append(basis[invMap[i]])
            self.basisGradients.append(basisGradients[invMap[i]])
        # Get boundary data
        self.defineTraceFunctions()




class QuadraticOnSimplexWithNodalBasis(LocalFunctionSpace):
    """
    Quadratic polynomials on the unit nd-simplex with the nodal basis.

    Nodal basis functions on the reference nd-simplex (nd <=3) with
    coordinates xi[0],xi[1],and xi[2]. The basis functions are
    numbered according to

    .. math::

    \psi &= \lambda_i(2\lambda_i-1)  0<= i<= d
    \psi &= 4\lambda_j\lambda_k       0<= j < k <= d

    where :math:`\lambda_i` is the barycentric coordinate associated
    with node i (i.e., it's 1 at node i and zero elsewhere)

    Gradients of shape functions are

    .. math::

     \nabla \psi_i &= (4\lambda_i-1)\nabla\lambda_i   0<= i <= d
     \nabla \psi_i &= 4\lambda_k\nabla\lambda_j + 4\lambda_j\nabla\lambda_k \mbox{for} 0 <= j < k <= d

    In 2d we have

    .. math::

    \psi_i &= \lambda_i(2\lambda_i-1)  0<= i<= 2
    \psi_3 &= 4\lambda_0\lambda_1
    \psi_4 &= 4\lambda_1\lambda_2
    \psi_5 &= 4\lambda_0\lambda_2


    2d numberings for :math:`\psi`

      2
      |\
      | \
      |  \
      5   4
      |    \
      |     \
      0---3--1

    Note that mesh numbers edges according to the node they are across
    from, so that local dof 3 corresponds to edge 2, local dof 4
    corresponds to edge 0, local dof 5 corresponds to edge 1,

    3d should be

    .. math::

    \psi_i &= \lambda_i(2\lambda_i-1)  0<= i<= 3
    \psi_4 &= 4\lambda_0\lambda_1
    \psi_5 &= 4\lambda_1\lambda_2
    \psi_6 &= 4\lambda_2\lambda_3
    \psi_7 &= 4\lambda_0\lambda_2
    \psi_8 &= 4\lambda_1\lambda_3
    \psi_9 &= 4\lambda_0\lambda_3
    """
    def __init__(self,nd=3):
        from RefUtils import baryCoords
        from RefUtils import fact
        from RefUtils import baryGrads
        from RefUtils import p2refNodes

        self.referenceElement = ReferenceSimplex(nd)
        LocalFunctionSpace.__init__(self,fact(nd+2)/(2*fact(nd)),
                                    self.referenceElement)
        self.gradientList=[]
        self.basisHessians=[]
        self.nonzeroHessians=True
        for ebN in self.referenceElement.range_nElementBoundaries:
            self.basisTrace.append([])
            self.basisGradientsTrace.append([])
        if nd == 1:
            for i in range(nd+1): #0,1
                self.basis.append(lambda  xi, i=i:
                                  baryCoords['1d'][i](xi)*(2.0*baryCoords['1d'][i](xi)-1.0))
                self.basisTrace[0].append(lambda xBar, i=i:
                                        self.basis[i](self.referenceElement.boundaryMapList[0](xBar)))
                self.basisTrace[1].append(lambda xBar, i=i:
                                        self.basis[i](self.referenceElement.boundaryMapList[1](xBar)))
                self.gradientList.append(lambda xi, i=i:
                                         (4.0*baryCoords['1d'][i](xi)-1.0)*baryGrads['1d'][i])
                self.basisGradients.append(lambda xi, i=i: self.gradientList[i](xi))
                self.basisGradientsTrace[0].append(lambda xBar, i=i:
                                     self.gradientList[i](self.referenceElement.boundaryMapList[0](xBar)))
                self.basisGradientsTrace[1].append(lambda xBar, i=i:
                                     self.gradientList[i](self.referenceElement.boundaryMapList[1](xBar)))
                self.basisHessians.append(lambda xi, i=i:
                                              4.0*numpy.outer(baryGrads['1d'][i],baryGrads['1d'][i]))
            #end 0,1
            #2
            self.basis.append(lambda xi: 4.0*baryCoords['1d'][0](xi)*baryCoords['1d'][1](xi))
            self.basisTrace[0].append(lambda xBar:
                                      self.basis[2](self.referenceElement.boundaryMapList[0](xBar)))
            self.basisTrace[1].append(lambda xBar:
                                      self.basis[2](self.referenceElement.boundaryMapList[1](xBar)))
            self.gradientList.append(lambda xi:
                                     4.0*baryCoords['1d'][1](xi)*baryGrads['1d'][0]+
                                     4.0*baryCoords['1d'][0](xi)*baryGrads['1d'][1])
            self.basisGradients.append(lambda xi: self.gradientList[2](xi))
            self.basisGradientsTrace[0].append(lambda xBar:
                              self.gradientList[2](self.referenceElement.boundaryMapList[0](xBar)))
            self.basisGradientsTrace[1].append(lambda xBar:
                              self.gradientList[2](self.referenceElement.boundaryMapList[1](xBar)))
            self.basisHessians.append(lambda xi:
                                          (4.0*numpy.outer(baryGrads['1d'][0],baryGrads['1d'][1])+
                                           4.0*numpy.outer(baryGrads['1d'][1],baryGrads['1d'][0])))
        elif nd == 2:
            for i in range(nd+1): #0,1,2
                self.basis.append(lambda xi, i=i:
                                  baryCoords['2d'][i](xi)*(2.0*baryCoords['2d'][i](xi)-1.0))
                self.basisTrace[0].append(lambda xBar, i=i:
                                        self.basis[i](self.referenceElement.boundaryMapList[0](xBar)))
                self.basisTrace[1].append(lambda xBar, i=i:
                                        self.basis[i](self.referenceElement.boundaryMapList[1](xBar)))
                self.basisTrace[2].append(lambda xBar, i=i:
                                        self.basis[i](self.referenceElement.boundaryMapList[2](xBar)))
                self.gradientList.append(lambda xi, i=i:
                                         (4.0*baryCoords['2d'][i](xi)-1.0)*baryGrads['2d'][i])

                self.basisGradients.append(lambda xi, i=i: self.gradientList[i](xi))
                self.basisGradientsTrace[0].append(lambda xBar, i=i:
                                        self.gradientList[i](self.referenceElement.boundaryMapList[0](xBar)))
                self.basisGradientsTrace[1].append(lambda xBar, i=i:
                                        self.gradientList[i](self.referenceElement.boundaryMapList[1](xBar)))
                self.basisGradientsTrace[2].append(lambda xBar, i=i:
                                        self.gradientList[i](self.referenceElement.boundaryMapList[2](xBar)))
                self.basisHessians.append(lambda xi, i=i:
                                          4.0*numpy.outer(baryGrads['2d'][i],baryGrads['2d'][i]))

            #end for on 0,1,2
            nsofar=nd+1
            #increment size one
            r=1
            for i in range(2): #(0,1) and (1,2)
                self.basis.append(lambda xi, i=i, r=r:
                                  4.0*baryCoords['2d'][i](xi)*baryCoords['2d'][i+r](xi))
                self.basisTrace[0].append(lambda xBar, i=i, nsofar=nsofar:
                                  self.basis[i+nsofar](self.referenceElement.boundaryMapList[0](xBar)))
                self.basisTrace[1].append(lambda xBar, i=i, nsofar=nsofar:
                                  self.basis[i+nsofar](self.referenceElement.boundaryMapList[1](xBar)))
                self.basisTrace[2].append(lambda xBar, i=i, nsofar=nsofar:
                                  self.basis[i+nsofar](self.referenceElement.boundaryMapList[2](xBar)))
                self.gradientList.append(lambda xi, i=i, nsofar=nsofar, r=r:
                                         4.0*baryCoords['2d'][i+r](xi)*baryGrads['2d'][i]+
                                         4.0*baryCoords['2d'][i](xi)*baryGrads['2d'][i+r])

                self.basisGradients.append(lambda xi, i=i, nsofar=nsofar:
                                           self.gradientList[i+nsofar](xi))
                self.basisGradientsTrace[0].append(lambda xBar, i=i, nsofar=nsofar:
                             self.gradientList[i+nsofar](self.referenceElement.boundaryMapList[0](xBar)))
                self.basisGradientsTrace[1].append(lambda xBar, i=i, nsofar=nsofar:
                             self.gradientList[i+nsofar](self.referenceElement.boundaryMapList[1](xBar)))
                self.basisGradientsTrace[2].append(lambda xBar, i=i, nsofar=nsofar:
                             self.gradientList[i+nsofar](self.referenceElement.boundaryMapList[2](xBar)))
                self.basisHessians.append(lambda xi, i=i, nsofar=nsofar, r=r:
                                          4.0*numpy.outer(baryGrads['2d'][i],baryGrads['2d'][i+r])+
                                          4.0*numpy.outer(baryGrads['2d'][i+r],baryGrads['2d'][i]))

            #end for increment size 1
            nsofar += 2
            #increment size 2
            r=2
            for i in range(1): #(0,2)
                self.basis.append(lambda xi, i=i, nsofar=nsofar, r=r:
                                  4.0*baryCoords['2d'][i](xi)*baryCoords['2d'][i+r](xi))
                self.basisTrace[0].append(lambda xBar, i=i, nsofar=nsofar:
                                  self.basis[i+nsofar](self.referenceElement.boundaryMapList[0](xBar)))
                self.basisTrace[1].append(lambda xBar, i=i, nsofar=nsofar:
                                  self.basis[i+nsofar](self.referenceElement.boundaryMapList[1](xBar)))
                self.basisTrace[2].append(lambda xBar, i=i, nsofar=nsofar:
                                  self.basis[i+nsofar](self.referenceElement.boundaryMapList[2](xBar)))
                self.gradientList.append(lambda xi, i=i, nsofar=nsofar, r=r:
                                         4.0*baryCoords['2d'][i+r](xi)*baryGrads['2d'][i]+
                                         4.0*baryCoords['2d'][i](xi)*baryGrads['2d'][i+r])

                self.basisGradients.append(lambda xi, i=i, nsofar=nsofar:
                                           self.gradientList[i+nsofar](xi))
                self.basisGradientsTrace[0].append(lambda xBar, i=i, nsofar=nsofar:
                             self.gradientList[i+nsofar](self.referenceElement.boundaryMapList[0](xBar)))
                self.basisGradientsTrace[1].append(lambda xBar, i=i, nsofar=nsofar:
                             self.gradientList[i+nsofar](self.referenceElement.boundaryMapList[1](xBar)))
                self.basisGradientsTrace[2].append(lambda xBar, i=i, nsofar=nsofar:
                             self.gradientList[i+nsofar](self.referenceElement.boundaryMapList[2](xBar)))
                self.basisHessians.append(lambda xi, i=i, nsofar=nsofar, r=r:
                                          4.0*numpy.outer(baryGrads['2d'][i],baryGrads['2d'][i+r])+
                                          4.0*numpy.outer(baryGrads['2d'][i+r],baryGrads['2d'][i]))

            #end for increment size 2
            nsofar+=1

        elif nd == 3:
            #mwf TODO check hessian formulas!!
            nsofar=0
            for i in range(nd+1):
                self.basis.append(lambda xi, i=i:
                                  baryCoords['3d'][i](xi)*(2.0*baryCoords['3d'][i](xi)-1.0))

                self.basisTrace[0].append(lambda xBar, nsofar=nsofar:
                                 self.basis[nsofar](self.referenceElement.boundaryMapList[0](xBar)))
                self.basisTrace[1].append(lambda xBar, nsofar=nsofar:
                                 self.basis[nsofar](self.referenceElement.boundaryMapList[1](xBar)))
                self.basisTrace[2].append(lambda xBar, nsofar=nsofar:
                                 self.basis[nsofar](self.referenceElement.boundaryMapList[2](xBar)))
                self.basisTrace[3].append(lambda xBar, nsofar=nsofar:
                                 self.basis[nsofar](self.referenceElement.boundaryMapList[3](xBar)))
                self.gradientList.append(lambda xi, i=i, nsofar=nsofar:
                                         (4.0*baryCoords['3d'][i](xi)-1.0)*baryGrads['3d'][i])

                self.basisGradients.append(lambda xi, nsofar=nsofar:
                                           self.gradientList[nsofar](xi))
                for ib in range(nd+1):
                    self.basisGradientsTrace[ib].append(lambda xBar, nsofar=nsofar, ib=ib:
                         self.gradientList[nsofar](self.referenceElement.boundaryMapList[ib](xBar)))
                #end ib
                self.basisHessians.append(lambda xi, i=i:
                                          4.0*numpy.outer(baryGrads['3d'][i],baryGrads['3d'][i]))
                nsofar += 1
                #end ib
            #end for nd+1

            #no go through increments of size 1,2,3
            #number of combos per increment are dim-incr+1
            for r in range(1,nd+1): #1,2,3
                for i in range(nd-r+1):
                    self.basis.append(lambda xi, i=i, r=r:
                                      4.0*baryCoords['3d'][i](xi)*baryCoords['3d'][i+r](xi))
                    self.basisTrace[0].append(lambda xBar, nsofar=nsofar:
                         self.basis[nsofar](self.referenceElement.boundaryMapList[0](xBar)))
                    self.basisTrace[1].append(lambda xBar, nsofar=nsofar:
                         self.basis[nsofar](self.referenceElement.boundaryMapList[1](xBar)))
                    self.basisTrace[2].append(lambda xBar, nsofar=nsofar:
                         self.basis[nsofar](self.referenceElement.boundaryMapList[2](xBar)))
                    self.basisTrace[3].append(lambda xBar, nsofar=nsofar:
                         self.basis[nsofar](self.referenceElement.boundaryMapList[3](xBar)))
                    self.gradientList.append(lambda xi, i=i, r=r:
                                             4.0*baryCoords['3d'][i+r](xi)*baryGrads['3d'][i]+
                                             4.0*baryCoords['3d'][i](xi)*baryGrads['3d'][i+r])
                    self.basisGradients.append(lambda xi, nsofar=nsofar:
                                               self.gradientList[nsofar](xi))
                    for ib in range(nd+1):
                        self.basisGradientsTrace[ib].append(lambda xBar, nsofar=nsofar, ib=ib:
                             self.gradientList[nsofar](self.referenceElement.boundaryMapList[ib](xBar)))
                    #end ib
                    self.basisHessians.append(lambda xi, i=i, nsofar=nsofar, r=r:
                                              4.0*numpy.outer(baryGrads['3d'][i],baryGrads['3d'][i+r])+
                                              4.0*numpy.outer(baryGrads['3d'][i+r],baryGrads['3d'][i]))
                    nsofar += 1
#             for j in range(1,nd+1): #1,2,3
#                 for i in range(j):
#                     self.basis.append(lambda xi, i=i, j=j:
#                                       4.0*baryCoords['3d'][i](xi)*baryCoords['3d'][j](xi))

#                     self.basisTrace[0].append(lambda xBar, nsofar=nsofar:
#                          self.basis[nsofar](self.referenceElement.boundaryMapList[0](xBar)))
#                     self.basisTrace[1].append(lambda xBar, nsofar=nsofar:
#                          self.basis[nsofar](self.referenceElement.boundaryMapList[1](xBar)))
#                     self.basisTrace[2].append(lambda xBar, nsofar=nsofar:
#                          self.basis[nsofar](self.referenceElement.boundaryMapList[2](xBar)))
#                     self.basisTrace[3].append(lambda xBar, nsofar=nsofar:
#                          self.basis[nsofar](self.referenceElement.boundaryMapList[3](xBar)))
#                     self.gradientList.append(lambda xi, i=i, j=j:
#                                              4.0*baryCoords['3d'][j](xi)*baryGrads['3d'][i]+
#                                              4.0*baryCoords['3d'][i](xi)*baryGrads['3d'][j])

#                     self.basisGradients.append(lambda xi, nsofar=nsofar:
#                                                self.gradientList[nsofar](xi))
#                     for ib in range(nd+1):
#                         self.basisGradientsTrace[ib].append(lambda xBar, nsofar=nsofar, ib=ib:
#                              self.gradientList[nsofar](self.referenceElement.boundaryMapList[ib](xBar)))
#                     #end ib
#                     self.basisHessians.append(lambda xi, i=i, nsofar=nsofar, j=j:
#                                               4.0*numpy.outer(baryGrads['3d'][i],baryGrads['3d'][j])+
#                                               4.0*numpy.outer(baryGrads['3d'][j],baryGrads['3d'][i]))
#                     nsofar += 1
                #end for i
            #end for r
        #end 3d
    #end init
#end QuadraticOnSimplex

# # # # # # # # # # # # # # # # # # # # # # # # # # # # # # # # # # # #
#finite element spaces for P^1 non-conforming approximation
# # # # # # # # # # # # # # # # # # # # # # # # # # # # # # # # # # # #

class CrouzeixRaviartWithNodalBasis(LocalFunctionSpace):
    """
    Crouzeix-Raviart element implemented as a Lagrange type element. That is, the
    degrees of freedom are the values at barycenters of faces. Defined for
    the reference nd-simplex  (nd <=3)
    """

    # In 1d, it's identical to the standard P^1 Lagrange element

    # The basis functions are numbered according to the faces, which are
    # in turn numbered according to the node that they are opposite.

    # If :math:`\lambda_i` is the barycentric coordinate that's 1 at node p_i, then
    # the CrR shape functions are

    # .. math::

    # \psi_i( x) = d(1/d - \lambda_i)

    # and is one along :math:`E_i`, the face opposite :math:`p_i`.

    # These relationships hold in physical space or reference space as long as the
    # barycentric coordinates are defined appropriately.

    # In physical space, the barycentric coordinates are defined by

    # .. math::

    #   \lambda_i = 1 - \frac{( x -  p_i)\cdot  n_i}
    #                        {( p_j -  p_i)\cdot  n_i}

    # for :math:`j \neq i,  p_j` is a vertex in :math:`E_i`

    #                                                            |  t
    # On the reference element, in 2d we have                   u| /
    #                                                            |/___
    # .. math::

    # \lambda_0 = 1-s-t, \lambda_1 = s, \lambda_2 = t

    # For 3d the reference coordinates are

    # .. math::

    #   \lambda_0 = 1-s-t-u, \lambda_1 = s, \lambda_2 = t, \lambda_3 = u


    # In 2d, the CrR shape functions on the reference element are

    # .. math::

    # \hat{\psi}_0 =  2(s+t)-1, \hat{\psi}_1 = 1-2s, \hat{\psi}_2 = 1-2t

    # In 3d, the CrR shape functions on the reference element are

    # .. math::

    # \hat{\psi}_0 =  3(s+t+u)-2, \hat{\psi}_1 = 1-3s, \hat{\psi}_2 = 1-3t,
    #      \hat{\psi}_3 = 1-3u

    # The gradients are obviously constant on an element
    def __init__(self,nd=3):
        self.referenceElement = ReferenceSimplex(nd)
        LocalFunctionSpace.__init__(self,nd+1,self.referenceElement)
        self.gradientList=[]
        for ebN in self.referenceElement.range_nElementBoundaries:
            self.basisTrace.append([])
            self.basisGradientsTrace.append([])
        if nd == 1:
            #note these are the reverse ordering for standard C0 basis
            #0
            self.basis.append(lambda xi:xi[0])
            self.basisTrace[0].append(lambda xBar: self.basis[0](self.referenceElement.boundaryMapList[0](xBar)))
            self.basisTrace[1].append(lambda xBar: self.basis[0](self.referenceElement.boundaryMapList[1](xBar)))
            self.gradientList.append(numpy.array([1.0]))
            self.basisGradients.append(lambda xi: self.gradientList[0])
            self.basisGradientsTrace[0].append(lambda xBar: self.gradientList[0])
            self.basisGradientsTrace[1].append(lambda xBar: self.gradientList[0])
            #1
            self.basis.append(lambda xi:1 - xi[0])
            self.basisTrace[0].append(lambda xBar: self.basis[1](self.referenceElement.boundaryMapList[0](xBar)))
            self.basisTrace[1].append(lambda xBar: self.basis[1](self.referenceElement.boundaryMapList[1](xBar)))
            self.gradientList.append(numpy.array([-1.0]))
            self.basisGradients.append(lambda xi: self.gradientList[1])
            self.basisGradientsTrace[0].append(lambda xBar: self.gradientList[1])
            self.basisGradientsTrace[1].append(lambda xBar: self.gradientList[1])
        elif nd == 2:
            #0
            self.basis.append(lambda xi:2.*(xi[0] + xi[1])-1.)
            self.basisTrace[0].append(lambda xBar: self.basis[0](self.referenceElement.boundaryMapList[0](xBar)))
            self.basisTrace[1].append(lambda xBar: self.basis[0](self.referenceElement.boundaryMapList[1](xBar)))
            self.basisTrace[2].append(lambda xBar: self.basis[0](self.referenceElement.boundaryMapList[2](xBar)))
            self.gradientList.append(numpy.array([2.0,2.0]))
            self.basisGradients.append(lambda xi: self.gradientList[0])
            self.basisGradientsTrace[0].append(lambda xBar: self.gradientList[0])
            self.basisGradientsTrace[1].append(lambda xBar: self.gradientList[0])
            self.basisGradientsTrace[2].append(lambda xBar: self.gradientList[0])
            #1
            self.basis.append(lambda xi: 1.0-2.0*xi[0])
            self.basisTrace[0].append(lambda xBar: self.basis[1](self.referenceElement.boundaryMapList[0](xBar)))
            self.basisTrace[1].append(lambda xBar: self.basis[1](self.referenceElement.boundaryMapList[1](xBar)))
            self.basisTrace[2].append(lambda xBar: self.basis[1](self.referenceElement.boundaryMapList[2](xBar)))
            self.gradientList.append(numpy.array([-2.0,0.0]))
            self.basisGradients.append(lambda xi: self.gradientList[1])
            self.basisGradientsTrace[0].append(lambda xBar: self.gradientList[1])
            self.basisGradientsTrace[1].append(lambda xBar: self.gradientList[1])
            self.basisGradientsTrace[2].append(lambda xBar: self.gradientList[1])
            #2
            self.basis.append(lambda xi: 1.0-2*xi[1])
            self.basisTrace[0].append(lambda xBar: self.basis[2](self.referenceElement.boundaryMapList[0](xBar)))
            self.basisTrace[1].append(lambda xBar: self.basis[2](self.referenceElement.boundaryMapList[1](xBar)))
            self.basisTrace[2].append(lambda xBar: self.basis[2](self.referenceElement.boundaryMapList[2](xBar)))
            self.gradientList.append(numpy.array([0.0,-2.0]))
            self.basisGradients.append(lambda xi: self.gradientList[2])
            self.basisGradientsTrace[0].append(lambda xBar: self.gradientList[2])
            self.basisGradientsTrace[1].append(lambda xBar: self.gradientList[2])
            self.basisGradientsTrace[2].append(lambda xBar: self.gradientList[2])
        elif nd == 3:
            #0
            self.basis.append(lambda xi:3.0*(xi[0] + xi[1] + xi[2])-2.0)
            self.basisTrace[0].append(lambda xBar: self.basis[0](self.referenceElement.boundaryMapList[0](xBar)))
            self.basisTrace[1].append(lambda xBar: self.basis[0](self.referenceElement.boundaryMapList[1](xBar)))
            self.basisTrace[2].append(lambda xBar: self.basis[0](self.referenceElement.boundaryMapList[2](xBar)))
            self.basisTrace[3].append(lambda xBar: self.basis[0](self.referenceElement.boundaryMapList[3](xBar)))
            self.gradientList.append(numpy.array([3.0,
                                                    3.0,
                                                    3.0]))
            self.basisGradients.append(lambda xi: self.gradientList[0])
            self.basisGradientsTrace[0].append(lambda xBar: self.gradientList[0])
            self.basisGradientsTrace[1].append(lambda xBar: self.gradientList[0])
            self.basisGradientsTrace[2].append(lambda xBar: self.gradientList[0])
            self.basisGradientsTrace[3].append(lambda xBar: self.gradientList[0])
            #1
            self.basis.append(lambda xi: 1.0-3.0*xi[0])
            self.basisTrace[0].append(lambda xBar: self.basis[1](self.referenceElement.boundaryMapList[0](xBar)))
            self.basisTrace[1].append(lambda xBar: self.basis[1](self.referenceElement.boundaryMapList[1](xBar)))
            self.basisTrace[2].append(lambda xBar: self.basis[1](self.referenceElement.boundaryMapList[2](xBar)))
            self.basisTrace[3].append(lambda xBar: self.basis[1](self.referenceElement.boundaryMapList[3](xBar)))
            self.gradientList.append(numpy.array([-3.0,
                                                     0.0,
                                                     0.0]))
            self.basisGradients.append(lambda xi: self.gradientList[1])
            self.basisGradientsTrace[0].append(lambda xBar: self.gradientList[1])
            self.basisGradientsTrace[1].append(lambda xBar: self.gradientList[1])
            self.basisGradientsTrace[2].append(lambda xBar: self.gradientList[1])
            self.basisGradientsTrace[3].append(lambda xBar: self.gradientList[1])
            #2
            self.basis.append(lambda xi: 1.0-3.0*xi[1])
            self.basisTrace[0].append(lambda xBar: self.basis[2](self.referenceElement.boundaryMapList[0](xBar)))
            self.basisTrace[1].append(lambda xBar: self.basis[2](self.referenceElement.boundaryMapList[1](xBar)))
            self.basisTrace[2].append(lambda xBar: self.basis[2](self.referenceElement.boundaryMapList[2](xBar)))
            self.basisTrace[3].append(lambda xBar: self.basis[2](self.referenceElement.boundaryMapList[3](xBar)))
            self.gradientList.append(numpy.array([ 0.0,
                                                    -3.0,
                                                     0.0]))
            self.basisGradients.append(lambda xi: self.gradientList[2])
            self.basisGradientsTrace[0].append(lambda xBar: self.gradientList[2])
            self.basisGradientsTrace[1].append(lambda xBar: self.gradientList[2])
            self.basisGradientsTrace[2].append(lambda xBar: self.gradientList[2])
            self.basisGradientsTrace[3].append(lambda xBar: self.gradientList[2])
            #3
            self.basis.append(lambda xi:1.0-3.0*xi[2])
            self.basisTrace[0].append(lambda xBar: self.basis[3](self.referenceElement.boundaryMapList[0](xBar)))
            self.basisTrace[1].append(lambda xBar: self.basis[3](self.referenceElement.boundaryMapList[1](xBar)))
            self.basisTrace[2].append(lambda xBar: self.basis[3](self.referenceElement.boundaryMapList[2](xBar)))
            self.basisTrace[3].append(lambda xBar: self.basis[3](self.referenceElement.boundaryMapList[3](xBar)))
            self.gradientList.append(numpy.array([ 0.0,
                                                     0.0,
                                                    -3.0]))
            self.basisGradients.append(lambda xi: self.gradientList[3])
            self.basisGradientsTrace[0].append(lambda xBar: self.gradientList[3])
            self.basisGradientsTrace[1].append(lambda xBar: self.gradientList[3])
            self.basisGradientsTrace[2].append(lambda xBar: self.gradientList[3])
            self.basisGradientsTrace[3].append(lambda xBar: self.gradientList[3])

class p0(LocalFunctionSpace):
    def __init__(self,nd=3):
        self.referenceElement = ReferenceSimplex(nd)
        LocalFunctionSpace.__init__(self,1,self.referenceElement)
        self.basis.append(lambda xi: 1.0)
        self.basisGradients.append(lambda xi,nd=nd: numpy.zeros((nd),'d'))

class Monomials(LocalFunctionSpace):
    def __init__(self,nd=3,k=0):
        self.kOrder = k
        basis=[]
        basisGradients=[]
        for a in range(1+k):
            alpha = max(0.0,a-1.0)
            if nd > 1:
                for b in range(1+k-a):
                    beta = max(0.0,b-1.0)
                    if nd > 2:
                        for c in range(1+k-a-b):
                            gamma = max(0.0,c-1.0)
                            basis.append(lambda xi,a=a,b=b,c=c: xi[0]**a * xi[1]**b * xi[2]**c)
                            basisGradients.append(lambda xi,a=a,b=b,c=c,alpha=alpha,beta=beta,gamma=gamma:
                                                  numpy.array([a*xi[0]**alpha* xi[1]**b * xi[2]**c,
                                                                 xi[0]**a * b*xi[1]**beta * xi[2]**c,
                                                                 xi[0]**a * xi[1]**b * c*xi[2]**gamma]))
                    else:
                        basis.append(lambda xi,a=a,b=b: xi[0]**a * xi[1]**b)
                        basisGradients.append(lambda xi,a=a,b=b,alpha=alpha,beta=beta:
                                              numpy.array([a*xi[0]**alpha* xi[1]**b,
                                                             xi[0]**a * b*xi[1]**beta]))
            else:
                basis.append(lambda xi,a=a: xi[0]**a)
                basisGradients.append(lambda xi,a=a,alpha=alpha: numpy.array([a*xi[0]**alpha]))
        self.referenceElement = ReferenceSimplex(nd)
        LocalFunctionSpace.__init__(self,len(basis),self.referenceElement)
        self.basis=basis
        self.basisGradients=basisGradients


class P1BubblesWithNodalBasis(LocalFunctionSpace):
    """
    First order polynomials on the unit nd-simplex with the nodal basis + bubble

    .. math::

    b = (n_d+1)^{n_d+1} \Pi_{i=0}^{n_d} \lambda_i

    First nd+1 basis functions are nodal ones on the reference nd-simplex  (nd <=3) with
    coordinates xi[0],xi[1],and xi[2]. The basis functions are numbered according to
    the nodes. The last shape function is the bubble, b
    """
    def __init__(self,nd=3):
        from RefUtils import baryCoords
        from RefUtils import baryGrads

        self.referenceElement = ReferenceSimplex(nd)
        LocalFunctionSpace.__init__(self,nd+2,self.referenceElement)
        self.gradientList=[]
        for ebN in self.referenceElement.range_nElementBoundaries:
            self.basisTrace.append([])
            self.basisGradientsTrace.append([])
        self.basisHessians = []
        if nd == 1:
            for i in range(nd+1): #0,1
                self.basis.append(lambda  xi, i=i: baryCoords['1d'][i](xi))
                self.basisTrace[0].append(lambda xBar, i=i:
                                        self.basis[i](self.referenceElement.boundaryMapList[0](xBar)))
                self.basisTrace[1].append(lambda xBar, i=i:
                                        self.basis[i](self.referenceElement.boundaryMapList[1](xBar)))
                self.gradientList.append(lambda xi, i=i: baryGrads['1d'][i])
                self.basisGradients.append(lambda xi, i=i: self.gradientList[i](xi))
                self.basisGradientsTrace[0].append(lambda xBar, i=i:
                                     self.gradientList[i](self.referenceElement.boundaryMapList[0](xBar)))
                self.basisGradientsTrace[1].append(lambda xBar, i=i:
                                     self.gradientList[i](self.referenceElement.boundaryMapList[1](xBar)))
                self.basisHessians.append(lambda xi, i=i:numpy.zeros((nd,nd),'d'))
            #end 0,1
            #2
            self.basis.append(lambda xi: 4.0*baryCoords['1d'][0](xi)*baryCoords['1d'][1](xi))
            self.basisTrace[0].append(lambda xBar:
                                      self.basis[2](self.referenceElement.boundaryMapList[0](xBar)))
            self.basisTrace[1].append(lambda xBar:
                                      self.basis[2](self.referenceElement.boundaryMapList[1](xBar)))
            self.gradientList.append(lambda xi:
                                     4.0*baryCoords['1d'][1](xi)*baryGrads['1d'][0]+
                                     4.0*baryCoords['1d'][0](xi)*baryGrads['1d'][1])
            self.basisGradients.append(lambda xi: self.gradientList[2](xi))
            self.basisGradientsTrace[0].append(lambda xBar:
                                               self.gradientList[2](self.referenceElement.boundaryMapList[0](xBar)))
            self.basisGradientsTrace[1].append(lambda xBar:
                                               self.gradientList[2](self.referenceElement.boundaryMapList[1](xBar)))
            self.basisHessians.append(lambda xi:
                                      (4.0*numpy.outer(baryGrads['1d'][0],baryGrads['1d'][1])+
                                       4.0*numpy.outer(baryGrads['1d'][1],baryGrads['1d'][0])))
        elif nd == 2:
            for i in range(nd+1): #0,1,2
                self.basis.append(lambda xi, i=i: baryCoords['2d'][i](xi))
                self.basisTrace[0].append(lambda xBar, i=i:
                                        self.basis[i](self.referenceElement.boundaryMapList[0](xBar)))
                self.basisTrace[1].append(lambda xBar, i=i:
                                        self.basis[i](self.referenceElement.boundaryMapList[1](xBar)))
                self.basisTrace[2].append(lambda xBar, i=i:
                                        self.basis[i](self.referenceElement.boundaryMapList[2](xBar)))
                self.gradientList.append(lambda xi, i=i: baryGrads['2d'][i])

                self.basisGradients.append(lambda xi, i=i: self.gradientList[i](xi))
                self.basisGradientsTrace[0].append(lambda xBar, i=i:
                                        self.gradientList[i](self.referenceElement.boundaryMapList[0](xBar)))
                self.basisGradientsTrace[1].append(lambda xBar, i=i:
                                        self.gradientList[i](self.referenceElement.boundaryMapList[1](xBar)))
                self.basisGradientsTrace[2].append(lambda xBar, i=i:
                                        self.gradientList[i](self.referenceElement.boundaryMapList[2](xBar)))
                self.basisHessians.append(lambda xi, i=i:numpy.zeros((nd,nd),'d'))

            #end for on 0,1,2
            #3
            nsofar = 3
            self.basis.append(lambda xi: 9.0*baryCoords['2d'][0](xi)*baryCoords['2d'][1](xi)*baryCoords['2d'][2](xi))
            self.basisTrace[0].append(lambda xBar:
                                      self.basis[nsofar](self.referenceElement.boundaryMapList[0](xBar)))
            self.basisTrace[1].append(lambda xBar:
                                      self.basis[nsofar](self.referenceElement.boundaryMapList[1](xBar)))
            self.basisTrace[2].append(lambda xBar:
                                      self.basis[nsofar](self.referenceElement.boundaryMapList[2](xBar)))
            self.gradientList.append(lambda xi:
                                     9.0*baryCoords['2d'][1](xi)*baryCoords['2d'][2](xi)*baryGrads['2d'][0]+
                                     9.0*baryCoords['2d'][0](xi)*baryCoords['2d'][2](xi)*baryGrads['2d'][1]+
                                     9.0*baryCoords['2d'][0](xi)*baryCoords['2d'][1](xi)*baryGrads['2d'][2])

            self.basisGradients.append(lambda xi:
                                       self.gradientList[nsofar](xi))
            self.basisGradientsTrace[0].append(lambda xBar:
                                               self.gradientList[nsofar](self.referenceElement.boundaryMapList[0](xBar)))
            self.basisGradientsTrace[1].append(lambda xBar:
                                               self.gradientList[nsofar](self.referenceElement.boundaryMapList[1](xBar)))
            self.basisGradientsTrace[2].append(lambda xBar:
                                               self.gradientList[nsofar](self.referenceElement.boundaryMapList[2](xBar)))
            self.basisHessians.append(lambda xi:
                                      9.0*numpy.outer(baryGrads['2d'][0],baryGrads['2d'][1])*baryCoords['2d'][2](xi)+
                                      9.0*numpy.outer(baryGrads['2d'][0],baryGrads['2d'][2])*baryCoords['2d'][1](xi)+
                                      9.0*numpy.outer(baryGrads['2d'][1],baryGrads['2d'][0])*baryCoords['2d'][2](xi)+
                                      9.0*numpy.outer(baryGrads['2d'][1],baryGrads['2d'][2])*baryCoords['2d'][0](xi)+
                                      9.0*numpy.outer(baryGrads['2d'][2],baryGrads['2d'][0])*baryCoords['2d'][1](xi)+
                                      9.0*numpy.outer(baryGrads['2d'][2],baryGrads['2d'][1])*baryCoords['2d'][0](xi))


        elif nd == 3:
            #mwf TODO check hessian formulas!!
            for i in range(nd+1):
                self.basis.append(lambda xi, i=i: baryCoords['3d'][i](xi))
                self.basisTrace[0].append(lambda xBar, i=i:
                                          self.basis[i](self.referenceElement.boundaryMapList[0](xBar)))
                self.basisTrace[1].append(lambda xBar, i=i:
                                          self.basis[i](self.referenceElement.boundaryMapList[1](xBar)))
                self.basisTrace[2].append(lambda xBar, i=i:
                                          self.basis[i](self.referenceElement.boundaryMapList[2](xBar)))
                self.basisTrace[3].append(lambda xBar, i=i:
                                          self.basis[i](self.referenceElement.boundaryMapList[3](xBar)))
                self.gradientList.append(lambda xi, i=i: baryGrads['3d'][i])

                self.basisGradients.append(lambda xi, i=i:
                                           self.gradientList[i](xi))
                for ib in range(nd+1):
                    self.basisGradientsTrace[ib].append(lambda xBar, i=i, ib=ib:
                                                        self.gradientList[i](self.referenceElement.boundaryMapList[ib](xBar)))
                #end ib
                self.basisHessians.append(lambda xi: numpy.zeros((nd,nd),'d'))
            #end for nd+1
            nsofar = 4
            self.basis.append(lambda xi:
                              256.0*baryCoords['3d'][0](xi)*baryCoords['3d'][1](xi)*baryCoords['3d'][2](xi)*baryCoords['3d'][3](xi))
            self.basisTrace[0].append(lambda xBar:
                                      self.basis[nsofar](self.referenceElement.boundaryMapList[0](xBar)))
            self.basisTrace[1].append(lambda xBar:
                                      self.basis[nsofar](self.referenceElement.boundaryMapList[1](xBar)))
            self.basisTrace[2].append(lambda xBar:
                                      self.basis[nsofar](self.referenceElement.boundaryMapList[2](xBar)))
            self.basisTrace[3].append(lambda xBar:
                                      self.basis[nsofar](self.referenceElement.boundaryMapList[3](xBar)))
            self.gradientList.append(lambda xi:
                                     256.0*baryCoords['3d'][1](xi)*baryCoords['3d'][2](xi)*baryCoords['3d'][3](xi)*baryGrads['3d'][0]+
                                     256.0*baryCoords['3d'][0](xi)*baryCoords['3d'][2](xi)*baryCoords['3d'][3](xi)*baryGrads['3d'][1]+
                                     256.0*baryCoords['3d'][0](xi)*baryCoords['3d'][1](xi)*baryCoords['3d'][3](xi)*baryGrads['3d'][2]+
                                     256.0*baryCoords['3d'][0](xi)*baryCoords['3d'][1](xi)*baryCoords['3d'][2](xi)*baryGrads['3d'][3])

            self.basisGradients.append(lambda xi:
                                       self.gradientList[nsofar](xi))
            self.basisGradientsTrace[0].append(lambda xBar:
                                               self.gradientList[nsofar](self.referenceElement.boundaryMapList[0](xBar)))
            self.basisGradientsTrace[1].append(lambda xBar:
                                               self.gradientList[nsofar](self.referenceElement.boundaryMapList[1](xBar)))
            self.basisGradientsTrace[2].append(lambda xBar:
                                               self.gradientList[nsofar](self.referenceElement.boundaryMapList[2](xBar)))
            self.basisGradientsTrace[3].append(lambda xBar:
                                               self.gradientList[nsofar](self.referenceElement.boundaryMapList[3](xBar)))
            self.basisHessians.append(lambda xi:
                                      256.0*numpy.outer(baryGrads['3d'][0],baryGrads['3d'][1])*baryCoords['3d'][2](xi)*baryCoords['3d'][3](xi)+
                                      256.0*numpy.outer(baryGrads['3d'][0],baryGrads['3d'][2])*baryCoords['3d'][1](xi)*baryCoords['3d'][3](xi)+
                                      256.0*numpy.outer(baryGrads['3d'][0],baryGrads['3d'][3])*baryCoords['3d'][1](xi)*baryCoords['3d'][2](xi)+
                                      256.0*numpy.outer(baryGrads['3d'][1],baryGrads['3d'][0])*baryCoords['3d'][2](xi)*baryCoords['3d'][3](xi)+
                                      256.0*numpy.outer(baryGrads['3d'][1],baryGrads['3d'][2])*baryCoords['3d'][0](xi)*baryCoords['3d'][3](xi)+
                                      256.0*numpy.outer(baryGrads['3d'][1],baryGrads['3d'][3])*baryCoords['3d'][0](xi)*baryCoords['3d'][2](xi)+
                                      256.0*numpy.outer(baryGrads['3d'][2],baryGrads['3d'][0])*baryCoords['3d'][1](xi)*baryCoords['3d'][3](xi)+
                                      256.0*numpy.outer(baryGrads['3d'][2],baryGrads['3d'][1])*baryCoords['3d'][0](xi)*baryCoords['3d'][3](xi)+
                                      256.0*numpy.outer(baryGrads['3d'][2],baryGrads['3d'][3])*baryCoords['3d'][0](xi)*baryCoords['3d'][1](xi)+
                                      256.0*numpy.outer(baryGrads['3d'][3],baryGrads['3d'][0])*baryCoords['3d'][1](xi)*baryCoords['3d'][2](xi)+
                                      256.0*numpy.outer(baryGrads['3d'][3],baryGrads['3d'][1])*baryCoords['3d'][0](xi)*baryCoords['3d'][2](xi)+
                                      256.0*numpy.outer(baryGrads['3d'][3],baryGrads['3d'][2])*baryCoords['3d'][0](xi)*baryCoords['3d'][1](xi))


class P1P0BubblesWithNodalBasis(LocalFunctionSpace):
    """
    First order polynomials on the unit nd-simplex with the nodal basis + dg bubble

    .. math::

    b_e = 1 for x in \Omega_e

    First nd+1 basis functions are nodal ones on the reference nd-simplex  (nd <=3) with
    coordinates xi[0],xi[1],and xi[2]. The basis functions are numbered according to
    the nodes. The last shape function is the bubble, b
    """
    def __init__(self,nd=3):
        from RefUtils import baryCoords
        from RefUtils import baryGrads

        self.referenceElement = ReferenceSimplex(nd)
        LocalFunctionSpace.__init__(self,nd+2,self.referenceElement)
        self.gradientList=[]
        for ebN in self.referenceElement.range_nElementBoundaries:
            self.basisTrace.append([])
            self.basisGradientsTrace.append([])
        self.basisHessians = []
        if nd == 1:
            for i in range(nd+1): #0,1
                self.basis.append(lambda  xi, i=i: baryCoords['1d'][i](xi))
                self.basisTrace[0].append(lambda xBar, i=i:
                                        self.basis[i](self.referenceElement.boundaryMapList[0](xBar)))
                self.basisTrace[1].append(lambda xBar, i=i:
                                        self.basis[i](self.referenceElement.boundaryMapList[1](xBar)))
                self.gradientList.append(lambda xi, i=i: baryGrads['1d'][i])
                self.basisGradients.append(lambda xi, i=i: self.gradientList[i](xi))
                self.basisGradientsTrace[0].append(lambda xBar, i=i:
                                     self.gradientList[i](self.referenceElement.boundaryMapList[0](xBar)))
                self.basisGradientsTrace[1].append(lambda xBar, i=i:
                                     self.gradientList[i](self.referenceElement.boundaryMapList[1](xBar)))
                self.basisHessians.append(lambda xi, i=i:numpy.zeros((nd,nd),'d'))
            #end 0,1
            #2
            self.basis.append(lambda xi: 1.0)
            self.basisTrace[0].append(lambda xBar:
                                      self.basis[2](self.referenceElement.boundaryMapList[0](xBar)))
            self.basisTrace[1].append(lambda xBar:
                                      self.basis[2](self.referenceElement.boundaryMapList[1](xBar)))
            self.gradientList.append(lambda xi: 0.0)
            self.basisGradients.append(lambda xi: self.gradientList[2](xi))
            self.basisGradientsTrace[0].append(lambda xBar:
                                               self.gradientList[2](self.referenceElement.boundaryMapList[0](xBar)))
            self.basisGradientsTrace[1].append(lambda xBar:
                                               self.gradientList[2](self.referenceElement.boundaryMapList[1](xBar)))
            self.basisHessians.append(lambda xi: 0.0)
        elif nd == 2:
            for i in range(nd+1): #0,1,2
                self.basis.append(lambda xi, i=i: baryCoords['2d'][i](xi))
                self.basisTrace[0].append(lambda xBar, i=i:
                                        self.basis[i](self.referenceElement.boundaryMapList[0](xBar)))
                self.basisTrace[1].append(lambda xBar, i=i:
                                        self.basis[i](self.referenceElement.boundaryMapList[1](xBar)))
                self.basisTrace[2].append(lambda xBar, i=i:
                                        self.basis[i](self.referenceElement.boundaryMapList[2](xBar)))
                self.gradientList.append(lambda xi, i=i: baryGrads['2d'][i])

                self.basisGradients.append(lambda xi, i=i: self.gradientList[i](xi))
                self.basisGradientsTrace[0].append(lambda xBar, i=i:
                                        self.gradientList[i](self.referenceElement.boundaryMapList[0](xBar)))
                self.basisGradientsTrace[1].append(lambda xBar, i=i:
                                        self.gradientList[i](self.referenceElement.boundaryMapList[1](xBar)))
                self.basisGradientsTrace[2].append(lambda xBar, i=i:
                                        self.gradientList[i](self.referenceElement.boundaryMapList[2](xBar)))
                self.basisHessians.append(lambda xi, i=i:numpy.zeros((nd,nd),'d'))

            #end for on 0,1,2
            #bubble
            nsofar = 3
            self.basis.append(lambda xi: 1.0)
            self.basisTrace[0].append(lambda xBar:
                                      self.basis[nsofar](self.referenceElement.boundaryMapList[0](xBar)))
            self.basisTrace[1].append(lambda xBar:
                                      self.basis[nsofar](self.referenceElement.boundaryMapList[1](xBar)))
            self.basisTrace[2].append(lambda xBar:
                                      self.basis[nsofar](self.referenceElement.boundaryMapList[2](xBar)))
            self.gradientList.append(lambda xi:numpy.array([0.0,0.0]))

            self.basisGradients.append(lambda xi:
                                       self.gradientList[nsofar](xi))
            self.basisGradientsTrace[0].append(lambda xBar:
                                               self.gradientList[nsofar](self.referenceElement.boundaryMapList[0](xBar)))
            self.basisGradientsTrace[1].append(lambda xBar:
                                               self.gradientList[nsofar](self.referenceElement.boundaryMapList[1](xBar)))
            self.basisGradientsTrace[2].append(lambda xBar:
                                               self.gradientList[nsofar](self.referenceElement.boundaryMapList[2](xBar)))
            self.basisHessians.append(lambda xi:numpy.zeros((nd,nd),'d'))


        elif nd == 3:
            #mwf TODO check hessian formulas!!
            for i in range(nd+1):
                self.basis.append(lambda xi, i=i: baryCoords['3d'][i](xi))
                self.basisTrace[0].append(lambda xBar, i=i:
                                          self.basis[i](self.referenceElement.boundaryMapList[0](xBar)))
                self.basisTrace[1].append(lambda xBar, i=i:
                                          self.basis[i](self.referenceElement.boundaryMapList[1](xBar)))
                self.basisTrace[2].append(lambda xBar, i=i:
                                          self.basis[i](self.referenceElement.boundaryMapList[2](xBar)))
                self.basisTrace[3].append(lambda xBar, i=i:
                                          self.basis[i](self.referenceElement.boundaryMapList[3](xBar)))
                self.gradientList.append(lambda xi, i=i: baryGrads['3d'][i])

                self.basisGradients.append(lambda xi, i=i:
                                           self.gradientList[i](xi))
                for ib in range(nd+1):
                    self.basisGradientsTrace[ib].append(lambda xBar, i=i, ib=ib:
                                                        self.gradientList[i](self.referenceElement.boundaryMapList[ib](xBar)))
                #end ib
                self.basisHessians.append(lambda xi: numpy.zeros((nd,nd),'d'))
            #end for nd+1
            nsofar = 4
            self.basis.append(lambda xi: 1.0)
            self.basisTrace[0].append(lambda xBar:
                                      self.basis[nsofar](self.referenceElement.boundaryMapList[0](xBar)))
            self.basisTrace[1].append(lambda xBar:
                                      self.basis[nsofar](self.referenceElement.boundaryMapList[1](xBar)))
            self.basisTrace[2].append(lambda xBar:
                                      self.basis[nsofar](self.referenceElement.boundaryMapList[2](xBar)))
            self.basisTrace[3].append(lambda xBar:
                                      self.basis[nsofar](self.referenceElement.boundaryMapList[3](xBar)))
            self.gradientList.append(lambda xi: numpy.array([0.0,0.0,0.0]))
            self.basisGradients.append(lambda xi:
                                       self.gradientList[nsofar](xi))
            self.basisGradientsTrace[0].append(lambda xBar:
                                               self.gradientList[nsofar](self.referenceElement.boundaryMapList[0](xBar)))
            self.basisGradientsTrace[1].append(lambda xBar:
                                               self.gradientList[nsofar](self.referenceElement.boundaryMapList[1](xBar)))
            self.basisGradientsTrace[2].append(lambda xBar:
                                               self.gradientList[nsofar](self.referenceElement.boundaryMapList[2](xBar)))
            self.basisGradientsTrace[3].append(lambda xBar:
                                               self.gradientList[nsofar](self.referenceElement.boundaryMapList[3](xBar)))
            self.basisHessians.append(lambda xi: numpy.zeros((nd,nd),'d'))

"""
Interpolation conditions.
"""

class InterpolationConditions:
    """
    Base class for generalized interpolation conditions
    for function spaces.

    For example, a function's values at a set of points
    that is large enough to uniquely specify an element
    of the local function space that will be paired with
    the interpolation conditions.
    """
    def __init__(self,dim=0,referenceElement=None):
        self.dim=dim
        self.range_dim = range(dim)
        self.referenceElement=referenceElement
        self.functionals=[]
        self.functionalsQuadrature=[]
        self.quadraturePointArray=[]
        self.nQuadraturePoints=0
    def quadrature2DOF_element(self,k):
        return k
    #mwf find out if local element boundary interpolation point
    #is "on" local face ebN_local, if this idea makes sense
    #None means not defined
    def definedOnlocalElementBoundary(self,k,ebN_local):
        return None #doesn't have one
    #mwf map interpolation conditions to local enumeration of mesh nodes (vertices)
    #returns None if no correspondence
    def quadrature2Node_element(self,k):
        return None
    #optimized projection routine
    projectFiniteElementFunctionFromInterpolationConditions_opt = None
class NodalInterpolationConditions(InterpolationConditions):
    """
    Obtains the DOF from the function values at the nodes
    """
    def __init__(self,referenceElement):
        InterpolationConditions.__init__(self,referenceElement.nNodes,referenceElement)
        self.quadraturePointArray = numpy.zeros((len(referenceElement.nodeList),3),'d')
        for k,n in enumerate(referenceElement.nodeList):
            for I in range(referenceElement.dim):
                self.quadraturePointArray[k,I]=n[I]
        self.nQuadraturePoints = self.quadraturePointArray.shape[0]
        #self.functionals.append(lambda f: f(referenceElement.nodeList[0]))
        #self.functionalsQuadrature.append(lambda fList: fList[0])
        #assert referenceElement.nNodes < 6,"Haven't implemented %d nodes for nodal interpolation conditions" % (referenceElement.nNodes,)
        for ni in referenceElement.range_nNodes:
            self.functionals.append(lambda f,n=ni: f(referenceElement.nodeList[n]))
            self.functionalsQuadrature.append(lambda fList,n=ni: fList[n])
        #for c based projection from interpolation conditions
        self.functionals_quadrature_map = numpy.arange(len(self.functionalsQuadrature),dtype='i')

    def definedOnLocalElementBoundary(self,k,ebN_local):
        #interpolation points indexed like nodeList so nodes are not on
        #the local element across from them
        return k < self.nQuadraturePoints and k != ebN_local
    def quadrature2Node_element(self,k):
        return k

    def projectFiniteElementFunctionFromInterpolationConditions_opt(self,finiteElementFunction,interpolationValues):
        """
        Allow the interpolation conditions to control projection of a (global) finite element function from
        an array of interpolation values in order to take advantage of specific structure, otherwise
        can just use functionals interface
        """
        cfemIntegrals.projectFromNodalInterpolationConditions(finiteElementFunction.dim_dof,
                                                              finiteElementFunction.femSpace.dofMap.l2g,
                                                              self.functionals_quadrature_map,
                                                              interpolationValues,
                                                              finiteElementFunction.dof)

class QuadraticLagrangeNodalInterpolationConditions(InterpolationConditions):
    """
    Obtains the DOF from the function values at vertices and
    midpoints of edges (whole element is considered an edge in 1d)
    """
    from RefUtils import p2tetrahedronLocalBoundaryLookup
    from math import fmod
    def __init__(self,referenceElement):
        from RefUtils import fact
        from RefUtils import p2refNodes
        sdim  = referenceElement.dim
        self.nInterpNodes= fact(2+sdim)/(2*fact(sdim))
        InterpolationConditions.__init__(self,self.nInterpNodes,referenceElement)
        self.quadraturePointArray = numpy.zeros((self.nInterpNodes,3),'d')
        for k in range(self.nInterpNodes):
            for I in range(sdim):
                self.quadraturePointArray[k,I] = p2refNodes[sdim-1][k,I]

        #self.nQuadraturePoints = len(self.quadraturePointArray)
        self.nQuadraturePoints = self.quadraturePointArray.shape[0]
        for i in range(self.nQuadraturePoints):
            self.functionals.append(lambda f,i=i: f(self.quadraturePointArray[i,:]))
            self.functionalsQuadrature.append(lambda fList, i=i: fList[i])
        #end for
        #for c based projection from interpolation conditions
        self.functionals_quadrature_map = numpy.arange(len(self.functionalsQuadrature),dtype='i')
   #end init
    def definedOnLocalElementBoundary(self,k,ebN_local):
        if k <= self.referenceElement.dim:
            return k != ebN_local
        if self.referenceElement.dim == 2:
            i = int(fmod(k-3 + 2,3))
            return i == ebN_local
        if self.referenceElement.dim == 3:
            return ebN_local in self.p2tetrahedronLocalBoundaryLookup[k]
        return False
    def quadrature2Node_element(self,k):
        if k <= self.referenceElement.dim:
            return k
        return None
    def projectFiniteElementFunctionFromInterpolationConditions_opt(self,finiteElementFunction,interpolationValues):
        """
        Allow the interpolation conditions to control projection of a (global) finite element function from
        an array of interpolation values in order to take advantage of specific structure, otherwise
        can just use functionals interface
        """
        cfemIntegrals.projectFromNodalInterpolationConditions(finiteElementFunction.dim_dof,
                                                              finiteElementFunction.femSpace.dofMap.l2g,
                                                              self.functionals_quadrature_map,
                                                              interpolationValues,
                                                              finiteElementFunction.dof)

class QuadraticLagrangeCubeNodalInterpolationConditions(InterpolationConditions):
    """
    Obtains the DOF from the function values at vertices and
    midpoints of edges (whole element is considered an edge in 1d)
    """
    #from RefUtils import p2tetrahedronLocalBoundaryLookup
    from math import fmod
    def __init__(self,referenceElement):
        from RefUtils import fact
        from RefUtils import q2refNodes
        sdim  = referenceElement.dim
        self.nInterpNodes = 27
        InterpolationConditions.__init__(self,self.nInterpNodes,referenceElement)
        self.quadraturePointArray = numpy.zeros((self.nInterpNodes,3),'d')
        for k in range(self.nInterpNodes):
            for I in range(sdim):
                self.quadraturePointArray[k,I] = q2refNodes[0][k,I]

        #self.nQuadraturePoints = len(self.quadraturePointArray)
        self.nQuadraturePoints = self.quadraturePointArray.shape[0]
        for i in range(self.nQuadraturePoints):
            self.functionals.append(lambda f,i=i: f(self.quadraturePointArray[i,:]))
            self.functionalsQuadrature.append(lambda fList, i=i: fList[i])
        #end for
        #for c based projection from interpolation conditions
        self.functionals_quadrature_map = numpy.arange(len(self.functionalsQuadrature),dtype='i')
   #end init
    def definedOnLocalElementBoundary(self,k,ebN_local):
        print "definedOnLocalElementBoundary not defined for QuadraticLagrangeCubeNodalInterpolationConditions"
        #if k <= self.referenceElement.dim:
        #    return k != ebN_local
        #if self.referenceElement.dim == 2:
        #    i = int(fmod(k-3 + 2,3))
        #    return i == ebN_local
        #if self.referenceElement.dim == 3:
        #    return ebN_local in self.p2tetrahedronLocalBoundaryLookup[k]
        #return False
    def quadrature2Node_element(self,k):
        print "quadrature2Node_element not defined for QuadraticLagrangeCubeNodalInterpolationConditions"
        #i#f k <= self.referenceElement.dim:
        # #   return k
        #return None
    def projectFiniteElementFunctionFromInterpolationConditions_opt(self,finiteElementFunction,interpolationValues):
        """
        Allow the interpolation conditions to control projection of a (global) finite element function from
        an array of interpolation values in order to take advantage of specific structure, otherwise
        can just use functionals interface
        """
        cfemIntegrals.projectFromNodalInterpolationConditions(finiteElementFunction.dim_dof,
                                                              finiteElementFunction.femSpace.dofMap.l2g,
                                                              self.functionals_quadrature_map,
                                                              interpolationValues,
                                                              finiteElementFunction.dof)
        interpolationValues = finiteElementFunction.dof

#end interp conditions

class FaceBarycenterInterpolationConditions(InterpolationConditions):
    """
    Obtains the DOF from the function values at the barycenter of faces
    """
    def __init__(self,referenceElement):
        InterpolationConditions.__init__(self,referenceElement.nElementBoundaries,referenceElement)
        self.quadraturePointArray = numpy.zeros((referenceElement.nElementBoundaries,3),'d')
        #put in crude switch on number of dimensions for now?
        self.ebaryList = []
        ebary = EVec(0.0,0.0,0.0)
        if referenceElement.dim == 2: #2d, interpolation points are edge barycenters
            ebary = EVec(0.5,0.0,0.0)
        elif referenceElement.dim == 3: #3d, interpolation points are face barycenters
            ebary = EVec(1./3.,1./3.,0.0)
        #end
        for k in referenceElement.range_nElementBoundaries:
            for I in range(referenceElement.dim):
                self.quadraturePointArray[k,I]=referenceElement.boundaryMapList[k](ebary)[I]
            ntmp   = Node()
            ntmp.p = self.quadraturePointArray[k,:]
            self.ebaryList.append(ntmp)
        #end k loop
        #end loop through boundary maps
        self.nQuadraturePoints = self.quadraturePointArray.shape[0]
        self.functionals.append(lambda f: f(self.ebaryList[0]))
        self.functionalsQuadrature.append(lambda fList: fList[0])
        assert referenceElement.nElementBoundaries < 6,"Haven't implemented %d faces with nodal interpolation conditions" % (referenceElement.nElementBoundaries,)
        if referenceElement.nElementBoundaries > 1:
            self.functionals.append(lambda f: f(self.ebaryList[1]))
            self.functionalsQuadrature.append(lambda fList: fList[1])
        if referenceElement.nElementBoundaries > 2:
            self.functionals.append(lambda f: f(self.ebaryList[2]))
            self.functionalsQuadrature.append(lambda fList: fList[2])
        if referenceElement.nElementBoundaries > 3:
            self.functionals.append(lambda f: f(self.ebaryList[3]))
            self.functionalsQuadrature.append(lambda fList: fList[3])
        if referenceElement.nElementBoundaries > 4:
            self.functionals.append(lambda f: f(self.ebaryList[4]))
            self.functionalsQuadrature.append(lambda fList: fList[4])
        #for c based projection from interpolation conditions
        self.functionals_quadrature_map = numpy.arange(len(self.functionalsQuadrature),dtype='i')


    #end init
    def definedOnLocalElementBoundary(self,k,ebN_local):
        #interpolation conditions indexed like locak boundaries
        return k == ebN_local
    def projectFiniteElementFunctionFromInterpolationConditions_opt(self,finiteElementFunction,interpolationValues):
        """
        Allow the interpolation conditions to control projection of a (global) finite element function from
        an array of interpolation values in order to take advantage of specific structure, otherwise
        can just use functionals interface
        """
        cfemIntegrals.projectFromNodalInterpolationConditions(finiteElementFunction.dim_dof,
                                                              finiteElementFunction.femSpace.dofMap.l2g,
                                                              self.functionals_quadrature_map,
                                                              interpolationValues,
                                                              finiteElementFunction.dof)

#end interp conditions

class p0InterpolationConditions(InterpolationConditions):
    import Quadrature
    """
    Obtains the DOF from the function values at the nodes
    """
    def __init__(self,referenceElement):
        self.quadrature=self.Quadrature.SimplexLobattoQuadrature(referenceElement.dim,1)
        InterpolationConditions.__init__(self,1,referenceElement)
        self.quadraturePointArray = numpy.zeros((len(self.quadrature.weights),3),'d')
        for k,p in enumerate(self.quadrature.points):
            for I in range(referenceElement.dim):
                self.quadraturePointArray[k,I]=p[I]
        self.nQuadraturePoints = self.quadraturePointArray.shape[0]
        self.vol=sum([w for  w in  self.quadrature.weights])
        self.functionals.append(lambda f: sum([w*f(p) for  w,p in zip(self.quadrature.weights,self.quadrature.points)])/self.vol)
        self.functionalsQuadrature.append(lambda fList: sum([w*f for w,f in zip(self.quadrature.weights,fList)])/self.vol)
    def quadrature2DOF_element(self,k):
        return 0
    def definedOnLocalElementBoundary(self,k,ebN_local):
        #have choice are interior nodal conditions for dg on all boundaries or none?
        return True #if matching quadrature2DOF_element behavior,

class MonomialInterpolationConditions(InterpolationConditions):
    import Quadrature
    """
    Obtains the DOF from the function values at the nodes
    """
    def __init__(self,referenceElement,monomialSpace):
        import LinearSolvers
        self.quadrature=self.Quadrature.SimplexGaussQuadrature(referenceElement.dim,max(monomialSpace.kOrder*2,1))
        InterpolationConditions.__init__(self,monomialSpace.dim,referenceElement)
        self.quadraturePointArray = numpy.zeros((len(self.quadrature.weights),3),'d')
        for k,p in enumerate(self.quadrature.points):
            for I in range(referenceElement.dim):
                self.quadraturePointArray[k,I]=p[I]
        self.nQuadraturePoints = self.quadraturePointArray.shape[0]
        self.vol=sum([w for  w in  self.quadrature.weights])
        vk = [[v(p) for p in self.quadrature.points] for v in monomialSpace.basis]
        self.V = Mat(monomialSpace.dim,monomialSpace.dim)
        for i,vi in enumerate(vk):
            for j,vj in enumerate(vk):
                for vik,vjk,w in zip(vi,vj,self.quadrature.weights):
                    self.V[i,j] += vjk*vik*w
        self.LUV = LinearSolvers.LU(self.V)
        #set for local (on processor) solves
        self.LUV.norm = l2Norm_local
        self.LUV.prepare()
        self.w=numpy.zeros((monomialSpace.dim,self.nQuadraturePoints),'d')
        for k,w in enumerate(self.quadrature.weights):
            vjk = numpy.zeros((monomialSpace.dim,),'d')
            wk = numpy.zeros((monomialSpace.dim,),'d')
            for j in range(monomialSpace.dim):
                vjk[j] = vk[j][k]
            self.LUV.solve(wk,b=vjk)
            for i in range(monomialSpace.dim):
                self.w[i,k] += wk[i]*w
        self.functionals = [(lambda f: sum([f(p)*wik for  wik,p in zip(self.w[i,:],self.quadrature.points)]))
                            for i in range(monomialSpace.dim)]
        self.functionalsQuadrature = [(lambda fList, i=i: sum([f*wik for wik,f in zip(self.w[i,:],fList)]))
                                      for i in range(monomialSpace.dim)]

    def quadrature2DOF_element(self,k):
        return 0
    def definedOnLocalElementBoundary(self,k,ebN_local):
        #have choice are interior nodal conditions for dg on all boundaries or none?
        return True #if matching quadrature2DOF_element behavior,


class P1BubbleInterpolationConditions(InterpolationConditions):
    """
    Interpolation conditions for space P1 enriched with bubbles
    """
    # .. math::

    # P^1(\hat{\Omega_e}) \oplus \mbox{span}{\hat{b}} b = (n_d+1)^{n_d+1} \Pi_{i=0}^{n_d} \lambda_i

    # Note :math:`b(\bar{x_{e}}) = 1`

    # Interpolation conditions are
    # .. math::

    # v(x_j), j = 0, n_d \mbox{for vertices} x_j \mbox{and} v(\bar{x}_{e}) - \frac{1}{d+1}\sum_{j=0}^{n_d}(v( x_j)) \mbox{for} b
    def __init__(self,referenceElement):
        InterpolationConditions.__init__(self,referenceElement.nNodes+1,referenceElement)
        self.quadraturePointArray = numpy.zeros((len(referenceElement.nodeList)+1,3),'d')
        #vertices
        for k,n in enumerate(referenceElement.nodeList):
            for I in range(referenceElement.dim):
                self.quadraturePointArray[k,I]=n[I]
        #bubble
        for k,n in enumerate(referenceElement.nodeList):
            for I in range(referenceElement.dim):
                self.quadraturePointArray[self.referenceElement.nNodes,I] += n[I]
        self.quadraturePointArray[self.referenceElement.nNodes,:] /= float(self.referenceElement.nNodes)

        self.nQuadraturePoints = self.quadraturePointArray.shape[0]
        #vertices
        self.functionals.append(lambda f: f(referenceElement.nodeList[0]))
        self.functionalsQuadrature.append(lambda fList: fList[0])
        if referenceElement.nNodes > 1:
            self.functionals.append(lambda f: f(referenceElement.nodeList[1]))
            self.functionalsQuadrature.append(lambda fList: fList[1])
        if referenceElement.nNodes > 2:
            self.functionals.append(lambda f: f(referenceElement.nodeList[2]))
            self.functionalsQuadrature.append(lambda fList: fList[2])
        if referenceElement.nNodes > 3:
            self.functionals.append(lambda f: f(referenceElement.nodeList[3]))
            self.functionalsQuadrature.append(lambda fList: fList[3])
        if referenceElement.nNodes > 4:
            self.functionals.append(lambda f: f(referenceElement.nodeList[4]))
            self.functionalsQuadrature.append(lambda fList: fList[4])
        if referenceElement.nNodes > 5:
            logEvent("Haven't implemented this many nodes for nodal interpolation conditions",level=1)
        #bubble
        dp1inv = 1.0/float(self.referenceElement.nNodes)
        self.functionals.append(lambda f: f(self.quadraturePointArray[-1,:]) - \
                                    dp1inv * sum([self.functionals[i](self.quadraturePointArray[-1,:]) for i in range(self.referenceElement.nNodes)]))
        self.functionalsQuadrature.append(lambda fList: fList[self.referenceElement.nNodes] - \
                                              dp1inv * sum(fList[:self.referenceElement.nNodes]))

        #mwf debug
        #import pdb
        #pdb.set_trace()
    def definedOnLocalElementBoundary(self,k,ebN_local):
        #interpolation points indexed like nodeList so nodes are not on
        #the local element across from them
        return k < self.nQuadraturePoints-1 and k != ebN_local
    def quadrature2Node_element(self,k):
        if k < self.nQuadraturePoints-1:
            return k
        return None


class P1P0BubbleInterpolationConditions(InterpolationConditions):
    import Quadrature
    """
    Obtains the DOF from the function values at the nodes
    """
    def __init__(self,referenceElement,monomialSpace):
        import LinearSolvers
        self.quadrature=self.Quadrature.SimplexGaussQuadrature(referenceElement.dim,2)
        InterpolationConditions.__init__(self,monomialSpace.dim,referenceElement)
        self.quadraturePointArray = numpy.zeros((len(self.quadrature.weights),3),'d')
        for k,p in enumerate(self.quadrature.points):
            for I in range(referenceElement.dim):
                self.quadraturePointArray[k,I]=p[I]
        self.nQuadraturePoints = self.quadraturePointArray.shape[0]
        self.vol=sum([w for  w in  self.quadrature.weights])
        vk = [[v(p) for p in self.quadrature.points] for v in monomialSpace.basis]
        self.V = Mat(monomialSpace.dim,monomialSpace.dim)
        for i,vi in enumerate(vk):
            for j,vj in enumerate(vk):
                for vik,vjk,w in zip(vi,vj,self.quadrature.weights):
                    self.V[i,j] += vjk*vik*w
        self.LUV = LinearSolvers.LU(self.V)
        #set for local (on processor) solves
        self.LUV.norm = l2Norm_local
        self.LUV.prepare()
        self.w=numpy.zeros((monomialSpace.dim,self.nQuadraturePoints),'d')
        for k,w in enumerate(self.quadrature.weights):
            vjk = numpy.zeros((monomialSpace.dim,),'d')
            wk = numpy.zeros((monomialSpace.dim,),'d')
            for j in range(monomialSpace.dim):
                vjk[j] = vk[j][k]
            self.LUV.solve(wk,b=vjk)
            for i in range(monomialSpace.dim):
                self.w[i,k] += wk[i]*w
        self.functionals = [(lambda f: sum([f(p)*wik for  wik,p in zip(self.w[i,:],self.quadrature.points)]))
                            for i in range(monomialSpace.dim)]
        self.functionalsQuadrature = [(lambda fList, i=i: sum([f*wik for wik,f in zip(self.w[i,:],fList)]))
                                      for i in range(monomialSpace.dim)]

    def quadrature2DOF_element(self,k):
        return 0
    def definedOnLocalElementBoundary(self,k,ebN_local):
        #have choice are interior nodal conditions for dg on all boundaries or none?
        return True #if matching quadrature2DOF_element behavior,


"""
Finite Elements
"""

class ReferenceFiniteElement:
    """
    The geometric element, local function space, and interpolation
    conditions.

    I distinguish between the "elements" (patches) of the mesh and
    the "finite elements" which also include information about the
    function space. This is sort of consistent with the mathematical
    theory where a finite element is a triple: (T,PI,SIGMA)
    """
    def __init__(self,
                 localFunctionSpace,
                 interpolationConditions):
        self.referenceElement = localFunctionSpace.referenceElement
        self.localFunctionSpace = localFunctionSpace
        self.interpolationConditions = interpolationConditions

"""
Degrees of freedom mappings
"""

class DOFMap:
    """
    Base class for integer mappings between local degrees of freedom
    and global degrees of freedom.
    """
    def __init__(self,nDOF=0):
        self.nDOF = nDOF
        self.range_nDOF = range(nDOF)
        self.l2g=None
        ###for parallel subdomain local dof to global dof mappings
        #array of 'offsets' where owned dof numbers start on each subdomain
        self.dof_offsets_subdomain_owned = None
        #total number of dofs in whole domain
        self.nDOF_all_processes = None
        #total number of dofs including ghosts on subdomain
        self.nDOF_subdomain = None
        #mapping of dof numbers from processor to global numbering
        self.subdomain2global = None
        #maximum number of neighbors for connectivity of dofs
        self.max_dof_neighbors = None
    def updateAfterParallelPartitioning(self,mesh):
        pass
class NodalDOFMap(DOFMap):
    """
    The mapping that associates a local degree of freedom number
    with the global node numbers of the element.
    """
    def __init__(self,mesh):
        DOFMap.__init__(self,mesh.nNodes_global)
        self.l2g=mesh.elementNodesArray
        #save for parallel now
        if mesh == mesh.subdomainMesh:
            self.updateAfterParallelPartitioning(mesh.globalMesh)
        else:
            self.dof_offsets_subdomain_owned = mesh.nodeOffsets_subdomain_owned
            self.nDOF_all_processes = mesh.nNodes_global
            self.nDOF_subdomain = mesh.nNodes_global
            self.subdomain2global = mesh.nodeNumbering_subdomain2global
            self.max_dof_neighbors = mesh.max_nNodeNeighbors_node
    def updateAfterParallelPartitioning(self,mesh):
        #array of 'offsets' where owned dof numbers start on each subdomain
        self.dof_offsets_subdomain_owned = mesh.nodeOffsets_subdomain_owned
        #total number of dofs in whole domain
        self.nDOF_all_processes = mesh.nNodes_global
        #total number of dofs including ghosts on subdomain
        self.nDOF_subdomain = mesh.subdomainMesh.nNodes_global
        #mapping of dof numbers from processor to global numbering
        self.subdomain2global = mesh.nodeNumbering_subdomain2global
        #maximum number of neighbors for connectivity of dofs
        self.max_dof_neighbors = mesh.max_nNodeNeighbors_node

class DiscontinuousGalerkinDOFMap(DOFMap):
    """
    A DOF map to use with discontinuous Galerkin spaces, which have
    unique degrees of freedom on each element.
    """
    def __init__(self,mesh,localFunctionSpace):
        DOFMap.__init__(self,mesh.nElements_global*localFunctionSpace.dim)
        self.l2g = numpy.zeros((mesh.nElements_global,
                                localFunctionSpace.dim),
                               'i')
        self.local_dim = localFunctionSpace.dim
        self.updateAfterParallelPartitioning(mesh.globalMesh)
        #for eN in range(mesh.nElements_global):
        #    for i in localFunctionSpace.range_dim:
        #        self.l2g[eN,i] = eN*localFunctionSpace.dim + i
        #    #end i
        #end eN
    #end init
    def updateAfterParallelPartitioning(self,globalMesh):
        """
        Fix nDOF_all_processes, nDOF_subdomain, and max_dof_neighbors
        """
        self.dof_offsets_subdomain_owned = numpy.zeros(globalMesh.nodeOffsets_subdomain_owned.shape,'i')
        self.nDOF_all_processes = 0; self.nDOF_subdomain = 0; self.max_dof_neighbors = 0
        self.subdomain2global = numpy.zeros((self.nDOF),'i')
        (self.nDOF_all_processes,
         self.nDOF_subdomain,
         self.max_dof_neighbors) = flcbdfWrappers.buildDiscontinuousGalerkinLocal2GlobalMappings(self.local_dim,
                                                                                                 globalMesh.cmesh,
                                                                                                 globalMesh.subdomainMesh.cmesh,
                                                                                                 globalMesh.elementOffsets_subdomain_owned,
                                                                                                 globalMesh.elementNumbering_subdomain2global,
                                                                                                 self.dof_offsets_subdomain_owned,
                                                                                                 self.l2g,
                                                                                                 self.subdomain2global)
#end disc.map
class ElementBoundaryDOFMap(DOFMap):
    """
    The mapping that associates a local degree of freedom number
    with the global edge numbers of the element.
    """
    def __init__(self,mesh):
        DOFMap.__init__(self,mesh.nElementBoundaries_global)
        self.l2g = mesh.elementBoundariesArray
        #save for parallel now
        self.updateAfterParallelPartitioning(mesh.globalMesh)
    def updateAfterParallelPartitioning(self,mesh):
        #array of 'offsets' where owned dof numbers start on each subdomain
        self.dof_offsets_subdomain_owned = mesh.elementBoundaryOffsets_subdomain_owned
        #total number of dofs in whole domain
        self.nDOF_all_processes = mesh.nElementBoundaries_global
        #total number of dofs including ghosts on subdomain
        self.nDOF_subdomain = mesh.subdomainMesh.nElementBoundaries_global
        #mapping of dof numbers from processor to global numbering
        self.subdomain2global = mesh.elementBoundaryNumbering_subdomain2global
        #maximum number of neighbors for connectivity of dofs
        self.max_dof_neighbors = 2*(mesh.nElementBoundaries_element-1)+1
    #end init
#end ElementBoundaryDOFMap
class QuadraticLagrangeCubeDOFMap(DOFMap):
    """
    DOF mapping for quadratic lagrange finite element functions on
    unit cubes

    The mapping associates local degree of freedom with global vertex
    number for iloc 0<= iloc<= space dim global edge number for
    spacedim < iloc

    total dimension is number of vertices + number of edges
    """
    # TODO fix
    # lagrangeNodesArray to hold all the nodes for parallel in 3d
    # determine if really need to call updateAfterParallelPartitioning
    # after __init__ or not
    def __init__(self,mesh,localFunctionSpace,nd):
        if nd == 1:
            print "QuadraticLagrangeCubeDOFMap not supported for nd = 1"
            #ndof += mesh.nElements_global
        elif nd == 2:
            print "QuadraticLagrangeCubeDOFMap not supported for nd = 2"
            #ndof += mesh.nElementBoundaries_global
        else:
            ndof = mesh.nNodes_global
            ndof += mesh.nEdges_global
            ndof += mesh.nElementBoundaries_global
            ndof += mesh.nElements_global

        DOFMap.__init__(self,ndof)
        #holds lagrange nodes for all points
        self.lagrangeNodesArray = numpy.zeros((ndof,3),'d')
        self.l2g = numpy.zeros((mesh.nElements_global,
                                localFunctionSpace.dim),
                               'i')
        self.nd = nd
        #do simplest numbering first, which is to assign first d+1
        #unknowns the corresponding global node number.
        #
        #In 1d, extra unknown can be associated with global element number
        #In 2d, extra unknowns can be associated with element boundaries array (edges)
        #In 3d, extra unknowns have to be associated with edge
        self.updateAfterParallelPartitioning(mesh.globalMesh)

        maxSeen = max(self.l2g.flat)
        assert maxSeen < self.nDOF,('QuadDOF max(l2g)= %d ndof= %d' % (maxSeen,self.nDOF))
        #save for parallel mappings
        self.nd = nd
    #end init
    def updateAfterParallelPartitioning(self,globalMesh):
        """
        Fix self.nDOF_all_processes,self.nDOF_subdomain, self.max_dof_neighbors
        """
        self.dof_offsets_subdomain_owned = numpy.zeros(globalMesh.nodeOffsets_subdomain_owned.shape,'i')
        self.nDOF_all_processes = 0; self.nDOF_subdomain = 0; self.max_dof_neighbors = 0
        self.subdomain2global = numpy.zeros((self.nDOF),'i')
        (self.nDOF_all_processes,
         self.nDOF_subdomain,
         self.max_dof_neighbors) = flcbdfWrappers.buildQuadraticCubeLocal2GlobalMappings(self.nd,
                                                                                         globalMesh.cmesh,
                                                                                         globalMesh.subdomainMesh.cmesh,
                                                                                         globalMesh.elementOffsets_subdomain_owned,
                                                                                         globalMesh.nodeOffsets_subdomain_owned,
                                                                                         globalMesh.elementBoundaryOffsets_subdomain_owned,
                                                                                         globalMesh.edgeOffsets_subdomain_owned,
                                                                                         globalMesh.elementNumbering_subdomain2global,
                                                                                         globalMesh.nodeNumbering_subdomain2global,
                                                                                         globalMesh.elementBoundaryNumbering_subdomain2global,
                                                                                         globalMesh.edgeNumbering_subdomain2global,
                                                                                         self.dof_offsets_subdomain_owned,
                                                                                         self.l2g,
                                                                                         self.subdomain2global,
                                                                                         self.lagrangeNodesArray)
        assert self.nDOF == self.nDOF_subdomain
#QuadraticDOFMap

class QuadraticLagrangeDOFMap(DOFMap):
    """
    DOF mapping for quadratic lagrange finite element functions on
    unit simplexes

    The mapping associates local degree of freedom with global vertex
    number for iloc 0<= iloc<= space dim global edge number for
    spacedim < iloc

    total dimension is number of vertices + number of edges
    """
    #    TODO fix lagrangeNodesArray to hold all the nodes for
    #    parallel in 3d determine if really need to call
    #    updateAfterParallelPartitioning after __init__ or not
    def __init__(self,mesh,localFunctionSpace,nd):
        ndof = mesh.nNodes_global
        if nd == 1:
            ndof += mesh.nElements_global
        elif nd == 2:
            ndof += mesh.nElementBoundaries_global
        else:
            ndof += mesh.nEdges_global

        DOFMap.__init__(self,ndof)
        #holds lagrange nodes for all points
        self.lagrangeNodesArray = numpy.zeros((ndof,3),'d')
        self.l2g = numpy.zeros((mesh.nElements_global,
                                localFunctionSpace.dim),
                               'i')
        self.nd = nd
        #do simplest numbering first, which is to assign first d+1
        #unknowns the corresponding global node number.
        #
        #In 1d, extra unknown can be associated with global element number
        #In 2d, extra unknowns can be associated with element boundaries array (edges)
        #In 3d, extra unknowns have to be associated with edge
        self.updateAfterParallelPartitioning(mesh.globalMesh)

        maxSeen = max(self.l2g.flat)
        assert maxSeen < self.nDOF,('QuadDOF max(l2g)= %d ndof= %d' % (maxSeen,self.nDOF))
        #save for parallel mappings
        self.nd = nd
    #end init
    def updateAfterParallelPartitioning(self,globalMesh):
        """
        Fix self.nDOF_all_processes,self.nDOF_subdomain, self.max_dof_neighbors
        """
        self.dof_offsets_subdomain_owned = numpy.zeros(globalMesh.nodeOffsets_subdomain_owned.shape,'i')
        self.nDOF_all_processes = 0; self.nDOF_subdomain = 0; self.max_dof_neighbors = 0
        self.subdomain2global = numpy.zeros((self.nDOF),'i')
        (self.nDOF_all_processes,self.nDOF_subdomain,
         self.max_dof_neighbors) = flcbdfWrappers.buildQuadraticLocal2GlobalMappings(self.nd,
                                                                                     globalMesh.cmesh,
                                                                                     globalMesh.subdomainMesh.cmesh,
                                                                                     globalMesh.elementOffsets_subdomain_owned,
                                                                                     globalMesh.nodeOffsets_subdomain_owned,
                                                                                     globalMesh.elementBoundaryOffsets_subdomain_owned,
                                                                                     globalMesh.edgeOffsets_subdomain_owned,
                                                                                     globalMesh.elementNumbering_subdomain2global,
                                                                                     globalMesh.nodeNumbering_subdomain2global,
                                                                                     globalMesh.elementBoundaryNumbering_subdomain2global,
                                                                                     globalMesh.edgeNumbering_subdomain2global,
                                                                                     self.dof_offsets_subdomain_owned,
                                                                                     self.l2g,
                                                                                     self.subdomain2global,
                                                                                     self.lagrangeNodesArray)
        assert self.nDOF == self.nDOF_subdomain
#QuadraticDOFMap

class p0DOFMap(DOFMap):
    def __init__(self,mesh):
        DOFMap.__init__(self,mesh.nElements_global)
        self.l2g=numpy.zeros((mesh.nElements_global,1),'i')
        self.updateAfterParallelPartitioning(mesh.globalMesh)
        #for i in range(mesh.nElements_global):
        #    self.l2g[i,0]=i
    def updateAfterParallelPartitioning(self,globalMesh):
        """
        Fix self.nDOF_all_processes,self.nDOF_subdomain, self.max_dof_neighbors
        """
        local_dim = 1
        self.dof_offsets_subdomain_owned = numpy.zeros(globalMesh.nodeOffsets_subdomain_owned.shape,'i')
        self.nDOF_all_processes = 0; self.nDOF_subdomain = 0; self.max_dof_neighbors = 0
        self.subdomain2global = numpy.zeros((self.nDOF),'i')
        (self.nDOF_all_processes,self.nDOF_subdomain,
         self.max_dof_neighbors) = flcbdfWrappers.buildDiscontinuousGalerkinLocal2GlobalMappings(local_dim,
                                                                                                 globalMesh.cmesh,
                                                                                                 globalMesh.subdomainMesh.cmesh,
                                                                                                 globalMesh.elementOffsets_subdomain_owned,
                                                                                                 globalMesh.elementNumbering_subdomain2global,
                                                                                                 self.dof_offsets_subdomain_owned,
                                                                                                 self.l2g,
                                                                                                 self.subdomain2global)

class P1BubbleDOFMap(DOFMap):
    """
    DOF mapping for Lagrange P1 + bubble finite element functions on
    unit simplexes

    The mapping associates local degree of freedom with
       global vertex number for iloc 0<= iloc<= space dim
       global element number for  iloc = space dim + 1

    total dimension is number of vertices + number of elements
    TODO: implement for parallel
    """
    def __init__(self,mesh,localFunctionSpace,nd):
        ndof = mesh.nNodes_global + mesh.nElements_global
        assert localFunctionSpace.dim == nd+2, "P1 Bubble space only"
        DOFMap.__init__(self,ndof)

        #cek adding array for lagrange nodes of quadratics
        self.lagrangeNodesArray = numpy.zeros((ndof-mesh.nNodes_global,3),'d')
        self.l2g = numpy.zeros((mesh.nElements_global,
                                localFunctionSpace.dim),
                               'i')
        #do simplest numbering first, which is to assign first d+1
        #unknowns the corresponding global node number.
        #rest of unknowns associated with global element number

        for eN in range(mesh.nElements_global):
            self.l2g[eN,:-1] = mesh.elementNodesArray[eN,:]
            self.l2g[eN,-1]  = mesh.nNodes_global + eN

            self.lagrangeNodesArray[self.l2g[eN,-1]-mesh.nNodes_global,:]=mesh.elementBarycentersArray[eN]
    #end init
#end P1 bubble map

"""
Mappings.
"""

class ElementMaps:
    """
    Base class for a set of real number vector fields that map a reference
    element into the physical domain.
    """
    def __init__(self,mesh):
        self.mesh = mesh
        pass
    def getBasisValuesRef(self,
                          xiArray):
        """
        Evaluate the basis of the map at a set of points, xiArray,
        given on the reference element. Store in member array self.psi
        """
        pass
    def getValues(self,
                  xiArray,
                  xArray):
        """
        Evaluate the set of nElements maps at a set of points, xiArray,
        given on the reference element.
        """
        pass
    def getBasisGradientValuesRef(self,
                                  xiArray):
        """
        Evaluate the basis gradients of the map at a set of points, xiArray.
        Store in member self.grad_psi
        """
        pass
    def getJacobianValues(self,
                          xiArray,
                          jacobianArray,
                          jacobianDeterminantArray,
                          inverseJacobianArray):
        """
        Evaluate the jacobian, jacobian determinant, and inverse jacobian
        of the set of nElements maps at a set of points, xiArray.
        """
        pass
    def getInverseValues(self,
                         inverseJacobianArray,
                         xArray,
                         xiArray):
        """
        Evaluate the set of nElements inverse maps at a set of points, xArray,
        given on the physical elements. Return the value of the inverse map.
        """
        pass
    def getInverseValue(self,
                        eN,
                        x):
        """
        Evaluate the element inverse map at a point, x,
        given in physical coorindates. Return the value of the inverse map, xi, in reference coordinates.

        Note: The mapped point may not lie on the reference  element
        """
        pass
    def getBasisValuesTraceRef(self,
                               xiArray):
        """
        Evaluate the basis of the maps at a set of points, xiArray, on
        the boundaries of the reference element. Store in member
        self.psi_trace
        """
        pass
    def getValuesTrace(self,
                       xiArray,
                       xArray):
        """
        Evaluate the nElements x nElementBoundaries_element maps
        at a set of points, xiArray, on the element boundary
        reference element.
        """
        pass
    def getJacobianValuesTrace(self,
                               xiArray,
                               jacobianInverseArray,
                               metricTensorArray,
                               metricTensorDeterminantSqrtArray,
                               unitNormalArray):
        """
        Evaluate the metric tensor, square root of the determinant of
        the metric tensor, and the unit normal at the
        nElements x nElementBoundaries_element element boundaries.
        """
        pass
    def getBasisGradientValuesTraceRef(self,
                                       xiArray):
        """
        Evaluate the basis gradients of the map at a set of points,
        xiArray, on the reference element boundaries.
        """
        pass

    def getJacobianValuesTrace_movingDomain(self,
                                            xiArray,
                                            xt,
                                            jacobianInverseArray,
                                            metricTensorArray,
                                            metricTensorDeterminantSqrtArray,
                                            unitNormalArray):
        """
        Evaluate the metric tensor, square root of the determinant of
        the metric tensor, and the unit normal at the
        nElements x nElementBoundaries_element element boundaries.
        """
        pass

    def getValuesGlobalExteriorTrace(self,
                                     xiArray,
                                     xArray):
        """
        Evaluate the nExteriorElementBoundaries_global maps
        at a set of points, xiArray, on the element boundary
        reference element.
        """
        pass

    def getJacobianValuesGlobalExteriorTrace(self,
                                             xiArray,
                                             jacobianInverseArray,
                                             metricTensorArray,
                                             metricTensorDeterminantSqrtArray,
                                             unitNormalArray):
        """
        Evaluate the metric tensor, square root of the determinant of
        the metric tensor, and the unit normal at the
        nExteriorElementBoundaries_global element boundaries.
        """
        pass
    def getJacobianValuesGlobalExteriorTrace_movingDomain(self,
                                                          xiArray,
                                                          xt,
                                                          jacobianInverseArray,
                                                          metricTensorArray,
                                                          metricTensorDeterminantSqrtArray,
                                                          unitNormalArray):
        """
        Evaluate the metric tensor, square root of the determinant of
        the metric tensor, and the unit normal at the
        nExteriorElementBoundaries_global element boundaries.
        """
        pass
class ParametricMaps(ElementMaps):
    """
    A class that calculates the element maps using the
    nodes of a mesh as the degrees of freedom and a local function space
    for which the nodes are the local DOF.
    """
    def __init__(self,
                 mesh,
                 referenceElement,
                 localFunctionSpace):
        ElementMaps.__init__(self,mesh)
        self.mesh = mesh
        self.referenceElement = referenceElement
        self.localFunctionSpace = localFunctionSpace
        self.meshDOFMap=NodalDOFMap(mesh)
        self.useC=True
    def getBasisValuesRef(self,xiArray):
        n_xi = xiArray.shape[0]
        range_n_xi = range(n_xi)
        self.psi = numpy.zeros((n_xi,
                                self.localFunctionSpace.dim),
                               'd')
        for k in range_n_xi:
            for j in self.localFunctionSpace.range_dim:
                self.psi[k,j] = self.localFunctionSpace.basis[j](xiArray[k])
        return self.psi
    def getValues(self,xiArray,
                  xArray):
        xArray.flat[:]=0.0
        n_xi = xiArray.shape[0]
        range_n_xi = range(n_xi)
        psi = numpy.zeros((n_xi,
                             self.localFunctionSpace.dim),
                            'd')
        for k in range_n_xi:
            for j in self.localFunctionSpace.range_dim:
                psi[k,j] = self.localFunctionSpace.basis[j](xiArray[k])
        if self.useC==True:
            cfemIntegrals.parametricMaps_getValues(psi,
                                                   self.meshDOFMap.l2g,
                                                   self.mesh.nodeArray,
                                                   xArray)
        else:
            for eN in range(self.mesh.nElements_global):
                for k in range_n_xi:
                    for j in self.localFunctionSpace.range_dim:
                        J = self.meshDOFMap.l2g[eN,j]
                        for m in self.referenceElement.range_dim:
                            xArray[eN,k,m] += self.mesh.nodeArray[J,m]*psi[k,j]
    def getBasisGradientValuesRef(self,xiArray):
        n_xi = xiArray.shape[0]
        range_n_xi = range(n_xi)
        self.grad_psi = numpy.zeros((n_xi,
                                     self.localFunctionSpace.dim,
                                     self.referenceElement.dim),
                                    'd')
        for k in range_n_xi:
            for j in self.localFunctionSpace.range_dim:
                self.grad_psi[k,j,:] = self.localFunctionSpace.basisGradients[j](xiArray[k])
        return self.grad_psi
    def getJacobianValues(self,xiArray,
                          jacobianArray,
                          jacobianInverseArray,
                          jacobianDeterminantArray):
        jacobianArray.flat[:]=0.0
        n_xi = xiArray.shape[0]
        range_n_xi = range(n_xi)
        grad_psi = numpy.zeros((n_xi,
                                  self.localFunctionSpace.dim,
                                  self.referenceElement.dim),
                                 'd')
        for k in range_n_xi:
            for j in self.localFunctionSpace.range_dim:
                grad_psi[k,j,:] = self.localFunctionSpace.basisGradients[j](xiArray[k])
        if self.useC==True:
            cfemIntegrals.parametricMaps_getJacobianValues(grad_psi,
                                                           self.meshDOFMap.l2g,
                                                           self.mesh.nodeArray,
                                                           jacobianArray,
                                                           jacobianDeterminantArray,
                                                           jacobianInverseArray)
        else:
            for eN in range(self.mesh.nElements_global):
                for k in range_n_xi:
                    for j in self.localFunctionSpace.range_dim:
                        J = self.meshDOFMap.l2g[eN,j]
                        for m in self.referenceElement.range_dim:
                            for n in self.referenceElement.range_dim:
                                jacobianArray[eN,k,m,n] += self.mesh.nodeArray[J,m]*grad_psi[k,j,n]
                    jacobianDeterminantArray[eN,k] = det(jacobianArray[eN,k])
                    jacobianInverseArray[eN,k,:,:] = adj(jacobianArray[eN,k])/jacobianDeterminantArray[eN,k]
    def getBasisValuesTraceRef(self,
                               xiArray):
        n_xi = xiArray.shape[0]
        range_n_xi = range(n_xi)
        self.psi_trace = numpy.zeros((self.referenceElement.nElementBoundaries,
                                      n_xi,
                                      self.localFunctionSpace.dim),
                                     'd')
        for ebN in self.referenceElement.range_nElementBoundaries:
            for k in range_n_xi:
                for j in self.localFunctionSpace.range_dim:
                    #mwf now manually map from \bar{x} (reference element boundary quadrature point to reference element space
                    #and then evaluate using basis, since basisTrace will be deprecated
                    #psi[ebN,k,j]        = self.localFunctionSpace.basisTrace[ebN][j](xiArray[k])
                    xiHat_k = self.referenceElement.boundaryMapList[ebN](xiArray[k])
                    self.psi_trace[ebN,k,j] = self.localFunctionSpace.basis[j](xiHat_k)
        return self.psi_trace
    def getValuesTrace(self,
                       xiArray,
                       xArray):
        xArray.flat[:]=0.0
        n_xi = xiArray.shape[0]
        range_n_xi = range(n_xi)
        psi = numpy.zeros((self.referenceElement.nElementBoundaries,
                             n_xi,
                             self.localFunctionSpace.dim),
                            'd')
        for ebN in self.referenceElement.range_nElementBoundaries:
            for k in range_n_xi:
                for j in self.localFunctionSpace.range_dim:
                    #mwf now manually map from \bar{x} (reference element boundary quadrature point to reference element space
                    #and then evaluate using basis, since basisTrace will be deprecated
                    #psi[ebN,k,j]        = self.localFunctionSpace.basisTrace[ebN][j](xiArray[k])
                    xiHat_k = self.referenceElement.boundaryMapList[ebN](xiArray[k])
                    psi[ebN,k,j] = self.localFunctionSpace.basis[j](xiHat_k)
        if self.useC==True:
            cfemIntegrals.parametricMaps_getValuesTrace(psi,self.meshDOFMap.l2g,self.mesh.nodeArray,xArray)
        else:
            for eN in range(self.mesh.nElements_global):
                for ebN in self.referenceElement.range_nElementBoundaries:
                    for k in range_n_xi:
                        for j in self.localFunctionSpace.range_dim:
                            J = self.meshDOFMap.l2g[eN,j]
                            for m in self.referenceElement.range_dim:
                                xArray[eN,ebN,k,m] += self.mesh.nodeArray[J,m]*psi[ebN,k,j]
    def getBasisGradientValuesTraceRef(self,
                                       xiArray):
        n_xi = xiArray.shape[0]
        range_n_xi = range(n_xi)
        self.grad_psi_trace = numpy.zeros((self.referenceElement.nElementBoundaries,
                                           n_xi,
                                           self.localFunctionSpace.dim,
                                           self.referenceElement.dim),
                                          'd')
        self.boundaryNormals = numpy.zeros((self.referenceElement.nElementBoundaries,
                                            n_xi,
                                            self.referenceElement.dim),
                                           'd')
        self.boundaryJacobians = numpy.zeros((self.referenceElement.nElementBoundaries,
                                              n_xi,
                                              self.referenceElement.dim,
                                              self.referenceElement.dim-1),
                                             'd')
        for ebN in self.referenceElement.range_nElementBoundaries:
            for k in range_n_xi:
                for j in self.localFunctionSpace.range_dim:
                    #mwf move away from using basisGradientsTrace directly since will be deprecated
                    #switch to using boundaryMapList directly
                    #grad_psi[ebN,k,j,:] = self.localFunctionSpace.basisGradientsTrace[ebN][j](xiArray[k])
                    xiHat_k = self.referenceElement.boundaryMapList[ebN](xiArray[k])
                    self.grad_psi_trace[ebN,k,j,:] = self.localFunctionSpace.basisGradients[j](xiHat_k)
                self.boundaryNormals[ebN,k,:] = self.referenceElement.boundaryUnitNormalList[ebN]#planar faces in physical space
                self.boundaryJacobians[ebN,k,:,:] = self.referenceElement.boundaryJacobianList[ebN]
        return self.grad_psi_trace
    def getJacobianValuesTrace(self,
                               xiArray,
                               jacobianInverseArray,
                               metricTensorArray,
                               metricTensorDeterminantSqrtArray,
                               unitNormalArray):
        jacobianInverseArray.flat[:]=0.0
        unitNormalArray.flat[:]=0.0
        metricTensorArray.flat[:]=0.0
        n_xi = xiArray.shape[0]
        range_n_xi = range(n_xi)
        grad_psi = numpy.zeros((self.referenceElement.nElementBoundaries,
                                  n_xi,
                                  self.localFunctionSpace.dim,
                                  self.referenceElement.dim),
                                 'd')
        elementMappingJacobian = numpy.zeros((self.referenceElement.dim,
                                                self.referenceElement.dim),
                                               'd')
        elementBoundaryMappingJacobian = numpy.zeros((self.referenceElement.dim,
                                                        self.referenceElement.dim-1),
                                                       'd')
        boundaryNormals = numpy.array(self.referenceElement.boundaryUnitNormalList)
        boundaryJacobians = numpy.array(self.referenceElement.boundaryJacobianList)
        for ebN in self.referenceElement.range_nElementBoundaries:
            for k in range_n_xi:
                for j in self.localFunctionSpace.range_dim:
                    #mwf move away from using basisGradientsTrace directly since will be deprecated
                    #switch to using boundaryMapList directly
                    #grad_psi[ebN,k,j,:] = self.localFunctionSpace.basisGradientsTrace[ebN][j](xiArray[k])
                    xiHat_k = self.referenceElement.boundaryMapList[ebN](xiArray[k])
                    grad_psi[ebN,k,j,:] = self.localFunctionSpace.basisGradients[j](xiHat_k)
        if self.useC == True:
            cfemIntegrals.parametricMaps_getJacobianValuesTrace(grad_psi,
                                                                boundaryNormals,
                                                                boundaryJacobians,
                                                                self.meshDOFMap.l2g,
                                                                self.mesh.nodeArray,
                                                                jacobianInverseArray,
                                                                metricTensorArray,
                                                                metricTensorDeterminantSqrtArray,
                                                                unitNormalArray)
        else:
            if self.referenceElement.dim == 1:
                for eN in range(self.mesh.nElements_global):
                    for ebN in self.referenceElement.range_nElementBoundaries:
                        for k in range_n_xi:
                            elementMappingJacobian.flat[:]=0.0
                            elementBoundaryMappingJacobian[:]=0.0
                            for j in self.localFunctionSpace.range_dim:
                                J = self.meshDOFMap.l2g[eN,j]
                                for m in self.referenceElement.range_dim:
                                    for n in self.referenceElement.range_dim:
                                        elementMappingJacobian[m,n] += self.mesh.nodeArray[J,m]*grad_psi[ebN,k,j,n]
                            jacobianInverseArray[eN,ebN,k,:,:] = inv(elementMappingJacobian)
                            unitNormalArray[eN,ebN,k,:] = self.referenceElement.boundaryUnitNormalList[ebN]
                            metricTensorArray[eN,ebN,k,0,0] = 1.0
                            metricTensorDeterminantSqrtArray[eN,ebN,k] = 1.0
            else:
                for eN in range(self.mesh.nElements_global):
                    for ebN in self.referenceElement.range_nElementBoundaries:
                        for k in range_n_xi:
                            elementMappingJacobian.flat[:]=0.0
                            elementBoundaryMappingJacobian[:]=0.0
                            for j in self.localFunctionSpace.range_dim:
                                J = self.meshDOFMap.l2g[eN,j]
                                for m in self.referenceElement.range_dim:
                                    for n in self.referenceElement.range_dim:
                                        elementMappingJacobian[m,n] += self.mesh.nodeArray[J,m]*grad_psi[ebN,k,j,n]
                            jacobianInverseArray[eN,ebN,k,:,:] = inv(elementMappingJacobian)
                            #unit normal = J^{-t} \hat{n}
                            for m in self.referenceElement.range_dim:
                                for n in self.referenceElement.range_dim:
                                    unitNormalArray[eN,ebN,k,m] += jacobianInverseArray[eN,ebN,k,n,m]*self.referenceElement.boundaryUnitNormalList[ebN][n]
                            unitNormalArray[eN,ebN,k]/=norm(unitNormalArray[eN,ebN,k])
                            #metric tensor and determinant
                            for m in self.referenceElement.range_dim:
                                for p in range(self.referenceElement.dim-1):
                                    for n in self.referenceElement.range_dim:
                                        elementBoundaryMappingJacobian[m,p] += elementMappingJacobian[m,n]*self.referenceElement.boundaryJacobianList[ebN][n,p]
                            for p in range(self.referenceElement.dim-1):
                                for q in range(self.referenceElement.dim-1):
                                    for m in self.referenceElement.range_dim:
                                        metricTensorArray[eN,ebN,k,p,q] += elementBoundaryMappingJacobian[m,p]*elementBoundaryMappingJacobian[m,q]
                            metricTensorDeterminantSqrtArray[eN,ebN,k] = sqrt(det(metricTensorArray[eN,ebN,k]))
    def getJacobianValuesTrace_movingDomain(self,
                                            xiArray,
                                            xt,
                                            jacobianInverseArray,
                                            metricTensorArray,
                                            metricTensorDeterminantSqrtArray,
                                            unitNormalArray):
        jacobianInverseArray.flat[:]=0.0
        unitNormalArray.flat[:]=0.0
        metricTensorArray.flat[:]=0.0
        n_xi = xiArray.shape[0]
        range_n_xi = range(n_xi)
        grad_psi = numpy.zeros((self.referenceElement.nElementBoundaries,
                                  n_xi,
                                  self.localFunctionSpace.dim,
                                  self.referenceElement.dim),
                                 'd')
        elementMappingJacobian = numpy.zeros((self.referenceElement.dim,
                                                self.referenceElement.dim),
                                               'd')
        elementBoundaryMappingJacobian = numpy.zeros((self.referenceElement.dim,
                                                        self.referenceElement.dim-1),
                                                       'd')
        boundaryNormals = numpy.array(self.referenceElement.boundaryUnitNormalList)
        boundaryJacobians = numpy.array(self.referenceElement.boundaryJacobianList)
        for ebN in self.referenceElement.range_nElementBoundaries:
            for k in range_n_xi:
                for j in self.localFunctionSpace.range_dim:
                    #mwf move away from using basisGradientsTrace directly since will be deprecated
                    #switch to using boundaryMapList directly
                    #grad_psi[ebN,k,j,:] = self.localFunctionSpace.basisGradientsTrace[ebN][j](xiArray[k])
                    xiHat_k = self.referenceElement.boundaryMapList[ebN](xiArray[k])
                    grad_psi[ebN,k,j,:] = self.localFunctionSpace.basisGradients[j](xiHat_k)
        cfemIntegrals.parametricMaps_getJacobianValuesTrace_movingDomain(xt,
                                                                         grad_psi,
                                                                         boundaryNormals,
                                                                         boundaryJacobians,
                                                                         self.meshDOFMap.l2g,
                                                                         self.mesh.nodeArray,
                                                                         jacobianInverseArray,
                                                                         metricTensorArray,
                                                                         metricTensorDeterminantSqrtArray,
                                                                         unitNormalArray)
    def getPermutations(self,xiArray):
        #cek todo, figure out how to get the permutations without staring any points
        self.permutations = numpy.zeros(xiArray.shape[:-1],'i')
        cfemIntegrals.parametricMaps_getPermutations(xiArray,self.permutations)
    def getValuesGlobalExteriorTrace(self,
                                     xiArray,
                                     xArray):
        """
        treat this like element boundary version but only store values on exterior elements
        """
        xArray.flat[:]=0.0
        n_xi = xiArray.shape[0]
        range_n_xi = range(n_xi)
        psi = numpy.zeros((self.referenceElement.nElementBoundaries,
                           n_xi,
                           self.localFunctionSpace.dim),
                          'd')
        for ebN in self.referenceElement.range_nElementBoundaries:
            for k in range_n_xi:
                for j in self.localFunctionSpace.range_dim:
                    #mwf now manually map from \bar{x} (reference element boundary quadrature point to reference element space
                    #and then evaluate using basis, since basisTrace will be deprecated
                    #psi[ebN,k,j]        = self.localFunctionSpace.basisTrace[ebN][j](xiArray[k])
                    xiHat_k = self.referenceElement.boundaryMapList[ebN](xiArray[k])
                    psi[ebN,k,j]        = self.localFunctionSpace.basis[j](xiHat_k)
        if self.useC==True:
            cfemIntegrals.parametricMaps_getValuesGlobalExteriorTrace(self.mesh.exteriorElementBoundariesArray,
                                                                      self.mesh.elementBoundaryElementsArray,
                                                                      self.mesh.elementBoundaryLocalElementBoundariesArray,
                                                                      psi,
                                                                      self.meshDOFMap.l2g,self.mesh.nodeArray,
                                                                      xArray)
        else:
            for ebNE in range(self.mesh.nExteriorElementBoundaries_global):
                ebN = self.mesh.exteriorElementBoundariesArray[ebNE]
                eN  = self.mesh.elementBoundaryElementsArray[ebN,0]
                ebN_local = self.mesh.elementBoundaryLocalElementBoundariesArray[ebN,0]
                for k in range_n_xi:
                    for j in self.localFunctionSpace.range_dim:
                        J = self.meshDOFMap.l2g[eN,j]
                        for m in self.referenceElement.range_dim:
                            xArray[ebNE,k,m] += self.mesh.nodeArray[J,m]*psi[ebN_local,k,j]
    def getJacobianValuesGlobalExteriorTrace(self,
                                             xiArray,
                                             jacobianInverseArray,
                                             metricTensorArray,
                                             metricTensorDeterminantSqrtArray,
                                             unitNormalArray):
        """
        treat this like element boundary version but only store values on exterior elements
        """

        jacobianInverseArray.flat[:]=0.0
        unitNormalArray.flat[:]=0.0
        metricTensorArray.flat[:]=0.0
        n_xi = xiArray.shape[0]
        range_n_xi = range(n_xi)
        grad_psi = numpy.zeros((self.referenceElement.nElementBoundaries,
                                  n_xi,
                                  self.localFunctionSpace.dim,
                                  self.referenceElement.dim),
                                 'd')
        elementMappingJacobian = numpy.zeros((self.referenceElement.dim,
                                                self.referenceElement.dim),
                                               'd')
        elementBoundaryMappingJacobian = numpy.zeros((self.referenceElement.dim,
                                                        self.referenceElement.dim-1),
                                                       'd')
        boundaryNormals = numpy.array(self.referenceElement.boundaryUnitNormalList)
        boundaryJacobians = numpy.array(self.referenceElement.boundaryJacobianList)
        for ebN in self.referenceElement.range_nElementBoundaries:
            for k in range_n_xi:
                for j in self.localFunctionSpace.range_dim:
                    #mwf move away from using basisGradientsTrace directly since will be deprecated
                    #switch to using boundaryMapList directly
                    #grad_psi[ebN,k,j,:] = self.localFunctionSpace.basisGradientsTrace[ebN][j](xiArray[k])
                    xiHat_k = self.referenceElement.boundaryMapList[ebN](xiArray[k])
                    grad_psi[ebN,k,j,:] = self.localFunctionSpace.basisGradients[j](xiHat_k)
        if self.useC == True:
            cfemIntegrals.parametricMaps_getJacobianValuesGlobalExteriorTrace(self.mesh.exteriorElementBoundariesArray,
                                                                              self.mesh.elementBoundaryElementsArray,
                                                                              self.mesh.elementBoundaryLocalElementBoundariesArray,
                                                                              grad_psi,
                                                                              boundaryNormals,
                                                                              boundaryJacobians,
                                                                              self.meshDOFMap.l2g,
                                                                              self.mesh.nodeArray,
                                                                              jacobianInverseArray,
                                                                              metricTensorArray,
                                                                              metricTensorDeterminantSqrtArray,
                                                                              unitNormalArray)
        else:
            if self.referenceElement.dim == 1:
                for ebNE in range(self.mesh.nExteriorElementBoundaries_global):
                    ebN = self.mesh.exteriorElementBoundariesArray[ebNE]
                    eN  = self.mesh.elementBoundaryElementsArray[ebN,0]
                    ebN_local = self.mesh.elementBoundaryLocalElementBoundariesArray[ebN,0]
                    for k in range_n_xi:
                        elementMappingJacobian.flat[:]=0.0
                        elementBoundaryMappingJacobian[:]=0.0
                        for j in self.localFunctionSpace.range_dim:
                            J = self.meshDOFMap.l2g[eN,j]
                            for m in self.referenceElement.range_dim:
                                for n in self.referenceElement.range_dim:
                                    elementMappingJacobian[m,n] += self.mesh.nodeArray[J,m]*grad_psi[ebN_local,k,j,n]
                        jacobianInverseArray[ebNE,k,:,:] = inv(elementMappingJacobian)
                        unitNormalArray[ebNE,k,:] = self.referenceElement.boundaryUnitNormalList[ebN_local]
                        metricTensorArray[ebNE,k,0,0] = 1.0
                        metricTensorDeterminantSqrtArray[ebN,k] = 1.0
            else:
                for ebNE in range(self.mesh.nExteriorElementBoundaries_global):
                    ebN = self.mesh.exteriorElementBoundariesArray[ebNE]
                    eN  = self.mesh.elementBoundaryElementsArray[ebN,0]
                    ebN_local = self.mesh.elementBoundaryLocalElementBoundariesArray[ebN,0]
                    for k in range_n_xi:
                        elementMappingJacobian.flat[:]=0.0
                        elementBoundaryMappingJacobian[:]=0.0
                        for j in self.localFunctionSpace.range_dim:
                            J = self.meshDOFMap.l2g[eN,j]
                            for m in self.referenceElement.range_dim:
                                for n in self.referenceElement.range_dim:
                                    elementMappingJacobian[m,n] += self.mesh.nodeArray[J,m]*grad_psi[ebN_local,k,j,n]
                        jacobianInverseArray[ebNE,k,:,:] = inv(elementMappingJacobian)
                        #unit normal = J^{-t} \hat{n}
                        for m in self.referenceElement.range_dim:
                            for n in self.referenceElement.range_dim:
                                unitNormalArray[ebNE,k,m] += jacobianInverseArray[ebN,k,n,m]*self.referenceElement.boundaryUnitNormalList[ebN_local][n]
                        unitNormalArray[ebNE,k]/=norm(unitNormalArray[ebN,k])
                        #metric tensor and determinant
                        for m in self.referenceElement.range_dim:
                            for p in range(self.referenceElement.dim-1):
                                for n in self.referenceElement.range_dim:
                                    elementBoundaryMappingJacobian[m,p] += elementMappingJacobian[m,n]*self.referenceElement.boundaryJacobianList[ebN_local][n,p]
                        for p in range(self.referenceElement.dim-1):
                            for q in range(self.referenceElement.dim-1):
                                for m in self.referenceElement.range_dim:
                                    metricTensorArray[ebNE,k,p,q] += elementBoundaryMappingJacobian[m,p]*elementBoundaryMappingJacobian[m,q]
                        metricTensorDeterminantSqrtArray[ebNE,k] = sqrt(det(metricTensorArray[ebNE,k]))
                    #k
                #ebNE
            #else dim
        #else C
    #def
    def getJacobianValuesGlobalExteriorTrace_movingDomain(self,
                                                          xiArray,
                                                          xt,
                                                          jacobianInverseArray,
                                                          metricTensorArray,
                                                          metricTensorDeterminantSqrtArray,
                                                          unitNormalArray):
        """
        treat this like element boundary version but only store values on exterior elements
        """

        jacobianInverseArray.flat[:]=0.0
        unitNormalArray.flat[:]=0.0
        metricTensorArray.flat[:]=0.0
        n_xi = xiArray.shape[0]
        range_n_xi = range(n_xi)
        grad_psi = numpy.zeros((self.referenceElement.nElementBoundaries,
                                  n_xi,
                                  self.localFunctionSpace.dim,
                                  self.referenceElement.dim),
                                 'd')
        elementMappingJacobian = numpy.zeros((self.referenceElement.dim,
                                                self.referenceElement.dim),
                                               'd')
        elementBoundaryMappingJacobian = numpy.zeros((self.referenceElement.dim,
                                                        self.referenceElement.dim-1),
                                                       'd')
        boundaryNormals = numpy.array(self.referenceElement.boundaryUnitNormalList)
        boundaryJacobians = numpy.array(self.referenceElement.boundaryJacobianList)
        for ebN in self.referenceElement.range_nElementBoundaries:
            for k in range_n_xi:
                for j in self.localFunctionSpace.range_dim:
                    #mwf move away from using basisGradientsTrace directly since will be deprecated
                    #switch to using boundaryMapList directly
                    #grad_psi[ebN,k,j,:] = self.localFunctionSpace.basisGradientsTrace[ebN][j](xiArray[k])
                    xiHat_k = self.referenceElement.boundaryMapList[ebN](xiArray[k])
                    grad_psi[ebN,k,j,:] = self.localFunctionSpace.basisGradients[j](xiHat_k)
        cfemIntegrals.parametricMaps_getJacobianValuesGlobalExteriorTrace_movingDomain(self.mesh.exteriorElementBoundariesArray,
                                                                                       self.mesh.elementBoundaryElementsArray,
                                                                                       self.mesh.elementBoundaryLocalElementBoundariesArray,
                                                                                       xt,
                                                                                       grad_psi,
                                                                                       boundaryNormals,
                                                                                       boundaryJacobians,
                                                                                       self.meshDOFMap.l2g,
                                                                                       self.mesh.nodeArray,
                                                                                       jacobianInverseArray,
                                                                                       metricTensorArray,
                                                                                       metricTensorDeterminantSqrtArray,
                                                                                       unitNormalArray)
class AffineMaps(ParametricMaps):
    def __init__(self,mesh,referenceElement,localFunctionSpace):
        ParametricMaps.__init__(self,mesh,referenceElement,localFunctionSpace)
        self.useC=True
    def getInverseValues(self,
                         inverseJacobian,
                         xArray,
                         xiArray):
        if self.useC == True:
            cfemIntegrals.parametricMaps_getInverseValues(inverseJacobian,self.meshDOFMap.l2g,self.mesh.nodeArray,xArray,xiArray)
        else:
            xiArray.flat[:]=0.0
            n_x = xArray.shape[1]
            range_nx = range(n_x)
            grad_psi = numpy.zeros((self.localFunctionSpace.dim,
                                      self.referenceElement.dim),
                                     'd')
            dx = numpy.zeros((self.referenceElement.dim),
                               'd')
            jacobian = numpy.zeros((self.referenceElement.dim,
                                      self.referenceElement.dim),
                                     'd')
            inverseJacobian = numpy.zeros((self.referenceElement.dim,
                                             self.referenceElement.dim),
                                            'd')
            for j in self.localFunctionSpace.range_dim:
                grad_psi[j,:] = self.localFunctionSpace.basisGradients[j](xiArray[0])
            for eN in range(self.mesh.nElements_global):
                jacobian.flat[:]=0.0
                inverseJacobian.flat[:]=0.0
                for j in self.localFunctionSpace.range_dim:
                    J = self.meshDOFMap.l2g[eN,j]
                    for m in self.referenceElement.range_dim:
                        for n in self.referenceElement.range_dim:
                            jacobian[m,n] += self.mesh.nodeArray[J,m]*grad_psi[j,n]
                J = self.meshDOFMap.l2g[eN,0]
                inverseJacobian = inv(jacobian)
                for k in range_nx:
                    dx[:]=xArray[eN,k]
                    for m in self.referenceElement.range_dim:
                        dx[m]-=self.mesh.nodeArray[J,m]
                    for m in self.referenceElement.range_dim:
                        for n in self.referenceElement.range_dim:
                            xiArray[eN,k,m] += inverseJacobian[m,n]*dx[n]
    def getInverseValue(self,
                        eN,
                        x):
        xi=numpy.zeros((self.referenceElement.dim,),'d')
        grad_psi = numpy.zeros((self.localFunctionSpace.dim,
                                  self.referenceElement.dim),
                                 'd')
        dx = numpy.zeros((self.referenceElement.dim),
                           'd')
        jacobian = numpy.zeros((self.referenceElement.dim,
                                  self.referenceElement.dim),
                                 'd')
        inverseJacobian = numpy.zeros((self.referenceElement.dim,
                                         self.referenceElement.dim),
                                        'd')
        for j in self.localFunctionSpace.range_dim:
            grad_psi[j,:] = self.localFunctionSpace.basisGradients[j](xi)
        jacobian.flat[:]=0.0
        inverseJacobian.flat[:]=0.0
        for j in self.localFunctionSpace.range_dim:
            J = self.meshDOFMap.l2g[eN,j]
            for m in self.referenceElement.range_dim:
                for n in self.referenceElement.range_dim:
                    jacobian[m,n] += self.mesh.nodeArray[J,m]*grad_psi[j,n]
        J = self.meshDOFMap.l2g[eN,0]
        inverseJacobian = inv(jacobian)
        for m in self.referenceElement.range_dim:
            dx[m]=x[m]
        for m in self.referenceElement.range_dim:
            dx[m]-=self.mesh.nodeArray[J,m]
        for m in self.referenceElement.range_dim:
            for n in self.referenceElement.range_dim:
                xi[m] += inverseJacobian[m,n]*dx[n]
        return xi
    def getInverseValuesTrace(self,
                              inverseJacobian,
                              xArray,
                              xiArray):
        if self.useC:
            cfemIntegrals.parametricMaps_getInverseValuesTrace(inverseJacobian,self.meshDOFMap.l2g,self.mesh.nodeArray,xArray,xiArray)
        else:
            xiArray.flat[:]=0.0
            n_x = xArray.shape[2]
            range_nx = range(n_x)
            grad_psi = numpy.zeros((self.localFunctionSpace.dim,
                                      self.referenceElement.dim),
                                     'd')
            dx = numpy.zeros((self.referenceElement.dim),
                               'd')
            jacobian = numpy.zeros((self.referenceElement.dim,
                                      self.referenceElement.dim),
                                     'd')
            inverseJacobian = numpy.zeros((self.referenceElement.dim,
                                             self.referenceElement.dim),
                                            'd')
            for j in self.localFunctionSpace.range_dim:
                grad_psi[j,:] = self.localFunctionSpace.basisGradients[j](xiArray[0])
            for eN in range(self.mesh.nElements_global):
                jacobian.flat[:]=0.0
                inverseJacobian.flat[:]=0.0
                for j in self.localFunctionSpace.range_dim:
                    J = self.meshDOFMap.l2g[eN,j]
                    for m in self.referenceElement.range_dim:
                        for n in self.referenceElement.range_dim:
                            jacobian[m,n] += self.mesh.nodeArray[J,m]*grad_psi[j,n]
                J = self.meshDOFMap.l2g[eN,0]
                inverseJacobian = inv(jacobian)
                for ebN in range(self.mesh.nElementBoundaries_element):
                    for k in range_nx:
                        dx[:]=xArray[eN,ebN,k,:self.referenceElement.dim]
                        for m in self.referenceElement.range_dim:
                            dx[m]-=self.mesh.nodeArray[J,m]
                        for m in self.referenceElement.range_dim:
                            for n in self.referenceElement.range_dim:
                                xiArray[eN,ebN,k,m] += inverseJacobian[m,n]*dx[n]
    def getInverseValuesGlobalExteriorTrace(self,
                                            inverseJacobian,
                                            xArray,
                                            xiArray):
        if self.useC:
            cfemIntegrals.parametricMaps_getInverseValuesGlobalExteriorTrace(self.mesh.exteriorElementBoundariesArray,
                                                                             self.mesh.elementBoundaryElementsArray,
                                                                             self.mesh.elementBoundaryLocalElementBoundariesArray,
                                                                             inverseJacobian,self.meshDOFMap.l2g,
                                                                             self.mesh.nodeArray,xArray,xiArray)
        else:
            xiArray.flat[:]=0.0
            n_x = xArray.shape[1]
            range_nx = range(n_x)
            grad_psi = numpy.zeros((self.localFunctionSpace.dim,
                                    self.referenceElement.dim),
                                   'd')
            dx = numpy.zeros((self.referenceElement.dim),
                             'd')
            jacobian = numpy.zeros((self.referenceElement.dim,
                                    self.referenceElement.dim),
                                   'd')
            inverseJacobian = numpy.zeros((self.referenceElement.dim,
                                           self.referenceElement.dim),
                                          'd')
            for j in self.localFunctionSpace.range_dim:
                grad_psi[j,:] = self.localFunctionSpace.basisGradients[j](xiArray[0])
            for ebNE in range(self.mesh.nExteriorElements_global):
                ebN = self.mesh.exteriorElementBoundariesArray[ebNE]
                eN  = self.mesh.elementBoundaryElementsArray[ebN,0]
                ebN_local = self.mesh.elementBoundaryLocalElementBoundariesArray[ebN,0]
                jacobian.flat[:]=0.0
                inverseJacobian.flat[:]=0.0
                for j in self.localFunctionSpace.range_dim:
                    J = self.meshDOFMap.l2g[eN,j]
                    for m in self.referenceElement.range_dim:
                        for n in self.referenceElement.range_dim:
                            jacobian[m,n] += self.mesh.nodeArray[J,m]*grad_psi[j,n]
                J = self.meshDOFMap.l2g[eN,0]
                inverseJacobian = inv(jacobian)
                for k in range_nx:
                    dx[:]=xArray[ebNE,k,:self.referenceElement.dim]
                    for m in self.referenceElement.range_dim:
                        dx[m]-=self.mesh.nodeArray[J,m]
                    for m in self.referenceElement.range_dim:
                        for n in self.referenceElement.range_dim:
                            xiArray[ebNE,k,m] += inverseJacobian[m,n]*dx[n]
#  """
#  Function Spaces iso-(diffeo-)morphic to reference spaces

#  Arguments will still be in reference space (xi), but
#  gradients will be in physical space (grad = grad_x).
#  """

#  class MappedSpace(LocalFunctionSpace):
#      """
#      psi(x) = psi_r ( xi(x)) = psi_r(xi)
#      grad_x psi(xi) = J^{-t}(xi) grad_{xi} psi(xi)
#      """
#      def __init__(self,referenceSpace,map,nd=3):
#          LocalFunctionSpace.__init__(self)
#          self.referenceSpace = referenceSpace
#          self.map = map
#          self.dim=nd+1
#          self.basis = self.referenceSpace.basis
#          self.basisGradients.append(
#              lambda xi: etenvec(self.map.getInverseJacobianTranspose(xi),
#                                 self.referenceSpace.basisGradients[0](xi)))
#          self.basisGradients.append(
#              lambda xi: etenvec(self.map.getInverseJacobianTranspose(xi),
#                                 self.referenceSpace.basisGradients[1](xi)))
#          if nd > 1:
#              self.basisGradients.append(
#                  lambda xi: etenvec(self.map.getInverseJacobianTranspose(xi),
#                                     self.referenceSpace.basisGradients[2](xi)))
#          if nd > 2:
#              self.basisGradients.append(
#                  lambda xi: etenvec(self.map.getInverseJacobianTranpose(xi),
#                                     self.referenceSpace.basisGradients[3](xi)))

#  class AffineMappedSpace(LocalFunctionSpace):
#      """
#      x = M xi + b
#      psi(x) = psi_r(xi)
#      grad_x psi = M^{-t} grad_{xi} (constant w.r.t. xi or x
#      so we provide updateGradients to do this whenever map changes)
#      """
#      def __init__(self,referenceSpace,affineMap,nd=3):
#          LocalFunctionSpace.__init__(self)
#          self.referenceSpace = referenceSpace
#          self.map = affineMap
#          self.dim=nd+1
#          self.basis = self.referenceSpace.basis
#          self.basisOnMappedDomain=[]
#          self.basisOnMappedDomain.append(
#              lambda x: self.basis[0](self.map.getInverseValue(x)))
#          self.gradientList=[]
#          self.gradientList.append(
#              etenvec(self.map.getInverseJacobianTranspose(),
#                      self.referenceSpace.gradientList[0]))
#          self.basisGradients.append(lambda xi: self.gradientList[0])
#          self.basisOnMappedDomain.append(
#              lambda x: self.basis[1](self.map.getInverseValue(x)))
#          self.gradientList.append(
#              etenvec(self.map.getInverseJacobianTranspose(),
#                      self.referenceSpace.gradientList[1]))
#          self.basisGradients.append(lambda xi: self.gradientList[1])
#          if nd > 1:
#              self.basisOnMappedDomain.append(
#                  lambda x: self.basis[2](self.map.getInverseValue(x)))
#              self.gradientList.append(
#                  etenvec(self.map.getInverseJacobianTranspose(),
#                          self.referenceSpace.gradientList[2]))
#              self.basisGradients.append(lambda xi: self.gradientList[2])
#          if nd > 2:
#              self.basisOnMappedDomain.append(
#                  lambda x: self.basis[3](self.map.getInverseValue(x)))
#              self.gradientList.append(
#                  etenvec(self.map.getInverseJacobianTranspose(),
#                          self.referenceSpace.gradientList[3]))
#              self.basisGradients.append(lambda xi: self.gradientList[3])
#      def updateGradients():
#          for i in range(self.dim):
#              self.gradientList[i]=etenvec(
#                  self.map.getInverseJacobianTranspose(),
#                  self.referenceSpace.gradientList[i])

"""
Finite Element Spaces
"""

class ParametricFiniteElementSpace:
    """
    Base class for spaces of functions defined by a set of finite
    elements that are each related to the same reference finite element.

    dim -- global dimension of the space
    mesh -- a Mesh object, which is a partition of the domain
    finiteElements -- a dictionary of the FiniteElement objects
    indexed by element number
    dofMap -- a DOF
    """
    def __init__(self, referenceFiniteElement, elementMaps, dofMap):
        self.strongDirichletConditions = True
        self.dim=dofMap.nDOF
        self.range_dim = range(dofMap.nDOF)
        self.referenceFiniteElement=referenceFiniteElement
        self.elementMaps = elementMaps
        self.mesh = elementMaps.mesh
        self.nSpace_global = referenceFiniteElement.referenceElement.dim
        self.dofMap=dofMap
        self.max_nDOF_element = referenceFiniteElement.localFunctionSpace.dim
        self.interpolationPoints = numpy.zeros((self.elementMaps.mesh.nElements_global,
                                                  self.referenceFiniteElement.interpolationConditions.nQuadraturePoints,
                                                  3),
                                                 'd')
        self.updateInterpolationPoints()
        self.nOutput=0
        self.viewer=None
        self.useC=True
    def getBasisValuesRef(self,xiArray):
        n_xi = xiArray.shape[0]
        range_n_xi = range(n_xi)
        self.psi = numpy.zeros((n_xi,
                                self.referenceFiniteElement.localFunctionSpace.dim),
                               'd')
        for k in range_n_xi:
            for j in self.referenceFiniteElement.localFunctionSpace.range_dim:
                self.psi[k,j] = self.referenceFiniteElement.localFunctionSpace.basis[j](xiArray[k])
        return self.psi
    def getBasisValues(self,
                       xiArray,
                       vArray):
        #\todo it isn't really necessarry to load values into array for uniform quadrature and basis functions
        n_xi = xiArray.shape[0]
        range_n_xi = range(n_xi)
        psi = numpy.zeros((n_xi,
                             self.referenceFiniteElement.localFunctionSpace.dim),
                            'd')
        for k in range_n_xi:
            for j in self.referenceFiniteElement.localFunctionSpace.range_dim:
                psi[k,j] = self.referenceFiniteElement.localFunctionSpace.basis[j](xiArray[k])
        if self.useC == True:
            cfemIntegrals.parametricFiniteElementSpace_getValues(psi,vArray)
        else:
            for eN in range(self.elementMaps.mesh.nElements_global):
                for k in range_n_xi:
                    for j in self.referenceFiniteElement.localFunctionSpace.range_dim:
                        vArray[eN,k,j] = psi[k,j]
    def getBasisValuesAtArray(self,
                              xiArrayArray,
                              vArray):
        n_xi = xiArrayArray.shape[1]
        range_n_xi = range(n_xi)
        for eN in range(self.elementMaps.mesh.nElements_global):
            for k in range_n_xi:
                for j in self.referenceFiniteElement.localFunctionSpace.range_dim:
                    vArray[eN,k,j] = self.referenceFiniteElement.localFunctionSpace.basis[j](xiArrayArray[eN,k,:self.referenceFiniteElement.referenceElement.dim])
    def getBasisGradientValuesRef(self,
                                  xiArray):
        n_xi = xiArray.shape[0]
        range_n_xi = range(n_xi)
        self.grad_psi = numpy.zeros((n_xi,
                                     self.referenceFiniteElement.localFunctionSpace.dim,
                                     self.referenceFiniteElement.referenceElement.dim),
                                    'd')
        for k in range_n_xi:
            for j in self.referenceFiniteElement.localFunctionSpace.range_dim:
                self.grad_psi[k,j,:] = self.referenceFiniteElement.localFunctionSpace.basisGradients[j](xiArray[k])
        return self.grad_psi
    def getBasisGradientValues(self,
                               xiArray,
                               inverseJacobianArray,
                               grad_vArray):
        grad_vArray.flat[:]=0.0
        n_xi = xiArray.shape[0]
        range_n_xi = range(n_xi)
        grad_psi = numpy.zeros((n_xi,
                                  self.referenceFiniteElement.localFunctionSpace.dim,
                                  self.referenceFiniteElement.referenceElement.dim),
                                 'd')
        for k in range_n_xi:
            for j in self.referenceFiniteElement.localFunctionSpace.range_dim:
                grad_psi[k,j,:] = self.referenceFiniteElement.localFunctionSpace.basisGradients[j](xiArray[k])
        if self.useC == True:
            cfemIntegrals.parametricFiniteElementSpace_getGradientValues(grad_psi,
                                                                         inverseJacobianArray,
                                                                         grad_vArray)
        else:
            for eN in range(self.elementMaps.mesh.nElements_global):
                for k in range_n_xi:
                    for j in self.referenceFiniteElement.localFunctionSpace.range_dim:
                        for m in self.referenceFiniteElement.referenceElement.range_dim:
                            for n in self.referenceFiniteElement.referenceElement.range_dim:
                                grad_vArray[eN,k,j,m] += grad_psi[k,j,n]*inverseJacobianArray[eN,k,n,m]
    def getBasisHessianValuesRef(self,
                                 xiArray):
        n_xi = xiArray.shape[0]
        range_n_xi = range(n_xi)
        self.Hessian_psi = numpy.zeros((n_xi,
                                        self.referenceFiniteElement.localFunctionSpace.dim,
                                        self.referenceFiniteElement.referenceElement.dim,
                                        self.referenceFiniteElement.referenceElement.dim),
                                       'd')
        for k in range_n_xi:
            for j in self.referenceFiniteElement.localFunctionSpace.range_dim:
                self.Hessian_psi[k,j,:] = self.referenceFiniteElement.localFunctionSpace.basisHessians[j](xiArray[k])
        return self.Hessian_psi
    def getBasisHessianValues(self,
                              xiArray,
                              inverseJacobianArray,
                              Hessian_vArray):
        Hessian_vArray.flat[:]=0.0
        n_xi = xiArray.shape[0]
        range_n_xi = range(n_xi)
        Hessian_psi = numpy.zeros((n_xi,
                                   self.referenceFiniteElement.localFunctionSpace.dim,
                                   self.referenceFiniteElement.referenceElement.dim,
                                   self.referenceFiniteElement.referenceElement.dim),
                                  'd')
        for k in range_n_xi:
            for j in self.referenceFiniteElement.localFunctionSpace.range_dim:
                Hessian_psi[k,j,:] = self.referenceFiniteElement.localFunctionSpace.basisHessians[j](xiArray[k])
        if self.useC == True:
            cfemIntegrals.parametricFiniteElementSpace_getHessianValues(Hessian_psi,
                                                                        inverseJacobianArray,
                                                                        Hessian_vArray)
    def getBasisGradientValuesAtArray(self,
                                      xiArrayArray,
                                      inverseJacobianArray,
                                      grad_vArray):
        grad_vArray.flat[:]=0.0
        n_xi = xiArrayArray.shape[1]
        range_n_xi = range(n_xi)
        for eN in range(self.elementMaps.mesh.nElements_global):
            for k in range_n_xi:
                for j in self.referenceFiniteElement.localFunctionSpace.range_dim:
                    grad_psi = self.referenceFiniteElement.localFunctionSpace.basisGradients[j](xiArrayArray[eN,k,:self.referenceFiniteElement.referenceElement.dim])
                    for m in self.referenceFiniteElement.referenceElement.range_dim:
                        for n in self.referenceFiniteElement.referenceElement.range_dim:
                            grad_vArray[eN,k,j,m] += grad_psi[n]*inverseJacobianArray[eN,k,n,m]
    def getBasisValuesTrace(self,
                            permutations,
                            xiArray,
                            vArray):
        n_xi = xiArray.shape[2]
        range_n_xi = range(n_xi)
        psi = numpy.zeros((self.referenceFiniteElement.referenceElement.nElementBoundaries*n_xi,
                             self.referenceFiniteElement.localFunctionSpace.dim),
                            'd')
        for ebN in self.referenceFiniteElement.referenceElement.range_nElementBoundaries:
            for k in range_n_xi:
                for j in self.referenceFiniteElement.localFunctionSpace.range_dim:
                    psi[ebN*n_xi+k,j] = self.referenceFiniteElement.localFunctionSpace.basis[j](xiArray[0,ebN,k])
        if self.useC == True:
            cfemIntegrals.parametricFiniteElementSpace_getValuesTrace(psi,
                                                                      permutations,
                                                                      vArray)
        else:
            for eN in range(self.elementMaps.mesh.nElements_global):
                for ebN in self.referenceFiniteElement.referenceElement.range_nElementBoundaries:
                    for k in range_n_xi:
                        for j in self.referenceFiniteElement.localFunctionSpace.range_dim:
                            vArray[eN,ebN,k,j] = psi[permutations[eN,ebN,k],j]
    def getBasisValuesTraceAtArray(self,
                                   xiArrayArray,
                                   vArray):
        n_xi = xiArrayArray.shape[2]
        range_n_xi = range(n_xi)
        for eN in range(self.elementMaps.mesh.nElements_global):
            for ebN in self.referenceFiniteElement.referenceElement.range_nElementBoundaries:
                for k in range_n_xi:
                    for j in self.referenceFiniteElement.localFunctionSpace.range_dim:
                        #mwf now manually map from \bar{x} (reference element boundary quadrature point to reference element space
                        #and then evaluate using basis, since basisTrace will be deprecated
                        #vArray[eN,ebN,k,j] = self.referenceFiniteElement.localFunctionSpace.basisTrace[ebN][j](xiArrayArray[eN,ebN,k,:self.referenceFiniteElement.referenceElement.dim])
                        xiHat_k = self.referenceFiniteElement.referenceElement.boundaryMapList[ebN](xiArrayArray[eN,ebN,k,:self.referenceFiniteElement.referenceElement.dim])
                        vArray[eN,ebN,k,j] = self.referenceFiniteElement.localFunctionSpace.basis[j](xiHat_k)
    def getBasisGradientValuesTrace(self,
                                    permutations,
                                    xiArray,
                                    inverseJacobianTraceArray,
                                    grad_vArray):
        grad_vArray.flat[:]=0.0
        n_xi = xiArray.shape[2]
        range_n_xi = range(n_xi)
        grad_psi = numpy.zeros((self.referenceFiniteElement.referenceElement.nElementBoundaries*n_xi,
                                  self.referenceFiniteElement.localFunctionSpace.dim,
                                  self.referenceFiniteElement.referenceElement.dim),
                                 'd')
        for ebN in self.referenceFiniteElement.referenceElement.range_nElementBoundaries:
            for k in range_n_xi:
                for j in self.referenceFiniteElement.localFunctionSpace.range_dim:
                    grad_psi[ebN*n_xi+k,j,:] = self.referenceFiniteElement.localFunctionSpace.basisGradients[j](xiArray[0,ebN,k])
        if self.useC == True:
            cfemIntegrals.parametricFiniteElementSpace_getGradientValuesTrace(grad_psi,
                                                                              permutations,
                                                                              inverseJacobianTraceArray,
                                                                              grad_vArray)
        else:
            for eN in range(self.elementMaps.mesh.nElements_global):
                for ebN in self.referenceFiniteElement.referenceElement.range_nElementBoundaries:
                    for k in range_n_xi:
                        for j in self.referenceFiniteElement.localFunctionSpace.range_dim:
                            for m in self.referenceFiniteElement.referenceElement.range_dim:
                                for n in self.referenceFiniteElement.referenceElement.range_dim:
                                    grad_vArray[eN,ebN,k,j,m] += grad_psi[permutations[eN,ebN,k],j,n]*inverseJacobianTraceArray[eN,ebN,k,n,m]
    def getBasisGradientValuesTraceAtArray(self,
                                           xiArrayArray,
                                           inverseJacobianTraceArray,
                                           grad_vArray):
        grad_vArray.flat[:]=0.0
        n_xi = xiArrayArray.shape[2]
        range_n_xi = range(n_xi)
        for eN in range(self.elementMaps.mesh.nElements_global):
            for ebN in self.referenceFiniteElement.referenceElement.range_nElementBoundaries:
                for k in range_n_xi:
                    for j in self.referenceFiniteElement.localFunctionSpace.range_dim:
                        #mwf move away from using basisGradientsTrace directly since will be deprecated
                        #switch to using boundaryMapList directly
                        #grad_psi = self.referenceFiniteElement.localFunctionSpace.basisGradientsTrace[ebN][j](xiArrayArray[eN,ebN,k,:self.referenceFiniteElement.referenceElement.dim])
                        xiHat_k = self.referenceFiniteElement.referenceElement.boundaryMapList[ebN](xiArrayArray[eN,ebN,k,:self.referenceFiniteElement.referenceElement.dim])
                        grad_psi = self.referenceFiniteElement.localFunctionSpace.basisGradients[j](xiHat_k)
                        for m in self.referenceFiniteElement.referenceElement.range_dim:
                            for n in self.referenceFiniteElement.referenceElement.range_dim:
                                grad_vArray[eN,ebN,k,j,m] += grad_psi[n]*inverseJacobianTraceArray[eN,ebN,k,n,m]

    def getBasisValuesTraceRef(self,xiArray):
        n_xi = xiArray.shape[0]
        range_n_xi = range(n_xi)
        self.psi_trace = numpy.zeros((self.referenceFiniteElement.referenceElement.nElementBoundaries,
                           n_xi,
                           self.referenceFiniteElement.localFunctionSpace.dim),
                          'd')
        for ebN in self.referenceFiniteElement.referenceElement.range_nElementBoundaries:
            for k in range_n_xi:
                for j in self.referenceFiniteElement.localFunctionSpace.range_dim:
                    #mwf now manually map from \bar{x} (reference element boundary quadrature point to reference element space
                    #and then evaluate using basis, since basisTrace will be deprecated
                    #psi[ebN,k,j] = self.referenceFiniteElement.localFunctionSpace.basisTrace[ebN][j](xiArray[k])
                    xiHat_k = self.referenceFiniteElement.referenceElement.boundaryMapList[ebN](xiArray[k])
                    self.psi_trace[ebN,k,j] = self.referenceFiniteElement.localFunctionSpace.basis[j](xiHat_k)
        return self.psi_trace
    def getBasisValuesGlobalExteriorTrace(self,
                                          xiArray,
                                          vArray):
        n_xi = xiArray.shape[0]
        range_n_xi = range(n_xi)
        psi = numpy.zeros((self.referenceFiniteElement.referenceElement.nElementBoundaries,
                           n_xi,
                           self.referenceFiniteElement.localFunctionSpace.dim),
                          'd')
        for ebN in self.referenceFiniteElement.referenceElement.range_nElementBoundaries:
            for k in range_n_xi:
                for j in self.referenceFiniteElement.localFunctionSpace.range_dim:
                    #mwf now manually map from \bar{x} (reference element boundary quadrature point to reference element space
                    #and then evaluate using basis, since basisTrace will be deprecated
                    #psi[ebN,k,j] = self.referenceFiniteElement.localFunctionSpace.basisTrace[ebN][j](xiArray[k])
                    xiHat_k = self.referenceFiniteElement.referenceElement.boundaryMapList[ebN](xiArray[k])
                    psi[ebN,k,j] = self.referenceFiniteElement.localFunctionSpace.basis[j](xiHat_k)
        if self.useC == True:
            cfemIntegrals.parametricFiniteElementSpace_getValuesGlobalExteriorTrace(self.elementMaps.mesh.exteriorElementBoundariesArray,
                                                                                    self.elementMaps.mesh.elementBoundaryElementsArray,
                                                                                    self.elementMaps.mesh.elementBoundaryLocalElementBoundariesArray,
                                                                                    psi,
                                                                                    vArray)
        else:
            for ebNE in range(self.elementMaps.mesh.nExteriorElementBoundaries_global):
                ebN = self.mesh.elementMaps.mesh.exteriorElementBoundariesArray[ebNE]
                eN  = self.mesh.elementMaps.mesh.elementBoundaryElementsArray[ebN,0]
                ebN_local = self.mesh.elementMaps.mesh.elementBoundaryLocalElementBoundariesArray[ebN,0]
                for k in range_n_xi:
                    for j in self.referenceFiniteElement.localFunctionSpace.range_dim:
                        vArray[ebNE,k,j] = psi[ebN_local,k,j]


    def getBasisValuesGlobalExteriorTraceAtArray(self,
                                                 xiArrayArray,
                                                 vArray):
        n_xi = xiArrayArray.shape[1]
        range_n_xi = range(n_xi)
        for ebNE in range(self.elementMaps.mesh.nExteriorElementBoundaries_global):
            ebN = self.elementMaps.mesh.exteriorElementBoundariesArray[ebNE]
            ebN_local = self.elementMaps.elementBoundayLocalElementBoundariesArray[ebN,0]
            for k in range_n_xi:
                for j in self.referenceFiniteElement.localFunctionSpace.range_dim:
                    #mwf now manually map from \bar{x} (reference element boundary quadrature point to reference element space
                    #and then evaluate using basis, since basisTrace will be deprecated
                    #vArray[ebNE,k,j] = self.referenceFiniteElement.localFunctionSpace.basisTrace[ebN_local][j](xiArrayArray[ebNE,k,:self.referenceFiniteElement.referenceElement.dim])
                    xiHat_k = self.referenceFiniteElement.referenceElement.boundaryMapList[ebN_local](xiArrayArray[ebNE,k,:self.referenceFiniteElement.referenceElement.dim])
                    vArray[ebNE,k,j] = self.referenceFiniteElement.localFunctionSpace.basis[j](xiHat_k)
    def getBasisGradientValuesTraceRef(self,
                                       xiArray):
        n_xi = xiArray.shape[0]
        range_n_xi = range(n_xi)
        self.grad_psi_trace = numpy.zeros((self.referenceFiniteElement.referenceElement.nElementBoundaries,
                                           n_xi,
                                           self.referenceFiniteElement.localFunctionSpace.dim,
                                           self.referenceFiniteElement.referenceElement.dim),
                                          'd')
        for ebN in self.referenceFiniteElement.referenceElement.range_nElementBoundaries:
            for k in range_n_xi:
                for j in self.referenceFiniteElement.localFunctionSpace.range_dim:
                    self.grad_psi_trace[ebN,k,j,:] = self.referenceFiniteElement.localFunctionSpace.basisGradients[j](xiArray[k])
        return self.grad_psi_trace
    def getBasisGradientValuesGlobalExteriorTrace(self,
                                                  xiArray,
                                                  inverseJacobianTraceArray,
                                                  grad_vArray):
        grad_vArray.flat[:]=0.0
        n_xi = xiArray.shape[0]
        range_n_xi = range(n_xi)
        grad_psi = numpy.zeros((self.referenceFiniteElement.referenceElement.nElementBoundaries,
                                n_xi,
                                self.referenceFiniteElement.localFunctionSpace.dim,
                                self.referenceFiniteElement.referenceElement.dim),
                               'd')

        for ebN in self.referenceFiniteElement.referenceElement.range_nElementBoundaries:
            for k in range_n_xi:
                for j in self.referenceFiniteElement.localFunctionSpace.range_dim:
                    #mwf move away from using basisGradientsTrace directly since will be deprecated
                    #switch to using boundaryMapList directly
                    #grad_psi[ebN,k,j,:] = self.referenceFiniteElement.localFunctionSpace.basisGradientsTrace[ebN][j](xiArray[k])
                    xiHat_k = self.referenceFiniteElement.referenceElement.boundaryMapList[ebN](xiArray[k])
                    grad_psi[ebN,k,j,:] = self.referenceFiniteElement.localFunctionSpace.basisGradients[j](xiHat_k)
        if self.useC == True:
            cfemIntegrals.parametricFiniteElementSpace_getGradientValuesGlobalExteriorTrace(self.elementMaps.mesh.exteriorElementBoundariesArray,
                                                                                            self.elementMaps.mesh.elementBoundaryElementsArray,
                                                                                            self.elementMaps.mesh.elementBoundaryLocalElementBoundariesArray,
                                                                                            grad_psi,
                                                                                            inverseJacobianTraceArray,
                                                                                            grad_vArray)
        else:
            for ebNE in range(self.elementMaps.mesh.nExteriorElementBoundaries_global):
                ebN = self.elementMaps.mesh.exteriorElementBoundariesArray[ebNE]
                eN  = self.elementMaps.mesh.elementBoundaryElementsArray[ebN,0]
                ebN_local = self.elementMaps.mesh.elementBoundaryLocalElementBoundariesArray[ebN,0]
                for k in range_n_xi:
                    for j in self.referenceFiniteElement.localFunctionSpace.range_dim:
                        for m in self.referenceFiniteElement.referenceElement.range_dim:
                            for n in self.referenceFiniteElement.referenceElement.range_dim:
                                grad_vArray[ebNE,k,j,m] += grad_psi[ebN_local,k,j,n]*inverseJacobianArray[ebNE,k,n,m]
    def getBasisGradientValuesGlobalExteriorTraceAtArray(self,
                                                         xiArrayArray,
                                                         inverseJacobianTraceArray,
                                                         grad_vArray):
        grad_vArray.flat[:]=0.0
        n_xi = xiArrayArray.shape[1]
        range_n_xi = range(n_xi)
        for ebNE in range(self.elementMaps.mesh.nExteriorElementBoundaries_global):
            ebN = self.elementMaps.mesh.exteriorElementBoundariesArray[ebNE]
            eN  = self.elementMaps.mesh.elementBoundaryElementsArray[ebN,0]
            ebN_local = self.elementMaps.mesh.elementBoundaryLocalElementBoundariesArray[ebN,0]
            for k in range_n_xi:
                for j in self.referenceFiniteElement.localFunctionSpace.range_dim:
                    #mwf move away from using basisGradientsTrace directly since will be deprecated
                    #switch to using boundaryMapList directly
                    #grad_psi = self.referenceFiniteElement.localFunctionSpace.basisGradientsTrace[ebN_local][j](xiArrayArray[ebNE,k,:self.referenceFiniteElement.referenceElement.dim])
                    xiHat_k = self.referenceFiniteElement.referenceElement.boundaryMapList[ebN_local](xiArrayArray[ebNE,k,:self.referenceFiniteElement.referenceElement.dim])
                    grad_psi = self.referenceFiniteElement.localFunctionSpace.basisGradients[j](xiHat_k)
                    for m in self.referenceFiniteElement.referenceElement.range_dim:
                        for n in self.referenceFiniteElement.referenceElement.range_dim:
                            grad_vArray[ebNE,k,j,m] += grad_psi[n]*inverseJacobianTraceArray[ebNE,k,n,m]

    def updateInterpolationPoints(self):
        self.elementMaps.getValues(self.referenceFiniteElement.interpolationConditions.quadraturePointArray,self.interpolationPoints)
        return self.interpolationPoints
    def endTimeSeriesEnsight(self,timeValues,filename,description,ts=1):
        #cek this could break something, but it should be true:
        self.nOutput = len(timeValues)
        lines = ('TIME\n'+'time set: '+`ts`+' '+description+'\n'+
                 'number of steps: '+ `self.nOutput`+'\n'+
                 'filename start number: 0\n'+
                 'filename increment: 1\n'+
                 'time values:')
        caseOut=open(filename+'.case','a')
        caseOut.write(lines)
        for tn in timeValues:
            caseOut.write(' %12.5E\n' %tn)
        caseOut.close()

    def getValuesAtMeshNodes(self,dof,nodalValues,isVector,dim_dof):
        """
        we would like to be able to get references to existing values for values at nodes for some calculations
        like vtkVisualization
        """
        raise NotImplementedError


class C0_AffineLinearOnSimplexWithNodalBasis(ParametricFiniteElementSpace):
    """
    The standard linear CG space.

    Globally C0
    Each geometric element is the image of the reference simplex under
    a linear affine mapping. The nodal basis is used on the reference simplex.
    """
    def __init__(self,mesh,nd=3):
        localFunctionSpace = LinearOnSimplexWithNodalBasis(nd)
        interpolationConditions = NodalInterpolationConditions(localFunctionSpace.referenceElement)
        ParametricFiniteElementSpace.__init__(self,
                                              ReferenceFiniteElement(localFunctionSpace,
                                                                     interpolationConditions),
                                              AffineMaps(mesh,
                                                         localFunctionSpace.referenceElement,
                                                         LinearOnSimplexWithNodalBasis(nd)),
                                              NodalDOFMap(mesh))
    def writeMeshEnsight(self,filename,description=None):
        self.mesh.writeMeshEnsight(filename,description)
    def writeMeshXdmf(self,ar,name,t=0.0,init=False,meshChanged=False,arGrid=None,tCount=0):
        self.mesh.writeMeshXdmf(ar,"Spatial_Domain",t,init,meshChanged,tCount)
        return self.mesh.arGrid
    def writeFunctionGnuplot(self,u,filename):
        import Gnuplot
        if self.referenceFiniteElement.referenceElement.dim == 1:
            if self.viewer==None:
                self.viewer = Gnuplot.Gnuplot()
                #self.viewer("set terminal x11")
            self.viewer.plot(Gnuplot.Data(self.elementMaps.mesh.nodeArray[:,0],
                                    u.dof,

                                    title=filename))
        elif self.referenceFiniteElement.referenceElement.dim == 2:
            if self.viewer==None:
                self.viewer = Gnuplot.Gnuplot()
                #self.viewer("set terminal x11")
            nx = sqrt(self.elementMaps.mesh.nNodes_global)
            ny = nx
            x = numpy.arange(nx,dtype='i')/float(nx-1)
            y = numpy.arange(nx,dtype='i')/float(nx-1)
            nSol = numpy.reshape(u.dof,(nx,ny))
            self.viewer('set parametric')
            self.viewer('set data style lines')
            self.viewer('set hidden')
            self.viewer('set contour base')
            self.viewer.xlabel('x')
            self.viewer.ylabel('y')
            self.viewer.splot(Gnuplot.GridData(nSol,
                                               x,
                                               y,
                                               binary=0,
                                               inline=0,
                                               title=filename))
    def writeFunctionXdmf(self,ar,u,tCount=0,init=True):
        if ar.global_sync:
            attribute = SubElement(self.mesh.arGrid,"Attribute",{"Name":u.name,
                                                     "AttributeType":"Scalar",
                                                     "Center":"Node"})
            values    = SubElement(attribute,"DataItem",
                                   {"Format":ar.dataItemFormat,
                                    "DataType":"Float",
                                    "Precision":"8",
                                    "Dimensions":"%i" % (self.mesh.globalMesh.nNodes_global,)})
            if ar.hdfFile != None:
                if ar.has_h5py:
                    values.text = ar.hdfFilename+":/"+u.name+"_p"+"_t"+str(tCount)
                    comm = Comm.get()
                    ar.create_dataset_sync(u.name+"_p"+"_t"+str(tCount),
                                           offsets=self.dofMap.dof_offsets_subdomain_owned,
                                           data = u.dof[:(self.dofMap.dof_offsets_subdomain_owned[comm.rank()+1] -self.dofMap.dof_offsets_subdomain_owned[comm.rank()])])
                else:
<<<<<<< HEAD
                    values.text = ar.hdfFilename+":/"+u.name+str(tCount)
                    ar.hdfFile.createArray("/",u.name+str(tCount),u.dof)
            else:
                numpy.savetxt(ar.textDataDir+"/"+u.name+str(tCount)+".txt",u.dof)
                SubElement(values,"xi:include",{"parse":"text","href":"./"+ar.textDataDir+"/"+u.name+str(tCount)+".txt"})
=======
                    assert False, "global_sync not supported  with pytables"
            else:
                assert False, "global_sync not supported with text heavy data"
>>>>>>> 11a1b8ba
        else:
            attribute = SubElement(self.mesh.arGrid,"Attribute",{"Name":u.name,
                                                                 "AttributeType":"Scalar",
                                                                 "Center":"Node"})
            values    = SubElement(attribute,"DataItem",
                                   {"Format":ar.dataItemFormat,
                                    "DataType":"Float",
                                    "Precision":"8",
                                    "Dimensions":"%i" % (self.mesh.nNodes_global,)})
            if ar.hdfFile != None:
                if ar.has_h5py:
                    values.text = ar.hdfFilename+":/"+u.name+"_p"+`ar.comm.rank()`+"_t"+str(tCount)
                    ar.create_dataset_async(u.name+"_p"+`ar.comm.rank()`+"_t"+str(tCount), data = u.dof)
                else:
                    values.text = ar.hdfFilename+":/"+u.name+str(tCount)
                    ar.hdfFile.createArray("/",u.name+str(tCount),u.dof)
            else:
                numpy.savetxt(ar.textDataDir+"/"+u.name+str(tCount)+".txt",u.dof)
                SubElement(values,"xi:include",{"parse":"text","href":"./"+ar.textDataDir+"/"+u.name+str(tCount)+".txt"})
    def readFunctionXdmf(self,ar,u,tCount=0):
        if ar.hdfFile != None:
            if ar.hdfFileGlb is not None:
                map = self.mesh.globalMesh.nodeNumbering_subdomain2global
                array=ar.hdfFileGlb.getNode("/",u.name+str(tCount))
                for i in range(len(map)):
                    u.dof[i] = array[map[i]]
                del array
            else:
                if ar.has_h5py:
                    u.dof[:]=ar.hdfFile["/"+u.name+"_p"+`ar.comm.rank()`+"_t"+str(tCount)]
                else:
                    u.dof[:]=ar.hdfFile.getNode("/",u.name+str(tCount))
        else:
            assert(False)
            #numpy.savetxt(ar.textDataDir+"/"+u.name+str(tCount)+".txt",u.dof)
            #SubElement(values,"xi:include",{"parse":"text","href":"./"+ar.textDataDir+"/"+u.name+str(tCount)+".txt"})
    def writeVectorFunctionXdmf(self,ar,uList,components,vectorName,tCount=0,init=True):
        concatNow=True
        if concatNow:
            if ar.global_sync:
                attribute = SubElement(self.mesh.arGrid,"Attribute",{"Name":vectorName,
                                                                     "AttributeType":"Vector",
                                                                     "Center":"Node"})
                values    = SubElement(attribute,"DataItem",
                                       {"Format":ar.dataItemFormat,
                                        "DataType":"Float",
                                        "Precision":"8",
                                        "Dimensions":"%i %i" % (self.mesh.globalMesh.nNodes_global,3)})
                u_dof = uList[components[0]].dof
                if len(components) < 2:
                    v_dof = numpy.zeros(u_dof.shape,dtype='d')
                else:
                    v_dof = uList[components[1]].dof
                if len(components) < 3:
                    w_dof = numpy.zeros(u_dof.shape,dtype='d')
                else:
                    w_dof = uList[components[2]].dof
                velocity = numpy.column_stack((u_dof,v_dof,w_dof))
                if ar.hdfFile != None:
                    if ar.has_h5py:
                        values.text = ar.hdfFilename+":/"+vectorName+"_p"+"_t"+str(tCount)
                        ar.create_dataset_sync(vectorName+"_p"+"_t"+str(tCount),
                                               offsets=self.mesh.globalMesh.nodeOffsets_subdomain_owned,
                                               data = velocity[:self.mesh.nNodes_owned,:])
                    else:
                        values.text = ar.hdfFilename+":/"+vectorName+str(tCount)
                        ar.hdfFile.createArray("/",vectorName+str(tCount),velocity)
            else:
                attribute = SubElement(self.mesh.arGrid,"Attribute",{"Name":vectorName,
                                                                     "AttributeType":"Vector",
                                                                     "Center":"Node"})
                values    = SubElement(attribute,"DataItem",
                                       {"Format":ar.dataItemFormat,
                                        "DataType":"Float",
                                        "Precision":"8",
                                        "Dimensions":"%i %i" % (self.mesh.nNodes_global,3)})
                u_dof = uList[components[0]].dof
                if len(components) < 2:
                    v_dof = numpy.zeros(u_dof.shape,dtype='d')
<<<<<<< HEAD
                else:
                    v_dof = uList[components[1]].dof
                if len(components) < 3:
                    w_dof = numpy.zeros(u_dof.shape,dtype='d')
                else:
=======
                else:
                    v_dof = uList[components[1]].dof
                if len(components) < 3:
                    w_dof = numpy.zeros(u_dof.shape,dtype='d')
                else:
>>>>>>> 11a1b8ba
                    w_dof = uList[components[2]].dof
                velocity = numpy.column_stack((u_dof,v_dof,w_dof))
                if ar.hdfFile != None:
                    if ar.has_h5py:
                        values.text = ar.hdfFilename+":/"+vectorName+"_p"+`ar.comm.rank()`+"_t"+str(tCount)
                        ar.create_dataset_async(vectorName+"_p"+`ar.comm.rank()`+"_t"+str(tCount), data = velocity)
                    else:
                        values.text = ar.hdfFilename+":/"+vectorName+str(tCount)
                        ar.hdfFile.createArray("/",vectorName+str(tCount),velocity)
        else:
            attribute = SubElement(self.mesh.arGrid,"Attribute",{"Name":vectorName,
                                                        "AttributeType":"Vector",
                                                        "Center":"Node"})
            if len(components) == 2:
                values    = SubElement(attribute,"DataItem",
                                       {"ItemType":"Function",
                                        "Function":"JOIN($0 , $1 , (0.0 * $1 ))",
                                        "Dimensions":"%i %i" % (self.mesh.nNodes_global,3)})
            elif len(components) == 3:
                values    = SubElement(attribute,"DataItem",
                                       {"ItemType":"Function",
                                        "Function":"JOIN($0 , $1 , $2)",
                                        "Dimensions":"%i %i" % (self.mesh.nNodes_global,3)})
            for ci in components:
                ReferenceString="/Xdmf/Domain/Grid/Grid[%i]/Attribute[%i]/DataItem" % (tCount+1,ci+1)
                component = SubElement(values,"DataItem",{"Reference":ReferenceString})
    def writeFunctionEnsight(self,u,filename,append=False,firstVariable=True,case_filename=None):
        if case_filename == None:
            case_filename = filename
        if u.isVector:
            if not append:
                caseOut=open(case_filename+'.case','a')
                if firstVariable==True:
                    caseOut.write('VARIABLE\n')
                caseOut.write('vector per node: '+
                              u.name+' '+filename+u.name+'.vec****\n')
            uOut=open(filename+u.name+'.vec%4.4i' % self.nOutput,'w')
        else:
            if not append:
                caseOut=open(case_filename+'.case','a')
                if firstVariable == True:
                    caseOut.write('VARIABLE\n')
                for t in u.range_dim_dof:
                    caseOut.write('scalar per node: '+
                                  u.name+' '+filename+u.name+'.scl****\n')
            uOut=open(filename+u.name+'.scl%4.4i' % self.nOutput,'w')
        uOut.write(u.name+'\n')
        uOut.write('part\n'+'%10i\n' % 1)
        uOut.write('coordinates\n')
        for t in u.range_dim_dof:
            cfemIntegrals.writeDOF(u.femSpace.dim,u.dim_dof,t,'%12.5e\n',u.dof,uOut)
            #for n in u.femSpace.range_dim:
            #    uOut.write('%12.5e\n' % u.dof[n*u.dim_dof + t])
        if u.isVector:
            for t in range(3 - u.dim_dof):
                for n in u.femSpace.range_dim:
                    uOut.write('%12.5e\n' % 0.0)
        uOut.close()
        self.nOutput+=1
    def writeE2VectorFunctionEnsight(self,u,v,filename,nOutput,append=False,firstVariable=True,case_filename=None):
        if case_filename == None:
            case_filename = filename
        if not append:
            caseOut=open(case_filename+'.case','a')
            if firstVariable==True:
                caseOut.write('VARIABLE\n')
            caseOut.write('vector per node: '+
                          u.name+'2 '+filename+u.name+'2.vec****\n')
        uOut=open(filename+u.name+'2.vec%4.4i' % nOutput,'w')
        uOut.write(u.name+'\n')
        uOut.write('part\n'+'%10i\n' % 1)
        uOut.write('coordinates\n')
        for t in u.range_dim_dof:
            cfemIntegrals.writeDOF(u.femSpace.dim,u.dim_dof,t,'%12.5e\n',u.dof,uOut)
            cfemIntegrals.writeDOF(v.femSpace.dim,v.dim_dof,t,'%12.5e\n',v.dof,uOut)
            cfemIntegrals.writeDOF_ZEROS(v.femSpace.dim,v.dim_dof,t,'%12.5e\n',uOut)
        uOut.close()
    def writeE2VectorFunctionHeaderEnsight(self,u,v,filename,nOutput,append=False,firstVariable=True,case_filename=None):
        if case_filename == None:
            case_filename = filename
        if not append:
            caseOut=open(case_filename+'.case','a')
            if firstVariable==True:
                caseOut.write('VARIABLE\n')
            caseOut.write('vector per node: '+
                          u.name+'2 '+filename+u.name+'2.vec****\n')
        caseOut.close()
    def writeE3VectorFunctionEnsight(self,u,v,w,filename,nOutput,append=False,firstVariable=True,case_filename=None):
        if case_filename == None:
            case_filename = filename
        if not append:
            caseOut=open(case_filename+'.case','a')
            if firstVariable==True:
                caseOut.write('VARIABLE\n')
            caseOut.write('vector per node: '+
                          u.name+'2 '+filename+u.name+'2.vec****\n')
        uOut=open(filename+u.name+'2.vec%4.4i' % nOutput,'w')
        uOut.write(u.name+'\n')
        uOut.write('part\n'+'%10i\n' % 1)
        uOut.write('coordinates\n')
        for t in u.range_dim_dof:
            cfemIntegrals.writeDOF(u.femSpace.dim,u.dim_dof,t,'%12.5e\n',u.dof,uOut)
            cfemIntegrals.writeDOF(v.femSpace.dim,v.dim_dof,t,'%12.5e\n',v.dof,uOut)
            cfemIntegrals.writeDOF(w.femSpace.dim,w.dim_dof,t,'%12.5e\n',w.dof,uOut)
        uOut.close()
    def writeE3VectorFunctionHeaderEnsight(self,u,v,w,filename,nOutput,append=False,firstVariable=True,case_filename=None):
        if case_filename == None:
            case_filename = filename
        if not append:
            caseOut=open(case_filename+'.case','a')
            if firstVariable==True:
                caseOut.write('VARIABLE\n')
            caseOut.write('vector per node: '+
                          u.name+'2 '+filename+u.name+'2.vec****\n')
            caseOut.close()
    def writeFunctionHeaderEnsight(self,u,filename,append=False,firstVariable=True,case_filename=None):
        if case_filename == None:
            case_filename = filename
        if u.isVector:
            if not append:
                caseOut=open(case_filename+'.case','a')
                if firstVariable==True:
                    caseOut.write('VARIABLE\n')
                caseOut.write('vector per node: '+
                              u.name+' '+filename+u.name+'.vec****\n')
        else:
            if not append:
                caseOut=open(case_filename+'.case','a')
                if firstVariable == True:
                    caseOut.write('VARIABLE\n')
                for t in u.range_dim_dof:
                    caseOut.write('scalar per node: '+
                                  u.name+' '+filename+u.name+'.scl****\n')
    def writeFunctionMatlab(self,u,output,append=True,storeMeshData=True,figureOffset=1):
        """
        save a scalar finite element function to matlab format for viewing
        returns number of function representations written
        """
        if not u.isVector:
            if isinstance(output,file):
                fout = output
            elif isinstance(output,str):
                if append:
                    fout = open(output,'a')
                else:
                    fout = open(output,'w')
            else:
                raise IOError, "output = %s should be file or filename"

            import Viewers
            writer = Viewers.MatlabWriter(nxgrid=50,nygrid=50,nzgrid=10)
            nout = writer.viewScalar_LagrangeC0P1(fout,
                                                  u.femSpace.nSpace_global,
                                                  u.femSpace.elementMaps.mesh.nodeArray,
                                                  u.femSpace.elementMaps.mesh.elementNodesArray,
                                                  u.dof,
                                                  name=u.name,
                                                  storeMeshData=storeMeshData,
                                                  figureNumber=figureOffset)
            if isinstance(output,str):
                fout.close()

            return nout
        #scalar
        return 0
    def getValuesAtMeshNodes(self,dof,nodalValues,isVector,dim_dof):
        """
        """
        nodalValues.flat[:] = dof.flat[:]

class C0_LinearOnCubeWithNodalBasis(C0_AffineLinearOnSimplexWithNodalBasis):
    """
    The standard linear CG space.

    Globally C0
    Each geometric element is the image of the reference cube under
    a n-linear(non-affine) mapping. The nodal basis is used on the reference cube.
    """
    def __init__(self,mesh,nd=3):
        localFunctionSpace = LinearOnCubeWithNodalBasis(nd)
        interpolationConditions = NodalInterpolationConditions(localFunctionSpace.referenceElement)
        ParametricFiniteElementSpace.__init__(self,
                                              ReferenceFiniteElement(localFunctionSpace,
                                                                     interpolationConditions),
                                              ParametricMaps(mesh,
                                                         localFunctionSpace.referenceElement,
                                                         LinearOnCubeWithNodalBasis(nd)),
                                              NodalDOFMap(mesh))

class C0_AffineLinearOnCubeWithNodalBasis(ParametricFiniteElementSpace):
    """
    The standard linear CG space.

    Globally C0
    Each geometric element is the image of the reference simplex under
    a linear affine mapping. The nodal basis is used on the reference simplex.
    """
    def __init__(self,mesh,nd=3):

        localFunctionSpace = LinearOnCubeWithNodalBasis(nd)
        interpolationConditions = NodalInterpolationConditions(localFunctionSpace.referenceElement)
        ParametricFiniteElementSpace.__init__(self,
                                              ReferenceFiniteElement(localFunctionSpace,
                                                                     interpolationConditions),
                                              AffineMaps(mesh,
                                                         localFunctionSpace.referenceElement,
                                                         LinearOnCubeWithNodalBasis(nd)),
                                              NodalDOFMap(mesh))

    def writeMeshXdmf(self,ar,name,t=0.0,init=False,meshChanged=False,arGrid=None,tCount=0):
        self.mesh.writeMeshXdmf(ar,"Spatial_Domain",t,init,meshChanged,tCount)
        return self.mesh.arGrid

    def writeFunctionXdmf(self,ar,u,tCount=0,init=True):
        comm = Comm.get()
        if ar.global_sync:
            attribute = SubElement(self.mesh.arGrid,"Attribute",{"Name":u.name,
                                                                 "AttributeType":"Scalar",
                                                                 "Center":"Node"})
            values    = SubElement(attribute,"DataItem",
                                   {"Format":ar.dataItemFormat,
                                    "DataType":"Float",
                                    "Precision":"8",
                                    "Dimensions":"%i" % (self.mesh.globalMesh.nNodes_global,)})
            if ar.hdfFile != None:
                if ar.has_h5py:
                    values.text = ar.hdfFilename+":/"+u.name+"_p"+"_t"+str(tCount)
                    ar.create_dataset_sync(u.name+"_p"+"_t"+str(tCount),
                                           offsets = self.dofMap.dof_offsets_subdomain_owned,
                                           data = u.dof[:(self.dofMap.dof_offsets_subdomain_owned[comm.rank()+1] - self.dofMap.dof_offsets_subdomain_owned[comm.rank()])])
                else:
                    assert False, "global_sync not supported  with pytables"
            else:
                assert False, "global_sync not supported with text heavy data"
        else:
            attribute = SubElement(self.mesh.arGrid,"Attribute",{"Name":u.name,
                                                                 "AttributeType":"Scalar",
                                                                 "Center":"Node"})
            values    = SubElement(attribute,"DataItem",
                                   {"Format":ar.dataItemFormat,
                                    "DataType":"Float",
                                    "Precision":"8",
                                    "Dimensions":"%i" % (self.mesh.nNodes_global,)})
            if ar.hdfFile != None:
                if ar.has_h5py:
                    values.text = ar.hdfFilename+":/"+u.name+"_p"+`ar.comm.rank()`+"_t"+str(tCount)
                    ar.create_dataset_async(u.name+"_p"+`ar.comm.rank()`+"_t"+str(tCount), data = u.dof)
                else:
                    values.text = ar.hdfFilename+":/"+u.name+str(tCount)
                    ar.hdfFile.createArray("/",u.name+str(tCount),u.dof)
            else:
                numpy.savetxt(ar.textDataDir+"/"+u.name+str(tCount)+".txt",u.dof)
                SubElement(values,"xi:include",{"parse":"text","href":"./"+ar.textDataDir+"/"+u.name+str(tCount)+".txt"})

    def writeVectorFunctionXdmf(self,ar,uList,components,vectorName,tCount=0,init=True):
        concatNow=True
        if concatNow:
            if ar.global_sync:
                attribute = SubElement(self.mesh.arGrid,"Attribute",{"Name":vectorName,
                                                                     "AttributeType":"Vector",
                                                                     "Center":"Node"})
                values    = SubElement(attribute,"DataItem",
                                       {"Format":ar.dataItemFormat,
                                        "DataType":"Float",
                                        "Precision":"8",
                                        "Dimensions":"%i %i" % (self.mesh.globalMesh.nNodes_global,3)})
                u_dof = uList[components[0]].dof
                if len(components) < 2:
                    v_dof = numpy.zeros(u_dof.shape,dtype='d')
                else:
                    v_dof = uList[components[1]].dof
                if len(components) < 3:
                    w_dof = numpy.zeros(u_dof.shape,dtype='d')
                else:
                    w_dof = uList[components[2]].dof
                velocity = numpy.column_stack((u_dof,v_dof,w_dof))
                if ar.hdfFile != None:
                    if ar.has_h5py:
                        values.text = ar.hdfFilename+":/"+vectorName+"_p"+"_t"+str(tCount)
                        ar.create_dataset_sync(vectorName+"_p"+"_t"+str(tCount),
                                               offsets =self.mesh.globalMesh.nodeOffsets_subdomain_owned,
                                               data = velocity[:self.mehs.nNodes_owned,:])
                    else:
                        assert "global_sync not supported  with pytables"
            else:
                attribute = SubElement(self.mesh.arGrid,"Attribute",{"Name":vectorName,
                                                                     "AttributeType":"Vector",
                                                                     "Center":"Node"})
                values    = SubElement(attribute,"DataItem",
                                       {"Format":ar.dataItemFormat,
                                        "DataType":"Float",
                                        "Precision":"8",
                                        "Dimensions":"%i %i" % (self.mesh.nNodes_global,3)})
                u_dof = uList[components[0]].dof
                if len(components) < 2:
                    v_dof = numpy.zeros(u_dof.shape,dtype='d')
                else:
                    v_dof = uList[components[1]].dof
                if len(components) < 3:
                    w_dof = numpy.zeros(u_dof.shape,dtype='d')
                else:
                    w_dof = uList[components[2]].dof
                velocity = numpy.column_stack((u_dof,v_dof,w_dof))
                if ar.hdfFile != None:
                    if ar.has_h5py:
                        values.text = ar.hdfFilename+":/"+vectorName+"_p"+`ar.comm.rank()`+"_t"+str(tCount)
                        ar.create_dataset_async(vectorName+"_p"+`ar.comm.rank()`+"_t"+str(tCount), data = velocity)
                    else:
                        values.text = ar.hdfFilename+":/"+vectorName+str(tCount)
                        ar.hdfFile.createArray("/",vectorName+str(tCount),velocity)

        else:
            if ar.global_sync:
                attribute = SubElement(self.mesh.arGrid,"Attribute",{"Name":vectorName,
                                                            "AttributeType":"Vector",
                                                            "Center":"Node"})
                if len(components) == 2:
                    values    = SubElement(attribute,"DataItem",
                                           {"ItemType":"Function",
                                            "Function":"JOIN($0 , $1 , (0.0 * $1 ))",
                                            "Dimensions":"%i %i" % (self.mesh.globalMesh.nNodes_global,3)})
                elif len(components) == 3:
                    values    = SubElement(attribute,"DataItem",
                                           {"ItemType":"Function",
                                            "Function":"JOIN($0 , $1 , $2)",
                                            "Dimensions":"%i %i" % (self.mesh.globalMesh.nNodes_global,3)})
                for ci in components:
                    ReferenceString="/Xdmf/Domain/Grid/Grid[%i]/Attribute[%i]/DataItem" % (tCount+1,ci+1)
                    component = SubElement(values,"DataItem",{"Reference":ReferenceString})
            else:
                attribute = SubElement(self.mesh.arGrid,"Attribute",{"Name":vectorName,
                                                                     "AttributeType":"Vector",
                                                                     "Center":"Node"})
                if len(components) == 2:
                    values    = SubElement(attribute,"DataItem",
                                           {"ItemType":"Function",
                                            "Function":"JOIN($0 , $1 , (0.0 * $1 ))",
                                            "Dimensions":"%i %i" % (self.mesh.nNodes_global,3)})
                elif len(components) == 3:
                    values    = SubElement(attribute,"DataItem",
                                           {"ItemType":"Function",
                                            "Function":"JOIN($0 , $1 , $2)",
                                            "Dimensions":"%i %i" % (self.mesh.nNodes_global,3)})
                for ci in components:
                    ReferenceString="/Xdmf/Domain/Grid/Grid[%i]/Attribute[%i]/DataItem" % (tCount+1,ci+1)
                    component = SubElement(values,"DataItem",{"Reference":ReferenceString})

class C0_LagrangeOnCubeWithNodalBasis(C0_AffineLinearOnSimplexWithNodalBasis):
    """
    The standard linear CG space.

    Globally C0
    Each geometric element is the image of the reference cube under
    a n-linear(non-affine) mapping. The nodal basis is used on the reference cube.
    """
    def __init__(self,mesh,nd=3,order=2):
        localFunctionSpace = LagrangeOnCubeWithNodalBasis(nd,order=2)
        #todo fix these interpolation conditions to work on Cube
        interpolationConditions = QuadraticLagrangeCubeNodalInterpolationConditions(localFunctionSpace.referenceElement)
        ParametricFiniteElementSpace.__init__(self,
                                              ReferenceFiniteElement(localFunctionSpace,
                                                                     interpolationConditions),
                                              ParametricMaps(mesh,
                                                         localFunctionSpace.referenceElement,
                                                         LagrangeOnCubeWithNodalBasis(nd,order=mesh.px)),
                                              QuadraticLagrangeCubeDOFMap(mesh))

        print "C0_LagrangeOnCubeWithNodalBasis"
        print mesh.px

class C0_AffineLagrangeOnCubeWithNodalBasis(ParametricFiniteElementSpace):
    """
    The standard linear CG space.

    Globally C0
    Each geometric element is the image of the reference simplex under
    a linear affine mapping. The nodal basis is used on the reference simplex.
    """
    def __init__(self,mesh,nd=3,order=2):
        localFunctionSpace = LagrangeOnCubeWithNodalBasis(nd,order=2)
        localGeometricSpace= LinearOnCubeWithNodalBasis(nd)
        #todo fix these interpolation conditions to work on Cube
        interpolationConditions = QuadraticLagrangeCubeNodalInterpolationConditions(localFunctionSpace.referenceElement)
        ParametricFiniteElementSpace.__init__(self,
                                              ReferenceFiniteElement(localFunctionSpace,
                                                                     interpolationConditions),
                                              AffineMaps(mesh,
                                                         localGeometricSpace.referenceElement,
                                                         LinearOnCubeWithNodalBasis(nd)),
                                              QuadraticLagrangeCubeDOFMap(mesh,localFunctionSpace,nd))

        for i in range(localFunctionSpace.dim):
            for j in range(localFunctionSpace.dim):
                x_j = interpolationConditions.quadraturePointArray[j]
                psi_ij = localFunctionSpace.basis[i](x_j)
                #print i,j,x_j,psi_ij
                if i==j:
                    assert(abs(1.0-psi_ij) < 1.0e-8)
                else:
                    assert(abs(psi_ij) < 1.0e-8)
        #for archiving
        import Archiver
        self.XdmfWriter=Archiver.XdmfWriter()

    def writeMeshXdmf(self,ar,name,t=0.0,init=False,meshChanged=False,arGrid=None,tCount=0):
        return self.XdmfWriter.writeMeshXdmf_C0Q2Lagrange(ar,name,mesh=self.mesh,spaceDim=self.nSpace_global,
                                                          dofMap=self.dofMap,t=t,init=init,meshChanged=meshChanged,
                                                          arGrid=arGrid,tCount=tCount)

    def writeFunctionXdmf(self,ar,u,tCount=0,init=True):
        self.XdmfWriter.writeFunctionXdmf_C0P2Lagrange(ar,u,tCount=tCount,init=init)
    def writeVectorFunctionXdmf(self,ar,uList,components,vectorName,tCount=0,init=True):
        self.XdmfWriter.writeVectorFunctionXdmf_nodal(ar,uList,components,vectorName,"c0p2_Lagrange",tCount=tCount,init=init)


class DG_AffinePolynomialsOnSimplexWithMonomialBasis(ParametricFiniteElementSpace):
    def __init__(self,mesh,nd=3,k=0):
        localFunctionSpace = Monomials(nd,k)
        interpolationConditions = MonomialInterpolationConditions(localFunctionSpace.referenceElement,localFunctionSpace)
        ParametricFiniteElementSpace.__init__(self,
                                              ReferenceFiniteElement(localFunctionSpace,
                                                                     interpolationConditions),
                                              AffineMaps(mesh,
                                                         localFunctionSpace.referenceElement,
                                                         LinearOnSimplexWithNodalBasis(nd)),
                                              DiscontinuousGalerkinDOFMap(mesh,localFunctionSpace))
        self.strongDirichletConditions = False
        #for archiving
        import Archiver
        self.XdmfWriter = Archiver.XdmfWriter()

    def writeMeshEnsight(self,filename,description=None):
        self.mesh.writeMeshEnsight(filename,description)#need to allow paraview to even read in quadpoint data
    def writeFunctionGnuplot(self,u,filename):
        pass
    def writeFunctionEnsight(self,u,filename,append=False,firstVariable=True,case_filename=None):
        #mwf hack, to allow for output from quadrature arrays even if not plotting solution directly
        self.nOutput+= 1
    def writeFunctionHeaderEnsight(self,u,filename,append=False,firstVariable=True,case_filename=None):
        pass
    def writeFunctionMatlab(self,u,output,append=True,storeMeshData=True,figureOffset=1):
        """
        save a scalar finite element function to matlab format for viewing
        returns number of function representations written

        Warning, currently has to compute values at interpolation points!
        tries to use basis values at interpolation points if in u
        """
        if not u.isVector:
            if isinstance(output,file):
                fout = output
            elif isinstance(output,str):
                if append:
                    fout = open(output,'a')
                else:
                    fout = open(output,'w')
            else:
                raise IOError, "output = %s should be file or filename"

            basisValuesAtInterpolationPoints = None
            if 'basisValuesAtInterpolationPoints' in dir(u):
                basisValuesAtInterpolationPoints = u.basisValuesAtInterpolationPoints
            else:
                u.basisValuesAtInterpolationPoints = numpy.zeros((u.femSpace.interpolationPoints.shape[0],
                                                                  u.femSpace.interpolationPoints.shape[1],
                                                                  u.femSpace.referenceFiniteElement.localFunctionSpace.dim),
                                                                 'd')
                u.femSpace.getBasisValues(u.femSpace.referenceFiniteElement.interpolationConditions.quadraturePointArray,
                                          u.basisValuesAtInterpolationPoints)

            interpolationValuesArray        = None
            if 'interpolationValuesArray' not in dir(u):
                u.interpolationValuesArray = numpy.zeros((u.femSpace.interpolationPoints.shape[0],
                                                          u.femSpace.interpolationPoints.shape[1]),'d')
            u.getValues(u.basisValuesAtInterpolationPoints,u.interpolationValuesArray)
            import Viewers
            writer = Viewers.MatlabWriter(nxgrid=50,nygrid=50,nzgrid=10)
            nout = writer.viewScalar_MonomialDGPK(fout,
                                                  u.femSpace.nSpace_global,
                                                  u.femSpace.elementMaps.mesh.nodeArray,
                                                  u.femSpace.elementMaps.mesh.elementNodesArray,
                                                  u.femSpace.interpolationPoints,
                                                  u.interpolationValuesArray,
                                                  name=u.name,
                                                  storeMeshData=storeMeshData,
                                                  figureNumber=figureOffset)
            if isinstance(output,str):
                fout.close()

            return nout
        #scalar
        return 0
    def writeMeshXdmf(self,ar,name,t=0.0,init=False,meshChanged=False,arGrid=None,tCount=0):
        return self.XdmfWriter.writeMeshXdmf_MonomialDGPK(ar,self.elementMaps.mesh,self.nSpace_global,
                                                          self.interpolationPoints,
                                                          t=t,init=init,meshChanged=meshChanged,arGrid=arGrid,tCount=tCount)
    def writeFunctionXdmf(self,ar,u,tCount=0,init=True):
        """
        not much choice except to get u values at interpolation points?
        """
        basisValuesAtInterpolationPoints = None
        if 'basisValuesAtInterpolationPoints' in dir(u):
            basisValuesAtInterpolationPoints = u.basisValuesAtInterpolationPoints
        else:
            u.basisValuesAtInterpolationPoints = numpy.zeros((u.femSpace.interpolationPoints.shape[0],
                                                              u.femSpace.interpolationPoints.shape[1],
                                                              u.femSpace.referenceFiniteElement.localFunctionSpace.dim),
                                                             'd')
            u.femSpace.getBasisValues(u.femSpace.referenceFiniteElement.interpolationConditions.quadraturePointArray,
                                      u.basisValuesAtInterpolationPoints)

        interpolationValuesArray        = None
        if 'interpolationValuesArray' not in dir(u):
            u.interpolationValuesArray = numpy.zeros((u.femSpace.interpolationPoints.shape[0],
                                                      u.femSpace.interpolationPoints.shape[1]),'d')
        u.getValues(u.basisValuesAtInterpolationPoints,u.interpolationValuesArray)

        return self.XdmfWriter.writeFunctionXdmf_MonomialDGPK(ar,u.interpolationValuesArray,u.name,tCount=tCount,init=init, mesh=u.femSpace.mesh)
    #
    def writeVectorFunctionXdmf(self,ar,uList,components,vectorName,tCount=0,init=True):
        """
        """
        logEvent("Monomial DGPK writeVectorFunctionXdmf not implemented yet",level=1)

class DG_AffineP0_OnSimplexWithMonomialBasis(DG_AffinePolynomialsOnSimplexWithMonomialBasis):
    def __init__(self,mesh,nd=3):
        DG_AffinePolynomialsOnSimplexWithMonomialBasis.__init__(self,mesh,nd,0)
    def writeMeshEnsight(self,filename,description=None):
        self.mesh.writeMeshEnsight(filename,description)
    def writeFunctionHeaderEnsight(self,u,filename,append=False,firstVariable=True,case_filename=None):
        if case_filename == None:
            case_filename = filename
        if u.isVector:
            if not append:
                caseOut=open(case_filename+'.case','a')
                if firstVariable==True:
                    caseOut.write('VARIABLE\n')
                caseOut.write('vector per node: '+
                              u.name+' '+filename+u.name+'_average.vec****\n')
        else:
            if not append:
                caseOut=open(case_filename+'.case','a')
                if firstVariable == True:
                    caseOut.write('VARIABLE\n')
                for t in u.range_dim_dof:
                    caseOut.write('scalar per node: '+
                                  u.name+' '+filename+u.name+'_average.scl****\n')
    def writeFunctionEnsight(self,u,filename,append=False,firstVariable=True,case_filename=None):
        if case_filename == None:
            case_filename = filename
        if u.isVector:
            if not append:
                caseOut=open(case_filename+'.case','a')
                if firstVariable==True:
                    caseOut.write('VARIABLE\n')
                caseOut.write('vector per node: '+
                              u.name+' '+filename+u.name+'_average.vec****\n')
                caseOut.write('vector per node: '+
                        u.name+' '+filename+u.name+'_jump_max.vec****\n')
            AverageOut=open(filename+u.name+'_average.vec%4.4i' % self.nOutput,'w')
            JumpOut=open(filename+u.name+'_jump_max.vec%4.4i' % self.nOutput,'w')
        else:
            if not append:
                caseOut=open(case_filename+'.case','a')
                caseOut.write('VARIABLE\n')
                for t in u.range_dim_dof:
                    caseOut.write('scalar per node: '+
                                  u.name+"_average"+' '+filename+u.name+'_average.scl****\n')
                    caseOut.write('scalar per node: '+
                                  u.name+"_jump"+' '+filename+u.name+'_jump_max.scl****\n')

            AverageOut=open(filename+u.name+'_average.scl%4.4i' % self.nOutput,'w')
            JumpOut=open(filename+u.name+'_jump_max.scl%4.4i' % self.nOutput,'w')
        AverageOut.write(u.name+'\n')
        AverageOut.write('part\n'+'%10i\n' % 1)
        AverageOut.write('coordinates\n')
        JumpOut.write(u.name+'\n')
        JumpOut.write('part\n'+'%10i\n' % 1)
        JumpOut.write('coordinates\n')
        nodal_average = numpy.zeros((self.elementMaps.mesh.nNodes_global,),
                                      'd')
        nodal_max = numpy.zeros((self.elementMaps.mesh.nNodes_global,),
                                      'd')
        nodal_min= numpy.zeros((self.elementMaps.mesh.nNodes_global,),
                                      'd')
        nodal_jump_max = numpy.zeros((self.elementMaps.mesh.nNodes_global,),
                                      'd')
        nodal_nDOF = numpy.zeros((self.elementMaps.mesh.nNodes_global,),
                                   'd')
        for t in u.range_dim_dof:
            nodal_average[:]=0.0
            nodal_max[:]=0.0
            nodal_min[:]=0.0
            nodal_jump_max[:]=0.0
            nodal_nDOF[:]=0.0
            for eN in range(self.elementMaps.mesh.nElements_global):
                for i in range(self.elementMaps.mesh.nNodes_element):
                    n = self.elementMaps.mesh.elementNodesArray[eN,i]
                    u_node = u.dof[eN]
                    nodal_average[n] += u_node
                    nodal_nDOF[n]+=1
                    if nodal_nDOF[n] >=2:
                        nodal_max[n] = max(nodal_max[n],u_node)
                        nodal_min[n] = min(nodal_min[n],u_node)
                        nodal_jump_max[n] = nodal_max[n]-nodal_min[n]
            for n in range(self.elementMaps.mesh.nNodes_global):
                nodal_average[n] /= nodal_nDOF[n]
                AverageOut.write('%12.5e\n' % nodal_average[n])
                JumpOut.write('%12.5e\n' % nodal_jump_max[n])
        if u.isVector:
            for t in range(3 - u.dim_dof):
                for n in range(self.elementMaps.mesh.nNodes_global):
                    AverageOut.write('%12.5e\n' % 0.0)
                    JumpOut.write('%12.5e\n' % 0.0)
        AverageOut.close()
        JumpOut.close()
        self.nOutput+=1
    def writeMeshXdmf(self,ar,name,t=0.0,init=False,meshChanged=False,arGrid=None,tCount=0):
        return self.XdmfWriter.writeMeshXdmf_DGP0(ar,self.elementMaps.mesh,
                                                  self.nSpace_global,
                                                  t=t,init=init,meshChanged=meshChanged,
                                                  arGrid=arGrid,tCount=tCount)

    def writeFunctionXdmf(self,ar,u,tCount=0,init=True):
        return self.XdmfWriter.writeFunctionXdmf_DGP0(ar,u,tCount=tCount,init=init)

    def writeVectorFunctionXdmf(self,ar,uList,components,vectorName,tCount=0,init=True):
        return self.XdmfWriter.writeVectorFunctionXdmf_DGP0(ar,uList,components,vectorName,tCount=tCount,init=init)

    def getValuesAtMeshNodes(self,dof,nodalValues,isVector,dim_dof):
        """
        """
        cfemIntegrals.computeC0P1InterpolantDGP0(self.elementMaps.mesh.elementNodesArray,
                                                 self.elementMaps.mesh.nodeElementOffsets,
                                                 self.elementMaps.mesh.nodeElementsArray,
                                                 self.dofMap.l2g,
                                                 dof,
                                                 nodalValues,
                                                 dim_dof)

class DG_AffineP1_OnSimplexWithMonomialBasis(DG_AffinePolynomialsOnSimplexWithMonomialBasis):
    def __init__(self,mesh,nd=3):
        DG_AffinePolynomialsOnSimplexWithMonomialBasis.__init__(self,mesh,nd,1)
class DG_AffineP2_OnSimplexWithMonomialBasis(DG_AffinePolynomialsOnSimplexWithMonomialBasis):
    def __init__(self,mesh,nd=3):
        DG_AffinePolynomialsOnSimplexWithMonomialBasis.__init__(self,mesh,nd,2)
class DG_AffineP3_OnSimplexWithMonomialBasis(DG_AffinePolynomialsOnSimplexWithMonomialBasis):
    def __init__(self,mesh,nd=3):
        DG_AffinePolynomialsOnSimplexWithMonomialBasis.__init__(self,mesh,nd,3)
class DG_AffineP4_OnSimplexWithMonomialBasis(DG_AffinePolynomialsOnSimplexWithMonomialBasis):
    def __init__(self,mesh,nd=3):
        DG_AffinePolynomialsOnSimplexWithMonomialBasis.__init__(self,mesh,nd,4)
class DG_AffineP5_OnSimplexWithMonomialBasis(DG_AffinePolynomialsOnSimplexWithMonomialBasis):
    def __init__(self,mesh,nd=3):
        DG_AffinePolynomialsOnSimplexWithMonomialBasis.__init__(self,mesh,nd,5)
class DG_AffineP6_OnSimplexWithMonomialBasis(DG_AffinePolynomialsOnSimplexWithMonomialBasis):
    def __init__(self,mesh,nd=3):
        DG_AffinePolynomialsOnSimplexWithMonomialBasis.__init__(self,mesh,nd,6)

class DG_AffineLinearOnSimplexWithNodalBasis(ParametricFiniteElementSpace):
    """
    A linear DG space with the nodal basis.

    Globally piecewise continuous.
    Each geometric element is the image of the reference simplex under
    a piecewise linear, continuous, affine mapping. The nodal basis is used on the reference simplex.
    mwf/cek
    """

    def __init__(self,mesh,nd=3):
        localFunctionSpace = LinearOnSimplexWithNodalBasis(nd)
        interpolationConditions = NodalInterpolationConditions(localFunctionSpace.referenceElement)
        ParametricFiniteElementSpace.__init__(self,
                                              ReferenceFiniteElement(localFunctionSpace,
                                                                     interpolationConditions),
                                              AffineMaps(mesh,
                                                         localFunctionSpace.referenceElement,
                                                         LinearOnSimplexWithNodalBasis(nd)),
                                              DiscontinuousGalerkinDOFMap(mesh,localFunctionSpace))
        self.strongDirichletConditions = False
        #for archiving
        import Archiver
        self.XdmfWriter = Archiver.XdmfWriter()

    def writeFunctionGnuplot(self,u,filename):
        import Gnuplot
        nodal_average = numpy.zeros((self.elementMaps.mesh.nNodes_global,),
                                      'd')
        nodal_max = numpy.zeros((self.elementMaps.mesh.nNodes_global,),
                                      'd')
        nodal_min= numpy.zeros((self.elementMaps.mesh.nNodes_global,),
                                      'd')
        nodal_jump_max = numpy.zeros((self.elementMaps.mesh.nNodes_global,),
                                      'd')
        nodal_nDOF = numpy.zeros((self.elementMaps.mesh.nNodes_global,),
                                   'd')
        if self.viewer==None:
            self.viewer = Gnuplot.Gnuplot()
            #self.viewer("set terminal x11")
        for t in u.range_dim_dof:
            nodal_average[:]=0.0
            nodal_max[:]=0.0
            nodal_min[:]=0.0
            nodal_jump_max[:]=0.0
            nodal_nDOF[:]=0.0
            for eN in range(self.elementMaps.mesh.nElements_global):
                for i in range(self.referenceFiniteElement.localFunctionSpace.dim):
                    I = self.dofMap.l2g[eN,i]*u.dim_dof+t
                    n = self.elementMaps.mesh.elementNodesArray[eN,i]
                    u_node = u.dof[I]
                    nodal_average[n] += u_node
                    nodal_nDOF[n]+=1
                    if nodal_nDOF[n] >=2:
                        nodal_max[n] = max(nodal_max[n],u_node)
                        nodal_min[n] = min(nodal_min[n],u_node)
                        nodal_jump_max[n] = nodal_max[n]-nodal_min[n]
            for n in range(self.elementMaps.mesh.nNodes_global):
                nodal_average[n] /= nodal_nDOF[n]
            if self.referenceFiniteElement.referenceElement.dim == 1:
                self.viewer.plot(Gnuplot.Data(self.elementMaps.mesh.nodeArray[:,0],
                                        nodal_average,

                                        title=u.name))
            elif self.referenceFiniteElement.referenceElement.dim == 2:
                nx = sqrt(self.elementMaps.mesh.nNodes_global)
                ny = nx
                x = numpy.arange(nx,dtype='i')/float(nx-1)
                y = numpy.arange(nx,dtype='i')/float(nx-1)
                nSol = numpy.reshape(nodal_average,(nx,ny))
                self.viewer('set parametric')
                self.viewer('set data style lines')
                self.viewer('set hidden')
                self.viewer('set contour base')
                self.viewer.xlabel('x')
                self.viewer.ylabel('y')
                self.viewer.splot(Gnuplot.GridData(nSol,
                                                   x,
                                                   y,
                                                   binary=0,
                                                   inline=0,
                                                   title=filename))
    def writeMeshEnsight(self,filename,description=None):
        self.mesh.writeMeshEnsight(filename,description)
    def writeFunctionHeaderEnsight(self,u,filename,append=False,firstVariable=True,case_filename=None):
        if case_filename == None:
            case_filename = filename
        if u.isVector:
            if not append:
                caseOut=open(case_filename+'.case','a')
                if firstVariable==True:
                    caseOut.write('VARIABLE\n')
                caseOut.write('vector per node: '+
                              u.name+' '+filename+u.name+'_average.vec****\n')
        else:
            if not append:
                caseOut=open(case_filename+'.case','a')
                if firstVariable == True:
                    caseOut.write('VARIABLE\n')
                for t in u.range_dim_dof:
                    caseOut.write('scalar per node: '+
                                  u.name+' '+filename+u.name+'_average.scl****\n')
    def writeFunctionEnsight(self,u,filename,append=False,firstVariable=True,case_filename=None):
        if case_filename == None:
            case_filename = filename
        if u.isVector:
            if not append:
                caseOut=open(case_filename+'.case','a')
                if firstVariable==True:
                    caseOut.write('VARIABLE\n')
                caseOut.write('vector per node: '+
                              u.name+' '+filename+u.name+'_average.vec****\n')
                caseOut.write('vector per node: '+
                        u.name+' '+filename+u.name+'_jump_max.vec****\n')
            AverageOut=open(filename+u.name+'_average.vec%4.4i' % self.nOutput,'w')
            JumpOut=open(filename+u.name+'_jump_max.vec%4.4i' % self.nOutput,'w')
        else:
            if not append:
                caseOut=open(case_filename+'.case','a')
                caseOut.write('VARIABLE\n')
                for t in u.range_dim_dof:
                    caseOut.write('scalar per node: '+
                                  u.name+"_average"+' '+filename+u.name+'_average.scl****\n')
                    caseOut.write('scalar per node: '+
                                  u.name+"_jump"+' '+filename+u.name+'_jump_max.scl****\n')

            AverageOut=open(filename+u.name+'_average.scl%4.4i' % self.nOutput,'w')
            JumpOut=open(filename+u.name+'_jump_max.scl%4.4i' % self.nOutput,'w')
        AverageOut.write(u.name+'\n')
        AverageOut.write('part\n'+'%10i\n' % 1)
        AverageOut.write('coordinates\n')
        JumpOut.write(u.name+'\n')
        JumpOut.write('part\n'+'%10i\n' % 1)
        JumpOut.write('coordinates\n')
        nodal_average = numpy.zeros((self.elementMaps.mesh.nNodes_global,),
                                      'd')
        nodal_max = numpy.zeros((self.elementMaps.mesh.nNodes_global,),
                                      'd')
        nodal_min= numpy.zeros((self.elementMaps.mesh.nNodes_global,),
                                      'd')
        nodal_jump_max = numpy.zeros((self.elementMaps.mesh.nNodes_global,),
                                      'd')
        nodal_nDOF = numpy.zeros((self.elementMaps.mesh.nNodes_global,),
                                   'd')
        for t in u.range_dim_dof:
            nodal_average[:]=0.0
            nodal_max[:]=0.0
            nodal_min[:]=0.0
            nodal_jump_max[:]=0.0
            nodal_nDOF[:]=0.0
            for eN in range(self.elementMaps.mesh.nElements_global):
                for i in range(self.referenceFiniteElement.localFunctionSpace.dim):
                    I = self.dofMap.l2g[eN,i]*u.dim_dof+t
                    n = self.elementMaps.mesh.elementNodesArray[eN,i]
                    u_node = u.dof[I]
                    nodal_average[n] += u_node
                    nodal_nDOF[n]+=1
                    if nodal_nDOF[n] >=2:
                        nodal_max[n] = max(nodal_max[n],u_node)
                        nodal_min[n] = min(nodal_min[n],u_node)
                        nodal_jump_max[n] = nodal_max[n]-nodal_min[n]
            for n in range(self.elementMaps.mesh.nNodes_global):
                nodal_average[n] /= nodal_nDOF[n]
                AverageOut.write('%12.5e\n' % nodal_average[n])
                JumpOut.write('%12.5e\n' % nodal_jump_max[n])
        if u.isVector:
            for t in range(3 - u.dim_dof):
                for n in range(self.elementMaps.mesh.nNodes_global):
                    AverageOut.write('%12.5e\n' % 0.0)
                    JumpOut.write('%12.5e\n' % 0.0)
        AverageOut.close()
        JumpOut.close()
        self.nOutput+=1
    def writeFunctionMatlab(self,u,output,append=True,storeMeshData=True,figureOffset=1):
        """
        save a scalar finite element function to matlab format for viewing
        returns number of function representations written
        """
        if not u.isVector:
            if isinstance(output,file):
                fout = output
            elif isinstance(output,str):
                if append:
                    fout = open(output,'a')
                else:
                    fout = open(output,'w')
            else:
                raise IOError, "output = %s should be file or filename"

            import Viewers
            writer = Viewers.MatlabWriter(nxgrid=50,nygrid=50,nzgrid=10)
            nout = writer.viewScalar_LagrangeDGP1(fout,
                                                  u.femSpace.nSpace_global,
                                                  u.femSpace.elementMaps.mesh.nodeArray,
                                                  u.femSpace.elementMaps.mesh.elementNodesArray,
                                                  u.femSpace.dofMap.l2g,
                                                  u.dof,
                                                  name=u.name,
                                                  storeMeshData=storeMeshData,
                                                  figureNumber=figureOffset)
            if isinstance(output,str):
                fout.close()

            return nout
        #scalar
        return 0
    def writeMeshXdmf(self,ar,name,t=0.0,init=False,meshChanged=False,arGrid=None,tCount=0):
        return self.XdmfWriter.writeMeshXdmf_DGP1Lagrange(ar,name,self.mesh,self.nSpace_global,self.dofMap,
                                                          self.mesh.elementNodesArray,
                                                          t=t,init=init,meshChanged=meshChanged,
                                                          arGrid=arGrid,tCount=tCount)
    #def
    def writeFunctionXdmf(self,ar,u,tCount=0,init=True):
        self.XdmfWriter.writeFunctionXdmf_DGP1Lagrange(ar,u,tCount=tCount,init=init, dofMap = self.dofMap)
    def writeVectorFunctionXdmf(self,ar,uList,components,vectorName,tCount=0,init=True):
        self.XdmfWriter.writeVectorFunctionXdmf_nodal(ar,uList,components,vectorName,"dgp1_Lagrange",tCount=tCount,init=init, dofMap=self.dofMap)

    def getValuesAtMeshNodes(self,dof,nodalValues,isVector,dim_dof):
        """
        Calculate function at mesh nodes from degrees of freedom defined elsewhere
        """
        cfemIntegrals.computeC0P1InterpolantDGP12(self.elementMaps.mesh.elementNodesArray,
                                                  self.elementMaps.mesh.nodeElementOffsets,
                                                  self.elementMaps.mesh.nodeElementsArray,
                                                  self.dofMap.l2g,
                                                  dof,
                                                  nodalValues,
                                                  dim_dof)
class C0_AffineQuadraticOnSimplexWithNodalBasis(ParametricFiniteElementSpace):
    """
    A quadratic C0 space with the nodal basis.

    Globally piecewise continuous.
    Each geometric element is the image of the reference simplex under
    a piecewise linear, continuous, affine mapping.
    The nodal basis is used on the reference simplex.
    """
    def __init__(self,mesh,nd=3):
        localFunctionSpace = QuadraticOnSimplexWithNodalBasis(nd)
        localGeometricSpace= LinearOnSimplexWithNodalBasis(nd)
        interpolationConditions = QuadraticLagrangeNodalInterpolationConditions(localFunctionSpace.referenceElement)
        ParametricFiniteElementSpace.__init__(self,
                                              ReferenceFiniteElement(localFunctionSpace,
                                                                     interpolationConditions),
                                              AffineMaps(mesh,
                                                         localGeometricSpace.referenceElement,
                                                         LinearOnSimplexWithNodalBasis(nd)),
                                              QuadraticLagrangeDOFMap(mesh,localFunctionSpace,nd))

        #for archiving
        import Archiver
        self.XdmfWriter=Archiver.XdmfWriter()
    def writeFunctionGnuplot(self,u,filename):
        """
        for now, just print out nodal dofs for vertices
        """

        import Gnuplot
        nodal_average = numpy.zeros((self.elementMaps.mesh.nNodes_global,),
                                      'd')
        nodal_max = numpy.zeros((self.elementMaps.mesh.nNodes_global,),
                                      'd')
        nodal_min = numpy.zeros((self.elementMaps.mesh.nNodes_global,),
                                      'd')
        nodal_jump_max = numpy.zeros((self.elementMaps.mesh.nNodes_global,),
                                      'd')
        nodal_nDOF = numpy.zeros((self.elementMaps.mesh.nNodes_global,),
                                   'd')
        if self.viewer==None:
            self.viewer = Gnuplot.Gnuplot()
            #self.viewer("set terminal x11")
        #mwf for now just loop over vertices
        dim4plot = self.referenceFiniteElement.referenceElement.dim+1

        for t in u.range_dim_dof:
            nodal_average[:]=0.0
            nodal_max[:]=0.0
            nodal_min[:]=0.0
            nodal_jump_max[:]=0.0
            nodal_nDOF[:]=0.0
            for eN in range(self.elementMaps.mesh.nElements_global):
                #mwf for now just loop over vertices
                #for i in range(self.referenceFiniteElement.localFunctionSpace.dim):
                for i in range(dim4plot):
                    I = self.dofMap.l2g[eN,i]*u.dim_dof+t
                    n = self.elementMaps.mesh.elementNodesArray[eN,i]
                    u_node = u.dof[I]
                    nodal_average[n] += u_node
                    nodal_nDOF[n]+=1
                    if nodal_nDOF[n] >=2:
                        nodal_max[n] = max(nodal_max[n],u_node)
                        nodal_min[n] = min(nodal_min[n],u_node)
                        nodal_jump_max[n] = nodal_max[n]-nodal_min[n]
            for n in range(self.elementMaps.mesh.nNodes_global):
                nodal_average[n] /= nodal_nDOF[n]
            if self.referenceFiniteElement.referenceElement.dim == 1:
                self.viewer.plot(Gnuplot.Data(self.elementMaps.mesh.nodeArray[:,0],
                                        nodal_average,

                                        title=filename))
            elif self.referenceFiniteElement.referenceElement.dim == 2:
                nx = sqrt(self.elementMaps.mesh.nNodes_global)
                ny = nx
                x = numpy.arange(nx,dtype='i')/float(nx-1)
                y = numpy.arange(nx,dtype='i')/float(nx-1)
                nSol = numpy.reshape(nodal_average,(nx,ny))
                self.viewer('set parametric')
                self.viewer('set data style lines')
                self.viewer('set hidden')
                self.viewer('set contour base')
                self.viewer.xlabel('x')
                self.viewer.ylabel('y')
                self.viewer.splot(Gnuplot.GridData(nSol,
                                                   x,
                                                   y,
                                                   binary=0,
                                                   inline=0,
                                                   title=filename))
    def writeMeshXdmf(self,ar,name,t=0.0,init=False,meshChanged=False,arGrid=None,tCount=0):
        return self.XdmfWriter.writeMeshXdmf_C0P2Lagrange(ar,name,mesh=self.mesh,spaceDim=self.nSpace_global,
                                                          dofMap=self.dofMap,t=t,init=init,meshChanged=meshChanged,
                                                          arGrid=arGrid,tCount=tCount)
    #def
    def writeMeshEnsight(self,filename,description=None):
        base=1
        #write the casefile
        caseOut=open(filename+'.case','w')
        caseOut.write('FORMAT\n'+'type: ensight gold\n')
        caseOut.write('GEOMETRY\n'+'model: '+filename+'.geo\n')
        caseOut.close()
        meshOut=open(filename+'.geo','w')
        if self.referenceFiniteElement.referenceElement.dim == 1:
            meshOut.write('Unstructured 3 Node Bar Mesh\n\n')
            meshOut.write('node id given\n')
            meshOut.write('element id given\n')
            meshOut.write('part \n'+'%10i\n' % 1)
            if description:
                meshOut.write(description+'\n')
            else:
                meshOut.write('A Mesh\n')
            meshOut.write('coordinates\n'+'%10i\n' % self.dim)
            mesh = self.elementMaps.mesh
            lagrangeNodesArray = self.dofMap.lagrangeNodesArray
            #mwf fix lagrange nodes format
            #node numbers
            for i in range(lagrangeNodesArray.shape[0]):
                meshOut.write('%10i\n' % (i + base))
            #x-coordinates
            for i in range(lagrangeNodesArray.shape[0]):
                meshOut.write('%12.5E\n' % lagrangeNodesArray[i,0])
            #y-coordinates
            for i in range(lagrangeNodesArray.shape[0]):
                meshOut.write('%12.5E\n' % lagrangeNodesArray[i,1])
            #z-coordinates
            for i in range(lagrangeNodesArray.shape[0]):
                meshOut.write('%12.5E\n' % lagrangeNodesArray[i,2])

#             #node numbers
#             for nN in range(mesh.nNodes_global):
#                 meshOut.write('%10i\n' % (nN + base))
#             for eN in range(mesh.nElements_global):
#                 meshOut.write('%10i\n' % (mesh.nNodes_global + eN + base))
#             #x-coordinates
#             for nN in range(mesh.nNodes_global):
#                 meshOut.write('%12.5E\n' % mesh.nodeArray[nN,0])
#             for eN in range(mesh.nElements_global):
#                 meshOut.write('%12.5E\n' % lagrangeNodesArray[eN,0])
#             #y-coordinates
#             for nN in range(mesh.nNodes_global):
#                 meshOut.write('%12.5E\n' % mesh.nodeArray[nN,1])
#             for eN in range(mesh.nElements_global):
#                 meshOut.write('%12.5E\n' % lagrangeNodesArray[eN,1])
#             #z-coordinates
#             for nN in range(mesh.nNodes_global):
#                 meshOut.write('%12.5E\n' % mesh.nodeArray[nN,2])
#             for eN in range(mesh.nElements_global):
#                 meshOut.write('%12.5E\n' % lagrangeNodesArray[eN,2])
            meshOut.write('bar3\n'+'%10i\n' % mesh.nElements_global)
            for eN in range(mesh.nElements_global):
                meshOut.write('%10i\n' % (eN+base))
            for eN in range(mesh.nElements_global):
                meshOut.write('%10i%10i%10i\n' % tuple(base+self.dofMap.l2g[eN,j] for j in self.referenceFiniteElement.localFunctionSpace.range_dim))
        elif self.referenceFiniteElement.referenceElement.dim == 2:
            meshOut.write('Unstructured 6 Node Triangular Mesh\n\n')
            meshOut.write('node id given\n')
            meshOut.write('element id given\n')
            meshOut.write('part \n'+'%10i\n' % 1)
            if description:
                meshOut.write(description+'\n')
            else:
                meshOut.write('A Mesh\n')
            meshOut.write('coordinates\n'+'%10i\n' % self.dim)
            mesh = self.elementMaps.mesh
            lagrangeNodesArray = self.dofMap.lagrangeNodesArray
            #mwf fix lagrange nodes format
            #node numbers
            for i in range(lagrangeNodesArray.shape[0]):
                meshOut.write('%10i\n' % (i + base))
            #x-coordinates
            for i in range(lagrangeNodesArray.shape[0]):
                meshOut.write('%12.5E\n' % lagrangeNodesArray[i,0])
            #y-coordinates
            for i in range(lagrangeNodesArray.shape[0]):
                meshOut.write('%12.5E\n' % lagrangeNodesArray[i,1])
            #z-coordinates
            for i in range(lagrangeNodesArray.shape[0]):
                meshOut.write('%12.5E\n' % lagrangeNodesArray[i,2])
#             #node numbers
#             for nN in range(mesh.nNodes_global):
#                 meshOut.write('%10i\n' % (nN + base))
#             for ebN in range(mesh.nElementBoundaries_global):
#                 meshOut.write('%10i\n' % (mesh.nNodes_global + ebN + base))
#             #x-coordinates
#             for nN in range(mesh.nNodes_global):
#                 meshOut.write('%12.5E\n' % mesh.nodeArray[nN,0])
#             for ebN in range(mesh.nElementBoundaries_global):
#                 meshOut.write('%12.5E\n' % lagrangeNodesArray[ebN,0])
#             #y-coordinates
#             for nN in range(mesh.nNodes_global):
#                 meshOut.write('%12.5E\n' % mesh.nodeArray[nN,1])
#             for ebN in range(mesh.nElementBoundaries_global):
#                 meshOut.write('%12.5E\n' % lagrangeNodesArray[ebN,1])
#             #z-coordinates
#             for nN in range(mesh.nNodes_global):
#                 meshOut.write('%12.5E\n' % mesh.nodeArray[nN,2])
#             for ebN in range(mesh.nElementBoundaries_global):
#                 meshOut.write('%12.5E\n' % lagrangeNodesArray[ebN,2])
            meshOut.write('tria6\n'+'%10i\n' % mesh.nElements_global)
            for eN in range(mesh.nElements_global):
                meshOut.write('%10i\n' % (eN+base))
            for eN in range(mesh.nElements_global):
                meshOut.write('%10i%10i%10i%10i%10i%10i\n' % tuple(base+self.dofMap.l2g[eN,j] for j in self.referenceFiniteElement.localFunctionSpace.range_dim))
        elif self.referenceFiniteElement.referenceElement.dim == 3:
            meshOut.write('Unstructured 10 Node Tetrahedral Mesh\n\n')
            meshOut.write('node id given\n')
            meshOut.write('element id given\n')
            meshOut.write('part \n'+'%10i\n' % 1)
            if description:
                meshOut.write(description+'\n')
            else:
                meshOut.write('A Mesh\n')
            meshOut.write('coordinates\n'+'%10i\n' % self.dim)
            mesh = self.elementMaps.mesh
            lagrangeNodesArray = self.dofMap.lagrangeNodesArray
            #mwf fix lagrange nodes format
            #node numbers
            for i in range(lagrangeNodesArray.shape[0]):
                meshOut.write('%10i\n' % (i + base))
            #x-coordinates
            for i in range(lagrangeNodesArray.shape[0]):
                meshOut.write('%12.5E\n' % lagrangeNodesArray[i,0])
            #y-coordinates
            for i in range(lagrangeNodesArray.shape[0]):
                meshOut.write('%12.5E\n' % lagrangeNodesArray[i,1])
            #z-coordinates
            for i in range(lagrangeNodesArray.shape[0]):
                meshOut.write('%12.5E\n' % lagrangeNodesArray[i,2])
#             #node numbers
#             for nN in range(mesh.nNodes_global):
#                 meshOut.write('%10i\n' % (nN + base))
#             for eN in range(mesh.nEdges_global):
#                 meshOut.write('%10i\n' % (mesh.nNodes_global + eN + base))
#             #x-coordinates
#             for nN in range(mesh.nNodes_global):
#                 meshOut.write('%12.5E\n' % mesh.nodeArray[nN,0])
#             for eN in range(mesh.nEdges_global):
#                 meshOut.write('%12.5E\n' % lagrangeNodesArray[eN,0])
#             #y-coordinates
#             for nN in range(mesh.nNodes_global):
#                 meshOut.write('%12.5E\n' % mesh.nodeArray[nN,1])
#             for eN in range(mesh.nEdges_global):
#                 meshOut.write('%12.5E\n' % lagrangeNodesArray[eN,1])
#             #z-coordinates
#             for nN in range(mesh.nNodes_global):
#                 meshOut.write('%12.5E\n' % mesh.nodeArray[nN,2])
#             for eN in range(mesh.nEdges_global):
#                 meshOut.write('%12.5E\n' % lagrangeNodesArray[eN,2])
            meshOut.write('tetra10\n'+'%10i\n' % mesh.nElements_global)
            #mwf todo fix for new parallel numbering
            for eN in range(mesh.nElements_global):
                meshOut.write('%10i\n' % (eN+base))
            for eN in range(mesh.nElements_global):
                #
                nodes=dict([(j,base+self.dofMap.l2g[eN,j]) for j in range(4)])
                #brute force way to make sure the remaining nodes are in the right order to describe the element
                for edgeN_element in range(6):
                    edgeN = self.dofMap.l2g[eN,4+edgeN_element] - mesh.nNodes_global
                    n0 = mesh.edgeNodesArray[edgeN,0]
                    n1 = mesh.edgeNodesArray[edgeN,1]
                    if n0 == self.dofMap.l2g[eN,0]:
                        if n1 == self.dofMap.l2g[eN,1]:
                            nodes[4+0]=base+self.dofMap.l2g[eN,edgeN_element+4]
                        if n1 == self.dofMap.l2g[eN,2]:
                            nodes[4+2]=base+self.dofMap.l2g[eN,edgeN_element+4]
                        if n1 == self.dofMap.l2g[eN,3]:
                            nodes[4+3]=base+self.dofMap.l2g[eN,edgeN_element+4]
                    elif n1 == self.dofMap.l2g[eN,0]:
                        if n0 == self.dofMap.l2g[eN,1]:
                            nodes[4+0]=base+self.dofMap.l2g[eN,edgeN_element+4]
                        if n0 == self.dofMap.l2g[eN,2]:
                            nodes[4+2]=base+self.dofMap.l2g[eN,edgeN_element+4]
                        if n0 == self.dofMap.l2g[eN,3]:
                            nodes[4+3]=base+self.dofMap.l2g[eN,edgeN_element+4]
                    elif n0 == self.dofMap.l2g[eN,1]:
                        if n1 == self.dofMap.l2g[eN,2]:
                            nodes[4+1]=base+self.dofMap.l2g[eN,edgeN_element+4]
                        if n1 == self.dofMap.l2g[eN,3]:
                            nodes[4+4]=base+self.dofMap.l2g[eN,edgeN_element+4]
                    elif n1 == self.dofMap.l2g[eN,1]:
                        if n0 == self.dofMap.l2g[eN,2]:
                            nodes[4+1]=base+self.dofMap.l2g[eN,edgeN_element+4]
                        if n0 == self.dofMap.l2g[eN,3]:
                            nodes[4+4]=base+self.dofMap.l2g[eN,edgeN_element+4]
                    elif n0 == self.dofMap.l2g[eN,2]:
                        if n1 == self.dofMap.l2g[eN,3]:
                            nodes[4+5]=base+self.dofMap.l2g[eN,edgeN_element+4]
                    elif n1 == self.dofMap.l2g[eN,2]:
                        if n0 == self.dofMap.l2g[eN,3]:
                            nodes[4+5]=base+self.dofMap.l2g[eN,edgeN_element+4]
                    else:
                        print "fell through",n0,n1
                meshOut.write('%10i%10i%10i%10i%10i%10i%10i%10i%10i%10i\n' % tuple(nodes.values()))
        meshOut.close()
    def writeFunctionHeaderEnsight(self,u,filename,append=False,firstVariable=True,case_filename=None):
        if case_filename == None:
            case_filename = filename
        if u.isVector:
            if not append:
                caseOut=open(case_filename+'.case','a')
                if firstVariable==True:
                    caseOut.write('VARIABLE\n')
                caseOut.write('vector per node: '+
                              u.name+' '+filename+u.name+'.vec****\n')
        else:
            if not append:
                caseOut=open(case_filename+'.case','a')
                if firstVariable == True:
                    caseOut.write('VARIABLE\n')
                for t in u.range_dim_dof:
                    caseOut.write('scalar per node: '+
                                  u.name+' '+filename+u.name+'.scl****\n')
    def writeFunctionXdmf(self,ar,u,tCount=0,init=True):
        self.XdmfWriter.writeFunctionXdmf_C0P2Lagrange(ar,u,tCount=tCount,init=init)
    def writeVectorFunctionXdmf(self,ar,uList,components,vectorName,tCount=0,init=True):
        self.XdmfWriter.writeVectorFunctionXdmf_nodal(ar,uList,components,vectorName,"c0p2_Lagrange",tCount=tCount,init=init)

    def writeFunctionEnsight(self,u,filename,append=False,firstVariable=True,case_filename=None):
        if case_filename == None:
            case_filename = filename
        """
        For now only works for triangles
        """
        if u.isVector:
            if not append:
                caseOut=open(case_filename+'.case','a')
                if firstVariable == True:
                    caseOut.write('VARIABLE\n')
                caseOut.write('vector per node: '+
                              u.name+' '+filename+u.name+'.vec****\n')
                #caseOut.write('VARIABLE\n'+'vector per node: '+
                #        u.name+' '+filename+u.name+'_average.vec\n')
                #caseOut.write('VARIABLE\n'+'vector per node: '+
                #        u.name+' '+filename+u.name+'_jump_max.vec\n')
            #AverageOut=open(filename+u.name+'_average.vec'+`self.nOutput`,'w')
            #JumpOut=open(filename+u.name+'_jump_max.vec'+`self.nOutput`,'w')
            uOut=open(filename+u.name+'.vec%4.4i' % self.nOutput,'w')
        else:
            if not append:
                caseOut=open(case_filename+'.case','a')
                if firstVariable == True:
                    caseOut.write('VARIABLE\n')
                for t in u.range_dim_dof:
                    caseOut.write('scalar per node: '+
                                  u.name+' '+filename+u.name+'.scl****\n')
                    #caseOut.write('scalar per node: '+
                    #              u.name+"_average_"+`t`+' '+filename+u.name+'_average.scl'+`self.nOutput`+'\n')
                    #caseOut.write('scalar per node: '+
                    #              u.name+"_jump_"+`t`+' '+filename+u.name+'_jump_max.scl'+`self.nOutput`+'\n')
                    #
            #AverageOut=open(filename+u.name+'_average.scl'+`self.nOutput`,'w')
            #JumpOut=open(filename+u.name+'_jump_max.scl'+`self.nOutput`,'w')
            uOut=open(filename+u.name+'.scl%4.4i' % self.nOutput,'w')
        #AverageOut.write(u.name+'\n')
        #AverageOut.write('part\n'+'%10i\n' % 1)
        #AverageOut.write('coordinates\n')
        #JumpOut.write(u.name+'\n')
        #JumpOut.write('part\n'+'%10i\n' % 1)
        #JumpOut.write('coordinates\n')
        #nodal_average = numpy.zeros((self.elementMaps.mesh.nNodes_global,),
        #                              'd')
        #nodal_max = numpy.zeros((self.elementMaps.mesh.nNodes_global,),
        #                              'd')
        #nodal_min= numpy.zeros((self.elementMaps.mesh.nNodes_global,),
        #                              'd')
        #nodal_jump_max = numpy.zeros((self.elementMaps.mesh.nNodes_global,),
        #                              'd')
        #nodal_nDOF = numpy.zeros((self.elementMaps.mesh.nNodes_global,),
        #                           'd')
        #for t in u.range_dim_dof:
        #    nodal_average[:]=0.0
        #    nodal_max[:]=0.0
        #    nodal_min[:]=0.0
        #    nodal_jump_max[:]=0.0
        #    nodal_nDOF[:]=0.0
        #    for eN in range(self.elementMaps.mesh.nElements_global):
        #        #mwf for now just loop over vertices
        #        #for i in range(self.referenceFiniteElement.localFunctionSpace.dim):
        #        for i in range(self.referenceFiniteElement.referenceElement.dim+1):
        #            I = self.dofMap.l2g[eN,i]*u.dim_dof+t
        #            n = self.elementMaps.mesh.elementNodesArray[eN,i]
        #            u_node = u.dof[I]
        #            nodal_average[n] += u_node
        #            nodal_nDOF[n]+=1
        #            if nodal_nDOF[n] >=2:
        #                nodal_max[n] = max(nodal_max[n],u_node)
        #                nodal_min[n] = min(nodal_min[n],u_node)
        #                nodal_jump_max[n] = nodal_max[n]-nodal_min[n]
        #    for n in range(self.elementMaps.mesh.nNodes_global):
        #        nodal_average[n] /= nodal_nDOF[n]
        #        AverageOut.write('%12.5e\n' % nodal_average[n])
        #        JumpOut.write('%12.5e\n' % nodal_jump_max[n])
        #if u.isVector:
        #    for t in range(3 - u.dim_dof):
        #        for n in range(self.elementMaps.mesh.nNodes_global):
        #            AverageOut.write('%12.5e\n' % 0.0)
        #            JumpOut.write('%12.5e\n' % 0.0)
        #AverageOut.close()
        #JumpOut.close()
        uOut.write(u.name+'\n')
        uOut.write('part\n'+'%10i\n' % 1)
        uOut.write('coordinates\n')
        for t in u.range_dim_dof:
            cfemIntegrals.writeDOF(u.femSpace.dim,u.dim_dof,t,'%12.5e\n',u.dof,uOut)
            #for n in u.femSpace.range_dim:
            #    uOut.write('%12.5e\n' % u.dof[n*u.dim_dof + t])
        if u.isVector:
            for t in range(3 - u.dim_dof):
                for n in u.femSpace.range_dim:
                    uOut.write('%12.5e\n' % 0.0)
        uOut.close()
        self.nOutput+=1
    def writeE2VectorFunctionEnsight(self,u,v,filename,nOutput,append=False,firstVariable=True,case_filename=None):
        """
        old ensight printing
        """
        if case_filename == None:
            case_filename = filename
        if not append:
            caseOut=open(case_filename+'.case','a')
            if firstVariable==True:
                caseOut.write('VARIABLE\n')
            caseOut.write('vector per node: '+
                          u.name+'2 '+filename+u.name+'2.vec****\n')
        uOut=open(filename+u.name+'2.vec%4.4i' % nOutput,'w')
        uOut.write(u.name+'\n')
        uOut.write('part\n'+'%10i\n' % 1)
        uOut.write('coordinates\n')
        for t in u.range_dim_dof:
            cfemIntegrals.writeDOF(u.femSpace.dim,u.dim_dof,t,'%12.5e\n',u.dof,uOut)
            cfemIntegrals.writeDOF(v.femSpace.dim,v.dim_dof,t,'%12.5e\n',v.dof,uOut)
            cfemIntegrals.writeDOF_ZEROS(v.femSpace.dim,v.dim_dof,t,'%12.5e\n',uOut)
        uOut.close()
    def writeE2VectorFunctionHeaderEnsight(self,u,v,filename,nOutput,append=False,firstVariable=True,case_filename=None):
        if case_filename == None:
            case_filename = filename
        if not append:
            caseOut=open(case_filename+'.case','a')
            if firstVariable==True:
                caseOut.write('VARIABLE\n')
            caseOut.write('vector per node: '+
                          u.name+'2 '+filename+u.name+'2.vec****\n')
        caseOut.close()
    def writeE3VectorFunctionEnsight(self,u,v,w,filename,nOutput,append=False,firstVariable=True,case_filename=None):
        if case_filename == None:
            case_filename = filename
        if not append:
            caseOut=open(case_filename+'.case','a')
            if firstVariable==True:
                caseOut.write('VARIABLE\n')
            caseOut.write('vector per node: '+
                          u.name+'2 '+filename+u.name+'2.vec****\n')
        uOut=open(filename+u.name+'2.vec%4.4i' % nOutput,'w')
        uOut.write(u.name+'\n')
        uOut.write('part\n'+'%10i\n' % 1)
        uOut.write('coordinates\n')
        for t in u.range_dim_dof:
            cfemIntegrals.writeDOF(u.femSpace.dim,u.dim_dof,t,'%12.5e\n',u.dof,uOut)
            cfemIntegrals.writeDOF(v.femSpace.dim,v.dim_dof,t,'%12.5e\n',v.dof,uOut)
            cfemIntegrals.writeDOF(w.femSpace.dim,w.dim_dof,t,'%12.5e\n',w.dof,uOut)
        uOut.close()
    def writeE3VectorFunctionHeaderEnsight(self,u,v,w,filename,nOutput,append=False,firstVariable=True,case_filename=None):
        if case_filename == None:
            case_filename = filename
        if not append:
            caseOut=open(case_filename+'.case','a')
            if firstVariable==True:
                caseOut.write('VARIABLE\n')
            caseOut.write('vector per node: '+
                          u.name+'2 '+filename+u.name+'2.vec****\n')
        caseOut.close()
    def writeFunctionMatlab(self,u,output,append=True,storeMeshData=True,figureOffset=1):
        """
        save a scalar finite element function to matlab format for viewing
        returns number of function representations written
        """
        if not u.isVector:
            if isinstance(output,file):
                fout = output
            elif isinstance(output,str):
                if append:
                    fout = open(output,'a')
                else:
                    fout = open(output,'w')
            else:
                raise IOError, "output = %s should be file or filename"

            import Viewers
            writer = Viewers.MatlabWriter(nxgrid=50,nygrid=50,nzgrid=10)
            nout = writer.viewScalar_LagrangeC0P2(fout,
                                                  u.femSpace.nSpace_global,
                                                  u.femSpace.dofMap.lagrangeNodesArray,u.femSpace.dofMap.l2g,
                                                  u.femSpace.elementMaps.mesh.elementNodesArray,
                                                  u.dof,
                                                  name=u.name,
                                                  storeMeshData=storeMeshData,
                                                  figureNumber=figureOffset)
            if isinstance(output,str):
                fout.close()

            return nout
        #scalar
        return 0

class DG_AffineQuadraticOnSimplexWithNodalBasis(ParametricFiniteElementSpace):
    """
    A quadratic DG space with the nodal basis.

    Globally piecewise continuous.  Each geometric element is the
    image of the reference simplex under a piecewise linear,
    continuous, affine mapping. The nodal basis is used on the
    reference simplex.
    """
    def __init__(self,mesh,nd=3):
        localFunctionSpace = QuadraticOnSimplexWithNodalBasis(nd)
        localGeometricSpace= LinearOnSimplexWithNodalBasis(nd)
        interpolationConditions = QuadraticLagrangeNodalInterpolationConditions(localFunctionSpace.referenceElement)
        ParametricFiniteElementSpace.__init__(self,
                                              ReferenceFiniteElement(localFunctionSpace,
                                                                     interpolationConditions),
                                              AffineMaps(mesh,
                                                         localGeometricSpace.referenceElement,
                                                         LinearOnSimplexWithNodalBasis(nd)),
                                              DiscontinuousGalerkinDOFMap(mesh,localFunctionSpace))
        self.strongDirichletConditions = False
        self.CGDOFMap = QuadraticLagrangeDOFMap(mesh,localFunctionSpace,nd)
        #for archiving
        import Archiver
        self.XdmfWriter = Archiver.XdmfWriter()
    def writeMeshEnsight(self,filename,description=None):
        base=1
        #write the casefile
        caseOut=open(filename+'.case','w')
        caseOut.write('FORMAT\n'+'type: ensight gold\n')
        caseOut.write('GEOMETRY\n'+'model: '+filename+'.geo\n')
        caseOut.close()
        meshOut=open(filename+'.geo','w')
        if self.nSpace_global == 2:
            meshOut.write('Unstructured 6 Node Triangular Mesh\n\n')
        elif self.nSpace_global == 3:
            meshOut.write('Unstructured 10 Node Tetrahedral Mesh\n\n')
        elif self.nSpace_global == 1:
            meshOut.write('Unstructured 3 Node edge Mesh\n\n')
        meshOut.write('node id given\n')
        meshOut.write('element id given\n')
        meshOut.write('part \n'+'%10i\n' % 1)
        if description:
            meshOut.write(description+'\n')
        else:
            meshOut.write('A Mesh\n')
        meshOut.write('coordinates\n'+'%10i\n' % self.CGDOFMap.nDOF)
        mesh = self.elementMaps.mesh
        lagrangeNodesArray = self.CGDOFMap.lagrangeNodesArray
        #mwf fix lagrange nodes format
        #node numbers
        for i in range(lagrangeNodesArray.shape[0]):
            meshOut.write('%10i\n' % (i + base))
        #x-coordinates
        for i in range(lagrangeNodesArray.shape[0]):
            meshOut.write('%12.5E\n' % lagrangeNodesArray[i,0])
        #y-coordinates
        for i in range(lagrangeNodesArray.shape[0]):
            meshOut.write('%12.5E\n' % lagrangeNodesArray[i,1])
        #z-coordinates
        for i in range(lagrangeNodesArray.shape[0]):
            meshOut.write('%12.5E\n' % lagrangeNodesArray[i,2])
#       #node numbers
#         for nN in range(mesh.nNodes_global):
#             meshOut.write('%10i\n' % (nN + base))
#       for ebN in range(mesh.nElementBoundaries_global):
#           meshOut.write('%10i\n' % (mesh.nNodes_global + ebN + base))
#       #x-coordinates
#         for nN in range(mesh.nNodes_global):
#             meshOut.write('%12.5E\n' % mesh.nodeArray[nN,0])
#       for ebN in range(mesh.nElementBoundaries_global):
#             meshOut.write('%12.5E\n' % lagrangeNodesArray[ebN,0])
#       #y-coordinates
#       for nN in range(mesh.nNodes_global):
#             meshOut.write('%12.5E\n' % mesh.nodeArray[nN,1])
#       for ebN in range(mesh.nElementBoundaries_global):
#             meshOut.write('%12.5E\n' % lagrangeNodesArray[ebN,1])
#       #z-coordinates
#         for nN in range(mesh.nNodes_global):
#             meshOut.write('%12.5E\n' % mesh.nodeArray[nN,2])
#       for ebN in range(mesh.nElementBoundaries_global):
#             meshOut.write('%12.5E\n' % lagrangeNodesArray[ebN,2])
        #
        if self.nSpace_global == 2:
            meshOut.write('tria6\n'+'%10i\n' % mesh.nElements_global)
        elif self.nSpace_global == 3:
            meshOut.write('tetra10\n'+'%10i\n' % mesh.nElements_global)
        elif self.nSpace_global == 1:
            meshOut.write('bar3\n'+'%10i\n' % mesh.nElements_global)
        for eN in range(mesh.nElements_global):
            meshOut.write('%10i\n' % (eN+base))
        elemString = '%10i'
        for j in range(self.referenceFiniteElement.localFunctionSpace.dim-1):
            elemString += '%10i'
        elemString += '\n'
        for eN in range(mesh.nElements_global):
            #meshOut.write('%10i%10i%10i%10i%10i%10i\n' % tuple(base+self.CGDOFMap.l2g[eN,j] for j in self.referenceFiniteElement.localFunctionSpace.range_dim))
            meshOut.write(elemString % tuple(base+self.CGDOFMap.l2g[eN,j] for j in self.referenceFiniteElement.localFunctionSpace.range_dim))
        meshOut.close()

    def writeFunctionGnuplot(self,u,filename):
        import Gnuplot
        nodal_average = numpy.zeros((self.elementMaps.mesh.nNodes_global,),
                                      'd')
        nodal_max = numpy.zeros((self.elementMaps.mesh.nNodes_global,),
                                      'd')
        nodal_min= numpy.zeros((self.elementMaps.mesh.nNodes_global,),
                                      'd')
        nodal_jump_max = numpy.zeros((self.elementMaps.mesh.nNodes_global,),
                                      'd')
        nodal_nDOF = numpy.zeros((self.elementMaps.mesh.nNodes_global,),
                                   'd')
        if self.viewer==None:
            self.viewer = Gnuplot.Gnuplot()
            #mwf added terminal cmd
            self.viewer("set terminal x11")
        for t in u.range_dim_dof:
            nodal_average[:]=0.0
            nodal_max[:]=0.0
            nodal_min[:]=0.0
            nodal_jump_max[:]=0.0
            nodal_nDOF[:]=0.0
            for eN in range(self.elementMaps.mesh.nElements_global):
                #for i in range(self.referenceFiniteElement.localFunctionSpace.dim):
                for i in range(self.referenceFiniteElement.referenceElement.dim+1):
                    I = self.dofMap.l2g[eN,i]*u.dim_dof+t
                    n = self.elementMaps.mesh.elementNodesArray[eN,i]
                    u_node = u.dof[I]
                    nodal_average[n] += u_node
                    nodal_nDOF[n]+=1
                    if nodal_nDOF[n] >=2:
                        nodal_max[n] = max(nodal_max[n],u_node)
                        nodal_min[n] = min(nodal_min[n],u_node)
                        nodal_jump_max[n] = nodal_max[n]-nodal_min[n]
            for n in range(self.elementMaps.mesh.nNodes_global):
                nodal_average[n] /= nodal_nDOF[n]
            if self.referenceFiniteElement.referenceElement.dim == 1:
                self.viewer.plot(Gnuplot.Data(self.elementMaps.mesh.nodeArray[:,0],
                                        nodal_average,

                                        title=u.name))
            elif self.referenceFiniteElement.referenceElement.dim == 2:
                nx = sqrt(self.elementMaps.mesh.nNodes_global)
                ny = nx
                x = numpy.arange(nx,dtype='i')/float(nx-1)
                y = numpy.arange(nx,dtype='i')/float(nx-1)
                nSol = numpy.reshape(nodal_average,(nx,ny))
                self.viewer('set parametric')
                self.viewer('set data style lines')
                self.viewer('set hidden')
                self.viewer('set contour base')
                self.viewer.xlabel('x')
                self.viewer.ylabel('y')
                self.viewer.splot(Gnuplot.GridData(nSol,
                                             x,
                                             y,
                                             binary=0,
                                             inline=0))
    def writeFunctionHeaderEnsight(self,u,filename,append=False,firstVariable=True,case_filename=None):
        if case_filename == None:
            case_filename = filename
        if u.isVector:
            if not append:
                caseOut=open(case_filename+'.case','a')
                if firstVariable==True:
                    caseOut.write('VARIABLE\n')
                caseOut.write('vector per node: '+
                              u.name+' '+filename+u.name+'.vec****\n')
                #caseOut.write('VARIABLE\n'+'vector per node: '+
                #        u.name+' '+filename+u.name+'_average.vec\n')
                #caseOut.write('VARIABLE\n'+'vector per node: '+
                #        u.name+' '+filename+u.name+'_jump_max.vec\n')
            #AverageOut=open(filename+u.name+'_average.vec'+`self.nOutput`,'w')
            #JumpOut=open(filename+u.name+'_jump_max.vec'+`self.nOutput`,'w')
        else:
            if not append:
                caseOut=open(case_filename+'.case','a')
                if firstVariable == True:
                    caseOut.write('VARIABLE\n')
                for t in u.range_dim_dof:
                    caseOut.write('scalar per node: '+
                                  u.name+' '+filename+u.name+'.scl****\n')
                    #caseOut.write('scalar per node: '+
                    #              u.name+"_average_"+`t`+' '+filename+u.name+'_average.scl'+`self.nOutput`+'\n')
                    #caseOut.write('scalar per node: '+
                    #              u.name+"_jump_"+`t`+' '+filename+u.name+'_jump_max.scl'+`self.nOutput`+'\n')
                    #
            #AverageOut=open(filename+u.name+'_average.scl'+`self.nOutput`,'w')
            #JumpOut=open(filename+u.name+'_jump_max.scl'+`self.nOutput`,'w')
    def writeFunctionEnsight(self,u,filename,append=False,firstVariable=True,case_filename=None):
        """
        For now only works for triangles
        """
        if case_filename == None:
            case_filename = filename
        if u.isVector:
            #if not append:
            #    caseOut=open(case_filename+'.case','a')
            #    if firstVariable==True:
            #        caseOut.write('VARIABLE\n')
            #    caseOut.write('vector per node: '+
            #                  u.name+' '+filename+u.name+'.vec****\n')
                #caseOut.write('VARIABLE\n'+'vector per node: '+
                #        u.name+' '+filename+u.name+'_average.vec\n')
                #caseOut.write('VARIABLE\n'+'vector per node: '+
                #        u.name+' '+filename+u.name+'_jump_max.vec\n')
            #AverageOut=open(filename+u.name+'_average.vec'+`self.nOutput`,'w')
            #JumpOut=open(filename+u.name+'_jump_max.vec'+`self.nOutput`,'w')
            uOut=open(filename+u.name+'.vec%4.4i' % self.nOutput,'w')
        else:
            #if not append:
            #    caseOut=open(case_filename+'.case','a')
            #    caseOut.write('VARIABLE\n')
            #    for t in u.range_dim_dof:
            #        caseOut.write('scalar per node: '+
            #                      u.name+' '+filename+u.name+'.scl****\n')
                    #caseOut.write('scalar per node: '+
                    #              u.name+"_average_"+`t`+' '+filename+u.name+'_average.scl'+`self.nOutput`+'\n')
                    #caseOut.write('scalar per node: '+
                    #              u.name+"_jump_"+`t`+' '+filename+u.name+'_jump_max.scl'+`self.nOutput`+'\n')
                    #
            #AverageOut=open(filename+u.name+'_average.scl'+`self.nOutput`,'w')
            #JumpOut=open(filename+u.name+'_jump_max.scl'+`self.nOutput`,'w')
            uOut=open(filename+u.name+'.scl%4.4i' % self.nOutput,'w')
        nodal_average = numpy.zeros((self.CGDOFMap.nDOF*u.dim_dof,),'d')
        #mwf mesh.nElements_node deprecated
        nElements_node = numpy.zeros((self.mesh.nNodes_global,),'i')
        for eN in range(self.elementMaps.mesh.nElements_global):
            #first do triangle  node
            for nN_element in range(self.elementMaps.mesh.nNodes_element):
                j = nN_element
                J_cg = self.CGDOFMap.l2g[eN,j]
                nN = J_cg
                J_dg = self.dofMap.l2g[eN,j]
                #nDOF_node = float(self.elementMaps.mesh.nElements_node[nN])
                nElements_node[nN] += 1
                for t in u.range_dim_dof:
                    nodal_average[J_cg] += u.dof[J_dg]#/nDOF_node
        #now do edge nodes
        for nN in range(self.mesh.nNodes_global):
            nodal_average[nN] /= float(nElements_node[nN])
        mesh = self.elementMaps.mesh
        for ebNI in range(mesh.nInteriorElementBoundaries_global):
            ebN = mesh.interiorElementBoundariesArray[ebNI]
            left_eN_global = mesh.elementBoundaryElementsArray[ebN,0]
            right_eN_global = mesh.elementBoundaryElementsArray[ebN,1]
            left_ebN_element = mesh.elementBoundaryLocalElementBoundariesArray[ebN,0]
            right_ebN_element = mesh.elementBoundaryLocalElementBoundariesArray[ebN,1]
            left_j_element = (left_ebN_element+1)%3 + mesh.nNodes_element #needs to be fixed for 1d, 3d
            right_j_element =(right_ebN_element+1)%3 + mesh.nNodes_element#needs to be fixed for 1d, 3d
            left_J_cg = self.CGDOFMap.l2g[left_eN_global,left_j_element]
            left_J_dg = self.dofMap.l2g[left_eN_global,left_j_element]
            right_J_cg = self.CGDOFMap.l2g[right_eN_global,right_j_element]
            right_J_dg = self.dofMap.l2g[right_eN_global,right_j_element]
            if left_J_cg != right_J_cg:
                print "problem in DGAffineQuadratic writeFunctionEnsight"
            for t in u.range_dim_dof:
                nodal_average[left_J_cg*u.dim_dof + t] = 0.5*(u.dof[left_J_dg*u.dim_dof + t]
                                                              +
                                                              u.dof[right_J_dg*u.dim_dof + t])

        for ebNE in range(mesh.nExteriorElementBoundaries_global):
            ebN = mesh.exteriorElementBoundariesArray[ebNE]
            eN_global = mesh.elementBoundaryElementsArray[ebN,0]
            ebN_element = mesh.elementBoundaryLocalElementBoundariesArray[ebN,0]
            j_element = (ebN_element+1)%3 + mesh.nNodes_element
            J_cg = self.CGDOFMap.l2g[eN_global,j_element]
            J_dg = self.dofMap.l2g[eN_global,j_element]
            for t in u.range_dim_dof:
                nodal_average[J_cg*u.dim_dof + t] = u.dof[J_dg*u.dim_dof + t]
#           for eN in range(mesh.nElements_global):
#              for j in range(mesh.nNodes_element,self.referenceFiniteElement.localFunctionSpace.dim):
#                  J_cg = self.CGDOFMap.l2g[eN,j]
#                  J_dg = self.dofMap.l2g[eN,j]
#                  #find element  boundary number  using Farthing's rule
#                  ebN_element  = (j-1)%3
#                  for t in u.range_dim_dof:
#                      nodal_average[J_cg*u.dim_dof + t] += u.dof[J_dg*u.dim_dof + t]*0.5
        uOut.write(u.name+'\n')
        uOut.write('part\n'+'%10i\n' % 1)
        uOut.write('coordinates\n')
        for t in u.range_dim_dof:
            cfemIntegrals.writeDOF(self.CGDOFMap.nDOF,u.dim_dof,t,'%12.5e\n',nodal_average,uOut)
            #for J in range(self.CGDOFMap.nDOF):
            #    uOut.write('%12.5e\n' % nodal_average[J*u.dim_dof + t])
        if u.isVector:
            for t in range(3 - u.dim_dof):
                for J in range(self.CGDOFMap.nDOF):
                    uOut.write('%12.5e\n' % 0.0)
        uOut.close()
        self.nOutput+=1
    def writeFunctionMatlab(self,u,output,append=True,storeMeshData=True,figureOffset=1):
        """
        save a scalar finite element function to matlab format for viewing
        returns number of function representations written
        """
        if not u.isVector:
            if isinstance(output,file):
                fout = output
            elif isinstance(output,str):
                if append:
                    fout = open(output,'a')
                else:
                    fout = open(output,'w')
            else:
                raise IOError, "output = %s should be file or filename"

            import Viewers
            writer = Viewers.MatlabWriter(nxgrid=50,nygrid=50,nzgrid=10)
            nout = writer.viewScalar_LagrangeDGP2(fout,
                                                  u.femSpace.nSpace_global,
                                                  u.femSpace.elementMaps.mesh.nodeArray,
                                                  u.femSpace.elementMaps.mesh.elementNodesArray,
                                                  u.femSpace.CGDOFMap.lagrangeNodesArray,
                                                  u.femSpace.dofMap.l2g,
                                                  u.femSpace.CGDOFMap.l2g,
                                                  u.dof,
                                                  name=u.name,
                                                  storeMeshData=storeMeshData,
                                                  figureNumber=figureOffset)
            if isinstance(output,str):
                fout.close()

            return nout
        #scalar
        return 0

    def writeMeshXdmf(self,ar,name,t=0.0,init=False,meshChanged=False,arGrid=None,tCount=0):
        return self.XdmfWriter.writeMeshXdmf_DGP2Lagrange(ar,name,self.mesh,self.nSpace_global,
                                                          self.dofMap,self.CGDOFMap,t=t,
                                                          init=init,meshChanged=meshChanged,arGrid=arGrid,
                                                          tCount=tCount)
    #def
    def writeFunctionXdmf(self,ar,u,tCount=0,init=True):
        self.XdmfWriter.writeFunctionXdmf_DGP2Lagrange(ar,u,tCount=tCount,init=init, dofMap=self.dofMap)
    def writeVectorFunctionXdmf(self,ar,uList,components,vectorName,tCount=0,init=True):
        self.XdmfWriter.writeVectorFunctionXdmf_nodal(ar,uList,components,vectorName,"dgp2_Lagrange",tCount=tCount,init=init)

    def getValuesAtMeshNodes(self,dof,nodalValues,isVector,dim_dof):
        """
        Calculate solution at mesh nodes from degrees of freedom defind elsewhere.
        """
        cfemIntegrals.computeC0P1InterpolantDGP12(self.elementMaps.mesh.elementNodesArray,
                                                  self.elementMaps.mesh.nodeElementOffsets,
                                                  self.elementMaps.mesh.nodeElementsArray,
                                                  self.dofMap.l2g,
                                                  dof,
                                                  nodalValues,
                                                  dim_dof)
class NC_AffineLinearOnSimplexWithNodalBasis(ParametricFiniteElementSpace):
    """
    Space of functions that are P^1 on elements and continuous at
    element boundary barycenters.

    Each geometric element is the image of the reference simplex under
    a linear affine mapping. The nodal basis is used on the reference simplex.
    """
    def __init__(self,mesh,nd=3):
        localFunctionSpace = CrouzeixRaviartWithNodalBasis(nd)
        interpolationConditions = FaceBarycenterInterpolationConditions(localFunctionSpace.referenceElement)
        ParametricFiniteElementSpace.__init__(self,
                                              ReferenceFiniteElement(localFunctionSpace,
                                                                     interpolationConditions),
                                              AffineMaps(mesh,
                                                         localFunctionSpace.referenceElement,
                                                         LinearOnSimplexWithNodalBasis(nd)),
                                              ElementBoundaryDOFMap(mesh))
        #for archiving
        import Archiver
        self.XdmfWriter = Archiver.XdmfWriter()
    def writeFunctionGnuplot(self,u,filename):
        import Gnuplot
        if self.referenceFiniteElement.referenceElement.dim == 1:
            self.uPlot = Gnuplot.Gnuplot()
            self.uPlot("set terminal x11")
            self.uPlot.plot(Gnuplot.Data(self.elementMaps.mesh.nodeArray[:,0],
                                    u.dof,

                                    title=u.name))
    def writeMeshEnsight(self,filename,description=None):
        self.mesh.writeMeshEnsight(filename,description)
    def writeFunctionHeaderEnsight(self,u,filename,append=False,firstVariable=True,case_filename=None):
        #for now plotting average and jump at nodes
        if case_filename == None:
            case_filename = filename
        if u.isVector:
            if not append:
                caseOut=open(case_filename+'.case','a')
                if firstVariable==True:
                    caseOut.write('VARIABLE\n')
                caseOut.write('vector per node: '+
                              u.name+' '+filename+u.name+'_average.vec****\n')
                caseOut.write('vector per node: '+
                        u.name+' '+filename+u.name+'_jump_max.vec****\n')
        else:
            if not append:
                caseOut=open(case_filename+'.case','a')
                if firstVariable == True:
                    caseOut.write('VARIABLE\n')
                for t in u.range_dim_dof:
                    caseOut.write('scalar per node: '+
                                  u.name+"_average"+' '+filename+u.name+'_average.scl****\n')
                    caseOut.write('scalar per node: '+
                                  u.name+"_jump"+' '+filename+u.name+'_jump_max.scl****\n')
    def writeFunctionEnsight(self,u,filename,append=False,firstVariable=True,case_filename=None):
        if case_filename == None:
            case_filename = filename
        if u.isVector:
            if not append:
                caseOut=open(case_filename+'.case','a')
                if firstVariable==True:
                    caseOut.write('VARIABLE\n')
                caseOut.write('vector per node: '+
                              u.name+' '+filename+u.name+'_average.vec****\n')
                caseOut.write('vector per node: '+
                        u.name+' '+filename+u.name+'_jump_max.vec****\n')
            AverageOut=open(filename+u.name+'_average.vec%4.4i' % self.nOutput,'w')
            JumpOut=open(filename+u.name+'_jump_max.vec%4.4i' % self.nOutput,'w')
        else:
            if not append:
                caseOut=open(case_filename+'.case','a')
                caseOut.write('VARIABLE\n')
                for t in u.range_dim_dof:
                    caseOut.write('scalar per node: '+
                                  u.name+"_average"+' '+filename+u.name+'_average.scl****\n')
                    caseOut.write('scalar per node: '+
                                  u.name+"_jump"+' '+filename+u.name+'_jump_max.scl****\n')

            AverageOut=open(filename+u.name+'_average.scl%4.4i' % self.nOutput,'w')
            JumpOut=open(filename+u.name+'_jump_max.scl%4.4i' % self.nOutput,'w')
        AverageOut.write(u.name+'\n')
        AverageOut.write('part\n'+'%10i\n' % 1)
        AverageOut.write('coordinates\n')
        JumpOut.write(u.name+'\n')
        JumpOut.write('part\n'+'%10i\n' % 1)
        JumpOut.write('coordinates\n')
        nodal_average = numpy.zeros((self.elementMaps.mesh.nNodes_global,),
                                      'd')
        nodal_max = numpy.zeros((self.elementMaps.mesh.nNodes_global,),
                                      'd')
        nodal_min= numpy.zeros((self.elementMaps.mesh.nNodes_global,),
                                      'd')
        nodal_jump_max = numpy.zeros((self.elementMaps.mesh.nNodes_global,),
                                      'd')
        nodal_nDOF = numpy.zeros((self.elementMaps.mesh.nNodes_global,),
                                   'd')
        n_xi    = u.femSpace.referenceFiniteElement.localFunctionSpace.referenceElement.nNodes
        xiArray = u.femSpace.referenceFiniteElement.localFunctionSpace.referenceElement.nodeList
        psi = numpy.zeros((n_xi,u.femSpace.referenceFiniteElement.localFunctionSpace.dim),
                            'd')
        udofs = numpy.zeros(u.femSpace.referenceFiniteElement.localFunctionSpace.dim,
                              'd')

        for t in u.range_dim_dof:
            nodal_average[:]=0.0
            nodal_max[:]=0.0
            nodal_min[:]=0.0
            nodal_jump_max[:]=0.0
            nodal_nDOF[:]=0.0
            for eN in range(self.elementMaps.mesh.nElements_global):
                psi.flat[:] = 0.0; udofs.flat[:] = 0.0
                for j in range(self.referenceFiniteElement.localFunctionSpace.dim):
                    J = self.dofMap.l2g[eN,j]*u.dim_dof+t
                    udofs[j] = u.dof[J]
                    for k in range(n_xi):
                        psi[k,j] = u.femSpace.referenceFiniteElement.localFunctionSpace.basis[j](xiArray[k])
                    #end k
                #j
                uatNodes = numpy.dot(psi,udofs) #should be nNodes long
                for i in range(self.elementMaps.mesh.nNodes_element):
                    n = self.elementMaps.mesh.elementNodesArray[eN,i]
                    u_node = uatNodes[i]
                    nodal_average[n] += u_node
                    nodal_nDOF[n]+=1
                    if nodal_nDOF[n] >=2:
                        nodal_max[n] = max(nodal_max[n],u_node)
                        nodal_min[n] = min(nodal_min[n],u_node)
                        nodal_jump_max[n] = nodal_max[n]-nodal_min[n]
                    #
                #i
            #eN
            for n in range(self.elementMaps.mesh.nNodes_global):
                nodal_average[n] /= nodal_nDOF[n]
                AverageOut.write('%12.5e\n' % nodal_average[n])
                JumpOut.write('%12.5e\n' % nodal_jump_max[n])
        if u.isVector:
            for t in range(3 - u.dim_dof):
                for n in range(self.elementMaps.mesh.nNodes_global):
                    AverageOut.write('%12.5e\n' % 0.0)
                    JumpOut.write('%12.5e\n' % 0.0)
        AverageOut.close()
        JumpOut.close()
        self.nOutput+=1
    def writeMeshXdmf(self,ar,name,t=0.0,init=False,meshChanged=False,arGrid=None,tCount=0):
        return self.XdmfWriter.writeMeshXdmf_CrouzeixRaviartP1(ar,self.elementMaps.mesh,
                                                               self.nSpace_global,
                                                               self.dofMap,
                                                               t=t,init=init,meshChanged=meshChanged,
                                                               arGrid=arGrid,tCount=tCount)

    def writeFunctionXdmf(self,ar,u,tCount=0,init=True):
        return self.XdmfWriter.writeFunctionXdmf_CrouzeixRaviartP1(ar,u,tCount=tCount,init=init, dofMap=self.dofMap)

    def writeVectorFunctionXdmf(self,ar,uList,components,vectorName,tCount=0,init=True):
        return self.XdmfWriter.writeVectorFunctionXdmf_CrouzeixRaviartP1(ar,uList,components,vectorName,tCount=tCount,init=init, dofMap=self.dofMap)

    def writeFunctionMatlab(self,u,output,append=True,storeMeshData=True,figureOffset=1):
        """
        save a scalar finite element function to matlab format for viewing
        returns number of function representations written
        """
        if not u.isVector:
            if isinstance(output,file):
                fout = output
            elif isinstance(output,str):
                if append:
                    fout = open(output,'a')
                else:
                    fout = open(output,'w')
            else:
                raise IOError, "output = %s should be file or filename"

            import Viewers
            writer = Viewers.MatlabWriter(nxgrid=50,nygrid=50,nzgrid=10)
            nout = writer.viewScalar_CrouzeixRaviartP1(fout,
                                                       u.femSpace.nSpace_global,
                                                       u.femSpace.elementMaps.mesh.nodeArray,
                                                       u.femSpace.elementMaps.mesh.elementNodesArray,
                                                       u.femSpace.dofMap.l2g,
                                                       u.dof,
                                                       name=u.name,
                                                       storeMeshData=storeMeshData,
                                                       figureNumber=figureOffset)
            if isinstance(output,str):
                fout.close()

            return nout
        #scalar
        return 0
    def getValuesAtMeshNodes(self,dof,nodalValues,isVector,dim_dof):
        """
        Calculate function at mesh nodes from degrees of freedom defined elsewhere
        """
        cfemIntegrals.computeC0P1InterpolantNCP1(self.elementMaps.mesh.elementNodesArray,
                                                 self.elementMaps.mesh.nodeElementOffsets,
                                                 self.elementMaps.mesh.nodeElementsArray,
                                                 self.dofMap.l2g,
                                                 dof,
                                                 nodalValues,
                                                 dim_dof)
#end NC

class DG_Constants(ParametricFiniteElementSpace):
    """
    The constant DG space
    """
    def __init__(self,mesh,nd=3):
        localFunctionSpace = p0(nd)
        interpolationConditions = p0InterpolationConditions(localFunctionSpace.referenceElement)
        ParametricFiniteElementSpace.__init__(self,
                                              ReferenceFiniteElement(localFunctionSpace,
                                                                     interpolationConditions),
                                              AffineMaps(mesh,
                                                         localFunctionSpace.referenceElement,
                                                         LinearOnSimplexWithNodalBasis(nd)),
                                              p0DOFMap(mesh))
        self.strongDirichletConditions = False
        import Archiver
        self.XdmfWriter = Archiver.XdmfWriter()
    def writeMeshEnsight(self,filename,description=None):
        self.mesh.writeMeshEnsight(filename,description)#need to allow paraview to even read in quadpoint data
    def writeFunctionGnuplot(self,u,filename):
        pass
    def writeFunctionEnsight(self,u,filename,append=False,firstVariable=True,case_filename=None):
        #mwf hack, to allow for output from quadrature arrays even if not plotting solution directly
        self.nOutput+= 1
    def writeFunctionHeaderEnsight(self,u,filename,append=False,firstVariable=True,case_filename=None):
        pass
    def writeFunctionMatlab(self,u,output,append=True,storeMeshData=True,figureOffset=1):
        """
        save a scalar finite element function to matlab format for viewing
        returns number of function representations written
        """
        if not u.isVector:
            if isinstance(output,file):
                fout = output
            elif isinstance(output,str):
                if append:
                    fout = open(output,'a')
                else:
                    fout = open(output,'w')
            else:
                raise IOError, "output = %s should be file or filename"

            import Viewers
            writer = Viewers.MatlabWriter(nxgrid=50,nygrid=50,nzgrid=10)
            nout = writer.viewScalar_DGP0(fout,
                                          u.femSpace.nSpace_global,
                                          u.femSpace.elementMaps.mesh.nodeArray,
                                          u.femSpace.elementMaps.mesh.elementNodesArray,
                                          u.femSpace.dofMap.l2g,
                                          u.dof,
                                          name=u.name,
                                          storeMeshData=storeMeshData,
                                          figureNumber=figureOffset)
            if isinstance(output,str):
                fout.close()

            return nout
        #scalar
        return 0
    def writeMeshXdmf(self,ar,name,t=0.0,init=False,meshChanged=False,arGrid=None,tCount=0):
        return self.XdmfWriter.writeMeshXdmf_DGP0(ar,self.elementMaps.mesh,
                                                  self.nSpace_global,
                                                  t=t,init=init,meshChanged=meshChanged,
                                                  arGrid=arGrid,tCount=tCount)

    def writeFunctionXdmf(self,ar,u,tCount=0,init=True):
        return self.XdmfWriter.writeFunctionXdmf_DGP0(ar,u,tCount=tCount,init=init)

    def writeVectorFunctionXdmf(self,ar,uList,components,vectorName,tCount=0,init=True):
        return self.XdmfWriter.writeVectorFunctionXdmf_DGP0(ar,uList,components,vectorName,tCount=tCount,init=init)

    def getValuesAtMeshNodes(self,dof,nodalValues,isVector,dim_dof):
        """
        Compute function at mesh nodes from degrees of freedom defined elsewhere
        """
        cfemIntegrals.computeC0P1InterpolantDGP0(self.elementMaps.mesh.elementNodesArray,
                                                 self.elementMaps.mesh.nodeElementOffsets,
                                                 self.elementMaps.mesh.nodeElementsArray,
                                                 self.dofMap.l2g,
                                                 dof,
                                                 nodalValues,
                                                 dim_dof)

class C0_AffineP1BubbleOnSimplexWithNodalBasis(ParametricFiniteElementSpace):
    """
    C0P1 enriched with bubble functions
    """
    def __init__(self,mesh,nd=3):
        localFunctionSpace = P1BubblesWithNodalBasis(nd)
        interpolationConditions = P1BubbleInterpolationConditions(localFunctionSpace.referenceElement)
        ParametricFiniteElementSpace.__init__(self,
                                              ReferenceFiniteElement(localFunctionSpace,
                                                                     interpolationConditions),
                                              AffineMaps(mesh,
                                                         localFunctionSpace.referenceElement,
                                                         LinearOnSimplexWithNodalBasis(nd)),
                                              P1BubbleDOFMap(mesh,localFunctionSpace,nd))
        self.strongDirichletConditions = True
        #for archiving
        import Archiver
        self.XdmfWriter = Archiver.XdmfWriter()

    def writeMeshEnsight(self,filename,description=None):
        self.mesh.writeMeshEnsight(filename,description)#need to allow paraview to even read in quadpoint data
    def writeFunctionGnuplot(self,u,filename):
        pass
    def writeFunctionEnsight(self,u,filename,append=False,firstVariable=True,case_filename=None):
        #mwf hack, to allow for output from quadrature arrays even if not plotting solution directly
        self.nOutput+= 1
    def writeFunctionHeaderEnsight(self,u,filename,append=False,firstVariable=True,case_filename=None):
        pass
    def writeFunctionMatlab(self,u,output,append=True,storeMeshData=True,figureOffset=1):
        """
        save a scalar finite element function to matlab format for viewing
        returns number of function representations written

        Warning, currently has to compute values at interpolation points!
        tries to use basis values at interpolation points if in u
        """
        if not u.isVector:
            if isinstance(output,file):
                fout = output
            elif isinstance(output,str):
                if append:
                    fout = open(output,'a')
                else:
                    fout = open(output,'w')
            else:
                raise IOError, "output = %s should be file or filename"

            basisValuesAtInterpolationPoints = None
            if 'basisValuesAtInterpolationPoints' in dir(u):
                basisValuesAtInterpolationPoints = u.basisValuesAtInterpolationPoints
            else:
                u.basisValuesAtInterpolationPoints = numpy.zeros((u.femSpace.interpolationPoints.shape[0],
                                                                  u.femSpace.interpolationPoints.shape[1],
                                                                  u.femSpace.referenceFiniteElement.localFunctionSpace.dim),
                                                                 'd')
                u.femSpace.getBasisValues(u.femSpace.referenceFiniteElement.interpolationConditions.quadraturePointArray,
                                          u.basisValuesAtInterpolationPoints)

            interpolationValuesArray        = None
            if 'interpolationValuesArray' not in dir(u):
                u.interpolationValuesArray = numpy.zeros((u.femSpace.interpolationPoints.shape[0],
                                                          u.femSpace.interpolationPoints.shape[1]),'d')
            u.getValues(u.basisValuesAtInterpolationPoints,u.interpolationValuesArray)
            import Viewers
            writer = Viewers.MatlabWriter(nxgrid=50,nygrid=50,nzgrid=10)
            nout = writer.viewScalar_MonomialDGPK(fout,
                                                  u.femSpace.nSpace_global,
                                                  u.femSpace.elementMaps.mesh.nodeArray,
                                                  u.femSpace.elementMaps.mesh.elementNodesArray,
                                                  u.femSpace.interpolationPoints,
                                                  u.interpolationValuesArray,
                                                  name=u.name,
                                                  storeMeshData=storeMeshData,
                                                  figureNumber=figureOffset)
            if isinstance(output,str):
                fout.close()

            return nout
        #scalar
        return 0
    def writeMeshXdmf(self,ar,name,t=0.0,init=False,meshChanged=False,arGrid=None,tCount=0):
        return self.XdmfWriter.writeMeshXdmf_P1Bubble(ar,self.elementMaps.mesh,self.nSpace_global,
                                                      self.dofMap.l2g,
                                                      t=t,init=init,meshChanged=meshChanged,arGrid=arGrid,tCount=tCount)

    def writeFunctionXdmf(self,ar,u,tCount=0,init=True):
        """
        not much choice except to get u values at interpolation points?
        """
        return self.XdmfWriter.writeFunctionXdmf_P1Bubble(ar,u,tCount=tCount,init=init)
    #
    def writeVectorFunctionXdmf(self,ar,uList,components,vectorName,tCount=0,init=True):
        """
        Write function to XDFM rep
        """
        return self.XdmfWriter.writeVectorFunctionXdmf_P1Bubble(ar,uList,components,vectorName,"_c0p1_Bubble",tCount=tCount,init=init)
    def getValuesAtMeshNodes(self,dof,nodalValues,isVector,dim_dof):
        """
        Calculate function values at mesh nodes from degrees of freedom defined elsewhere
        """
        ntot = len(nodalValues.flat)
        nodalValues.flat[:] = dof.flat[:ntot]



class C0_AffineP1P0BubbleOnSimplexWithNodalBasis(ParametricFiniteElementSpace):
    """
    TODO set output to take advantage of nodal information
    """
    def __init__(self,mesh,nd=3):
        localFunctionSpace = P1P0BubblesWithNodalBasis(nd)
        interpolationConditions = P1P0BubbleInterpolationConditions(localFunctionSpace.referenceElement,localFunctionSpace)
        ParametricFiniteElementSpace.__init__(self,
                                              ReferenceFiniteElement(localFunctionSpace,
                                                                     interpolationConditions),
                                              AffineMaps(mesh,
                                                         localFunctionSpace.referenceElement,
                                                         LinearOnSimplexWithNodalBasis(nd)),
                                              P1BubbleDOFMap(mesh,localFunctionSpace,nd))
        self.strongDirichletConditions = True
        #for archiving
        import Archiver
        self.XdmfWriter = Archiver.XdmfWriter()

    def writeMeshEnsight(self,filename,description=None):
        self.mesh.writeMeshEnsight(filename,description)#need to allow paraview to even read in quadpoint data
    def writeFunctionGnuplot(self,u,filename):
        pass
    def writeFunctionEnsight(self,u,filename,append=False,firstVariable=True,case_filename=None):
        #mwf hack, to allow for output from quadrature arrays even if not plotting solution directly
        self.nOutput+= 1
    def writeFunctionHeaderEnsight(self,u,filename,append=False,firstVariable=True,case_filename=None):
        pass
    def writeFunctionMatlab(self,u,output,append=True,storeMeshData=True,figureOffset=1):
        """
        save a scalar finite element function to matlab format for viewing
        returns number of function representations written

        Warning, currently has to compute values at interpolation points!
        tries to use basis values at interpolation points if in u
        """
        if not u.isVector:
            if isinstance(output,file):
                fout = output
            elif isinstance(output,str):
                if append:
                    fout = open(output,'a')
                else:
                    fout = open(output,'w')
            else:
                raise IOError, "output = %s should be file or filename"

            basisValuesAtInterpolationPoints = None
            if 'basisValuesAtInterpolationPoints' in dir(u):
                basisValuesAtInterpolationPoints = u.basisValuesAtInterpolationPoints
            else:
                u.basisValuesAtInterpolationPoints = numpy.zeros((u.femSpace.interpolationPoints.shape[0],
                                                                  u.femSpace.interpolationPoints.shape[1],
                                                                  u.femSpace.referenceFiniteElement.localFunctionSpace.dim),
                                                                 'd')
                u.femSpace.getBasisValues(u.femSpace.referenceFiniteElement.interpolationConditions.quadraturePointArray,
                                          u.basisValuesAtInterpolationPoints)

            interpolationValuesArray        = None
            if 'interpolationValuesArray' not in dir(u):
                u.interpolationValuesArray = numpy.zeros((u.femSpace.interpolationPoints.shape[0],
                                                          u.femSpace.interpolationPoints.shape[1]),'d')
            u.getValues(u.basisValuesAtInterpolationPoints,u.interpolationValuesArray)
            import Viewers
            writer = Viewers.MatlabWriter(nxgrid=50,nygrid=50,nzgrid=10)
            nout = writer.viewScalar_MonomialDGPK(fout,
                                                  u.femSpace.nSpace_global,
                                                  u.femSpace.elementMaps.mesh.nodeArray,
                                                  u.femSpace.elementMaps.mesh.elementNodesArray,
                                                  u.femSpace.interpolationPoints,
                                                  u.interpolationValuesArray,
                                                  name=u.name,
                                                  storeMeshData=storeMeshData,
                                                  figureNumber=figureOffset)
            if isinstance(output,str):
                fout.close()

            return nout
        #scalar
        return 0
    def writeMeshXdmf(self,ar,name,t=0.0,init=False,meshChanged=False,arGrid=None,tCount=0):
        return self.XdmfWriter.writeMeshXdmf_MonomialDGPK(ar,self.elementMaps.mesh,self.nSpace_global,
                                                          self.interpolationPoints,
                                                          t=t,init=init,meshChanged=meshChanged,arGrid=arGrid,tCount=tCount)

    def writeFunctionXdmf(self,ar,u,tCount=0,init=True):
        """
        not much choice except to get u values at interpolation points?
        """
        basisValuesAtInterpolationPoints = None
        if 'basisValuesAtInterpolationPoints' in dir(u):
            basisValuesAtInterpolationPoints = u.basisValuesAtInterpolationPoints
        else:
            u.basisValuesAtInterpolationPoints = numpy.zeros((u.femSpace.interpolationPoints.shape[0],
                                                              u.femSpace.interpolationPoints.shape[1],
                                                              u.femSpace.referenceFiniteElement.localFunctionSpace.dim),
                                                             'd')
            u.femSpace.getBasisValues(u.femSpace.referenceFiniteElement.interpolationConditions.quadraturePointArray,
                                      u.basisValuesAtInterpolationPoints)

        interpolationValuesArray        = None
        if 'interpolationValuesArray' not in dir(u):
            u.interpolationValuesArray = numpy.zeros((u.femSpace.interpolationPoints.shape[0],
                                                      u.femSpace.interpolationPoints.shape[1]),'d')
        u.getValues(u.basisValuesAtInterpolationPoints,u.interpolationValuesArray)

        return self.XdmfWriter.writeFunctionXdmf_MonomialDGPK(ar,u.interpolationValuesArray,u.name,tCount=tCount,init=init,mesh=u.femSpace.mesh)
    #
    def writeVectorFunctionXdmf(self,ar,uList,components,vectorName,tCount=0,init=True):
        """
        Write function to XDMF representation
        """
        logEvent("Monomial DGPK writeVectorFunctionXdmf not implemented yet",level=1)


"""
Members of the finite element space.
"""
from LinearAlgebraTools import ParVec
import Comm

class FiniteElementFunction:
    """
    A member of a finite element space of scalar functions.
    """
    def __init__(self,finiteElementSpace,dof=None,dim_dof=1,name="no_name",isVector=False):
        self.name=name
        self.isVector=isVector
        self.femSpace = finiteElementSpace
        self.nDOF_global = self.femSpace.dim
        self.dim_dof = dim_dof
        self.range_dim_dof = range(self.dim_dof)
        if dof != None:
            self.dof=dof
        else:
            self.dof = numpy.zeros((self.femSpace.dim*dim_dof),
                                     'd')
        self.useC=True
        #we need to be able to get references to existing values for values at nodes for some calculations
        #like vtkVisualization
        self.meshNodeValues = None
        #add parallel capability to FiniteElementFunction now as well
        self.par_dof = None

    def projectFromInterpolationConditions(self,interpolationValues):
        #mwf debug
        #import pdb
        #pdb.set_trace()
        if self.useC and self.femSpace.referenceFiniteElement.interpolationConditions.projectFiniteElementFunctionFromInterpolationConditions_opt != None:
            self.femSpace.referenceFiniteElement.interpolationConditions.projectFiniteElementFunctionFromInterpolationConditions_opt(self,interpolationValues)
        else:
            functionals = self.femSpace.referenceFiniteElement.interpolationConditions.functionalsQuadrature
            for eN in range(self.femSpace.elementMaps.mesh.nElements_global):
                for i in self.femSpace.referenceFiniteElement.localFunctionSpace.range_dim:
                    dof_eN_i = functionals[i](interpolationValues[eN])
                    self.dof[self.femSpace.dofMap.l2g[eN,i]*self.dim_dof:self.femSpace.dofMap.l2g[eN,i]*self.dim_dof+self.dim_dof] = dof_eN_i
    def getValue(self,eN,xi):
        value = 0.0
        for i,psi in zip(
            self.femSpace.finiteElements[eN].globalDOFNumbers,
            self.femSpace.finiteElements[eN].localFunctionSpace.basis):
            value+=self.dof[i]*psi(xi)
        return value
    def getValues(self,
                  v,
                  u):
        n_xi = v.shape[1]
        if self.useC==True:
            cfemIntegrals.calculateFiniteElementFunctionValues(self.femSpace.dofMap.l2g,
                                                               self.dof,
                                                               v,
                                                               u)
        else:
            u.flat[:]=0.0
            range_n_xi = range(n_xi)
            for eN in range(self.femSpace.elementMaps.mesh.nElements_global):
                for k in range_n_xi:
                    for j in self.femSpace.referenceFiniteElement.localFunctionSpace.range_dim:
                        J = self.femSpace.dofMap.l2g[eN,j]
                        for t in self.range_dim_dof:
                            u[eN,k*self.dim_dof + t]+=self.dof[J*self.dim_dof + t]*v[eN,k,j]
    def getGradientValues(self,
                          grad_v,
                          grad_u):
        n_xi = grad_v.shape[1]
        nSpace = grad_v.shape[-1]
        if self.useC==True:
            cfemIntegrals.calculateFiniteElementFunctionGradientValues(self.femSpace.dofMap.l2g,
                                                                       self.dof,
                                                                       grad_v,
                                                                       grad_u)
        else:
            range_n_xi = range(n_xi)
            grad_u.flat[:]=0.0
            for eN in range(self.femSpace.elementMaps.mesh.nElements_global):
                for k in range_n_xi:
                    for j in self.femSpace.referenceFiniteElement.localFunctionSpace.range_dim:
                        J = self.femSpace.dofMap.l2g[eN,j]
                        for t in self.range_dim_dof:
                            for m in self.femSpace.referenceFiniteElement.referenceElement.range_dim:
                                grad_u[eN,k*self.dim_dof + t,m]+=self.dof[J*self.dim_dof+t]*grad_v[eN,k,j,m]
    def getHessianValues(self,
                         Hessian_v,
                         Hessian_u):
        n_xi = Hessian_v.shape[1]
        nSpace = Hessian_v.shape[-1]
        cfemIntegrals.calculateFiniteElementFunctionHessianValues(self.femSpace.dofMap.l2g,
                                                                  self.dof,
                                                                  Hessian_v,
                                                                  Hessian_u)
    def getGradientTensorValues(self,
                                grad_v_x_grad_w,
                                grad_u_x_grad_w):
        n_xi = grad_v_x_grad_w.shape[1]
        nSpace = grad_v_x_grad_w.shape[-1]
        cfemIntegrals.calculateFiniteElementFunctionGradientTensorValues(self.femSpace.dofMap.l2g,
                                                                         self.dof,
                                                                         grad_v_x_grad_w,
                                                                         grad_u_x_grad_w)
    def getValuesTrace(self,
                       v,
                       u):
        n_xi = v.shape[2]
        if self.useC==True:
            cfemIntegrals.calculateFiniteElementFunctionValuesTrace(self.femSpace.dofMap.l2g,
                                                                   self.dof,
                                                                   v,
                                                                   u)
        else:
            u.flat[:]=0.0
            range_n_xi = range(n_xi)
            for eN in range(self.femSpace.elementMaps.mesh.nElements_global):
                for ebN in self.femSpace.referenceFiniteElement.referenceElement.range_nElementBoundaries:
                    for k in range_n_xi:
                        for j in self.femSpace.referenceFiniteElement.localFunctionSpace.range_dim:
                            J = self.femSpace.dofMap.l2g[eN,j]
                            for t in self.range_dim_dof:
                                u[eN,ebN,k*self.dim_dof + t]+=self.dof[J*self.dim_dof + t]*v[eN,ebN,k,j]
    def getGradientValuesTrace(self,
                               grad_v,
                               grad_u):
        n_xi = grad_v.shape[2]
        nSpace = grad_v.shape[-1]
        if self.useC==True:
            cfemIntegrals.calculateFiniteElementFunctionGradientValuesTrace(self.femSpace.dofMap.l2g,
                                                                           self.dof,
                                                                           grad_v,
                                                                           grad_u)
        else:
            grad_u.flat[:]=0.0
            range_n_xi = range(n_xi)
            for eN in range(self.femSpace.elementMaps.mesh.nElements_global):
                for ebN in self.femSpace.referenceFiniteElement.referenceElement.range_nElementBoundaries:
                    for k in range_n_xi:
                        for j in self.femSpace.referenceFiniteElement.localFunctionSpace.range_dim:
                            J = self.femSpace.dofMap.l2g[eN,j]
                            for t in self.range_dim_dof:
                                for m in self.femSpace.referenceFiniteElement.referenceElement.range_dim:
                                    grad_u[eN,ebN,k*self.dim_dof + t,m]+=self.dof[J*self.dim_dof + t]*grad_v[eN,ebN,k,j,m]
    def getValuesGlobalExteriorTrace(self,
                                     v,
                                     u):
        n_xi = v.shape[2]
        if self.useC==True:
            cfemIntegrals.calculateFiniteElementFunctionValuesGlobalExteriorTrace(self.femSpace.elementMaps.mesh.exteriorElementBoundariesArray,
                                                                                  self.femSpace.elementMaps.mesh.elementBoundaryElementsArray,
                                                                                  self.femSpace.elementMaps.mesh.elementBoundaryLocalElementBoundariesArray,
                                                                                  self.femSpace.dofMap.l2g,
                                                                                  self.dof,
                                                                                  v,
                                                                                  u)
        else:
            u.flat[:]=0.0
            range_n_xi = range(n_xi)
            for ebNE in range(self.femSpace.elementMaps.mesh.nExteriorElementBoundaries_global):
                ebN = self.femSpace.elementMaps.mesh.exteriorElementBoundariesArray[ebNE]
                eN  = self.femSpace.elementMaps.mesh.elementBoundaryElementsArray[ebN,0]
                ebN_local = self.femSpace.elementMaps.mesh.elementBoundaryLocalElementBoundariesArray[ebN,0]
                for k in range_n_xi:
                    for j in self.femSpace.referenceFiniteElement.localFunctionSpace.range_dim:
                        J = self.femSpace.dofMap.l2g[eN,j]
                        for t in self.range_dim_dof:
                            u[ebNE,k*self.dim_dof + t]+=self.dof[J*self.dim_dof + t]*v[ebNE,k,j]
    def getGradientValuesGlobalExteriorTrace(self,
                                             grad_v,
                                             grad_u):
        n_xi = grad_v.shape[1]
        nSpace = grad_v.shape[-1]
        if self.useC==True:
            cfemIntegrals.calculateFiniteElementFunctionGradientValuesGlobalExteriorTrace(self.femSpace.elementMaps.mesh.exteriorElementBoundariesArray,
                                                                                          self.femSpace.elementMaps.mesh.elementBoundaryElementsArray,
                                                                                          self.femSpace.elementMaps.mesh.elementBoundaryLocalElementBoundariesArray,
                                                                                          self.femSpace.dofMap.l2g,
                                                                                          self.dof,
                                                                                          grad_v,
                                                                                          grad_u)
        else:
            grad_u.flat[:]=0.0
            range_n_xi = range(n_xi)
            for ebNE in range(self.femSpace.elementMaps.mesh.nExteriorElementBoundaries_global):
                ebN = self.femSpace.elementMaps.mesh.exteriorElementBoundariesArray[ebNE]
                eN  = self.femSpace.elementMaps.mesh.elementBoundariesArray[ebN,0]
                ebN_local = self.femSpace.elementMaps.mesh.elementBoundaryLocalElementBoundariesArray[ebN,0]
                for k in range_n_xi:
                    for j in self.femSpace.referenceFiniteElement.localFunctionSpace.range_dim:
                        J = self.femSpace.dofMap.l2g[eN,j]
                        for t in self.range_dim_dof:
                            for m in self.femSpace.referenceFiniteElement.referenceElement.range_dim:
                                grad_u[ebNE,k*self.dim_dof + t,m]+=self.dof[J*self.dim_dof + t]*grad_v[ebNE,k,j,m]

    def writeFunctionGnuplot(self,filename,append=False):
        self.femSpace.writeFunctionGnuplot(self,filename)
    def writeFunctionEnsight(self,filename,append=False,case_filename=None):
        self.femSpace.writeFunctionEnsight(self,filename,append,case_filename)
    def writeFunctionMatlab(self,output,append=True,storeMeshData=True,figureOffset=1):
        return self.femSpace.writeFunctionMatlab(self,output,append=append,storeMeshData=storeMeshData,figureOffset=figureOffset)

    #we need to be able to get references to existing values for values at nodes for some calculations
    #like vtkVisualization, call structure is different that getValues because realy want internal storage to be modified
    def calculateValuesAtMeshNodes(self):
        if self.meshNodeValues == None:
            self.meshNodeValues = numpy.zeros((self.femSpace.mesh.nNodes_global*self.dim_dof),'d')
        self.femSpace.getValuesAtMeshNodes(self.dof,self.meshNodeValues,self.isVector,self.dim_dof)

    #
    def setupParallelCommunication(self):
        """
        build data structure for parallel communication
        """
        if self.femSpace.dofMap.dof_offsets_subdomain_owned == None:
            log("WARNING setupParallelCommunication not valid for %s must have parallel information for dofMap" % self,level=-1)
            return
        comm = Comm.get()
        par_n = self.femSpace.dofMap.dof_offsets_subdomain_owned[comm.rank()+1] - self.femSpace.dofMap.dof_offsets_subdomain_owned[comm.rank()]
        par_N = self.femSpace.dofMap.nDOF_all_processes
        par_nghost = self.femSpace.dofMap.nDOF_subdomain - par_n
        subdomain2global = self.femSpace.dofMap.subdomain2global
        max_dof_neighbors= self.femSpace.dofMap.max_dof_neighbors
        par_bs = self.dim_dof
        self.par_dof = ParVec(self.dof,par_bs,par_n,par_N,par_nghost,subdomain2global)

"""
Boundary Conditions
"""

class DOFBoundaryConditions:
    """
    A class for generating the set of DOF that are replaced by
    Dirichlet conditions and the values that are to be assigned to
    those DOF. For now I will ignore the ability to specify
    different boundary conditions for interpolatory DOF that correspond
    to the same physical point (i.e. discontinuous approximations where
    left and right limits can be specified)

    DOFBoundaryConditionDict -- a dictionary of boundary condition functions
    accessed by global DOF number
    DOFBoundryConditionPointDict -- a dictionary of physical points associated
    with the boundary condition
    freeDOFSet -- the DOF not specified by boundary conditions
    global2freeGlobal -- an integer mapping from global DOF numbers
    to the free DOF numbers.

    The constructor requires a function that takes a point as input
    and, if the point is on a part of the boundary where values are
    specified, then it returns the function of t,x, and the unknown
    that computes the boundary condition.

    TODO
     For now allow for flag to specify type of dirichlet condition to allow
     say nonlinear function of solution to be specified
     initially, only weak bc's will allow this functionality though
    """
    def __init__(self,femSpace,getPointwiseBoundaryConditions=None,weakDirichletConditions=False,
                 getPeriodicBoundaryConditions=None,allowNodalMaterialBoundaryTypes=True):
        self.DOFBoundaryConditionsDict={}
        self.DOFBoundaryPointDict={}
        self.DOFBoundaryMaterialFlag={}
        self.freeDOFSet=set()
        self.periodicDOFDict={}
        class ptuple:
            """
            define a dictionary key that defines points as equal if they're "close"
            """
            h=femSpace.mesh.hMin
            def __init__(self,p):
                self.p=p
            def __hash__(self):
                return hash(tuple(self.p))
            def __eq__(self,other):
                return  enorm(self.p - other.p) <= self.h
        if getPointwiseBoundaryConditions!=None and femSpace.strongDirichletConditions and not weakDirichletConditions:
            for eN in range(femSpace.elementMaps.mesh.nElements_global):
            # mesh = femSpace.elementMaps.mesh
            # for ebNE in range(mesh.nExteriorElementBoundaries_global):
            #     ebN = mesh.exteriorElementBoundariesArray[ebNE]
            #     eN = mesh.elementBoundaryElementsArray[ebN,0]
                for k in range(femSpace.referenceFiniteElement.interpolationConditions.nQuadraturePoints):
                    i = femSpace.referenceFiniteElement.interpolationConditions.quadrature2DOF_element(k)
                    dofN = femSpace.dofMap.l2g[eN,i]
                    x = femSpace.interpolationPoints[eN,k]
                    try:
                        #in case interpolation is wholly in element interior
                        interiorInterpolationPoint = True
                        for ebN_element in range(femSpace.elementMaps.mesh.nElementBoundaries_element):
                            if femSpace.referenceFiniteElement.interpolationConditions.definedOnLocalElementBoundary(k,ebN_element) == True:
                                interiorInterpolationPoint = False
                                ebN = femSpace.elementMaps.mesh.elementBoundariesArray[eN,ebN_element]
                                materialFlag = femSpace.elementMaps.mesh.elementBoundaryMaterialTypes[ebN]
                                #mwf now allow for flag to specify type of dirichlet condition to allow
                                #say nonlinear function of solution to be specified
                                #initially, only weak bc's will allow this functionality though
                                gReturn = getPointwiseBoundaryConditions(x,materialFlag)
                                try:
                                    g = gReturn[0]
                                    gFlag = gReturn[1]
                                except TypeError:
                                    g = gReturn
                                    gFlag = 1
                                if gFlag != 1:
                                    logEvent("WARNING strong Dirichlet conditions do not enforce nonlinear bcs")
                                p = None
                                if getPeriodicBoundaryConditions != None:
                                    p = getPeriodicBoundaryConditions(x,materialFlag)
                                if p != None:
                                    if self.periodicDOFDict.has_key(ptuple(p)):
                                        self.periodicDOFDict[ptuple(p)].add(dofN)
                                    else:
                                        self.periodicDOFDict[ptuple(p)] = set([dofN])
                                elif g != None:
                                    self.DOFBoundaryConditionsDict[dofN] = g
                                    self.DOFBoundaryPointDict[dofN]=x
                                    self.DOFBoundaryMaterialFlag[dofN] = materialFlag
                                    self.freeDOFSet.discard(dofN)
                                else:
                                    if dofN not in self.DOFBoundaryConditionsDict.keys():
                                        self.freeDOFSet.add(dofN)
                                #has Dirichlet bc set or not
                            #on ebN_element
                        #local faces
                        if interiorInterpolationPoint and dofN not in self.DOFBoundaryConditionsDict.keys():
                            self.freeDOFSet.add(dofN)
                    except TypeError:
                        logEvent("""WARNING DOFBoundaryCondition Pointwise conditions should take arguments (x,flag) now trying without flag""")
                        #mwf now allow for flag to specify type of dirichlet condition to allow
                        #say nonlinear function of solution to be specified
                        #initially, only weak bc's will allow this functionality though
                        gReturn = getPointwiseBoundaryConditions(x)
                        try:
                            g = gReturn[0]
                            gFlag = gReturn[1]
                        except TypeError:
                            g = gReturn
                            gFlag = 1
                        if gFlag != 1:
                            logEvent("WARNING strong Dirichlet conditions do not enforce nonlinear bcs")
                        p = None
                        if getPeriodicBoundaryConditions != None:
                            p = getPeriodicBoundaryConditions(x)
                        if p != None:
                            #print "periodic DOF bc ",tuple(p)
                            if self.periodicDOFDict.has_key(ptuple(p)):
                                self.periodicDOFDict[ptuple(p)].add(dofN)
                                self.freeDOFSet.discard(dofN)
                            else:
                                #print "inserting dof in periodic and free",dofN
                                self.periodicDOFDict[ptuple(p)] = set([dofN])
                                self.freeDOFSet.discard(dofN)
                        elif g:
                            self.DOFBoundaryConditionsDict[dofN] = g
                            self.DOFBoundaryPointDict[dofN]=x
                            self.freeDOFSet.discard(dofN)
                        else:
                            if dofN not in self.DOFBoundaryConditionsDict.keys():
                                self.freeDOFSet.add(dofN)
                    #exception on argument list for getPointWiseBoundaryConditions
                    #now also try setting Dirichlet boundary conditions using nodal id tags
                    nN_element = femSpace.referenceFiniteElement.interpolationConditions.quadrature2Node_element(k)
                    ##todo work out use cases where this matters
                    if allowNodalMaterialBoundaryTypes and (nN_element != None and nN_element < femSpace.elementMaps.mesh.nNodes_element):
                        try:
                            nN_global = femSpace.elementMaps.mesh.elementNodesArray[eN,nN_element]
                            materialFlag = femSpace.elementMaps.mesh.nodeMaterialTypes[nN_global]
                            gReturn = getPointwiseBoundaryConditions(x,materialFlag)
                            try:
                                g = gReturn[0]
                                gFlag = gReturn[1]
                            except TypeError:
                                g = gReturn
                                gFlag = 1
                            if gFlag != 1:
                                logEvent("WARNING strong Dirichlet conditions do not enforce nonlinear bcs")
                            p = None
                            if getPeriodicBoundaryConditions != None:
                                p = getPeriodicBoundaryConditions(x,materialFlag)
                            if p != None: #skip dof setting here
                                pass#cek changed from break to pass/elif
                            elif g: #override elementBoundary condition
                                self.DOFBoundaryConditionsDict[dofN] = g
                                self.DOFBoundaryPointDict[dofN]=x
                                self.DOFBoundaryMaterialFlag[dofN] = materialFlag
                                self.freeDOFSet.discard(dofN)
                            else:
                                if dofN not in self.DOFBoundaryConditionsDict.keys():
                                    self.freeDOFSet.add(dofN)
                            #has Dirichlet bc set or not
                        except TypeError:
                            logEvent("""WARNING DOFBoundaryCondition Pointwise conditions should take arguments (x,flag) skipping nodal flag test""")
                        #
                    #has correspondence between interpolation conditions and mesh nodes
                #k
            #eN
        else:
            self.freeDOFSet = set(range(femSpace.dim))
        #
        for nodeSet in self.periodicDOFDict.values():
            nodeList = list(nodeSet)
            nodeList.sort()
            self.freeDOFSet.add(nodeList[0])
            for dofN in nodeList[1:]:
                self.freeDOFSet.discard(dofN)
        self.nFreeDOF_global = len(self.freeDOFSet)
        self.global2freeGlobal={}
        self.myFreeDOF={}
        for free_dofN, dofN in enumerate(self.freeDOFSet):
            self.global2freeGlobal[dofN] = free_dofN
            self.myFreeDOF[dofN] = dofN
        for nodeSet in self.periodicDOFDict.values():
            nodeList = list(nodeSet)
            nodeList.sort()
            free_dofN = self.global2freeGlobal[nodeList[0]]
            print "node list",nodeList
            for dofN in nodeSet:
                self.global2freeGlobal[dofN] = free_dofN
                self.myFreeDOF[dofN] = nodeList[0]
        #create arrays for iterating over dofs in c
        #not necessarily a 1-1 correspondence between free_dofN and dofN because of
        #periodic bcs, so have to have 2 arrays
        nfree = len(self.global2freeGlobal)
        self.global2freeGlobal_global_dofs = numpy.zeros((nfree,),'i')
        self.global2freeGlobal_free_dofs = numpy.zeros((nfree,),'i')
        test = numpy.array(range(nfree),dtype='i')
        for i,dofN in enumerate(self.global2freeGlobal.keys()):
            self.global2freeGlobal_global_dofs[i] = dofN#map each of the unknown DOF's to the original node number
            self.global2freeGlobal_free_dofs[i] = self.global2freeGlobal[dofN]#map each of the unknown DOF's to the free unknown number


class DOFBoundaryConditions_alt:
    """
    A class for generating the set of DOF that are replaced by
    Dirichlet conditions and the values that are to be assigned to
    those DOF. For now I will ignore the ability to specify
    different boundary conditions for interpolatory DOF that correspond
    to the same physical point (i.e. discontinuous approximations where
    left and right limits can be specified)

    DOFBoundaryConditionDict -- a dictionary of boundary condition functions
    accessed by global DOF number
    DOFBoundryConditionPointDict -- a dictionary of physical points associated
    with the boundary condition
    freeDOFSet -- the DOF not specified by boundary conditions
    global2freeGlobal -- an integer mapping from global DOF numbers
    to the free DOF numbers.

    The constructor requires a function that takes a point as input
    and, if the point is on a part of the boundary where values are
    specified, then it returns the function of t,x, and the unknown
    that computes the boundary condition.

    TODO
     For now allow for flag to specify type of dirichlet condition to allow
     say nonlinear function of solution to be specified
     initially, only weak bc's will allow this functionality though

    """
    def __init__(self,femSpace,getPointwiseBoundaryConditions=None,weakDirichletConditions=False,
                 getPeriodicBoundaryConditions=None,allowNodalMaterialBoundaryTypes=True):
        self.DOFBoundaryConditionsDict={}
        self.DOFBoundaryPointDict={}
        self.DOFBoundaryMaterialFlag={}
        self.periodicDOFDict={}
        class ptuple:
            """
            define a dictionary key that defines points as equal if they're "close"
            """
            h=femSpace.mesh.hMin
            def __init__(self,p):
                self.p=p
            def __hash__(self):
                return hash(tuple(self.p))
            def __eq__(self,other):
                return  enorm(self.p - other.p) < self.h
        if getPointwiseBoundaryConditions!=None and femSpace.strongDirichletConditions and not weakDirichletConditions:
            for eN in range(femSpace.elementMaps.mesh.nElements_global):
            # mesh = femSpace.elementMaps.mesh
            # for ebNE in range(mesh.nExteriorElementBoundaries_global):
            #     ebN = mesh.exteriorElementBoundariesArray[ebNE]
            #     eN = mesh.elementBoundaryElementsArray[ebN,0]
                for k in range(femSpace.referenceFiniteElement.interpolationConditions.nQuadraturePoints):
                    i = femSpace.referenceFiniteElement.interpolationConditions.quadrature2DOF_element(k)
                    dofN = femSpace.dofMap.l2g[eN,i]
                    x = femSpace.interpolationPoints[eN,k]

                    #in case interpolation is wholly in element interior
                    interiorInterpolationPoint = True
                    for ebN_element in range(femSpace.elementMaps.mesh.nElementBoundaries_element):
                        if femSpace.referenceFiniteElement.interpolationConditions.definedOnLocalElementBoundary(k,ebN_element) == True:
                            interiorInterpolationPoint = False
                            ebN = femSpace.elementMaps.mesh.elementBoundariesArray[eN,ebN_element]
                            materialFlag = femSpace.elementMaps.mesh.elementBoundaryMaterialTypes[ebN]
                            #mwf now allow for flag to specify type of dirichlet condition to allow
                            #say nonlinear function of solution to be specified
                            #initially, only weak bc's will allow this functionality though
                            gReturn = getPointwiseBoundaryConditions(x,materialFlag)
                            try:
                                g = gReturn[0]
                                gFlag = gReturn[1]
                            except TypeError:
                                g = gReturn
                                gFlag = 1
                            if gFlag != 1:
                                logEvent("WARNING strong Dirichlet conditions do not enforce nonlinear bcs")
                            p = None
                            if getPeriodicBoundaryConditions != None:
                                p = getPeriodicBoundaryConditions(x,materialFlag)
                            if p != None:
                                if self.periodicDOFDict.has_key(ptuple(p)):
                                    self.periodicDOFDict[ptuple(p)].add(dofN)
                                else:
                                    self.periodicDOFDict[ptuple(p)] = set([dofN])
                            elif g != None:
                                self.DOFBoundaryConditionsDict[dofN] = g
                                self.DOFBoundaryPointDict[dofN]=x
                                self.DOFBoundaryMaterialFlag[dofN] = materialFlag

                            #has Dirichlet bc set or not
                        #on ebN_element
                    #local faces
                #k
            #eN
        self.freeDOFSet = set(range(femSpace.dim))
        for nodeSet in self.periodicDOFDict.values():
            nodeList = list(nodeSet)
            nodeList.sort()
            self.freeDOFSet.add(nodeList[0])
            for dofN in nodeList[1:]:
                self.freeDOFSet.discard(dofN)
        self.nFreeDOF_global = len(self.freeDOFSet)
        self.global2freeGlobal={}
        self.myFreeDOF={}
        for free_dofN, dofN in enumerate(self.freeDOFSet):
            self.global2freeGlobal[dofN] = free_dofN
            self.myFreeDOF[dofN] = dofN
        for nodeSet in self.periodicDOFDict.values():
            nodeList = list(nodeSet)
            nodeList.sort()
            free_dofN = self.global2freeGlobal[nodeList[0]]
            print "node list",nodeList
            for dofN in nodeSet:
                self.global2freeGlobal[dofN] = free_dofN
                self.myFreeDOF[dofN] = nodeList[0]
        #create arrays for iterating over dofs in c
        #not necessarily a 1-1 correspondence between free_dofN and dofN because of
        #periodic bcs, so have to have 2 arrays
        nfree = len(self.global2freeGlobal)
        self.global2freeGlobal_global_dofs = numpy.zeros((nfree,),'i')
        self.global2freeGlobal_free_dofs = numpy.zeros((nfree,),'i')
        test = numpy.array(range(nfree),dtype='i')
        for i,dofN in enumerate(self.global2freeGlobal.keys()):
            self.global2freeGlobal_global_dofs[i] = dofN#map each of the unknown DOF's to the original node number
            self.global2freeGlobal_free_dofs[i] = self.global2freeGlobal[dofN]#map each of the unknown DOF's to the free unknown number



class FluxBoundaryConditions:
    """
    A class for generating the list of element boundaries
    where flux values are specified.
    """
    def __init__(self,mesh,nElementBoundaryQuadraturePoints_elementBoundary,x,
                 getAdvectiveFluxBoundaryConditions=None,
                 getDiffusiveFluxBoundaryConditions={},
                 getStressFluxBoundaryConditions=None):
        self.advectiveFluxBoundaryConditionsDict={}
        self.stressFluxBoundaryConditionsDict={}
        self.diffusiveFluxBoundaryConditionsDictDict=dict([(ck,{}) for ck in getDiffusiveFluxBoundaryConditions.keys()])
        for ebNE in range(mesh.nExteriorElementBoundaries_global):
            ebN = mesh.exteriorElementBoundariesArray[ebNE]
            materialFlag = mesh.elementBoundaryMaterialTypes[ebN]
            for k in range(nElementBoundaryQuadraturePoints_elementBoundary):
                try:
                    if getAdvectiveFluxBoundaryConditions != None:
                        g = getAdvectiveFluxBoundaryConditions(x[ebNE,k],materialFlag)
                        if g:
                            self.advectiveFluxBoundaryConditionsDict[(ebNE,k)] = g
                    if getStressFluxBoundaryConditions != None:
                        g = getStressFluxBoundaryConditions(x[ebNE,k],materialFlag)
                        if g:
                            self.stressFluxBoundaryConditionsDict[(ebNE,k)] = g
                    for ck in getDiffusiveFluxBoundaryConditions.keys():
                        g = getDiffusiveFluxBoundaryConditions[ck](x[ebNE,k],materialFlag)
                        if g:
                            self.diffusiveFluxBoundaryConditionsDictDict[ck][(ebNE,k)] = g
                except TypeError:
                    logEvent("""WARNING FluxBoundaryCondition should take arguments (x,flag) now trying without flag""")
                    g = getAdvectiveFluxBoundaryConditions(x[ebNE,k])
                    if g:
                        self.advectiveFluxBoundaryConditionsDict[(ebNE,k)] = g
                    for ck in getDiffusiveFluxBoundaryConditions.keys():
                        g = getDiffusiveFluxBoundaryConditions[ck](x[ebNE,k])
                        if g:
                            self.diffusiveFluxBoundaryConditionsDictDict[ck][(ebNE,k)] = g
            #k
        #ebNE
class FluxBoundaryConditionsGlobalElementBoundaries:
    """
    mwf original version that sets indeces based on all element boundaries
    A class for generating the list of element boundaries
    where values are specified.
    """
    def __init__(self,mesh,nElementBoundaryQuadraturePoints_elementBoundary,x,getAdvectiveFluxBoundaryConditions=None,getDiffusiveFluxBoundaryConditions={}):
        self.advectiveFluxBoundaryConditionsDict={}
        self.diffusiveFluxBoundaryConditionsDictDict=dict([(ck,{}) for ck in getDiffusiveFluxBoundaryConditions.keys()])
        for ebNE in range(mesh.nExteriorElementBoundaries_global):
            ebN = mesh.exteriorElementBoundariesArray[ebNE]
            eN_global   = mesh.elementBoundaryElementsArray[ebN,0]
            ebN_element = mesh.elementBoundaryLocalElementBoundariesArray[ebN,0]
            materialFlag = mesh.elementBoundaryMaterialTypes[ebN]
            for k in range(nElementBoundaryQuadraturePoints_elementBoundary):
                try:
                    g = None
                    if getAdvectiveFluxBoundaryConditions:
                        g = getAdvectiveFluxBoundaryConditions(x[ebN,k],materialFlag)
                    if g:
                        self.advectiveFluxBoundaryConditionsDict[(ebN,k)] = g
                    for ck in getDiffusiveFluxBoundaryConditions.keys():
                        g = getDiffusiveFluxBoundaryConditions[ck](x[ebN,k],materialFlag)
                        if g:
                            self.diffusiveFluxBoundaryConditionsDictDict[ck][(ebN,k)] = g
                except TypeError:
                    logEvent("""WARNING FluxBoundaryCondition GlobalElement should take arguments (x,flag) now trying without flag""")
                    g = None
                    if getAdvectiveFluxBoundaryConditions:
                        g = getAdvectiveFluxBoundaryConditions(x[ebN,k])
                    if g:
                        self.advectiveFluxBoundaryConditionsDict[(ebN,k)] = g
                    for ck in getDiffusiveFluxBoundaryConditions.keys():
                        g = getDiffusiveFluxBoundaryConditions[ck](x[ebN,k])
                        if g:
                            self.diffusiveFluxBoundaryConditionsDictDict[ck][(ebN,k)] = g
class StressBoundaryConditions:
    """
    A class for generating the list of element boundaries
    where values are specified.
    """
    def __init__(self,mesh,nElementBoundaryQuadraturePoints_elementBoundary,x,getStressTraceBoundaryConditions=None):
        self.stressTraceBoundaryConditionsDict={}
        for ebNE in range(mesh.nExteriorElementBoundaries_global):
            ebN = mesh.exteriorElementBoundariesArray[ebNE]
            materialFlag = mesh.elementBoundaryMaterialTypes[ebN]
            for k in range(nElementBoundaryQuadraturePoints_elementBoundary):
                try:
                    g = getStressTraceBoundaryConditions(x[ebNE,k],materialFlag)
                    if g:
                        self.stressTraceBoundaryConditionsDict[(ebNE,k)] = g
                except TypeError:
                    logEvent("""WARNING FluxBoundaryCondition should take arguments (x,flag) now trying without flag""")
                    g = getStressTraceBoundaryConditions(x[ebNE,k])
                    if g:
                        self.stressTraceBoundaryConditionsDict[(ebNE,k)] = g
            #k
        #ebNE
class MultilevelProjectionOperators:
    """
    A class that takes a hierarchical (multiLevel) mesh and generates
    the interpolation and restriction operators.

    restrictList/prolongList -- projection and restriction at only the free nodes
    restrict_bcList/prolong_bcList -- includes dirichlet boundaries as well

    By default this is set up for conforming spaces. Since the spaces
    are conforming the coarse basis functions are in the fine space so we
    need only find the coefficients of the fine space basis functions that
    yield the coarse space basis functions. This is the matrix of the
    trivial injection from coarse to fine and it is used as the projection
    operator. Restriction is taken as the matrix of the adjoint of the
    injection, which is simply the transpose of the projection matrix. These
    operators fall out if you try to solve for the error on the coarse grid:
    Starting with u_f we have a(u_f+e_f,w_f) = <f,w_f>, and we want to
    solve instead  a(e_c,w_c) = <f - a(u_f,w_f),w_c> on the coarse grid
    Using the injection i we can express this in the fine space as
    a(i e_c, i w_c) = <f - a(u_f,w_f),i w_c> writing
    this in matrix form yields p^t A_f p E = p^t R_f
    --- P1 nonconforming space ----
    Try to set up now for nonconforming P1 approximation following Chen_96b.
    Setup prolongation by evaluating coarse grid basis functions at
    fine grid interpolation condition points (face barycenters).

    Then, just need to know if fine grid interpolationCondition point falls on
    interface of coarse grid elements or not. If so, use average value of coarse
    grid quantity on fine grid. Otherwise just evaluate it

    Use this simple interpolation from coarse to fine as the projection operator.
    Restriction is taken as the matrix of the adjoint of the
    injection, which is simply the transpose of the projection matrix.

    I don't think these fall out as nicely since they're nonconforming."""
    ## \todo put the MultilevelProjectionOperators constructor  partially  into C
    def __init__(self,
                 multilevelMesh,
                 femSpaceDictList,
                 offsetListList,
                 strideListList,
                 dofBoundaryConditionsDictList):
        self.nc = len(offsetListList[0])
        self.restrictList = [[]]
        self.rzvalList = [[]]
        self.restrictSumList=[[]]
        self.prolongList = [[]]
        self.pzvalList = [[]]
        self.restrict_bcListDict = dict([(cj,[[]]) for cj in range(self.nc)])
        self.rbczvalListDict = dict([(cj,[[]]) for cj in range(self.nc)])
        self.restrict_bcSumListDict = dict([(cj,[[]]) for cj in range(self.nc)])
        self.prolong_bcListDict = dict([(cj,[[]]) for cj in range(self.nc)])
        self.pbczvalListDict = dict([(cj,[[]]) for cj in range(self.nc)])
        self.scaled_restrict_bcListDict = dict([(cj,[[]]) for cj in range(self.nc)])
        self.scaled_rbczvalListDict = dict([(cj,[[]]) for cj in range(self.nc)])
        self.interp_bcListDict = dict([(cj,[[]]) for cj in range(self.nc)])
        self.interp_bczvalListDict = dict([(cj,[[]]) for cj in range(self.nc)])
        self.femSpaceDictList=femSpaceDictList
        self.dof_bc_DictList = dofBoundaryConditionsDictList
        usingAtLeastOneNCproj = False
        for l in range(len(multilevelMesh.meshList)-1):
            r = {}
            p = {}
            coarse_nFreeDOF_global = 0
            fine_nFreeDOF_global=0
            for cj in range(self.nc):
                coarse_nFreeDOF_global += self.dof_bc_DictList[l][cj].nFreeDOF_global
                fine_nFreeDOF_global   += self.dof_bc_DictList[l+1][cj].nFreeDOF_global
            rSum = Vec(coarse_nFreeDOF_global)
            rColumnIndeces=[set() for row in range(coarse_nFreeDOF_global)]
            for cj in range(self.nc):
                coarseSpace = self.femSpaceDictList[l][cj]
                coarseMesh  = multilevelMesh.meshList[l]
                coarseDOFBoundaryConditions = self.dof_bc_DictList[l][cj]
                #cek old mesh interface
                #children = multilevelMesh.elementChildren[l]
                #new mesh interface uses packed arrays, basically a sparse matrix
                children = multilevelMesh.elementChildrenArrayList[l]
                childrenOffsets = multilevelMesh.elementChildrenOffsetsList[l]
                #cek old mesh interface
#                 for coarse_eN in range(coarseMesh.nElements_global):
#                     nChildrenMax_element = max(nChildrenMax_element,len(children[coarse_eN]))
                nChildrenMax_element = max(childrenOffsets[1:] - childrenOffsets[:-1])
                fineSpace = self.femSpaceDictList[l+1][cj]
                fineMesh  = multilevelMesh.meshList[l+1]
                fineDOFBoundaryConditions = self.dof_bc_DictList[l+1][cj]
                fineSpaceInterpolationFunctionals = fineSpace.referenceFiniteElement.interpolationConditions.functionalsQuadrature
                #interpolationPointsOnFineElement_reference = fineSpace.referenceFiniteElement.interpolationConditions.quadraturePointArray
                nInterpolationPoints = fineSpace.referenceFiniteElement.interpolationConditions.nQuadraturePoints
                range_nInterpolationPoints = range(nInterpolationPoints)
                referenceElement = fineSpace.referenceFiniteElement.referenceElement
                rbcSum = Vec(coarseSpace.dim)
                rbcColumnIndeces=[set() for row in range(coarseSpace.dim)]
                rbc = {}
                pbc = {}
                scaled_rbc = {}
                interp_bc = {}
                #mwf should tell us if interpolation condition is at coarse element interface or not
                # aka (nonconforming on coarse grid?)
                #check typecode if go to c
                isNonConformingOnCoarseGrid = numpy.zeros((fineMesh.nElements_global,nInterpolationPoints),'i')
                if referenceElement.dim  > 1 and isinstance(fineSpace,NC_AffineLinearOnSimplexWithNodalBasis):
                    #mwf old mesh interface multilevelMesh.calculateElementParents()
                    parentsArray = multilevelMesh.elementParentsArrayList[l+1]
                    usingAtLeastOneNCproj = True
                    #need to care about interpolation conditions being conforming on coarse grid or not
                    for ebNI in range(fineMesh.nInteriorElementBoundaries_global):
                        ebN = fineMesh.interiorElementBoundariesArray[ebNI]
                        eN_left  = fineMesh.elementBoundaryElementsArray[ebN,0]
                        eN_right = fineMesh.elementBoundaryElementsArray[ebN,1]
                        ebn_left = fineMesh.elementBoundaryLocalElementBoundariesArray[ebN,0]
                        ebn_right= fineMesh.elementBoundaryLocalElementBoundariesArray[ebN,1]
                        #mwf old interface
                        #PeN_left = multilevelMesh.elementParents[l+1][eN_left]
                        #PeN_right= multilevelMesh.elementParents[l+1][eN_right]
                        PeN_left = parentsArray[eN_left]
                        PeN_right= parentsArray[eN_right]

                        if PeN_left != PeN_right:
                            #assumes a unique correspondence interpCondition <--> local element boundary
                            isNonConformingOnCoarseGrid[eN_left,ebn_left]  = 1
                            isNonConformingOnCoarseGrid[eN_right,ebn_right]= 1
                            #mwf debug
                            #print """MultilevelProjNC nc IP ebN= %d eN_left=%d PeN_left=%d eN_right=%d PeN_right=%d """ % (ebN,
                            #                                                                                               eN_left,
                            #                                                                                               PeN_left,
                            #                                                                                               eN_right,
                            #                                                                                               PeN_right)
                        #different parents
                    #interior element boundaries
                    #what about exterior ones?
                    for ebNE in range(fineMesh.nExteriorElementBoundaries_global):
                        ebN = fineMesh.exteriorElementBoundariesArray[ebNE]
                        eN_left = fineMesh.elementBoundaryElementsArray[ebN,0]
                        ebn_left = fineMesh.elementBoundaryLocalElementBoundariesArray[ebN,0]
                        isNonConformingOnCoarseGrid[eN_left,ebn_left]  = -1
                    #end exterior
                #need to care about nonconforming points
                if (not isinstance(fineSpace,NC_AffineLinearOnSimplexWithNodalBasis) and
                    referenceElement.dim > 1 and usingAtLeastOneNCproj):
                    logEvent("""WARNING testStuff.MultiLevelProjectionOperatorsNC mixing NC and C0 projection operators!!!""")
                #map reference interpolation points of fine elements to physical space
                interpolationPointsOnFineElement_physical =  fineSpace.updateInterpolationPoints()
                #copy physical space reference points on fine elements to an array for their parents
                interpolationPointsOnCoarseElement_physical = numpy.zeros((coarseMesh.nElements_global,
                                                                             nChildrenMax_element*nInterpolationPoints,
                                                                             3),
                                                                            'd')
                child_N_global=0 #cek new mesh interface, keep track of position in children array
                for coarse_eN in range(coarseMesh.nElements_global):
                    #cek old mesh interface
                    #for child_N,fine_e in enumerate(children[coarse_eN]):
                    #new mesh interface
                    for child_N,offset in enumerate(range(childrenOffsets[coarse_eN],childrenOffsets[coarse_eN+1])):
                        fine_eN = children[offset] #new
                        for pN in range_nInterpolationPoints:
                            #cek old mesh interface
                            #interpolationPointsOnCoarseElement_physical[coarse_eN,child_N*nInterpolationPoints + pN,:] = interpolationPointsOnFineElement_physical[fine_e.N,pN]
                            interpolationPointsOnCoarseElement_physical[coarse_eN,child_N*nInterpolationPoints + pN,:] = interpolationPointsOnFineElement_physical[fine_eN,pN]
                #map physical interpolation points on coarse elements to coarse reference coordinates
                interpolationPointsOnCoarseElement_reference = numpy.zeros((coarseMesh.nElements_global,
                                                                              nChildrenMax_element*nInterpolationPoints,
                                                                              3),
                                                                             'd')
                J = numpy.zeros((coarseMesh.nElements_global,
                                   nChildrenMax_element*nInterpolationPoints,
                                   referenceElement.dim,
                                   referenceElement.dim),
                                  'd')
                invJ = numpy.zeros((coarseMesh.nElements_global,
                                      nChildrenMax_element*nInterpolationPoints,
                                      referenceElement.dim,
                                      referenceElement.dim),
                                     'd')
                detJ = numpy.zeros((coarseMesh.nElements_global,
                                      nChildrenMax_element*nInterpolationPoints),
                                     'd')
                interpolationPointsOnCoarseElement_reference_dummy = numpy.zeros((nChildrenMax_element*nInterpolationPoints,
                                                                                    3),
                                                                                  'd')
                coarseSpace.elementMaps.getJacobianValues(interpolationPointsOnCoarseElement_reference_dummy,
                                                          J,
                                                          invJ,
                                                          detJ)
                coarseSpace.elementMaps.getInverseValues(invJ,
                                                         interpolationPointsOnCoarseElement_physical,
                                                         interpolationPointsOnCoarseElement_reference)
                #get coarse scale basis function values at these reference points
                psi = numpy.zeros((coarseMesh.nElements_global,
                                     nChildrenMax_element*nInterpolationPoints,
                                     coarseSpace.referenceFiniteElement.localFunctionSpace.dim),
                                    'd')
                coarseSpace.getBasisValuesAtArray(interpolationPointsOnCoarseElement_reference,
                                                  psi)
                #cek new mesh interface
                child_N_global=0
                for coarse_eN in range(coarseMesh.nElements_global):
                    #cek old mesh interface
                    #for fine_eN,fine_e in enumerate(children[coarse_eN]):
                    #cek new mesh interface
                    for fine_eN,offset in enumerate(range(childrenOffsets[coarse_eN],childrenOffsets[coarse_eN+1])):
                        fine_eN_global = children[offset] #new
                        for i in fineSpace.referenceFiniteElement.localFunctionSpace.range_dim:
                            #I = fineSpace.dofMap.l2g[fine_e.N,i]
                            I = fineSpace.dofMap.l2g[fine_eN_global,i]
                            for j in coarseSpace.referenceFiniteElement.localFunctionSpace.range_dim:
                                J = coarseSpace.dofMap.l2g[coarse_eN,j]
                                psi_j = psi[coarse_eN,fine_eN*nInterpolationPoints:(fine_eN+1)*nInterpolationPoints,j]
                                F_ij = fineSpaceInterpolationFunctionals[i](psi_j)
                                if abs(F_ij ) > 1.0e-16:
                                    #mwf orig F_ij > 1.e-16 changed to abs(F_ij)
                                    #mwf now account for nonconforming points?
                                    #cek old mesh interface
                                    #if usingAtLeastOneNCproj and isNonConformingOnCoarseGrid[fine_e.N,i] > 0:
                                    #cek new mesh interface
                                    if usingAtLeastOneNCproj and isNonConformingOnCoarseGrid[fine_eN_global,i] > 0:
                                        F_ij *= 0.5
                                        #have to allow for summing up values hit multiple times
                                        #only here
                                        if rbc.has_key((J,I)):
                                            rbc[(J,I)] += F_ij
                                            pbc[(I,J)] += F_ij
                                        else:
                                            rbc[(J,I)] = F_ij
                                            pbc[(I,J)] = F_ij
                                    else:
                                        rbc[(J,I)] = F_ij
                                        pbc[(I,J)] = F_ij
                                    rbcColumnIndeces[J].add(I)
                                    #check why this is being called, todo
                                    if fineDOFBoundaryConditions.global2freeGlobal.has_key(I):
                                        II = fineDOFBoundaryConditions.global2freeGlobal[I]*strideListList[l+1][cj]+offsetListList[l+1][cj]
                                        if coarseDOFBoundaryConditions.global2freeGlobal.has_key(J):
                                            JJ = coarseDOFBoundaryConditions.global2freeGlobal[J]*strideListList[l][cj]+offsetListList[l][cj]
                                            rColumnIndeces[JJ].add(II)
                                            r[(JJ,II)] = rbc[(J,I)]
                                            p[(II,JJ)] = pbc[(I,J)]
                #end coarse_eN
                for I in range(coarseSpace.dim):
                    for J in rbcColumnIndeces[I]:
                        rbcSum[I] += abs(rbc[(I,J)])
                        if rbc[(I,J)] > 1.0-1.0e-8 and rbc[(I,J)] < 1.0 + 1.0e-8:
                            interp_bc[(I,J)] = 1.0
                for I in range(offsetListList[l][cj],offsetListList[l][cj]+coarseDOFBoundaryConditions.nFreeDOF_global,strideListList[l][cj]):
                    for J in rColumnIndeces[I]:
                        rSum[I] += r[(I,J)]
                for I in range(coarseSpace.dim):
                    for J in rbcColumnIndeces[I]:
                        if rbc[(I,J)] > 0.0 - 1.0e-8 and rbc[(I,J)] < 0.0 + 1.0e-8:
                            scaled_rbc[(I,J)] = 0.0
                        else:
                            scaled_rbc[(I,J)] = rbc[(I,J)]/rbcSum[I]
                #now make real sparse matrices
                (rbc,rbczval) = SparseMatFromDict(coarseSpace.dim,fineSpace.dim,rbc)
                (scaled_rbc,scaled_rbczval) = SparseMatFromDict(coarseSpace.dim,fineSpace.dim,scaled_rbc)
                (pbc,pbczval) = SparseMatFromDict(fineSpace.dim,coarseSpace.dim,pbc)
                (interp_bc,interp_bczval) =SparseMatFromDict(coarseSpace.dim,fineSpace.dim,interp_bc)
                self.restrict_bcSumListDict[cj].append(rbcSum)
                self.restrict_bcListDict[cj].append(rbc)
                self.scaled_restrict_bcListDict[cj].append(scaled_rbc)
                self.interp_bcListDict[cj].append(interp_bc)
                self.rbczvalListDict[cj].append(rbczval)
                self.scaled_rbczvalListDict[cj].append(scaled_rbczval)
                self.interp_bczvalListDict[cj].append(interp_bczval)
                self.prolong_bcListDict[cj].append(pbc)
                self.pbczvalListDict[cj].append(pbczval)
            (r,rzval) = SparseMatFromDict(coarse_nFreeDOF_global,fine_nFreeDOF_global,r)
            (p,pzval) = SparseMatFromDict(fine_nFreeDOF_global,coarse_nFreeDOF_global,p)
            self.restrictSumList.append(rSum)
            self.restrictList.append(r)
            self.rzvalList.append(rzval)
            self.prolongList.append(p)
            self.pzvalList.append(pzval)

## @} */

if __name__ == '__main__':
    nq1Db=1
    xiArray0D = numpy.zeros((nq1Db,1), 'd')
    xiArray0D[0] = 0.0
    nq1D=3
    xiArray1D = numpy.zeros((nq1D,1), 'd')
    xiArray1D[0] = 0.0
    xiArray1D[1] = 1.0
    xiArray1D[2] = 0.5
    nq2D = 4
    nq2Db = nq1D
    xiArray2D = numpy.zeros((nq2D,2), 'd')
    xiArray2D[0,:] = [0.0,0.0]
    xiArray2D[1,:] = [1.0,0.0]
    xiArray2D[2,:] = [0.0,1.0]
    xiArray2D[3,:] = [0.33,0.33]
    nq3Db = nq2D
    nq3D = 5
    xiArray3D = numpy.zeros((nq3D,3), 'd')
    xiArray3D[0,:] = [0.0,0.0,0.0]
    xiArray3D[1,:] = [1.0,0.0,0.0]
    xiArray3D[2,:] = [0.0,1.0,0.0]
    xiArray3D[3,:] = [0.0,0.0,1.0]
    xiArray3D[4,:] = [0.25,0.25,0.25]
    print "****************************************ReferenceSimplex(1)****************************************"
    unitInterval = ReferenceSimplex(1)
    print "dim = "+`unitInterval.dim`
    print "nNodes = "+`unitInterval.nNodes`
    print "nElementBoundaries = "+`unitInterval.nElementBoundaries`
    for nN in unitInterval.range_nNodes:
        print "nN = "+`nN`+" : "+`unitInterval.nodeList[nN]`
    for ebN in unitInterval.range_nElementBoundaries:
        print "ebN = "+`ebN`
        print "JHat = "+`unitInterval.boundaryJacobianList[ebN]`
        print "nHat = "+`unitInterval.boundaryUnitNormalList[ebN]`
        for k in range(nq1Db):
            print "xBar = "+`xiArray0D[k]`
            print "xHat(xBar) = "+`unitInterval.boundaryMapList[ebN](xiArray0D[k])`
    print "****************************************LinearOnSimplexWithNodalBasis(1)****************************************"
    localFunctionSpace1D = LinearOnSimplexWithNodalBasis(1)
    print "dim = "+`localFunctionSpace1D.dim`
    print "v and grad(v)"
    for j in localFunctionSpace1D.range_dim:
        print "j = "+`j`
        for k in range(nq1D):
            print "xHat = "+`xiArray1D[k]`
            print "v = "+`localFunctionSpace1D.basis[j](xiArray1D[k])`
            print "grad(v) = "+`localFunctionSpace1D.basisGradients[j](xiArray1D[k])`
    print "trace(v) and trace(grad(v))"
    for j in localFunctionSpace1D.range_dim:
        print "j = "+`j`
        for ebN in localFunctionSpace1D.referenceElement.range_nElementBoundaries:
            print "ebN = "+`ebN`
            for k in range(nq1Db):
                print "xBar = "+`xiArray0D[k]`
                print "trace(v) = "+`localFunctionSpace1D.basisTrace[ebN][j](xiArray0D[k])`
                print "trace(grad(v)) = "+`localFunctionSpace1D.basisGradientsTrace[ebN][j](xiArray0D[k])`
    print "****************************************NodalInterpolationConditions(unitInterval)****************************************"
    interpolationConditions = NodalInterpolationConditions(unitInterval)
    for j in localFunctionSpace1D.range_dim:
        for i in localFunctionSpace1D.range_dim:
            print "F(i="+`i`+",v(j="+`j`+"))="+`interpolationConditions.functionals[i](localFunctionSpace1D.basis[j])`
    fListList = [[1.0,0.0],[0.0,1.0]]
    print "fListList = "+`fListList`
    for i in localFunctionSpace1D.range_dim:
        for fList in fListList:
            print "F(i="+`i`+",fList="+`fList`+")="+`interpolationConditions.functionalsQuadrature[i](fList)`
    print "****************************************ReferenceFiniteElement*********************************************"
    referenceFiniteElement = ReferenceFiniteElement(localFunctionSpace1D,interpolationConditions)
    print "****************************************ReferenceSimplex(2)****************************************"
    unitTriangle = ReferenceSimplex(2)
    print "dim = "+`unitTriangle.dim`
    print "nNodes = "+`unitTriangle.nNodes`
    print "nElementBoundaries = "+`unitTriangle.nElementBoundaries`
    for nN in unitTriangle.range_nNodes:
        print "nN = "+`nN`+" : "+`unitTriangle.nodeList[nN]`
    for ebN in unitTriangle.range_nElementBoundaries:
        print "ebN = "+`ebN`
        print "JHat = "+`unitTriangle.boundaryJacobianList[ebN]`
        print "nHat = "+`unitTriangle.boundaryUnitNormalList[ebN]`
        for k in range(nq2Db):
            print "xBar = "+`xiArray1D[k]`
            print "xHat(xBar) = "+`unitTriangle.boundaryMapList[ebN](xiArray1D[k])`
    print "****************************************LinearOnSimplexWithNodalBasis(2)****************************************"
    localFunctionSpace2D = LinearOnSimplexWithNodalBasis(2)
    print "dim = "+`localFunctionSpace2D.dim`
    print "v and grad(v)"
    for j in localFunctionSpace2D.range_dim:
        print "j = "+`j`
        for k in range(nq2D):
            print "xHat = "+`xiArray2D[k]`
            print "v = "+`localFunctionSpace2D.basis[j](xiArray2D[k])`
            print "grad(v) = "+`localFunctionSpace2D.basisGradients[j](xiArray2D[k])`
    print "trace(v) and trace(grad(v))"
    for j in localFunctionSpace2D.range_dim:
        print "j = "+`j`
        for ebN in localFunctionSpace2D.referenceElement.range_nElementBoundaries:
            print "ebN = "+`ebN`
            for k in range(nq2Db):
                print "xBar = "+`xiArray1D[k]`
                print "trace(v) = "+`localFunctionSpace2D.basisTrace[ebN][j](xiArray1D[k])`
                print "trace(grad(v)) = "+`localFunctionSpace2D.basisGradientsTrace[ebN][j](xiArray1D[k])`
    print "****************************************NodalInterpolationConditions(unitTriangle)****************************************"
    interpolationConditions = NodalInterpolationConditions(unitTriangle)
    for i in localFunctionSpace2D.range_dim:
        for j in localFunctionSpace2D.range_dim:
            print "F(i="+`i`+",j="+`j`+")="+`interpolationConditions.functionals[i](localFunctionSpace2D.basis[j])`
    fListList = [[1.0,0.0,0.0],[0.0,1.0,0.0],[0.0,0.0,1.0]]
    print fListList
    for i in localFunctionSpace2D.range_dim:
        for fList in fListList:
            print "F(i="+`i`+",fList="+`fList`+")="+`interpolationConditions.functionalsQuadrature[i](fList)`
    print "****************************************ReferenceFiniteElement*********************************************"
    referenceFiniteElement = ReferenceFiniteElement(localFunctionSpace2D,interpolationConditions)
    print "****************************************ReferenceSimplex(3)****************************************"
    unitTetrahedron = ReferenceSimplex(3)
    print "dim = "+`unitTetrahedron.dim`
    print "nNodes = "+`unitTetrahedron.nNodes`
    print "nElementBoundaries = "+`unitTetrahedron.nElementBoundaries`
    for nN in unitTetrahedron.range_nNodes:
        print "nN = "+`nN`+" : "+`unitTetrahedron.nodeList[nN]`
    print "boundary maps"
    for ebN in unitTetrahedron.range_nElementBoundaries:
        print "ebN = "+`ebN`
        print "JHat = "+`unitTetrahedron.boundaryJacobianList[ebN]`
        print "nHat = "+`unitTetrahedron.boundaryUnitNormalList[ebN]`
        for k in range(nq3Db):
            print "xBar = "+`xiArray2D[k]`
            print "xHat(xBar) = "+`unitTetrahedron.boundaryMapList[ebN](xiArray2D[k])`
    print "****************************************LinearOnSimplexWithNodalBasis(3)****************************************"
    localFunctionSpace3D = LinearOnSimplexWithNodalBasis(3)
    print "dim = "+`localFunctionSpace3D.dim`
    print "v and grad(v)"
    for j in localFunctionSpace3D.range_dim:
        print "j = "+`j`
        for k in range(nq3D):
            print "xHat = "+`xiArray3D[k]`
            print "v = "+`localFunctionSpace3D.basis[j](xiArray3D[k])`
            print "grad(v) = "+`localFunctionSpace3D.basisGradients[j](xiArray3D[k])`
    print "trace(v) and trace(grad(v))"
    for j in localFunctionSpace3D.range_dim:
        print "j = "+`j`
        for ebN in localFunctionSpace3D.referenceElement.range_nElementBoundaries:
            print "ebN = "+`ebN`
            for k in range(nq3Db):
                print "xBar = "+`xiArray2D[k]`
                print "trace(v) = "+`localFunctionSpace3D.basisTrace[ebN][j](xiArray2D[k])`
                print "trace(grad(v))"+`localFunctionSpace3D.basisGradientsTrace[ebN][j](xiArray2D[k])`
    print "****************************************NodalInterpolationConditions(unitTetrahedron)****************************************"
    interpolationConditions = NodalInterpolationConditions(unitTetrahedron)
    for i in localFunctionSpace3D.range_dim:
        for j in localFunctionSpace3D.range_dim:
            print "F(i = "+`i`+", j = "+`j`+") = "+`interpolationConditions.functionals[i](localFunctionSpace3D.basis[j])`
    fListList = [[1.0, 0.0, 0.0, 0.0],[0.0, 1.0, 0.0, 0.0],[0.0, 0.0, 1.0, 0.0],[0.0, 0.0, 0.0, 1.0]]
    for i in localFunctionSpace3D.range_dim:
        for fList in fListList:
            print fList
            print "F_i(fList) = "+`interpolationConditions.functionalsQuadrature[i](fList)`
    print "****************************************ReferenceFiniteElement*********************************************"
    referenceFiniteElement = ReferenceFiniteElement(localFunctionSpace3D,interpolationConditions)
    print "****************************************NodalDOFMap-1D************************************************************"
    nnDim = 3
    grid1d = RectangularGrid(nnDim,1,1,1.0,1.0,1.0)
    mesh1d = EdgeMesh()
    mesh1d.rectangularToEdge(grid1d)
    mesh1d.writeMeshEnsight("mesh1d","1D test mesh")
    dofMap = NodalDOFMap(mesh1d)
    print "nDOF"
    print dofMap.nDOF
    for eN in range(mesh1d.nElements_global):
        for nN in range(mesh1d.nNodes_element):
            print "l2g(eN="+`eN`+",nN_element="+`nN`+")="+`dofMap.l2g[eN,nN]`
    print "****************************************NodalDOFMap-2D************************************************************"
    grid2d = RectangularGrid(nnDim,nnDim,1,1.0,1.0,1.0)
    mesh2d = TriangularMesh()
    mesh2d.rectangularToTriangular(grid2d)
    mesh2d.writeMeshEnsight("mesh2d","2D test mesh")
    dofMap = NodalDOFMap(mesh2d)
    print "nDOF"
    print dofMap.nDOF
    for eN in range(mesh2d.nElements_global):
        for nN in range(mesh2d.nNodes_element):
            print "l2g(eN="+`eN`+",nN_element="+`nN`+")="+`dofMap.l2g[eN,nN]`
    print "****************************************NodalDOFMap-3D************************************************************"
    grid3d = RectangularGrid(nnDim,nnDim,nnDim,1.0,1.0,1.0)
    mesh3d = TetrahedralMesh()
    mesh3d.rectangularToTetrahedral(grid3d)
    mesh3d.writeMeshEnsight("mesh3d","3D test mesh")
    dofMap = NodalDOFMap(mesh3d)
    print "nDOF"
    print dofMap.nDOF
    for eN in range(mesh3d.nElements_global):
        for nN in range(mesh3d.nNodes_element):
            print "l2g(eN="+`eN`+",nN_element="+`nN`+")="+`dofMap.l2g[eN,nN]`
    print "**************************************AffineMaps-1D**************************************************************"
    elementMaps1D = AffineMaps(mesh1d,unitInterval,localFunctionSpace1D)
    xArray1D = numpy.zeros((mesh1d.nElements_global,nq1D,1),'d')
    xiArray1DNew = numpy.zeros((mesh1d.nElements_global,nq1D,1),'d')
    jacobianArray1D = numpy.zeros((mesh1d.nElements_global,nq1D,1,1),
                                  'd')
    jacobianInverseArray1D = numpy.zeros((mesh1d.nElements_global,nq1D,1,1),
                                         'd')
    jacobianDeterminantArray1D = numpy.zeros((mesh1d.nElements_global,nq1D),
                                             'd')
    elementMaps1D.getValues(xiArray1D,
                            xArray1D)
    elementMaps1D.getJacobianValues(xiArray1D,
                                    jacobianArray1D,
                                    jacobianInverseArray1D,
                                    jacobianDeterminantArray1D)
    for eN in range(mesh1d.nElements_global):
        for k in range(nq1D):
            print "hat(x)"
            print xiArray1D[k]
            print "x"
            print xArray1D[eN,k]
            print "jacobian"
            print jacobianArray1D[eN,k]
            print "jacobianInverse"
            print jacobianInverseArray1D[eN,k]
            print "determinant"
            print jacobianDeterminantArray1D[eN,k]
    print "inverse map"
    elementMaps1D.getInverseValues(jacobianInverseArray1D,xArray1D,xiArray1DNew)
    for eN in range(mesh1d.nElements_global):
        for k in range(nq1D):
            print "hat(x)"
            print xiArray1D[k]
            print "x"
            print xArray1D[eN,k]
            print "hat(x)(x)"
            print xiArray1DNew[eN,k]
    xArray1DTrace = numpy.zeros((mesh1d.nElements_global,elementMaps1D.referenceElement.nElementBoundaries,nq1Db,elementMaps1D.referenceElement.dim),'d')
    #the metric tensor only makes sense in dim > 1 so we use dim here but dim-1 for 2 and 3d
    jacobianInverseArray1DTrace = numpy.zeros((mesh1d.nElements_global,
                                                 elementMaps1D.referenceElement.nElementBoundaries,
                                                 nq1Db,
                                                 elementMaps1D.referenceElement.dim,
                                                 elementMaps1D.referenceElement.dim),
                                           'd')
    metricTensorArray1D = numpy.zeros((mesh1d.nElements_global,elementMaps1D.referenceElement.nElementBoundaries,nq1Db,elementMaps1D.referenceElement.dim,elementMaps1D.referenceElement.dim),
                                  'd')
    metricTensorDeterminantSqrtArray1D = numpy.zeros((mesh1d.nElements_global,elementMaps1D.referenceElement.nElementBoundaries,nq1Db),
                                             'd')
    unitNormalArray1D = numpy.zeros((mesh1d.nElements_global,elementMaps1D.referenceElement.nElementBoundaries,nq1Db,elementMaps1D.referenceElement.dim),
                                    'd')
    elementMaps1D.getValuesTrace(xiArray0D,
                                 xArray1DTrace)
    elementMaps1D.getJacobianValuesTrace(xiArray0D,
                                         jacobianInverseArray1DTrace,
                                         metricTensorArray1D,
                                         metricTensorDeterminantSqrtArray1D,
                                         unitNormalArray1D)
    for eN in range(mesh1d.nElements_global):
        print "eN"
        print eN
        for ebN in elementMaps1D.referenceElement.range_nElementBoundaries:
            print "ebN"
            print ebN
            for k in range(nq1Db):
                print "x"
                print xArray1DTrace[eN,ebN,k]
                print "jacobian inverse"
                print jacobianInverseArray1DTrace[eN,ebN,k]
                print "metric tensor"
                print metricTensorArray1D[eN,ebN,k]
                print "metric tensor determinant sqrt"
                print metricTensorDeterminantSqrtArray1D[eN,ebN,k]
                print "unit normal"
                print unitNormalArray1D[eN,ebN,k]
                print "metric tensor"
                print metricTensorArray1D[eN,ebN,k]
                print "metric tensor determinant sqrt"
                print metricTensorDeterminantSqrtArray1D[eN,ebN,k]
                print "unit normal"
                print unitNormalArray1D[eN,ebN,k]
    caseOut=open('mesh1d.case','a')
    caseOut.write('measured: mesh1dFaceQuadrature.geo\n')
    caseOut.write('VARIABLE\n')
    caseOut.write('vector per measured node: unitNormal unitNormal1d.vec\n')
    caseOut.close()
    quadratureOut=open('mesh1dFaceQuadrature.geo','w')
    quadratureOut.write('quadrature points\n'+'particle coordinates\n')
    quadratureOut.write('%8i\n' % (mesh1d.nElements_global*elementMaps1D.referenceElement.nElementBoundaries*nq1Db,))
    normalOut = open('unitNormal1d.vec','w')
    normalOut.write('element boundary unit normal\n')
    nColumns = 0
    for eN in range(mesh1d.nElements_global):
        for ebN in elementMaps1D.referenceElement.range_nElementBoundaries:
            for k in range(nq1Db):
                qN = eN*elementMaps1D.referenceElement.nElementBoundaries*nq1Db+ebN*nq1Db+k +1
                quadratureOut.write('%8i%12.5e%12.5e%12.5e\n' % (qN,xArray1DTrace[eN,ebN,k,0],0.0,0.0))
                normalOut.write('%12.5e%12.5e%12.5e' %(unitNormalArray1D[eN,ebN,k,0],0.0,0.0))
                nColumns+=3
                if nColumns == 6:
                    nColumns = 0
                    normalOut.write('\n')
    normalOut.write('\n')
    normalOut.close()
    quadratureOut.close()
    print "**************************************AffineMaps-2D**************************************************************"
    elementMaps2D = AffineMaps(mesh2d,unitTriangle,localFunctionSpace2D)
    xArray2D = numpy.zeros((mesh2d.nElements_global,
                            nq2D,
                            elementMaps2D.referenceElement.dim),
                           'd')
    xiArray2DNew = numpy.zeros((mesh2d.nElements_global,
                            nq2D,
                            elementMaps2D.referenceElement.dim),
                           'd')
    jacobianArray2D = numpy.zeros((mesh2d.nElements_global,
                                   nq2D,
                                   elementMaps2D.referenceElement.dim,
                                   elementMaps2D.referenceElement.dim),
                                  'd')
    jacobianInverseArray2D = numpy.zeros((mesh2d.nElements_global,
                                            nq2D,
                                            elementMaps2D.referenceElement.dim,
                                            elementMaps2D.referenceElement.dim),
                                           'd')
    jacobianDeterminantArray2D = numpy.zeros((mesh2d.nElements_global,nq2D),
                                             'd')
    elementMaps2D.getValues(xiArray2D,
                            xArray2D)
    elementMaps2D.getJacobianValues(xiArray2D,
                                    jacobianArray2D,
                                    jacobianInverseArray2D,
                                    jacobianDeterminantArray2D)
    for eN in range(mesh2d.nElements_global):
        for k in range(nq2D):
            print "x"
            print xArray2D[eN,k]
            print "jacobian"
            print jacobianArray2D[eN,k]
            print "jacobianInverse"
            print jacobianInverseArray2D[eN,k]
            print "determinant"
            print jacobianDeterminantArray2D[eN,k]
    print "inverse map"
    elementMaps2D.getInverseValues(jacobianInverseArray2D,xArray2D,xiArray2DNew)
    for eN in range(mesh2d.nElements_global):
        for k in range(nq2D):
            print "hat(x)"
            print xiArray2D[k]
            print "x"
            print xArray2D[eN,k]
            print "hat(x)(x)"
            print xiArray2DNew[eN,k]
    xArray2DTrace = numpy.zeros((mesh2d.nElements_global,elementMaps2D.referenceElement.nElementBoundaries,nq2Db,elementMaps2D.referenceElement.dim),'d')
    #the metric tensor only makes sense in dim > 1 so we use dim here but dim-1 for 2 and 3d
    jacobianInverseArray2DTrace = numpy.zeros((mesh2d.nElements_global,
                                                 elementMaps2D.referenceElement.nElementBoundaries,
                                                 nq2Db,
                                                 elementMaps2D.referenceElement.dim,
                                                 elementMaps2D.referenceElement.dim),
                                                'd')
    metricTensorArray2D = numpy.zeros((mesh2d.nElements_global,elementMaps2D.referenceElement.nElementBoundaries,nq2Db,elementMaps2D.referenceElement.dim-1,elementMaps2D.referenceElement.dim-1),
                                  'd')
    metricTensorDeterminantSqrtArray2D = numpy.zeros((mesh2d.nElements_global,elementMaps2D.referenceElement.nElementBoundaries,nq2Db),
                                             'd')
    unitNormalArray2D = numpy.zeros((mesh2d.nElements_global,elementMaps2D.referenceElement.nElementBoundaries,nq2Db,elementMaps2D.referenceElement.dim),
                                    'd')
    elementMaps2D.getValuesTrace(xiArray1D,
                                 xArray2DTrace)
    elementMaps2D.getJacobianValuesTrace(xiArray1D,
                                         jacobianInverseArray2DTrace,
                                         metricTensorArray2D,
                                         metricTensorDeterminantSqrtArray2D,
                                         unitNormalArray2D)
    for eN in range(mesh2d.nElements_global):
        print "eN"
        print eN
        for ebN in elementMaps2D.referenceElement.range_nElementBoundaries:
            print "ebN"
            print ebN
            for k in range(nq2Db):
                print "x"
                print xArray2DTrace[eN,ebN,k]
                print "jacobian inverse"
                print jacobianInverseArray2DTrace[eN,ebN,k]
                print "metric tensor"
                print metricTensorArray2D[eN,ebN,k]
                print "metric tensor determinant sqrt"
                print metricTensorDeterminantSqrtArray2D[eN,ebN,k]
                print "unit normal"
                print unitNormalArray2D[eN,ebN,k]
                print "metric tensor"
                print metricTensorArray2D[eN,ebN,k]
                print "metric tensor determinant sqrt"
                print metricTensorDeterminantSqrtArray2D[eN,ebN,k]
                print "unit normal"
                print unitNormalArray2D[eN,ebN,k]
    caseOut=open('mesh2d.case','a')
    caseOut.write('measured: mesh2dFaceQuadrature.geo\n')
    caseOut.write('VARIABLE\n')
    caseOut.write('vector per measured node: unitNormal unitNormal2d.vec\n')
    caseOut.close()
    quadratureOut=open('mesh2dFaceQuadrature.geo','w')
    quadratureOut.write('quadrature points\n'+'particle coordinates\n')
    quadratureOut.write('%8i\n' % (mesh2d.nElements_global*elementMaps2D.referenceElement.nElementBoundaries*nq2Db,))
    normalOut = open('unitNormal2d.vec','w')
    normalOut.write('element boundary unit normal\n')
    nColumns = 0
    for eN in range(mesh2d.nElements_global):
        for ebN in elementMaps2D.referenceElement.range_nElementBoundaries:
            for k in range(nq2Db):
                qN = eN*elementMaps2D.referenceElement.nElementBoundaries*nq2Db+ebN*nq2Db+k +1
                quadratureOut.write('%8i%12.5e%12.5e%12.5e\n' % (qN,xArray2DTrace[eN,ebN,k,0],xArray2DTrace[eN,ebN,k,1],0.0))
                normalOut.write('%12.5e%12.5e%12.5e' %(unitNormalArray2D[eN,ebN,k,0],unitNormalArray2D[eN,ebN,k,1],0.0))
                nColumns+=3
                if nColumns == 6:
                    nColumns = 0
                    normalOut.write('\n')
    normalOut.write('\n')
    normalOut.close()
    quadratureOut.close()
    print "**************************************AffineMaps-3D**************************************************************"
    elementMaps3D = AffineMaps(mesh3d,unitTetrahedron,localFunctionSpace3D)
    xArray3D = numpy.zeros((mesh3d.nElements_global,
                            nq3D,
                            elementMaps3D.referenceElement.dim),
                           'd')
    xiArray3DNew = numpy.zeros((mesh3d.nElements_global,
                                nq3D,
                                elementMaps3D.referenceElement.dim),
                           'd')
    jacobianArray3D = numpy.zeros((mesh3d.nElements_global,
                                   nq3D,
                                   elementMaps3D.referenceElement.dim,
                                   elementMaps3D.referenceElement.dim),
                                  'd')
    jacobianInverseArray3D = numpy.zeros((mesh3d.nElements_global,
                                          nq3D,
                                          elementMaps3D.referenceElement.dim,
                                          elementMaps3D.referenceElement.dim),
                                         'd')
    jacobianDeterminantArray3D = numpy.zeros((mesh3d.nElements_global,nq3D),
                                             'd')
    elementMaps3D.getValues(xiArray3D,
                          xArray3D)
    elementMaps3D.getJacobianValues(xiArray3D,
                                    jacobianArray3D,
                                    jacobianInverseArray3D,
                                    jacobianDeterminantArray3D)
    for eN in range(mesh3d.nElements_global):
        for k in range(nq3D):
            print "x"
            print xArray3D[eN,k]
            print "jacobian"
            print jacobianArray3D[eN,k]
            print "jacobianInverse"
            print jacobianInverseArray3D[eN,k]
            print "determinant"
            print jacobianDeterminantArray3D[eN,k]
    print "inverse map"
    elementMaps3D.getInverseValues(jacobianInverseArray3D,xArray3D,xiArray3DNew)
    for eN in range(mesh2d.nElements_global):
        for k in range(nq3D):
            print "hat(x)"
            print xiArray3D[k]
            print "x"
            print xArray3D[eN,k]
            print "hat(x)(x)"
            print xiArray3DNew[eN,k]
    xArray3DTrace = numpy.zeros((mesh3d.nElements_global,elementMaps3D.referenceElement.nElementBoundaries,nq3Db,elementMaps3D.referenceElement.dim),'d')
    #the metric tensor only makes sense in dim > 1 so we use dim here but dim-1 for 2 and 3d
    jacobianInverseArray3DTrace = numpy.zeros((mesh3d.nElements_global,
                                                 elementMaps3D.referenceElement.nElementBoundaries,
                                                 nq3Db,
                                                 elementMaps3D.referenceElement.dim,
                                                 elementMaps3D.referenceElement.dim),
                                                'd')
    metricTensorArray3D = numpy.zeros((mesh3d.nElements_global,elementMaps3D.referenceElement.nElementBoundaries,nq3Db,elementMaps3D.referenceElement.dim-1,elementMaps3D.referenceElement.dim-1),
                                  'd')
    metricTensorDeterminantSqrtArray3D = numpy.zeros((mesh3d.nElements_global,elementMaps3D.referenceElement.nElementBoundaries,nq3Db),
                                             'd')
    unitNormalArray3D = numpy.zeros((mesh3d.nElements_global,elementMaps3D.referenceElement.nElementBoundaries,nq3Db,elementMaps3D.referenceElement.dim),
                                    'd')
    elementMaps3D.getValuesTrace(xiArray2D,
                                 xArray3DTrace)
    elementMaps3D.getJacobianValuesTrace(xiArray2D,
                                         jacobianInverseArray3DTrace,
                                         metricTensorArray3D,
                                         metricTensorDeterminantSqrtArray3D,
                                         unitNormalArray3D)
    for eN in range(mesh3d.nElements_global):
        print "eN"
        print eN
        for ebN in elementMaps3D.referenceElement.range_nElementBoundaries:
            print "ebN"
            print ebN
            for k in range(nq3Db):
                print "x"
                print xArray3DTrace[eN,ebN,k]
                print "metric tensor"
                print metricTensorArray3D[eN,ebN,k]
                print "metric tensor determinant sqrt"
                print metricTensorDeterminantSqrtArray3D[eN,ebN,k]
                print "unit normal"
                print unitNormalArray3D[eN,ebN,k]
                print "metric tensor"
                print metricTensorArray3D[eN,ebN,k]
                print "metric tensor determinant sqrt"
                print metricTensorDeterminantSqrtArray3D[eN,ebN,k]
                print "unit normal"
                print unitNormalArray3D[eN,ebN,k]
    caseOut=open('mesh3d.case','a')
    caseOut.write('measured: mesh3dFaceQuadrature.geo\n')
    caseOut.write('VARIABLE\n')
    caseOut.write('vector per measured node: unitNormal unitNormal3d.vec\n')
    caseOut.close()
    quadratureOut=open('mesh3dFaceQuadrature.geo','w')
    quadratureOut.write('quadrature points\n'+'particle coordinates\n')
    quadratureOut.write('%8i\n' % (mesh3d.nElements_global*elementMaps3D.referenceElement.nElementBoundaries*nq3Db,))
    normalOut = open('unitNormal3d.vec','w')
    normalOut.write('element boundary unit normal\n')
    nColumns = 0
    for eN in range(mesh3d.nElements_global):
        for ebN in elementMaps3D.referenceElement.range_nElementBoundaries:
            for k in range(nq3Db):
                qN = eN*elementMaps3D.referenceElement.nElementBoundaries*nq3Db+ebN*nq3Db+k +1
                quadratureOut.write('%8i%12.5e%12.5e%12.5e\n' % (qN,xArray3DTrace[eN,ebN,k,0],xArray3DTrace[eN,ebN,k,1],xArray3DTrace[eN,ebN,k,2]))
                normalOut.write('%12.5e%12.5e%12.5e' %(unitNormalArray3D[eN,ebN,k,0],unitNormalArray3D[eN,ebN,k,1],unitNormalArray3D[eN,ebN,k,2]))
                nColumns+=3
                if nColumns == 6:
                    nColumns = 0
                    normalOut.write('\n')
    normalOut.write('\n')
    normalOut.close()
    quadratureOut.close()
    print "*********************************C0_AffineLinearOnSimplexWithNodalBasis-1D******************************************************"
    femSpace1D = C0_AffineLinearOnSimplexWithNodalBasis(mesh1d,1)
    vArray1D = numpy.zeros((mesh1d.nElements_global,nq1D,femSpace1D.referenceFiniteElement.localFunctionSpace.dim),
                             'd')
    grad_vArray1D = numpy.zeros((mesh1d.nElements_global,
                                   nq1D,
                                   femSpace1D.referenceFiniteElement.localFunctionSpace.dim,
                                   femSpace1D.referenceFiniteElement.referenceElement.dim),
                                  'd')
    femSpace1D.getBasisValues(xiArray1D,vArray1D)
    femSpace1D.getBasisGradientValues(xiArray1D,jacobianInverseArray1D,grad_vArray1D)
    for eN in range(mesh1d.nElements_global):
        print "eN"
        print eN
        for k in range(nq1D):
            print "k"
            print k
            print "xHat"
            print xiArray1D[k]
            print "x"
            print xArray1D[eN,k]
            for j in femSpace1D.referenceFiniteElement.localFunctionSpace.range_dim:
                print "j"
                print j
                print "v"
                print vArray1D[eN,k,j]
                print "grad(v)"
                print grad_vArray1D[eN,k,j]
    nq1Db = 1
    vArray1DTrace = numpy.zeros((mesh1d.nElements_global,
                                   femSpace1D.referenceFiniteElement.referenceElement.nElementBoundaries,
                                   nq1Db,
                                   femSpace1D.referenceFiniteElement.localFunctionSpace.dim),
                                  'd')

    grad_vArray1DTrace = numpy.zeros((mesh1d.nElements_global,
                                        femSpace1D.referenceFiniteElement.referenceElement.nElementBoundaries,
                                        nq1Db,
                                        femSpace1D.referenceFiniteElement.localFunctionSpace.dim,
                                        femSpace1D.referenceFiniteElement.referenceElement.dim),
                                       'd')
    femSpace1D.getBasisValuesTrace(xiArray0D,vArray1DTrace)
    femSpace1D.getBasisGradientValuesTrace(xiArray0D,jacobianInverseArray1DTrace,grad_vArray1DTrace)
    for eN in range(mesh1d.nElements_global):
        print "eN"
        print eN
        for ebN in femSpace1D.referenceFiniteElement.referenceElement.range_nElementBoundaries:
            print "ebN"
            print ebN
            for k in range(nq1Db):
                print "k"
                print k
                print "xBar"
                print xiArray0D[k]
                print "x"
                print xArray1DTrace[eN,ebN,k]
                for j in femSpace1D.referenceFiniteElement.localFunctionSpace.range_dim:
                    print "j"
                    print j
                    print "v"
                    print vArray1DTrace[eN,ebN,k,j]
                    print "grad(v)"
                    print grad_vArray1DTrace[eN,ebN,k,j]
    print "*********************************C0_AffineLinearOnSimplexWithNodalBasis-2D******************************************************"
    femSpace2D = C0_AffineLinearOnSimplexWithNodalBasis(mesh2d,2)
    vArray2D = numpy.zeros((mesh2d.nElements_global,nq2D,femSpace2D.referenceFiniteElement.localFunctionSpace.dim),'d')
    grad_vArray2D = numpy.zeros((mesh2d.nElements_global,
                                   nq2D,
                                   femSpace2D.referenceFiniteElement.localFunctionSpace.dim,
                                   femSpace2D.referenceFiniteElement.referenceElement.dim),
                                  'd')
    femSpace2D.getBasisValues(xiArray2D,vArray2D)
    femSpace2D.getBasisGradientValues(xiArray2D,jacobianInverseArray2D,grad_vArray2D)
    for eN in range(mesh2d.nElements_global):
        print "eN"
        print eN
        for k in range(nq2D):
            print "k"
            print k
            print "xHat"
            print xiArray2D[k]
            print "x"
            print xArray2D[eN,k]
            for j in femSpace2D.referenceFiniteElement.localFunctionSpace.range_dim:
                print "j"
                print j
                print "v"
                print vArray2D[eN,k,j]
                print "grad(v)"
                print grad_vArray2D[eN,k,j]
    nq2Db = nq1D
    vArray2DTrace = numpy.zeros((mesh2d.nElements_global,
                                   femSpace2D.referenceFiniteElement.referenceElement.nElementBoundaries,
                                   nq2Db,
                                   femSpace2D.referenceFiniteElement.localFunctionSpace.dim),
                                  'd')

    grad_vArray2DTrace = numpy.zeros((mesh2d.nElements_global,
                                        femSpace2D.referenceFiniteElement.referenceElement.nElementBoundaries,
                                        nq2Db,
                                        femSpace2D.referenceFiniteElement.localFunctionSpace.dim,
                                        femSpace2D.referenceFiniteElement.referenceElement.dim),
                                       'd')
    femSpace2D.getBasisValuesTrace(xiArray1D,vArray2DTrace)
    femSpace2D.getBasisGradientValuesTrace(xiArray1D,jacobianInverseArray2DTrace,grad_vArray2DTrace)
    for eN in range(mesh2d.nElements_global):
        print "eN"
        print eN
        for ebN in femSpace2D.referenceFiniteElement.referenceElement.range_nElementBoundaries:
            print "ebN"
            print ebN
            for k in range(nq2Db):
                print "k"
                print k
                print "xBar"
                print xiArray1D[k]
                print "x"
                print xArray2DTrace[eN,ebN,k]
                for j in femSpace2D.referenceFiniteElement.localFunctionSpace.range_dim:
                    print "j"
                    print j
                    print "v"
                    print vArray2DTrace[eN,ebN,k,j]
                    print "grad(v)"
                    print grad_vArray2DTrace[eN,ebN,k,j]
    print "*********************************C0_AffineLinearOnSimplexWithNodalBasis-3D******************************************************"
    femSpace3D = C0_AffineLinearOnSimplexWithNodalBasis(mesh3d,3)
    vArray3D = numpy.zeros((mesh3d.nElements_global,nq3D,femSpace3D.referenceFiniteElement.localFunctionSpace.dim),'d')
    grad_vArray3D = numpy.zeros((mesh3d.nElements_global,
                                   nq3D,
                                   femSpace3D.referenceFiniteElement.localFunctionSpace.dim,
                                   femSpace3D.referenceFiniteElement.referenceElement.dim),
                                  'd')
    femSpace3D.getBasisValues(xiArray3D,vArray3D)
    femSpace3D.getBasisGradientValues(xiArray3D,jacobianInverseArray3D,grad_vArray3D)
    for eN in range(mesh3d.nElements_global):
        print "eN"
        print eN
        for k in range(nq3D):
            print "k"
            print k
            print "xHat"
            print xiArray3D[k]
            print "x"
            print xArray3D[eN,k]
            for j in femSpace3D.referenceFiniteElement.localFunctionSpace.range_dim:
                print "j"
                print j
                print "v"
                print vArray3D[eN,k,j]
                print "grad(v)"
                print grad_vArray3D[eN,k,j]
    nq3Db = nq2D
    vArray3DTrace = numpy.zeros((mesh3d.nElements_global,
                                   femSpace3D.referenceFiniteElement.referenceElement.nElementBoundaries,
                                   nq3Db,
                                   femSpace3D.referenceFiniteElement.localFunctionSpace.dim),'d')

    grad_vArray3DTrace = numpy.zeros((mesh3d.nElements_global,
                                        femSpace3D.referenceFiniteElement.referenceElement.nElementBoundaries,
                                        nq3Db,
                                        femSpace3D.referenceFiniteElement.localFunctionSpace.dim,
                                        femSpace3D.referenceFiniteElement.referenceElement.dim),
                                       'd')
    femSpace3D.getBasisValuesTrace(xiArray2D,vArray3DTrace)
    femSpace3D.getBasisGradientValuesTrace(xiArray2D,jacobianInverseArray3DTrace,grad_vArray3DTrace)
    for eN in range(mesh3d.nElements_global):
        print "eN"
        print eN
        for ebN in femSpace3D.referenceFiniteElement.referenceElement.range_nElementBoundaries:
            print "ebN"
            print ebN
            for k in range(nq3Db):
                print "k"
                print k
                print "xBar"
                print xiArray2D[k]
                print "x"
                print xArray3DTrace[eN,ebN,k]
                for j in femSpace3D.referenceFiniteElement.localFunctionSpace.range_dim:
                    print "j"
                    print j
                    print "v"
                    print vArray3DTrace[eN,ebN,k,j]
                    print "grad(v)"
                    print grad_vArray3DTrace[eN,ebN,k,j]
    print "*************************************************FiniteElementFunction-1D-Scalar************************************************"
    u1ds = FiniteElementFunction(femSpace1D,name="dist0.5")
    for nN in range(mesh1d.nNodes_global):
        u1ds.dof[nN] = sqrt((mesh1d.nodeArray[nN,0]-0.5)**2)
    u1ds.writeFunctionEnsight("mesh1d",append=True)
    uArray1D = numpy.zeros((mesh1d.nElements_global,
                              nq1D),
                             'd')
    grad_uArray1D = numpy.zeros((mesh1d.nElements_global,
                                   nq1D,
                                   1,
                                   femSpace1D.referenceFiniteElement.referenceElement.dim),
                                  'd')
    u1ds.getValues(vArray1D,uArray1D)
    u1ds.getGradientValues(grad_vArray1D,grad_uArray1D)
    #read the values and gradients back into degrees of freedom and verify that they match the original
    vDOF1D = numpy.zeros((u1ds.femSpace.dim*u1ds.dim_dof),
                         'd')
    grad_vDOF1D = numpy.zeros((u1ds.femSpace.dim*u1ds.femSpace.referenceFiniteElement.referenceElement.dim),
                              'd')
    for eN in range(u1ds.femSpace.elementMaps.mesh.nElements_global):
        for nN in u1ds.femSpace.referenceFiniteElement.localFunctionSpace.range_dim:
            vDOF1D[u1ds.femSpace.dofMap.l2g[eN,nN]] = uArray1D[eN,nN]
            grad_vDOF1D[u1ds.femSpace.dofMap.l2g[eN,nN]] = grad_uArray1D[eN,nN,0]
    u1dsNew = FiniteElementFunction(femSpace1D,dof = vDOF1D,name="newdist0.5")
    u1dsNew.writeFunctionEnsight("mesh1d",append=True)
    grad_u1ds = FiniteElementFunction(femSpace1D,dof = grad_vDOF1D,dim_dof=u1ds.femSpace.referenceFiniteElement.referenceElement.dim,name="graddist0.5",isVector=True)
    grad_u1ds.writeFunctionEnsight("mesh1d",append=True)
    uArray1DTrace = numpy.zeros((mesh1d.nElements_global,
                              femSpace1D.referenceFiniteElement.referenceElement.nElementBoundaries,
                              nq1Db),
                             'd')
    grad_uArray1DTrace = numpy.zeros((mesh1d.nElements_global,
                                   femSpace1D.referenceFiniteElement.referenceElement.nElementBoundaries,
                                   nq1Db,
                                   femSpace1D.referenceFiniteElement.referenceElement.dim),
                                  'd')
    u1ds.getValuesTrace(vArray1DTrace,uArray1DTrace)
    u1ds.getGradientValuesTrace(grad_vArray1DTrace,grad_uArray1DTrace)
    caseOut=open('mesh1d.case','a')
    caseOut.write('scalar per measured node: distBoundary distBoundary1d.scl\n')
    caseOut.write('vector per measured node: gradDistBoundary gradDistBoundary1d.vec\n')
    caseOut.close()
    distOut = open('distBoundary1D.scl','w')
    distOut.write('distance function on element boundary\n')
    gradDistOut = open('gradDistBoundary1D.vec','w')
    gradDistOut.write('gradient of distance functionon element boundary\n')
    nColumnsVec = 0
    nColumnsScl = 0
    for eN in range(mesh1d.nElements_global):
        for ebN in elementMaps1D.referenceElement.range_nElementBoundaries:
            for k in range(nq1Db):
                distOut.write('%12.5e' %(uArray1DTrace[eN,ebN,k],))
                nColumnsScl+=1
                if nColumnsScl == 6:
                    nColumnsScl = 0
                    distOut.write('\n')
                gradDistOut.write('%12.5e%12.5e%12.5e' %(grad_uArray1DTrace[eN,ebN,k,0],0.0,0.0))
                nColumnsVec+=3
                if nColumnsVec == 6:
                    nColumnsVec = 0
                    gradDistOut.write('\n')
    distOut.write('\n')
    distOut.close()
    gradDistOut.write('\n')
    gradDistOut.close()
    print "*************************************************FiniteElementFunction-2D-Scalar************************************************"
    u2ds = FiniteElementFunction(femSpace2D,name="dist(0.5,x)")
    for nN in range(mesh2d.nNodes_global):
        u2ds.dof[nN] = sqrt((mesh2d.nodeArray[nN,0] - 0.5)**2+(mesh2d.nodeArray[nN,1]-0.5)**2)
    u2ds.writeFunctionEnsight("mesh2d",append=True)
    uArray2D = numpy.zeros((mesh2d.nElements_global,nq2D),'d')
    grad_uArray2D = numpy.zeros((mesh2d.nElements_global,
                                   nq2D,
                                   femSpace2D.referenceFiniteElement.referenceElement.dim),
                                  'd')
    u2ds.getValues(vArray2D,uArray2D)
    u2ds.getGradientValues(grad_vArray2D,grad_uArray2D)
    #read the values and gradients back into degrees of freedom and verify that they match the original
    vDOF2D = numpy.zeros((u2ds.femSpace.dim*u2ds.dim_dof),
                         'd')
    grad_vDOF2D = numpy.zeros((u2ds.femSpace.dim*u2ds.femSpace.referenceFiniteElement.referenceElement.dim),
                                'd')
    for eN in range(u2ds.femSpace.elementMaps.mesh.nElements_global):
        for nN in u2ds.femSpace.referenceFiniteElement.localFunctionSpace.range_dim:
            vDOF2D[u2ds.femSpace.dofMap.l2g[eN,nN]] = uArray2D[eN,nN]
            grad_vDOF2D[u2ds.femSpace.dofMap.l2g[eN,nN]*2+0] = grad_uArray2D[eN,nN,0]
            grad_vDOF2D[u2ds.femSpace.dofMap.l2g[eN,nN]*2+1] = grad_uArray2D[eN,nN,1]
    u2dsNew = FiniteElementFunction(femSpace2D,dof = vDOF2D,name="newdist0.5")
    u2dsNew.writeFunctionEnsight("mesh2d",append=True)
    grad_u2ds = FiniteElementFunction(femSpace2D,dof = grad_vDOF2D,dim_dof=u2ds.femSpace.referenceFiniteElement.referenceElement.dim,name="graddist0.5",isVector=True)
    grad_u2ds.writeFunctionEnsight("mesh2d",append=True)
    uArray2DTrace = numpy.zeros((mesh2d.nElements_global,
                                   femSpace2D.referenceFiniteElement.referenceElement.nElementBoundaries,
                                   nq2Db),
                                  'd')
    grad_uArray2DTrace = numpy.zeros((mesh2d.nElements_global,
                                        femSpace2D.referenceFiniteElement.referenceElement.nElementBoundaries,
                                        nq2Db,
                                        femSpace2D.referenceFiniteElement.referenceElement.dim),
                                       'd')
    u2ds.getValuesTrace(vArray2DTrace,uArray2DTrace)
    u2ds.getGradientValuesTrace(grad_vArray2DTrace,grad_uArray2DTrace)
    caseOut=open('mesh2d.case','a')
    caseOut.write('scalar per measured node: distBoundary distBoundary2d.scl\n')
    caseOut.write('vector per measured node: gradDistBoundary gradDistBoundary2d.vec\n')
    caseOut.close()
    distOut = open('distBoundary2D.scl','w')
    distOut.write('distance function on element boundary\n')
    gradDistOut = open('gradDistBoundary2D.vec','w')
    gradDistOut.write('gradient of distance functionon element boundary\n')
    nColumnsVec = 0
    nColumnsScl = 0
    for eN in range(mesh2d.nElements_global):
        for ebN in elementMaps2D.referenceElement.range_nElementBoundaries:
            for k in range(nq2Db):
                distOut.write('%12.5e' %(uArray2DTrace[eN,ebN,k],))
                nColumnsScl+=1
                if nColumnsScl == 6:
                    nColumnsScl = 0
                    distOut.write('\n')
                gradDistOut.write('%12.5e%12.5e%12.5e' %(grad_uArray2DTrace[eN,ebN,k,0],grad_uArray2DTrace[eN,ebN,k,1],0.0))
                nColumnsVec+=3
                if nColumnsVec == 6:
                    nColumnsVec = 0
                    gradDistOut.write('\n')
    distOut.write('\n')
    distOut.close()
    gradDistOut.write('\n')
    gradDistOut.close()
    print "*************************************************FiniteElementFunction-3D-Scalar************************************************"
    u3ds = FiniteElementFunction(femSpace3D,name="dist(0.5,x)")
    for nN in range(mesh3d.nNodes_global):
        u3ds.dof[nN] = sqrt((mesh3d.nodeArray[nN,0]-0.5)**2+(mesh3d.nodeArray[nN,1]-0.5)**2+(mesh3d.nodeArray[nN,2]-0.5)**2)
        print u3ds.dof[nN]
    u3ds.writeFunctionEnsight("mesh3d",append=True)
    uArray3D = numpy.zeros((mesh3d.nElements_global,nq3D),'d')
    grad_uArray3D = numpy.zeros((mesh3d.nElements_global,
                                   nq3D,
                                   femSpace3D.referenceFiniteElement.referenceElement.dim),
                                  'd')
    u3ds.getValues(vArray3D,uArray3D)
    u3ds.getGradientValues(grad_vArray3D,grad_uArray3D)
    #read the values and gradients back into degrees of freedom and verify that they match the original
    vDOF3D = numpy.zeros((u3ds.femSpace.dim*u3ds.dim_dof),
                         'd')
    grad_vDOF3D = numpy.zeros((u3ds.femSpace.dim*u3ds.femSpace.referenceFiniteElement.referenceElement.dim),
                                'd')
    for eN in range(u3ds.femSpace.elementMaps.mesh.nElements_global):
        for nN in u3ds.femSpace.referenceFiniteElement.localFunctionSpace.range_dim:
            vDOF3D[u3ds.femSpace.dofMap.l2g[eN,nN]] = uArray3D[eN,nN]
            grad_vDOF3D[u3ds.femSpace.dofMap.l2g[eN,nN]*3+0] = grad_uArray3D[eN,nN,0]
            grad_vDOF3D[u3ds.femSpace.dofMap.l2g[eN,nN]*3+1] = grad_uArray3D[eN,nN,1]
            grad_vDOF3D[u3ds.femSpace.dofMap.l2g[eN,nN]*3+2] = grad_uArray3D[eN,nN,2]
    u3dsNew = FiniteElementFunction(femSpace3D,dof = vDOF3D,name="newdist0.5")
    u3dsNew.writeFunctionEnsight("mesh3d",append=True)
    grad_u3ds = FiniteElementFunction(femSpace3D,dof = grad_vDOF3D,dim_dof=u3ds.femSpace.referenceFiniteElement.referenceElement.dim,name="graddist0.5",isVector=True)
    grad_u3ds.writeFunctionEnsight("mesh3d",append=True)
    uArray3DTrace = numpy.zeros((mesh3d.nElements_global,
                              femSpace3D.referenceFiniteElement.referenceElement.nElementBoundaries,
                              nq3Db),
                             'd')
    grad_uArray3DTrace = numpy.zeros((mesh3d.nElements_global,
                                   femSpace3D.referenceFiniteElement.referenceElement.nElementBoundaries,
                                   nq3Db,
                                   femSpace3D.referenceFiniteElement.referenceElement.dim),
                                  'd')
    u3ds.getValuesTrace(vArray3DTrace,uArray3DTrace)
    u3ds.getGradientValuesTrace(grad_vArray3DTrace,grad_uArray3DTrace)
    caseOut=open('mesh3d.case','a')
    caseOut.write('scalar per measured node: distBoundary distBoundary3d.scl\n')
    caseOut.write('vector per measured node: gradDistBoundary gradDistBoundary3d.vec\n')
    caseOut.close()
    distOut = open('distBoundary3D.scl','w')
    distOut.write('distance function on element boundary\n')
    gradDistOut = open('gradDistBoundary3D.vec','w')
    gradDistOut.write('gradient of distance functionon element boundary\n')
    nColumnsVec = 0
    nColumnsScl = 0
    for eN in range(mesh3d.nElements_global):
        for ebN in elementMaps3D.referenceElement.range_nElementBoundaries:
            for k in range(nq3Db):
                distOut.write('%12.5e' %(uArray3DTrace[eN,ebN,k],))
                nColumnsScl+=1
                if nColumnsScl == 6:
                    nColumnsScl = 0
                    distOut.write('\n')
                gradDistOut.write('%12.5e%12.5e%12.5e' %(grad_uArray3DTrace[eN,ebN,k,0],grad_uArray3DTrace[eN,ebN,k,1],grad_uArray3DTrace[eN,ebN,k,2]))
                nColumnsVec+=3
                if nColumnsVec == 6:
                    nColumnsVec = 0
                    gradDistOut.write('\n')
    distOut.write('\n')
    distOut.close()
    gradDistOut.write('\n')
    gradDistOut.close()
    mlMesh1D = MultilevelEdgeMesh(3,1,1,refinementLevels=3)
    meshTransfers1D = MultilevelProjectionOperators(mlMesh1D,C0_AffineLinearOnSimplexWithNodalBasis,1)
    print meshTransfers1D.prolongList
    print meshTransfers1D.restrictList
    print meshTransfers1D.prolong_bcList
    print meshTransfers1D.restrict_bcList
    mlMesh2D = MultilevelTriangularMesh(3,3,1,refinementLevels=3)
    meshTransfers2D = MultilevelProjectionOperators(mlMesh2D,C0_AffineLinearOnSimplexWithNodalBasis,2)
    print meshTransfers2D.prolongList
    print meshTransfers2D.restrictList
    print meshTransfers2D.prolong_bcList
    print meshTransfers2D.restrict_bcList
    mlMesh3D = MultilevelTetrahedralMesh(3,3,3,refinementLevels=3)
    meshTransfers3D = MultilevelProjectionOperators(mlMesh3D,C0_AffineLinearOnSimplexWithNodalBasis,3)
    print meshTransfers3D.prolongList
    print meshTransfers3D.restrictList
    print meshTransfers3D.prolong_bcList
    print meshTransfers3D.restrict_bcList
    #
    # mwf tests
    #
    verboseLevel = 1
    #first just create a simple triangular mesh and look at it in a
    #couple of different ways
    Lx = 1.0   #domain length in x and y
    Ly = 1.0

    #number of nodes for rectangular grid upon which triangular mesh
    #will be built should get 2 triangles for each rectangle
    #(nx-1)(ny-1) in the original grid
    nx = 21
    ny = 21

    #flag for viewing mesh in construction
    #0 -- do nothing (default)
    #1 -- gnuplot
    #2 -- matlab
    viewMesh = 2
    mesh = TriangularMesh()
    mesh.constructTriangularMeshOnRectangle(Lx,Ly,nx,ny,viewMesh)

    print 'mesh Info says \n',mesh.meshInfo()

    #now create a DG1 finite element space
    globalDGspace = DG_AffineLinearOnSimplexWithNodalBasis(mesh,2)
    globalCGspace = C0_AffineLinearOnSimplexWithNodalBasis(mesh,2)
    dgDofMap = globalDGspace.dofMap
    if verboseLevel > 0:
        print "DG1 dofMap l2g is "
        for eN in range(mesh.nElements_global):
            sn = '\t %i %i %i' % tuple(dgDofMap.l2g[eN,:])
            print sn
    ngdim = globalDGspace.dim
    nelem = mesh.nElements_global
    polydim = 3
    #what about a member of the DG1 space
    u = FiniteElementFunction(globalDGspace)
    ucg = FiniteElementFunction(globalCGspace)
    #try to just calculate u as an analytical function of x
    #nodalRefPoints = numpy.zeros((polydim,3),'d')
    #nodalRefPoints[0,:] = (0.0,0.0)
    #nodalRefPoints[1,:] = (1.0,0.0)
    #nodalRefPoints[2,:] = (0.0,1.0)
    nodalRefPoints = u.femSpace.referenceFiniteElement.interpolationConditions.quadraturePointArray
    if verboseLevel > 0:
        print 'nodalRefPoints = \n',nodalRefPoints
    #end verbose check

    #physNodes = numpy.zeros((nelem,polydim,2),'d')
    physNodes = numpy.zeros((mesh.nElements_global,
                               u.femSpace.referenceFiniteElement.interpolationConditions.nQuadraturePoints,
                               u.femSpace.referenceFiniteElement.referenceElement.dim),
                              'd')

    u.femSpace.elementMaps.getValues(nodalRefPoints,physNodes)

    if verboseLevel > 0:
        print 'physical Nodes = \n',physNodes
    #end verbose check

    #set value of u manually
    for ie in range(mesh.nElements_global):
        for iv in range(u.femSpace.referenceFiniteElement.localFunctionSpace.dim):
            px = physNodes[ie,iv,0]
            py = physNodes[ie,iv,1]
            ig = u.femSpace.dofMap.l2g[ie,iv]
            u.dof[ig] = math.sin(0.5*math.pi*px)*math.cos(0.5*math.pi*py)
            ucg.dof[ucg.femSpace.dofMap.l2g[ie,iv]] = u.dof[ig]
        #end local shape loop
    #end element loop

    if verboseLevel > 0:
        print 'u dof values = \n',u.dof
    #end verbose check

    u.writeFunctionMatlab('sol','mesh')

    #moved  to MeshTools.py cek
    #if verboseLevel > 0:
    #    #now look at edge --> element loops for dg algorithms
    #    testEdgeToElementMapping(mesh)
    #end verbose
    #try to build trace operators in crude way
    #
    #traceOp = buildTraceOpArray(mesh,globalDGspace,verboseLevel)
    #def checkFunctionTrace(u,mesh,dgspace,traceArray,jumpTol=1.0e-8):
    #cek
    #Changing this to the way one would do it with FemTools
    #
    jumpTol=1.0e-8
#      """
#      take a dg finite element function and see if values
#      differ from left and right neighbors on an edge
#      Basically, it's computing a jump term.
#      For a continuous solution, should get no difference.
#      """

#      #global number of edges and elements
#      ngEdges = mesh.nElementBoundaries_global
#      ngElems = mesh.nElements_global
#      #
#      polyOrder  = dgspace.polyOrder
#      edgeDim    = polyOrder+1
#      elemDim    = dgspace.localDim
#      #hold local element dofs
#      locDofValues = numpy.zeros((elemDim),'d')
#      for globedge in range(ngEdges):
#          jumpValues   = numpy.zeros((edgeDim),'d')
#          for neig in range(2):
#              elid = mesh.elementBoundaryElementsArray[globedge,neig]
#              if elid > -1: #element neighbor exists
#                  for k in range(elemDim):
#                      ig = u.femSpace.dofMap.l2g[elid,k]
#                      locDofValues[k] = u.dof[ig]
#                  #end k
#                  for j in range(edgeDim):
#                      for k in range(elemDim):
#                          jumpValues[j] += (1.0-2.*neig)*traceArray[globedge,neig,j,k]*locDofValues[k]
#                      #end k
#                  #end j
#              else: #what to do about edges on bounary
#                  jumpValues *= 0.0
#              #end if
#          #end neig loop
    nElementBoundaryPoints = 2
    elementBoundaryPoints = numpy.array([[0.0],[1.0]])
    jumps = numpy.zeros((mesh.nInteriorElementBoundaries_global,nElementBoundaryPoints),'d')
    physTraceArray = numpy.zeros((mesh.nElements_global,mesh.nElementBoundaries_element,nElementBoundaryPoints,2),'d')
    refTraceArray = numpy.zeros((mesh.nElements_global,mesh.nElementBoundaries_element,nElementBoundaryPoints,2),'d')
    invjArray = numpy.zeros((mesh.nElements_global,mesh.nElementBoundaries_element,nElementBoundaryPoints,2,2),'d')
    gArray = numpy.zeros((mesh.nElements_global,mesh.nElementBoundaries_element,nElementBoundaryPoints,2,1),'d')
    sqrt_det_gArray = numpy.zeros((mesh.nElements_global,mesh.nElementBoundaries_element,nElementBoundaryPoints),'d')
    nArray = numpy.zeros((mesh.nElements_global,mesh.nElementBoundaries_element,nElementBoundaryPoints,2),'d')
    elementBoundaryPointsArray = numpy.zeros((mesh.nElements_global,mesh.nElementBoundaries_element,nElementBoundaryPoints,1),'d')
    vTraceArray = numpy.zeros((mesh.nElements_global,mesh.nElementBoundaries_element,nElementBoundaryPoints,u.femSpace.max_nDOF_element),'d')
    vcgTraceArray = numpy.zeros((mesh.nElements_global,mesh.nElementBoundaries_element,nElementBoundaryPoints,u.femSpace.max_nDOF_element),'d')
    uTraceArray = numpy.zeros((mesh.nElements_global,mesh.nElementBoundaries_element,nElementBoundaryPoints),'d')
    ucgTraceArray = numpy.zeros((mesh.nElements_global,mesh.nElementBoundaries_element,nElementBoundaryPoints),'d')
    u.femSpace.elementMaps.getValuesTrace(elementBoundaryPoints,physTraceArray)
    for ebNI in range(mesh.nInteriorElementBoundaries_global):
        ebN = mesh.interiorElementBoundariesArray[ebNI]
        left_eN_global   = mesh.elementBoundaryElementsArray[ebN][0]
        right_eN_global  = mesh.elementBoundaryElementsArray[ebN][1]
        left_ebN_element  = mesh.elementBoundaryLocalElementBoundariesArray[ebN][0]
        right_ebN_element = mesh.elementBoundaryLocalElementBoundariesArray[ebN][1]
        for n in range(nElementBoundaryPoints):
            physTraceArray[right_eN_global,right_ebN_element,n,:] = physTraceArray[left_eN_global,left_ebN_element,n]
    u.femSpace.elementMaps.getJacobianValuesTrace(refTraceArray,invjArray,gArray,sqrt_det_gArray,nArray)
    u.femSpace.elementMaps.getInverseValuesTrace(physTraceArray,refTraceArray)
    for ebNI in range(mesh.nInteriorElementBoundaries_global):
        ebN = mesh.interiorElementBoundariesArray[ebNI]
        left_eN_global   = mesh.elementBoundaryElementsArray[ebN][0]
        right_eN_global  = mesh.elementBoundaryElementsArray[ebN][1]
        left_ebN_element  = mesh.elementBoundaryLocalElementBoundariesArray[ebN][0]
        right_ebN_element = mesh.elementBoundaryLocalElementBoundariesArray[ebN][1]
        for n in range(nElementBoundaryPoints):
            elementBoundaryPointsArray[left_eN_global,left_ebN_element,n,:]=elementBoundaryPoints[n]
            elementBoundaryPointsArray[right_eN_global,right_ebN_element,n,:]= u.femSpace.referenceFiniteElement.referenceElement.boundaryMapInverseList[right_ebN_element](refTraceArray[right_eN_global,right_ebN_element,n])
    for ebNE in range(mesh.nExteriorElementBoundaries_global):
        ebN = mesh.exteriorElementBoundariesArray[ebNE]
        eN_global = mesh.elementBoundaryElementsArray[ebN][0]
        ebN_element = mesh.elementBoundaryLocalElementBoundariesArray[ebN][0]
        for n in range(nElementBoundaryPoints):
            elementBoundaryPointsArray[eN_global,ebN_element,n,:] = elementBoundaryPoints[n]
    u.femSpace.getBasisValuesTraceAtArray(elementBoundaryPointsArray,vTraceArray)
    #u.femSpace.getBasisValuesTrace(elementBoundaryPoints,vTraceArray)
    u.getValuesTrace(vTraceArray,uTraceArray)
    ucg.femSpace.getBasisValuesTrace(elementBoundaryPoints,vcgTraceArray)
    ucg.getValuesTrace(vcgTraceArray,ucgTraceArray)
    for ebNI in range(mesh.nInteriorElementBoundaries_global):
        ebN = mesh.interiorElementBoundariesArray[ebNI]
        left_eN_global   = mesh.elementBoundaryElementsArray[ebN][0]
        right_eN_global  = mesh.elementBoundaryElementsArray[ebN][1]
        left_ebN_element  = mesh.elementBoundaryLocalElementBoundariesArray[ebN][0]
        right_ebN_element = mesh.elementBoundaryLocalElementBoundariesArray[ebN][1]
        for n in range(nElementBoundaryPoints):
            jumps[ebNI,n] = uTraceArray[left_eN_global,left_ebN_element,n] - uTraceArray[right_eN_global,right_ebN_element,n]
            if abs(jumps[ebNI,n]) > jumpTol:
                print 'Warning edge ',ebN,' jumpValues big= \n',jumps[ebNI,n]
                print 'left element ',left_eN_global,'left edge ',left_ebN_element,' value = ',uTraceArray[left_eN_global,left_ebN_element,n]
                print 'right element ',right_eN_global,'right edge ', right_eN_global,' value = ',uTraceArray[right_eN_global,right_ebN_element,n]
                print 'left element ',left_eN_global,'left edge ',left_ebN_element,' value = ',ucgTraceArray[left_eN_global,left_ebN_element,n]
                print 'right element ',right_eN_global,'right edge ', right_eN_global,' value = ',ucgTraceArray[right_eN_global,right_ebN_element,n]
                print physTraceArray[left_eN_global,left_ebN_element,n]
                print physTraceArray[right_eN_global,right_ebN_element,n]
                print math.sin(0.5*math.pi*physTraceArray[left_eN_global,left_ebN_element,n,0])*math.cos(0.5*math.pi*physTraceArray[left_eN_global,left_ebN_element,n,1])
                print math.sin(0.5*math.pi*physTraceArray[right_eN_global,right_ebN_element,n,0])*math.cos(0.5*math.pi*physTraceArray[right_eN_global,right_ebN_element,n,1])
#          #end if big jump
#      #end for loop on edges
#  #end checkFunctionTrace
    #check if contiuous solution has no jumps?
    #checkFunctionTrace(u,mesh,globalDGspace,traceOp)<|MERGE_RESOLUTION|>--- conflicted
+++ resolved
@@ -3496,17 +3496,9 @@
                                            offsets=self.dofMap.dof_offsets_subdomain_owned,
                                            data = u.dof[:(self.dofMap.dof_offsets_subdomain_owned[comm.rank()+1] -self.dofMap.dof_offsets_subdomain_owned[comm.rank()])])
                 else:
-<<<<<<< HEAD
-                    values.text = ar.hdfFilename+":/"+u.name+str(tCount)
-                    ar.hdfFile.createArray("/",u.name+str(tCount),u.dof)
-            else:
-                numpy.savetxt(ar.textDataDir+"/"+u.name+str(tCount)+".txt",u.dof)
-                SubElement(values,"xi:include",{"parse":"text","href":"./"+ar.textDataDir+"/"+u.name+str(tCount)+".txt"})
-=======
                     assert False, "global_sync not supported  with pytables"
             else:
                 assert False, "global_sync not supported with text heavy data"
->>>>>>> 11a1b8ba
         else:
             attribute = SubElement(self.mesh.arGrid,"Attribute",{"Name":u.name,
                                                                  "AttributeType":"Scalar",
@@ -3586,19 +3578,11 @@
                 u_dof = uList[components[0]].dof
                 if len(components) < 2:
                     v_dof = numpy.zeros(u_dof.shape,dtype='d')
-<<<<<<< HEAD
                 else:
                     v_dof = uList[components[1]].dof
                 if len(components) < 3:
                     w_dof = numpy.zeros(u_dof.shape,dtype='d')
                 else:
-=======
-                else:
-                    v_dof = uList[components[1]].dof
-                if len(components) < 3:
-                    w_dof = numpy.zeros(u_dof.shape,dtype='d')
-                else:
->>>>>>> 11a1b8ba
                     w_dof = uList[components[2]].dof
                 velocity = numpy.column_stack((u_dof,v_dof,w_dof))
                 if ar.hdfFile != None:
