"""
A hierarchy of classes for linear algebraic system solvers.

.. inheritance-diagram:: proteus.LinearSolvers
   :parts: 1
"""
from LinearAlgebraTools import *
import LinearAlgebraTools as LAT
import FemTools
import lapackWrappers
import superluWrappers
import TransportCoefficients
import cfemIntegrals
import Quadrature
from petsc4py import PETSc as p4pyPETSc
from math import *
import math
from .Profiling import logEvent

class LinearSolver:
    """ The base class for linear solvers.  """
    def __init__(self,
                 L,
                 rtol_r  = 1.0e-4,
                 atol_r  = 1.0e-16,
                 rtol_du = 1.0e-4,
                 atol_du = 1.0e-16,
                 maxIts  = 100,
                 norm = l2Norm,
                 convergenceTest = 'r',
                 computeRates = True,
                 printInfo = False):
        self.solverName = "Base Class"
        self.L = L
        self.n = L.shape[0]
        self.du = Vec(self.n)
        self.rtol_r=rtol_r
        self.atol_r=atol_r
        self.rtol_du=rtol_du
        self.atol_du=atol_du
        self.maxIts=maxIts
        self.its=0
        self.solveCalls = 0
        self.recordedIts=0
        self.solveCalls_failed = 0
        self.recordedIts_failed=0
        self.rReductionFactor=0.0
        self.duReductionFactor=0.0
        self.rReductionFactor_avg=0.0
        self.duReductionFactor_avg=0.0
        self.rReductionOrder=0.0
        self.rReductionOrder_avg=0.0
        self.duReductionOrder=0.0
        self.duReductionOrder_avg=0.0
        self.ratio_r_current = 1.0
        self.ratio_r_solve = 1.0
        self.ratio_du_solve = 1.0
        self.last_log_ratio_r = 1.0
        self.last_log_ratior_du = 1.0
        self.convergenceTest = convergenceTest
        self.computeRates = computeRates
        self.computeEigenvalues=False
        self.printInfo = printInfo
        self.norm = l2Norm
        self.convergenceHistoryIsCorrupt=False
        self.norm_r0=0.0
        self.norm_r=0.0
        self.norm_du=0.0
        self.r=None
        self.leftEigenvectors=None
        self.rightEigenvectors=None
        self.eigenvalues_r=None
        self.eigenvalues_i=None
        self.work=None
        #need some information about parallel setup?
        self.par_fullOverlap = True #whether or not partitioning has full overlap
        #for petsc interface
        self.xGhosted = None
        self.b=None
    def setResTol(self,rtol,atol):
        self.rtol_r = rtol
        self.atol_r = atol
    def prepare(self,b=None):
        pass
    def solve(self,u,r=None,b=None,par_u=None,par_b=None):
        pass
    def calculateEigenvalues(self):
        pass
    def computeResidual(self,u,r,b,initialGuessIsZero=False):
        if initialGuessIsZero:
            r[:]=b
            r*=(-1.0)
        else:
            if type(self.L).__name__ == 'ndarray':
                r[:] = numpy.dot(u,self.L)
            elif type(self.L).__name__ == 'SparseMatrix':
                self.L.matvec(u,r)
            r-=b
    def solveInitialize(self,u,r,b,initialGuessIsZero=True):
        if r is None:
            if self.r is None:
                self.r = Vec(self.n)
            r=self.r
        else:
            self.r=r
        if b is None:
            if self.b is None:
                self.b = Vec(self.n)
            b=self.b
        else:
            self.b=b
        self.computeResidual(u,r,b,initialGuessIsZero)
        self.its = 0
        self.norm_r0 = self.norm(r)
        self.norm_r = self.norm_r0
        self.ratio_r_solve = 1.0
        self.ratio_du_solve = 1.0
        self.last_log_ratio_r = 1.0
        self.last_log_ratior_du = 1.0
        self.convergenceHistoryIsCorrupt=False
        return (r,b)
    def computeConvergenceRates(self):
        if self.convergenceHistoryIsCorrupt:
            return
        else:
            if self.its > 0:
                if self.norm_r < self.lastNorm_r:
                    self.ratio_r_current = self.norm_r/self.lastNorm_r
                else:
                    self.convergenceHistoryIsCorrupt=True
                    return
                if self.ratio_r_current > 1.0e-100:
                    log_ratio_r_current = log(self.ratio_r_current)
                else:
                    self.convergenceHistoryIsCorrupt
                    return
                self.ratio_r_solve *= self.ratio_r_current
                self.rReductionFactor = pow(self.ratio_r_solve,1.0/self.its)
                if self.its > 1:
                    self.rReductionOrder = log_ratio_r_current/ \
                                           self.last_log_ratio_r
                    if self.norm_du < self.lastNorm_du:
                        ratio_du_current = self.norm_du/self.lastNorm_du
                    else:
                        self.convergenceHistoryIsCorrupt=True
                        return
                    if ratio_du_current > 1.0e-100:
                        log_ratio_du_current = log(ratio_du_current)
                    else:
                        self.convergenceHistoryIsCorrupt=True
                        return
                    self.ratio_du_solve *= ratio_du_current
                    self.duReductionFactor = pow(self.ratio_du_solve,
                                                 1.0/(self.its-1))
                    if self.its > 2:
                        self.duReductionOrder = log_ratio_du_current/ \
                                                self.last_log_ratio_du
                    self.last_log_ratio_du = log_ratio_du_current
                self.last_log_ratio_r = log_ratio_r_current
                self.lastNorm_du = self.norm_du
            self.lastNorm_r = self.norm_r
    def converged(self,r):
        convergedFlag = False
        self.norm_r = self.norm(r)
        self.norm_du = self.norm(self.du)
        if self.computeRates ==  True:
            self.computeConvergenceRates()
        if self.convergenceTest == 'its':
            if self.its == self.maxIts:
                convergedFlag = True
        elif self.convergenceTest == 'r':
            if (self.its != 0 and
                self.norm_r < self.rtol_r*self.norm_r0 + self.atol_r):
                convergedFlag = True
        if convergedFlag == True and self.computeRates == True:
            self.computeAverages()
        if self.printInfo == True:
            print self.info()
        return convergedFlag
    def failed(self):
        failedFlag = False
        if self.its == self.maxIts:
            self.solveCalls_failed+=1
            self.recordedIts_failed+=self.its
            failedFlag = True
        self.its+=1
        return failedFlag
    def computeAverages(self):
        self.recordedIts+=self.its
        if self.solveCalls == 0:
            self.rReductionFactor_avg = self.rReductionFactor
            self.duReductionFactor_avg = self.duReductionFactor
            self.rReductionOrder_avg = self.rReductionOrder
            self.duReductionOrder_avg = self.duReductionOrder
            self.solveCalls+=1
        else:
            self.rReductionFactor_avg*=self.solveCalls
            self.rReductionFactor_avg+=self.rReductionFactor
            self.duReductionFactor_avg*=self.solveCalls
            self.duReductionFactor_avg+=self.duReductionFactor
            self.rReductionOrder_avg*=self.solveCalls
            self.rReductionOrder_avg+=self.rReductionOrder
            self.duReductionOrder_avg*=self.solveCalls
            self.duReductionOrder_avg+=self.duReductionOrder
            self.solveCalls +=1
            self.rReductionFactor_avg/=self.solveCalls
            self.duReductionFactor_avg/=self.solveCalls
            self.rReductionOrder_avg/=self.solveCalls
            self.duReductionOrder_avg/=self.solveCalls
    def info(self):
        self.infoString  = "************Start Linear Solver Info************\n"
        self.infoString += "its                   =  %i \n" % self.its
        self.infoString += "r reduction factor    = %12.5e\n" % self.rReductionFactor
        self.infoString += "du reduction factor   = %12.5e\n" % self.duReductionFactor
        self.infoString += "r reduction order     = %12.5e\n" % self.rReductionOrder
        self.infoString += "du reduction order    = %12.5e\n" % self.duReductionOrder
        self.infoString += "<r reduction factor>  = %12.5e\n" % self.rReductionFactor_avg
        self.infoString += "<du reduction factor> = %12.5e\n" % self.duReductionFactor_avg
        self.infoString += "<r reduction order>   = %12.5e\n" % self.rReductionOrder_avg
        self.infoString += "<du reduction order>  = %12.5e\n" % self.duReductionOrder_avg
        self.infoString += "total its             =  %i \n" % self.recordedIts
        self.infoString += "total its             =  %i \n" % self.recordedIts
        self.infoString += "solver calls          =  %i \n" % self.solveCalls
        self.infoString += "failures              =  %i \n" % self.solveCalls_failed
        self.infoString += "failed its            =  %i \n" % self.recordedIts_failed
        self.infoString += "maxIts                =  %i \n" % self.maxIts
        self.infoString += "convergenceTest       =  %s \n" % self.convergenceTest
        self.infoString += "atol_r                = %12.5e \n" % self.atol_r
        self.infoString += "rtol_r                = %12.5e \n" % self.rtol_r
        self.infoString += "norm(r0)              = %12.5e \n" % self.norm_r0
        self.infoString += "norm(r)               = %12.5e \n" % self.norm_r
        self.infoString += "norm(du)              = %12.5e \n" % self.norm_du
        if self.convergenceHistoryIsCorrupt:
            self.infoString += "HISTORY IS CORRUPT!!! \n"
        self.infoString += "************End Linear Solver Info************\n"
        return self.infoString
    def printPerformance(self):
        pass

    #petsc preconditioner interface
    def setUp(self, pc):
        self.prepare()
    def apply(self,pc,x,y):
        if self.xGhosted is None:
            self.xGhosted = self.par_b.duplicate()
            self.yGhosted = self.par_b.duplicate()
        self.xGhosted.setArray(x.getArray())
        self.xGhosted.ghostUpdateBegin(p4pyPETSc.InsertMode.INSERT,p4pyPETSc.ScatterMode.FORWARD)
        self.xGhosted.ghostUpdateEnd(p4pyPETSc.InsertMode.INSERT,p4pyPETSc.ScatterMode.FORWARD)
        self.yGhosted.zeroEntries()
        with self.yGhosted.localForm() as ylf,self.xGhosted.localForm() as xlf:
            self.solve(u=ylf.getArray(),b=xlf.getArray(),initialGuessIsZero=True)
        y.setArray(self.yGhosted.getArray())

class LU(LinearSolver):
    """
    A wrapper for pysparse's wrapper for superlu.
    """
    def __init__(self,L,computeEigenvalues=False,computeEigenvectors=None):
        import copy
        LinearSolver.__init__(self,L)
        if type(L).__name__ == 'SparseMatrix':
            self.sparseFactor = superluWrappers.SparseFactor(self.n)
        elif type(L).__name__ == 'ndarray':#mwf was array
            self.denseFactor = lapackWrappers.DenseFactor(self.n)
        self.solverName = "LU"
        self.computeEigenvalues = computeEigenvalues or (computeEigenvectors is not None)
        if computeEigenvectors in ['left','both']:
            self.leftEigenvectors=numpy.zeros((self.n,self.n),'d')
            self.JOBVL='V'
        else:
            self.JOBVL='N'
        if computeEigenvectors in ['right','both']:
            self.rightEigenvectors=numpy.zeros((self.n,self.n),'d')
            self.JOBVR='V'
        else:
            self.JOBVR='N'
        if computeEigenvalues or computeEigenvectors is not None:
            self.Leig=copy.deepcopy(L)
            self.work=numpy.zeros((self.n*5,),'d')
            self.eigenvalues_r = numpy.zeros((self.n,),'d')
            self.eigenvalues_i = numpy.zeros((self.n,),'d')
    def prepare(self,b=None):
        if type(self.L).__name__ == 'SparseMatrix':
            superluWrappers.sparseFactorPrepare(self.L,self.sparseFactor)
        elif type(self.L).__name__ == 'ndarray':
            if self.computeEigenvalues:
                self.Leig[:]=self.L
                self.calculateEigenvalues()
            lapackWrappers.denseFactorPrepare(self.n,
                                              self.L,
                                              self.denseFactor)
        #
    def solve(self,u,r=None,b=None,par_u=None,par_b=None,initialGuessIsZero=False):
        (r,b) = self.solveInitialize(u,r,b,initialGuessIsZero)
        self.du[:]=u
        self.converged(r)
        self.failed()
        u[:]=b
        if type(self.L).__name__ == 'SparseMatrix':
            superluWrappers.sparseFactorSolve(self.sparseFactor,u)
        elif type(self.L).__name__ == 'ndarray':
            lapackWrappers.denseFactorSolve(self.n,
                                            self.L,
                                            self.denseFactor,
                                            u)
        self.computeResidual(u,r,b)
        self.du -= u
        self.converged(r)
    def calculateEigenvalues(self):
        if type(self.L).__name__ == 'ndarray':
            lapackWrappers.denseCalculateEigenvalues(self.JOBVL,
                                                     self.JOBVR,
                                                     self.n,
                                                     self.Leig,
                                                     self.n,
                                                     self.eigenvalues_r,
                                                     self.eigenvalues_i,
                                                     self.leftEigenvectors,
                                                     self.n,
                                                     self.rightEigenvectors,
                                                     self.n,
                                                     self.work,
                                                     5*self.n)
            eigen_mags = numpy.sqrt(self.eigenvalues_r**2 + self.eigenvalues_i**2)
            logEvent("Minimum eigenvalue magnitude"+`eigen_mags.min()`)
            logEvent("Maximum eigenvalue magnitude"+`eigen_mags.max()`)
            logEvent("Minimum real part of eigenvalue "+`self.eigenvalues_r.min()`)
            logEvent("Maximum real part of eigenvalue "+`self.eigenvalues_r.max()`)
            logEvent("Minimum complex part of eigenvalue "+`self.eigenvalues_i.min()`)
            logEvent("Maximum complex part of eigenvalue "+`self.eigenvalues_i.max()`)
class PETSc(LinearSolver):
    def __init__(self,L,par_L,prefix=None):
        import flcbdfWrappers
        LinearSolver.__init__(self,L)
        assert type(L).__name__ == 'SparseMatrix', "PETSc can only be called with a local sparse matrix"
        self.solverName  = "PETSc"
        if prefix is None:
            self.ksp = flcbdfWrappers.KSP(par_L)
        else:
            assert isinstance(prefix,str)
            prefix.replace(' ','_')
            self.ksp = flcbdfWrappers.KSP(par_L,prefix)
        self.par_L = par_L
        self.par_fullOverlap = True
    def prepare(self,b=None):
        overlap = 1
        if self.par_fullOverlap == False:
            overlap = 0
        self.ksp.prepare(self.L,self.par_L,overlap)
    def solve(self,u,r=None,b=None,par_u=None,par_b=None,initialGuessIsZero=False):
        self.ksp.solve(par_u.cparVec,par_b.cparVec)
    def useTrueResidualTest(self,par_u):
        if par_u is not None:
            self.ksp.useTrueResidualConvergence(par_u.cparVec)
    def printPerformance(self):
        self.ksp.info()



class KSP_petsc4py(LinearSolver):
    """ A class that interfaces Proteus with PETSc KSP. """
    def __init__(self,L,par_L,
                 rtol_r  = 1.0e-4,
                 atol_r  = 1.0e-16,
                 maxIts  = 100,
                 norm    = l2Norm,
                 convergenceTest = 'r',
                 computeRates = True,
                 printInfo = False,
                 prefix=None,
                 Preconditioner=None,
                 connectionList=None,
                 linearSolverLocalBlockSize=1,
                 bdyNullSpace=False,
                 preconditionerOptions = None):
        """ Initialize a petsc4py KSP object.
        
        Parameters
        -----------
        L : :class: `.superluWrappers.SparseMatrix`
        par_L :  :class: `.LinearAlgebraTools.ParMat_petsc4py`
        rtol_r : float
        atol_r : float
        maxIts : int
        norm :   norm type
        convergenceTest : 
        computeRates: bool
        printInfo : bool
        prefix : bool
        Preconditioner : :class: `.LinearSolvers.KSP_Preconditioner`
        connectionList : 
        linearSolverLocalBlockSize : int
        bdyNullSpace : bool
        preconditionerOptions : tuple
            A list of optional preconditioner settings.
        """
        LinearSolver.__init__(self,
                              L,
                              rtol_r=rtol_r,
                              atol_r=atol_r,
                              maxIts=maxIts,
                              norm = l2Norm,
                              convergenceTest=convergenceTest,
                              computeRates=computeRates,
                              printInfo=printInfo)
        assert type(L).__name__ == 'SparseMatrix', "petsc4py PETSc can only be called with a local sparse matrix"
        assert isinstance(par_L,ParMat_petsc4py)
        self.pccontext = None
        self.preconditioner = None
        self.preconditionerOptions = preconditionerOptions
        self.pc = None
        self.solverName  = "PETSc"
        self.par_fullOverlap = True
        self.par_firstAssembly=True
        self.par_L   = par_L
        self.petsc_L = par_L
        self.csr_rep_local = self.petsc_L.csr_rep_local
        self.csr_rep = self.petsc_L.csr_rep
        # HACK FOR CLOSED BDY PROBLEM - NEED TO CHANGE
        try:
            self.bdyNullSpace = self.petsc_L.pde.coefficients.forceStrongDirichlet
        except:
            self.bdyNullSpace = False

        # create petsc4py KSP object and attach operators
        self.ksp = p4pyPETSc.KSP().create()
        self._setMatOperators()
        self.ksp.setOperators(self.petsc_L,self.petsc_L)

        self.setResTol(rtol_r,atol_r)

        convergenceTest = 'r-true'
        if convergenceTest == 'r-true':
            self.r_work = self.petsc_L.getVecLeft()
            self.rnorm0 = None
            self.ksp.setConvergenceTest(self._converged_trueRes)
        else:
            self.r_work = None

        if prefix is not None:
            self.ksp.setOptionsPrefix(prefix)
        if Preconditioner is not None:
            self._setPreconditioner(Preconditioner,par_L,prefix)
            self.ksp.setPC(self.pc)
        self.ksp.max_it = self.maxIts
        self.ksp.setFromOptions()
        
    def setResTol(self,rtol,atol):
        """ Set the ksp object's residual and maximum interations. """
        self.rtol_r = rtol
        self.atol_r = atol
        self.ksp.rtol = rtol
        self.ksp.atol = atol
        logEvent("KSP atol %e rtol %e" % (self.ksp.atol,self.ksp.rtol))

    def prepare(self,b=None):
        self.petsc_L.zeroEntries()
        assert self.petsc_L.getBlockSize() == 1, "petsc4py wrappers currently require 'simple' blockVec (blockSize=1) approach"
        if self.petsc_L.proteus_jacobian is not None:
            self.csr_rep[2][self.petsc_L.nzval_proteus2petsc] = self.petsc_L.proteus_csr_rep[2][:]
        if self.par_fullOverlap == True:
            self.petsc_L.setValuesLocalCSR(self.csr_rep_local[0],self.csr_rep_local[1],self.csr_rep_local[2],p4pyPETSc.InsertMode.INSERT_VALUES)
        else:
            if self.par_firstAssembly:
                self.petsc_L.setOption(p4pyPETSc.Mat.Option.NEW_NONZERO_LOCATION_ERR,False)
                self.par_firstAssembly = False
            else:
                self.petsc_L.setOption(p4pyPETSc.Mat.Option.NEW_NONZERO_LOCATION_ERR,True)
            self.petsc_L.setValuesLocalCSR(self.csr_rep[0],self.csr_rep[1],self.csr_rep[2],p4pyPETSc.InsertMode.ADD_VALUES)
        self.petsc_L.assemblyBegin()
        self.petsc_L.assemblyEnd()
        self.ksp.setOperators(self.petsc_L,self.petsc_L)
        if self.pc is not None:
            self.pc.setOperators(self.petsc_L,self.petsc_L)
            self.pc.setUp()
            if self.preconditioner:
                self.preconditioner.setUp(self.ksp)
        self.ksp.setUp()
        self.ksp.pc.setUp()

    def solve(self,u,r=None,b=None,par_u=None,par_b=None,initialGuessIsZero=True):
        if par_b.proteus2petsc_subdomain is not None:
            par_b.proteus_array[:] = par_b.proteus_array[par_b.petsc2proteus_subdomain]
            par_u.proteus_array[:] = par_u.proteus_array[par_u.petsc2proteus_subdomain]
        # if self.petsc_L.isSymmetric(tol=1.0e-12):
        #    self.petsc_L.setOption(p4pyPETSc.Mat.Option.SYMMETRIC, True)
        #    print "Matrix is symmetric"
        # else:
        #    print "MATRIX IS NONSYMMETRIC"
        logEvent("before ksp.rtol= %s ksp.atol= %s ksp.converged= %s ksp.its= %s ksp.norm= %s " % (self.ksp.rtol,
                                                                                                   self.ksp.atol,
                                                                                                   self.ksp.converged,
                                                                                                   self.ksp.its,
                                                                                                   self.ksp.norm))
        if self.pccontext is not None:
            self.pccontext.par_b = par_b
            self.pccontext.par_u = par_u
        if self.matcontext is not None:
            self.matcontext.par_b = par_b

        if self.bdyNullSpace is True:
            self._setNullSpace(par_b)
        self.ksp.solve(par_b,par_u)
        logEvent("after ksp.rtol= %s ksp.atol= %s ksp.converged= %s ksp.its= %s ksp.norm= %s reason = %s" % (self.ksp.rtol,
                                                                                                             self.ksp.atol,
                                                                                                             self.ksp.converged,
                                                                                                             self.ksp.its,
                                                                                                             self.ksp.norm,
                                                                                                             self.ksp.reason))
        self.its = self.ksp.its
        if self.printInfo:
            self.info()
        if par_b.proteus2petsc_subdomain is not None:
            par_b.proteus_array[:] = par_b.proteus_array[par_b.proteus2petsc_subdomain]
            par_u.proteus_array[:] = par_u.proteus_array[par_u.proteus2petsc_subdomain]
    def converged(self,r):
        """
        decide on convention to match norms, convergence criteria
        """
        return self.ksp.converged
    def failed(self):
        failedFlag = LinearSolver.failed(self)
        failedFlag = failedFlag or (not self.ksp.converged)
        return failedFlag
    
    def info(self):
        self.ksp.view()

    def _defineNullSpaceVec(self,par_b):
        """ A initial attempt to set up the null space vector
        in parallel.
        """
        #Global null space constructor
        # Comm information
        #### ARB TEMPORARY HACK FOR SERIAL STABILIZED ELEMETNS
        rank = p4pyPETSc.COMM_WORLD.rank
        size = p4pyPETSc.COMM_WORLD.size
        null_space_vector = par_b.copy()
        null_space_vector.getArray().fill(0.)
        N_DOF_pressure = self.par_L.pde.u[0].femSpace.dofMap.nDOF_all_processes
        tmp = null_space_vector.getArray()[::3]
        tmp[:] = 1.0 / (sqrt(N_DOF_pressure))
        # information for par_vec
#         par_N = par_b.getSize()
#         par_n = par_b.getLocalSize()
#         par_nghosts = par_b.nghosts
#         subdomain2global = par_b.subdomain2global
#         proteus2petsc_subdomain = par_b.proteus2petsc_subdomain
#         petsc2proteus_subdomain = par_b.petsc2proteus_subdomain
#         # information for pressure uknowns
#         pSpace = self.par_L.pde.u[0].femSpace
#         pressure_offsets = pSpace.dofMap.dof_offsets_subdomain_owned
#         n_DOF_pressure = pressure_offsets[rank+1] - pressure_offsets[rank]
# #        assert par_n == n_DOF_pressure
#         N_DOF_pressure = pressure_offsets[size]
#         total_pressure_unknowns = pSpace.dofMap.nDOF_subdomain
#         t = pSpace.dofMap.nDOF_all_processes
#         assert t==N_DOF_pressure
#         self.tmp_array = numpy.zeros((par_n+par_nghosts),'d')
#         self.tmp_array[0:n_DOF_pressure] = 1.0/(sqrt(N_DOF_pressure))
#         null_space_basis = ParVec_petsc4py(self.tmp_array,
#                                            1,
#                                            par_n,
#                                            par_N,
#                                            par_nghosts,
#                                            subdomain2global,
#                                            proteus2petsc_subdomain=proteus2petsc_subdomain,
#                                            petsc2proteus_subdomain=petsc2proteus_subdomain)
#         null_space_basis.scatter_forward_insert()
#         self.tmp_array[:] = self.tmp_array[petsc2proteus_subdomain]
        self.global_null_space = [null_space_vector]


    def _setNullSpace(self,par_b):
        """ Set up the boundary null space for the KSP solves. 

        Parameters
        ----------
        par_b : proteus.LinearAlgebraTools.ParVec_petsc4py
            The problem's RHS vector.
        """
        try:
            self.pressure_null_space
        except AttributeError:
            self._defineNullSpaceVec(par_b)
            self.pressure_null_space = p4pyPETSc.NullSpace().create(constant=False,
                                                                    vectors=self.global_null_space,
                                                                    comm=p4pyPETSc.COMM_WORLD)
        self.ksp.getOperators()[0].setNullSpace(self.pressure_null_space)
        self.pressure_null_space.remove(par_b)
        
    def _setMatOperators(self):
        """ Initializes python context for the ksp matrix operator """
        self.Lshell = p4pyPETSc.Mat().create()
        L_sizes = self.petsc_L.getSizes()
        L_range = self.petsc_L.getOwnershipRange()
        self.Lshell.setSizes(L_sizes)
        self.Lshell.setType('python')
        self.matcontext  = SparseMatShell(self.petsc_L.ghosted_csr_mat)
        self.Lshell.setPythonContext(self.matcontext)
        
    def _converged_trueRes(self,ksp,its,rnorm):
        """ Function handle to feed to ksp's setConvergenceTest  """
        ksp.buildResidual(self.r_work)
        truenorm = self.r_work.norm()
        if its == 0:
            self.rnorm0 = truenorm
            logEvent("NumericalAnalytics KSPOuterResidual: %12.5e" %(truenorm) )
            if self.rnorm0 == 0.:
                logEvent("NumericalAnalytics KSPOuterResidual(relative): N/A (residual vector is zero)" )
                logEvent("        KSP it %i norm(r) = %e  norm(r)/|b| = N/A (residual vector is zero) ; atol=%e rtol=%e " % (its,
                                                                                                                             truenorm,
                                                                                                                             ksp.atol,
                                                                                                                             ksp.rtol))
            else:
                logEvent("NumericalAnalytics KSPOuterResidual(relative): %12.5e" %(truenorm / self.rnorm0) )
                logEvent("        KSP it %i norm(r) = %e  norm(r)/|b| = %e ; atol=%e rtol=%e " % (its,
                                                                                                  truenorm,
                                                                                                  (truenorm/ self.rnorm0),
                                                                                                  ksp.atol,
                                                                                                  ksp.rtol))
            return False
        else:
            logEvent("NumericalAnalytics KSPOuterResidual: %12.5e" %(truenorm) )
            logEvent("NumericalAnalytics KSPOuterResidual(relative): %12.5e" %(truenorm / self.rnorm0) )
            logEvent("        KSP it %i norm(r) = %e  norm(r)/|b| = %e ; atol=%e rtol=%e " % (its,
                                                                                              truenorm,
                                                                                              (truenorm/ self.rnorm0),
                                                                                              ksp.atol,
                                                                                              ksp.rtol))
            if truenorm < self.rnorm0*ksp.rtol:
                return p4pyPETSc.KSP.ConvergedReason.CONVERGED_RTOL
            if truenorm < ksp.atol:
                return p4pyPETSc.KSP.ConvergedReason.CONVERGED_ATOL
        return False

    def _setPreconditioner(self,Preconditioner,par_L,prefix):
        """ Sets the preconditioner type used in the KSP object """
        if Preconditioner is not None:
            if Preconditioner == petsc_LU:
                logEvent("NAHeader Precondtioner LU")
                self.preconditioner = petsc_LU(par_L)
                self.pc = self.preconditioner.pc
            elif Preconditioner == petsc_ASM:
                logEvent("NAHead Preconditioner ASM")
                self.preconditioner = petsc_ASM(par_L,prefix)
                self.pc = self.preconditioner.pc
            if Preconditioner == Jacobi:
                self.pccontext= Preconditioner(L,
                                               weight=1.0,
                                               rtol_r=rtol_r,
                                               atol_r=atol_r,
                                               maxIts=1,
                                               norm = l2Norm,
                                               convergenceTest='its',
                                               computeRates=False,
                                               printInfo=False)
                self.pc = p4pyPETSc.PC().createPython(self.pccontext)
            elif Preconditioner == GaussSeidel:
                self.pccontext= Preconditioner(connectionList,
                                               L,
                                               weight=1.0,
                                               sym=False,
                                               rtol_r=rtol_r,
                                               atol_r=atol_r,
                                               maxIts=1,
                                               norm = l2Norm,
                                               convergenceTest='its',
                                               computeRates=False,
                                               printInfo=False)
                self.pc = p4pyPETSc.PC().createPython(self.pccontext)
            elif Preconditioner == LU:
                #ARB - parallel matrices from PETSc4py don't work here.
                self.pccontext = Preconditioner(L)
                self.pc = p4pyPETSc.PC().createPython(self.pccontext)
            elif Preconditioner == StarILU:
                self.pccontext= Preconditioner(connectionList,
                                               L,
                                               weight=1.0,
                                               rtol_r=rtol_r,
                                               atol_r=atol_r,
                                               maxIts=1,
                                               norm = l2Norm,
                                               convergenceTest='its',
                                               computeRates=False,
                                               printInfo=False)
                self.pc = p4pyPETSc.PC().createPython(self.pccontext)
            elif Preconditioner == StarBILU:
                self.pccontext= Preconditioner(connectionList,
                                               L,
                                               bs=linearSolverLocalBlockSize,
                                               weight=1.0,
                                               rtol_r=rtol_r,
                                               atol_r=atol_r,
                                               maxIts=1,
                                               norm = l2Norm,
                                               convergenceTest='its',
                                               computeRates=False,
                                               printInfo=False)
                self.pc = p4pyPETSc.PC().createPython(self.pccontext)
            elif Preconditioner == SimpleNavierStokes3D:
                logEvent("NAHeader Preconditioner SimpleNavierStokes" )
                self.preconditioner = SimpleNavierStokes3D(par_L,prefix)
                self.pc = self.preconditioner.pc
            elif Preconditioner == SimpleNavierStokes2D:
                logEvent("NAHeader Preconditioner SimpleNavierStokes" )
                self.preconditioner = SimpleNavierStokes2D(par_L,prefix)
                self.pc = self.preconditioner.pc
            elif Preconditioner == Schur_Sp:
                logEvent("NAHeader Preconditioner selfp" )
                self.preconditioner = Schur_Sp(par_L,prefix,self.bdyNullSpace)
                self.pc = self.preconditioner.pc
            elif Preconditioner == Schur_Qp:
                logEvent("NAHeader Preconditioner Qp" )
                self.preconditioner = Schur_Qp(par_L,prefix,self.bdyNullSpace)
                self.pc = self.preconditioner.pc
<<<<<<< HEAD
            elif Preconditioner == NavierStokes_TwoPhasePCD:
                logEvent("NAHeader Preconditioner TwoPhasePCD")
                self.preconditioner = NavierStokes_TwoPhasePCD(par_L,
                                                               prefix,
                                                               self.bdyNullSpace,
                                                               density_scaling=self.preconditionerOptions[0],
                                                               numerical_viscosity=self.preconditionerOptions[1],
                                                               lumped=self.preconditionerOptions[2])
                self.pc = self.preconditioner.pc
=======
>>>>>>> 2641afd8
            elif Preconditioner == Schur_LSC:
                logEvent("NAHeader Preconditioner LSC")
                self.preconditioner = Schur_LSC(par_L,prefix,self.bdyNullSpace)
                self.pc = self.preconditioner.pc
            elif Preconditioner == SimpleDarcyFC:
                self.preconditioner = SimpleDarcyFC(par_L)
                self.pc = self.preconditioner.pc
            elif Preconditioner == NavierStokesPressureCorrection:
                self.preconditioner = NavierStokesPressureCorrection(par_L)
                self.pc = self.preconditioner.pc

class SchurOperatorConstructor:
    """ 
    Generate matrices for use in Schur complement preconditioner operators. 
    """
    def __init__(self, linear_smoother, pde_type='general_saddle_point'):
        """
        Initialize a Schur Operator constructor.

        Parameters
        ----------
        linear_smoother : class
            Provides the data about the problem.
        pde_type :  str 
            Currently supports Stokes and navierStokes
        """
        import proteus
        # TODO - find away to get rid of this import statement
        if linear_smoother.PCType!='schur':
            raise Exception, 'This function only works with the' \
                'LinearSmoothers for Schur Complements.'
        self.linear_smoother=linear_smoother
        self.L = linear_smoother.L
        self.pde_type = pde_type
        try :
            if isinstance(self.L.pde,proteus.mprans.RANS2P.LevelModel):
                self.opBuilder = OperatorConstructor_rans2p(self.L.pde)
        except:
            self.opBuilder = OperatorConstructor_oneLevel(self.L.pde)
            try:
                self._phase_func = self.L.pde.coefficients.which_region
            except AttributeError:
                pass

    def _initializeMat(self,jacobian):
        import Comm
        comm = Comm.get()
        transport = self.L.pde
        rowptr, colind, nzval = jacobian.getCSRrepresentation()
        rowptr_petsc = rowptr.copy()
        colind_petsc = colind.copy()
        nzval[:] = numpy.arange(nzval.shape[0])
        nzval_petsc = nzval.copy()
        nzval_proteus2petsc=colind.copy()
        nzval_petsc2proteus=colind.copy()
        rowptr_petsc[0] = 0
        comm.beginSequential()
        for i in range(LAT.ParInfo_petsc4py.par_n+LAT.ParInfo_petsc4py.par_nghost):
            start_proteus = rowptr[LAT.ParInfo_petsc4py.petsc2proteus_subdomain[i]]
            end_proteus = rowptr[LAT.ParInfo_petsc4py.petsc2proteus_subdomain[i]+1]
            nzrow =  end_proteus - start_proteus
            rowptr_petsc[i+1] = rowptr_petsc[i] + nzrow
            start_petsc = rowptr_petsc[i]
            end_petsc = rowptr_petsc[i+1]
            petsc_cols_i = LAT.ParInfo_petsc4py.proteus2petsc_subdomain[colind[start_proteus:end_proteus]]
            j_sorted = petsc_cols_i.argsort()
            colind_petsc[start_petsc:end_petsc] = petsc_cols_i[j_sorted]
            nzval_petsc[start_petsc:end_petsc] = nzval[start_proteus:end_proteus][j_sorted]
            for j_petsc, j_proteus in zip(numpy.arange(start_petsc,end_petsc),
                                          numpy.arange(start_proteus,end_proteus)[j_sorted]):
                nzval_petsc2proteus[j_petsc] = j_proteus
                nzval_proteus2petsc[j_proteus] = j_petsc
        comm.endSequential()
        assert(nzval_petsc.shape[0] == colind_petsc.shape[0] == rowptr_petsc[-1] - rowptr_petsc[0])
        petsc_a = {}
        proteus_a = {}
        for i in range(transport.dim):
            for j,k in zip(colind[rowptr[i]:rowptr[i+1]],range(rowptr[i],rowptr[i+1])):
                nzval[k] = i*transport.dim+j
                proteus_a[i,j] = nzval[k]
                petsc_a[LAT.ParInfo_petsc4py.proteus2petsc_subdomain[i],LAT.ParInfo_petsc4py.proteus2petsc_subdomain[j]] = nzval[k]
        for i in range(transport.dim):
            for j,k in zip(colind_petsc[rowptr_petsc[i]:rowptr_petsc[i+1]],range(rowptr_petsc[i],rowptr_petsc[i+1])):
                nzval_petsc[k] = petsc_a[i,j]
        return SparseMat(transport.dim,transport.dim,nzval_petsc.shape[0], nzval_petsc, colind_petsc, rowptr_petsc)

    def initializeTwoPhaseCp_rho(self):
        """Initialize a two phase scaled advection operator Cp.

<<<<<<< HEAD
        Returns
        -------
        two_phase_Cp_rho : matrix
        """
        import Comm
        comm = Comm.get()
        self.opBuilder.attachTPAdvectionOperator()
        par_info = self.linear_smoother.L.pde.par_info
        if comm.size() == 1:
            self.two_phase_Cp_rho = ParMat_petsc4py(self.opBuilder.TPScaledAdvectionOperator,
                                                    par_info.par_bs,
                                                    par_info.par_n,
                                                    par_info.par_N,
                                                    par_info.par_nghost,
                                                    par_info.subdomain2global)
        else:
            mixed = False
            if mixed == True:
                self.petsc_two_phase_Cp_rho = self._initializeMat(self.opBuilder.TPScaledAdvectionOperator)
                self.two_phase_Cp_rho = ParMat_petsc4py(self.petsc_two_phase_Cp_rho,
                                                        par_info.par_bs,
                                                        par_info.par_n,
                                                        par_info.par_N,
                                                        par_info.par_nghost,
                                                        par_info.petsc_subdomain2global_petsc,
                                                        pde=self.L.pde,
                                                        proteus_jacobian=self.opBuilder.TPScaledAdvectionOperator,
                                                        nzval_proteus2petsc=par_info.nzval_proteus2petsc)
            else:
                self.two_phase_Cp_rho = ParMat_petsc4py(self.opBuilder.TPScaledAdvectionOperator,
                                                        par_info.par_bs,
                                                        par_info.par_n,
                                                        par_info.par_N,
                                                        par_info.par_nghost,
                                                        par_info.subdomain2global,
                                                        pde=self.L.pde)
        self.two_phase_Cp_rho_csr_rep = self.two_phase_Cp_rho.csr_rep
        self.two_phase_Cp_rho_csr_rep_local = self.two_phase_Cp_rho.csr_rep_local
        return self.two_phase_Cp_rho

    def initializeTwoPhaseInvScaledAp(self):
        """Initialize a two phase scaled laplace operator Ap.

        Returns
        -------
        two_phase_Ap_inv : matrix
        """
        import Comm
        comm = Comm.get()
        self.opBuilder.attachLaplaceOperator()
        par_info = self.linear_smoother.L.pde.par_info
        if comm.size() == 1:
            self.two_phase_Ap_inv = ParMat_petsc4py(self.opBuilder.TPInvScaledLaplaceOperator,
                                                    par_info.par_bs,
                                                    par_info.par_n,
                                                    par_info.par_N,
                                                    par_info.par_nghost,
                                                    par_info.subdomain2global)
        else:
            mixed = False
            if mixed == True:
                self.petsc_two_phase_Ap_inv = self._initializeMat(self.opBuilder.TPInvScaledLaplaceOperator)
                self.two_phase_Ap_inv = ParMat_petsc4py(self.petsc_two_phase_Ap_inv,
                                                        par_info.par_bs,
                                                        par_info.par_n,
                                                        par_info.par_N,
                                                        par_info.par_nghost,
                                                        par_info.petsc_subdomain2global_petsc,
                                                        pde=self.L.pde,
                                                        proteus_jacobian=self.opBuilder.TPInvScaledLaplaceOperator,
                                                        nzval_proteus2petsc=par_info.nzval_proteus2petsc)
            else:
                self.two_phase_Ap_inv = ParMat_petsc4py(self.opBuilder.TPInvScaledLaplaceOperator,
                                                        par_info.par_bs,
                                                        par_info.par_n,
                                                        par_info.par_N,
                                                        par_info.par_nghost,
                                                        par_info.subdomain2global,
                                                        pde=self.L.pde)                
        self.two_phase_Ap_inv_csr_rep = self.two_phase_Ap_inv.csr_rep
        self.two_phase_Ap_inv_csr_rep_local = self.two_phase_Ap_inv.csr_rep_local
        return self.two_phase_Ap_inv

    def initializeTwoPhaseQp_rho(self):
        """Initialize a two phase scaled laplace operator Ap.

        Returns
        -------
        two_phase_Ap_inv : matrix
        """
        import Comm
        comm = Comm.get()
        self.opBuilder.attachScaledMassOperator()
        par_info = self.linear_smoother.L.pde.par_info
        if comm.size() == 1:
            self.two_phase_Qp_scaled = ParMat_petsc4py(self.opBuilder.TPScaledMassOperator,
                                                       par_info.par_bs,
                                                       par_info.par_n,
                                                       par_info.par_N,
                                                       par_info.par_nghost,
                                                       par_info.subdomain2global)
        else:
            mixed = False
            if mixed == True:
                self.petsc_two_phase_Qp_scaled = self._initializeMat(self.opBuilder.TPScaledMassOperator)
                self.two_phase_Qp_scaled = ParMat_petsc4py(self.petsc_two_phase_Qp_scaled,
                                                           par_info.par_bs,
                                                           par_info.par_n,
                                                           par_info.par_N,
                                                           par_info.par_nghost,
                                                           par_info.petsc_subdomain2global_petsc,
                                                           pde=self.L.pde,
                                                           proteus_jacobian=self.opBuilder.TPScaledMassOperator,
                                                           nzval_proteus2petsc=par_info.nzval_proteus2petsc)
            else:
                self.two_phase_Qp_scaled = ParMat_petsc4py(self.opBuilder.TPScaledMassOperator,
                                                           par_info.par_bs,
                                                           par_info.par_n,
                                                           par_info.par_N,
                                                           par_info.par_nghost,
                                                           par_info.subdomain2global)
        self.two_phase_Qp_scaled_csr_rep = self.two_phase_Qp_scaled.csr_rep
        self.two_phase_Qp_scaled_csr_rep_local = self.two_phase_Qp_scaled.csr_rep_local
        return self.two_phase_Qp_scaled

    def initializeTwoPhaseInvScaledQp(self):
        """Initialize a two phase scaled laplace operator Ap.

        Returns
        -------
        two_phase_Ap_inv : matrix
        """
        import Comm
        comm = Comm.get()
        self.opBuilder.attachInvScaledMassOperator()
        par_info = self.linear_smoother.L.pde.par_info
        if comm.size() == 1:
            self.two_phase_Qp_inv = ParMat_petsc4py(self.opBuilder.TPInvScaledMassOperator,
                                                    par_info.par_bs,
                                                    par_info.par_n,
                                                    par_info.par_N,
                                                    par_info.par_nghost,
                                                    par_info.subdomain2global)
        else:
            mixed = False
            if mixed == True:
                self.petsc_two_phase_Qp_inv = self._initializeMat(self.opBuilder.TPInvScaledMassOperator)
                self.two_phase_Qp_inv = ParMat_petsc4py(self.petsc_two_phase_Qp_inv,
                                                        par_info.par_bs,
                                                        par_info.par_n,
                                                        par_info.par_N,
                                                        par_info.par_nghost,
                                                        par_info.petsc_subdomain2global_petsc,
                                                        pde=self.L.pde,
                                                        proteus_jacobian=self.opBuilder.TPInvScaledMassOperator,
                                                        nzval_proteus2petsc=par_info.nzval_proteus2petsc)
            else:
                self.two_phase_Qp_inv = ParMat_petsc4py(self.opBuilder.TPInvScaledMassOperator,
                                                        par_info.par_bs,
                                                        par_info.par_n,
                                                        par_info.par_N,
                                                        par_info.par_nghost,
                                                        par_info.subdomain2global)                
        self.two_phase_Qp_inv_csr_rep = self.two_phase_Qp_inv.csr_rep
        self.two_phase_Qp_inv_csr_rep_local = self.two_phase_Qp_inv.csr_rep_local
        return self.two_phase_Qp_inv

        
    def initializeQ(self):
        """ Initialize a mass matrix Q.

        Returns
        -------
        Q : matrix
            The mass matrix.
        """
        import Comm
        comm = Comm.get()
        self.opBuilder.attachMassOperator()
        par_info = self.linear_smoother.L.pde.par_info
        if comm.size() == 1:
            if par_info.mixed is False:
                self.Q = ParMat_petsc4py(self.opBuilder.MassOperator,
                                         par_info.par_bs,
                                         par_info.par_n,
                                         par_info.par_N,
                                         par_info.par_nghost,
                                         par_info.subdomain2global)
            else:
                self.Q = ParMat_petsc4py(self.opBuilder.MassOperator,
                                         1,
                                         par_info.par_n,
                                         par_info.par_N,
                                         par_info.par_nghost,
                                         par_info.subdomain2global,
                                         pde=self.L.pde)
        else:
            if par_info.mixed is True:
                self.petsc_Q = self._initializeMat(self.opBuilder.MassOperator)
                self.Q = ParMat_petsc4py(self.opBuilder.MassOperator,
                                         1,
                                         par_info.par_n,
                                         par_info.par_N,
                                         par_info.par_nghost,
                                         par_info.petsc_subdomain2global_petsc,
                                         pde=self.L.pde,
                                         proteus_jacobian=self.opBuilder.MassOperator,
                                         nzval_proteus2petsc=par_info.nzval_proteus2petsc)
            else:
                self.Q = ParMat_petsc4py(self.petsc_Q,
                                         par_info.par_bs,
                                         par_info.par_n,
                                         par_info.par_N,
                                         par_info.par_nghost,
                                         par_info.petsc_subdomain2global_petsc,
                                         pde=self.L.pde,
                                         proteus_jacobian=self.opBuilder.MassOperator,
                                         nzval_proteus2petsc=par_info.nzval_proteus2petsc)
        self.Q_csr_rep = self.Q.csr_rep
        self.Q_csr_rep_local = self.Q.csr_rep_local
        return self.Q

    def updateNp_rho(self,
                     density_scaling = True,
                     output_matrix = False):
        """ 
        Update the two-phase advection operator. 
        
        Parameters
        ----------
        density_scaling : bool
            Indicates whether advection terms should be scaled with
            the density (True) or 1 (False)
        output_matrix : bool
            Save updated advection operator.
        """
        self.opBuilder.updateTPAdvectionOperator(density_scaling)
        self.two_phase_Cp_rho.zeroEntries()
        if self.two_phase_Cp_rho.proteus_jacobian != None:
            self.two_phase_Cp_rho_csr_rep[2][self.two_phase_Cp_rho.nzval_proteus2petsc] = self.two_phase_Cp_rho.proteus_csr_rep[2][:]
        self.two_phase_Cp_rho.setValuesLocalCSR(self.two_phase_Cp_rho_csr_rep_local[0],
                                                self.two_phase_Cp_rho_csr_rep_local[1],
                                                self.two_phase_Cp_rho_csr_rep_local[2],
                                                p4pyPETSc.InsertMode.INSERT_VALUES)
        self.two_phase_Cp_rho.assemblyBegin()
        self.two_phase_Cp_rho.assemblyEnd()
        if output_matrix is True:
            self._exportMatrix(self.two_phase_Cp_rho,'Cp_rho')

    def updateInvScaledAp(self,
                          output_matrix = False):
        """ 
        Update the two-phase laplace operator. 
        
        Parameters
        ----------
        output_matrix : bool
            Save updated laplace operator.
        """        
        self.opBuilder.updateTPInvScaledLaplaceOperator()
        self.two_phase_Ap_inv.zeroEntries()
        if self.two_phase_Ap_inv.proteus_jacobian != None:
            self.two_phase_Ap_inv_csr_rep[2][self.two_phase_Ap_inv.nzval_proteus2petsc] = self.two_phase_Ap_inv.proteus_csr_rep[2][:]
        self.two_phase_Ap_inv.setValuesLocalCSR(self.two_phase_Ap_inv_csr_rep_local[0],
                                                self.two_phase_Ap_inv_csr_rep_local[1],
                                                self.two_phase_Ap_inv_csr_rep_local[2],
                                                p4pyPETSc.InsertMode.INSERT_VALUES)
        self.two_phase_Ap_inv.assemblyBegin()
        self.two_phase_Ap_inv.assemblyEnd()
        if output_matrix is True:
            self._exportMatrix(self.two_phase_Ap_inv,'Cp_rho')

    def updateTwoPhaseQp_rho(self,
                             density_scaling = True,
                             lumped = True,
                             output_matrix=False):
        """ 
        Update the two-phase inverse viscosity scaled mass matrix. 
        
        Parameters
        ----------
        density : bool
            Indicates whether the density mass matrix should 
            be scaled with rho (True) or 1 (False).
        lumped : bool
            Flag indicating whether the mass operator should be
            calculated as a lumped matrix (True) or as a full
            matrix (False).
        output_matrix : bool
            Save updated laplace operator.
        """                
        self.opBuilder.updateTwoPhaseMassOperator_rho(density_scaling = density_scaling,
                                                      lumped = lumped)
        self.two_phase_Qp_scaled.zeroEntries()
        if self.two_phase_Qp_scaled.proteus_jacobian != None:
            self.two_phase_Qp_scaled_csr_rep[2][self.two_phase_Qp_scaled.nzval_proteus2petsc] = self.two_phase_Qp_scaled.proteus_csr_rep[2][:]
        self.two_phase_Qp_scaled.setValuesLocalCSR(self.two_phase_Qp_scaled_csr_rep_local[0],
                                                   self.two_phase_Qp_scaled_csr_rep_local[1],
                                                   self.two_phase_Qp_scaled_csr_rep_local[2],
                                                   p4pyPETSc.InsertMode.INSERT_VALUES)
        self.two_phase_Qp_scaled.assemblyBegin()
        self.two_phase_Qp_scaled.assemblyEnd()
        if output_matrix is True:
            self._exportMatrix(self.two_phase_Qp_scaled,'Qp_scaled')

    def updateTwoPhaseInvScaledQp_visc(self,
                                       numerical_viscosity = True,
                                       lumped = True,
                                       output_matrix=False):
        """ 
        Update the two-phase inverse viscosity scaled mass matrix. 
        
        Parameters
        ----------
        numerical_viscosity : bool
            Indicates whether the numerical viscosity should be
            included with the mass operator (True to include, 
            False to exclude)
        lumped : bool
            Flag indicating whether the mass operator should be
            calculated as a lumped matrix (True) or as a full
            matrix (False).
        output_matrix : bool
            Save updated mass operator.
        """        
        self.opBuilder.updateTwoPhaseInvScaledMassOperator(numerical_viscosity = numerical_viscosity,
                                                           lumped = lumped)
        self.two_phase_Qp_inv.zeroEntries()
        if self.two_phase_Qp_inv.proteus_jacobian != None:
            self.two_phase_Qp_inv_csr_rep[2][self.two_phase_Qp_inv.nzval_proteus2petsc] = self.two_phase_Qp_inv.proteus_csr_rep[2][:]
        self.two_phase_Qp_inv.setValuesLocalCSR(self.two_phase_Qp_inv_csr_rep_local[0],
                                                self.two_phase_Qp_inv_csr_rep_local[1],
                                                self.two_phase_Qp_inv_csr_rep_local[2],
                                                p4pyPETSc.InsertMode.INSERT_VALUES)
        self.two_phase_Qp_inv.assemblyBegin()
        self.two_phase_Qp_inv.assemblyEnd()
        if output_matrix is True:
            self._exportMatrix(self.two_phase_Qp_scaled,'Qp_scaled')
            
    def getQv(self, output_matrix=False, recalculate=False):
=======
    def getQv(self, output_matrix=False, recalculate=False):
        """ Return the pressure mass matrix Qp.

        Parameters
        ----------
        output_matrix : bool 
            Determines whether matrix should be exported.
        recalculate : bool
            Flag indicating whether matrix should be rebuilt every iteration

        Returns
        -------
        Qp : matrix
            The pressure mass matrix.
        """
        Qsys_petsc4py = self._massMatrix(recalculate = recalculate)
        self.Qv = Qsys_petsc4py.getSubMatrix(self.linear_smoother.isv,
                                             self.linear_smoother.isv)
        if output_matrix is True:
            self._exportMatrix(self.Qv,"Qv")
        return self.Qv
        
    def getQp(self, output_matrix=False, recalculate=False):
>>>>>>> 2641afd8
        """ Return the pressure mass matrix Qp.

        Parameters
        ----------
        output_matrix : bool 
            Determines whether matrix should be exported.
        recalculate : bool
            Flag indicating whether matrix should be rebuilt every iteration

        Returns
        -------
        Qp : matrix
            The pressure mass matrix.
        """
        Qsys_petsc4py = self._massMatrix(recalculate = recalculate)
        self.Qv = Qsys_petsc4py.getSubMatrix(self.linear_smoother.isv,
                                             self.linear_smoother.isv)
        if output_matrix is True:
            self._exportMatrix(self.Qv,"Qv")
        return self.Qv
        
    def getQp(self, output_matrix=False, recalculate=False):
        """ Return the pressure mass matrix Qp.

        Parameters
        ----------
        output_matrix : bool 
            Determines whether matrix should be exported.

        Returns
        -------
        Qp : matrix
            The pressure mass matrix.
        """
        import Comm
        comm = Comm.get()
        self.opBuilder.updateMassOperator()
        self.Q.zeroEntries()
        if self.Q.proteus_jacobian != None:
            self.Q_csr_rep[2][self.Q.nzval_proteus2petsc] = self.Q.proteus_csr_rep[2][:]
        self.Q.setValuesLocalCSR(self.Q_csr_rep_local[0],
                                 self.Q_csr_rep_local[1],
                                 self.Q_csr_rep_local[2],
                                 p4pyPETSc.InsertMode.INSERT_VALUES)
        self.Q.assemblyBegin()
        self.Q.assemblyEnd()
        if output_matrix is True:
            self._exportMatrix(self.Qp,"Qp")

    

    def _massMatrix(self,recalculate=False):
        """ Generates a mass matrix.

        This function generates and returns the mass matrix for the system. This
        function is internal to the class and called by public functions which 
        take and return the relevant components (eg. the pressure or velcoity).

        Parameters
        ----------
        recalculate : bool
            Indicates whether matrix should be rebuilt everytime it's called.

        Returns
        -------
        Qsys : matrix
            The system's mass matrix.
        """
        self.opBuilder.attachMassOperator(recalculate = True)

class KSP_Preconditioner:
    """ Base class for PETSCc KSP precondtioners. """
    def __init__(self):
        pass

    def setup(self, global_ksp=None):
        pass

class petsc_ASM(KSP_Preconditioner):
    """ASM PETSc preconditioner class.

    This class provides an ASM preconditioners for PETSc4py KSP
    objects.
    """
    def __init__(self,L,prefix=None):
        """
        Initializes the ASMpreconditioner for use with PETSc.

        Parameters
        ----------
        L : the global system matrix.
        prefix : str
            Prefix handle for PETSc options.
        """
        self.PCType = 'asm'
        self.L = L
        self._create_preconditioner()
        self.pc.setOptionsPrefix(prefix)
        self.pc.setFromOptions()
        
    def _create_preconditioner(self):
        """ Create the pc object. """
        self.pc = p4pyPETSc.PC().create()

    def setUp(self,global_ksp=None):
        self.pc.setUp()
#        self.pc.getASMSubKSP()[0].setUp()

class petsc_LU(KSP_Preconditioner):
    """ LU PETSc preconditioner class.
    
    This class provides an LU preconditioner for PETSc4py KSP
    objects.  Provided the LU decomposition is successful, the KSP
    iterative will converge in a single step.
    """
    def __init__(self,L,prefix=None):
        """
        Initializes the LU preconditioner for use with PETSc.

        Parameters
        ----------
        L : the global system matrix.
        prefix : str
            Prefix handle for PETSc options.
        """
        self.PCType = 'lu'
        self.L = L
        self._create_preconditioner()
        self.pc.setFromOptions()

    def _create_preconditioner(self):
        """ Create the ksp preconditioner object.  """
        self.pc = p4pyPETSc.PC().create()
        self.pc.setType('lu')

    def setUp(self,global_ksp=None):
        pass

class SchurPrecon(KSP_Preconditioner):
    """ Base class for PETSc Schur complement preconditioners. """
    def __init__(self,L,prefix=None,bdyNullSpace=False):
        """
        Initializes the Schur complement preconditioner for use with PETSc.

        This class creates a KSP PETSc solver object and initializes flags the
        pressure and velocity unknowns for a general saddle point problem.

        Parameters
        ----------
        L : provides the definition of the problem.
        prefix : str
            Prefix identifier for command line PETSc options.
        bdyNullSpace : bool
            Flag indicating whether boundary creates nullspace.
        """
        self.PCType = 'schur'
        self.L = L
        self._initializeIS(prefix)
        self.bdyNullSpace = bdyNullSpace
        self.pc.setFromOptions()

    def setUp(self,global_ksp):
        """
        Set up the NavierStokesSchur preconditioner.  

        Nothing needs to be done here for a generic NSE preconditioner. 
        Preconditioner arguments can be set with PETSc command line.
        """
        if self.bdyNullSpace == True:
            self._setConstantPressureNullSpace(global_ksp)
        self._setSchurlog(global_ksp)

    def _setSchurlog(self,global_ksp):
        """ Helper function that attaches a residual log to the inner solve """
        try:
            global_ksp.pc.getFieldSplitSubKSP()[1].setConvergenceTest(self._converged_trueRes)
        except:
            logEvent('Unable to access Schur sub-blocks. Make sure petsc '\
                     'options are consistent with your preconditioner type.')
            exit(1)

    def _setSchurApproximation(self,global_ksp):
        """ Set the Schur approximation to the Schur block.

        Parameters
        ----------
        global_ksp : 
        """
        assert self.matcontext_inv is not None, "no matrix context has been set."
        global_ksp.pc.getFieldSplitSubKSP()[1].pc.setType('python')
        global_ksp.pc.getFieldSplitSubKSP()[1].pc.setPythonContext(self.matcontext_inv)
        global_ksp.pc.getFieldSplitSubKSP()[1].pc.setUp()
        

    def _setSchurApproximation(self,global_ksp):
        """ Set the Schur approximation to the Schur block.

        Parameters
        ----------
        global_ksp : 
        """
        assert self.matcontext_inv is not None, "no matrix context has been set."
        global_ksp.pc.getFieldSplitSubKSP()[1].pc.setType('python')
        global_ksp.pc.getFieldSplitSubKSP()[1].pc.setPythonContext(self.matcontext_inv)
        global_ksp.pc.getFieldSplitSubKSP()[1].pc.setUp()
        

    def _initializeIS(self,prefix):
        """ Sets the index set (IP) for the pressure and velocity 
        
        Parameters
        ----------
        prefix : str
            Prefix identifier for command line PETSc options.
        """
        L_sizes = self.L.getSizes()
        L_range = self.L.getOwnershipRange()
        neqns = L_sizes[0][0]
        nc = self.L.pde.nc
        rank = p4pyPETSc.COMM_WORLD.rank
        size = p4pyPETSc.COMM_WORLD.size
        pSpace = self.L.pde.u[0].femSpace
        pressure_offsets = pSpace.dofMap.dof_offsets_subdomain_owned
        n_DOF_pressure = pressure_offsets[rank+1] - pressure_offsets[rank]
        N_DOF_pressure = pressure_offsets[size]
        if self.L.pde.stride[0] == 1:#assume end to end
            self.pressureDOF = numpy.arange(start=L_range[0],
                                            stop=L_range[0]+n_DOF_pressure,
                                            dtype="i")
            self.velocityDOF = numpy.arange(start=L_range[0]+n_DOF_pressure,
                                            stop=L_range[0]+neqns,
                                            step=1,
                                            dtype="i")
        else: #assume blocked
            self.pressureDOF = numpy.arange(start=L_range[0],
                                            stop=L_range[0]+neqns,
                                            step=nc,
                                            dtype="i")
            velocityDOF = []
            for start in range(1,nc):
                velocityDOF.append(numpy.arange(start=L_range[0]+start,
                                                stop=L_range[0]+neqns,
                                                step=nc,
                                                dtype="i"))
            self.velocityDOF = numpy.vstack(velocityDOF).transpose().flatten()
        self.pc = p4pyPETSc.PC().create()
        self.pc.setOptionsPrefix(prefix)
        self.pc.setType('fieldsplit')
        self.isp = p4pyPETSc.IS()
        self.isp.createGeneral(self.pressureDOF,comm=p4pyPETSc.COMM_WORLD)
        self.isv = p4pyPETSc.IS()
        self.isv.createGeneral(self.velocityDOF,comm=p4pyPETSc.COMM_WORLD)
        self.pc.setFieldSplitIS(('velocity',self.isv),('pressure',self.isp))

    def _converged_trueRes(self,ksp,its,rnorm):
        """ Function handle to feed to ksp's setConvergenceTest  """
        r_work = ksp.getOperators()[1].getVecLeft()
        ksp.buildResidual(r_work)
        truenorm = r_work.norm()
        if its == 0:
            self.rnorm0 = truenorm
            logEvent("NumericalAnalytics KSPSchurResidual: %12.5e" %(truenorm) )
            logEvent("NumericalAnalytics KSPSchurResidual(relative): %12.5e" %(truenorm / self.rnorm0) )
            logEvent("        KSP it %i norm(r) = %e  norm(r)/|b| = %e ; atol=%e rtol=%e " % (its,
                                                                                              truenorm,
                                                                                              (truenorm/ self.rnorm0),
                                                                                              ksp.atol,
                                                                                              ksp.rtol))
            return False
        else:
            logEvent("NumericalAnalytics KSPSchurResidual: %12.5e" %(truenorm) )
            logEvent("NumericalAnalytics KSPSchurResidual(relative): %12.5e" %(truenorm / self.rnorm0) )
            logEvent("        KSP it %i norm(r) = %e  norm(r)/|b| = %e ; atol=%e rtol=%e " % (its,
                                                                                              truenorm,
                                                                                              (truenorm/ self.rnorm0),
                                                                                              ksp.atol,
                                                                                              ksp.rtol))
            if truenorm < self.rnorm0*ksp.rtol:
                return p4pyPETSc.KSP.ConvergedReason.CONVERGED_RTOL
            if truenorm < ksp.atol:
                return p4pyPETSc.KSP.ConvergedReason.CONVERGED_ATOL
        return False

    def _setConstantPressureNullSpace(self,global_ksp):
        nsp = global_ksp.pc.getFieldSplitSubKSP()[1].getOperators()[0].getNullSpace()
        global_ksp.pc.getFieldSplitSubKSP()[1].getOperators()[0].setNullSpace(nsp)

class Schur_Sp(SchurPrecon):
    """ 
    A saddle point schur preconditioner that uses petsc's built in
    selfp as a Schur complement approximation.
    """
    def __init__(self,L,prefix,bdyNullSpace=False):
        SchurPrecon.__init__(self,L,prefix,bdyNullSpace)
        self.operator_constructor = SchurOperatorConstructor(self)
#        p4pyPETSc.Options().setValue('pc_fieldsplit_schur_precondition','selfp')

    def setUp(self,global_ksp):
        self._setSchurlog(global_ksp)
        if self.bdyNullSpace is True:
            self._setConstantPressureNullSpace(global_ksp)
        self.A00 = global_ksp.getOperators()[0].getSubMatrix(self.operator_constructor.linear_smoother.isv,
                                                             self.operator_constructor.linear_smoother.isv)
        self.A01 = global_ksp.getOperators()[0].getSubMatrix(self.operator_constructor.linear_smoother.isv,
                                                             self.operator_constructor.linear_smoother.isp)
        self.A10 = global_ksp.getOperators()[0].getSubMatrix(self.operator_constructor.linear_smoother.isp,
                                                             self.operator_constructor.linear_smoother.isv)
        self.A11 = global_ksp.getOperators()[0].getSubMatrix(self.operator_constructor.linear_smoother.isp,
                                                             self.operator_constructor.linear_smoother.isp)
        L_sizes = self.operator_constructor.linear_smoother.isp.sizes
        self.Sp_shell = p4pyPETSc.Mat().create()
        self.Sp_shell.setSizes(L_sizes)
        self.Sp_shell.setType('python')
        self.matcontext_inv = Sp_shell(self.A00,
                                       self.A11,
                                       self.A01,
                                       self.A10)
        self.Sp_shell.setPythonContext(self.matcontext_inv)
        self.Sp_shell.setUp()
        # Set PETSc Schur operator
        global_ksp.pc.getFieldSplitSubKSP()[1].pc.setType('python')
        global_ksp.pc.getFieldSplitSubKSP()[1].pc.setPythonContext(self.matcontext_inv)
        global_ksp.pc.getFieldSplitSubKSP()[1].pc.setUp()
    
class Schur_Qp(SchurPrecon) :
    """ 
    A Navier-Stokes (or Stokes) preconditioner which uses the 
    viscosity scaled pressure mass matrix. 
    """
    def __init__(self,L,prefix=None,bdyNullSpace=False):
        """
        Initializes the pressure mass matrix class.

        Parameters
        ---------
        L : petsc4py matrix
            Defines the problem's operator.
        """
        SchurPrecon.__init__(self,L,prefix,bdyNullSpace)
        self.operator_constructor = SchurOperatorConstructor(self)
        self.Q = self.operator_constructor.initializeQ()

    def setUp(self,global_ksp):
        """ Attaches the pressure mass matrix to PETSc KSP preconditioner.

        Parameters
        ----------
        global_ksp : PETSc KSP object
        """
        # Create the pressure mass matrix and scaxle by the viscosity.
        self.operator_constructor.updateQ()
        self.Qp = self.Q.getSubMatrix(self.operator_constructor.linear_smoother.isp,
                                      self.operator_constructor.linear_smoother.isp)
        self.Qp.scale(1./self.L.pde.coefficients.nu)
        L_sizes = self.Qp.size

        # Setup a PETSc shell for the inverse Qp operator
        self.QpInv_shell = p4pyPETSc.Mat().create()
        self.QpInv_shell.setSizes(L_sizes)
        self.QpInv_shell.setType('python')
        self.matcontext_inv = MatrixInvShell(self.Qp)
        self.QpInv_shell.setPythonContext(self.matcontext_inv)
        self.QpInv_shell.setUp()
        # Set PETSc Schur operator
        self._setSchurApproximation(global_ksp)
<<<<<<< HEAD

        self._setSchurlog(global_ksp)
        if self.bdyNullSpace == True:
            self._setConstantPressureNullSpace(global_ksp)

class NavierStokesSchur(SchurPrecon):
    """ Schur complement preconditioners for Navier-Stokes problems.

    This class is derived from SchurPrecond and serves as the base
    class for all NavierStokes preconditioners which use the Schur complement
    method.    
    """
    def __init__(self,L,prefix=None,bdyNullSpace=False):
        SchurPrecon.__init__(self,L,prefix)
        self.operator_constructor = SchurOperatorConstructor(self,
                                                             pde_type='navier_stokes')


class NavierStokes_TwoPhasePCD(NavierStokesSchur):
    r""" Two-phase PCD Schur complement approximation class.
         Details of this operator are in the forthcoming paper
         'Preconditioners for Two-Phase Incompressible Navier-Stokes 
         Flow', Bootland et. al. 2017.

         Since the two-phase Navier-Stokes problem used in the MPRANS 
         module of Proteus
         has some additional features not include in the above paper,
         a few additional flags and options are avaliable.

         * density scaling - This flag allows the user to specify 
           whether the advection and mass terms in the second term
           of the PCD operator should use the actual density or the
           scale with the number one.

         * numerical viscosity - This flag specifies whether the 
           additional viscosity introduced from shock capturing
           stabilization should be included as part of the viscosity
           coefficient.

         * mass form - This flag allows the user to specify what form
           the mass matrix takes, lumped (True) or full (False).

    """
    def __init__(self,
                 L,
                 prefix = None,
                 bdyNullSpace = False,
                 density_scaling = True,
                 numerical_viscosity = True,
                 lumped = True):
        """
        Initialize the two-phase PCD preconditioning class.

        Parameters
        ----------
        L : petsc4py Matrix
            Defines the problem's operator.
        prefix : str
            String allowing PETSc4py options.
        bdyNullSpace : bool
            Indicates whether there is a global null space.
        density_scaling : bool
            Indicates whether mass and advection terms should be
            scaled with the density (True) or 1 (False).
        numerical_viscosity : bool
            Indicates whether the viscosity used to calculate
            the inverse scaled mass matrix should include numerical
            viscosity (True) or not (False).
        lumped : bool
            Indicates whether the viscosity and density mass matrices
            should be lumped (True) or full (False).

        """
        NavierStokesSchur.__init__(self, L, prefix, bdyNullSpace)
        # Initialize the discrete operators
        self.N_rho = self.operator_constructor.initializeTwoPhaseCp_rho()
        self.A_invScaledRho = self.operator_constructor.initializeTwoPhaseInvScaledAp()
        self.Q_rho = self.operator_constructor.initializeTwoPhaseQp_rho()
        self.Q_invScaledVis = self.operator_constructor.initializeTwoPhaseInvScaledQp()
        # TP PCD scaling options
        self.density_scaling = density_scaling
        self.numerical_viscosity = numerical_viscosity
        self.lumped = lumped

    def setUp(self, global_ksp):
        import Comm
        comm = Comm.get()
        self.operator_constructor.updateNp_rho(density_scaling = self.density_scaling)
        self.operator_constructor.updateInvScaledAp()
        self.operator_constructor.updateTwoPhaseQp_rho(density_scaling = self.density_scaling,
                                                       lumped = self.lumped)
        self.operator_constructor.updateTwoPhaseInvScaledQp_visc(numerical_viscosity = self.numerical_viscosity,
                                                                 lumped = self.lumped)

        # ****** Sp for Ap *******
        # TODO - This is included for a possible extension which exchanges Ap with Sp for short
        #        time steps.
        # self.A00 = global_ksp.getOperators()[0].getSubMatrix(self.operator_constructor.linear_smoother.isv,
        #                                                      self.operator_constructor.linear_smoother.isv)
        # self.A01 = global_ksp.getOperators()[0].getSubMatrix(self.operator_constructor.linear_smoother.isv,
        #                                                      self.operator_constructor.linear_smoother.isp)
        # self.A10 = global_ksp.getOperators()[0].getSubMatrix(self.operator_constructor.linear_smoother.isp,
        #                                                      self.operator_constructor.linear_smoother.isv)
        # self.A11 = global_ksp.getOperators()[0].getSubMatrix(self.operator_constructor.linear_smoother.isp,
        #                                                      self.operator_constructor.linear_smoother.isp)

        # dt = self.L.pde.timeIntegration.t - self.L.pde.timeIntegration.tLast
        # self.A00_inv = petsc_create_diagonal_inv_matrix(self.A00)
        # A00_invBt = self.A00_inv.matMult(self.A01)
        # self.Sp = self.A10.matMult(A00_invBt)
        # self.Sp.scale(- 1. )
        # self.Sp.axpy( 1. , self.A11)

        # End ******** Sp for Ap ***********

        
        self.Np_rho = self.N_rho.getSubMatrix(self.operator_constructor.linear_smoother.isp,
                                              self.operator_constructor.linear_smoother.isp)

        self.Ap_invScaledRho = self.A_invScaledRho.getSubMatrix(self.operator_constructor.linear_smoother.isp,
                                                                self.operator_constructor.linear_smoother.isp)

        self.Qp_rho = self.Q_rho.getSubMatrix(self.operator_constructor.linear_smoother.isp,
                                              self.operator_constructor.linear_smoother.isp)

        self.Qp_invScaledVis = self.Q_invScaledVis.getSubMatrix(self.operator_constructor.linear_smoother.isp,
                                                                self.operator_constructor.linear_smoother.isp)

        # if comm.size() > 0 and comm.rank()==1:
        #     self.Ap_invScaledRho.zeroRowsColumns(ParInfo_petsc4py.subdomain2global[0])
        # else:
        #     self.Ap_invScaledRho.zeroRowsColumns(0)
        
        L_sizes = self.Qp_rho.size        
        L_range = self.Qp_rho.owner_range
        self.TP_PCDInv_shell = p4pyPETSc.Mat().create()
        self.TP_PCDInv_shell.setSizes(L_sizes)
        self.TP_PCDInv_shell.setType('python')
        dt = self.L.pde.timeIntegration.t - self.L.pde.timeIntegration.tLast
        self.matcontext_inv = TwoPhase_PCDInv_shell(self.Qp_invScaledVis,
                                                    self.Qp_rho,
                                                    self.Ap_invScaledRho,
                                                    self.Np_rho,
                                                    True,
                                                    dt)
        self.TP_PCDInv_shell.setPythonContext(self.matcontext_inv)
        self.TP_PCDInv_shell.setUp()
        global_ksp.pc.getFieldSplitSubKSP()[1].pc.setType('python')
        global_ksp.pc.getFieldSplitSubKSP()[1].pc.setPythonContext(self.matcontext_inv)
        global_ksp.pc.getFieldSplitSubKSP()[1].pc.setUp()

        self._setSchurlog(global_ksp)
        if self.bdyNullSpace == True:
            nsp = p4pyPETSc.NullSpace().create(comm=p4pyPETSc.COMM_WORLD,
                                               vectors = (),
                                               constant = True)
            global_ksp.pc.getFieldSplitSubKSP()[1].getOperators()[0].setNullSpace(nsp)
            global_ksp.pc.getFieldSplitSubKSP()[1].getOperators()[1].setNullSpace(nsp)
#            self._setConstantPressureNullSpace(global_ksp)
=======

        self._setSchurlog(global_ksp)
        if self.bdyNullSpace == True:
            self._setConstantPressureNullSpace(global_ksp)
>>>>>>> 2641afd8

class Schur_LSC(SchurPrecon):
    """
    The Least-Squares Communtator preconditioner for saddle
    point problems.
    """
    def __init__(self,L,prefix=None, bdyNullSpace=False):
        SchurPrecon.__init__(self,L,prefix,bdyNullSpace)
        self.operator_constructor = SchurOperatorConstructor(self)

    def setUp(self,global_ksp):
        self.Qv = self.operator_constructor.getQv()
        self.Qv_hat = p4pyPETSc.Mat().create()
        self.Qv_hat.setSizes(self.Qv.getSizes())
        self.Qv_hat.setType('aij')
        self.Qv_hat.setUp()
        self.Qv_hat.setDiagonal(self.Qv.getDiagonal())

        self.B = global_ksp.getOperators()[0].getSubMatrix(self.isp,self.isv)
        self.F = global_ksp.getOperators()[0].getSubMatrix(self.isv,self.isv)
        self.Bt = global_ksp.getOperators()[0].getSubMatrix(self.isv,self.isp)

        self.matcontext_inv = LSCInv_shell(self.Qv_hat,self.B,self.Bt,self.F)

        self._setSchurApproximation(global_ksp)
        self._setSchurlog(global_ksp)
            
class NavierStokes3D:
    def __init__(self,L,prefix=None):
        self.L = L
        self.PCD=False
        L_sizes = L.getSizes()
        L_range = L.getOwnershipRange()
        neqns = L_sizes[0][0]
        rank = p4pyPETSc.COMM_WORLD.rank
        if self.L.pde.stride[0] == 1:#assume end to end
            pSpace = self.L.pde.u[0].femSpace
            pressure_offsets = pSpace.dofMap.dof_offsets_subdomain_owned
            nDOF_pressure = pressure_offsets[rank+1] - pressure_offsets[rank]
            self.pressureDOF = numpy.arange(start=L_range[0],
                                            stop=L_range[0]+nDOF_pressure,
                                            dtype="i")
            self.velocityDOF = numpy.arange(start=L_range[0]+nDOF_pressure,
                                            stop=L_range[0]+neqns,
                                            step=1,
                                            dtype="i")
        else: #assume blocked
            self.pressureDOF = numpy.arange(start=L_range[0],
                                            stop=L_range[0]+neqns,
                                            step=4,
                                            dtype="i")
            velocityDOF = []
            for start in range(1,4):
                velocityDOF.append(numpy.arange(start=L_range[0]+start,
                                                stop=L_range[0]+neqns,
                                                step=4,
                                                dtype="i"))
            self.velocityDOF = numpy.vstack(velocityDOF).transpose().flatten()
        self.pc = p4pyPETSc.PC().create()
        if prefix:
            self.pc.setOptionsPrefix(prefix)
        self.pc.setType('fieldsplit')
        self.isp = p4pyPETSc.IS()
        self.isp.createGeneral(self.pressureDOF,comm=p4pyPETSc.COMM_WORLD)
        self.isv = p4pyPETSc.IS()
        self.isv.createGeneral(self.velocityDOF,comm=p4pyPETSc.COMM_WORLD)
        self.pc.setFieldSplitIS(('velocity',self.isv),('pressure',self.isp))
        self.pc.setFromOptions()

    def setUp(self, global_ksp=None):
        try:
            if self.L.pde.pp_hasConstantNullSpace:
                if self.pc.getType() == 'fieldsplit':#we can't guarantee that PETSc options haven't changed the type
                    self.nsp = p4pyPETSc.NullSpace().create(constant=True,comm=p4pyPETSc.COMM_WORLD)
                    self.kspList = self.pc.getFieldSplitSubKSP()
                    self.kspList[1].setNullSpace(self.nsp)
        except:
            pass
        if self.PCD:
            #modify the mass term in the continuity equation so the p-p block is Q
            rowptr, colind, nzval = self.L.pde.jacobian.getCSRrepresentation()
            self.Qsys_rowptr = rowptr.copy()
            self.Qsys_colind = colind.copy()
            self.Qsys_nzval = nzval.copy()
            nr = rowptr.shape[0] - 1
            nc = nr
            self.Qsys =SparseMat(nr,nc,
                                 self.Qsys_nzval.shape[0],
                                 self.Qsys_nzval,
                                 self.Qsys_colind,
                                 self.Qsys_rowptr)
            self.L.pde.q[('dm',0,0)][:] = 1.0
            self.L.pde.getMassJacobian(self.Qsys)
            self.Qsys_petsc4py = self.L.duplicate()
            L_sizes = self.L.getSizes()
            Q_csr_rep_local = self.Qsys.getSubMatCSRrepresentation(0,L_sizes[0][0])
            self.Qsys_petsc4py.setValuesLocalCSR(Q_csr_rep_local[0],
                                                 Q_csr_rep_local[1],
                                                 Q_csr_rep_local[2],
                                                 p4pyPETSc.InsertMode.INSERT_VALUES)
            self.Qsys_petsc4py.assemblyBegin()
            self.Qsys_petsc4py.assemblyEnd()
            self.Qp = self.Qsys_petsc4py.getSubMatrix(self.isp,self.isp)
            from LinearAlgebraTools import _petsc_view
            _petsc_view(self.Qp, "Qp")#write to Qp.m
            #running Qp.m will load into matlab  sparse matrix
            #runnig Qpf = full(Mat_...) will get the full matrix
            #
            #modify the diffusion term in the mass equation so the p-p block is Ap
            rowptr, colind, nzval = self.L.pde.jacobian.getCSRrepresentation()
            self.Asys_rowptr = rowptr.copy()
            self.Asys_colind = colind.copy()
            self.Asys_nzval = nzval.copy()
            L_sizes = self.L.getSizes()
            nr = L_sizes[0][0]
            nc = L_sizes[1][0]
            self.Asys =SparseMat(nr,nc,
                                 self.Asys_nzval.shape[0],
                                 self.Asys_nzval,
                                 self.Asys_colind,
                                 self.Asys_rowptr)
            self.L.pde.q[('a',0,0)][:] = self.L.pde.q[('a',1,1)][:]
            self.L.pde.q[('df',0,0)][:] = 0.0
            self.L.pde.q[('df',0,1)][:] = 0.0
            self.L.pde.q[('df',0,2)][:] = 0.0
            self.L.pde.q[('df',0,3)][:] = 0.0
            self.L.pde.getSpatialJacobian(self.Asys)#notice switched to  Spatial
            self.Asys_petsc4py = self.L.duplicate()
            A_csr_rep_local = self.Asys.getSubMatCSRrepresentation(0,L_sizes[0][0])
            self.Asys_petsc4py.setValuesLocalCSR(A_csr_rep_local[0],
                                                 A_csr_rep_local[1],
                                                 A_csr_rep_local[2],
                                                 p4pyPETSc.InsertMode.INSERT_VALUES)
            self.Asys_petsc4py.assemblyBegin()
            self.Asys_petsc4py.assemblyEnd()
            self.Ap = self.Asys_petsc4py.getSubMatrix(self.isp,self.isp)
            _petsc_view(self.Ap,"Ap")#write to A.m
            #running A.m will load into matlab  sparse matrix
            #runnig Af = full(Mat_...) will get the full matrix
            #Af(1:np,1:np) whould be Ap, the pressure diffusion matrix
            #modify the diffusion term in the mass equation so the p-p block is Ap
            #modify the diffusion term in the mass equation so the p-p block is Fp
            rowptr, colind, nzval = self.L.pde.jacobian.getCSRrepresentation()
            self.Fsys_rowptr = rowptr.copy()
            self.Fsys_colind = colind.copy()
            self.Fsys_nzval = nzval.copy()
            L_sizes = self.L.getSizes()
            nr = L_sizes[0][0]
            nc = L_sizes[1][0]
            self.Fsys =SparseMat(nr,nc,
                                 self.Fsys_nzval.shape[0],
                                 self.Fsys_nzval,
                                 self.Fsys_colind,
                                 self.Fsys_rowptr)
            self.L.pde.q[('a',0,0)][:] = self.L.pde.q[('a',1,1)][:]
            self.L.pde.q[('df',0,0)][...,0] = self.L.pde.q[('u',1)]
            self.L.pde.q[('df',0,0)][...,1] = self.L.pde.q[('u',2)]
            self.L.pde.q[('df',0,0)][...,2] = self.L.pde.q[('u',3)]
            self.L.pde.getSpatialJacobian(self.Fsys)#notice, switched  to spatial
            self.Fsys_petsc4py = self.L.duplicate()
            F_csr_rep_local = self.Fsys.getSubMatCSRrepresentation(0,L_sizes[0][0])
            self.Fsys_petsc4py.setValuesLocalCSR(F_csr_rep_local[0],
                                                 F_csr_rep_local[1],
                                                 F_csr_rep_local[2],
                                                 p4pyPETSc.InsertMode.INSERT_VALUES)
            self.Fsys_petsc4py.assemblyBegin()
            self.Fsys_petsc4py.assemblyEnd()
            self.Fp = self.Fsys_petsc4py.getSubMatrix(self.isp,self.isp)
            _petsc_view(self.Fp, "Fp")#write to F.m
            #running F.m will load into matlab  sparse matrix
            #runnig Ff = full(Mat_...) will get the full matrix
            #Ff(1:np,1:np) whould be Fp, the pressure convection-diffusion matrix
            #
            #now zero all the dummy coefficents
            #
            self.L.pde.q[('dm',0,0)][:] = 0.0
            self.L.pde.q[('df',0,0)][:] = 0.0
            self.L.pde.q[('a',0,0)][:] = 0.0
            #
            # I think the next step is to setup something that does
            #  p = ksp(Qp, Fp*ksp(Ap,b)) for some input b
            # where p represents the approximate solution of S p = b
SimpleNavierStokes3D = NavierStokes3D

class SimpleDarcyFC:
    def __init__(self,L):
        L_sizes = L.getSizes()
        L_range = L.getOwnershipRange()
        print "L_sizes",L_sizes
        neqns = L_sizes[0][0]
        print "neqns",neqns
        self.saturationDOF = numpy.arange(L_range[0],L_range[0]+neqns/2,dtype="i")
        #print "saturation",self.saturationDOF
        self.pressureDOF = numpy.arange(L_range[0]+neqns/2,L_range[0]+neqns,dtype="i")
        #print "pressure",self.pressureDOF
        self.pc = p4pyPETSc.PC().create()
        self.pc.setType('fieldsplit')
        self.isp = p4pyPETSc.IS()
        self.isp.createGeneral(self.saturationDOF,comm=p4pyPETSc.COMM_WORLD)
        self.isv = p4pyPETSc.IS()
        self.isv.createGeneral(self.pressureDOF,comm=p4pyPETSc.COMM_WORLD)
        self.pc.setFieldSplitIS(self.isp)
        self.pc.setFieldSplitIS(self.isv)
    def setUp(self, global_ksp=None):
        pass

class NavierStokes2D:
    def __init__(self,L,prefix=None):
        self.L=L
        L_sizes = L.getSizes()
        L_range = L.getOwnershipRange()
        neqns = L_sizes[0][0]
        rank = p4pyPETSc.COMM_WORLD.rank
        if self.L.pde.stride[0] == 1:#assume end to end
            pSpace = self.L.pde.u[0].femSpace
            pressure_offsets = pSpace.dofMap.dof_offsets_subdomain_owned
            nDOF_pressure = pressure_offsets[rank+1] - pressure_offsets[rank]
            self.pressureDOF = numpy.arange(start=L_range[0],
                                            stop=L_range[0]+nDOF_pressure,
                                            dtype="i")
            self.velocityDOF = numpy.arange(start=L_range[0]+nDOF_pressure,
                                            stop=L_range[0]+neqns,
                                            step=1,
                                            dtype="i")
        else: #assume blocked
            self.pressureDOF = numpy.arange(start=L_range[0],
                                            stop=L_range[0]+neqns,
                                            step=3,
                                            dtype="i")
            velocityDOF = []
            for start in range(1,3):
                velocityDOF.append(numpy.arange(start=L_range[0]+start,
                                                stop=L_range[0]+neqns,
                                                step=3,
                                                dtype="i"))
                self.velocityDOF = numpy.vstack(velocityDOF).transpose().flatten()
        self.pc = p4pyPETSc.PC().create()
        if prefix:
            self.pc.setOptionsPrefix(prefix)
        self.pc.setType('fieldsplit')
        self.isp = p4pyPETSc.IS()
        self.isp.createGeneral(self.pressureDOF,comm=p4pyPETSc.COMM_WORLD)
        self.isv = p4pyPETSc.IS()
        self.isv.createGeneral(self.velocityDOF,comm=p4pyPETSc.COMM_WORLD)
        self.pc.setFieldSplitIS(('velocity',self.isv),('pressure',self.isp))
        self.pc.setFromOptions()
    def setUp(self, global_ksp=None):
        try:
            if self.L.pde.pp_hasConstantNullSpace:
                if self.pc.getType() == 'fieldsplit':#we can't guarantee that PETSc options haven't changed the type
                    self.nsp = p4pyPETSc.NullSpace().create(constant=True,comm=p4pyPETSc.COMM_WORLD)
                    self.kspList = self.pc.getFieldSplitSubKSP()
                    self.kspList[1].setNullSpace(self.nsp)
        except:
            pass
SimpleNavierStokes2D = NavierStokes2D

class NavierStokesPressureCorrection:
    def __init__(self,L,prefix=None):
        self.L=L
        self.pc = p4pyPETSc.PC().create()
        if prefix:
            self.pc.setOptionsPrefix(prefix)
        self.pc.setFromOptions()
        self.hasNullSpace=True
        self.nsp = p4pyPETSc.NullSpace().create(constant=True,
                                                comm=p4pyPETSc.COMM_WORLD)
        self.L.setOption(p4pyPETSc.Mat.Option.SYMMETRIC, True)
        self.L.setNullSpace(self.nsp)
    def setUp(self, global_ksp=None):
        pass

class SimpleDarcyFC:
    def __init__(self,L):
        L_sizes = L.getSizes()
        L_range = L.getOwnershipRange()
        neqns = L_sizes[0][0]
        self.saturationDOF = numpy.arange(L_range[0],L_range[0]+neqns/2,dtype="i")
        self.pressureDOF = numpy.arange(L_range[0]+neqns/2,L_range[0]+neqns,dtype="i")
        self.pc = p4pyPETSc.PC().create()
        self.pc.setType('fieldsplit')
        self.isp = p4pyPETSc.IS()
        self.isp.createGeneral(self.saturationDOF,comm=p4pyPETSc.COMM_WORLD)
        self.isv = p4pyPETSc.IS()
        self.isv.createGeneral(self.pressureDOF,comm=p4pyPETSc.COMM_WORLD)
        self.pc.setFieldSplitIS(self.isp)
        self.pc.setFieldSplitIS(self.isv)
    def setUp(self, global_ksp=None):
        pass

class Jacobi(LinearSolver):
    """
    Damped Jacobi iteration.
    """
    import csmoothers
    def __init__(self,
                 L,
                 weight=1.0,
                 rtol_r  = 1.0e-4,
                 atol_r  = 1.0e-16,
                 rtol_du = 1.0e-4,
                 atol_du = 1.0e-16,
                 maxIts  = 100,
                 norm = l2Norm,
                 convergenceTest = 'r',
                 computeRates = True,
                 printInfo = True):
        LinearSolver.__init__(self,L,
                              rtol_r,
                              atol_r,
                              rtol_du,
                              atol_du,
                              maxIts,
                              norm,
                              convergenceTest,
                              computeRates,
                              printInfo)
        self.solverName = "Jacobi"
        self.M=Vec(self.n)
        self.w=weight
        self.node_order=numpy.arange(self.n,dtype="i")
    def prepare(self,b=None):
        if type(self.L).__name__ == 'ndarray':
            self.M = self.w/numpy.diagonal(self.L)
        elif type(self.L).__name__ == 'SparseMatrix':
            self.csmoothers.jacobi_NR_prepare(self.L,self.w,1.0e-16,self.M)
    def solve(self,u,r=None,b=None,par_u=None,par_b=None,initialGuessIsZero=False):
        (r,b) = self.solveInitialize(u,r,b,initialGuessIsZero)
        while (not self.converged(r) and
               not self.failed()):
            if type(self.L).__name__ == 'ndarray':
                self.du[:]=r
                self.du*=self.M
            elif type(self.L).__name__ == "SparseMatrix":
                self.csmoothers.jacobi_NR_solve(self.L,self.M,r,self.node_order,self.du)
            u -= self.du
            self.computeResidual(u,r,b)

class GaussSeidel(LinearSolver):
    """
    Damped Gauss-Seidel.
    """
    import csmoothers
    def __init__(self,
                 connectionList,
                 L,
                 weight=0.33,
                 sym=False,
                 rtol_r  = 1.0e-4,
                 atol_r  = 1.0e-16,
                 rtol_du = 1.0e-4,
                 atol_du = 1.0e-16,
                 maxIts  = 100,
                 norm = l2Norm,
                 convergenceTest = 'r',
                 computeRates = True,
                 printInfo = True):
        LinearSolver.__init__(self,L,
                              rtol_r,
                              atol_r,
                              rtol_du,
                              atol_du,
                              maxIts,
                              norm,
                              convergenceTest,
                              computeRates,
                              printInfo)
        self.solverName = "Gauss-Seidel"
        self.connectionList=connectionList
        self.M=Vec(self.n)
        self.node_order=numpy.arange(self.n,dtype="i")
        self.w=weight
        self.sym=sym
    def prepare(self,b=None):
        if type(self.L).__name__ == 'ndarray':
            self.M = self.w/numpy.diagonal(self.L)
        elif type(self.L).__name__ == 'SparseMatrix':
            self.csmoothers.gauss_seidel_NR_prepare(self.L,self.w,1.0e-16,self.M)
            #self.csmoothers.jacobi_NR_prepare(self.L,self.w,1.0e-16,self.M)
    def solve(self,u,r=None,b=None,par_u=None,par_b=None,initialGuessIsZero=False):
        (r,b) = self.solveInitialize(u,r,b,initialGuessIsZero)
        while (not self.converged(r) and
               not self.failed()):
            if type(self.L).__name__ == 'ndarray':
                self.du[:]=0.0
                for i in range(self.n):
                    rhat = r[i]
                    for j in self.connectionList[i]:
                        rhat -= self.L[j,i]*self.du[j]
                    self.du[i] = self.M[i]*rhat
                if self.sym == True:
                    u-= self.du
                    self.computeResidual(u,r,b)
                    self.du[:]=0.0
                    for i in range(self.n-1,-1,-1):
                        rhat = self.r[i]
                        for j in self.connectionList[i]:
                            rhat -= self.L[i,j]*self.du[j]
                    self.du[i] = self.M[i]*rhat
            elif type(self.L).__name__ == "SparseMatrix":
                self.csmoothers.gauss_seidel_NR_solve(self.L,self.M,r,self.node_order,self.du)
                #self.csmoothers.jacobi_NR_solve(self.L,self.M,r,self.node_order,self.du)
            u -= self.du
            self.computeResidual(u,r,b)

class StarILU(LinearSolver):
    """
    Alternating Schwarz Method on node stars.
    """
    import csmoothers
    def __init__(self,
                 connectionList,
                 L,
                 weight=1.0,
                 sym=False,
                 rtol_r  = 1.0e-4,
                 atol_r  = 1.0e-16,
                 rtol_du = 1.0e-4,
                 atol_du = 1.0e-16,
                 maxIts  = 100,
                 norm = l2Norm,
                 convergenceTest = 'r',
                 computeRates = True,
                 printInfo = True):
        LinearSolver.__init__(self,L,
                              rtol_r,
                              atol_r,
                              rtol_du,
                              atol_du,
                              maxIts,
                              norm,
                              convergenceTest,
                              computeRates,
                              printInfo)
        self.solverName = "StarILU"
        self.w=weight
        self.sym=sym
        if type(self.L).__name__ == 'ndarray':
            self.connectionList=connectionList
            self.subdomainIndecesList=[]
            self.subdomainSizeList=[]
            self.subdomainL=[]
            self.subdomainR=[]
            self.subdomainDU=[]
            self.subdomainSolvers=[]
            self.globalToSubdomain=[]
            for i in range(self.n):
                self.subdomainIndecesList.append([])
                connectionList[i].sort()
                self.globalToSubdomain.append(dict([(j,J+1) for J,j in
                                                    enumerate(connectionList[i])]))
                self.globalToSubdomain[i][i]=0
                nSubdomain = len(connectionList[i])+1
                self.subdomainR.append(Vec(nSubdomain))
                self.subdomainDU.append(Vec(nSubdomain))
                self.subdomainSizeList.append(len(connectionList[i]))
                self.subdomainL.append(Mat(nSubdomain,nSubdomain))
                for J,j in enumerate(connectionList[i]):
                    self.subdomainIndecesList[i].append(set(connectionList[i]) &
                                                        set(connectionList[j]))
                    self.subdomainIndecesList[i][J].update([i,j])
        elif type(L).__name__ == 'SparseMatrix':
            self.node_order=numpy.arange(self.n,dtype="i")
            self.asmFactorObject = self.csmoothers.ASMFactor(L)
    def prepare(self,b=None):
        if type(self.L).__name__ == 'ndarray':
            self.subdomainSolvers=[]
            for i in range(self.n):
                self.subdomainL[i][0,0] = self.L[i,i]
                for J,j in enumerate(self.connectionList[i]):
                    #first do row 0 (star center)
                    self.subdomainL[i][J+1,0] = self.L[j,i]
                    #now do boundary rows
                    for k in self.subdomainIndecesList[i][J]:
                        K = self.globalToSubdomain[i][k]
                        self.subdomainL[i][K,J+1]=self.L[k,j]
                self.subdomainSolvers.append(LU(self.subdomainL[i]))
                self.subdomainSolvers[i].prepare()
        elif type(self.L).__name__ == 'SparseMatrix':
            self.csmoothers.asm_NR_prepare(self.L,self.asmFactorObject)
    def solve(self,u,r=None,b=None,par_u=None,par_b=None,initialGuessIsZero=False):
        (r,b) = self.solveInitialize(u,r,b,initialGuessIsZero)
        while (not self.converged(r) and
               not self.failed()):
            self.du[:]=0.0
            if type(self.L).__name__ == 'ndarray':
                for i in range(self.n):
                    #load subdomain residual
                    self.subdomainR[i][0] = r[i] - self.L[i,i]*self.du[i]
                    for j in self.connectionList[i]:
                        self.subdomainR[i][0] -= self.L[j,i]*self.du[j]
                    for J,j in enumerate(self.connectionList[i]):
                        self.subdomainR[i][J+1]=r[j] - self.L[j,j]*self.du[j]
                        for k in self.connectionList[j]:
                            self.subdomainR[i][J+1] -= self.L[k,j]*self.du[k]
                    #solve
                    self.subdomainSolvers[i].solve(u=self.subdomainDU[i],
                                                   b=self.subdomainR[i])
                    #update du
                    self.subdomainDU[i]*=self.w
                    self.du[i]+=self.subdomainDU[i][0]
                    for J,j in enumerate(self.connectionList[i]):
                        self.du[j] += self.subdomainDU[i][J+1]
            elif type(self.L).__name__ == 'SparseMatrix':
                self.csmoothers.asm_NR_solve(self.L,self.w,self.asmFactorObject,self.node_order,r,self.du)
            u -= self.du
            self.computeResidual(u,r,b)

class StarBILU(LinearSolver):
    """
    Alternating Schwarz Method on 'blocks' consisting of consectutive rows in system for things like dg ...
    """
    import csmoothers
    def __init__(self,
                 connectionList,
                 L,
                 bs=1,
                 weight=1.0,
                 sym=False,
                 rtol_r  = 1.0e-4,
                 atol_r  = 1.0e-16,
                 rtol_du = 1.0e-4,
                 atol_du = 1.0e-16,
                 maxIts  = 100,
                 norm = l2Norm,
                 convergenceTest = 'r',
                 computeRates = True,
                 printInfo = True):
        LinearSolver.__init__(self,L,
                              rtol_r,
                              atol_r,
                              rtol_du,
                              atol_du,
                              maxIts,
                              norm,
                              convergenceTest,
                              computeRates,
                              printInfo)
        self.solverName = "StarBILU"
        self.w=weight
        self.sym=sym
        self.bs = bs
        if type(self.L).__name__ == 'ndarray':
            raise NotImplementedError
        elif type(L).__name__ == 'SparseMatrix':
            self.node_order=numpy.arange(self.n,dtype="i")
            self.basmFactorObject = self.csmoothers.BASMFactor(L,bs)
    def prepare(self,b=None):
        if type(self.L).__name__ == 'ndarray':
            raise NotImplementedError
        elif type(self.L).__name__ == 'SparseMatrix':
            self.csmoothers.basm_NR_prepare(self.L,self.basmFactorObject)
    def solve(self,u,r=None,b=None,par_u=None,par_b=None,initialGuessIsZero=False):
        (r,b) = self.solveInitialize(u,r,b,initialGuessIsZero)
        while (not self.converged(r) and
               not self.failed()):
            #mwf debug
            logEvent("StarBILU norm_r= %s norm_du= %s " % (self.norm_r,self.norm_du))
            self.du[:]=0.0
            if type(self.L).__name__ == 'ndarray':
                raise NotImplementedError
            elif type(self.L).__name__ == 'SparseMatrix':
                self.csmoothers.basm_NR_solve(self.L,self.w,self.basmFactorObject,self.node_order,r,self.du)
            u -= self.du
            self.computeResidual(u,r,b)
class TwoLevel(LinearSolver):
    """
    A generic two-level multiplicative Schwarz solver.
    """
    def __init__(self,
                 prolong,
                 restrict,
                 coarseL,
                 preSmoother,
                 postSmoother,
                 coarseSolver,
                 L,
                 prepareCoarse=False,
                 rtol_r  = 1.0e-4,
                 atol_r  = 1.0e-16,
                 rtol_du = 1.0e-4,
                 atol_du = 1.0e-16,
                 maxIts  = 100,
                 norm = l2Norm,
                 convergenceTest = 'r',
                 computeRates = True,
                 printInfo = True):
        LinearSolver.__init__(self,L,
                              rtol_r,
                              atol_r,
                              rtol_du,
                              atol_du,
                              maxIts,
                              norm,
                              convergenceTest,
                              computeRates,
                              printInfo)
        self.solverName = "TwoLevel"
        self.prolong = prolong
        self.restrict = restrict
        self.cL = coarseL
        self.preSmoother = preSmoother
        self.postSmoother = postSmoother
        self.coarseSolver = coarseSolver
        self.cb = Vec(prolong.shape[1])
        self.cr = Vec(prolong.shape[1])
        self.cdu = Vec(prolong.shape[1])
        self.prepareCoarse=prepareCoarse
    def prepare(self,b=None):
        self.preSmoother.prepare()
        self.postSmoother.prepare()
        if self.prepareCoarse is True:
            self.coarseSolver.prepare()
    def solve(self,u,r=None,b=None,par_u=None,par_b=None,initialGuessIsZero=False):
        (r,b) = self.solveInitialize(u,r,b,initialGuessIsZero)
        while (not self.converged(r) and
               not self.failed()):
            self.preSmoother.solve(u,r,b,initialGuessIsZero)
            initialGuessIsZero=False
            self.restrict.matvec(r,self.cb)
            self.cdu[:]=0.0
            self.coarseSolver.solve(u=self.cdu,r=self.cr,b=self.cb,initialGuessIsZero=True)
            self.prolong.matvec(self.cdu,self.du)
            u-=self.du
            self.computeResidual(u,r,b)
            self.postSmoother.solve(u,r,b,initialGuessIsZero=False)

class MultilevelLinearSolver:
    """
    A generic multilevel solver.
    """
    def __init__(self,levelLinearSolverList,computeRates=False,printInfo=False):
        self.printInfo=printInfo
        self.solverList=levelLinearSolverList
        self.nLevels = len(self.solverList)
        self.computeEigenvalues = False
        for l in range(self.nLevels):
            levelLinearSolverList[l].computeRates=computeRates
            levelLinearSolverList[l].printInfo=self.printInfo
    def info(self):
        self.infoString="********************Start Multilevel Linear Solver Info*********************\n"
        for l in range(self.nLevels):
            self.infoString += "**************Start Level %i Info********************\n" % l
            self.infoString += self.solverList[l].info()
            self.infoString += "**************End Level %i Info********************\n" % l
        self.infoString+="********************End Multilevel Linear Solver Info*********************\n"
        return self.infoString

class MGM(MultilevelLinearSolver):
    """
    A generic multigrid W cycle.
    """
    def __init__(self,
                 prolongList,
                 restrictList,
                 LList,
                 preSmootherList,
                 postSmootherList,
                 coarseSolver,
                 mgItsList=[],
                 printInfo=False,
                 computeRates=False):
        self.printInfo=printInfo
        self.nLevels = len(LList)
        self.solverList=[coarseSolver]
        for i in range(1,len(LList)):
            if mgItsList ==[]:
                mgItsList.append(1)
            self.solverList.append(TwoLevel(prolong = prolongList[i],
                                            restrict = restrictList[i],
                                            coarseL = LList[i-1],
                                            preSmoother = preSmootherList[i],
                                            postSmoother = postSmootherList[i],
                                            coarseSolver = self.solverList[i-1],
                                            L = LList[i],
                                            maxIts = mgItsList[i],
                                            convergenceTest = 'its',
                                            computeRates=computeRates,
                                            printInfo=False))
        self.mgmSolver = self.solverList[self.nLevels-1]
        self.solverName = "TwoLevel"
    def prepare(self,b=None):
        for s in self.solverList:
            s.prepare()

    def solve(self,u,r=None,b=None,initialGuessIsZero=False):
        self.mgmSolver.solve(u,r,b,initialGuessIsZero)

class NI(MultilevelLinearSolver):
    """
    A generic nested iteration solver.
    """
    def __init__(self,
                 solverList,
                 prolongList,
                 restrictList,
                 maxIts=None,
                 tolList=None,
                 atol=None,
                 computeRates=True,
                 printInfo=False):
        self.levelSolverList=solverList
        self.solverList = [self for n in range(len(solverList))]
        MultilevelLinearSolver.__init__(self,self.solverList,computeRates=computeRates,printInfo=printInfo)
        self.prolongList = prolongList
        self.restrictList = restrictList
        self.fineMesh = self.nLevels - 1
        self.uList=[]
        self.bList=[]
        self.levelDict={}
        for l in range(self.fineMesh+1):
            n = solverList[l].n
            self.levelDict[n] = l
            self.uList.append(Vec(n))
            self.bList.append(Vec(n))
        self.levelDict[solverList[-1].n]=self.fineMesh
        self.uList.append([])
        self.bList.append([])
        self.maxIts = maxIts
        self.tolList = tolList
        self.atol_r=atol
        self.printInfo=printInfo
        self.infoString=''
    def setResTol(self,rtol,atol):
        if self.tolList is not None:
            for l in range(self.nLevels):
                self.tolList[l] = rtol
            self.atol_r = atol
    def prepare(self,b=None):
        if b is not None:
            currentMesh = self.levelDict[b.shape[0]]
        else:
            currentMesh = self.fineMesh
        for s in self.levelSolverList[:currentMesh+1]:
            s.prepare()
    def solve(self,u,r=None,b=None,par_u=None,par_b=None,initialGuessIsZero=False):
        currentMesh = self.levelDict[b.shape[0]]
        if currentMesh > 0:
            self.uList[currentMesh][:] = u
            self.bList[currentMesh][:] = b
            for l in range(currentMesh,1,-1):
                if not initialGuessIsZero:
                    self.restrictList[l].matvec(self.uList[l],self.uList[l-1])
                self.restrictList[l].matvec(self.bList[l],self.bList[l-1])
            if initialGuessIsZero:
                self.uList[0][:]=0.0
        for l in range(currentMesh):
            if self.tolList is not None:
                self.switchToResidualConvergence(self.levelSolverList[l],
                                                 self.tolList[l])
            self.levelSolverList[l].solve(u=self.uList[l],b=self.bList[l],initialGuessIsZero=initialGuessIsZero)
            initialGuessIsZero=False
            if self.tolList is not None:
                self.revertToFixedIteration(self.levelSolverList[l])
            if l < currentMesh -1:
                self.prolongList[l+1].matvec(self.uList[l],self.uList[l+1])
            else:
                self.prolongList[l+1].matvec(self.uList[l],u)
        if self.tolList is not None:
            self.switchToResidualConvergence(self.levelSolverList[currentMesh],
                                             self.tolList[currentMesh])
        self.levelSolverList[currentMesh].solve(u,r,b,initialGuessIsZero)
        self.infoString += "**************Start Level %i Info********************\n" % currentMesh
        self.infoString+=self.levelSolverList[currentMesh].info()
        self.infoString += "**************End Level %i Info********************\n" % currentMesh
        if self.tolList is not None:
            self.revertToFixedIteration(self.levelSolverList[currentMesh])
    def solveMultilevel(self,bList,uList,par_bList=None,par_uList=None,initialGuessIsZero=False):
        self.infoString="*************Start Multilevel Linear Solver Info*******************\n"
        for l in range(self.fineMesh):
            if self.tolList is not None:
                self.switchToResidualConvergence(self.levelSolverList[l],self.tolList[l])
            self.levelSolverList[l].solve(u=uList[l],b=bList[l],initialGuessIsZero=initialGuessIsZero)
            initialGuessIsZero=False
            if self.tolList is not None:
                self.revertToFixedIteration(self.levelSolverList[l])
            self.prolongList[l+1].matvec(uList[l],uList[l+1])
            self.infoString += "**************Start Level %i Info********************\n" % l
            self.infoString+=self.levelSolverList[l].info()
            self.infoString += "**************End Level %i Info********************\n" % l
        if self.tolList is not None:
            self.switchToResidualConvergence(self.levelSolverList[self.fineMesh],self.tolList[self.fineMesh])
        self.levelSolverList[self.fineMesh].solve(u=uList[self.fineMesh],b=bList[self.fineMesh],initialGuessIsZero=initialGuessIsZero)
        self.infoString += "**************Start Level %i Info********************\n" % l
        self.infoString+=self.levelSolverList[self.fineMesh].info()
        self.infoString += "**************End Level %i Info********************\n" % l
        if self.tolList is not None:
            self.revertToFixedIteration(self.levelSolverList[self.fineMesh])
        self.infoString+="********************End Multilevel Linear Solver Info*********************\n"
    def info(self):
        return self.infoString
    def switchToResidualConvergence(self,solver,rtol):
        self.saved_ctest = solver.convergenceTest
        self.saved_rtol_r = solver.rtol_r
        self.saved_atol_r = solver.atol_r
        self.saved_maxIts = solver.maxIts
        self.saved_printInfo = solver.printInfo
        solver.convergenceTest = 'r'
        solver.rtol_r = rtol
        solver.atol_r = self.atol_r
        solver.maxIts = self.maxIts
        solver.printInfo = self.printInfo
    def revertToFixedIteration(self,solver):
        solver.convergenceTest = self.saved_ctest
        solver.rtol_r = self.saved_rtol_r
        solver.atol_r = self.saved_atol_r
        solver.maxIts = self.saved_maxIts
        solver.printInfo = self.saved_printInfo

    def info(self):
        return self.infoString
"""
A function for setting up a multilevel linear solver.
"""
def multilevelLinearSolverChooser(linearOperatorList,
                                  par_linearOperatorList,
                                  multilevelLinearSolverType=NI,
                                  relativeToleranceList=None,
                                  absoluteTolerance=1.0e-8,
                                  solverConvergenceTest='r',
                                  solverMaxIts=500,
                                  printSolverInfo=False,
                                  computeSolverRates=False,
                                  levelLinearSolverType=MGM,
                                  printLevelSolverInfo=False,
                                  computeLevelSolverRates=False,
                                  smootherType=Jacobi,
                                  prolongList=None,
                                  restrictList=None,
                                  connectivityListList=None,
                                  cycles=3,
                                  preSmooths=3,
                                  postSmooths=3,
                                  printSmootherInfo=False,
                                  computeSmootherRates=False,
                                  smootherConvergenceTest='its',
                                  relaxationFactor=None,
                                  computeEigenvalues=False,
                                  parallelUsesFullOverlap = True,
                                  par_duList=None,
                                  solver_options_prefix=None,
                                  linearSolverLocalBlockSize=1,
                                  linearSmootherOptions=()):
    logEvent("multilevelLinearSolverChooser type= %s" % multilevelLinearSolverType)
    if (multilevelLinearSolverType == PETSc or
        multilevelLinearSolverType == KSP_petsc4py or
        multilevelLinearSolverType == LU or
        multilevelLinearSolverType == Jacobi or
        multilevelLinearSolverType == GaussSeidel or
        multilevelLinearSolverType == StarILU or
        multilevelLinearSolverType == StarBILU or
        multilevelLinearSolverType == MGM):
        levelLinearSolverType = multilevelLinearSolverType
        printLevelLinearSolverInfo = printSolverInfo
        computeLevelSolverRates = computeSolverRates
    nLevels = len(linearOperatorList)
    multilevelLinearSolver = None
    levelLinearSolverList = []
    levelLinearSolver = None
    if levelLinearSolverType == MGM:
        preSmootherList=[]
        postSmootherList=[]
        mgItsList=[]
        for l in range(nLevels):
            mgItsList.append(cycles)
            if l > 0:
                if smootherType == Jacobi:
                    if relaxationFactor is None:
                        relaxationFactor = 4.0/5.0
                    preSmootherList.append(Jacobi(L=linearOperatorList[l],
                                                  weight=relaxationFactor,
                                                  maxIts=preSmooths,
                                                  convergenceTest = smootherConvergenceTest,
                                                  computeRates = computeSmootherRates,
                                                  printInfo = printSmootherInfo))
                    postSmootherList.append(Jacobi(L=linearOperatorList[l],
                                                   weight=relaxationFactor,
                                                   maxIts=postSmooths,
                                                   convergenceTest = smootherConvergenceTest,
                                                   computeRates = computeSmootherRates,
                                                   printInfo = printSmootherInfo))
                elif smootherType == GaussSeidel:
                    if relaxationFactor is None:
                        relaxationFactor = 0.33
                    preSmootherList.append(GaussSeidel(connectionList = connectivityListList[l],
                                                       L=linearOperatorList[l],
                                                       weight=relaxationFactor,
                                                       maxIts =  preSmooths,
                                                       convergenceTest = smootherConvergenceTest,
                                                       computeRates = computeSmootherRates,
                                                       printInfo = printSmootherInfo))
                    postSmootherList.append(GaussSeidel(connectionList = connectivityListList[l],
                                                        L=linearOperatorList[l],
                                                        weight=relaxationFactor,
                                                        maxIts =  postSmooths,
                                                        convergenceTest = smootherConvergenceTest,
                                                        computeRates = computeSmootherRates,
                                                        printInfo = printSmootherInfo))
                elif smootherType == StarILU:
                    if relaxationFactor is None:
                        relaxationFactor = 1.0
                    preSmootherList.append(StarILU(connectionList = connectivityListList[l],
                                                   L=linearOperatorList[l],
                                                   weight=relaxationFactor,
                                                   maxIts =  preSmooths,
                                                   convergenceTest = smootherConvergenceTest,
                                                   computeRates = computeSmootherRates,
                                                   printInfo = printSmootherInfo))
                    postSmootherList.append(StarILU(connectionList = connectivityListList[l],
                                                    L=linearOperatorList[l],
                                                    weight=relaxationFactor,
                                                    maxIts =  postSmooths,
                                                    convergenceTest = smootherConvergenceTest,
                                                    computeRates = computeSmootherRates,
                                                    printInfo = printSmootherInfo))
                elif smootherType == StarBILU:
                    if relaxationFactor is None:
                        relaxationFactor = 1.0
                    preSmootherList.append(StarBILU(connectionList = connectivityListList[l],
                                                    L=linearOperatorList[l],
                                                    bs = linearSolverLocalBlockSize,
                                                    weight=relaxationFactor,
                                                    maxIts =  preSmooths,
                                                    convergenceTest = smootherConvergenceTest,
                                                    computeRates = computeSmootherRates,
                                                    printInfo = printSmootherInfo))
                    postSmootherList.append(StarBILU(connectionList = connectivityListList[l],
                                                     L=linearOperatorList[l],
                                                     bs = linearSolverLocalBlockSize,
                                                     weight=relaxationFactor,
                                                     maxIts =  postSmooths,
                                                     convergenceTest = smootherConvergenceTest,
                                                     computeRates = computeSmootherRates,
                                                     printInfo = printSmootherInfo))
                else:
                    logEvent("smootherType unrecognized")
            else:
                preSmootherList.append([])
                postSmootherList.append([])
                coarseSolver = LU(L=linearOperatorList[l])
        levelLinearSolver = MGM(prolongList = prolongList,
                                restrictList = restrictList,
                                LList = linearOperatorList,
                                preSmootherList = preSmootherList,
                                postSmootherList = postSmootherList,
                                coarseSolver = coarseSolver,
                                mgItsList = mgItsList,
                                printInfo = printLevelSolverInfo,
                                computeRates = computeLevelSolverRates)
        levelLinearSolverList = levelLinearSolver.solverList
    elif levelLinearSolverType == LU:
        for l in range(nLevels):
            levelLinearSolverList.append(LU(linearOperatorList[l],computeEigenvalues))
        levelLinearSolver = levelLinearSolverList
    elif levelLinearSolverType == PETSc:
        for l in range(nLevels):
            levelLinearSolverList.append(PETSc(linearOperatorList[l],par_linearOperatorList[l],
                                               prefix=solver_options_prefix))
            if solverConvergenceTest == 'r-true' and par_duList is not None:
                levelLinearSolverList[-1].useTrueResidualTest(par_duList[l])
        levelLinearSolver = levelLinearSolverList
    elif levelLinearSolverType == KSP_petsc4py:
        for l in range(nLevels):
            levelLinearSolverList.append(KSP_petsc4py(linearOperatorList[l],par_linearOperatorList[l],
                                                      maxIts = solverMaxIts,
                                                      convergenceTest = solverConvergenceTest,
                                                      rtol_r = relativeToleranceList[l],
                                                      atol_r = absoluteTolerance,
                                                      computeRates = computeLevelSolverRates,
                                                      printInfo = printLevelLinearSolverInfo,
                                                      prefix=solver_options_prefix,
                                                      Preconditioner=smootherType,
                                                      connectionList = connectivityListList[l],
                                                      linearSolverLocalBlockSize = linearSolverLocalBlockSize,
                                                      preconditionerOptions = linearSmootherOptions))
            #if solverConvergenceTest == 'r-true' and par_duList is not None:
            #    levelLinearSolverList[-1].useTrueResidualTest(par_duList[l])
        levelLinearSolver = levelLinearSolverList
    elif levelLinearSolverType == Jacobi:
        if relaxationFactor is None:
            relaxationFactor = 4.0/5.0
        for l in range(nLevels):
            levelLinearSolverList.append(Jacobi(L=linearOperatorList[l],
                                                weight=relaxationFactor,
                                                maxIts = solverMaxIts,
                                                convergenceTest = solverConvergenceTest,
                                                rtol_r = relativeToleranceList[l],
                                                atol_r = absoluteTolerance,
                                                computeRates = computeLevelSolverRates,
                                                printInfo = printLevelSolverInfo))
        levelLinearSolver = levelLinearSolverList
    elif levelLinearSolverType == GaussSeidel:
        if relaxationFactor is None:
            relaxationFactor=0.33
        for l in range(nLevels):
            levelLinearSolverList.append(GaussSeidel(connectionList = connectivityListList[l],
                                                     L=linearOperatorList[l],
                                                     weight = relaxationFactor,
                                                     maxIts = solverMaxIts,
                                                     convergenceTest = solverConvergenceTest,
                                                     rtol_r = relativeToleranceList[l],
                                                     atol_r = absoluteTolerance,
                                                     computeRates = computeLevelSolverRates,
                                                     printInfo = printLevelSolverInfo))
        levelLinearSolver = levelLinearSolverList
    elif levelLinearSolverType == StarILU:
        if relaxationFactor is None:
            relaxationFactor=1.0
        for l in range(nLevels):
            levelLinearSolverList.append(StarILU(connectionList = connectivityListList[l],
                                                 L=linearOperatorList[l],
                                                 weight=relaxationFactor,
                                                 maxIts = solverMaxIts,
                                                 convergenceTest = solverConvergenceTest,
                                                 rtol_r = relativeToleranceList[l],
                                                 atol_r = absoluteTolerance,
                                                 computeRates = computeLevelSolverRates,
                                                 printInfo = printLevelSolverInfo))
        levelLinearSolver = levelLinearSolverList
    elif levelLinearSolverType == StarBILU:
        if relaxationFactor is None:
            relaxationFactor=1.0
        for l in range(nLevels):
            levelLinearSolverList.append(StarBILU(connectionList = connectivityListList[l],
                                                  L=linearOperatorList[l],
                                                  bs= linearSolverLocalBlockSize,
                                                  weight=relaxationFactor,
                                                  maxIts = solverMaxIts,
                                                  convergenceTest = solverConvergenceTest,
                                                  rtol_r = relativeToleranceList[l],
                                                  atol_r = absoluteTolerance,
                                                  computeRates = computeLevelSolverRates,
                                                  printInfo = printLevelSolverInfo))
        levelLinearSolver = levelLinearSolverList
    else:
        raise RuntimeError,"!!!!!!!!!!!!!!!!!!!!!!!!!!!!!!!!!!!!Unknown level linear solver "+ levelLinearSolverType
    if multilevelLinearSolverType == NI:
        multilevelLinearSolver = NI(solverList = levelLinearSolverList,
                                    prolongList = prolongList,
                                    restrictList = restrictList,
                                    maxIts  = solverMaxIts,
                                    tolList = relativeToleranceList,
                                    atol    = absoluteTolerance,
                                    printInfo= printSolverInfo,
                                    computeRates = computeSolverRates)
    elif (multilevelLinearSolverType == PETSc or
          multilevelLinearSolverType == KSP_petsc4py or
          multilevelLinearSolverType == LU or
          multilevelLinearSolverType == Jacobi or
          multilevelLinearSolverType == GaussSeidel or
          multilevelLinearSolverType == StarILU or
          multilevelLinearSolverType == StarBILU or
          multilevelLinearSolverType == MGM):
        multilevelLinearSolver = MultilevelLinearSolver(levelLinearSolverList,
                                                        computeRates = computeSolverRates,
                                                        printInfo=printSolverInfo)
    else:
        raise RuntimeError,"Unknown linear solver %s" % multilevelLinearSolverType
    if (levelLinearSolverType == LU):
        directSolverFlag=True
    else:
        directSolverFlag=False
    for levelSolver in multilevelLinearSolver.solverList:
        levelSolver.par_fullOverlap = parallelUsesFullOverlap
    return (multilevelLinearSolver,directSolverFlag)

## @}

if __name__ == '__main__':
    from LinearAlgebra import *
    import LinearSolvers
    from LinearSolvers import *
    import Gnuplot
    from Gnuplot import *
    from math import *
    from RandomArray import *
    gf = Gnuplot.Gnuplot()
    gf("set terminal x11")
    ginit = Gnuplot.Gnuplot()
    ginit("set terminal x11")
    gsol = Gnuplot.Gnuplot()
    gsol("set terminal x11")
    gsolNI = Gnuplot.Gnuplot()
    gsolNI("set terminal x11")
    gres = Gnuplot.Gnuplot()
    gres("set terminal x11")
    levels = 7
    n=2**levels + 1
    h =1.0/(n-1.0)
    freq=10
    uFine = uniform(0,1,(n))
    uFine[0]=0.0
    uFine[n-1]=0.0
    xFine = numpy.arange(0,1.0+h,h,dtype='d')
    bFine = (freq*2*pi)**2*numpy.sin(freq*2*pi*xFine)
    gf.plot(Gnuplot.Data(xFine,bFine))
    ginit.plot(Gnuplot.Data(xFine,uFine))
    uList=[]
    bList=[]
    prolongList=[]
    restrictList=[]
    LList=[]
    LDList=[]
    hList=[]
    meshList=[]
    preSmootherList=[]
    postSmootherList=[]
    mgItsList=[]
    for l in range(levels):
        N = 2**(l+1) + 1
        L = SparseMat_old(N-2,N-2,3*(N-2),sym=True)
        LD = Mat(N-2,N-2)
        H = 1.0/(N-1.0)
        hList.append(H)
        mgItsList.append(6)
        meshList.append(numpy.arange(0,1.0+H,H,dtype='d')[1:N-1])
        u = uniform(0,1,(N))
        u[0]  = 0.0
        u[N-1] = 0.0
        b = (freq*2*pi)**2*numpy.sin(freq*2*pi*meshList[l])
        uList.append(u[1:N-1])
        bList.append(b)
        beginAssembly(L)
        for i in range(N-2):
            L[i,i] = 2.0/H**2
            LD[i,i] = 2.0/H**2
            if i > 0:
                L[i,i-1] = -1.0/H**2
                LD[i,i-1] = -1.0/H**2
            if i < N-3:
                L[i,i+1] = -1.0/H**2
                LD[i,i+1] = -1.0/H**2
            endAssembly(L)
        LList.append(L)
        LDList.append(LD)
        if l > 0:
            cN = (N - 1)/2 + 1
            restrict = SparseMat_old(cN-2,N-2,3*(N-2))
            prolong = SparseMat_old(N-2,cN-2,3*(N-2))
            for i in range(cN-2):
                restrict[i,2*i]   = 1.0/4.0
                restrict[i,2*i+1] = 2.0/4.0
                restrict[i,2*i+2] = 1.0/4.0
                prolong[2*i,i] = 1.0/2.0
                prolong[2*i+1,i]= 2.0/2.0
                prolong[2*i+2,i]= 1.0/2.0
            restrict.to_csr()
            restrictList.append(restrict)
            prolong.to_csr()
            prolongList.append(prolong)
            N = cN
            preSmootherList.append(Jacobi(L,2.0/3.0,3))
            postSmootherList.append(Jacobi(L,2.0/3.0,3))
        else:
            restrictList.append([])
            prolongList.append([])
            preSmootherList.append([])
            postSmootherList.append([])
            coarseSolver = Jacobi(L,1.0,1)
    mgm = MGM(prolongList,restrictList,LList,preSmootherList,postSmootherList,coarseSolver,mgItsList)
    mgm.prepare()
    rnorm=1.0
    mgits = 0
    while rnorm > 1.0e-8 and mgits < 20:
        mgits +=1
        mgm.solve(u=uFine[1:n-1],b=bFine[1:n-1])
        rnorm = wl2Norm(mgm.residual(),h)
    gsol.plot(Gnuplot.Data(xFine,uFine,title='numerical solution-MGM'),
              Gnuplot.Data(xFine,numpy.sin(freq*2*pi*xFine),title='exact solution'))
    #gres.plot(Gnuplot.Data(x[1:n-1],mgm.smootherList[0].res,title='final residual'))
    ni = NI(mgm.solverList,prolongList,restrictList)
    ni.prepare()
    ni.solveMultilevel(bList,uList)
    rnorm = wl2Norm(ni.residual(),h)
    gsolNI.plot(Gnuplot.Data(meshList[-1],uList[-1],
                             title='numerical solution-NI'),
                Gnuplot.Data(meshList[-1],numpy.sin(freq*2*pi*meshList[-1]),
                             title='exact solution'))
    evals=[]
    for a,b,u,h in zip(LDList,bList,uList,hList):
        lu = LU(a,computeRes=True)
        lu.prepare(b)
        lu.solve(u,b)
        dev = DenseEigenvalues(a)
        dev.computeEigenvalues()
        evals.append(dev.eigenvalues)
        ratio = (max(abs(dev.eigenvalues))/min(abs(dev.eigenvalues)))*(h**2)
        print "k*h**2 %12.5E" % ratio
    gevals = Gnuplot.Gnuplot()
    gevals("set terminal x11")
    gevals.plot(Gnuplot.Data(evals[0],title='eigenvalues'))
    for ev in evals[1:]:
        gevals.replot(Gnuplot.Data(ev,title='eigenvalues'))
    raw_input('Please press return to continue... \n')

class StorageSet(set):
    def __init__(self,initializer=[],shape=(0,),storageType='d'):
        set.__init__(self,initializer)
        self.shape = shape
        self.storageType = storageType
    def allocate(self,storageDict):
        for k in self:
            storageDict[k] = numpy.zeros(self.shape,self.storageType)

class OperatorConstructor:
    """ Base class for operator constructors. """
    def __init__(self,model):
        self.model = model

    def attachMassOperator(self):
        """Create the discrete Mass operator. """
        self._mass_val = self.model.nzval.copy()
        self._mass_val.fill(0.)
        self.MassOperator = SparseMat(self.model.nFreeVDOF_global,
                                      self.model.nFreeVDOF_global,
                                      self.model.nnz,
                                      self._mass_val,
                                      self.model.colind,
                                      self.model.rowptr)

    def attachInvScaledMassOperator(self):
        """ Create discrete InvScaled Mass operator. """
        self._inv_scaled_mass_val = self.model.nzval.copy()
        self._inv_scaled_mass_val.fill(0.)
        self.TPInvScaledMassOperator = SparseMat(self.model.nFreeVDOF_global,
                                                 self.model.nFreeVDOF_global,
                                                 self.model.nnz,
                                                 self._inv_scaled_mass_val,
                                                 self.model.colind,
                                                 self.model.rowptr)

    def attachScaledMassOperator(self):
        """ Create discrete InvScaled Mass operator. """
        self._scaled_mass_val = self.model.nzval.copy()
        self._scaled_mass_val.fill(0.)
        self.TPScaledMassOperator = SparseMat(self.model.nFreeVDOF_global,
                                              self.model.nFreeVDOF_global,
                                              self.model.nnz,
                                              self._scaled_mass_val,
                                              self.model.colind,
                                              self.model.rowptr)
        
    def attachLaplaceOperator(self):
        """ Create discrete Laplace matrix operator. """
        self._laplace_val = self.model.nzval.copy()
        self._laplace_val.fill(0.)
        self.TPInvScaledLaplaceOperator = SparseMat(self.model.nFreeVDOF_global,
                                                    self.model.nFreeVDOF_global,
                                                    self.model.nnz,
                                                    self._laplace_val,
                                                    self.model.colind,
                                                    self.model.rowptr)

    def attachTPAdvectionOperator(self):
        """ Create discrete Advection matrix operator. """
        self._advection_val = self.model.nzval.copy()
        self._advection_val.fill(0.)
        self.TPScaledAdvectionOperator = SparseMat(self.model.nFreeVDOF_global,
                                                   self.model.nFreeVDOF_global,
                                                   self.model.nnz,
                                                   self._advection_val,
                                                   self.model.colind,
                                                   self.model.rowptr)        

        
class OperatorConstructor_rans2p(OperatorConstructor):
    """ A class for building common discrete rans2p operators.

    Arguments:
    ----------
    LevelModel : :class:`proteus.mprans.RANS2P.LevelModel`
        Level transport model derived from the rans2p class.
    """
    def __init__(self,levelModel):
        OperatorConstructor.__init__(self,levelModel)

    def updateTPAdvectionOperator(self,
                                  density_scaling):
        """ 
        Update the discrete two-phase advection operator matrix. 
        
        Parameters
        ----------
        density_scaling : bool
            Indicates whether advection terms should be scaled with
            the density (True) or 1 (False)           
        """
        rho_0 = density_scaling*self.model.coefficients.rho_0 + (1-density_scaling)*1
        nu_0 = density_scaling*self.model.coefficients.nu_0 + (1-density_scaling)*1
        rho_1 = density_scaling*self.model.coefficients.rho_1 + (1-density_scaling)*1
        nu_1 = density_scaling*self.model.coefficients.nu_1 + (1-density_scaling)*1        
        
        self.TPScaledAdvectionOperator.getCSRrepresentation()[2].fill(0.)
        self.model.rans2p.getTwoPhaseAdvectionOperator(self.model.u[0].femSpace.elementMaps.psi,
                                                       self.model.u[0].femSpace.elementMaps.grad_psi,
                                                       self.model.mesh.nodeArray,
                                                       self.model.mesh.elementNodesArray,
                                                       self.model.elementQuadratureWeights[('u',0)],
                                                       self.model.u[0].femSpace.psi,
                                                       self.model.u[0].femSpace.grad_psi,
                                                       self.model.u[1].femSpace.psi,
                                                       self.model.u[1].femSpace.grad_psi,
                                                       self.model.elementDiameter,
                                                       self.model.mesh.nodeDiametersArray,
                                                       self.model.mesh.nElements_global,
                                                       self.model.coefficients.useMetrics,
                                                       self.model.coefficients.epsFact_density,
                                                       self.model.coefficients.epsFact,
                                                       rho_0,
                                                       nu_0,
                                                       rho_1,
                                                       nu_1,
                                                       self.model.u[1].femSpace.dofMap.l2g,
                                                       self.model.u[1].dof,
                                                       self.model.u[2].dof,
                                                       self.model.coefficients.useVF,
                                                       self.model.coefficients.q_vf,
                                                       self.model.coefficients.q_phi,
                                                       self.model.csrRowIndeces[(0,0)],self.model.csrColumnOffsets[(0,0)],
                                                       self.model.csrRowIndeces[(1,1)],self.model.csrColumnOffsets[(1,1)],
                                                       self.model.csrRowIndeces[(2,2)],self.model.csrColumnOffsets[(2,2)],
                                                       self.TPScaledAdvectionOperator)
        
    def updateTPInvScaledLaplaceOperator(self):
        """ Create a discrete two phase laplace operator matrix. """
        self.TPInvScaledLaplaceOperator.getCSRrepresentation()[2].fill(0.)
        self.model.rans2p.getTwoPhaseInvScaledLaplaceOperator(self.model.u[0].femSpace.elementMaps.psi,
                                                              self.model.u[0].femSpace.elementMaps.grad_psi,
                                                              self.model.mesh.nodeArray,
                                                              self.model.mesh.elementNodesArray,
                                                              self.model.elementQuadratureWeights[('u',0)],
                                                              self.model.u[0].femSpace.grad_psi,
                                                              self.model.u[1].femSpace.grad_psi,
                                                              self.model.elementDiameter,
                                                              self.model.mesh.nodeDiametersArray,
                                                              self.model.mesh.nElements_global,
                                                              self.model.coefficients.useMetrics,
                                                              self.model.coefficients.epsFact_density,
                                                              self.model.coefficients.epsFact,
                                                              self.model.coefficients.rho_0,
                                                              self.model.coefficients.nu_0,
                                                              self.model.coefficients.rho_1,
                                                              self.model.coefficients.nu_1,
                                                              self.model.u[0].femSpace.dofMap.l2g,
                                                              self.model.u[1].femSpace.dofMap.l2g,
                                                              self.model.u[0].dof,
                                                              self.model.u[1].dof,
                                                              self.model.u[2].dof,
                                                              self.model.coefficients.useVF,
                                                              self.model.coefficients.q_vf,
                                                              self.model.coefficients.q_phi,
                                                              self.model.coefficients.sdInfo[(1,1)][0],self.model.coefficients.sdInfo[(1,1)][1], # ARB - this should work..?
                                                              self.model.coefficients.sdInfo[(1,1)][0],self.model.coefficients.sdInfo[(1,1)][1],
                                                              self.model.coefficients.sdInfo[(2,2)][0],self.model.coefficients.sdInfo[(2,2)][1],
                                                              self.model.csrRowIndeces[(0,0)],self.model.csrColumnOffsets[(0,0)],
                                                              self.model.csrRowIndeces[(1,1)],self.model.csrColumnOffsets[(1,1)],
                                                              self.model.csrRowIndeces[(2,2)],self.model.csrColumnOffsets[(2,2)],
                                                              self.TPInvScaledLaplaceOperator)

    def updateTwoPhaseMassOperator_rho(self,
                                       density_scaling = True,
                                       lumped = True):
        """ 
        Create a discrete TwoPhase Mass operator matrix. 

        Parameters
        ----------
        density_scaling : bool
            Indicates whether advection terms should be scaled with
            the density (True) or 1 (False)  
        lumped : bool
            Indicates whether the mass matrices should be lumped or
            full.

        """
        rho_0 = density_scaling*self.model.coefficients.rho_0 + (1-density_scaling)*1
        nu_0 = density_scaling*self.model.coefficients.nu_0 + (1-density_scaling)*1
        rho_1 = density_scaling*self.model.coefficients.rho_1 + (1-density_scaling)*1
        nu_1 = density_scaling*self.model.coefficients.nu_1 + (1-density_scaling)*1        

        self.TPScaledMassOperator.getCSRrepresentation()[2].fill(0.)
        self.model.rans2p.getTwoPhaseScaledMassOperator(1,
                                                        0,      #numerical-viscosity is not relevant for density mass matrix.
                                                        lumped,
                                                        self.model.u[0].femSpace.elementMaps.psi,
                                                        self.model.u[0].femSpace.elementMaps.grad_psi,
                                                        self.model.mesh.nodeArray,
                                                        self.model.mesh.elementNodesArray,
                                                        self.model.elementQuadratureWeights[('u',0)],
                                                        self.model.u[0].femSpace.psi,
                                                        self.model.u[0].femSpace.psi,
                                                        self.model.u[1].femSpace.psi,
                                                        self.model.u[1].femSpace.psi,
                                                        self.model.elementDiameter,
                                                        self.model.mesh.nodeDiametersArray,
                                                        self.model.coefficients.numerical_viscosity,
                                                        self.model.mesh.nElements_global,
                                                        self.model.coefficients.useMetrics,
                                                        self.model.coefficients.epsFact_density,
                                                        self.model.coefficients.epsFact,
                                                        rho_0,
                                                        nu_0,
                                                        rho_1,
                                                        nu_1,
                                                        self.model.u[0].femSpace.dofMap.l2g,
                                                        self.model.u[1].femSpace.dofMap.l2g,
                                                        self.model.u[0].dof,
                                                        self.model.u[1].dof,
                                                        self.model.u[2].dof,
                                                        self.model.coefficients.useVF,
                                                        self.model.coefficients.q_vf,
                                                        self.model.coefficients.q_phi,
                                                        self.model.csrRowIndeces[(0,0)],self.model.csrColumnOffsets[(0,0)],
                                                        self.model.csrRowIndeces[(1,1)],self.model.csrColumnOffsets[(1,1)],
                                                        self.model.csrRowIndeces[(2,2)],self.model.csrColumnOffsets[(2,2)],
                                                        self.TPScaledMassOperator)    
        
        

    def updateTwoPhaseInvScaledMassOperator(self,
                                            numerical_viscosity = True,
                                            lumped = True):
        """Create a discrete TwoPhase Mass operator matrix. 

        Parameters
        ----------
        numerical_viscosity : bool
            Indicates whether the numerical viscosity should be
            included with the Laplace operator.Yes (True) or 
            No (False)            
        """
        self.TPInvScaledMassOperator.getCSRrepresentation()[2].fill(0.)
        self.model.rans2p.getTwoPhaseScaledMassOperator(0,
                                                        numerical_viscosity,
                                                        lumped,
                                                        self.model.u[0].femSpace.elementMaps.psi,
                                                        self.model.u[0].femSpace.elementMaps.grad_psi,
                                                        self.model.mesh.nodeArray,
                                                        self.model.mesh.elementNodesArray,
                                                        self.model.elementQuadratureWeights[('u',0)],
                                                        self.model.u[0].femSpace.psi,
                                                        self.model.u[0].femSpace.psi,
                                                        self.model.u[1].femSpace.psi,
                                                        self.model.u[1].femSpace.psi,
                                                        self.model.elementDiameter,
                                                        self.model.mesh.nodeDiametersArray,
                                                        self.model.coefficients.numerical_viscosity,
                                                        self.model.mesh.nElements_global,
                                                        self.model.coefficients.useMetrics,
                                                        self.model.coefficients.epsFact_density,
                                                        self.model.coefficients.epsFact,
                                                        self.model.coefficients.rho_0,
                                                        self.model.coefficients.nu_0,
                                                        self.model.coefficients.rho_1,
                                                        self.model.coefficients.nu_1,
                                                        self.model.u[0].femSpace.dofMap.l2g,
                                                        self.model.u[1].femSpace.dofMap.l2g,
                                                        self.model.u[0].dof,
                                                        self.model.u[1].dof,
                                                        self.model.u[2].dof,
                                                        self.model.coefficients.useVF,
                                                        self.model.coefficients.q_vf,
                                                        self.model.coefficients.q_phi,
                                                        self.model.csrRowIndeces[(0,0)],self.model.csrColumnOffsets[(0,0)],
                                                        self.model.csrRowIndeces[(1,1)],self.model.csrColumnOffsets[(1,1)],
                                                        self.model.csrRowIndeces[(2,2)],self.model.csrColumnOffsets[(2,2)],
                                                        self.TPInvScaledMassOperator)
        
class OperatorConstructor_oneLevel(OperatorConstructor):
    """ 
    A class for building common discrete operators from one-level
    transport models.
    
    Arguments
    ---------
    OLT : :class:`proteus.Transport.OneLevelTransport`
        One level transport class from which operator construction 
        will be based.
    """
    def __init__(self,OLT):
        OperatorConstructor.__init__(self,OLT)
        self._initializeOperatorConstruction()

    def updateMassOperator(self, rho=1.0):
        self._mass_val.fill(0.)
        try:
            rho = self.model.coefficients.rho
        except:
            pass
        _nd = self.model.coefficients.nd
        self.MassOperatorCoeff = TransportCoefficients.DiscreteMassMatrix(rho=rho, nd=_nd)
        _t = 1.0

        Mass_q = {}
        self._allocateMassOperatorQStorageSpace(Mass_q)
        if _nd == 2:
            self.MassOperatorCoeff.evaluate(_t,Mass_q)
        self._calculateMassOperatorQ(Mass_q)
        
        Mass_Jacobian = {}
        self._allocateMatrixSpace(self.MassOperatorCoeff,
                                  Mass_Jacobian)

        for ci,cjDict in self.MassOperatorCoeff.mass.iteritems():
            for cj in cjDict:
                cfemIntegrals.updateMassJacobian_weak(Mass_q[('dm',ci,cj)],
                                                      Mass_q[('vXw*dV_m',cj,ci)],
                                                      Mass_Jacobian[ci][cj])
        self._createOperator(self.MassOperatorCoeff,Mass_Jacobian,self.MassOperator)

    def updateTPAdvectionOperator(self,phase_function=None):
        self._u = numpy.copy(self.model.q[('u',1)])
        self._v = numpy.copy(self.model.q[('u',2)])
        self._advective_field = [self._u, self._v]
        self._advection_val = self.model.nzval.copy()
        self._advection_val.fill(0.)
        import pdb ; pdb.set_trace()
        _nd = self.model.coefficients.nd
        
        _rho_0 = self.model.coefficients.rho_0
        _rho_1 = self.model.coefficients.rho_1
        _nu_0 = self.model.coefficients.nu_0
        _nu_1 = self.model.coefficients.nu_1
        
        if phase_function == None:
            self.AdvectionOperatorCoeff = TransportCoefficients.DiscreteTwoPhaseAdvectionOperator(u = self._advective_field,
                                                                                                  nd = _nd,
                                                                                                  rho_0 = _rho_0,
                                                                                                  nu_0 = _nu_0,
                                                                                                  rho_1 = _rho_1,
                                                                                                  nu_1 = _nu_1,
                                                                                                  LS_model = _phase_func)
        else:
            self.AdvectionOperatorCoeff = TransportCoefficients.DiscreteTwoPhaseAdvectionOperator(u = self._advective_field,
                                                                                                  nd = _nd,
                                                                                                  rho_0 = _rho_0,
                                                                                                  nu_0 = _nu_0,
                                                                                                  rho_1 = _rho_1,
                                                                                                  nu_1 = _nu_1,
                                                                                                  phase_function = phase_function)

        _t = 1.0

        Advection_q = {}
        self._allocateAdvectionOperatorQStorageSpace(Advection_q)
        self._calculateQuadratureValues(Advection_q)
        if _nd==2:
            self.AdvectionOperatorCoeff.evaluate(_t,Advection_q)
        self._calculateAdvectionOperatorQ(Advection_q)

        Advection_Jacobian = {}
        self._allocateMatrixSpace(self.AdvectionOperatorCoeff,
                                  Advection_Jacobian)
        
        for ci,ckDict in self.AdvectionOperatorCoeff.advection.iteritems():
            for ck in ckDict:
                cfemIntegrals.updateAdvectionJacobian_weak_lowmem(Advection_q[('df',ci,ck)],
                                                                  self._operatorQ[('v',ck)],
                                                                  Advection_q[('grad(w)*dV_f',ci)],
                                                                  Advection_Jacobian[ci][ck])
        self._createOperator(self.AdvectionOperatorCoeff, Advection_Jacobian, self.TPAdvectionOperator)

    def updateTPInvScaleLaplaceOperator(self):
        self._laplace_val = self.OLT.nzval.copy()
        self._laplace_val.fill(0.)

        _rho_0 = self.OLT.coefficients.rho_0
        _rho_1 = self.OLT.coefficients.rho_1
        _nu_0 = self.OLT.coefficients.nu_0
        _nu_1 = self.OLT.coefficients.nu_1

        _nd = self.OLT.coefficients.nd
        if self.OLT.coefficients.nu != None:
            _nu = self.OLT.coefficients.nu

        if phase_function == None:
            self.LaplaceOperatorCoeff = TransportCoefficients.DiscreteTwoPhaseInvScaledLaplaceOperator(nd=_nd,
                                                                                                       rho_0 = _rho_0,
                                                                                                       nu_0 = _nu_0,
                                                                                                       rho_1 = _rho_1,
                                                                                                       nu_1 = _nu_1,
                                                                                                       LS_model = _phase_func)
        else:
            self.LaplaceOperatorCoeff = TransportCoefficients.DiscreteTwoPhaseInvScaledLaplaceOperator(nd=_nd,
                                                                                                       rho_0 = _rho_0,
                                                                                                       nu_0 = _nu_0,
                                                                                                       rho_1 = _rho_1,
                                                                                                       nu_1 = _nu_1,
                                                                                                       phase_function = phase_function)
            
        _t = 1.0

        Laplace_phi = {}
        Laplace_dphi = {}
        self._initializeLaplacePhiFunctions(Laplace_phi,Laplace_dphi)
        self._initializeSparseDiffusionTensor(self.LaplaceOperatorCoeff)

        Laplace_q = {}
        self._allocateLaplaceOperatorQStorageSpace(Laplace_q)
        self._calculateQuadratureValues(Laplace_q)
        if _nd==2:
            self.LaplaceOperatorCoeff.evaluate(_t,Laplace_q)
        self._calculateLaplaceOperatorQ(Laplace_q)
        
        Laplace_Jacobian = {}
        self._allocateMatrixSpace(self.LaplaceOperatorCoeff,
                                  Laplace_Jacobian)

        for ci,ckDict in self.LaplaceOperatorCoeff.diffusion.iteritems():
            for ck,cjDict in ckDict.iteritems():
                for cj in set(cjDict.keys()+self.LaplaceOperatorCoeff.potential[ck].keys()):
                    cfemIntegrals.updateDiffusionJacobian_weak_sd(self.LaplaceOperatorCoeff.sdInfo[(ci,ck)][0],
                                                                  self.LaplaceOperatorCoeff.sdInfo[(ci,ck)][1],
                                                                  self.OLT.phi[ck].femSpace.dofMap.l2g, #??!!??
                                                                  Laplace_q[('a',ci,ck)],
                                                                  Laplace_q[('da',ci,ck,cj)],
                                                                  Laplace_q[('grad(phi)',ck)],
                                                                  Laplace_q[('grad(w)*dV_a',ck,ci)],
                                                                  Laplace_dphi[(ck,cj)].dof,
                                                                  self._operatorQ[('v',cj)],
                                                                  self._operatorQ[('grad(v)',cj)],
                                                                  Laplace_Jacobian[ci][cj])
        self._createOperator(self.LaplaceOperatorCoeff,
                             Laplace_Jacobian,
                             self.TPInvScaledLaplaceOperator)

    def updateTwoPhaseMassOperator_rho(self):
        pass

    def updateTwoPhaseInvScaledMassOperator(self):
        _rho_0 = self.OLT.coefficients.rho_0
        _rho_1 = self.OLT.coefficients.rho_1
        _nu_0 = self.OLT.coefficients.nu_0
        _nu_1 = self.OLT.coefficients.nu_1
        
        self._mass_val.fill(0.)
        
        _nd = self.OLT.coefficients.nd
        if self.OLT.coefficients.rho != None:
            _rho = self.OLT.coefficients.rho

        if phase_function == None:
            self.MassOperatorCoeff = TransportCoefficients.DiscreteTwoPhaseMassMatrix(nd = _nd,
                                                                                      rho_0 = _rho_0,
                                                                                      nu_0 = _nu_0,
                                                                                      rho_1 = _rho_1,
                                                                                      nu_1 = _nu_1,
                                                                                      LS_model = _phase_func)
        else:
            self.MassOperatorCoeff = TransportCoefficients.DiscreteTwoPhaseMassMatrix(nd = _nd,
                                                                                      rho_0 = _rho_0,
                                                                                      nu_0 = _nu_0,
                                                                                      rho_1 = _rho_1,
                                                                                      nu_1 = _nu_1,
                                                                                      phase_function = phase_function)
            
        _t = 1.0

        Mass_q = {}
        self._allocateTwoPhaseMassOperatorQStorageSpace(Mass_q)
        self._calculateQuadratureValues(Mass_q)
        if _nd == 2:
            self.MassOperatorCoeff.evaluate(_t,Mass_q)
        self._calculateTwoPhaseMassOperatorQ(Mass_q)
        
        Mass_Jacobian = {}
        self._allocateMatrixSpace(self.MassOperatorCoeff,
                                  Mass_Jacobian)

        for ci,cjDict in self.MassOperatorCoeff.mass.iteritems():
            for cj in cjDict:
                cfemIntegrals.updateMassJacobian_weak(Mass_q[('dm',ci,cj)],
                                                      Mass_q[('vXw*dV_m',cj,ci)],
                                                      Mass_Jacobian[ci][cj])

        self._createOperator(self.MassOperatorCoeff,Mass_Jacobian,self.TPMassOperator)

    def _initializeOperatorConstruction(self):
        """ Collect basic values used by all attach operators functions. """
        self._operatorQ = {}
        self._attachJacobianInfo(self._operatorQ)
        self._attachQuadratureInfo()
        self._attachTestInfo(self._operatorQ)
        self._attachTrialInfo(self._operatorQ)

    def _attachQuadratureInfo(self):
        """Define the quadrature type used to build operators.
        
        """
        self._elementQuadrature = self.model._elementQuadrature
        self._elementBoundaryQuadrature = self.model._elementBoundaryQuadrature

    def _attachJacobianInfo(self,Q):
        """ This helper function attaches quadrature data related to 'J'

        Arguments
        ---------
        Q : dict
            A dictionary to store values at quadrature points.
        """
        scalar_quad = StorageSet(shape=(self.model.mesh.nElements_global,
                                        self.model.nQuadraturePoints_element) ) 
        tensor_quad = StorageSet(shape={})

        tensor_quad |= set(['J',
                            'inverse(J)'])
        scalar_quad |= set(['det(J)',
                            'abs(det(J))'])

        for k in tensor_quad:
            Q[k] = numpy.zeros((self.model.mesh.nElements_global,
                                self.model.nQuadraturePoints_element,
                                self.model.nSpace_global,
                                self.model.nSpace_global),
                                'd')

        scalar_quad.allocate(Q)
        
        self.model.u[0].femSpace.elementMaps.getJacobianValues(self.model.elementQuadraturePoints,
                                                             Q['J'],
                                                             Q['inverse(J)'],
                                                             Q['det(J)'])
        Q['abs(det(J))'] = numpy.absolute(Q['det(J)'])

    def _attachTestInfo(self,Q):
        """ Attach quadrature data for test functions.
        
        Arguments
        ---------
        Q : dict
            A dictionary to store values at quadrature points.

        Notes
        -----
        TODO - This function really doesn't need to compute the whole kitchen sink.
        Find a more efficient way to handle this.
        """
        test_shape_quad = StorageSet(shape={})
        test_shapeGradient_quad = StorageSet(shape={})

        test_shape_quad |= set([('w',ci) for ci in range(self.model.nc)])
        test_shapeGradient_quad |= set([('grad(w)',ci) for ci in range(self.model.nc)])
        
        for k in test_shape_quad:
            Q[k] = numpy.zeros(
                (self.model.mesh.nElements_global,
                 self.model.nQuadraturePoints_element,
                 self.model.nDOF_test_element[k[-1]]),
                'd')

        for k in test_shapeGradient_quad:
            Q[k] = numpy.zeros(
                (self.model.mesh.nElements_global,
                 self.model.nQuadraturePoints_element,
                 self.model.nDOF_test_element[k[-1]],
                 self.model.nSpace_global),
                'd')

        for ci in range(self.model.nc):
            if Q.has_key(('w',ci)):
                self.model.testSpace[ci].getBasisValues(self.model.elementQuadraturePoints,
                                                      Q[('w',ci)])
            if Q.has_key(('grad(w)',ci)):
                self.model.testSpace[ci].getBasisGradientValues(self.model.elementQuadraturePoints,
                                                              Q[('inverse(J)')],
                                                              Q[('grad(w)',ci)])

    def _attachTrialInfo(self,Q):
        """ Attach quadrature data for trial functions.

        Arguments
        ---------
        Q : dict
            A dictionary to store values at quadrature points.
        """
        trial_shape_quad = StorageSet(shape={})
        trial_shapeGrad_quad = StorageSet(shape={})
        
        trial_shape_quad |= set([('v',ci) for ci in range(self.model.nc)])
        trial_shapeGrad_quad |= set([('grad(v)',ci) for ci in range(self.model.nc)])

        for k in trial_shape_quad:
            Q[k] = numpy.zeros(
                (self.model.mesh.nElements_global,
                 self.model.nQuadraturePoints_element,
                 self.model.nDOF_test_element[k[-1]]),
                'd')

        for k in trial_shapeGrad_quad:
            Q[k] = numpy.zeros(
                (self.model.mesh.nElements_global,
                 self.model.nQuadraturePoints_element,
                 self.model.nDOF_test_element[k[-1]],
                 self.model.nSpace_global),
                'd')
                                            
        for ci in range(self.model.nc):
            if Q.has_key(('v',ci)):
                self.model.testSpace[ci].getBasisValues(self.model.elementQuadraturePoints,
                                                      Q[('v',ci)])
            if Q.has_key(('grad(v)',ci)):
                self.model.testSpace[ci].getBasisGradientValues(self.model.elementQuadraturePoints,
                                                              Q[('inverse(J)')],
                                                              Q[('grad(v)',ci)])

    def _allocateMassOperatorQStorageSpace(self,Q):
        """ Allocate space for mass operator values. """
        test_shape_quad = StorageSet(shape={})
        trial_shape_quad = StorageSet(shape={})
        trial_shape_X_test_shape_quad = StorageSet(shape={})
        tensor_quad = StorageSet(shape={})
        # TODO - ARB : I don't think the 3 is necessary here...It created a
        # confusing bug in the 2-phase problem...Need to investigate.
        scalar_quad = StorageSet(shape=(self.model.mesh.nElements_global,
                                        self.model.nQuadraturePoints_element,
                                        3))
  
        scalar_quad |= set([('u',ci) for ci in range(self.model.nc)])
        scalar_quad |= set([('m',ci) for ci in self.MassOperatorCoeff.mass.keys()])

        test_shape_quad |= set([('w*dV_m',ci) for ci in self.MassOperatorCoeff.mass.keys()])

        for ci,cjDict in self.MassOperatorCoeff.mass.iteritems():
            trial_shape_X_test_shape_quad |= set([('vXw*dV_m',cj,ci) for cj in cjDict.keys()])

        for ci,cjDict in self.MassOperatorCoeff.mass.iteritems():
            scalar_quad |= set([('dm',ci,cj) for cj in cjDict.keys()])

        for k in tensor_quad:
            Q[k] = numpy.zeros(
                (self.model.mesh.nElements_global,
                 self.model.nQuadraturePoints_element,
                 self.model.nSpace_global,
                 self.model.nSpace_global),
                'd')

        for k in test_shape_quad:
            Q[k] = numpy.zeros(
                (self.model.mesh.nElements_global,
                 self.model.nQuadraturePoints_element,
                 self.model.nDOF_test_element[k[-1]]),
                'd')

        for k in trial_shape_X_test_shape_quad:
            Q[k] = numpy.zeros((self.model.mesh.nElements_global,
                                self.model.nQuadraturePoints_element,
                                self.model.nDOF_trial_element[k[1]],
                                self.model.nDOF_test_element[k[2]]),'d')

        scalar_quad.allocate(Q)

    def _calculateMassOperatorQ(self,Q):
        """ Calculate values for mass operator. """
        elementQuadratureDict = {}

        for ci in self.MassOperatorCoeff.mass.keys():
            elementQuadratureDict[('m',ci)] = self._elementQuadrature

        (elementQuadraturePoints,elementQuadratureWeights,
         elementQuadratureRuleIndeces) = Quadrature.buildUnion(elementQuadratureDict)
        for ci in range(self.model.nc):
            if Q.has_key(('w*dV_m',ci)):
                cfemIntegrals.calculateWeightedShape(elementQuadratureWeights[('m',ci)],
                                                     self._operatorQ['abs(det(J))'],
                                                     self._operatorQ[('w',ci)],
                                                     Q[('w*dV_m',ci)])

        for ci in zip(range(self.model.nc),range(self.model.nc)):
                cfemIntegrals.calculateShape_X_weightedShape(self._operatorQ[('v',ci[1])],
                                                             Q[('w*dV_m',ci[0])],
                                                             Q[('vXw*dV_m',ci[1],ci[0])])

    def _allocateMatrixSpace(self,coeff,matrixDict):
        """ Allocate space for Operator Matrix """
        for ci in range(self.model.nc):
            matrixDict[ci] = {}
            for cj in range(self.model.nc):
                if cj in coeff.stencil[ci]:
                    matrixDict[ci][cj] = numpy.zeros(
                        (self.model.mesh.nElements_global,
                         self.model.nDOF_test_element[ci],
                         self.model.nDOF_trial_element[cj]),
                        'd')

    def _createOperator(self,coeff,matrixDict,A):
        """ Takes the matrix dictionary and creates a CSR matrix """
        for ci in range(self.model.nc):
            for cj in coeff.stencil[ci]:
                cfemIntegrals.updateGlobalJacobianFromElementJacobian_CSR(self.model.l2g[ci]['nFreeDOF'],
                                                                          self.model.l2g[ci]['freeLocal'],
                                                                          self.model.l2g[cj]['nFreeDOF'],
                                                                          self.model.l2g[cj]['freeLocal'],
                                                                          self.model.csrRowIndeces[(ci,cj)],
                                                                          self.model.csrColumnOffsets[(ci,cj)],
                                                                          matrixDict[ci][cj],
                                                                          A)

                
    def _calculateQuadratureValues(self,Q):
        elementQuadratureDict = {}
        elementQuadratureDict[('m',1)] = self._elementQuadrature
        (elementQuadraturePoints,elementQuadratureWeights,
         elementQuadratureRuleIndeces) = Quadrature.buildUnion(elementQuadratureDict)
        self.model.u[0].femSpace.elementMaps.getValues(elementQuadraturePoints, Q['x'])

    def _allocateAdvectionOperatorQStorageSpace(self,Q):
           """Allocate storage space for the Advection operator values. """
           scalar_quad = StorageSet(shape=(self.model.mesh.nElements_global,
                                           self.model.nQuadraturePoints_element))
           points_quadrature = StorageSet(shape=(self.model.mesh.nElements_global,
                                                 self.model.nQuadraturePoints_element,
                                                 3))
           vector_quad = StorageSet(shape=(self.model.mesh.nElements_global,
                                           self.model.nQuadraturePoints_element,
                                           self.model.nSpace_global))
           tensor_quad = StorageSet(shape=(self.model.mesh.nElements_global,
                                           self.model.nQuadraturePoints_element,
                                           self.model.nSpace_global))
           gradients = StorageSet(shape={})

           points_quadrature |= set(['x'])
           scalar_quad |= set([('u',0)])
           vector_quad |= set([('f',ci) for ci in range(self.model.nc)])
           tensor_quad |= set([('df',0,0)])

           for i in range(self.model.nc):
               for j in range(1,self.model.nc):
                   tensor_quad |= set([('df',i,j)])

           gradients |= set([('grad(w)*dV_f',ci) for ci in self.AdvectionOperatorCoeff.advection.keys()])

           scalar_quad.allocate(Q)
           vector_quad.allocate(Q)

           for k in tensor_quad:
               Q[k] = numpy.zeros(
                   (self.model.mesh.nElements_global,
                    self.model.nQuadraturePoints_element,
                    self.model.nSpace_global),
                   'd')

           for k in gradients:
               Q[k] = numpy.zeros(
                   (self.model.mesh.nElements_global,
                    self.model.nQuadraturePoints_element,
                    self.model.nDOF_test_element[k[-1]],
                    self.model.nSpace_global),
                   'd')

           points_quadrature.allocate(Q)<|MERGE_RESOLUTION|>--- conflicted
+++ resolved
@@ -715,7 +715,6 @@
                 logEvent("NAHeader Preconditioner Qp" )
                 self.preconditioner = Schur_Qp(par_L,prefix,self.bdyNullSpace)
                 self.pc = self.preconditioner.pc
-<<<<<<< HEAD
             elif Preconditioner == NavierStokes_TwoPhasePCD:
                 logEvent("NAHeader Preconditioner TwoPhasePCD")
                 self.preconditioner = NavierStokes_TwoPhasePCD(par_L,
@@ -725,8 +724,6 @@
                                                                numerical_viscosity=self.preconditionerOptions[1],
                                                                lumped=self.preconditionerOptions[2])
                 self.pc = self.preconditioner.pc
-=======
->>>>>>> 2641afd8
             elif Preconditioner == Schur_LSC:
                 logEvent("NAHeader Preconditioner LSC")
                 self.preconditioner = Schur_LSC(par_L,prefix,self.bdyNullSpace)
@@ -816,7 +813,6 @@
     def initializeTwoPhaseCp_rho(self):
         """Initialize a two phase scaled advection operator Cp.
 
-<<<<<<< HEAD
         Returns
         -------
         two_phase_Cp_rho : matrix
@@ -1157,31 +1153,6 @@
             self._exportMatrix(self.two_phase_Qp_scaled,'Qp_scaled')
             
     def getQv(self, output_matrix=False, recalculate=False):
-=======
-    def getQv(self, output_matrix=False, recalculate=False):
-        """ Return the pressure mass matrix Qp.
-
-        Parameters
-        ----------
-        output_matrix : bool 
-            Determines whether matrix should be exported.
-        recalculate : bool
-            Flag indicating whether matrix should be rebuilt every iteration
-
-        Returns
-        -------
-        Qp : matrix
-            The pressure mass matrix.
-        """
-        Qsys_petsc4py = self._massMatrix(recalculate = recalculate)
-        self.Qv = Qsys_petsc4py.getSubMatrix(self.linear_smoother.isv,
-                                             self.linear_smoother.isv)
-        if output_matrix is True:
-            self._exportMatrix(self.Qv,"Qv")
-        return self.Qv
-        
-    def getQp(self, output_matrix=False, recalculate=False):
->>>>>>> 2641afd8
         """ Return the pressure mass matrix Qp.
 
         Parameters
@@ -1210,28 +1181,20 @@
         ----------
         output_matrix : bool 
             Determines whether matrix should be exported.
+        recalculate : bool
+            Flag indicating whether matrix should be rebuilt every iteration
 
         Returns
         -------
         Qp : matrix
             The pressure mass matrix.
         """
-        import Comm
-        comm = Comm.get()
-        self.opBuilder.updateMassOperator()
-        self.Q.zeroEntries()
-        if self.Q.proteus_jacobian != None:
-            self.Q_csr_rep[2][self.Q.nzval_proteus2petsc] = self.Q.proteus_csr_rep[2][:]
-        self.Q.setValuesLocalCSR(self.Q_csr_rep_local[0],
-                                 self.Q_csr_rep_local[1],
-                                 self.Q_csr_rep_local[2],
-                                 p4pyPETSc.InsertMode.INSERT_VALUES)
-        self.Q.assemblyBegin()
-        self.Q.assemblyEnd()
+        Qsys_petsc4py = self._massMatrix(recalculate = recalculate)
+        self.Qv = Qsys_petsc4py.getSubMatrix(self.linear_smoother.isv,
+                                             self.linear_smoother.isv)
         if output_matrix is True:
-            self._exportMatrix(self.Qp,"Qp")
-
-    
+            self._exportMatrix(self.Qv,"Qv")
+        return self.Qv
 
     def _massMatrix(self,recalculate=False):
         """ Generates a mass matrix.
@@ -1547,8 +1510,6 @@
         self.QpInv_shell.setUp()
         # Set PETSc Schur operator
         self._setSchurApproximation(global_ksp)
-<<<<<<< HEAD
-
         self._setSchurlog(global_ksp)
         if self.bdyNullSpace == True:
             self._setConstantPressureNullSpace(global_ksp)
@@ -1707,12 +1668,9 @@
             global_ksp.pc.getFieldSplitSubKSP()[1].getOperators()[0].setNullSpace(nsp)
             global_ksp.pc.getFieldSplitSubKSP()[1].getOperators()[1].setNullSpace(nsp)
 #            self._setConstantPressureNullSpace(global_ksp)
-=======
-
         self._setSchurlog(global_ksp)
         if self.bdyNullSpace == True:
             self._setConstantPressureNullSpace(global_ksp)
->>>>>>> 2641afd8
 
 class Schur_LSC(SchurPrecon):
     """
