--- conflicted
+++ resolved
@@ -766,21 +766,13 @@
         return self.Fp
 
     def getB(self,output_matrix=False):
-<<<<<<< HEAD
-        """ Return the conservation of mass matrix B.
-=======
         """
         Return the mass matrix B.
->>>>>>> 3e57a6d9
 
         Parameters
         ----------
         output_matrix : bool
-<<<<<<< HEAD
-            Determine whether matrix should be exported.
-=======
            Determine whether matrix should be stored externally.
->>>>>>> 3e57a6d9
 
         Returns
         -------
