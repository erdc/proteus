--- conflicted
+++ resolved
@@ -1658,10 +1658,6 @@
         self.num_chebyshev_its = num_chebyshev_its
         # Strong Dirichlet Pressure DOF
         try:
-<<<<<<< HEAD
-#            self.strongPressureDOF = self.L.pde.numericalFlux.isDOFBoundary[0][:,0]
-=======
->>>>>>> 2224b1af
             self.strongPressureDOF = L.pde.dirichletConditionsForceDOF[0].DOFBoundaryPointDict.keys()
         except KeyError:
             self.strongPressureDOF = []
@@ -1723,12 +1719,6 @@
                                                     dt,
                                                     num_chebyshev_its = self.num_chebyshev_its,
                                                     strong_dirichlet_DOF = self.strongPressureDOF)
-<<<<<<< HEAD
-#        else:
-#            self.matcontext_inv.update(self.Np_rho)
-        # ARB Note - I'm trying to reduce work 
-=======
->>>>>>> 2224b1af
         self.TP_PCDInv_shell.setPythonContext(self.matcontext_inv)
         self.TP_PCDInv_shell.setUp()
         global_ksp.pc.getFieldSplitSubKSP()[1].pc.setType('python')
