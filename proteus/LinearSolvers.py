"""
A hierarchy of classes for linear algebraic system solvers.

.. inheritance-diagram:: proteus.LinearSolvers
   :parts: 1
"""
from LinearAlgebraTools import *
import LinearAlgebraTools as LAT
import FemTools
import lapackWrappers
import superluWrappers
import TransportCoefficients
import cfemIntegrals
import Quadrature
from petsc4py import PETSc as p4pyPETSc
from math import *
import math
from .Profiling import logEvent

class LinearSolver:
    """ The base class for linear solvers.  """
    def __init__(self,
                 L,
                 rtol_r  = 1.0e-4,
                 atol_r  = 1.0e-16,
                 rtol_du = 1.0e-4,
                 atol_du = 1.0e-16,
                 maxIts  = 100,
                 norm = l2Norm,
                 convergenceTest = 'r',
                 computeRates = True,
                 printInfo = False):
        self.solverName = "Base Class"
        self.L = L
        self.n = L.shape[0]
        self.du = Vec(self.n)
        self.rtol_r=rtol_r
        self.atol_r=atol_r
        self.rtol_du=rtol_du
        self.atol_du=atol_du
        self.maxIts=maxIts
        self.its=0
        self.solveCalls = 0
        self.recordedIts=0
        self.solveCalls_failed = 0
        self.recordedIts_failed=0
        self.rReductionFactor=0.0
        self.duReductionFactor=0.0
        self.rReductionFactor_avg=0.0
        self.duReductionFactor_avg=0.0
        self.rReductionOrder=0.0
        self.rReductionOrder_avg=0.0
        self.duReductionOrder=0.0
        self.duReductionOrder_avg=0.0
        self.ratio_r_current = 1.0
        self.ratio_r_solve = 1.0
        self.ratio_du_solve = 1.0
        self.last_log_ratio_r = 1.0
        self.last_log_ratior_du = 1.0
        self.convergenceTest = convergenceTest
        self.computeRates = computeRates
        self.computeEigenvalues=False
        self.printInfo = printInfo
        self.norm = l2Norm
        self.convergenceHistoryIsCorrupt=False
        self.norm_r0=0.0
        self.norm_r=0.0
        self.norm_du=0.0
        self.r=None
        self.leftEigenvectors=None
        self.rightEigenvectors=None
        self.eigenvalues_r=None
        self.eigenvalues_i=None
        self.work=None
        #need some information about parallel setup?
        self.par_fullOverlap = True #whether or not partitioning has full overlap
        #for petsc interface
        self.xGhosted = None
        self.b=None
    def setResTol(self,rtol,atol):
        self.rtol_r = rtol
        self.atol_r = atol
    def prepare(self,b=None):
        pass
    def solve(self,u,r=None,b=None,par_u=None,par_b=None):
        pass
    def calculateEigenvalues(self):
        pass
    def computeResidual(self,u,r,b,initialGuessIsZero=False):
        if initialGuessIsZero:
            r[:]=b
            r*=(-1.0)
        else:
            if type(self.L).__name__ == 'ndarray':
                r[:] = numpy.dot(u,self.L)
            elif type(self.L).__name__ == 'SparseMatrix':
                self.L.matvec(u,r)
            r-=b
    def solveInitialize(self,u,r,b,initialGuessIsZero=True):
        if r is None:
            if self.r is None:
                self.r = Vec(self.n)
            r=self.r
        else:
            self.r=r
        if b is None:
            if self.b is None:
                self.b = Vec(self.n)
            b=self.b
        else:
            self.b=b
        self.computeResidual(u,r,b,initialGuessIsZero)
        self.its = 0
        self.norm_r0 = self.norm(r)
        self.norm_r = self.norm_r0
        self.ratio_r_solve = 1.0
        self.ratio_du_solve = 1.0
        self.last_log_ratio_r = 1.0
        self.last_log_ratior_du = 1.0
        self.convergenceHistoryIsCorrupt=False
        return (r,b)
    def computeConvergenceRates(self):
        if self.convergenceHistoryIsCorrupt:
            return
        else:
            if self.its > 0:
                if self.norm_r < self.lastNorm_r:
                    self.ratio_r_current = self.norm_r/self.lastNorm_r
                else:
                    self.convergenceHistoryIsCorrupt=True
                    return
                if self.ratio_r_current > 1.0e-100:
                    log_ratio_r_current = log(self.ratio_r_current)
                else:
                    self.convergenceHistoryIsCorrupt
                    return
                self.ratio_r_solve *= self.ratio_r_current
                self.rReductionFactor = pow(self.ratio_r_solve,1.0/self.its)
                if self.its > 1:
                    self.rReductionOrder = log_ratio_r_current/ \
                                           self.last_log_ratio_r
                    if self.norm_du < self.lastNorm_du:
                        ratio_du_current = self.norm_du/self.lastNorm_du
                    else:
                        self.convergenceHistoryIsCorrupt=True
                        return
                    if ratio_du_current > 1.0e-100:
                        log_ratio_du_current = log(ratio_du_current)
                    else:
                        self.convergenceHistoryIsCorrupt=True
                        return
                    self.ratio_du_solve *= ratio_du_current
                    self.duReductionFactor = pow(self.ratio_du_solve,
                                                 1.0/(self.its-1))
                    if self.its > 2:
                        self.duReductionOrder = log_ratio_du_current/ \
                                                self.last_log_ratio_du
                    self.last_log_ratio_du = log_ratio_du_current
                self.last_log_ratio_r = log_ratio_r_current
                self.lastNorm_du = self.norm_du
            self.lastNorm_r = self.norm_r
    def converged(self,r):
        convergedFlag = False
        self.norm_r = self.norm(r)
        self.norm_du = self.norm(self.du)
        if self.computeRates ==  True:
            self.computeConvergenceRates()
        if self.convergenceTest == 'its':
            if self.its == self.maxIts:
                convergedFlag = True
        elif self.convergenceTest == 'r':
            if (self.its != 0 and
                self.norm_r < self.rtol_r*self.norm_r0 + self.atol_r):
                convergedFlag = True
        if convergedFlag == True and self.computeRates == True:
            self.computeAverages()
        if self.printInfo == True:
            print self.info()
        return convergedFlag
    def failed(self):
        failedFlag = False
        if self.its == self.maxIts:
            self.solveCalls_failed+=1
            self.recordedIts_failed+=self.its
            failedFlag = True
        self.its+=1
        return failedFlag
    def computeAverages(self):
        self.recordedIts+=self.its
        if self.solveCalls == 0:
            self.rReductionFactor_avg = self.rReductionFactor
            self.duReductionFactor_avg = self.duReductionFactor
            self.rReductionOrder_avg = self.rReductionOrder
            self.duReductionOrder_avg = self.duReductionOrder
            self.solveCalls+=1
        else:
            self.rReductionFactor_avg*=self.solveCalls
            self.rReductionFactor_avg+=self.rReductionFactor
            self.duReductionFactor_avg*=self.solveCalls
            self.duReductionFactor_avg+=self.duReductionFactor
            self.rReductionOrder_avg*=self.solveCalls
            self.rReductionOrder_avg+=self.rReductionOrder
            self.duReductionOrder_avg*=self.solveCalls
            self.duReductionOrder_avg+=self.duReductionOrder
            self.solveCalls +=1
            self.rReductionFactor_avg/=self.solveCalls
            self.duReductionFactor_avg/=self.solveCalls
            self.rReductionOrder_avg/=self.solveCalls
            self.duReductionOrder_avg/=self.solveCalls
    def info(self):
        self.infoString  = "************Start Linear Solver Info************\n"
        self.infoString += "its                   =  %i \n" % self.its
        self.infoString += "r reduction factor    = %12.5e\n" % self.rReductionFactor
        self.infoString += "du reduction factor   = %12.5e\n" % self.duReductionFactor
        self.infoString += "r reduction order     = %12.5e\n" % self.rReductionOrder
        self.infoString += "du reduction order    = %12.5e\n" % self.duReductionOrder
        self.infoString += "<r reduction factor>  = %12.5e\n" % self.rReductionFactor_avg
        self.infoString += "<du reduction factor> = %12.5e\n" % self.duReductionFactor_avg
        self.infoString += "<r reduction order>   = %12.5e\n" % self.rReductionOrder_avg
        self.infoString += "<du reduction order>  = %12.5e\n" % self.duReductionOrder_avg
        self.infoString += "total its             =  %i \n" % self.recordedIts
        self.infoString += "total its             =  %i \n" % self.recordedIts
        self.infoString += "solver calls          =  %i \n" % self.solveCalls
        self.infoString += "failures              =  %i \n" % self.solveCalls_failed
        self.infoString += "failed its            =  %i \n" % self.recordedIts_failed
        self.infoString += "maxIts                =  %i \n" % self.maxIts
        self.infoString += "convergenceTest       =  %s \n" % self.convergenceTest
        self.infoString += "atol_r                = %12.5e \n" % self.atol_r
        self.infoString += "rtol_r                = %12.5e \n" % self.rtol_r
        self.infoString += "norm(r0)              = %12.5e \n" % self.norm_r0
        self.infoString += "norm(r)               = %12.5e \n" % self.norm_r
        self.infoString += "norm(du)              = %12.5e \n" % self.norm_du
        if self.convergenceHistoryIsCorrupt:
            self.infoString += "HISTORY IS CORRUPT!!! \n"
        self.infoString += "************End Linear Solver Info************\n"
        return self.infoString
    def printPerformance(self):
        pass

    #petsc preconditioner interface
    def setUp(self, pc):
        self.prepare()
    def apply(self,pc,x,y):
        if self.xGhosted is None:
            self.xGhosted = self.par_b.duplicate()
            self.yGhosted = self.par_b.duplicate()
        self.xGhosted.setArray(x.getArray())
        self.xGhosted.ghostUpdateBegin(p4pyPETSc.InsertMode.INSERT,p4pyPETSc.ScatterMode.FORWARD)
        self.xGhosted.ghostUpdateEnd(p4pyPETSc.InsertMode.INSERT,p4pyPETSc.ScatterMode.FORWARD)
        self.yGhosted.zeroEntries()
        with self.yGhosted.localForm() as ylf,self.xGhosted.localForm() as xlf:
            self.solve(u=ylf.getArray(),b=xlf.getArray(),initialGuessIsZero=True)
        y.setArray(self.yGhosted.getArray())

class LU(LinearSolver):
    """
    A wrapper for pysparse's wrapper for superlu.
    """
    def __init__(self,L,computeEigenvalues=False,computeEigenvectors=None):
        import copy
        LinearSolver.__init__(self,L)
        if type(L).__name__ == 'SparseMatrix':
            self.sparseFactor = superluWrappers.SparseFactor(self.n)
        elif type(L).__name__ == 'ndarray':#mwf was array
            self.denseFactor = lapackWrappers.DenseFactor(self.n)
        self.solverName = "LU"
        self.computeEigenvalues = computeEigenvalues or (computeEigenvectors is not None)
        if computeEigenvectors in ['left','both']:
            self.leftEigenvectors=numpy.zeros((self.n,self.n),'d')
            self.JOBVL='V'
        else:
            self.JOBVL='N'
        if computeEigenvectors in ['right','both']:
            self.rightEigenvectors=numpy.zeros((self.n,self.n),'d')
            self.JOBVR='V'
        else:
            self.JOBVR='N'
        if computeEigenvalues or computeEigenvectors is not None:
            self.Leig=copy.deepcopy(L)
            self.work=numpy.zeros((self.n*5,),'d')
            self.eigenvalues_r = numpy.zeros((self.n,),'d')
            self.eigenvalues_i = numpy.zeros((self.n,),'d')
    def prepare(self,b=None):
        if type(self.L).__name__ == 'SparseMatrix':
            superluWrappers.sparseFactorPrepare(self.L,self.sparseFactor)
        elif type(self.L).__name__ == 'ndarray':
            if self.computeEigenvalues:
                self.Leig[:]=self.L
                self.calculateEigenvalues()
            lapackWrappers.denseFactorPrepare(self.n,
                                              self.L,
                                              self.denseFactor)
        #
    def solve(self,u,r=None,b=None,par_u=None,par_b=None,initialGuessIsZero=False):
        (r,b) = self.solveInitialize(u,r,b,initialGuessIsZero)
        self.du[:]=u
        self.converged(r)
        self.failed()
        u[:]=b
        if type(self.L).__name__ == 'SparseMatrix':
            superluWrappers.sparseFactorSolve(self.sparseFactor,u)
        elif type(self.L).__name__ == 'ndarray':
            lapackWrappers.denseFactorSolve(self.n,
                                            self.L,
                                            self.denseFactor,
                                            u)
        self.computeResidual(u,r,b)
        self.du -= u
        self.converged(r)
    def calculateEigenvalues(self):
        if type(self.L).__name__ == 'ndarray':
            lapackWrappers.denseCalculateEigenvalues(self.JOBVL,
                                                     self.JOBVR,
                                                     self.n,
                                                     self.Leig,
                                                     self.n,
                                                     self.eigenvalues_r,
                                                     self.eigenvalues_i,
                                                     self.leftEigenvectors,
                                                     self.n,
                                                     self.rightEigenvectors,
                                                     self.n,
                                                     self.work,
                                                     5*self.n)
            eigen_mags = numpy.sqrt(self.eigenvalues_r**2 + self.eigenvalues_i**2)
            logEvent("Minimum eigenvalue magnitude"+`eigen_mags.min()`)
            logEvent("Maximum eigenvalue magnitude"+`eigen_mags.max()`)
            logEvent("Minimum real part of eigenvalue "+`self.eigenvalues_r.min()`)
            logEvent("Maximum real part of eigenvalue "+`self.eigenvalues_r.max()`)
            logEvent("Minimum complex part of eigenvalue "+`self.eigenvalues_i.min()`)
            logEvent("Maximum complex part of eigenvalue "+`self.eigenvalues_i.max()`)
class PETSc(LinearSolver):
    def __init__(self,L,par_L,prefix=None):
        import flcbdfWrappers
        LinearSolver.__init__(self,L)
        assert type(L).__name__ == 'SparseMatrix', "PETSc can only be called with a local sparse matrix"
        self.solverName  = "PETSc"
        if prefix is None:
            self.ksp = flcbdfWrappers.KSP(par_L)
        else:
            assert isinstance(prefix,str)
            prefix.replace(' ','_')
            self.ksp = flcbdfWrappers.KSP(par_L,prefix)
        self.par_L = par_L
        self.par_fullOverlap = True
    def prepare(self,b=None):
        overlap = 1
        if self.par_fullOverlap == False:
            overlap = 0
        self.ksp.prepare(self.L,self.par_L,overlap)
    def solve(self,u,r=None,b=None,par_u=None,par_b=None,initialGuessIsZero=False):
        self.ksp.solve(par_u.cparVec,par_b.cparVec)
    def useTrueResidualTest(self,par_u):
        if par_u is not None:
            self.ksp.useTrueResidualConvergence(par_u.cparVec)
    def printPerformance(self):
        self.ksp.info()



class KSP_petsc4py(LinearSolver):
    """ A class that interfaces Proteus with PETSc KSP. """
    def __init__(self,L,par_L,
                 rtol_r  = 1.0e-4,
                 atol_r  = 1.0e-16,
                 maxIts  = 100,
                 norm    = l2Norm,
                 convergenceTest = 'r',
                 computeRates = True,
                 printInfo = False,
                 prefix=None,
                 Preconditioner=None,
                 connectionList=None,
                 linearSolverLocalBlockSize=1,
                 bdyNullSpace=False,
                 preconditionerOptions = None):
        """ Initialize a petsc4py KSP object.
        
        Parameters
        -----------
        L : :class: `.superluWrappers.SparseMatrix`
        par_L :  :class: `.LinearAlgebraTools.ParMat_petsc4py`
        rtol_r : float
        atol_r : float
        maxIts : int
        norm :   norm type
        convergenceTest : 
        computeRates: bool
        printInfo : bool
        prefix : bool
        Preconditioner : :class: `.LinearSolvers.KSP_Preconditioner`
        connectionList : 
        linearSolverLocalBlockSize : int
        bdyNullSpace : bool
        preconditionerOptions : tuple
            A list of optional preconditioner settings.
        """
        LinearSolver.__init__(self,
                              L,
                              rtol_r=rtol_r,
                              atol_r=atol_r,
                              maxIts=maxIts,
                              norm = l2Norm,
                              convergenceTest=convergenceTest,
                              computeRates=computeRates,
                              printInfo=printInfo)
        assert type(L).__name__ == 'SparseMatrix', "petsc4py PETSc can only be called with a local sparse matrix"
        assert isinstance(par_L,ParMat_petsc4py)
        self.pccontext = None
        self.preconditioner = None
        self.preconditionerOptions = preconditionerOptions
        self.pc = None
        self.solverName  = "PETSc"
        self.par_fullOverlap = True
        self.par_firstAssembly=True
        self.par_L   = par_L
        self.petsc_L = par_L
        self.csr_rep_local = self.petsc_L.csr_rep_local
        self.csr_rep = self.petsc_L.csr_rep
        self.bdyNullSpace = self.petsc_L.pde.bdyNullSpace

        # create petsc4py KSP object and attach operators
        self.ksp = p4pyPETSc.KSP().create()
        self._setMatOperators()
        self.ksp.setOperators(self.petsc_L,self.petsc_L)

        self.setResTol(rtol_r,atol_r)

        convergenceTest = 'r-true'
        if convergenceTest == 'r-true':
            self.r_work = self.petsc_L.getVecLeft()
            self.rnorm0 = None
            self.ksp.setConvergenceTest(self._converged_trueRes)
        else:
            self.r_work = None

        if prefix is not None:
            self.ksp.setOptionsPrefix(prefix)
        if Preconditioner is not None:
            self._setPreconditioner(Preconditioner,par_L,prefix)
            self.ksp.setPC(self.pc)
        self.ksp.max_it = self.maxIts
        self.ksp.setFromOptions()
        
    def setResTol(self,rtol,atol):
        """ Set the ksp object's residual and maximum interations. """
        self.rtol_r = rtol
        self.atol_r = atol
        self.ksp.rtol = rtol
        self.ksp.atol = atol
        logEvent("KSP atol %e rtol %e" % (self.ksp.atol,self.ksp.rtol))

    def prepare(self,b=None):
        self.petsc_L.zeroEntries()
        assert self.petsc_L.getBlockSize() == 1, "petsc4py wrappers currently require 'simple' blockVec (blockSize=1) approach"
        if self.petsc_L.proteus_jacobian is not None:
            self.csr_rep[2][self.petsc_L.nzval_proteus2petsc] = self.petsc_L.proteus_csr_rep[2][:]
        if self.par_fullOverlap == True:
            self.petsc_L.setValuesLocalCSR(self.csr_rep_local[0],self.csr_rep_local[1],self.csr_rep_local[2],p4pyPETSc.InsertMode.INSERT_VALUES)
        else:
            if self.par_firstAssembly:
                self.petsc_L.setOption(p4pyPETSc.Mat.Option.NEW_NONZERO_LOCATION_ERR,False)
                self.par_firstAssembly = False
            else:
                self.petsc_L.setOption(p4pyPETSc.Mat.Option.NEW_NONZERO_LOCATION_ERR,True)
            self.petsc_L.setValuesLocalCSR(self.csr_rep[0],self.csr_rep[1],self.csr_rep[2],p4pyPETSc.InsertMode.ADD_VALUES)
        self.petsc_L.assemblyBegin()
        self.petsc_L.assemblyEnd()
        self.ksp.setOperators(self.petsc_L,self.petsc_L)
        if self.pc is not None:
            self.pc.setOperators(self.petsc_L,self.petsc_L)
            self.pc.setUp()
            if self.preconditioner:
                self.preconditioner.setUp(self.ksp)
        self.ksp.setUp()
        self.ksp.pc.setUp()

    def solve(self,u,r=None,b=None,par_u=None,par_b=None,initialGuessIsZero=True):
        if par_b.proteus2petsc_subdomain is not None:
            par_b.proteus_array[:] = par_b.proteus_array[par_b.petsc2proteus_subdomain]
            par_u.proteus_array[:] = par_u.proteus_array[par_u.petsc2proteus_subdomain]
        # if self.petsc_L.isSymmetric(tol=1.0e-12):
        #    self.petsc_L.setOption(p4pyPETSc.Mat.Option.SYMMETRIC, True)
        #    print "Matrix is symmetric"
        # else:
        #    print "MATRIX IS NONSYMMETRIC"
        logEvent("before ksp.rtol= %s ksp.atol= %s ksp.converged= %s ksp.its= %s ksp.norm= %s " % (self.ksp.rtol,
                                                                                                   self.ksp.atol,
                                                                                                   self.ksp.converged,
                                                                                                   self.ksp.its,
                                                                                                   self.ksp.norm))
        if self.pccontext is not None:
            self.pccontext.par_b = par_b
            self.pccontext.par_u = par_u
        if self.matcontext is not None:
            self.matcontext.par_b = par_b

        if self.bdyNullSpace is True:
            self._setNullSpace(par_b)
        self.ksp.solve(par_b,par_u)
        logEvent("after ksp.rtol= %s ksp.atol= %s ksp.converged= %s ksp.its= %s ksp.norm= %s reason = %s" % (self.ksp.rtol,
                                                                                                             self.ksp.atol,
                                                                                                             self.ksp.converged,
                                                                                                             self.ksp.its,
                                                                                                             self.ksp.norm,
                                                                                                             self.ksp.reason))
        self.its = self.ksp.its
        if self.printInfo:
            self.info()
        if par_b.proteus2petsc_subdomain is not None:
            par_b.proteus_array[:] = par_b.proteus_array[par_b.proteus2petsc_subdomain]
            par_u.proteus_array[:] = par_u.proteus_array[par_u.proteus2petsc_subdomain]
    def converged(self,r):
        """
        decide on convention to match norms, convergence criteria
        """
        return self.ksp.converged
    def failed(self):
        failedFlag = LinearSolver.failed(self)
        failedFlag = failedFlag or (not self.ksp.converged)
        return failedFlag
    
    def info(self):
        self.ksp.view()

    def _defineNullSpaceVec(self,par_b):
        """ Setup a global null space vector.

        TODO
        ------
        There are a few changes that need to be made to make this
        compatible with a parallel implementation.  Notably, the
        ghost nodes need to be handled correctly.
        """
        stabilized = False
        if self.par_L.pde.u[0].femSpace.dofMap.nDOF_all_processes==self.par_L.pde.u[1].femSpace.dofMap.nDOF_all_processes:
            stabilized = True
            
        rank = p4pyPETSc.COMM_WORLD.rank
        size = p4pyPETSc.COMM_WORLD.size
        null_space_vector = par_b.copy()
        null_space_vector.getArray().fill(0.)
        N_DOF_pressure = self.par_L.pde.u[0].femSpace.dofMap.nDOF_all_processes

        if stabilized:
            tmp = null_space_vector.getArray()[::3]
            tmp[:] = 1.0 / (sqrt(N_DOF_pressure))
        else:
            n_DOF_pressure = self.par_L.pde.u[0].femSpace.dofMap.nDOF
            tmp = null_space_vector.getArray()[0:n_DOF_pressure]
            tmp[:] = 1.0 / (sqrt(N_DOF_pressure))
        self.global_null_space = [null_space_vector]


    def _setNullSpace(self,par_b):
        """ Set up the boundary null space for the KSP solves. 

        Parameters
        ----------
        par_b : proteus.LinearAlgebraTools.ParVec_petsc4py
            The problem's RHS vector.
        """
        try:
            self.pressure_null_space
        except AttributeError:
            self._defineNullSpaceVec(par_b)
            self.pressure_null_space = p4pyPETSc.NullSpace().create(constant=False,
                                                                    vectors=self.global_null_space,
                                                                    comm=p4pyPETSc.COMM_WORLD)
        self.ksp.getOperators()[0].setNullSpace(self.pressure_null_space)
        self.pressure_null_space.remove(par_b)
        
    def _setMatOperators(self):
        """ Initializes python context for the ksp matrix operator """
        self.Lshell = p4pyPETSc.Mat().create()
        L_sizes = self.petsc_L.getSizes()
        L_range = self.petsc_L.getOwnershipRange()
        self.Lshell.setSizes(L_sizes)
        self.Lshell.setType('python')
        self.matcontext  = SparseMatShell(self.petsc_L.ghosted_csr_mat)
        self.Lshell.setPythonContext(self.matcontext)
        
    def _converged_trueRes(self,ksp,its,rnorm):
        """ Function handle to feed to ksp's setConvergenceTest  """
        ksp.buildResidual(self.r_work)
        truenorm = self.r_work.norm()
        if its == 0:
            self.rnorm0 = truenorm
            logEvent("NumericalAnalytics KSPOuterResidual: %12.5e" %(truenorm) )
            if self.rnorm0 == 0.:
                logEvent("NumericalAnalytics KSPOuterResidual(relative): N/A (residual vector is zero)" )
                logEvent("        KSP it %i norm(r) = %e  norm(r)/|b| = N/A (residual vector is zero) ; atol=%e rtol=%e " % (its,
                                                                                                                             truenorm,
                                                                                                                             ksp.atol,
                                                                                                                             ksp.rtol))
            else:
                logEvent("NumericalAnalytics KSPOuterResidual(relative): %12.5e" %(truenorm / self.rnorm0) )
                logEvent("        KSP it %i norm(r) = %e  norm(r)/|b| = %e ; atol=%e rtol=%e " % (its,
                                                                                                  truenorm,
                                                                                                  (truenorm/ self.rnorm0),
                                                                                                  ksp.atol,
                                                                                                  ksp.rtol))
            return False
        else:
            logEvent("NumericalAnalytics KSPOuterResidual: %12.5e" %(truenorm) )
            logEvent("NumericalAnalytics KSPOuterResidual(relative): %12.5e" %(truenorm / self.rnorm0) )
            logEvent("        KSP it %i norm(r) = %e  norm(r)/|b| = %e ; atol=%e rtol=%e " % (its,
                                                                                              truenorm,
                                                                                              (truenorm/ self.rnorm0),
                                                                                              ksp.atol,
                                                                                              ksp.rtol))
            if truenorm < self.rnorm0*ksp.rtol:
                return p4pyPETSc.KSP.ConvergedReason.CONVERGED_RTOL
            if truenorm < ksp.atol:
                return p4pyPETSc.KSP.ConvergedReason.CONVERGED_ATOL
        return False

    def _setPreconditioner(self,Preconditioner,par_L,prefix):
        """ Sets the preconditioner type used in the KSP object """
        if Preconditioner is not None:
            if Preconditioner == petsc_LU:
                logEvent("NAHeader Precondtioner LU")
                self.preconditioner = petsc_LU(par_L)
                self.pc = self.preconditioner.pc
            elif Preconditioner == petsc_ASM:
                logEvent("NAHead Preconditioner ASM")
                self.preconditioner = petsc_ASM(par_L,prefix)
                self.pc = self.preconditioner.pc
            if Preconditioner == Jacobi:
                self.pccontext= Preconditioner(L,
                                               weight=1.0,
                                               rtol_r=rtol_r,
                                               atol_r=atol_r,
                                               maxIts=1,
                                               norm = l2Norm,
                                               convergenceTest='its',
                                               computeRates=False,
                                               printInfo=False)
                self.pc = p4pyPETSc.PC().createPython(self.pccontext)
            elif Preconditioner == GaussSeidel:
                self.pccontext= Preconditioner(connectionList,
                                               L,
                                               weight=1.0,
                                               sym=False,
                                               rtol_r=rtol_r,
                                               atol_r=atol_r,
                                               maxIts=1,
                                               norm = l2Norm,
                                               convergenceTest='its',
                                               computeRates=False,
                                               printInfo=False)
                self.pc = p4pyPETSc.PC().createPython(self.pccontext)
            elif Preconditioner == LU:
                #ARB - parallel matrices from PETSc4py don't work here.
                self.pccontext = Preconditioner(L)
                self.pc = p4pyPETSc.PC().createPython(self.pccontext)
            elif Preconditioner == StarILU:
                self.pccontext= Preconditioner(connectionList,
                                               L,
                                               weight=1.0,
                                               rtol_r=rtol_r,
                                               atol_r=atol_r,
                                               maxIts=1,
                                               norm = l2Norm,
                                               convergenceTest='its',
                                               computeRates=False,
                                               printInfo=False)
                self.pc = p4pyPETSc.PC().createPython(self.pccontext)
            elif Preconditioner == StarBILU:
                self.pccontext= Preconditioner(connectionList,
                                               L,
                                               bs=linearSolverLocalBlockSize,
                                               weight=1.0,
                                               rtol_r=rtol_r,
                                               atol_r=atol_r,
                                               maxIts=1,
                                               norm = l2Norm,
                                               convergenceTest='its',
                                               computeRates=False,
                                               printInfo=False)
                self.pc = p4pyPETSc.PC().createPython(self.pccontext)
            elif Preconditioner == SimpleNavierStokes3D:
                logEvent("NAHeader Preconditioner SimpleNavierStokes" )
                self.preconditioner = SimpleNavierStokes3D(par_L,prefix)
                self.pc = self.preconditioner.pc
            elif Preconditioner == SimpleNavierStokes2D:
                logEvent("NAHeader Preconditioner SimpleNavierStokes" )
                self.preconditioner = SimpleNavierStokes2D(par_L,prefix)
                self.pc = self.preconditioner.pc
            elif Preconditioner == Schur_Sp:
                logEvent("NAHeader Preconditioner selfp" )
                self.preconditioner = Schur_Sp(par_L,prefix,self.bdyNullSpace)
                self.pc = self.preconditioner.pc
            elif Preconditioner == Schur_Qp:
                logEvent("NAHeader Preconditioner Qp" )
                self.preconditioner = Schur_Qp(par_L,prefix,self.bdyNullSpace)
                self.pc = self.preconditioner.pc
            elif Preconditioner == NavierStokes_TwoPhasePCD:
                logEvent("NAHeader Preconditioner TwoPhasePCD")
                try:
                    self.preconditioner = NavierStokes_TwoPhasePCD(par_L,
                                                                   prefix,
                                                                   self.bdyNullSpace,
                                                                   density_scaling=self.preconditionerOptions[0],
                                                                   numerical_viscosity=self.preconditionerOptions[1],
                                                                   lumped=self.preconditionerOptions[2])
                except IndexError:
                    logEvent("Preconditioner options not specified, using defaults")
                    self.preconditioner = NavierStokes_TwoPhasePCD(par_L,
                                                                   prefix,
                                                                   self.bdyNullSpace)
                self.pc = self.preconditioner.pc
            elif Preconditioner == Schur_LSC:
                logEvent("NAHeader Preconditioner LSC")
                self.preconditioner = Schur_LSC(par_L,prefix,self.bdyNullSpace)
                self.pc = self.preconditioner.pc
            elif Preconditioner == SimpleDarcyFC:
                self.preconditioner = SimpleDarcyFC(par_L)
                self.pc = self.preconditioner.pc
            elif Preconditioner == NavierStokesPressureCorrection:
                self.preconditioner = NavierStokesPressureCorrection(par_L)
                self.pc = self.preconditioner.pc

class SchurOperatorConstructor:
    """ 
    Generate matrices for use in Schur complement preconditioner operators. 
    """
    def __init__(self, linear_smoother, pde_type='general_saddle_point'):
        """
        Initialize a Schur Operator constructor.

        Parameters
        ----------
        linear_smoother : class
            Provides the data about the problem.
        pde_type :  str 
            Currently supports Stokes and navierStokes
        """
        from proteus.mprans import RANS2P
        if linear_smoother.PCType!='schur':
            raise Exception, 'This function only works with the' \
                'LinearSmoothers for Schur Complements.'
        self.linear_smoother=linear_smoother
        self.L = linear_smoother.L
        self.pde_type = pde_type
        if isinstance(self.L.pde, RANS2P.LevelModel):
            self.opBuilder = OperatorConstructor_rans2p(self.L.pde)
        else:
            self.opBuilder = OperatorConstructor_oneLevel(self.L.pde)
            try:
                self._phase_func = self.L.pde.coefficients.which_region
            except AttributeError:
                pass

    def _initializeMat(self,jacobian):
        import Comm
        comm = Comm.get()
        transport = self.L.pde
        rowptr, colind, nzval = jacobian.getCSRrepresentation()
        rowptr_petsc = rowptr.copy()
        colind_petsc = colind.copy()
        nzval[:] = numpy.arange(nzval.shape[0])
        nzval_petsc = nzval.copy()
        nzval_proteus2petsc=colind.copy()
        nzval_petsc2proteus=colind.copy()
        rowptr_petsc[0] = 0
        comm.beginSequential()
        for i in range(LAT.ParInfo_petsc4py.par_n+LAT.ParInfo_petsc4py.par_nghost):
            start_proteus = rowptr[LAT.ParInfo_petsc4py.petsc2proteus_subdomain[i]]
            end_proteus = rowptr[LAT.ParInfo_petsc4py.petsc2proteus_subdomain[i]+1]
            nzrow =  end_proteus - start_proteus
            rowptr_petsc[i+1] = rowptr_petsc[i] + nzrow
            start_petsc = rowptr_petsc[i]
            end_petsc = rowptr_petsc[i+1]
            petsc_cols_i = LAT.ParInfo_petsc4py.proteus2petsc_subdomain[colind[start_proteus:end_proteus]]
            j_sorted = petsc_cols_i.argsort()
            colind_petsc[start_petsc:end_petsc] = petsc_cols_i[j_sorted]
            nzval_petsc[start_petsc:end_petsc] = nzval[start_proteus:end_proteus][j_sorted]
            for j_petsc, j_proteus in zip(numpy.arange(start_petsc,end_petsc),
                                          numpy.arange(start_proteus,end_proteus)[j_sorted]):
                nzval_petsc2proteus[j_petsc] = j_proteus
                nzval_proteus2petsc[j_proteus] = j_petsc
        comm.endSequential()
        assert(nzval_petsc.shape[0] == colind_petsc.shape[0] == rowptr_petsc[-1] - rowptr_petsc[0])
        petsc_a = {}
        proteus_a = {}
        for i in range(transport.dim):
            for j,k in zip(colind[rowptr[i]:rowptr[i+1]],range(rowptr[i],rowptr[i+1])):
                nzval[k] = i*transport.dim+j
                proteus_a[i,j] = nzval[k]
                petsc_a[LAT.ParInfo_petsc4py.proteus2petsc_subdomain[i],LAT.ParInfo_petsc4py.proteus2petsc_subdomain[j]] = nzval[k]
        for i in range(transport.dim):
            for j,k in zip(colind_petsc[rowptr_petsc[i]:rowptr_petsc[i+1]],range(rowptr_petsc[i],rowptr_petsc[i+1])):
                nzval_petsc[k] = petsc_a[i,j]
        return SparseMat(transport.dim,transport.dim,nzval_petsc.shape[0], nzval_petsc, colind_petsc, rowptr_petsc)

    def initializeTwoPhaseCp_rho(self):
        """Initialize a two phase scaled advection operator Cp.

<<<<<<< HEAD
        Returns
        -------
        two_phase_Cp_rho : matrix
        """
        import Comm
        comm = Comm.get()
        self.opBuilder.attachTPAdvectionOperator()
        par_info = self.linear_smoother.L.pde.par_info
        if comm.size() == 1:
            self.two_phase_Cp_rho = ParMat_petsc4py(self.opBuilder.TPScaledAdvectionOperator,
                                                    par_info.par_bs,
                                                    par_info.par_n,
                                                    par_info.par_N,
                                                    par_info.par_nghost,
                                                    par_info.subdomain2global)
        else:
            mixed = False
            if mixed == True:
                self.petsc_two_phase_Cp_rho = self._initializeMat(self.opBuilder.TPScaledAdvectionOperator)
                self.two_phase_Cp_rho = ParMat_petsc4py(self.petsc_two_phase_Cp_rho,
                                                        par_info.par_bs,
                                                        par_info.par_n,
                                                        par_info.par_N,
                                                        par_info.par_nghost,
                                                        par_info.petsc_subdomain2global_petsc,
                                                        pde=self.L.pde,
                                                        proteus_jacobian=self.opBuilder.TPScaledAdvectionOperator,
                                                        nzval_proteus2petsc=par_info.nzval_proteus2petsc)
            else:
                self.two_phase_Cp_rho = ParMat_petsc4py(self.opBuilder.TPScaledAdvectionOperator,
                                                        par_info.par_bs,
                                                        par_info.par_n,
                                                        par_info.par_N,
                                                        par_info.par_nghost,
                                                        par_info.subdomain2global,
                                                        pde=self.L.pde)
        self.two_phase_Cp_rho_csr_rep = self.two_phase_Cp_rho.csr_rep
        self.two_phase_Cp_rho_csr_rep_local = self.two_phase_Cp_rho.csr_rep_local
        return self.two_phase_Cp_rho

    def initializeTwoPhaseInvScaledAp(self):
        """Initialize a two phase scaled laplace operator Ap.

        Returns
        -------
        two_phase_Ap_inv : matrix
        """
        import Comm
        comm = Comm.get()
        self.opBuilder.attachLaplaceOperator()
        par_info = self.linear_smoother.L.pde.par_info
        if comm.size() == 1:
            self.two_phase_Ap_inv = ParMat_petsc4py(self.opBuilder.TPInvScaledLaplaceOperator,
                                                    par_info.par_bs,
                                                    par_info.par_n,
                                                    par_info.par_N,
                                                    par_info.par_nghost,
                                                    par_info.subdomain2global)
        else:
            mixed = False
            if mixed == True:
                self.petsc_two_phase_Ap_inv = self._initializeMat(self.opBuilder.TPInvScaledLaplaceOperator)
                self.two_phase_Ap_inv = ParMat_petsc4py(self.petsc_two_phase_Ap_inv,
                                                        par_info.par_bs,
                                                        par_info.par_n,
                                                        par_info.par_N,
                                                        par_info.par_nghost,
                                                        par_info.petsc_subdomain2global_petsc,
                                                        pde=self.L.pde,
                                                        proteus_jacobian=self.opBuilder.TPInvScaledLaplaceOperator,
                                                        nzval_proteus2petsc=par_info.nzval_proteus2petsc)
            else:
                self.two_phase_Ap_inv = ParMat_petsc4py(self.opBuilder.TPInvScaledLaplaceOperator,
                                                        par_info.par_bs,
                                                        par_info.par_n,
                                                        par_info.par_N,
                                                        par_info.par_nghost,
                                                        par_info.subdomain2global,
                                                        pde=self.L.pde)                
        self.two_phase_Ap_inv_csr_rep = self.two_phase_Ap_inv.csr_rep
        self.two_phase_Ap_inv_csr_rep_local = self.two_phase_Ap_inv.csr_rep_local
        return self.two_phase_Ap_inv

    def initializeTwoPhaseQp_rho(self):
        """Initialize a two phase scaled laplace operator Ap.

        Returns
        -------
        two_phase_Ap_inv : matrix
        """
        import Comm
        comm = Comm.get()
        self.opBuilder.attachScaledMassOperator()
        par_info = self.linear_smoother.L.pde.par_info
        if comm.size() == 1:
            self.two_phase_Qp_scaled = ParMat_petsc4py(self.opBuilder.TPScaledMassOperator,
                                                       par_info.par_bs,
                                                       par_info.par_n,
                                                       par_info.par_N,
                                                       par_info.par_nghost,
                                                       par_info.subdomain2global)
        else:
            mixed = False
            if mixed == True:
                self.petsc_two_phase_Qp_scaled = self._initializeMat(self.opBuilder.TPScaledMassOperator)
                self.two_phase_Qp_scaled = ParMat_petsc4py(self.petsc_two_phase_Qp_scaled,
                                                           par_info.par_bs,
                                                           par_info.par_n,
                                                           par_info.par_N,
                                                           par_info.par_nghost,
                                                           par_info.petsc_subdomain2global_petsc,
                                                           pde=self.L.pde,
                                                           proteus_jacobian=self.opBuilder.TPScaledMassOperator,
                                                           nzval_proteus2petsc=par_info.nzval_proteus2petsc)
            else:
                self.two_phase_Qp_scaled = ParMat_petsc4py(self.opBuilder.TPScaledMassOperator,
                                                           par_info.par_bs,
                                                           par_info.par_n,
                                                           par_info.par_N,
                                                           par_info.par_nghost,
                                                           par_info.subdomain2global)
        self.two_phase_Qp_scaled_csr_rep = self.two_phase_Qp_scaled.csr_rep
        self.two_phase_Qp_scaled_csr_rep_local = self.two_phase_Qp_scaled.csr_rep_local
        return self.two_phase_Qp_scaled

    def initializeTwoPhaseInvScaledQp(self):
        """Initialize a two phase scaled laplace operator Ap.

        Returns
        -------
        two_phase_Ap_inv : matrix
        """
        import Comm
        comm = Comm.get()
        self.opBuilder.attachInvScaledMassOperator()
        par_info = self.linear_smoother.L.pde.par_info
        if comm.size() == 1:
            self.two_phase_Qp_inv = ParMat_petsc4py(self.opBuilder.TPInvScaledMassOperator,
                                                    par_info.par_bs,
                                                    par_info.par_n,
                                                    par_info.par_N,
                                                    par_info.par_nghost,
                                                    par_info.subdomain2global)
        else:
            mixed = False
            if mixed == True:
                self.petsc_two_phase_Qp_inv = self._initializeMat(self.opBuilder.TPInvScaledMassOperator)
                self.two_phase_Qp_inv = ParMat_petsc4py(self.petsc_two_phase_Qp_inv,
                                                        par_info.par_bs,
                                                        par_info.par_n,
                                                        par_info.par_N,
                                                        par_info.par_nghost,
                                                        par_info.petsc_subdomain2global_petsc,
                                                        pde=self.L.pde,
                                                        proteus_jacobian=self.opBuilder.TPInvScaledMassOperator,
                                                        nzval_proteus2petsc=par_info.nzval_proteus2petsc)
            else:
                self.two_phase_Qp_inv = ParMat_petsc4py(self.opBuilder.TPInvScaledMassOperator,
                                                        par_info.par_bs,
                                                        par_info.par_n,
                                                        par_info.par_N,
                                                        par_info.par_nghost,
                                                        par_info.subdomain2global)                
        self.two_phase_Qp_inv_csr_rep = self.two_phase_Qp_inv.csr_rep
        self.two_phase_Qp_inv_csr_rep_local = self.two_phase_Qp_inv.csr_rep_local
        return self.two_phase_Qp_inv

        
    def initializeQ(self):
        """ Initialize a mass matrix Q.

        Returns
        -------
        Q : matrix
            The mass matrix.
        """
        import Comm
        comm = Comm.get()
        self.opBuilder.attachMassOperator()
        par_info = self.linear_smoother.L.pde.par_info
        if comm.size() == 1:
            if par_info.mixed is False:
                self.Q = ParMat_petsc4py(self.opBuilder.MassOperator,
                                         par_info.par_bs,
                                         par_info.par_n,
                                         par_info.par_N,
                                         par_info.par_nghost,
                                         par_info.subdomain2global)
            else:
                self.Q = ParMat_petsc4py(self.opBuilder.MassOperator,
                                         1,
                                         par_info.par_n,
                                         par_info.par_N,
                                         par_info.par_nghost,
                                         par_info.subdomain2global,
                                         pde=self.L.pde)
        else:
            if par_info.mixed is True:
                self.petsc_Q = self._initializeMat(self.opBuilder.MassOperator)
                self.Q = ParMat_petsc4py(self.opBuilder.MassOperator,
                                         1,
                                         par_info.par_n,
                                         par_info.par_N,
                                         par_info.par_nghost,
                                         par_info.petsc_subdomain2global_petsc,
                                         pde=self.L.pde,
                                         proteus_jacobian=self.opBuilder.MassOperator,
                                         nzval_proteus2petsc=par_info.nzval_proteus2petsc)
            else:
                self.Q = ParMat_petsc4py(self.petsc_Q,
                                         par_info.par_bs,
                                         par_info.par_n,
                                         par_info.par_N,
                                         par_info.par_nghost,
                                         par_info.petsc_subdomain2global_petsc,
                                         pde=self.L.pde,
                                         proteus_jacobian=self.opBuilder.MassOperator,
                                         nzval_proteus2petsc=par_info.nzval_proteus2petsc)
        self.Q_csr_rep = self.Q.csr_rep
        self.Q_csr_rep_local = self.Q.csr_rep_local
        return self.Q

    def updateQ(self,
                output_matrix = False):
        """
        Update the mass matrix operator.

        Parameters
        ----------
        output_matrix : bool
            Save updated mass operator.
        """
        self.opBuilder.updateMassOperator()
        self.Q.zeroEntries()
        if self.Q.proteus_jacobian != None:
            self.Q_csr_rep[2][self.Q.nzval_proteus2petsc] = self.Q.proteus_csr_rep[2][:]
        self.Q.setValuesLocalCSR(self.Q_csr_rep_local[0],
                                 self.Q_csr_rep_local[1],
                                 self.Q_csr_rep_local[2],
                                 p4pyPETSc.InsertMode.INSERT_VALUES)
        self.Q.assemblyBegin()
        self.Q.assemblyEnd()
        if output_matrix is True:
            self._exportMatrix(self.Q,'Q')
        
        

    def updateNp_rho(self,
                     density_scaling = True,
                     output_matrix = False):
        """ 
        Update the two-phase advection operator. 
        
        Parameters
        ----------
        density_scaling : bool
            Indicates whether advection terms should be scaled with
            the density (True) or 1 (False)
        output_matrix : bool
            Save updated advection operator.
        """
        self.opBuilder.updateTPAdvectionOperator(density_scaling)
        self.two_phase_Cp_rho.zeroEntries()
        if self.two_phase_Cp_rho.proteus_jacobian != None:
            self.two_phase_Cp_rho_csr_rep[2][self.two_phase_Cp_rho.nzval_proteus2petsc] = self.two_phase_Cp_rho.proteus_csr_rep[2][:]
        self.two_phase_Cp_rho.setValuesLocalCSR(self.two_phase_Cp_rho_csr_rep_local[0],
                                                self.two_phase_Cp_rho_csr_rep_local[1],
                                                self.two_phase_Cp_rho_csr_rep_local[2],
                                                p4pyPETSc.InsertMode.INSERT_VALUES)
        self.two_phase_Cp_rho.assemblyBegin()
        self.two_phase_Cp_rho.assemblyEnd()
        if output_matrix is True:
            self._exportMatrix(self.two_phase_Cp_rho,'Cp_rho')

    def updateInvScaledAp(self,
                          output_matrix = False):
        """ 
        Update the two-phase laplace operator. 
        
        Parameters
        ----------
        output_matrix : bool
            Save updated laplace operator.
        """        
        self.opBuilder.updateTPInvScaledLaplaceOperator()
        self.two_phase_Ap_inv.zeroEntries()
        if self.two_phase_Ap_inv.proteus_jacobian != None:
            self.two_phase_Ap_inv_csr_rep[2][self.two_phase_Ap_inv.nzval_proteus2petsc] = self.two_phase_Ap_inv.proteus_csr_rep[2][:]
        self.two_phase_Ap_inv.setValuesLocalCSR(self.two_phase_Ap_inv_csr_rep_local[0],
                                                self.two_phase_Ap_inv_csr_rep_local[1],
                                                self.two_phase_Ap_inv_csr_rep_local[2],
                                                p4pyPETSc.InsertMode.INSERT_VALUES)
        self.two_phase_Ap_inv.assemblyBegin()
        self.two_phase_Ap_inv.assemblyEnd()
        if output_matrix is True:
            self._exportMatrix(self.two_phase_Ap_inv,'Cp_rho')

    def updateTwoPhaseQp_rho(self,
                             density_scaling = True,
                             lumped = True,
                             output_matrix=False):
        """ 
        Update the two-phase inverse viscosity scaled mass matrix. 
        
        Parameters
        ----------
        density : bool
            Indicates whether the density mass matrix should 
            be scaled with rho (True) or 1 (False).
        lumped : bool
            Flag indicating whether the mass operator should be
            calculated as a lumped matrix (True) or as a full
            matrix (False).
        output_matrix : bool
            Save updated laplace operator.
        """                
        self.opBuilder.updateTwoPhaseMassOperator_rho(density_scaling = density_scaling,
                                                      lumped = lumped)
        self.two_phase_Qp_scaled.zeroEntries()
        if self.two_phase_Qp_scaled.proteus_jacobian != None:
            self.two_phase_Qp_scaled_csr_rep[2][self.two_phase_Qp_scaled.nzval_proteus2petsc] = self.two_phase_Qp_scaled.proteus_csr_rep[2][:]
        self.two_phase_Qp_scaled.setValuesLocalCSR(self.two_phase_Qp_scaled_csr_rep_local[0],
                                                   self.two_phase_Qp_scaled_csr_rep_local[1],
                                                   self.two_phase_Qp_scaled_csr_rep_local[2],
                                                   p4pyPETSc.InsertMode.INSERT_VALUES)
        self.two_phase_Qp_scaled.assemblyBegin()
        self.two_phase_Qp_scaled.assemblyEnd()
        if output_matrix is True:
            self._exportMatrix(self.two_phase_Qp_scaled,'Qp_scaled')

    def updateTwoPhaseInvScaledQp_visc(self,
                                       numerical_viscosity = True,
                                       lumped = True,
                                       output_matrix=False):
        """ 
        Update the two-phase inverse viscosity scaled mass matrix. 
        
        Parameters
        ----------
        numerical_viscosity : bool
            Indicates whether the numerical viscosity should be
            included with the mass operator (True to include, 
            False to exclude)
        lumped : bool
            Flag indicating whether the mass operator should be
            calculated as a lumped matrix (True) or as a full
            matrix (False).
        output_matrix : bool
            Save updated mass operator.
        """        
        self.opBuilder.updateTwoPhaseInvScaledMassOperator(numerical_viscosity = numerical_viscosity,
                                                           lumped = lumped)
        self.two_phase_Qp_inv.zeroEntries()
        if self.two_phase_Qp_inv.proteus_jacobian != None:
            self.two_phase_Qp_inv_csr_rep[2][self.two_phase_Qp_inv.nzval_proteus2petsc] = self.two_phase_Qp_inv.proteus_csr_rep[2][:]
        self.two_phase_Qp_inv.setValuesLocalCSR(self.two_phase_Qp_inv_csr_rep_local[0],
                                                self.two_phase_Qp_inv_csr_rep_local[1],
                                                self.two_phase_Qp_inv_csr_rep_local[2],
                                                p4pyPETSc.InsertMode.INSERT_VALUES)
        self.two_phase_Qp_inv.assemblyBegin()
        self.two_phase_Qp_inv.assemblyEnd()
        if output_matrix is True:
            self._exportMatrix(self.two_phase_Qp_scaled,'Qp_scaled')
            
    def getQv(self, output_matrix=False, recalculate=False):
        """ Return the pressure mass matrix Qp.

        Parameters
        ----------
        output_matrix : bool 
            Determines whether matrix should be exported.
        recalculate : bool
            Flag indicating whether matrix should be rebuilt every iteration

        Returns
        -------
        Qp : matrix
            The pressure mass matrix.
        """
        Qsys_petsc4py = self._massMatrix(recalculate = recalculate)
        self.Qv = Qsys_petsc4py.getSubMatrix(self.linear_smoother.isv,
                                             self.linear_smoother.isv)
        if output_matrix is True:
            self._exportMatrix(self.Qv,"Qv")
        return self.Qv
        
    def getQp(self, output_matrix=False, recalculate=False):
        """ Return the pressure mass matrix Qp.

        Parameters
        ----------
        output_matrix : bool 
            Determines whether matrix should be exported.
        recalculate : bool
            Flag indicating whether matrix should be rebuilt every iteration

        Returns
        -------
        Qp : matrix
            The pressure mass matrix.
        """
        Qsys_petsc4py = self._massMatrix(recalculate = recalculate)
        self.Qv = Qsys_petsc4py.getSubMatrix(self.linear_smoother.isv,
                                             self.linear_smoother.isv)
        if output_matrix is True:
            self._exportMatrix(self.Qv,"Qv")
        return self.Qv

    def _massMatrix(self,recalculate=False):
        """ Generates a mass matrix.

        This function generates and returns the mass matrix for the system. This
        function is internal to the class and called by public functions which 
        take and return the relevant components (eg. the pressure or velcoity).

        Parameters
        ----------
        recalculate : bool
            Indicates whether matrix should be rebuilt everytime it's called.

        Returns
        -------
        Qsys : matrix
            The system's mass matrix.
        """
        self.opBuilder.attachMassOperator()
        
class KSP_Preconditioner:
    """ Base class for PETSCc KSP precondtioners. """
    def __init__(self):
        pass

    def setup(self, global_ksp=None):
        pass

class petsc_ASM(KSP_Preconditioner):
    """ASM PETSc preconditioner class.

    This class provides an ASM preconditioners for PETSc4py KSP
    objects.
    """
    def __init__(self,L,prefix=None):
        """
        Initializes the ASMpreconditioner for use with PETSc.

        Parameters
        ----------
        L : the global system matrix.
        prefix : str
            Prefix handle for PETSc options.
        """
        self.PCType = 'asm'
        self.L = L
        self._create_preconditioner()
        self.pc.setOptionsPrefix(prefix)
        self.pc.setFromOptions()
        
    def _create_preconditioner(self):
        """ Create the pc object. """
        self.pc = p4pyPETSc.PC().create()

    def setUp(self,global_ksp=None):
        self.pc.setUp()
#        self.pc.getASMSubKSP()[0].setUp()

class petsc_LU(KSP_Preconditioner):
    """ LU PETSc preconditioner class.
    
    This class provides an LU preconditioner for PETSc4py KSP
    objects.  Provided the LU decomposition is successful, the KSP
    iterative will converge in a single step.
    """
    def __init__(self,L,prefix=None):
        """
        Initializes the LU preconditioner for use with PETSc.

        Parameters
        ----------
        L : the global system matrix.
        prefix : str
            Prefix handle for PETSc options.
        """
        self.PCType = 'lu'
        self.L = L
        self._create_preconditioner()
        self.pc.setFromOptions()

    def _create_preconditioner(self):
        """ Create the ksp preconditioner object.  """
        self.pc = p4pyPETSc.PC().create()
        self.pc.setType('lu')

    def setUp(self,global_ksp=None):
        pass

class SchurPrecon(KSP_Preconditioner):
    """ Base class for PETSc Schur complement preconditioners. """
    def __init__(self,L,prefix=None,bdyNullSpace=False):
        """
        Initializes the Schur complement preconditioner for use with PETSc.

        This class creates a KSP PETSc solver object and initializes flags the
        pressure and velocity unknowns for a general saddle point problem.

        Parameters
        ----------
        L : provides the definition of the problem.
        prefix : str
            Prefix identifier for command line PETSc options.
        bdyNullSpace : bool
            Flag indicating whether boundary creates nullspace.
        """
        self.PCType = 'schur'
        self.L = L
        self._initializeIS(prefix)
        self.bdyNullSpace = bdyNullSpace
        self.pc.setFromOptions()

    def setUp(self,global_ksp):
        """
        Set up the NavierStokesSchur preconditioner.  

        Nothing needs to be done here for a generic NSE preconditioner. 
        Preconditioner arguments can be set with PETSc command line.
        """
        if self.bdyNullSpace == True:
            self._setConstantPressureNullSpace(global_ksp)
        self._setSchurlog(global_ksp)

    def _setSchurlog(self,global_ksp):
        """ Helper function that attaches a residual log to the inner solve """
        try:
            global_ksp.pc.getFieldSplitSubKSP()[1].setConvergenceTest(self._converged_trueRes)
        except:
            logEvent('Unable to access Schur sub-blocks. Make sure petsc '\
                     'options are consistent with your preconditioner type.')
            exit(1)

    def _setSchurApproximation(self,global_ksp):
        """ Set the Schur approximation to the Schur block.

        Parameters
        ----------
        global_ksp : 
        """
        assert self.matcontext_inv is not None, "no matrix context has been set."
        global_ksp.pc.getFieldSplitSubKSP()[1].pc.setType('python')
        global_ksp.pc.getFieldSplitSubKSP()[1].pc.setPythonContext(self.matcontext_inv)
        global_ksp.pc.getFieldSplitSubKSP()[1].pc.setUp()
        

    def _setSchurApproximation(self,global_ksp):
        """ Set the Schur approximation to the Schur block.

        Parameters
        ----------
        global_ksp : 
        """
        assert self.matcontext_inv is not None, "no matrix context has been set."
        global_ksp.pc.getFieldSplitSubKSP()[1].pc.setType('python')
        global_ksp.pc.getFieldSplitSubKSP()[1].pc.setPythonContext(self.matcontext_inv)
        global_ksp.pc.getFieldSplitSubKSP()[1].pc.setUp()
        

    def _initializeIS(self,prefix):
        """ Sets the index set (IP) for the pressure and velocity 
        
        Parameters
        ----------
        prefix : str
            Prefix identifier for command line PETSc options.
        """
        L_sizes = self.L.getSizes()
        L_range = self.L.getOwnershipRange()
        neqns = L_sizes[0][0]
        nc = self.L.pde.nc
        rank = p4pyPETSc.COMM_WORLD.rank
        size = p4pyPETSc.COMM_WORLD.size
        pSpace = self.L.pde.u[0].femSpace
        pressure_offsets = pSpace.dofMap.dof_offsets_subdomain_owned
        n_DOF_pressure = pressure_offsets[rank+1] - pressure_offsets[rank]
        N_DOF_pressure = pressure_offsets[size]
        if self.L.pde.stride[0] == 1:#assume end to end
            self.pressureDOF = numpy.arange(start=L_range[0],
                                            stop=L_range[0]+n_DOF_pressure,
                                            dtype="i")
            self.velocityDOF = numpy.arange(start=L_range[0]+n_DOF_pressure,
                                            stop=L_range[0]+neqns,
                                            step=1,
                                            dtype="i")
        else: #assume blocked
            self.pressureDOF = numpy.arange(start=L_range[0],
                                            stop=L_range[0]+neqns,
                                            step=nc,
                                            dtype="i")
            velocityDOF = []
            for start in range(1,nc):
                velocityDOF.append(numpy.arange(start=L_range[0]+start,
                                                stop=L_range[0]+neqns,
                                                step=nc,
                                                dtype="i"))
            self.velocityDOF = numpy.vstack(velocityDOF).transpose().flatten()
        self.pc = p4pyPETSc.PC().create()
        self.pc.setOptionsPrefix(prefix)
        self.pc.setType('fieldsplit')
        self.isp = p4pyPETSc.IS()
        self.isp.createGeneral(self.pressureDOF,comm=p4pyPETSc.COMM_WORLD)
        self.isv = p4pyPETSc.IS()
        self.isv.createGeneral(self.velocityDOF,comm=p4pyPETSc.COMM_WORLD)
        self.pc.setFieldSplitIS(('velocity',self.isv),('pressure',self.isp))

    def _converged_trueRes(self,ksp,its,rnorm):
        """ Function handle to feed to ksp's setConvergenceTest  """
        r_work = ksp.getOperators()[1].getVecLeft()
        ksp.buildResidual(r_work)
        truenorm = r_work.norm()
        if its == 0:
            self.rnorm0 = truenorm
            logEvent("NumericalAnalytics KSPSchurResidual: %12.5e" %(truenorm) )
            logEvent("NumericalAnalytics KSPSchurResidual(relative): %12.5e" %(truenorm / self.rnorm0) )
            logEvent("        KSP it %i norm(r) = %e  norm(r)/|b| = %e ; atol=%e rtol=%e " % (its,
                                                                                              truenorm,
                                                                                              (truenorm/ self.rnorm0),
                                                                                              ksp.atol,
                                                                                              ksp.rtol))
            return False
        else:
            logEvent("NumericalAnalytics KSPSchurResidual: %12.5e" %(truenorm) )
            logEvent("NumericalAnalytics KSPSchurResidual(relative): %12.5e" %(truenorm / self.rnorm0) )
            logEvent("        KSP it %i norm(r) = %e  norm(r)/|b| = %e ; atol=%e rtol=%e " % (its,
                                                                                              truenorm,
                                                                                              (truenorm/ self.rnorm0),
                                                                                              ksp.atol,
                                                                                              ksp.rtol))
            if truenorm < self.rnorm0*ksp.rtol:
                return p4pyPETSc.KSP.ConvergedReason.CONVERGED_RTOL
            if truenorm < ksp.atol:
                return p4pyPETSc.KSP.ConvergedReason.CONVERGED_ATOL
        return False

    def _setConstantPressureNullSpace(self,global_ksp):
        nsp = global_ksp.pc.getFieldSplitSubKSP()[1].getOperators()[0].getNullSpace()
        global_ksp.pc.getFieldSplitSubKSP()[1].getOperators()[0].setNullSpace(nsp)

class Schur_Sp(SchurPrecon):
    """ 
    This class implements the SIMPLE approximation to the Schur 
    complement proposed in 2009 by Rehman, Vuik and Segal.

    Parameters
    ----------
    L : petsc4py matrix
    prefix : str
    bdyNullSpace : bool
        Indicates the models boundary conditions create a global
        null space. (see notes)
    constNullSpace : bool
        Indicates the operator Sp has a constant null space. 
        (see Notes)

    Notes
    -----
    This Schur complement approximation is also avaliable in PETSc
    by the name selfp.

    The bdyNullSpace flag is used to indicate that the model has a 
    global null space because it only uses Dirichlet boundary 
    conditions.  In contrast, the constNullSpace flag refers to the 
    Sp operator which typically has a constant null space because of 
    its construction.  This flag will typically always be be set to 
    True.  See the Sp_shell class for more details.
    """
    def __init__(self,
                 L,
                 prefix,
                 bdyNullSpace=False,
                 constNullSpace=True):
        SchurPrecon.__init__(self,L,prefix,bdyNullSpace)
        self.operator_constructor = SchurOperatorConstructor(self)
        self.constNullSpace = constNullSpace

    def setUp(self,global_ksp):
        self._setSchurlog(global_ksp)
        if self.bdyNullSpace is True:
            self._setConstantPressureNullSpace(global_ksp)
        self.A00 = global_ksp.getOperators()[0].getSubMatrix(self.operator_constructor.linear_smoother.isv,
                                                             self.operator_constructor.linear_smoother.isv)
        self.A01 = global_ksp.getOperators()[0].getSubMatrix(self.operator_constructor.linear_smoother.isv,
                                                             self.operator_constructor.linear_smoother.isp)
        self.A10 = global_ksp.getOperators()[0].getSubMatrix(self.operator_constructor.linear_smoother.isp,
                                                             self.operator_constructor.linear_smoother.isv)
        self.A11 = global_ksp.getOperators()[0].getSubMatrix(self.operator_constructor.linear_smoother.isp,
                                                             self.operator_constructor.linear_smoother.isp)
        L_sizes = self.operator_constructor.linear_smoother.isp.sizes
        self.Sp_shell = p4pyPETSc.Mat().create()
        self.Sp_shell.setSizes(L_sizes)
        self.Sp_shell.setType('python')
        self.matcontext_inv = Sp_shell(self.A00,
                                       self.A11,
                                       self.A01,
                                       self.A10,
                                       constNullSpace = self.constNullSpace)
        self.Sp_shell.setPythonContext(self.matcontext_inv)
        self.Sp_shell.setUp()
        # Set PETSc Schur operator
        global_ksp.pc.getFieldSplitSubKSP()[1].pc.setType('python')
        global_ksp.pc.getFieldSplitSubKSP()[1].pc.setPythonContext(self.matcontext_inv)
        global_ksp.pc.getFieldSplitSubKSP()[1].pc.setUp()
    
class Schur_Qp(SchurPrecon) :
    """ 
    A Navier-Stokes (or Stokes) preconditioner which uses the 
    viscosity scaled pressure mass matrix. 
    """
    def __init__(self,L,prefix=None,bdyNullSpace=False):
        """
        Initializes the pressure mass matrix class.

        Parameters
        ---------
        L : petsc4py matrix
            Defines the problem's operator.
        """
        SchurPrecon.__init__(self,L,prefix,bdyNullSpace)
        self.operator_constructor = SchurOperatorConstructor(self)
        self.Q = self.operator_constructor.initializeQ()

    def setUp(self,global_ksp):
        """ Attaches the pressure mass matrix to PETSc KSP preconditioner.

        Parameters
        ----------
        global_ksp : PETSc KSP object
        """
        # Create the pressure mass matrix and scaxle by the viscosity.
        self.operator_constructor.updateQ()
        self.Qp = self.Q.getSubMatrix(self.operator_constructor.linear_smoother.isp,
                                      self.operator_constructor.linear_smoother.isp)
        self.Qp.scale(1./self.L.pde.coefficients.nu)
        L_sizes = self.Qp.size

        # Setup a PETSc shell for the inverse Qp operator
        self.QpInv_shell = p4pyPETSc.Mat().create()
        self.QpInv_shell.setSizes(L_sizes)
        self.QpInv_shell.setType('python')
        self.matcontext_inv = MatrixInvShell(self.Qp)
        self.QpInv_shell.setPythonContext(self.matcontext_inv)
        self.QpInv_shell.setUp()
        # Set PETSc Schur operator
        self._setSchurApproximation(global_ksp)
<<<<<<< HEAD
<<<<<<< HEAD

=======
>>>>>>> 4a0c3838
        self._setSchurlog(global_ksp)
        if self.bdyNullSpace == True:
            self._setConstantPressureNullSpace(global_ksp)

class NavierStokesSchur(SchurPrecon):
    """ Schur complement preconditioners for Navier-Stokes problems.

    This class is derived from SchurPrecond and serves as the base
    class for all NavierStokes preconditioners which use the Schur complement
    method.    
    """
    def __init__(self,L,prefix=None,bdyNullSpace=False):
        SchurPrecon.__init__(self,L,prefix)
        self.operator_constructor = SchurOperatorConstructor(self,
                                                             pde_type='navier_stokes')


class NavierStokes_TwoPhasePCD(NavierStokesSchur):
    r""" Two-phase PCD Schur complement approximation class.
         Details of this operator are in the forthcoming paper
         'Preconditioners for Two-Phase Incompressible Navier-Stokes 
         Flow', Bootland et. al. 2017.

         Since the two-phase Navier-Stokes problem used in the MPRANS 
         module of Proteus
         has some additional features not include in the above paper,
         a few additional flags and options are avaliable.

         * density scaling - This flag allows the user to specify 
           whether the advection and mass terms in the second term
           of the PCD operator should use the actual density or the
           scale with the number one.

         * numerical viscosity - This flag specifies whether the 
           additional viscosity introduced from shock capturing
           stabilization should be included as part of the viscosity
           coefficient.

         * mass form - This flag allows the user to specify what form
           the mass matrix takes, lumped (True) or full (False).

    """
    def __init__(self,
                 L,
                 prefix = None,
                 bdyNullSpace = False,
                 density_scaling = True,
                 numerical_viscosity = True,
                 lumped = True):
        """
        Initialize the two-phase PCD preconditioning class.

        Parameters
        ----------
        L : petsc4py Matrix
            Defines the problem's operator.
        prefix : str
            String allowing PETSc4py options.
        bdyNullSpace : bool
            Indicates whether there is a global null space.
        density_scaling : bool
            Indicates whether mass and advection terms should be
            scaled with the density (True) or 1 (False).
        numerical_viscosity : bool
            Indicates whether the viscosity used to calculate
            the inverse scaled mass matrix should include numerical
            viscosity (True) or not (False).
        lumped : bool
            Indicates whether the viscosity and density mass matrices
            should be lumped (True) or full (False).

        """
        NavierStokesSchur.__init__(self, L, prefix, bdyNullSpace)
        # Initialize the discrete operators
        self.N_rho = self.operator_constructor.initializeTwoPhaseCp_rho()
        self.A_invScaledRho = self.operator_constructor.initializeTwoPhaseInvScaledAp()
        self.Q_rho = self.operator_constructor.initializeTwoPhaseQp_rho()
        self.Q_invScaledVis = self.operator_constructor.initializeTwoPhaseInvScaledQp()
        # TP PCD scaling options
        self.density_scaling = density_scaling
        self.numerical_viscosity = numerical_viscosity
        self.lumped = lumped

    def setUp(self, global_ksp):
        import Comm
        comm = Comm.get()
        self.operator_constructor.updateNp_rho(density_scaling = self.density_scaling)
        self.operator_constructor.updateInvScaledAp()
        self.operator_constructor.updateTwoPhaseQp_rho(density_scaling = self.density_scaling,
                                                       lumped = self.lumped)
        self.operator_constructor.updateTwoPhaseInvScaledQp_visc(numerical_viscosity = self.numerical_viscosity,
                                                                 lumped = self.lumped)

        # ****** Sp for Ap *******
        # TODO - This is included for a possible extension which exchanges Ap with Sp for short
        #        time steps.
        # self.A00 = global_ksp.getOperators()[0].getSubMatrix(self.operator_constructor.linear_smoother.isv,
        #                                                      self.operator_constructor.linear_smoother.isv)
        # self.A01 = global_ksp.getOperators()[0].getSubMatrix(self.operator_constructor.linear_smoother.isv,
        #                                                      self.operator_constructor.linear_smoother.isp)
        # self.A10 = global_ksp.getOperators()[0].getSubMatrix(self.operator_constructor.linear_smoother.isp,
        #                                                      self.operator_constructor.linear_smoother.isv)
        # self.A11 = global_ksp.getOperators()[0].getSubMatrix(self.operator_constructor.linear_smoother.isp,
        #                                                      self.operator_constructor.linear_smoother.isp)

        # dt = self.L.pde.timeIntegration.t - self.L.pde.timeIntegration.tLast
        # self.A00_inv = petsc_create_diagonal_inv_matrix(self.A00)
        # A00_invBt = self.A00_inv.matMult(self.A01)
        # self.Sp = self.A10.matMult(A00_invBt)
        # self.Sp.scale(- 1. )
        # self.Sp.axpy( 1. , self.A11)

        # End ******** Sp for Ap ***********

        
        self.Np_rho = self.N_rho.getSubMatrix(self.operator_constructor.linear_smoother.isp,
                                              self.operator_constructor.linear_smoother.isp)

        self.Ap_invScaledRho = self.A_invScaledRho.getSubMatrix(self.operator_constructor.linear_smoother.isp,
                                                                self.operator_constructor.linear_smoother.isp)

        self.Qp_rho = self.Q_rho.getSubMatrix(self.operator_constructor.linear_smoother.isp,
                                              self.operator_constructor.linear_smoother.isp)

        self.Qp_invScaledVis = self.Q_invScaledVis.getSubMatrix(self.operator_constructor.linear_smoother.isp,
                                                                self.operator_constructor.linear_smoother.isp)

        # if comm.size() > 0 and comm.rank()==1:
        #     self.Ap_invScaledRho.zeroRowsColumns(ParInfo_petsc4py.subdomain2global[0])
        # else:
        #     self.Ap_invScaledRho.zeroRowsColumns(0)
        
        L_sizes = self.Qp_rho.size        
        L_range = self.Qp_rho.owner_range
        self.TP_PCDInv_shell = p4pyPETSc.Mat().create()
        self.TP_PCDInv_shell.setSizes(L_sizes)
        self.TP_PCDInv_shell.setType('python')
        dt = self.L.pde.timeIntegration.t - self.L.pde.timeIntegration.tLast
        self.matcontext_inv = TwoPhase_PCDInv_shell(self.Qp_invScaledVis,
                                                    self.Qp_rho,
                                                    self.Ap_invScaledRho,
                                                    self.Np_rho,
                                                    True,
                                                    dt)
        self.TP_PCDInv_shell.setPythonContext(self.matcontext_inv)
        self.TP_PCDInv_shell.setUp()
        global_ksp.pc.getFieldSplitSubKSP()[1].pc.setType('python')
        global_ksp.pc.getFieldSplitSubKSP()[1].pc.setPythonContext(self.matcontext_inv)
        global_ksp.pc.getFieldSplitSubKSP()[1].pc.setUp()

        self._setSchurlog(global_ksp)
        if self.bdyNullSpace == True:
            nsp = p4pyPETSc.NullSpace().create(comm=p4pyPETSc.COMM_WORLD,
                                               vectors = (),
                                               constant = True)
            global_ksp.pc.getFieldSplitSubKSP()[1].getOperators()[0].setNullSpace(nsp)
            global_ksp.pc.getFieldSplitSubKSP()[1].getOperators()[1].setNullSpace(nsp)
<<<<<<< HEAD
#            self._setConstantPressureNullSpace(global_ksp)
=======
>>>>>>> 4a0c3838
        self._setSchurlog(global_ksp)
        if self.bdyNullSpace == True:
            self._setConstantPressureNullSpace(global_ksp)

class Schur_LSC(SchurPrecon):
    """
    The Least-Squares Communtator preconditioner for saddle
    point problems.
    """
    def __init__(self,L,prefix=None, bdyNullSpace=False):
        SchurPrecon.__init__(self,L,prefix,bdyNullSpace)
        self.operator_constructor = SchurOperatorConstructor(self)
        self.Q = self.operator_constructor.initializeQ()

    def setUp(self,global_ksp):
        self.operator_constructor.updateQ()
        self.Qv = self.Q.getSubMatrix(self.operator_constructor.linear_smoother.isv,
                                      self.operator_constructor.linear_smoother.isv)
        self.Qv_hat = p4pyPETSc.Mat().create()
        self.Qv_hat.setSizes(self.Qv.getSizes())
        self.Qv_hat.setType('aij')
        self.Qv_hat.setUp()
        self.Qv_hat.setDiagonal(self.Qv.getDiagonal())

        self.B = global_ksp.getOperators()[0].getSubMatrix(self.isp,self.isv)
        self.F = global_ksp.getOperators()[0].getSubMatrix(self.isv,self.isv)
        self.Bt = global_ksp.getOperators()[0].getSubMatrix(self.isv,self.isp)

        self.matcontext_inv = LSCInv_shell(self.Qv_hat,self.B,self.Bt,self.F)

        self._setSchurApproximation(global_ksp)
        self._setSchurlog(global_ksp)
            
class NavierStokes3D:
    def __init__(self,L,prefix=None):
        self.L = L
        self.PCD=False
        L_sizes = L.getSizes()
        L_range = L.getOwnershipRange()
        neqns = L_sizes[0][0]
        rank = p4pyPETSc.COMM_WORLD.rank
        if self.L.pde.stride[0] == 1:#assume end to end
            pSpace = self.L.pde.u[0].femSpace
            pressure_offsets = pSpace.dofMap.dof_offsets_subdomain_owned
            nDOF_pressure = pressure_offsets[rank+1] - pressure_offsets[rank]
            self.pressureDOF = numpy.arange(start=L_range[0],
                                            stop=L_range[0]+nDOF_pressure,
                                            dtype="i")
            self.velocityDOF = numpy.arange(start=L_range[0]+nDOF_pressure,
                                            stop=L_range[0]+neqns,
                                            step=1,
                                            dtype="i")
        else: #assume blocked
            self.pressureDOF = numpy.arange(start=L_range[0],
                                            stop=L_range[0]+neqns,
                                            step=4,
                                            dtype="i")
            velocityDOF = []
            for start in range(1,4):
                velocityDOF.append(numpy.arange(start=L_range[0]+start,
                                                stop=L_range[0]+neqns,
                                                step=4,
                                                dtype="i"))
            self.velocityDOF = numpy.vstack(velocityDOF).transpose().flatten()
        self.pc = p4pyPETSc.PC().create()
        if prefix:
            self.pc.setOptionsPrefix(prefix)
        self.pc.setType('fieldsplit')
        self.isp = p4pyPETSc.IS()
        self.isp.createGeneral(self.pressureDOF,comm=p4pyPETSc.COMM_WORLD)
        self.isv = p4pyPETSc.IS()
        self.isv.createGeneral(self.velocityDOF,comm=p4pyPETSc.COMM_WORLD)
        self.pc.setFieldSplitIS(('velocity',self.isv),('pressure',self.isp))
        self.pc.setFromOptions()

    def setUp(self, global_ksp=None):
        try:
            if self.L.pde.pp_hasConstantNullSpace:
                if self.pc.getType() == 'fieldsplit':#we can't guarantee that PETSc options haven't changed the type
                    self.nsp = p4pyPETSc.NullSpace().create(constant=True,comm=p4pyPETSc.COMM_WORLD)
                    self.kspList = self.pc.getFieldSplitSubKSP()
                    self.kspList[1].setNullSpace(self.nsp)
        except:
            pass
        if self.PCD:
            #modify the mass term in the continuity equation so the p-p block is Q
            rowptr, colind, nzval = self.L.pde.jacobian.getCSRrepresentation()
            self.Qsys_rowptr = rowptr.copy()
            self.Qsys_colind = colind.copy()
            self.Qsys_nzval = nzval.copy()
            nr = rowptr.shape[0] - 1
            nc = nr
            self.Qsys =SparseMat(nr,nc,
                                 self.Qsys_nzval.shape[0],
                                 self.Qsys_nzval,
                                 self.Qsys_colind,
                                 self.Qsys_rowptr)
            self.L.pde.q[('dm',0,0)][:] = 1.0
            self.L.pde.getMassJacobian(self.Qsys)
            self.Qsys_petsc4py = self.L.duplicate()
            L_sizes = self.L.getSizes()
            Q_csr_rep_local = self.Qsys.getSubMatCSRrepresentation(0,L_sizes[0][0])
            self.Qsys_petsc4py.setValuesLocalCSR(Q_csr_rep_local[0],
                                                 Q_csr_rep_local[1],
                                                 Q_csr_rep_local[2],
                                                 p4pyPETSc.InsertMode.INSERT_VALUES)
            self.Qsys_petsc4py.assemblyBegin()
            self.Qsys_petsc4py.assemblyEnd()
            self.Qp = self.Qsys_petsc4py.getSubMatrix(self.isp,self.isp)
            from LinearAlgebraTools import _petsc_view
            _petsc_view(self.Qp, "Qp")#write to Qp.m
            #running Qp.m will load into matlab  sparse matrix
            #runnig Qpf = full(Mat_...) will get the full matrix
            #
            #modify the diffusion term in the mass equation so the p-p block is Ap
            rowptr, colind, nzval = self.L.pde.jacobian.getCSRrepresentation()
            self.Asys_rowptr = rowptr.copy()
            self.Asys_colind = colind.copy()
            self.Asys_nzval = nzval.copy()
            L_sizes = self.L.getSizes()
            nr = L_sizes[0][0]
            nc = L_sizes[1][0]
            self.Asys =SparseMat(nr,nc,
                                 self.Asys_nzval.shape[0],
                                 self.Asys_nzval,
                                 self.Asys_colind,
                                 self.Asys_rowptr)
            self.L.pde.q[('a',0,0)][:] = self.L.pde.q[('a',1,1)][:]
            self.L.pde.q[('df',0,0)][:] = 0.0
            self.L.pde.q[('df',0,1)][:] = 0.0
            self.L.pde.q[('df',0,2)][:] = 0.0
            self.L.pde.q[('df',0,3)][:] = 0.0
            self.L.pde.getSpatialJacobian(self.Asys)#notice switched to  Spatial
            self.Asys_petsc4py = self.L.duplicate()
            A_csr_rep_local = self.Asys.getSubMatCSRrepresentation(0,L_sizes[0][0])
            self.Asys_petsc4py.setValuesLocalCSR(A_csr_rep_local[0],
                                                 A_csr_rep_local[1],
                                                 A_csr_rep_local[2],
                                                 p4pyPETSc.InsertMode.INSERT_VALUES)
            self.Asys_petsc4py.assemblyBegin()
            self.Asys_petsc4py.assemblyEnd()
            self.Ap = self.Asys_petsc4py.getSubMatrix(self.isp,self.isp)
            _petsc_view(self.Ap,"Ap")#write to A.m
            #running A.m will load into matlab  sparse matrix
            #runnig Af = full(Mat_...) will get the full matrix
            #Af(1:np,1:np) whould be Ap, the pressure diffusion matrix
            #modify the diffusion term in the mass equation so the p-p block is Ap
            #modify the diffusion term in the mass equation so the p-p block is Fp
            rowptr, colind, nzval = self.L.pde.jacobian.getCSRrepresentation()
            self.Fsys_rowptr = rowptr.copy()
            self.Fsys_colind = colind.copy()
            self.Fsys_nzval = nzval.copy()
            L_sizes = self.L.getSizes()
            nr = L_sizes[0][0]
            nc = L_sizes[1][0]
            self.Fsys =SparseMat(nr,nc,
                                 self.Fsys_nzval.shape[0],
                                 self.Fsys_nzval,
                                 self.Fsys_colind,
                                 self.Fsys_rowptr)
            self.L.pde.q[('a',0,0)][:] = self.L.pde.q[('a',1,1)][:]
            self.L.pde.q[('df',0,0)][...,0] = self.L.pde.q[('u',1)]
            self.L.pde.q[('df',0,0)][...,1] = self.L.pde.q[('u',2)]
            self.L.pde.q[('df',0,0)][...,2] = self.L.pde.q[('u',3)]
            self.L.pde.getSpatialJacobian(self.Fsys)#notice, switched  to spatial
            self.Fsys_petsc4py = self.L.duplicate()
            F_csr_rep_local = self.Fsys.getSubMatCSRrepresentation(0,L_sizes[0][0])
            self.Fsys_petsc4py.setValuesLocalCSR(F_csr_rep_local[0],
                                                 F_csr_rep_local[1],
                                                 F_csr_rep_local[2],
                                                 p4pyPETSc.InsertMode.INSERT_VALUES)
            self.Fsys_petsc4py.assemblyBegin()
            self.Fsys_petsc4py.assemblyEnd()
            self.Fp = self.Fsys_petsc4py.getSubMatrix(self.isp,self.isp)
            _petsc_view(self.Fp, "Fp")#write to F.m
            #running F.m will load into matlab  sparse matrix
            #runnig Ff = full(Mat_...) will get the full matrix
            #Ff(1:np,1:np) whould be Fp, the pressure convection-diffusion matrix
            #
            #now zero all the dummy coefficents
            #
            self.L.pde.q[('dm',0,0)][:] = 0.0
            self.L.pde.q[('df',0,0)][:] = 0.0
            self.L.pde.q[('a',0,0)][:] = 0.0
            #
            # I think the next step is to setup something that does
            #  p = ksp(Qp, Fp*ksp(Ap,b)) for some input b
            # where p represents the approximate solution of S p = b
SimpleNavierStokes3D = NavierStokes3D

class SimpleDarcyFC:
    def __init__(self,L):
        L_sizes = L.getSizes()
        L_range = L.getOwnershipRange()
        print "L_sizes",L_sizes
        neqns = L_sizes[0][0]
        print "neqns",neqns
        self.saturationDOF = numpy.arange(L_range[0],L_range[0]+neqns/2,dtype="i")
        #print "saturation",self.saturationDOF
        self.pressureDOF = numpy.arange(L_range[0]+neqns/2,L_range[0]+neqns,dtype="i")
        #print "pressure",self.pressureDOF
        self.pc = p4pyPETSc.PC().create()
        self.pc.setType('fieldsplit')
        self.isp = p4pyPETSc.IS()
        self.isp.createGeneral(self.saturationDOF,comm=p4pyPETSc.COMM_WORLD)
        self.isv = p4pyPETSc.IS()
        self.isv.createGeneral(self.pressureDOF,comm=p4pyPETSc.COMM_WORLD)
        self.pc.setFieldSplitIS(self.isp)
        self.pc.setFieldSplitIS(self.isv)
    def setUp(self, global_ksp=None):
        pass

class NavierStokes2D:
    def __init__(self,L,prefix=None):
        self.L=L
        L_sizes = L.getSizes()
        L_range = L.getOwnershipRange()
        neqns = L_sizes[0][0]
        rank = p4pyPETSc.COMM_WORLD.rank
        if self.L.pde.stride[0] == 1:#assume end to end
            pSpace = self.L.pde.u[0].femSpace
            pressure_offsets = pSpace.dofMap.dof_offsets_subdomain_owned
            nDOF_pressure = pressure_offsets[rank+1] - pressure_offsets[rank]
            self.pressureDOF = numpy.arange(start=L_range[0],
                                            stop=L_range[0]+nDOF_pressure,
                                            dtype="i")
            self.velocityDOF = numpy.arange(start=L_range[0]+nDOF_pressure,
                                            stop=L_range[0]+neqns,
                                            step=1,
                                            dtype="i")
        else: #assume blocked
            self.pressureDOF = numpy.arange(start=L_range[0],
                                            stop=L_range[0]+neqns,
                                            step=3,
                                            dtype="i")
            velocityDOF = []
            for start in range(1,3):
                velocityDOF.append(numpy.arange(start=L_range[0]+start,
                                                stop=L_range[0]+neqns,
                                                step=3,
                                                dtype="i"))
                self.velocityDOF = numpy.vstack(velocityDOF).transpose().flatten()
        self.pc = p4pyPETSc.PC().create()
        if prefix:
            self.pc.setOptionsPrefix(prefix)
        self.pc.setType('fieldsplit')
        self.isp = p4pyPETSc.IS()
        self.isp.createGeneral(self.pressureDOF,comm=p4pyPETSc.COMM_WORLD)
        self.isv = p4pyPETSc.IS()
        self.isv.createGeneral(self.velocityDOF,comm=p4pyPETSc.COMM_WORLD)
        self.pc.setFieldSplitIS(('velocity',self.isv),('pressure',self.isp))
        self.pc.setFromOptions()
    def setUp(self, global_ksp=None):
        try:
            if self.L.pde.pp_hasConstantNullSpace:
                if self.pc.getType() == 'fieldsplit':#we can't guarantee that PETSc options haven't changed the type
                    self.nsp = p4pyPETSc.NullSpace().create(constant=True,comm=p4pyPETSc.COMM_WORLD)
                    self.kspList = self.pc.getFieldSplitSubKSP()
                    self.kspList[1].setNullSpace(self.nsp)
        except:
            pass
SimpleNavierStokes2D = NavierStokes2D

class NavierStokesPressureCorrection:
    def __init__(self,L,prefix=None):
        self.L=L
        self.pc = p4pyPETSc.PC().create()
        if prefix:
            self.pc.setOptionsPrefix(prefix)
        self.pc.setFromOptions()
        self.hasNullSpace=True
        self.nsp = p4pyPETSc.NullSpace().create(constant=True,
                                                comm=p4pyPETSc.COMM_WORLD)
        self.L.setOption(p4pyPETSc.Mat.Option.SYMMETRIC, True)
        self.L.setNullSpace(self.nsp)
    def setUp(self, global_ksp=None):
        pass

class SimpleDarcyFC:
    def __init__(self,L):
        L_sizes = L.getSizes()
        L_range = L.getOwnershipRange()
        neqns = L_sizes[0][0]
        self.saturationDOF = numpy.arange(L_range[0],L_range[0]+neqns/2,dtype="i")
        self.pressureDOF = numpy.arange(L_range[0]+neqns/2,L_range[0]+neqns,dtype="i")
        self.pc = p4pyPETSc.PC().create()
        self.pc.setType('fieldsplit')
        self.isp = p4pyPETSc.IS()
        self.isp.createGeneral(self.saturationDOF,comm=p4pyPETSc.COMM_WORLD)
        self.isv = p4pyPETSc.IS()
        self.isv.createGeneral(self.pressureDOF,comm=p4pyPETSc.COMM_WORLD)
        self.pc.setFieldSplitIS(self.isp)
        self.pc.setFieldSplitIS(self.isv)
    def setUp(self, global_ksp=None):
        pass

class Jacobi(LinearSolver):
    """
    Damped Jacobi iteration.
    """
    import csmoothers
    def __init__(self,
                 L,
                 weight=1.0,
                 rtol_r  = 1.0e-4,
                 atol_r  = 1.0e-16,
                 rtol_du = 1.0e-4,
                 atol_du = 1.0e-16,
                 maxIts  = 100,
                 norm = l2Norm,
                 convergenceTest = 'r',
                 computeRates = True,
                 printInfo = True):
        LinearSolver.__init__(self,L,
                              rtol_r,
                              atol_r,
                              rtol_du,
                              atol_du,
                              maxIts,
                              norm,
                              convergenceTest,
                              computeRates,
                              printInfo)
        self.solverName = "Jacobi"
        self.M=Vec(self.n)
        self.w=weight
        self.node_order=numpy.arange(self.n,dtype="i")
    def prepare(self,b=None):
        if type(self.L).__name__ == 'ndarray':
            self.M = self.w/numpy.diagonal(self.L)
        elif type(self.L).__name__ == 'SparseMatrix':
            self.csmoothers.jacobi_NR_prepare(self.L,self.w,1.0e-16,self.M)
    def solve(self,u,r=None,b=None,par_u=None,par_b=None,initialGuessIsZero=False):
        (r,b) = self.solveInitialize(u,r,b,initialGuessIsZero)
        while (not self.converged(r) and
               not self.failed()):
            if type(self.L).__name__ == 'ndarray':
                self.du[:]=r
                self.du*=self.M
            elif type(self.L).__name__ == "SparseMatrix":
                self.csmoothers.jacobi_NR_solve(self.L,self.M,r,self.node_order,self.du)
            u -= self.du
            self.computeResidual(u,r,b)

class GaussSeidel(LinearSolver):
    """
    Damped Gauss-Seidel.
    """
    import csmoothers
    def __init__(self,
                 connectionList,
                 L,
                 weight=0.33,
                 sym=False,
                 rtol_r  = 1.0e-4,
                 atol_r  = 1.0e-16,
                 rtol_du = 1.0e-4,
                 atol_du = 1.0e-16,
                 maxIts  = 100,
                 norm = l2Norm,
                 convergenceTest = 'r',
                 computeRates = True,
                 printInfo = True):
        LinearSolver.__init__(self,L,
                              rtol_r,
                              atol_r,
                              rtol_du,
                              atol_du,
                              maxIts,
                              norm,
                              convergenceTest,
                              computeRates,
                              printInfo)
        self.solverName = "Gauss-Seidel"
        self.connectionList=connectionList
        self.M=Vec(self.n)
        self.node_order=numpy.arange(self.n,dtype="i")
        self.w=weight
        self.sym=sym
    def prepare(self,b=None):
        if type(self.L).__name__ == 'ndarray':
            self.M = self.w/numpy.diagonal(self.L)
        elif type(self.L).__name__ == 'SparseMatrix':
            self.csmoothers.gauss_seidel_NR_prepare(self.L,self.w,1.0e-16,self.M)
            #self.csmoothers.jacobi_NR_prepare(self.L,self.w,1.0e-16,self.M)
    def solve(self,u,r=None,b=None,par_u=None,par_b=None,initialGuessIsZero=False):
        (r,b) = self.solveInitialize(u,r,b,initialGuessIsZero)
        while (not self.converged(r) and
               not self.failed()):
            if type(self.L).__name__ == 'ndarray':
                self.du[:]=0.0
                for i in range(self.n):
                    rhat = r[i]
                    for j in self.connectionList[i]:
                        rhat -= self.L[j,i]*self.du[j]
                    self.du[i] = self.M[i]*rhat
                if self.sym == True:
                    u-= self.du
                    self.computeResidual(u,r,b)
                    self.du[:]=0.0
                    for i in range(self.n-1,-1,-1):
                        rhat = self.r[i]
                        for j in self.connectionList[i]:
                            rhat -= self.L[i,j]*self.du[j]
                    self.du[i] = self.M[i]*rhat
            elif type(self.L).__name__ == "SparseMatrix":
                self.csmoothers.gauss_seidel_NR_solve(self.L,self.M,r,self.node_order,self.du)
                #self.csmoothers.jacobi_NR_solve(self.L,self.M,r,self.node_order,self.du)
            u -= self.du
            self.computeResidual(u,r,b)

class StarILU(LinearSolver):
    """
    Alternating Schwarz Method on node stars.
    """
    import csmoothers
    def __init__(self,
                 connectionList,
                 L,
                 weight=1.0,
                 sym=False,
                 rtol_r  = 1.0e-4,
                 atol_r  = 1.0e-16,
                 rtol_du = 1.0e-4,
                 atol_du = 1.0e-16,
                 maxIts  = 100,
                 norm = l2Norm,
                 convergenceTest = 'r',
                 computeRates = True,
                 printInfo = True):
        LinearSolver.__init__(self,L,
                              rtol_r,
                              atol_r,
                              rtol_du,
                              atol_du,
                              maxIts,
                              norm,
                              convergenceTest,
                              computeRates,
                              printInfo)
        self.solverName = "StarILU"
        self.w=weight
        self.sym=sym
        if type(self.L).__name__ == 'ndarray':
            self.connectionList=connectionList
            self.subdomainIndecesList=[]
            self.subdomainSizeList=[]
            self.subdomainL=[]
            self.subdomainR=[]
            self.subdomainDU=[]
            self.subdomainSolvers=[]
            self.globalToSubdomain=[]
            for i in range(self.n):
                self.subdomainIndecesList.append([])
                connectionList[i].sort()
                self.globalToSubdomain.append(dict([(j,J+1) for J,j in
                                                    enumerate(connectionList[i])]))
                self.globalToSubdomain[i][i]=0
                nSubdomain = len(connectionList[i])+1
                self.subdomainR.append(Vec(nSubdomain))
                self.subdomainDU.append(Vec(nSubdomain))
                self.subdomainSizeList.append(len(connectionList[i]))
                self.subdomainL.append(Mat(nSubdomain,nSubdomain))
                for J,j in enumerate(connectionList[i]):
                    self.subdomainIndecesList[i].append(set(connectionList[i]) &
                                                        set(connectionList[j]))
                    self.subdomainIndecesList[i][J].update([i,j])
        elif type(L).__name__ == 'SparseMatrix':
            self.node_order=numpy.arange(self.n,dtype="i")
            self.asmFactorObject = self.csmoothers.ASMFactor(L)
    def prepare(self,b=None):
        if type(self.L).__name__ == 'ndarray':
            self.subdomainSolvers=[]
            for i in range(self.n):
                self.subdomainL[i][0,0] = self.L[i,i]
                for J,j in enumerate(self.connectionList[i]):
                    #first do row 0 (star center)
                    self.subdomainL[i][J+1,0] = self.L[j,i]
                    #now do boundary rows
                    for k in self.subdomainIndecesList[i][J]:
                        K = self.globalToSubdomain[i][k]
                        self.subdomainL[i][K,J+1]=self.L[k,j]
                self.subdomainSolvers.append(LU(self.subdomainL[i]))
                self.subdomainSolvers[i].prepare()
        elif type(self.L).__name__ == 'SparseMatrix':
            self.csmoothers.asm_NR_prepare(self.L,self.asmFactorObject)
    def solve(self,u,r=None,b=None,par_u=None,par_b=None,initialGuessIsZero=False):
        (r,b) = self.solveInitialize(u,r,b,initialGuessIsZero)
        while (not self.converged(r) and
               not self.failed()):
            self.du[:]=0.0
            if type(self.L).__name__ == 'ndarray':
                for i in range(self.n):
                    #load subdomain residual
                    self.subdomainR[i][0] = r[i] - self.L[i,i]*self.du[i]
                    for j in self.connectionList[i]:
                        self.subdomainR[i][0] -= self.L[j,i]*self.du[j]
                    for J,j in enumerate(self.connectionList[i]):
                        self.subdomainR[i][J+1]=r[j] - self.L[j,j]*self.du[j]
                        for k in self.connectionList[j]:
                            self.subdomainR[i][J+1] -= self.L[k,j]*self.du[k]
                    #solve
                    self.subdomainSolvers[i].solve(u=self.subdomainDU[i],
                                                   b=self.subdomainR[i])
                    #update du
                    self.subdomainDU[i]*=self.w
                    self.du[i]+=self.subdomainDU[i][0]
                    for J,j in enumerate(self.connectionList[i]):
                        self.du[j] += self.subdomainDU[i][J+1]
            elif type(self.L).__name__ == 'SparseMatrix':
                self.csmoothers.asm_NR_solve(self.L,self.w,self.asmFactorObject,self.node_order,r,self.du)
            u -= self.du
            self.computeResidual(u,r,b)

class StarBILU(LinearSolver):
    """
    Alternating Schwarz Method on 'blocks' consisting of consectutive rows in system for things like dg ...
    """
    import csmoothers
    def __init__(self,
                 connectionList,
                 L,
                 bs=1,
                 weight=1.0,
                 sym=False,
                 rtol_r  = 1.0e-4,
                 atol_r  = 1.0e-16,
                 rtol_du = 1.0e-4,
                 atol_du = 1.0e-16,
                 maxIts  = 100,
                 norm = l2Norm,
                 convergenceTest = 'r',
                 computeRates = True,
                 printInfo = True):
        LinearSolver.__init__(self,L,
                              rtol_r,
                              atol_r,
                              rtol_du,
                              atol_du,
                              maxIts,
                              norm,
                              convergenceTest,
                              computeRates,
                              printInfo)
        self.solverName = "StarBILU"
        self.w=weight
        self.sym=sym
        self.bs = bs
        if type(self.L).__name__ == 'ndarray':
            raise NotImplementedError
        elif type(L).__name__ == 'SparseMatrix':
            self.node_order=numpy.arange(self.n,dtype="i")
            self.basmFactorObject = self.csmoothers.BASMFactor(L,bs)
    def prepare(self,b=None):
        if type(self.L).__name__ == 'ndarray':
            raise NotImplementedError
        elif type(self.L).__name__ == 'SparseMatrix':
            self.csmoothers.basm_NR_prepare(self.L,self.basmFactorObject)
    def solve(self,u,r=None,b=None,par_u=None,par_b=None,initialGuessIsZero=False):
        (r,b) = self.solveInitialize(u,r,b,initialGuessIsZero)
        while (not self.converged(r) and
               not self.failed()):
            #mwf debug
            logEvent("StarBILU norm_r= %s norm_du= %s " % (self.norm_r,self.norm_du))
            self.du[:]=0.0
            if type(self.L).__name__ == 'ndarray':
                raise NotImplementedError
            elif type(self.L).__name__ == 'SparseMatrix':
                self.csmoothers.basm_NR_solve(self.L,self.w,self.basmFactorObject,self.node_order,r,self.du)
            u -= self.du
            self.computeResidual(u,r,b)
class TwoLevel(LinearSolver):
    """
    A generic two-level multiplicative Schwarz solver.
    """
    def __init__(self,
                 prolong,
                 restrict,
                 coarseL,
                 preSmoother,
                 postSmoother,
                 coarseSolver,
                 L,
                 prepareCoarse=False,
                 rtol_r  = 1.0e-4,
                 atol_r  = 1.0e-16,
                 rtol_du = 1.0e-4,
                 atol_du = 1.0e-16,
                 maxIts  = 100,
                 norm = l2Norm,
                 convergenceTest = 'r',
                 computeRates = True,
                 printInfo = True):
        LinearSolver.__init__(self,L,
                              rtol_r,
                              atol_r,
                              rtol_du,
                              atol_du,
                              maxIts,
                              norm,
                              convergenceTest,
                              computeRates,
                              printInfo)
        self.solverName = "TwoLevel"
        self.prolong = prolong
        self.restrict = restrict
        self.cL = coarseL
        self.preSmoother = preSmoother
        self.postSmoother = postSmoother
        self.coarseSolver = coarseSolver
        self.cb = Vec(prolong.shape[1])
        self.cr = Vec(prolong.shape[1])
        self.cdu = Vec(prolong.shape[1])
        self.prepareCoarse=prepareCoarse
    def prepare(self,b=None):
        self.preSmoother.prepare()
        self.postSmoother.prepare()
        if self.prepareCoarse is True:
            self.coarseSolver.prepare()
    def solve(self,u,r=None,b=None,par_u=None,par_b=None,initialGuessIsZero=False):
        (r,b) = self.solveInitialize(u,r,b,initialGuessIsZero)
        while (not self.converged(r) and
               not self.failed()):
            self.preSmoother.solve(u,r,b,initialGuessIsZero)
            initialGuessIsZero=False
            self.restrict.matvec(r,self.cb)
            self.cdu[:]=0.0
            self.coarseSolver.solve(u=self.cdu,r=self.cr,b=self.cb,initialGuessIsZero=True)
            self.prolong.matvec(self.cdu,self.du)
            u-=self.du
            self.computeResidual(u,r,b)
            self.postSmoother.solve(u,r,b,initialGuessIsZero=False)

class MultilevelLinearSolver:
    """
    A generic multilevel solver.
    """
    def __init__(self,levelLinearSolverList,computeRates=False,printInfo=False):
        self.printInfo=printInfo
        self.solverList=levelLinearSolverList
        self.nLevels = len(self.solverList)
        self.computeEigenvalues = False
        for l in range(self.nLevels):
            levelLinearSolverList[l].computeRates=computeRates
            levelLinearSolverList[l].printInfo=self.printInfo
    def info(self):
        self.infoString="********************Start Multilevel Linear Solver Info*********************\n"
        for l in range(self.nLevels):
            self.infoString += "**************Start Level %i Info********************\n" % l
            self.infoString += self.solverList[l].info()
            self.infoString += "**************End Level %i Info********************\n" % l
        self.infoString+="********************End Multilevel Linear Solver Info*********************\n"
        return self.infoString

class MGM(MultilevelLinearSolver):
    """
    A generic multigrid W cycle.
    """
    def __init__(self,
                 prolongList,
                 restrictList,
                 LList,
                 preSmootherList,
                 postSmootherList,
                 coarseSolver,
                 mgItsList=[],
                 printInfo=False,
                 computeRates=False):
        self.printInfo=printInfo
        self.nLevels = len(LList)
        self.solverList=[coarseSolver]
        for i in range(1,len(LList)):
            if mgItsList ==[]:
                mgItsList.append(1)
            self.solverList.append(TwoLevel(prolong = prolongList[i],
                                            restrict = restrictList[i],
                                            coarseL = LList[i-1],
                                            preSmoother = preSmootherList[i],
                                            postSmoother = postSmootherList[i],
                                            coarseSolver = self.solverList[i-1],
                                            L = LList[i],
                                            maxIts = mgItsList[i],
                                            convergenceTest = 'its',
                                            computeRates=computeRates,
                                            printInfo=False))
        self.mgmSolver = self.solverList[self.nLevels-1]
        self.solverName = "TwoLevel"
    def prepare(self,b=None):
        for s in self.solverList:
            s.prepare()

    def solve(self,u,r=None,b=None,initialGuessIsZero=False):
        self.mgmSolver.solve(u,r,b,initialGuessIsZero)

class NI(MultilevelLinearSolver):
    """
    A generic nested iteration solver.
    """
    def __init__(self,
                 solverList,
                 prolongList,
                 restrictList,
                 maxIts=None,
                 tolList=None,
                 atol=None,
                 computeRates=True,
                 printInfo=False):
        self.levelSolverList=solverList
        self.solverList = [self for n in range(len(solverList))]
        MultilevelLinearSolver.__init__(self,self.solverList,computeRates=computeRates,printInfo=printInfo)
        self.prolongList = prolongList
        self.restrictList = restrictList
        self.fineMesh = self.nLevels - 1
        self.uList=[]
        self.bList=[]
        self.levelDict={}
        for l in range(self.fineMesh+1):
            n = solverList[l].n
            self.levelDict[n] = l
            self.uList.append(Vec(n))
            self.bList.append(Vec(n))
        self.levelDict[solverList[-1].n]=self.fineMesh
        self.uList.append([])
        self.bList.append([])
        self.maxIts = maxIts
        self.tolList = tolList
        self.atol_r=atol
        self.printInfo=printInfo
        self.infoString=''
    def setResTol(self,rtol,atol):
        if self.tolList is not None:
            for l in range(self.nLevels):
                self.tolList[l] = rtol
            self.atol_r = atol
    def prepare(self,b=None):
        if b is not None:
            currentMesh = self.levelDict[b.shape[0]]
        else:
            currentMesh = self.fineMesh
        for s in self.levelSolverList[:currentMesh+1]:
            s.prepare()
    def solve(self,u,r=None,b=None,par_u=None,par_b=None,initialGuessIsZero=False):
        currentMesh = self.levelDict[b.shape[0]]
        if currentMesh > 0:
            self.uList[currentMesh][:] = u
            self.bList[currentMesh][:] = b
            for l in range(currentMesh,1,-1):
                if not initialGuessIsZero:
                    self.restrictList[l].matvec(self.uList[l],self.uList[l-1])
                self.restrictList[l].matvec(self.bList[l],self.bList[l-1])
            if initialGuessIsZero:
                self.uList[0][:]=0.0
        for l in range(currentMesh):
            if self.tolList is not None:
                self.switchToResidualConvergence(self.levelSolverList[l],
                                                 self.tolList[l])
            self.levelSolverList[l].solve(u=self.uList[l],b=self.bList[l],initialGuessIsZero=initialGuessIsZero)
            initialGuessIsZero=False
            if self.tolList is not None:
                self.revertToFixedIteration(self.levelSolverList[l])
            if l < currentMesh -1:
                self.prolongList[l+1].matvec(self.uList[l],self.uList[l+1])
            else:
                self.prolongList[l+1].matvec(self.uList[l],u)
        if self.tolList is not None:
            self.switchToResidualConvergence(self.levelSolverList[currentMesh],
                                             self.tolList[currentMesh])
        self.levelSolverList[currentMesh].solve(u,r,b,initialGuessIsZero)
        self.infoString += "**************Start Level %i Info********************\n" % currentMesh
        self.infoString+=self.levelSolverList[currentMesh].info()
        self.infoString += "**************End Level %i Info********************\n" % currentMesh
        if self.tolList is not None:
            self.revertToFixedIteration(self.levelSolverList[currentMesh])
    def solveMultilevel(self,bList,uList,par_bList=None,par_uList=None,initialGuessIsZero=False):
        self.infoString="*************Start Multilevel Linear Solver Info*******************\n"
        for l in range(self.fineMesh):
            if self.tolList is not None:
                self.switchToResidualConvergence(self.levelSolverList[l],self.tolList[l])
            self.levelSolverList[l].solve(u=uList[l],b=bList[l],initialGuessIsZero=initialGuessIsZero)
            initialGuessIsZero=False
            if self.tolList is not None:
                self.revertToFixedIteration(self.levelSolverList[l])
            self.prolongList[l+1].matvec(uList[l],uList[l+1])
            self.infoString += "**************Start Level %i Info********************\n" % l
            self.infoString+=self.levelSolverList[l].info()
            self.infoString += "**************End Level %i Info********************\n" % l
        if self.tolList is not None:
            self.switchToResidualConvergence(self.levelSolverList[self.fineMesh],self.tolList[self.fineMesh])
        self.levelSolverList[self.fineMesh].solve(u=uList[self.fineMesh],b=bList[self.fineMesh],initialGuessIsZero=initialGuessIsZero)
        self.infoString += "**************Start Level %i Info********************\n" % l
        self.infoString+=self.levelSolverList[self.fineMesh].info()
        self.infoString += "**************End Level %i Info********************\n" % l
        if self.tolList is not None:
            self.revertToFixedIteration(self.levelSolverList[self.fineMesh])
        self.infoString+="********************End Multilevel Linear Solver Info*********************\n"
    def info(self):
        return self.infoString
    def switchToResidualConvergence(self,solver,rtol):
        self.saved_ctest = solver.convergenceTest
        self.saved_rtol_r = solver.rtol_r
        self.saved_atol_r = solver.atol_r
        self.saved_maxIts = solver.maxIts
        self.saved_printInfo = solver.printInfo
        solver.convergenceTest = 'r'
        solver.rtol_r = rtol
        solver.atol_r = self.atol_r
        solver.maxIts = self.maxIts
        solver.printInfo = self.printInfo
    def revertToFixedIteration(self,solver):
        solver.convergenceTest = self.saved_ctest
        solver.rtol_r = self.saved_rtol_r
        solver.atol_r = self.saved_atol_r
        solver.maxIts = self.saved_maxIts
        solver.printInfo = self.saved_printInfo

    def info(self):
        return self.infoString
"""
A function for setting up a multilevel linear solver.
"""
def multilevelLinearSolverChooser(linearOperatorList,
                                  par_linearOperatorList,
                                  multilevelLinearSolverType=NI,
                                  relativeToleranceList=None,
                                  absoluteTolerance=1.0e-8,
                                  solverConvergenceTest='r',
                                  solverMaxIts=500,
                                  printSolverInfo=False,
                                  computeSolverRates=False,
                                  levelLinearSolverType=MGM,
                                  printLevelSolverInfo=False,
                                  computeLevelSolverRates=False,
                                  smootherType=Jacobi,
                                  prolongList=None,
                                  restrictList=None,
                                  connectivityListList=None,
                                  cycles=3,
                                  preSmooths=3,
                                  postSmooths=3,
                                  printSmootherInfo=False,
                                  computeSmootherRates=False,
                                  smootherConvergenceTest='its',
                                  relaxationFactor=None,
                                  computeEigenvalues=False,
                                  parallelUsesFullOverlap = True,
                                  par_duList=None,
                                  solver_options_prefix=None,
                                  linearSolverLocalBlockSize=1,
                                  linearSmootherOptions=()):
    logEvent("multilevelLinearSolverChooser type= %s" % multilevelLinearSolverType)
    if (multilevelLinearSolverType == PETSc or
        multilevelLinearSolverType == KSP_petsc4py or
        multilevelLinearSolverType == LU or
        multilevelLinearSolverType == Jacobi or
        multilevelLinearSolverType == GaussSeidel or
        multilevelLinearSolverType == StarILU or
        multilevelLinearSolverType == StarBILU or
        multilevelLinearSolverType == MGM):
        levelLinearSolverType = multilevelLinearSolverType
        printLevelLinearSolverInfo = printSolverInfo
        computeLevelSolverRates = computeSolverRates
    nLevels = len(linearOperatorList)
    multilevelLinearSolver = None
    levelLinearSolverList = []
    levelLinearSolver = None
    if levelLinearSolverType == MGM:
        preSmootherList=[]
        postSmootherList=[]
        mgItsList=[]
        for l in range(nLevels):
            mgItsList.append(cycles)
            if l > 0:
                if smootherType == Jacobi:
                    if relaxationFactor is None:
                        relaxationFactor = 4.0/5.0
                    preSmootherList.append(Jacobi(L=linearOperatorList[l],
                                                  weight=relaxationFactor,
                                                  maxIts=preSmooths,
                                                  convergenceTest = smootherConvergenceTest,
                                                  computeRates = computeSmootherRates,
                                                  printInfo = printSmootherInfo))
                    postSmootherList.append(Jacobi(L=linearOperatorList[l],
                                                   weight=relaxationFactor,
                                                   maxIts=postSmooths,
                                                   convergenceTest = smootherConvergenceTest,
                                                   computeRates = computeSmootherRates,
                                                   printInfo = printSmootherInfo))
                elif smootherType == GaussSeidel:
                    if relaxationFactor is None:
                        relaxationFactor = 0.33
                    preSmootherList.append(GaussSeidel(connectionList = connectivityListList[l],
                                                       L=linearOperatorList[l],
                                                       weight=relaxationFactor,
                                                       maxIts =  preSmooths,
                                                       convergenceTest = smootherConvergenceTest,
                                                       computeRates = computeSmootherRates,
                                                       printInfo = printSmootherInfo))
                    postSmootherList.append(GaussSeidel(connectionList = connectivityListList[l],
                                                        L=linearOperatorList[l],
                                                        weight=relaxationFactor,
                                                        maxIts =  postSmooths,
                                                        convergenceTest = smootherConvergenceTest,
                                                        computeRates = computeSmootherRates,
                                                        printInfo = printSmootherInfo))
                elif smootherType == StarILU:
                    if relaxationFactor is None:
                        relaxationFactor = 1.0
                    preSmootherList.append(StarILU(connectionList = connectivityListList[l],
                                                   L=linearOperatorList[l],
                                                   weight=relaxationFactor,
                                                   maxIts =  preSmooths,
                                                   convergenceTest = smootherConvergenceTest,
                                                   computeRates = computeSmootherRates,
                                                   printInfo = printSmootherInfo))
                    postSmootherList.append(StarILU(connectionList = connectivityListList[l],
                                                    L=linearOperatorList[l],
                                                    weight=relaxationFactor,
                                                    maxIts =  postSmooths,
                                                    convergenceTest = smootherConvergenceTest,
                                                    computeRates = computeSmootherRates,
                                                    printInfo = printSmootherInfo))
                elif smootherType == StarBILU:
                    if relaxationFactor is None:
                        relaxationFactor = 1.0
                    preSmootherList.append(StarBILU(connectionList = connectivityListList[l],
                                                    L=linearOperatorList[l],
                                                    bs = linearSolverLocalBlockSize,
                                                    weight=relaxationFactor,
                                                    maxIts =  preSmooths,
                                                    convergenceTest = smootherConvergenceTest,
                                                    computeRates = computeSmootherRates,
                                                    printInfo = printSmootherInfo))
                    postSmootherList.append(StarBILU(connectionList = connectivityListList[l],
                                                     L=linearOperatorList[l],
                                                     bs = linearSolverLocalBlockSize,
                                                     weight=relaxationFactor,
                                                     maxIts =  postSmooths,
                                                     convergenceTest = smootherConvergenceTest,
                                                     computeRates = computeSmootherRates,
                                                     printInfo = printSmootherInfo))
                else:
                    logEvent("smootherType unrecognized")
            else:
                preSmootherList.append([])
                postSmootherList.append([])
                coarseSolver = LU(L=linearOperatorList[l])
        levelLinearSolver = MGM(prolongList = prolongList,
                                restrictList = restrictList,
                                LList = linearOperatorList,
                                preSmootherList = preSmootherList,
                                postSmootherList = postSmootherList,
                                coarseSolver = coarseSolver,
                                mgItsList = mgItsList,
                                printInfo = printLevelSolverInfo,
                                computeRates = computeLevelSolverRates)
        levelLinearSolverList = levelLinearSolver.solverList
    elif levelLinearSolverType == LU:
        for l in range(nLevels):
            levelLinearSolverList.append(LU(linearOperatorList[l],computeEigenvalues))
        levelLinearSolver = levelLinearSolverList
    elif levelLinearSolverType == PETSc:
        for l in range(nLevels):
            levelLinearSolverList.append(PETSc(linearOperatorList[l],par_linearOperatorList[l],
                                               prefix=solver_options_prefix))
            if solverConvergenceTest == 'r-true' and par_duList is not None:
                levelLinearSolverList[-1].useTrueResidualTest(par_duList[l])
        levelLinearSolver = levelLinearSolverList
    elif levelLinearSolverType == KSP_petsc4py:
        for l in range(nLevels):
            levelLinearSolverList.append(KSP_petsc4py(linearOperatorList[l],par_linearOperatorList[l],
                                                      maxIts = solverMaxIts,
                                                      convergenceTest = solverConvergenceTest,
                                                      rtol_r = relativeToleranceList[l],
                                                      atol_r = absoluteTolerance,
                                                      computeRates = computeLevelSolverRates,
                                                      printInfo = printLevelLinearSolverInfo,
                                                      prefix=solver_options_prefix,
                                                      Preconditioner=smootherType,
                                                      connectionList = connectivityListList[l],
                                                      linearSolverLocalBlockSize = linearSolverLocalBlockSize,
                                                      preconditionerOptions = linearSmootherOptions))
            #if solverConvergenceTest == 'r-true' and par_duList is not None:
            #    levelLinearSolverList[-1].useTrueResidualTest(par_duList[l])
        levelLinearSolver = levelLinearSolverList
    elif levelLinearSolverType == Jacobi:
        if relaxationFactor is None:
            relaxationFactor = 4.0/5.0
        for l in range(nLevels):
            levelLinearSolverList.append(Jacobi(L=linearOperatorList[l],
                                                weight=relaxationFactor,
                                                maxIts = solverMaxIts,
                                                convergenceTest = solverConvergenceTest,
                                                rtol_r = relativeToleranceList[l],
                                                atol_r = absoluteTolerance,
                                                computeRates = computeLevelSolverRates,
                                                printInfo = printLevelSolverInfo))
        levelLinearSolver = levelLinearSolverList
    elif levelLinearSolverType == GaussSeidel:
        if relaxationFactor is None:
            relaxationFactor=0.33
        for l in range(nLevels):
            levelLinearSolverList.append(GaussSeidel(connectionList = connectivityListList[l],
                                                     L=linearOperatorList[l],
                                                     weight = relaxationFactor,
                                                     maxIts = solverMaxIts,
                                                     convergenceTest = solverConvergenceTest,
                                                     rtol_r = relativeToleranceList[l],
                                                     atol_r = absoluteTolerance,
                                                     computeRates = computeLevelSolverRates,
                                                     printInfo = printLevelSolverInfo))
        levelLinearSolver = levelLinearSolverList
    elif levelLinearSolverType == StarILU:
        if relaxationFactor is None:
            relaxationFactor=1.0
        for l in range(nLevels):
            levelLinearSolverList.append(StarILU(connectionList = connectivityListList[l],
                                                 L=linearOperatorList[l],
                                                 weight=relaxationFactor,
                                                 maxIts = solverMaxIts,
                                                 convergenceTest = solverConvergenceTest,
                                                 rtol_r = relativeToleranceList[l],
                                                 atol_r = absoluteTolerance,
                                                 computeRates = computeLevelSolverRates,
                                                 printInfo = printLevelSolverInfo))
        levelLinearSolver = levelLinearSolverList
    elif levelLinearSolverType == StarBILU:
        if relaxationFactor is None:
            relaxationFactor=1.0
        for l in range(nLevels):
            levelLinearSolverList.append(StarBILU(connectionList = connectivityListList[l],
                                                  L=linearOperatorList[l],
                                                  bs= linearSolverLocalBlockSize,
                                                  weight=relaxationFactor,
                                                  maxIts = solverMaxIts,
                                                  convergenceTest = solverConvergenceTest,
                                                  rtol_r = relativeToleranceList[l],
                                                  atol_r = absoluteTolerance,
                                                  computeRates = computeLevelSolverRates,
                                                  printInfo = printLevelSolverInfo))
        levelLinearSolver = levelLinearSolverList
    else:
        raise RuntimeError,"!!!!!!!!!!!!!!!!!!!!!!!!!!!!!!!!!!!!Unknown level linear solver "+ levelLinearSolverType
    if multilevelLinearSolverType == NI:
        multilevelLinearSolver = NI(solverList = levelLinearSolverList,
                                    prolongList = prolongList,
                                    restrictList = restrictList,
                                    maxIts  = solverMaxIts,
                                    tolList = relativeToleranceList,
                                    atol    = absoluteTolerance,
                                    printInfo= printSolverInfo,
                                    computeRates = computeSolverRates)
    elif (multilevelLinearSolverType == PETSc or
          multilevelLinearSolverType == KSP_petsc4py or
          multilevelLinearSolverType == LU or
          multilevelLinearSolverType == Jacobi or
          multilevelLinearSolverType == GaussSeidel or
          multilevelLinearSolverType == StarILU or
          multilevelLinearSolverType == StarBILU or
          multilevelLinearSolverType == MGM):
        multilevelLinearSolver = MultilevelLinearSolver(levelLinearSolverList,
                                                        computeRates = computeSolverRates,
                                                        printInfo=printSolverInfo)
    else:
        raise RuntimeError,"Unknown linear solver %s" % multilevelLinearSolverType
    if (levelLinearSolverType == LU):
        directSolverFlag=True
    else:
        directSolverFlag=False
    for levelSolver in multilevelLinearSolver.solverList:
        levelSolver.par_fullOverlap = parallelUsesFullOverlap
    return (multilevelLinearSolver,directSolverFlag)

## @}

if __name__ == '__main__':
    from LinearAlgebra import *
    import LinearSolvers
    from LinearSolvers import *
    import Gnuplot
    from Gnuplot import *
    from math import *
    from RandomArray import *
    gf = Gnuplot.Gnuplot()
    gf("set terminal x11")
    ginit = Gnuplot.Gnuplot()
    ginit("set terminal x11")
    gsol = Gnuplot.Gnuplot()
    gsol("set terminal x11")
    gsolNI = Gnuplot.Gnuplot()
    gsolNI("set terminal x11")
    gres = Gnuplot.Gnuplot()
    gres("set terminal x11")
    levels = 7
    n=2**levels + 1
    h =1.0/(n-1.0)
    freq=10
    uFine = uniform(0,1,(n))
    uFine[0]=0.0
    uFine[n-1]=0.0
    xFine = numpy.arange(0,1.0+h,h,dtype='d')
    bFine = (freq*2*pi)**2*numpy.sin(freq*2*pi*xFine)
    gf.plot(Gnuplot.Data(xFine,bFine))
    ginit.plot(Gnuplot.Data(xFine,uFine))
    uList=[]
    bList=[]
    prolongList=[]
    restrictList=[]
    LList=[]
    LDList=[]
    hList=[]
    meshList=[]
    preSmootherList=[]
    postSmootherList=[]
    mgItsList=[]
    for l in range(levels):
        N = 2**(l+1) + 1
        L = SparseMat_old(N-2,N-2,3*(N-2),sym=True)
        LD = Mat(N-2,N-2)
        H = 1.0/(N-1.0)
        hList.append(H)
        mgItsList.append(6)
        meshList.append(numpy.arange(0,1.0+H,H,dtype='d')[1:N-1])
        u = uniform(0,1,(N))
        u[0]  = 0.0
        u[N-1] = 0.0
        b = (freq*2*pi)**2*numpy.sin(freq*2*pi*meshList[l])
        uList.append(u[1:N-1])
        bList.append(b)
        beginAssembly(L)
        for i in range(N-2):
            L[i,i] = 2.0/H**2
            LD[i,i] = 2.0/H**2
            if i > 0:
                L[i,i-1] = -1.0/H**2
                LD[i,i-1] = -1.0/H**2
            if i < N-3:
                L[i,i+1] = -1.0/H**2
                LD[i,i+1] = -1.0/H**2
            endAssembly(L)
        LList.append(L)
        LDList.append(LD)
        if l > 0:
            cN = (N - 1)/2 + 1
            restrict = SparseMat_old(cN-2,N-2,3*(N-2))
            prolong = SparseMat_old(N-2,cN-2,3*(N-2))
            for i in range(cN-2):
                restrict[i,2*i]   = 1.0/4.0
                restrict[i,2*i+1] = 2.0/4.0
                restrict[i,2*i+2] = 1.0/4.0
                prolong[2*i,i] = 1.0/2.0
                prolong[2*i+1,i]= 2.0/2.0
                prolong[2*i+2,i]= 1.0/2.0
            restrict.to_csr()
            restrictList.append(restrict)
            prolong.to_csr()
            prolongList.append(prolong)
            N = cN
            preSmootherList.append(Jacobi(L,2.0/3.0,3))
            postSmootherList.append(Jacobi(L,2.0/3.0,3))
        else:
            restrictList.append([])
            prolongList.append([])
            preSmootherList.append([])
            postSmootherList.append([])
            coarseSolver = Jacobi(L,1.0,1)
    mgm = MGM(prolongList,restrictList,LList,preSmootherList,postSmootherList,coarseSolver,mgItsList)
    mgm.prepare()
    rnorm=1.0
    mgits = 0
    while rnorm > 1.0e-8 and mgits < 20:
        mgits +=1
        mgm.solve(u=uFine[1:n-1],b=bFine[1:n-1])
        rnorm = wl2Norm(mgm.residual(),h)
    gsol.plot(Gnuplot.Data(xFine,uFine,title='numerical solution-MGM'),
              Gnuplot.Data(xFine,numpy.sin(freq*2*pi*xFine),title='exact solution'))
    #gres.plot(Gnuplot.Data(x[1:n-1],mgm.smootherList[0].res,title='final residual'))
    ni = NI(mgm.solverList,prolongList,restrictList)
    ni.prepare()
    ni.solveMultilevel(bList,uList)
    rnorm = wl2Norm(ni.residual(),h)
    gsolNI.plot(Gnuplot.Data(meshList[-1],uList[-1],
                             title='numerical solution-NI'),
                Gnuplot.Data(meshList[-1],numpy.sin(freq*2*pi*meshList[-1]),
                             title='exact solution'))
    evals=[]
    for a,b,u,h in zip(LDList,bList,uList,hList):
        lu = LU(a,computeRes=True)
        lu.prepare(b)
        lu.solve(u,b)
        dev = DenseEigenvalues(a)
        dev.computeEigenvalues()
        evals.append(dev.eigenvalues)
        ratio = (max(abs(dev.eigenvalues))/min(abs(dev.eigenvalues)))*(h**2)
        print "k*h**2 %12.5E" % ratio
    gevals = Gnuplot.Gnuplot()
    gevals("set terminal x11")
    gevals.plot(Gnuplot.Data(evals[0],title='eigenvalues'))
    for ev in evals[1:]:
        gevals.replot(Gnuplot.Data(ev,title='eigenvalues'))
    raw_input('Please press return to continue... \n')

class StorageSet(set):
    def __init__(self,initializer=[],shape=(0,),storageType='d'):
        set.__init__(self,initializer)
        self.shape = shape
        self.storageType = storageType
    def allocate(self,storageDict):
        for k in self:
            storageDict[k] = numpy.zeros(self.shape,self.storageType)

class OperatorConstructor:
    """ Base class for operator constructors. """
    def __init__(self,model):
        self.model = model

    def attachMassOperator(self):
        """Create the discrete Mass operator. """
        self._mass_val = self.model.nzval.copy()
        self._mass_val.fill(0.)
        self.MassOperator = SparseMat(self.model.nFreeVDOF_global,
                                      self.model.nFreeVDOF_global,
                                      self.model.nnz,
                                      self._mass_val,
                                      self.model.colind,
                                      self.model.rowptr)

    def attachInvScaledMassOperator(self):
        """ Create discrete InvScaled Mass operator. """
        self._inv_scaled_mass_val = self.model.nzval.copy()
        self._inv_scaled_mass_val.fill(0.)
        self.TPInvScaledMassOperator = SparseMat(self.model.nFreeVDOF_global,
                                                 self.model.nFreeVDOF_global,
                                                 self.model.nnz,
                                                 self._inv_scaled_mass_val,
                                                 self.model.colind,
                                                 self.model.rowptr)

    def attachScaledMassOperator(self):
        """ Create discrete InvScaled Mass operator. """
        self._scaled_mass_val = self.model.nzval.copy()
        self._scaled_mass_val.fill(0.)
        self.TPScaledMassOperator = SparseMat(self.model.nFreeVDOF_global,
                                              self.model.nFreeVDOF_global,
                                              self.model.nnz,
                                              self._scaled_mass_val,
                                              self.model.colind,
                                              self.model.rowptr)
        
    def attachLaplaceOperator(self):
        """ Create discrete Laplace matrix operator. """
        self._laplace_val = self.model.nzval.copy()
        self._laplace_val.fill(0.)
        self.TPInvScaledLaplaceOperator = SparseMat(self.model.nFreeVDOF_global,
                                                    self.model.nFreeVDOF_global,
                                                    self.model.nnz,
                                                    self._laplace_val,
                                                    self.model.colind,
                                                    self.model.rowptr)

    def attachTPAdvectionOperator(self):
        """ Create discrete Advection matrix operator. """
        self._advection_val = self.model.nzval.copy()
        self._advection_val.fill(0.)
        self.TPScaledAdvectionOperator = SparseMat(self.model.nFreeVDOF_global,
                                                   self.model.nFreeVDOF_global,
                                                   self.model.nnz,
                                                   self._advection_val,
                                                   self.model.colind,
                                                   self.model.rowptr)        

        
class OperatorConstructor_rans2p(OperatorConstructor):
    """ A class for building common discrete rans2p operators.

    Arguments:
    ----------
    LevelModel : :class:`proteus.mprans.RANS2P.LevelModel`
        Level transport model derived from the rans2p class.
    """
    def __init__(self,levelModel):
        OperatorConstructor.__init__(self,levelModel)

    def updateTPAdvectionOperator(self,
                                  density_scaling):
        """ 
        Update the discrete two-phase advection operator matrix. 
        
        Parameters
        ----------
        density_scaling : bool
            Indicates whether advection terms should be scaled with
            the density (True) or 1 (False)           
        """
        rho_0 = density_scaling*self.model.coefficients.rho_0 + (1-density_scaling)*1
        nu_0 = density_scaling*self.model.coefficients.nu_0 + (1-density_scaling)*1
        rho_1 = density_scaling*self.model.coefficients.rho_1 + (1-density_scaling)*1
        nu_1 = density_scaling*self.model.coefficients.nu_1 + (1-density_scaling)*1        
        
        self.TPScaledAdvectionOperator.getCSRrepresentation()[2].fill(0.)
        self.model.rans2p.getTwoPhaseAdvectionOperator(self.model.u[0].femSpace.elementMaps.psi,
                                                       self.model.u[0].femSpace.elementMaps.grad_psi,
                                                       self.model.mesh.nodeArray,
                                                       self.model.mesh.elementNodesArray,
                                                       self.model.elementQuadratureWeights[('u',0)],
                                                       self.model.u[0].femSpace.psi,
                                                       self.model.u[0].femSpace.grad_psi,
                                                       self.model.u[1].femSpace.psi,
                                                       self.model.u[1].femSpace.grad_psi,
                                                       self.model.elementDiameter,
                                                       self.model.mesh.nodeDiametersArray,
                                                       self.model.mesh.nElements_global,
                                                       self.model.coefficients.useMetrics,
                                                       self.model.coefficients.epsFact_density,
                                                       self.model.coefficients.epsFact,
                                                       rho_0,
                                                       nu_0,
                                                       rho_1,
                                                       nu_1,
                                                       self.model.u[1].femSpace.dofMap.l2g,
                                                       self.model.u[1].dof,
                                                       self.model.u[2].dof,
                                                       self.model.coefficients.useVF,
                                                       self.model.coefficients.q_vf,
                                                       self.model.coefficients.q_phi,
                                                       self.model.csrRowIndeces[(0,0)],self.model.csrColumnOffsets[(0,0)],
                                                       self.model.csrRowIndeces[(1,1)],self.model.csrColumnOffsets[(1,1)],
                                                       self.model.csrRowIndeces[(2,2)],self.model.csrColumnOffsets[(2,2)],
                                                       self.TPScaledAdvectionOperator)
        
    def updateTPInvScaledLaplaceOperator(self):
        """ Create a discrete two phase laplace operator matrix. """
        self.TPInvScaledLaplaceOperator.getCSRrepresentation()[2].fill(0.)
        self.model.rans2p.getTwoPhaseInvScaledLaplaceOperator(self.model.u[0].femSpace.elementMaps.psi,
                                                              self.model.u[0].femSpace.elementMaps.grad_psi,
                                                              self.model.mesh.nodeArray,
                                                              self.model.mesh.elementNodesArray,
                                                              self.model.elementQuadratureWeights[('u',0)],
                                                              self.model.u[0].femSpace.grad_psi,
                                                              self.model.u[1].femSpace.grad_psi,
                                                              self.model.elementDiameter,
                                                              self.model.mesh.nodeDiametersArray,
                                                              self.model.mesh.nElements_global,
                                                              self.model.coefficients.useMetrics,
                                                              self.model.coefficients.epsFact_density,
                                                              self.model.coefficients.epsFact,
                                                              self.model.coefficients.rho_0,
                                                              self.model.coefficients.nu_0,
                                                              self.model.coefficients.rho_1,
                                                              self.model.coefficients.nu_1,
                                                              self.model.u[0].femSpace.dofMap.l2g,
                                                              self.model.u[1].femSpace.dofMap.l2g,
                                                              self.model.u[0].dof,
                                                              self.model.u[1].dof,
                                                              self.model.u[2].dof,
                                                              self.model.coefficients.useVF,
                                                              self.model.coefficients.q_vf,
                                                              self.model.coefficients.q_phi,
                                                              self.model.coefficients.sdInfo[(1,1)][0],self.model.coefficients.sdInfo[(1,1)][1], # ARB - this should work..?
                                                              self.model.coefficients.sdInfo[(1,1)][0],self.model.coefficients.sdInfo[(1,1)][1],
                                                              self.model.coefficients.sdInfo[(2,2)][0],self.model.coefficients.sdInfo[(2,2)][1],
                                                              self.model.csrRowIndeces[(0,0)],self.model.csrColumnOffsets[(0,0)],
                                                              self.model.csrRowIndeces[(1,1)],self.model.csrColumnOffsets[(1,1)],
                                                              self.model.csrRowIndeces[(2,2)],self.model.csrColumnOffsets[(2,2)],
                                                              self.TPInvScaledLaplaceOperator)

    def updateTwoPhaseMassOperator_rho(self,
                                       density_scaling = True,
                                       lumped = True):
        """ 
        Create a discrete TwoPhase Mass operator matrix. 

        Parameters
        ----------
        density_scaling : bool
            Indicates whether advection terms should be scaled with
            the density (True) or 1 (False)  
        lumped : bool
            Indicates whether the mass matrices should be lumped or
            full.

        """
        rho_0 = density_scaling*self.model.coefficients.rho_0 + (1-density_scaling)*1
        nu_0 = density_scaling*self.model.coefficients.nu_0 + (1-density_scaling)*1
        rho_1 = density_scaling*self.model.coefficients.rho_1 + (1-density_scaling)*1
        nu_1 = density_scaling*self.model.coefficients.nu_1 + (1-density_scaling)*1        

        self.TPScaledMassOperator.getCSRrepresentation()[2].fill(0.)
        self.model.rans2p.getTwoPhaseScaledMassOperator(1,
                                                        0,      #numerical-viscosity is not relevant for density mass matrix.
                                                        lumped,
                                                        self.model.u[0].femSpace.elementMaps.psi,
                                                        self.model.u[0].femSpace.elementMaps.grad_psi,
                                                        self.model.mesh.nodeArray,
                                                        self.model.mesh.elementNodesArray,
                                                        self.model.elementQuadratureWeights[('u',0)],
                                                        self.model.u[0].femSpace.psi,
                                                        self.model.u[0].femSpace.psi,
                                                        self.model.u[1].femSpace.psi,
                                                        self.model.u[1].femSpace.psi,
                                                        self.model.elementDiameter,
                                                        self.model.mesh.nodeDiametersArray,
                                                        self.model.coefficients.numerical_viscosity,
                                                        self.model.mesh.nElements_global,
                                                        self.model.coefficients.useMetrics,
                                                        self.model.coefficients.epsFact_density,
                                                        self.model.coefficients.epsFact,
                                                        rho_0,
                                                        nu_0,
                                                        rho_1,
                                                        nu_1,
                                                        self.model.u[0].femSpace.dofMap.l2g,
                                                        self.model.u[1].femSpace.dofMap.l2g,
                                                        self.model.u[0].dof,
                                                        self.model.u[1].dof,
                                                        self.model.u[2].dof,
                                                        self.model.coefficients.useVF,
                                                        self.model.coefficients.q_vf,
                                                        self.model.coefficients.q_phi,
                                                        self.model.csrRowIndeces[(0,0)],self.model.csrColumnOffsets[(0,0)],
                                                        self.model.csrRowIndeces[(1,1)],self.model.csrColumnOffsets[(1,1)],
                                                        self.model.csrRowIndeces[(2,2)],self.model.csrColumnOffsets[(2,2)],
                                                        self.TPScaledMassOperator)    
        
        

    def updateTwoPhaseInvScaledMassOperator(self,
                                            numerical_viscosity = True,
                                            lumped = True):
        """Create a discrete TwoPhase Mass operator matrix. 

        Parameters
        ----------
        numerical_viscosity : bool
            Indicates whether the numerical viscosity should be
            included with the Laplace operator.Yes (True) or 
            No (False)            
        """
        self.TPInvScaledMassOperator.getCSRrepresentation()[2].fill(0.)
        self.model.rans2p.getTwoPhaseScaledMassOperator(0,
                                                        numerical_viscosity,
                                                        lumped,
                                                        self.model.u[0].femSpace.elementMaps.psi,
                                                        self.model.u[0].femSpace.elementMaps.grad_psi,
                                                        self.model.mesh.nodeArray,
                                                        self.model.mesh.elementNodesArray,
                                                        self.model.elementQuadratureWeights[('u',0)],
                                                        self.model.u[0].femSpace.psi,
                                                        self.model.u[0].femSpace.psi,
                                                        self.model.u[1].femSpace.psi,
                                                        self.model.u[1].femSpace.psi,
                                                        self.model.elementDiameter,
                                                        self.model.mesh.nodeDiametersArray,
                                                        self.model.coefficients.numerical_viscosity,
                                                        self.model.mesh.nElements_global,
                                                        self.model.coefficients.useMetrics,
                                                        self.model.coefficients.epsFact_density,
                                                        self.model.coefficients.epsFact,
                                                        self.model.coefficients.rho_0,
                                                        self.model.coefficients.nu_0,
                                                        self.model.coefficients.rho_1,
                                                        self.model.coefficients.nu_1,
                                                        self.model.u[0].femSpace.dofMap.l2g,
                                                        self.model.u[1].femSpace.dofMap.l2g,
                                                        self.model.u[0].dof,
                                                        self.model.u[1].dof,
                                                        self.model.u[2].dof,
                                                        self.model.coefficients.useVF,
                                                        self.model.coefficients.q_vf,
                                                        self.model.coefficients.q_phi,
                                                        self.model.csrRowIndeces[(0,0)],self.model.csrColumnOffsets[(0,0)],
                                                        self.model.csrRowIndeces[(1,1)],self.model.csrColumnOffsets[(1,1)],
                                                        self.model.csrRowIndeces[(2,2)],self.model.csrColumnOffsets[(2,2)],
                                                        self.TPInvScaledMassOperator)
        
class OperatorConstructor_oneLevel(OperatorConstructor):
    """ 
    A class for building common discrete operators from one-level
    transport models.
    
    Arguments
    ---------
    OLT : :class:`proteus.Transport.OneLevelTransport`
        One level transport class from which operator construction 
        will be based.
    """
    def __init__(self,OLT):
        OperatorConstructor.__init__(self,OLT)
        self._initializeOperatorConstruction()

    def updateMassOperator(self, rho=1.0):
        self._mass_val.fill(0.)
        try:
            rho = self.model.coefficients.rho
        except:
            pass
        _nd = self.model.coefficients.nd
        self.MassOperatorCoeff = TransportCoefficients.DiscreteMassMatrix(rho=rho, nd=_nd)
        _t = 1.0

        Mass_q = {}
        self._allocateMassOperatorQStorageSpace(Mass_q)
        if _nd == 2:
            self.MassOperatorCoeff.evaluate(_t,Mass_q)
        self._calculateMassOperatorQ(Mass_q)
        
        Mass_Jacobian = {}
        self._allocateMatrixSpace(self.MassOperatorCoeff,
                                  Mass_Jacobian)

        for ci,cjDict in self.MassOperatorCoeff.mass.iteritems():
            for cj in cjDict:
                cfemIntegrals.updateMassJacobian_weak(Mass_q[('dm',ci,cj)],
                                                      Mass_q[('vXw*dV_m',cj,ci)],
                                                      Mass_Jacobian[ci][cj])
        self._createOperator(self.MassOperatorCoeff,Mass_Jacobian,self.MassOperator)

    def updateTPAdvectionOperator(self,phase_function=None):
        self._u = numpy.copy(self.model.q[('u',1)])
        self._v = numpy.copy(self.model.q[('u',2)])
        self._advective_field = [self._u, self._v]
        self._advection_val = self.model.nzval.copy()
        self._advection_val.fill(0.)
        _nd = self.model.coefficients.nd
        
        _rho_0 = self.model.coefficients.rho_0
        _rho_1 = self.model.coefficients.rho_1
        _nu_0 = self.model.coefficients.nu_0
        _nu_1 = self.model.coefficients.nu_1
        
        if phase_function == None:
            self.AdvectionOperatorCoeff = TransportCoefficients.DiscreteTwoPhaseAdvectionOperator(u = self._advective_field,
                                                                                                  nd = _nd,
                                                                                                  rho_0 = _rho_0,
                                                                                                  nu_0 = _nu_0,
                                                                                                  rho_1 = _rho_1,
                                                                                                  nu_1 = _nu_1,
                                                                                                  LS_model = _phase_func)
        else:
            self.AdvectionOperatorCoeff = TransportCoefficients.DiscreteTwoPhaseAdvectionOperator(u = self._advective_field,
                                                                                                  nd = _nd,
                                                                                                  rho_0 = _rho_0,
                                                                                                  nu_0 = _nu_0,
                                                                                                  rho_1 = _rho_1,
                                                                                                  nu_1 = _nu_1,
                                                                                                  phase_function = phase_function)

        _t = 1.0

        Advection_q = {}
        self._allocateAdvectionOperatorQStorageSpace(Advection_q)
        self._calculateQuadratureValues(Advection_q)
        if _nd==2:
            self.AdvectionOperatorCoeff.evaluate(_t,Advection_q)
        self._calculateAdvectionOperatorQ(Advection_q)

        Advection_Jacobian = {}
        self._allocateMatrixSpace(self.AdvectionOperatorCoeff,
                                  Advection_Jacobian)
        
        for ci,ckDict in self.AdvectionOperatorCoeff.advection.iteritems():
            for ck in ckDict:
                cfemIntegrals.updateAdvectionJacobian_weak_lowmem(Advection_q[('df',ci,ck)],
                                                                  self._operatorQ[('v',ck)],
                                                                  Advection_q[('grad(w)*dV_f',ci)],
                                                                  Advection_Jacobian[ci][ck])
        self._createOperator(self.AdvectionOperatorCoeff, Advection_Jacobian, self.TPAdvectionOperator)

    def updateTPInvScaleLaplaceOperator(self):
        self._laplace_val = self.OLT.nzval.copy()
        self._laplace_val.fill(0.)

        _rho_0 = self.OLT.coefficients.rho_0
        _rho_1 = self.OLT.coefficients.rho_1
        _nu_0 = self.OLT.coefficients.nu_0
        _nu_1 = self.OLT.coefficients.nu_1

        _nd = self.OLT.coefficients.nd
        if self.OLT.coefficients.nu != None:
            _nu = self.OLT.coefficients.nu

        if phase_function == None:
            self.LaplaceOperatorCoeff = TransportCoefficients.DiscreteTwoPhaseInvScaledLaplaceOperator(nd=_nd,
                                                                                                       rho_0 = _rho_0,
                                                                                                       nu_0 = _nu_0,
                                                                                                       rho_1 = _rho_1,
                                                                                                       nu_1 = _nu_1,
                                                                                                       LS_model = _phase_func)
        else:
            self.LaplaceOperatorCoeff = TransportCoefficients.DiscreteTwoPhaseInvScaledLaplaceOperator(nd=_nd,
                                                                                                       rho_0 = _rho_0,
                                                                                                       nu_0 = _nu_0,
                                                                                                       rho_1 = _rho_1,
                                                                                                       nu_1 = _nu_1,
                                                                                                       phase_function = phase_function)
            
        _t = 1.0

        Laplace_phi = {}
        Laplace_dphi = {}
        self._initializeLaplacePhiFunctions(Laplace_phi,Laplace_dphi)
        self._initializeSparseDiffusionTensor(self.LaplaceOperatorCoeff)

        Laplace_q = {}
        self._allocateLaplaceOperatorQStorageSpace(Laplace_q)
        self._calculateQuadratureValues(Laplace_q)
        if _nd==2:
            self.LaplaceOperatorCoeff.evaluate(_t,Laplace_q)
        self._calculateLaplaceOperatorQ(Laplace_q)
        
        Laplace_Jacobian = {}
        self._allocateMatrixSpace(self.LaplaceOperatorCoeff,
                                  Laplace_Jacobian)

        for ci,ckDict in self.LaplaceOperatorCoeff.diffusion.iteritems():
            for ck,cjDict in ckDict.iteritems():
                for cj in set(cjDict.keys()+self.LaplaceOperatorCoeff.potential[ck].keys()):
                    cfemIntegrals.updateDiffusionJacobian_weak_sd(self.LaplaceOperatorCoeff.sdInfo[(ci,ck)][0],
                                                                  self.LaplaceOperatorCoeff.sdInfo[(ci,ck)][1],
                                                                  self.OLT.phi[ck].femSpace.dofMap.l2g, #??!!??
                                                                  Laplace_q[('a',ci,ck)],
                                                                  Laplace_q[('da',ci,ck,cj)],
                                                                  Laplace_q[('grad(phi)',ck)],
                                                                  Laplace_q[('grad(w)*dV_a',ck,ci)],
                                                                  Laplace_dphi[(ck,cj)].dof,
                                                                  self._operatorQ[('v',cj)],
                                                                  self._operatorQ[('grad(v)',cj)],
                                                                  Laplace_Jacobian[ci][cj])
        self._createOperator(self.LaplaceOperatorCoeff,
                             Laplace_Jacobian,
                             self.TPInvScaledLaplaceOperator)

    def updateTwoPhaseMassOperator_rho(self):
        pass

    def updateTwoPhaseInvScaledMassOperator(self):
        _rho_0 = self.OLT.coefficients.rho_0
        _rho_1 = self.OLT.coefficients.rho_1
        _nu_0 = self.OLT.coefficients.nu_0
        _nu_1 = self.OLT.coefficients.nu_1
        
        self._mass_val.fill(0.)
        
        _nd = self.OLT.coefficients.nd
        if self.OLT.coefficients.rho != None:
            _rho = self.OLT.coefficients.rho

        if phase_function == None:
            self.MassOperatorCoeff = TransportCoefficients.DiscreteTwoPhaseMassMatrix(nd = _nd,
                                                                                      rho_0 = _rho_0,
                                                                                      nu_0 = _nu_0,
                                                                                      rho_1 = _rho_1,
                                                                                      nu_1 = _nu_1,
                                                                                      LS_model = _phase_func)
        else:
            self.MassOperatorCoeff = TransportCoefficients.DiscreteTwoPhaseMassMatrix(nd = _nd,
                                                                                      rho_0 = _rho_0,
                                                                                      nu_0 = _nu_0,
                                                                                      rho_1 = _rho_1,
                                                                                      nu_1 = _nu_1,
                                                                                      phase_function = phase_function)
            
        _t = 1.0

        Mass_q = {}
        self._allocateTwoPhaseMassOperatorQStorageSpace(Mass_q)
        self._calculateQuadratureValues(Mass_q)
        if _nd == 2:
            self.MassOperatorCoeff.evaluate(_t,Mass_q)
        self._calculateTwoPhaseMassOperatorQ(Mass_q)
        
        Mass_Jacobian = {}
        self._allocateMatrixSpace(self.MassOperatorCoeff,
                                  Mass_Jacobian)

        for ci,cjDict in self.MassOperatorCoeff.mass.iteritems():
            for cj in cjDict:
                cfemIntegrals.updateMassJacobian_weak(Mass_q[('dm',ci,cj)],
                                                      Mass_q[('vXw*dV_m',cj,ci)],
                                                      Mass_Jacobian[ci][cj])

        self._createOperator(self.MassOperatorCoeff,Mass_Jacobian,self.TPMassOperator)

    def _initializeOperatorConstruction(self):
        """ Collect basic values used by all attach operators functions. """
        self._operatorQ = {}
        self._attachJacobianInfo(self._operatorQ)
        self._attachQuadratureInfo()
        self._attachTestInfo(self._operatorQ)
        self._attachTrialInfo(self._operatorQ)

    def _attachQuadratureInfo(self):
        """Define the quadrature type used to build operators.
        
        """
        self._elementQuadrature = self.model._elementQuadrature
        self._elementBoundaryQuadrature = self.model._elementBoundaryQuadrature

    def _attachJacobianInfo(self,Q):
        """ This helper function attaches quadrature data related to 'J'

        Arguments
        ---------
        Q : dict
            A dictionary to store values at quadrature points.
        """
        scalar_quad = StorageSet(shape=(self.model.mesh.nElements_global,
                                        self.model.nQuadraturePoints_element) ) 
        tensor_quad = StorageSet(shape={})

        tensor_quad |= set(['J',
                            'inverse(J)'])
        scalar_quad |= set(['det(J)',
                            'abs(det(J))'])

        for k in tensor_quad:
            Q[k] = numpy.zeros((self.model.mesh.nElements_global,
                                self.model.nQuadraturePoints_element,
                                self.model.nSpace_global,
                                self.model.nSpace_global),
                                'd')

        scalar_quad.allocate(Q)
        
        self.model.u[0].femSpace.elementMaps.getJacobianValues(self.model.elementQuadraturePoints,
                                                             Q['J'],
                                                             Q['inverse(J)'],
                                                             Q['det(J)'])
        Q['abs(det(J))'] = numpy.absolute(Q['det(J)'])

    def _attachTestInfo(self,Q):
        """ Attach quadrature data for test functions.
        
        Arguments
        ---------
        Q : dict
            A dictionary to store values at quadrature points.

        Notes
        -----
        TODO - This function really doesn't need to compute the whole kitchen sink.
        Find a more efficient way to handle this.
        """
        test_shape_quad = StorageSet(shape={})
        test_shapeGradient_quad = StorageSet(shape={})

        test_shape_quad |= set([('w',ci) for ci in range(self.model.nc)])
        test_shapeGradient_quad |= set([('grad(w)',ci) for ci in range(self.model.nc)])
        
        for k in test_shape_quad:
            Q[k] = numpy.zeros(
                (self.model.mesh.nElements_global,
                 self.model.nQuadraturePoints_element,
                 self.model.nDOF_test_element[k[-1]]),
                'd')

        for k in test_shapeGradient_quad:
            Q[k] = numpy.zeros(
                (self.model.mesh.nElements_global,
                 self.model.nQuadraturePoints_element,
                 self.model.nDOF_test_element[k[-1]],
                 self.model.nSpace_global),
                'd')

        for ci in range(self.model.nc):
            if Q.has_key(('w',ci)):
                self.model.testSpace[ci].getBasisValues(self.model.elementQuadraturePoints,
                                                      Q[('w',ci)])
            if Q.has_key(('grad(w)',ci)):
                self.model.testSpace[ci].getBasisGradientValues(self.model.elementQuadraturePoints,
                                                              Q[('inverse(J)')],
                                                              Q[('grad(w)',ci)])

    def _attachTrialInfo(self,Q):
        """ Attach quadrature data for trial functions.

        Arguments
        ---------
        Q : dict
            A dictionary to store values at quadrature points.
        """
        trial_shape_quad = StorageSet(shape={})
        trial_shapeGrad_quad = StorageSet(shape={})
        
        trial_shape_quad |= set([('v',ci) for ci in range(self.model.nc)])
        trial_shapeGrad_quad |= set([('grad(v)',ci) for ci in range(self.model.nc)])

        for k in trial_shape_quad:
            Q[k] = numpy.zeros(
                (self.model.mesh.nElements_global,
                 self.model.nQuadraturePoints_element,
                 self.model.nDOF_test_element[k[-1]]),
                'd')

        for k in trial_shapeGrad_quad:
            Q[k] = numpy.zeros(
                (self.model.mesh.nElements_global,
                 self.model.nQuadraturePoints_element,
                 self.model.nDOF_test_element[k[-1]],
                 self.model.nSpace_global),
                'd')
                                            
        for ci in range(self.model.nc):
            if Q.has_key(('v',ci)):
                self.model.testSpace[ci].getBasisValues(self.model.elementQuadraturePoints,
                                                      Q[('v',ci)])
            if Q.has_key(('grad(v)',ci)):
                self.model.testSpace[ci].getBasisGradientValues(self.model.elementQuadraturePoints,
                                                              Q[('inverse(J)')],
                                                              Q[('grad(v)',ci)])

    def _allocateMassOperatorQStorageSpace(self,Q):
        """ Allocate space for mass operator values. """
        test_shape_quad = StorageSet(shape={})
        trial_shape_quad = StorageSet(shape={})
        trial_shape_X_test_shape_quad = StorageSet(shape={})
        tensor_quad = StorageSet(shape={})
        # TODO - ARB : I don't think the 3 is necessary here...It created a
        # confusing bug in the 2-phase problem...Need to investigate.
        scalar_quad = StorageSet(shape=(self.model.mesh.nElements_global,
                                        self.model.nQuadraturePoints_element,
                                        3))
  
        scalar_quad |= set([('u',ci) for ci in range(self.model.nc)])
        scalar_quad |= set([('m',ci) for ci in self.MassOperatorCoeff.mass.keys()])

        test_shape_quad |= set([('w*dV_m',ci) for ci in self.MassOperatorCoeff.mass.keys()])

        for ci,cjDict in self.MassOperatorCoeff.mass.iteritems():
            trial_shape_X_test_shape_quad |= set([('vXw*dV_m',cj,ci) for cj in cjDict.keys()])

        for ci,cjDict in self.MassOperatorCoeff.mass.iteritems():
            scalar_quad |= set([('dm',ci,cj) for cj in cjDict.keys()])

        for k in tensor_quad:
            Q[k] = numpy.zeros(
                (self.model.mesh.nElements_global,
                 self.model.nQuadraturePoints_element,
                 self.model.nSpace_global,
                 self.model.nSpace_global),
                'd')

        for k in test_shape_quad:
            Q[k] = numpy.zeros(
                (self.model.mesh.nElements_global,
                 self.model.nQuadraturePoints_element,
                 self.model.nDOF_test_element[k[-1]]),
                'd')

        for k in trial_shape_X_test_shape_quad:
            Q[k] = numpy.zeros((self.model.mesh.nElements_global,
                                self.model.nQuadraturePoints_element,
                                self.model.nDOF_trial_element[k[1]],
                                self.model.nDOF_test_element[k[2]]),'d')

        scalar_quad.allocate(Q)

    def _calculateMassOperatorQ(self,Q):
        """ Calculate values for mass operator. """
        elementQuadratureDict = {}

        for ci in self.MassOperatorCoeff.mass.keys():
            elementQuadratureDict[('m',ci)] = self._elementQuadrature

        (elementQuadraturePoints,elementQuadratureWeights,
         elementQuadratureRuleIndeces) = Quadrature.buildUnion(elementQuadratureDict)
        for ci in range(self.model.nc):
            if Q.has_key(('w*dV_m',ci)):
                cfemIntegrals.calculateWeightedShape(elementQuadratureWeights[('m',ci)],
                                                     self._operatorQ['abs(det(J))'],
                                                     self._operatorQ[('w',ci)],
                                                     Q[('w*dV_m',ci)])

        for ci in zip(range(self.model.nc),range(self.model.nc)):
                cfemIntegrals.calculateShape_X_weightedShape(self._operatorQ[('v',ci[1])],
                                                             Q[('w*dV_m',ci[0])],
                                                             Q[('vXw*dV_m',ci[1],ci[0])])

    def _allocateMatrixSpace(self,coeff,matrixDict):
        """ Allocate space for Operator Matrix """
        for ci in range(self.model.nc):
            matrixDict[ci] = {}
            for cj in range(self.model.nc):
                if cj in coeff.stencil[ci]:
                    matrixDict[ci][cj] = numpy.zeros(
                        (self.model.mesh.nElements_global,
                         self.model.nDOF_test_element[ci],
                         self.model.nDOF_trial_element[cj]),
                        'd')

    def _createOperator(self,coeff,matrixDict,A):
        """ Takes the matrix dictionary and creates a CSR matrix """
        for ci in range(self.model.nc):
            for cj in coeff.stencil[ci]:
                cfemIntegrals.updateGlobalJacobianFromElementJacobian_CSR(self.model.l2g[ci]['nFreeDOF'],
                                                                          self.model.l2g[ci]['freeLocal'],
                                                                          self.model.l2g[cj]['nFreeDOF'],
                                                                          self.model.l2g[cj]['freeLocal'],
                                                                          self.model.csrRowIndeces[(ci,cj)],
                                                                          self.model.csrColumnOffsets[(ci,cj)],
                                                                          matrixDict[ci][cj],
                                                                          A)

                
    def _calculateQuadratureValues(self,Q):
        elementQuadratureDict = {}
        elementQuadratureDict[('m',1)] = self._elementQuadrature
        (elementQuadraturePoints,elementQuadratureWeights,
         elementQuadratureRuleIndeces) = Quadrature.buildUnion(elementQuadratureDict)
        self.model.u[0].femSpace.elementMaps.getValues(elementQuadraturePoints, Q['x'])

    def _allocateAdvectionOperatorQStorageSpace(self,Q):
           """Allocate storage space for the Advection operator values. """
           scalar_quad = StorageSet(shape=(self.model.mesh.nElements_global,
                                           self.model.nQuadraturePoints_element))
           points_quadrature = StorageSet(shape=(self.model.mesh.nElements_global,
                                                 self.model.nQuadraturePoints_element,
                                                 3))
           vector_quad = StorageSet(shape=(self.model.mesh.nElements_global,
                                           self.model.nQuadraturePoints_element,
                                           self.model.nSpace_global))
           tensor_quad = StorageSet(shape=(self.model.mesh.nElements_global,
                                           self.model.nQuadraturePoints_element,
                                           self.model.nSpace_global))
           gradients = StorageSet(shape={})

           points_quadrature |= set(['x'])
           scalar_quad |= set([('u',0)])
           vector_quad |= set([('f',ci) for ci in range(self.model.nc)])
           tensor_quad |= set([('df',0,0)])

           for i in range(self.model.nc):
               for j in range(1,self.model.nc):
                   tensor_quad |= set([('df',i,j)])

           gradients |= set([('grad(w)*dV_f',ci) for ci in self.AdvectionOperatorCoeff.advection.keys()])

           scalar_quad.allocate(Q)
           vector_quad.allocate(Q)

           for k in tensor_quad:
               Q[k] = numpy.zeros(
                   (self.model.mesh.nElements_global,
                    self.model.nQuadraturePoints_element,
                    self.model.nSpace_global),
                   'd')

           for k in gradients:
               Q[k] = numpy.zeros(
                   (self.model.mesh.nElements_global,
                    self.model.nQuadraturePoints_element,
                    self.model.nDOF_test_element[k[-1]],
                    self.model.nSpace_global),
                   'd')

           points_quadrature.allocate(Q)<|MERGE_RESOLUTION|>--- conflicted
+++ resolved
@@ -797,7 +797,6 @@
     def initializeTwoPhaseCp_rho(self):
         """Initialize a two phase scaled advection operator Cp.
 
-<<<<<<< HEAD
         Returns
         -------
         two_phase_Cp_rho : matrix
@@ -1548,11 +1547,6 @@
         self.QpInv_shell.setUp()
         # Set PETSc Schur operator
         self._setSchurApproximation(global_ksp)
-<<<<<<< HEAD
-<<<<<<< HEAD
-
-=======
->>>>>>> 4a0c3838
         self._setSchurlog(global_ksp)
         if self.bdyNullSpace == True:
             self._setConstantPressureNullSpace(global_ksp)
@@ -1710,10 +1704,6 @@
                                                constant = True)
             global_ksp.pc.getFieldSplitSubKSP()[1].getOperators()[0].setNullSpace(nsp)
             global_ksp.pc.getFieldSplitSubKSP()[1].getOperators()[1].setNullSpace(nsp)
-<<<<<<< HEAD
-#            self._setConstantPressureNullSpace(global_ksp)
-=======
->>>>>>> 4a0c3838
         self._setSchurlog(global_ksp)
         if self.bdyNullSpace == True:
             self._setConstantPressureNullSpace(global_ksp)
