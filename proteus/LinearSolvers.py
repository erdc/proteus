r"""
A hierarchy of classes for linear algebraic system solvers.

.. inheritance-diagram:: proteus.LinearSolvers
   :parts: 1
"""
from __future__ import print_function
from __future__ import absolute_import
from __future__ import division
from builtins import input
from builtins import zip
from builtins import range
from builtins import object
from past.utils import old_div
from .LinearAlgebraTools import *
from . import LinearAlgebraTools as LAT
from . import FemTools
from . import clapack
from . import superluWrappers
from . import TransportCoefficients
from . import cfemIntegrals
from . import Quadrature
from petsc4py import PETSc as p4pyPETSc
from math import *
import math
from .Profiling import logEvent

class LinearSolver(object):
    """ The base class for linear solvers.

    Arugments
    ---------
    L : :class:`proteus.superluWrappers.SparseMatrix`
        This is the system matrix.
    """
    def __init__(self,
                 L,
                 rtol_r  = 1.0e-4,
                 atol_r  = 1.0e-16,
                 rtol_du = 1.0e-4,
                 atol_du = 1.0e-16,
                 maxIts  = 100,
                 norm = l2Norm,
                 convergenceTest = 'r',
                 computeRates = True,
                 printInfo = False):
        self.solverName = "Base Class"
        self.L = L
        self.n = L.shape[0]
        self.du = Vec(self.n)
        self.rtol_r=rtol_r
        self.atol_r=atol_r
        self.rtol_du=rtol_du
        self.atol_du=atol_du
        self.maxIts=maxIts
        self.its=0
        self.solveCalls = 0
        self.recordedIts=0
        self.solveCalls_failed = 0
        self.recordedIts_failed=0
        self.rReductionFactor=0.0
        self.duReductionFactor=0.0
        self.rReductionFactor_avg=0.0
        self.duReductionFactor_avg=0.0
        self.rReductionOrder=0.0
        self.rReductionOrder_avg=0.0
        self.duReductionOrder=0.0
        self.duReductionOrder_avg=0.0
        self.ratio_r_current = 1.0
        self.ratio_r_solve = 1.0
        self.ratio_du_solve = 1.0
        self.last_log_ratio_r = 1.0
        self.last_log_ratior_du = 1.0
        self.convergenceTest = convergenceTest
        self.computeRates = computeRates
        self.computeEigenvalues=False
        self.printInfo = printInfo
        self.norm = l2Norm
        self.convergenceHistoryIsCorrupt=False
        self.norm_r0=0.0
        self.norm_r=0.0
        self.norm_du=0.0
        self.r=None
        self.leftEigenvectors=None
        self.rightEigenvectors=None
        self.eigenvalues_r=None
        self.eigenvalues_i=None
        self.work=None
        #need some information about parallel setup?
        self.par_fullOverlap = True #whether or not partitioning has full overlap
        #for petsc interface
        self.xGhosted = None
        self.b=None
    def setResTol(self,rtol,atol):
        self.rtol_r = rtol
        self.atol_r = atol
    def prepare(self,b=None):
        pass
    def solve(self,u,r=None,b=None,par_u=None,par_b=None):
        pass
    def calculateEigenvalues(self):
        pass
    def computeResidual(self,u,r,b,initialGuessIsZero=False):
        if initialGuessIsZero:
            r[:]=b
            r*=(-1.0)
        else:
            if type(self.L).__name__ == 'ndarray':
                r[:] = numpy.dot(u,self.L)
            elif type(self.L).__name__ == 'SparseMatrix':
                self.L.matvec(u,r)
            r-=b
    def solveInitialize(self,u,r,b,initialGuessIsZero=True):
        if r is None:
            if self.r is None:
                self.r = Vec(self.n)
            r=self.r
        else:
            self.r=r
        if b is None:
            if self.b is None:
                self.b = Vec(self.n)
            b=self.b
        else:
            self.b=b
        self.computeResidual(u,r,b,initialGuessIsZero)
        self.its = 0
        self.norm_r0 = self.norm(r)
        self.norm_r = self.norm_r0
        self.ratio_r_solve = 1.0
        self.ratio_du_solve = 1.0
        self.last_log_ratio_r = 1.0
        self.last_log_ratior_du = 1.0
        self.convergenceHistoryIsCorrupt=False
        return (r,b)
    def computeConvergenceRates(self):
        if self.convergenceHistoryIsCorrupt:
            return
        else:
            if self.its > 0:
                if self.norm_r < self.lastNorm_r:
                    self.ratio_r_current = old_div(self.norm_r,self.lastNorm_r)
                else:
                    self.convergenceHistoryIsCorrupt=True
                    return
                if self.ratio_r_current > 1.0e-100:
                    log_ratio_r_current = log(self.ratio_r_current)
                else:
                    self.convergenceHistoryIsCorrupt
                    return
                self.ratio_r_solve *= self.ratio_r_current
                self.rReductionFactor = pow(self.ratio_r_solve,old_div(1.0,self.its))
                if self.its > 1:
                    self.rReductionOrder = old_div(log_ratio_r_current, \
                                           self.last_log_ratio_r)
                    if self.norm_du < self.lastNorm_du:
                        ratio_du_current = old_div(self.norm_du,self.lastNorm_du)
                    else:
                        self.convergenceHistoryIsCorrupt=True
                        return
                    if ratio_du_current > 1.0e-100:
                        log_ratio_du_current = log(ratio_du_current)
                    else:
                        self.convergenceHistoryIsCorrupt=True
                        return
                    self.ratio_du_solve *= ratio_du_current
                    self.duReductionFactor = pow(self.ratio_du_solve,
                                                 old_div(1.0,(self.its-1)))
                    if self.its > 2:
                        self.duReductionOrder = old_div(log_ratio_du_current, \
                                                self.last_log_ratio_du)
                    self.last_log_ratio_du = log_ratio_du_current
                self.last_log_ratio_r = log_ratio_r_current
                self.lastNorm_du = self.norm_du
            self.lastNorm_r = self.norm_r
    def converged(self,r):
        convergedFlag = False
        self.norm_r = self.norm(r)
        self.norm_du = self.norm(self.du)
        if self.computeRates ==  True:
            self.computeConvergenceRates()
        if self.convergenceTest == 'its':
            if self.its == self.maxIts:
                convergedFlag = True
        elif self.convergenceTest == 'r':
            if (self.its != 0 and
                self.norm_r < self.rtol_r*self.norm_r0 + self.atol_r):
                convergedFlag = True
        if convergedFlag == True and self.computeRates == True:
            self.computeAverages()
        if self.printInfo == True:
            print(self.info())
        return convergedFlag
    def failed(self):
        failedFlag = False
        if self.its == self.maxIts:
            self.solveCalls_failed+=1
            self.recordedIts_failed+=self.its
            failedFlag = True
        self.its+=1
        return failedFlag
    def computeAverages(self):
        self.recordedIts+=self.its
        if self.solveCalls == 0:
            self.rReductionFactor_avg = self.rReductionFactor
            self.duReductionFactor_avg = self.duReductionFactor
            self.rReductionOrder_avg = self.rReductionOrder
            self.duReductionOrder_avg = self.duReductionOrder
            self.solveCalls+=1
        else:
            self.rReductionFactor_avg*=self.solveCalls
            self.rReductionFactor_avg+=self.rReductionFactor
            self.duReductionFactor_avg*=self.solveCalls
            self.duReductionFactor_avg+=self.duReductionFactor
            self.rReductionOrder_avg*=self.solveCalls
            self.rReductionOrder_avg+=self.rReductionOrder
            self.duReductionOrder_avg*=self.solveCalls
            self.duReductionOrder_avg+=self.duReductionOrder
            self.solveCalls +=1
            self.rReductionFactor_avg/=self.solveCalls
            self.duReductionFactor_avg/=self.solveCalls
            self.rReductionOrder_avg/=self.solveCalls
            self.duReductionOrder_avg/=self.solveCalls
    def info(self):
        self.infoString  = "************Start Linear Solver Info************\n"
        self.infoString += "its                   =  %i \n" % self.its
        self.infoString += "r reduction factor    = %12.5e\n" % self.rReductionFactor
        self.infoString += "du reduction factor   = %12.5e\n" % self.duReductionFactor
        self.infoString += "r reduction order     = %12.5e\n" % self.rReductionOrder
        self.infoString += "du reduction order    = %12.5e\n" % self.duReductionOrder
        self.infoString += "<r reduction factor>  = %12.5e\n" % self.rReductionFactor_avg
        self.infoString += "<du reduction factor> = %12.5e\n" % self.duReductionFactor_avg
        self.infoString += "<r reduction order>   = %12.5e\n" % self.rReductionOrder_avg
        self.infoString += "<du reduction order>  = %12.5e\n" % self.duReductionOrder_avg
        self.infoString += "total its             =  %i \n" % self.recordedIts
        self.infoString += "total its             =  %i \n" % self.recordedIts
        self.infoString += "solver calls          =  %i \n" % self.solveCalls
        self.infoString += "failures              =  %i \n" % self.solveCalls_failed
        self.infoString += "failed its            =  %i \n" % self.recordedIts_failed
        self.infoString += "maxIts                =  %i \n" % self.maxIts
        self.infoString += "convergenceTest       =  %s \n" % self.convergenceTest
        self.infoString += "atol_r                = %12.5e \n" % self.atol_r
        self.infoString += "rtol_r                = %12.5e \n" % self.rtol_r
        self.infoString += "norm(r0)              = %12.5e \n" % self.norm_r0
        self.infoString += "norm(r)               = %12.5e \n" % self.norm_r
        self.infoString += "norm(du)              = %12.5e \n" % self.norm_du
        if self.convergenceHistoryIsCorrupt:
            self.infoString += "HISTORY IS CORRUPT!!! \n"
        self.infoString += "************End Linear Solver Info************\n"
        return self.infoString
    def printPerformance(self):
        pass

    #petsc preconditioner interface
    def setUp(self, pc):
        self.prepare()
    def apply(self,pc,x,y):
        if self.xGhosted is None:
            self.xGhosted = self.par_b.duplicate()
            self.yGhosted = self.par_b.duplicate()
        self.xGhosted.setArray(x.getArray())
        self.xGhosted.ghostUpdateBegin(p4pyPETSc.InsertMode.INSERT,p4pyPETSc.ScatterMode.FORWARD)
        self.xGhosted.ghostUpdateEnd(p4pyPETSc.InsertMode.INSERT,p4pyPETSc.ScatterMode.FORWARD)
        self.yGhosted.zeroEntries()
        with self.yGhosted.localForm() as ylf,self.xGhosted.localForm() as xlf:
            self.solve(u=ylf.getArray(),b=xlf.getArray(),initialGuessIsZero=True)
        y.setArray(self.yGhosted.getArray())

class LU(LinearSolver):
    """
    A wrapper for pysparse's wrapper for superlu.
    """
    def __init__(self,L,computeEigenvalues=False,computeEigenvectors=None):
        import copy
        LinearSolver.__init__(self,L)
        if type(L).__name__ == 'SparseMatrix':
            self.sparseFactor = superluWrappers.SparseFactor(self.n)
        elif type(L).__name__ == 'ndarray':#mwf was array
            self.denseFactor = clapack.DenseFactor(self.n)
        self.solverName = "LU"
        self.computeEigenvalues = computeEigenvalues or (computeEigenvectors is not None)
        if computeEigenvectors in ['left','both']:
            self.leftEigenvectors=numpy.zeros((self.n,self.n),'d')
            self.JOBVL='V'
        else:
            self.JOBVL='N'
        if computeEigenvectors in ['right','both']:
            self.rightEigenvectors=numpy.zeros((self.n,self.n),'d')
            self.JOBVR='V'
        else:
            self.JOBVR='N'
        if computeEigenvalues or computeEigenvectors is not None:
            self.Leig=copy.deepcopy(L)
            self.work=numpy.zeros((self.n*5,),'d')
            self.eigenvalues_r = numpy.zeros((self.n,),'d')
            self.eigenvalues_i = numpy.zeros((self.n,),'d')
    def prepare(self,b=None):
        if type(self.L).__name__ == 'SparseMatrix':
            superluWrappers.sparseFactorPrepare(self.L,self.sparseFactor)
        elif type(self.L).__name__ == 'ndarray':
            if self.computeEigenvalues:
                self.Leig[:]=self.L
                self.calculateEigenvalues()
            clapack.denseFactorPrepare(self.n,
                                       self.L,
                                       self.denseFactor)
        #
    def solve(self,u,r=None,b=None,par_u=None,par_b=None,initialGuessIsZero=False):
        (r,b) = self.solveInitialize(u,r,b,initialGuessIsZero)
        self.du[:]=u
        self.converged(r)
        self.failed()
        u[:]=b
        if type(self.L).__name__ == 'SparseMatrix':
            superluWrappers.sparseFactorSolve(self.sparseFactor,u)
        elif type(self.L).__name__ == 'ndarray':
            clapack.denseFactorSolve(self.n,
                                     self.L,
                                     self.denseFactor,
                                     u)
        self.computeResidual(u,r,b)
        self.du -= u
        self.converged(r)
    def calculateEigenvalues(self):
        if type(self.L).__name__ == 'ndarray':
            clapack.denseCalculateEigenvalues(self.JOBVL,
                                              self.JOBVR,
                                              self.n,
                                              self.Leig,
                                              self.n,
                                              self.eigenvalues_r,
                                              self.eigenvalues_i,
                                              self.leftEigenvectors,
                                              self.n,
                                              self.rightEigenvectors,
                                              self.n,
                                              self.work,
                                              5*self.n)
            eigen_mags = numpy.sqrt(self.eigenvalues_r**2 + self.eigenvalues_i**2)
            logEvent("Minimum eigenvalue magnitude"+repr(eigen_mags.min()))
            logEvent("Maximum eigenvalue magnitude"+repr(eigen_mags.max()))
            logEvent("Minimum real part of eigenvalue "+repr(self.eigenvalues_r.min()))
            logEvent("Maximum real part of eigenvalue "+repr(self.eigenvalues_r.max()))
            logEvent("Minimum complex part of eigenvalue "+repr(self.eigenvalues_i.min()))
            logEvent("Maximum complex part of eigenvalue "+repr(self.eigenvalues_i.max()))

class KSP_petsc4py(LinearSolver):
    """ A class that interfaces Proteus with PETSc KSP. """
    def __init__(self,L,par_L,
                 rtol_r  = 1.0e-4,
                 atol_r  = 1.0e-16,
                 maxIts  = 100,
                 norm    = l2Norm,
                 convergenceTest = 'r',
                 computeRates = True,
                 printInfo = False,
                 prefix=None,
                 Preconditioner=None,
                 connectionList=None,
                 linearSolverLocalBlockSize=1,
                 preconditionerOptions = None):
        """ Initialize a petsc4py KSP object.

        Parameters
        -----------
        L : :class: `.superluWrappers.SparseMatrix`
        par_L :  :class: `.LinearAlgebraTools.ParMat_petsc4py`
        rtol_r : float
        atol_r : float
        maxIts : int
        norm :   norm type
        convergenceTest :
        computeRates: bool
        printInfo : bool
        prefix : bool
        Preconditioner : :class: `.LinearSolvers.KSP_Preconditioner`
        connectionList :
        linearSolverLocalBlockSize : int
        preconditionerOptions : tuple
            A list of optional preconditioner settings.
        """
        LinearSolver.__init__(self,
                              L,
                              rtol_r=rtol_r,
                              atol_r=atol_r,
                              maxIts=maxIts,
                              norm = l2Norm,
                              convergenceTest=convergenceTest,
                              computeRates=computeRates,
                              printInfo=printInfo)
        assert type(L).__name__ == 'SparseMatrix', "petsc4py PETSc can only be called with a local sparse matrix"
        assert isinstance(par_L,ParMat_petsc4py)
        self.pccontext = None
        self.preconditioner = None
        self.preconditionerOptions = preconditionerOptions
        self.pc = None
        self.solverName  = "PETSc"
        self.par_fullOverlap = True
        self.par_firstAssembly=True
        self.par_L   = par_L
        self.petsc_L = par_L
        self.csr_rep_local = self.petsc_L.csr_rep_local
        self.csr_rep = self.petsc_L.csr_rep

        # create petsc4py KSP object and attach operators
        self.ksp = p4pyPETSc.KSP().create()
        self._setMatOperators()
        self.ksp.setOperators(self.petsc_L,self.petsc_L)

        self.setResTol(rtol_r,atol_r)

        convergenceTest = 'r-true'
        if convergenceTest == 'r-true':
            self.r_work = self.petsc_L.getVecLeft()
            self.rnorm0 = None
            self.ksp.setConvergenceTest(self._converged_trueRes)
        else:
            self.r_work = None

        if prefix is not None:
            self.ksp.setOptionsPrefix(prefix)
        if Preconditioner is not None:
            self._setPreconditioner(Preconditioner,par_L,prefix)
            self.ksp.setPC(self.pc)
        self.ksp.max_it = self.maxIts
        self.ksp.setFromOptions()
        # set null space class
        self.null_space = self._set_null_space_class()

    def setResTol(self,rtol,atol):
        """ Set the ksp object's residual and maximum interations. """
        self.rtol_r = rtol
        self.atol_r = atol
        self.ksp.rtol = rtol
        self.ksp.atol = atol
        logEvent("KSP atol %e rtol %e" % (self.ksp.atol,self.ksp.rtol))

    def prepare(self,
                b=None,
                newton_its=None):
        pc_setup_stage = p4pyPETSc.Log.Stage('pc_setup_stage')
        pc_setup_stage.push()
        self.petsc_L.zeroEntries()
        assert self.petsc_L.getBlockSize() == 1, "petsc4py wrappers currently require 'simple' blockVec (blockSize=1) approach"
        if self.petsc_L.proteus_jacobian is not None:
            self.csr_rep[2][self.petsc_L.nzval_proteus2petsc] = self.petsc_L.proteus_csr_rep[2][:]
        if self.par_fullOverlap == True:
            self.petsc_L.setValuesLocalCSR(self.csr_rep_local[0],self.csr_rep_local[1],self.csr_rep_local[2],p4pyPETSc.InsertMode.INSERT_VALUES)
        else:
            if self.par_firstAssembly:
                self.petsc_L.setOption(p4pyPETSc.Mat.Option.NEW_NONZERO_LOCATION_ERR,False)
                self.par_firstAssembly = False
            else:
                self.petsc_L.setOption(p4pyPETSc.Mat.Option.NEW_NONZERO_LOCATION_ERR,True)
            self.petsc_L.setValuesLocalCSR(self.csr_rep[0],self.csr_rep[1],self.csr_rep[2],p4pyPETSc.InsertMode.ADD_VALUES)
        self.petsc_L.assemblyBegin()
        self.petsc_L.assemblyEnd()
        self.ksp.setOperators(self.petsc_L,self.petsc_L)
        if self.pc is not None:
            self.pc.setOperators(self.petsc_L,self.petsc_L)
            self.pc.setUp()
            if self.preconditioner:
                self.preconditioner.setUp(self.ksp,newton_its)
        self.ksp.setUp()
        self.ksp.pc.setUp()
        pc_setup_stage.pop()

    def solve(self,u,r=None,b=None,par_u=None,par_b=None,initialGuessIsZero=True):
        solve_stage = p4pyPETSc.Log.Stage('lin_solve')
        solve_stage.push()
        if par_b.proteus2petsc_subdomain is not None:
            par_b.proteus_array[:] = par_b.proteus_array[par_b.petsc2proteus_subdomain]
            par_u.proteus_array[:] = par_u.proteus_array[par_u.petsc2proteus_subdomain]
        # if self.petsc_L.isSymmetric(tol=1.0e-12):
        #    self.petsc_L.setOption(p4pyPETSc.Mat.Option.SYMMETRIC, True)
        #    print "Matrix is symmetric"
        # else:
        #    print "MATRIX IS NONSYMMETRIC"
        logEvent("before ksp.rtol= %s ksp.atol= %s ksp.converged= %s ksp.its= %s ksp.norm= %s " % (self.ksp.rtol,
                                                                                                   self.ksp.atol,
                                                                                                   self.ksp.converged,
                                                                                                   self.ksp.its,
                                                                                                   self.ksp.norm))
        if self.pccontext is not None:
            self.pccontext.par_b = par_b
            self.pccontext.par_u = par_u
        if self.matcontext is not None:
            self.matcontext.par_b = par_b

        self.null_space.apply_ns(par_b)

        self.ksp.solve(par_b,par_u)

        logEvent("after ksp.rtol= %s ksp.atol= %s ksp.converged= %s ksp.its= %s ksp.norm= %s reason = %s" % (self.ksp.rtol,
                                                                                                             self.ksp.atol,
                                                                                                             self.ksp.converged,
                                                                                                             self.ksp.its,
                                                                                                             self.ksp.norm,
                                                                                                             self.ksp.reason))
        self.its = self.ksp.its
        if self.printInfo:
            self.info()
        if par_b.proteus2petsc_subdomain is not None:
            par_b.proteus_array[:] = par_b.proteus_array[par_b.proteus2petsc_subdomain]
            par_u.proteus_array[:] = par_u.proteus_array[par_u.proteus2petsc_subdomain]
        solve_stage.pop()

    def converged(self,r):
        """
        decide on convention to match norms, convergence criteria
        """
        return self.ksp.converged
    def failed(self):
        failedFlag = LinearSolver.failed(self)
        failedFlag = failedFlag or (not self.ksp.converged)
        return failedFlag

    def info(self):
        self.ksp.view()

    def _setMatOperators(self):
        """ Initializes python context for the ksp matrix operator """
        self.Lshell = p4pyPETSc.Mat().create()
        L_sizes = self.petsc_L.getSizes()
        L_range = self.petsc_L.getOwnershipRange()
        self.Lshell.setSizes(L_sizes)
        self.Lshell.setType('python')
        self.matcontext  = SparseMatShell(self.petsc_L.ghosted_csr_mat)
        self.Lshell.setPythonContext(self.matcontext)

    def _converged_trueRes(self,ksp,its,rnorm):
        """ Function handle to feed to ksp's setConvergenceTest  """
        ksp.buildResidual(self.r_work)
        truenorm = self.r_work.norm()
        if its == 0:
            self.rnorm0 = truenorm
            logEvent("NumericalAnalytics KSPOuterResidual: %12.5e" %(truenorm), level=7)
            if self.rnorm0 == 0.:
                logEvent("NumericalAnalytics KSPOuterResidual(relative): N/A (residual vector is zero)", level=7 )
                logEvent("        KSP it %i norm(r) = %e  norm(r)/|b| = N/A (residual vector is zero) ; atol=%e rtol=%e " % (its,
                                                                                                                             truenorm,
                                                                                                                             ksp.atol,
                                                                                                                             ksp.rtol))
            else:
                logEvent("NumericalAnalytics KSPOuterResidual(relative): %12.5e" %(old_div(truenorm, self.rnorm0)), level=7 )
                logEvent("        KSP it %i norm(r) = %e  norm(r)/|b| = %e ; atol=%e rtol=%e " % (its,
                                                                                                  truenorm,
                                                                                                  (old_div(truenorm, self.rnorm0)),
                                                                                                  ksp.atol,
                                                                                                  ksp.rtol))
            return False
        else:
            logEvent("NumericalAnalytics KSPOuterResidual: %12.5e" %(truenorm), level=7)
            logEvent("NumericalAnalytics KSPOuterResidual(relative): %12.5e" %(old_div(truenorm, self.rnorm0)), level=7)
            logEvent("        KSP it %i norm(r) = %e  norm(r)/|b| = %e ; atol=%e rtol=%e " % (its,
                                                                                              truenorm,
                                                                                              (old_div(truenorm, self.rnorm0)),
                                                                                              ksp.atol,
                                                                                              ksp.rtol))
            if truenorm < self.rnorm0*ksp.rtol:
                return p4pyPETSc.KSP.ConvergedReason.CONVERGED_RTOL
            if truenorm < ksp.atol:
                return p4pyPETSc.KSP.ConvergedReason.CONVERGED_ATOL
        return False

    def _setPreconditioner(self,
                           Preconditioner,
                           par_L,
                           prefix):
        """ Sets the preconditioner type used in the KSP object """
        if Preconditioner is not None:
            if Preconditioner == petsc_LU:
                logEvent("NAHeader Precondtioner LU")
                self.preconditioner = petsc_LU(par_L,
                                               prefix)
                self.pc = self.preconditioner.pc
            elif Preconditioner == petsc_ASM:
                logEvent("NAHead Preconditioner ASM")
                self.preconditioner = petsc_ASM(par_L,
                                                prefix)
                self.pc = self.preconditioner.pc
            if Preconditioner == Jacobi:
                self.pccontext= Preconditioner(L,
                                               weight=1.0,
                                               rtol_r=rtol_r,
                                               atol_r=atol_r,
                                               maxIts=1,
                                               norm = l2Norm,
                                               convergenceTest='its',
                                               computeRates=False,
                                               printInfo=False)
                self.pc = p4pyPETSc.PC().createPython(self.pccontext)
            elif Preconditioner == GaussSeidel:
                self.pccontext= Preconditioner(connectionList,
                                               L,
                                               weight=1.0,
                                               sym=False,
                                               rtol_r=rtol_r,
                                               atol_r=atol_r,
                                               maxIts=1,
                                               norm = l2Norm,
                                               convergenceTest='its',
                                               computeRates=False,
                                               printInfo=False)
                self.pc = p4pyPETSc.PC().createPython(self.pccontext)
            elif Preconditioner == LU:
                #ARB - parallel matrices from PETSc4py don't work here.
                self.pccontext = Preconditioner(L)
                self.pc = p4pyPETSc.PC().createPython(self.pccontext)
            elif Preconditioner == StarILU:
                self.pccontext= Preconditioner(connectionList,
                                               L,
                                               weight=1.0,
                                               rtol_r=rtol_r,
                                               atol_r=atol_r,
                                               maxIts=1,
                                               norm = l2Norm,
                                               convergenceTest='its',
                                               computeRates=False,
                                               printInfo=False)
                self.pc = p4pyPETSc.PC().createPython(self.pccontext)
            elif Preconditioner == StarBILU:
                self.pccontext= Preconditioner(connectionList,
                                               L,
                                               bs=linearSolverLocalBlockSize,
                                               weight=1.0,
                                               rtol_r=rtol_r,
                                               atol_r=atol_r,
                                               maxIts=1,
                                               norm = l2Norm,
                                               convergenceTest='its',
                                               computeRates=False,
                                               printInfo=False)
                self.pc = p4pyPETSc.PC().createPython(self.pccontext)
            elif Preconditioner == SimpleNavierStokes3D:
                logEvent("NAHeader Preconditioner SimpleNavierStokes" )
                try:
                    self.preconditioner = SimpleNavierStokes3D(par_L,
                                                               prefix,
                                                               velocity_block_preconditioner=self.preconditionerOptions[0])
                except IndexError:
                    logEvent("Preconditioner options not specified, using defaults")
                    self.preconditioner = SimpleNavierStokes3D(par_L,
                                                               prefix)
                self.pc = self.preconditioner.pc
            elif Preconditioner == SimpleNavierStokes2D:
                logEvent("NAHeader Preconditioner SimpleNavierStokes" )
                try:
                    self.preconditioner = SimpleNavierStokes2D(par_L,
                                                               prefix,
                                                               velocity_block_preconditioner=self.preconditionerOptions[0])
                except IndexError:
                    logEvent("Preconditioner options not specified, using defaults")
                    self.preconditioner = SimpleNavierStokes2D(par_L,
                                                               prefix)
                self.pc = self.preconditioner.pc
            elif Preconditioner == Schur_Sp:
                logEvent("NAHeader Preconditioner selfp" )
                try:
                    self.preconditioner = Schur_Sp(par_L,
                                                   prefix,
                                                   velocity_block_preconditioner=self.preconditionerOptions[0])
                except IndexError:
                    logEvent("Preconditioner options not specified, using defaults")
                    self.preconditioner = Schur_Sp(par_L,
                                                   prefix)
                self.pc = self.preconditioner.pc
            elif Preconditioner == Schur_Qp:
                logEvent("NAHeader Preconditioner Qp" )
                self.preconditioner = Schur_Qp(par_L,
                                               prefix)
                self.pc = self.preconditioner.pc
            elif Preconditioner == NavierStokes_TwoPhasePCD:
                logEvent("NAHeader Preconditioner TwoPhasePCD")
                try:
                    self.preconditioner = NavierStokes_TwoPhasePCD(par_L,
                                                                   prefix,
                                                                   density_scaling=self.preconditionerOptions[0],
                                                                   numerical_viscosity=self.preconditionerOptions[1],
                                                                   lumped=self.preconditionerOptions[2],
                                                                   num_chebyshev_its=self.preconditionerOptions[3],
                                                                   laplace_null_space=self.preconditionerOptions[4],
                                                                   velocity_block_preconditioner=self.preconditionerOptions[5])
                except IndexError:
                    logEvent("Preconditioner options not specified, using defaults")
                    self.preconditioner = NavierStokes_TwoPhasePCD(par_L,
                                                                   prefix)
                self.pc = self.preconditioner.pc
            elif Preconditioner == Schur_LSC:
                logEvent("NAHeader Preconditioner LSC")
                self.preconditioner = Schur_LSC(par_L,
                                                prefix)
                self.pc = self.preconditioner.pc
            elif Preconditioner == SimpleDarcyFC:
                self.preconditioner = SimpleDarcyFC(par_L)
                self.pc = self.preconditioner.pc
            elif Preconditioner == NavierStokesPressureCorrection:
                self.preconditioner = NavierStokesPressureCorrection(par_L,
                                                                     prefix)
                self.pc = self.preconditioner.pc

    def _set_null_space_class(self):
        current_module = sys.modules[__name__]
        null_space_cls_name = self.par_L.pde.coefficients.nullSpace
        null_space_cls = getattr(current_module,
                                 null_space_cls_name)
        return null_space_cls(self)

class SchurOperatorConstructor(object):
    """
    Generate matrices for use in Schur complement preconditioner operators.
    """
    def __init__(self, linear_smoother, pde_type='general_saddle_point'):
        """
        Initialize a Schur Operator constructor.

        Parameters
        ----------
        linear_smoother : class
            Provides the data about the problem.
        pde_type :  str
            Currently supports Stokes and navierStokes
        """
        from proteus.mprans import RANS2P
        if linear_smoother.PCType!='schur':
            raise Exception('This function only works with the' \
                'LinearSmoothers for Schur Complements.')
        self.linear_smoother=linear_smoother
        self.L = linear_smoother.L
        self.pde_type = pde_type
        # ARB TODO : the Schur class should be refactored to avoid
        # the follow expection statement
        try:
            self.L.pde
            pass
        except AttributeError:
            return

        if isinstance(self.L.pde, RANS2P.LevelModel):
            self.opBuilder = OperatorConstructor_rans2p(self.L.pde)
        else:
            self.opBuilder = OperatorConstructor_oneLevel(self.L.pde)
            try:
                self._phase_func = self.L.pde.coefficients.which_region
            except AttributeError:
                pass

    def _initializeMat(self,jacobian):
        from . import Comm
        comm = Comm.get()
        transport = self.L.pde
        rowptr, colind, nzval = jacobian.getCSRrepresentation()
        rowptr_petsc = rowptr.copy()
        colind_petsc = colind.copy()
        nzval[:] = numpy.arange(nzval.shape[0])
        nzval_petsc = nzval.copy()
        nzval_proteus2petsc=colind.copy()
        nzval_petsc2proteus=colind.copy()
        rowptr_petsc[0] = 0
        comm.beginSequential()
        for i in range(LAT.ParInfo_petsc4py.par_n+LAT.ParInfo_petsc4py.par_nghost):
            start_proteus = rowptr[LAT.ParInfo_petsc4py.petsc2proteus_subdomain[i]]
            end_proteus = rowptr[LAT.ParInfo_petsc4py.petsc2proteus_subdomain[i]+1]
            nzrow =  end_proteus - start_proteus
            rowptr_petsc[i+1] = rowptr_petsc[i] + nzrow
            start_petsc = rowptr_petsc[i]
            end_petsc = rowptr_petsc[i+1]
            petsc_cols_i = LAT.ParInfo_petsc4py.proteus2petsc_subdomain[colind[start_proteus:end_proteus]]
            j_sorted = petsc_cols_i.argsort()
            colind_petsc[start_petsc:end_petsc] = petsc_cols_i[j_sorted]
            nzval_petsc[start_petsc:end_petsc] = nzval[start_proteus:end_proteus][j_sorted]
            for j_petsc, j_proteus in zip(numpy.arange(start_petsc,end_petsc),
                                          numpy.arange(start_proteus,end_proteus)[j_sorted]):
                nzval_petsc2proteus[j_petsc] = j_proteus
                nzval_proteus2petsc[j_proteus] = j_petsc
        comm.endSequential()
        assert(nzval_petsc.shape[0] == colind_petsc.shape[0] == rowptr_petsc[-1] - rowptr_petsc[0])
        petsc_a = {}
        proteus_a = {}
        for i in range(transport.dim):
            for j,k in zip(colind[rowptr[i]:rowptr[i+1]],list(range(rowptr[i],rowptr[i+1]))):
                nzval[k] = i*transport.dim+j
                proteus_a[i,j] = nzval[k]
                petsc_a[LAT.ParInfo_petsc4py.proteus2petsc_subdomain[i],LAT.ParInfo_petsc4py.proteus2petsc_subdomain[j]] = nzval[k]
        for i in range(transport.dim):
            for j,k in zip(colind_petsc[rowptr_petsc[i]:rowptr_petsc[i+1]],list(range(rowptr_petsc[i],rowptr_petsc[i+1]))):
                nzval_petsc[k] = petsc_a[i,j]
        return SparseMat(transport.dim,transport.dim,nzval_petsc.shape[0], nzval_petsc, colind_petsc, rowptr_petsc)

    def initializeTwoPhaseCp_rho(self):
        """Initialize a two phase scaled advection operator Cp.

        Returns
        -------
        two_phase_Cp_rho : matrix
        """
        from . import Comm
        comm = Comm.get()
        self.opBuilder.attachTPAdvectionOperator()
        par_info = self.linear_smoother.L.pde.par_info
        if comm.size() == 1:
            self.two_phase_Cp_rho = ParMat_petsc4py(self.opBuilder.TPScaledAdvectionOperator,
                                                    par_info.par_bs,
                                                    par_info.par_n,
                                                    par_info.par_N,
                                                    par_info.par_nghost,
                                                    par_info.subdomain2global)
        else:
            mixed = False
            if mixed == True:
                self.petsc_two_phase_Cp_rho = self._initializeMat(self.opBuilder.TPScaledAdvectionOperator)
                self.two_phase_Cp_rho = ParMat_petsc4py(self.petsc_two_phase_Cp_rho,
                                                        par_info.par_bs,
                                                        par_info.par_n,
                                                        par_info.par_N,
                                                        par_info.par_nghost,
                                                        par_info.petsc_subdomain2global_petsc,
                                                        pde=self.L.pde,
                                                        proteus_jacobian=self.opBuilder.TPScaledAdvectionOperator,
                                                        nzval_proteus2petsc=par_info.nzval_proteus2petsc)
            else:
                self.two_phase_Cp_rho = ParMat_petsc4py(self.opBuilder.TPScaledAdvectionOperator,
                                                        par_info.par_bs,
                                                        par_info.par_n,
                                                        par_info.par_N,
                                                        par_info.par_nghost,
                                                        par_info.subdomain2global,
                                                        pde=self.L.pde)
        self.two_phase_Cp_rho_csr_rep = self.two_phase_Cp_rho.csr_rep
        self.two_phase_Cp_rho_csr_rep_local = self.two_phase_Cp_rho.csr_rep_local
        return self.two_phase_Cp_rho

    def initializeTwoPhaseInvScaledAp(self):
        """Initialize a two phase scaled laplace operator Ap.

        Returns
        -------
        two_phase_Ap_inv : matrix
        """
        from . import Comm
        comm = Comm.get()
        self.opBuilder.attachLaplaceOperator()
        par_info = self.linear_smoother.L.pde.par_info
        if comm.size() == 1:
            self.two_phase_Ap_inv = ParMat_petsc4py(self.opBuilder.TPInvScaledLaplaceOperator,
                                                    par_info.par_bs,
                                                    par_info.par_n,
                                                    par_info.par_N,
                                                    par_info.par_nghost,
                                                    par_info.subdomain2global)
        else:
            mixed = False
            if mixed == True:
                self.petsc_two_phase_Ap_inv = self._initializeMat(self.opBuilder.TPInvScaledLaplaceOperator)
                self.two_phase_Ap_inv = ParMat_petsc4py(self.petsc_two_phase_Ap_inv,
                                                        par_info.par_bs,
                                                        par_info.par_n,
                                                        par_info.par_N,
                                                        par_info.par_nghost,
                                                        par_info.petsc_subdomain2global_petsc,
                                                        pde=self.L.pde,
                                                        proteus_jacobian=self.opBuilder.TPInvScaledLaplaceOperator,
                                                        nzval_proteus2petsc=par_info.nzval_proteus2petsc)
            else:
                self.two_phase_Ap_inv = ParMat_petsc4py(self.opBuilder.TPInvScaledLaplaceOperator,
                                                        par_info.par_bs,
                                                        par_info.par_n,
                                                        par_info.par_N,
                                                        par_info.par_nghost,
                                                        par_info.subdomain2global,
                                                        pde=self.L.pde)                
        self.two_phase_Ap_inv_csr_rep = self.two_phase_Ap_inv.csr_rep
        self.two_phase_Ap_inv_csr_rep_local = self.two_phase_Ap_inv.csr_rep_local
        return self.two_phase_Ap_inv

    def initializeTwoPhaseQp_rho(self):
        """Initialize a two phase scaled mass matrix.

        Returns
        -------
        two_phase_Ap_inv : matrix
        """
        from . import Comm
        comm = Comm.get()
        self.opBuilder.attachScaledMassOperator()
        par_info = self.linear_smoother.L.pde.par_info
        if comm.size() == 1:
            self.two_phase_Qp_scaled = ParMat_petsc4py(self.opBuilder.TPScaledMassOperator,
                                                       par_info.par_bs,
                                                       par_info.par_n,
                                                       par_info.par_N,
                                                       par_info.par_nghost,
                                                       par_info.subdomain2global)
        else:
            mixed = False
            if mixed == True:
                self.petsc_two_phase_Qp_scaled = self._initializeMat(self.opBuilder.TPScaledMassOperator)
                self.two_phase_Qp_scaled = ParMat_petsc4py(self.petsc_two_phase_Qp_scaled,
                                                           par_info.par_bs,
                                                           par_info.par_n,
                                                           par_info.par_N,
                                                           par_info.par_nghost,
                                                           par_info.petsc_subdomain2global_petsc,
                                                           pde=self.L.pde,
                                                           proteus_jacobian=self.opBuilder.TPScaledMassOperator,
                                                           nzval_proteus2petsc=par_info.nzval_proteus2petsc)
            else:
                self.two_phase_Qp_scaled = ParMat_petsc4py(self.opBuilder.TPScaledMassOperator,
                                                           par_info.par_bs,
                                                           par_info.par_n,
                                                           par_info.par_N,
                                                           par_info.par_nghost,
                                                           par_info.subdomain2global)
        self.two_phase_Qp_scaled_csr_rep = self.two_phase_Qp_scaled.csr_rep
        self.two_phase_Qp_scaled_csr_rep_local = self.two_phase_Qp_scaled.csr_rep_local
        return self.two_phase_Qp_scaled

    def initializeTwoPhaseInvScaledQp(self):
        """Initialize a two phase scaled mass operator Qp.

        Returns
        -------
        two_phase_Ap_inv : matrix
        """
        from . import Comm
        comm = Comm.get()
        self.opBuilder.attachInvScaledMassOperator()
        par_info = self.linear_smoother.L.pde.par_info
        if comm.size() == 1:
            self.two_phase_Qp_inv = ParMat_petsc4py(self.opBuilder.TPInvScaledMassOperator,
                                                    par_info.par_bs,
                                                    par_info.par_n,
                                                    par_info.par_N,
                                                    par_info.par_nghost,
                                                    par_info.subdomain2global)
        else:
            mixed = False
            if mixed == True:
                self.petsc_two_phase_Qp_inv = self._initializeMat(self.opBuilder.TPInvScaledMassOperator)
                self.two_phase_Qp_inv = ParMat_petsc4py(self.petsc_two_phase_Qp_inv,
                                                        par_info.par_bs,
                                                        par_info.par_n,
                                                        par_info.par_N,
                                                        par_info.par_nghost,
                                                        par_info.petsc_subdomain2global_petsc,
                                                        pde=self.L.pde,
                                                        proteus_jacobian=self.opBuilder.TPInvScaledMassOperator,
                                                        nzval_proteus2petsc=par_info.nzval_proteus2petsc)
            else:
                self.two_phase_Qp_inv = ParMat_petsc4py(self.opBuilder.TPInvScaledMassOperator,
                                                        par_info.par_bs,
                                                        par_info.par_n,
                                                        par_info.par_N,
                                                        par_info.par_nghost,
                                                        par_info.subdomain2global)                
        self.two_phase_Qp_inv_csr_rep = self.two_phase_Qp_inv.csr_rep
        self.two_phase_Qp_inv_csr_rep_local = self.two_phase_Qp_inv.csr_rep_local
        return self.two_phase_Qp_inv

    def initializeQ(self):
        """ Initialize a mass matrix Q.

        Returns
        -------
        Q : matrix
            The mass matrix.
        """
        from . import Comm
        comm = Comm.get()
        self.opBuilder.attachMassOperator()
        par_info = self.linear_smoother.L.pde.par_info
        if comm.size() == 1:
            if par_info.mixed is False:
                self.Q = ParMat_petsc4py(self.opBuilder.MassOperator,
                                         par_info.par_bs,
                                         par_info.par_n,
                                         par_info.par_N,
                                         par_info.par_nghost,
                                         par_info.subdomain2global)
            else:
                self.Q = ParMat_petsc4py(self.opBuilder.MassOperator,
                                         1,
                                         par_info.par_n,
                                         par_info.par_N,
                                         par_info.par_nghost,
                                         par_info.subdomain2global,
                                         pde=self.L.pde)
        else:
            if par_info.mixed is True:
                self.petsc_Q = self._initializeMat(self.opBuilder.MassOperator)
                self.Q = ParMat_petsc4py(self.opBuilder.MassOperator,
                                         1,
                                         par_info.par_n,
                                         par_info.par_N,
                                         par_info.par_nghost,
                                         par_info.petsc_subdomain2global_petsc,
                                         pde=self.L.pde,
                                         proteus_jacobian=self.opBuilder.MassOperator,
                                         nzval_proteus2petsc=par_info.nzval_proteus2petsc)
            else:
                self.Q = ParMat_petsc4py(self.petsc_Q,
                                         par_info.par_bs,
                                         par_info.par_n,
                                         par_info.par_N,
                                         par_info.par_nghost,
                                         par_info.petsc_subdomain2global_petsc,
                                         pde=self.L.pde,
                                         proteus_jacobian=self.opBuilder.MassOperator,
                                         nzval_proteus2petsc=par_info.nzval_proteus2petsc)
        self.Q_csr_rep = self.Q.csr_rep
        self.Q_csr_rep_local = self.Q.csr_rep_local
        return self.Q

    def updateQ(self,
                output_matrix = False):
        """
        Update the mass matrix operator.

        Parameters
        ----------
        output_matrix : bool
            Save updated mass operator.
        """
        self.opBuilder.updateMassOperator()
        self.Q.zeroEntries()
        if self.Q.proteus_jacobian != None:
            self.Q_csr_rep[2][self.Q.nzval_proteus2petsc] = self.Q.proteus_csr_rep[2][:]
        self.Q.setValuesLocalCSR(self.Q_csr_rep_local[0],
                                 self.Q_csr_rep_local[1],
                                 self.Q_csr_rep_local[2],
                                 p4pyPETSc.InsertMode.INSERT_VALUES)
        self.Q.assemblyBegin()
        self.Q.assemblyEnd()
        if output_matrix is True:
            self._exportMatrix(self.Q,'Q')

    def updateNp_rho(self,
                     density_scaling = True,
                     output_matrix = False):
        """
        Update the two-phase advection operator.

        Parameters
        ----------
        density_scaling : bool
            Indicates whether advection terms should be scaled with
            the density (True) or 1 (False)
        output_matrix : bool
            Save updated advection operator.
        """
        self.opBuilder.updateTPAdvectionOperator(density_scaling)
        self.two_phase_Cp_rho.zeroEntries()
        if self.two_phase_Cp_rho.proteus_jacobian != None:
            self.two_phase_Cp_rho_csr_rep[2][self.two_phase_Cp_rho.nzval_proteus2petsc] = self.two_phase_Cp_rho.proteus_csr_rep[2][:]
        self.two_phase_Cp_rho.setValuesLocalCSR(self.two_phase_Cp_rho_csr_rep_local[0],
                                                self.two_phase_Cp_rho_csr_rep_local[1],
                                                self.two_phase_Cp_rho_csr_rep_local[2],
                                                p4pyPETSc.InsertMode.INSERT_VALUES)
        self.two_phase_Cp_rho.assemblyBegin()
        self.two_phase_Cp_rho.assemblyEnd()
        if output_matrix is True:
            self._exportMatrix(self.two_phase_Cp_rho,'Cp_rho')

    def updateInvScaledAp(self,
                          output_matrix = False):
        """Update the two-phase laplace operator.

        Parameters
        ----------
        output_matrix : bool
            Save updated laplace operator.
        """
        self.opBuilder.updateTPInvScaledLaplaceOperator()
        self.two_phase_Ap_inv.zeroEntries()
        if self.two_phase_Ap_inv.proteus_jacobian != None:
            self.two_phase_Ap_inv_csr_rep[2][self.two_phase_Ap_inv.nzval_proteus2petsc] = self.two_phase_Ap_inv.proteus_csr_rep[2][:]
        self.two_phase_Ap_inv.setValuesLocalCSR(self.two_phase_Ap_inv_csr_rep_local[0],
                                                self.two_phase_Ap_inv_csr_rep_local[1],
                                                self.two_phase_Ap_inv_csr_rep_local[2],
                                                p4pyPETSc.InsertMode.INSERT_VALUES)
        self.two_phase_Ap_inv.assemblyBegin()
        self.two_phase_Ap_inv.assemblyEnd()
        if output_matrix is True:
            self._exportMatrix(self.two_phase_Ap_inv,'Cp_rho')

    def updateTwoPhaseQp_rho(self,
                             density_scaling = True,
                             lumped = True,
                             output_matrix=False):
        """Update the two-phase inverse viscosity scaled mass matrix.

        Parameters
        ----------
        density : bool
            Indicates whether the density mass matrix should
            be scaled with rho (True) or 1 (False).
        lumped : bool
            Flag indicating whether the mass operator should be
            calculated as a lumped matrix (True) or as a full
            matrix (False).
        output_matrix : bool
            Save updated mass operator.
        """
        self.opBuilder.updateTwoPhaseMassOperator_rho(density_scaling = density_scaling,
                                                      lumped = lumped)
        self.two_phase_Qp_scaled.zeroEntries()
        if self.two_phase_Qp_scaled.proteus_jacobian != None:
            self.two_phase_Qp_scaled_csr_rep[2][self.two_phase_Qp_scaled.nzval_proteus2petsc] = self.two_phase_Qp_scaled.proteus_csr_rep[2][:]
        self.two_phase_Qp_scaled.setValuesLocalCSR(self.two_phase_Qp_scaled_csr_rep_local[0],
                                                   self.two_phase_Qp_scaled_csr_rep_local[1],
                                                   self.two_phase_Qp_scaled_csr_rep_local[2],
                                                   p4pyPETSc.InsertMode.INSERT_VALUES)
        self.two_phase_Qp_scaled.assemblyBegin()
        self.two_phase_Qp_scaled.assemblyEnd()
        if output_matrix is True:
            self._exportMatrix(self.two_phase_Qp_scaled,'Qp_scaled')

    def updateTwoPhaseInvScaledQp_visc(self,
                                       numerical_viscosity = True,
                                       lumped = True,
                                       output_matrix=False):
        """
        Update the two-phase inverse viscosity scaled mass matrix.

        Parameters
        ----------
        numerical_viscosity : bool
            Indicates whether the numerical viscosity should be
            included with the mass operator (True to include,
            False to exclude)
        lumped : bool
            Flag indicating whether the mass operator should be
            calculated as a lumped matrix (True) or as a full
            matrix (False).
        output_matrix : bool
            Save updated mass operator.
        """
        self.opBuilder.updateTwoPhaseInvScaledMassOperator(numerical_viscosity = numerical_viscosity,
                                                           lumped = lumped)
        self.two_phase_Qp_inv.zeroEntries()
        if self.two_phase_Qp_inv.proteus_jacobian != None:
            self.two_phase_Qp_inv_csr_rep[2][self.two_phase_Qp_inv.nzval_proteus2petsc] = self.two_phase_Qp_inv.proteus_csr_rep[2][:]
        self.two_phase_Qp_inv.setValuesLocalCSR(self.two_phase_Qp_inv_csr_rep_local[0],
                                                self.two_phase_Qp_inv_csr_rep_local[1],
                                                self.two_phase_Qp_inv_csr_rep_local[2],
                                                p4pyPETSc.InsertMode.INSERT_VALUES)
        self.two_phase_Qp_inv.assemblyBegin()
        self.two_phase_Qp_inv.assemblyEnd()
        if output_matrix is True:
            self._exportMatrix(self.two_phase_Qp_scaled,'Qp_scaled')

    def getQv(self, output_matrix=False, recalculate=False):
        """ Return the pressure mass matrix Qp.

        Parameters
        ----------
        output_matrix : bool
            Determines whether matrix should be exported.
        recalculate : bool
            Flag indicating whether matrix should be rebuilt every iteration

        Returns
        -------
        Qp : matrix
            The pressure mass matrix.
        """
        Qsys_petsc4py = self._massMatrix(recalculate = recalculate)
        self.Qv = Qsys_petsc4py.createSubMatrix(self.linear_smoother.isv,
                                             self.linear_smoother.isv)
        if output_matrix is True:
            self._exportMatrix(self.Qv,"Qv")
        return self.Qv

    def getQp(self, output_matrix=False, recalculate=False):
        """ Return the pressure mass matrix Qp.

        Parameters
        ----------
        output_matrix : bool
            Determines whether matrix should be exported.
        recalculate : bool
            Flag indicating whether matrix should be rebuilt every iteration

        Returns
        -------
        Qp : matrix
            The pressure mass matrix.
        """
        Qsys_petsc4py = self._massMatrix(recalculate = recalculate)
        self.Qv = Qsys_petsc4py.createSubMatrix(self.linear_smoother.isv,
                                             self.linear_smoother.isv)
        if output_matrix is True:
            self._exportMatrix(self.Qv,"Qv")
        return self.Qv

    def _massMatrix(self,recalculate=False):
        """ Generates a mass matrix.

        This function generates and returns the mass matrix for the system. This
        function is internal to the class and called by public functions which
        take and return the relevant components (eg. the pressure or velcoity).

        Parameters
        ----------
        recalculate : bool
            Indicates whether matrix should be rebuilt everytime it's called.

        Returns
        -------
        Qsys : matrix
            The system's mass matrix.
        """
        self.opBuilder.attachMassOperator()

class KSP_Preconditioner(object):
    """ Base class for PETSc KSP precondtioners. """
    def __init__(self):
        pass

    def setup(self, global_ksp=None):
        pass

class petsc_ASM(KSP_Preconditioner):
    """ASM PETSc preconditioner class.

    This class provides an ASM preconditioners for PETSc4py KSP
    objects.
    """
    def __init__(self, 
                 L,
                 prefix=None):
        """
        Initializes the ASMpreconditioner for use with PETSc.

        Parameters
        ----------
        L : the global system matrix.
        prefix : str
            Prefix handle for PETSc options.
        """
        self.PCType = 'asm'
        self.L = L
        self._initializePC(prefix)
        self.pc.setFromOptions()

    def _initializePC(self,
                      prefix=None):
        """ Create the pc object. """
        self.pc = p4pyPETSc.PC().create()
        self.pc.setOptionsPrefix(prefix)
        self.pc.setType('asm')

<<<<<<< HEAD
    def setUp(self,global_ksp=None,newton_its=None):
=======
    def setUp(self,
              global_ksp=None,
              newton_its=None):
>>>>>>> f69d2f94
        self.pc.setUp()

class petsc_LU(KSP_Preconditioner):
    """ LU PETSc preconditioner class.

    This class provides an LU preconditioner for PETSc4py KSP
    objects.  Provided the LU decomposition is successful, the KSP
    iterative will converge in a single step.
    """
    def __init__(self,L,prefix=None):
        """
        Initializes the LU preconditioner for use with PETSc.

        Parameters
        ----------
        L : the global system matrix.
        prefix : str
            Prefix handle for PETSc options.
        """
        self.PCType = 'lu'
        self.L = L
        self._initializePC(prefix)
        self.pc.setFromOptions()

    def _initializePC(self,
                      prefix):
        r"""
        Intiailizes the PETSc precondition.

        Parameters
        ----------
        prefix : str
            Prefix identifier for command line PETSc options.
        """
        self.pc = p4pyPETSc.PC().create()
        self.pc.setOptionsPrefix(prefix)
        self.pc.setType('lu')

<<<<<<< HEAD
    def setUp(self,global_ksp=None,newton_its=None):
=======
    def setUp(self,
              global_ksp=None,
              newton_its=None):
>>>>>>> f69d2f94
        pass

class DofOrderInfo(object):
    """Base class for managing DOF ordering information

    Parameters
    dof_order_type : str
        This describes the type of dof ordering that will
        be constructed.  Currently supports: 'blocked'
        and 'interlaced'.
    """
    def __init__(self,
                 dof_order_type,
                 model_info = 'no model info set'):
        self.dof_order_type = dof_order_type
        self.set_model_info(model_info)

    def create_DOF_lists(self,
                         ownership_range,
                         num_equations,
                         num_components):
        """Virtual function with no implementation"""
        raise NotImplementedError()

    def set_model_info(self, model_info):
        self._model_info = model_info

    def get_model_info(self, model_info):
        return self._model_info

    def create_IS(self,
                  dof_array):
        idx_set = p4pyPETSc.IS()
        idx_set.createGeneral(dof_array,comm=p4pyPETSc.COMM_WORLD)
        return idx_set

class BlockedDofOrderType(DofOrderInfo):
    """Manages the DOF for blocked velocity and pressure ordering.

    Parameters
    ----------
    n_DOF_pressure : int
        Number of pressure degrees of freedom.

    Notes
    -----
    Blocked degree of freedom ordering occurs when all the pressure
    unknowns appear first, followed by all the u-components of the
    velocity and then all the v-components of the velocity etc.
    """
    def __init__(self,
                 n_DOF_pressure,
                 model_info = 'no model info set'):
        DofOrderInfo.__init__(self,
                              'blocked',
                              model_info = 'no model info set')
        self.n_DOF_pressure = n_DOF_pressure

    def create_DOF_lists(self,
                         ownership_range,
                         num_equations,
                         num_components):
        """Build blocked velocity and pressure DOF arrays.

        Parameters
        ----------
        ownership_range: tuple
            Local ownership range of DOF
        num_equations: int
            Number of local equations
        num_components: int
            Number of pressure and velocity components

        Returns
        -------
        DOF_output : lst of arrays
            This function returns a list of arrays with the DOF
            order.  [velocityDOF, pressureDOF]
        """
        pressureDOF = numpy.arange(start=ownership_range[0],
                                   stop=ownership_range[0]+self.n_DOF_pressure,
                                   dtype="i")
        velocityDOF = numpy.arange(start=ownership_range[0]+self.n_DOF_pressure,
                                   stop=ownership_range[0]+num_equations,
                                   step=1,
                                   dtype="i")
        return [velocityDOF, pressureDOF]

class InterlacedDofOrderType(DofOrderInfo):
    """Manages the DOF for interlaced velocity and pressure ordering.

    Notes
    -----
    Interlaced degrees of occur when the degrees of freedom are
    ordered as (p[0], u[0], v[0], p[1], u[1], ..., p[n], u[n], v[n]).
    """
    def __init__(self,
                 model_info = 'no model info set'):
        DofOrderInfo.__init__(self,
                              'interlaced',
                              model_info = model_info)

    def create_DOF_lists(self,
                         ownership_range,
                         num_equations,
                         num_components):
        """Build interlaced velocity and pressure DOF arrays.

        Parameters
        ----------
        ownership_range: tuple
            Local ownership range of DOF
        num_equations: int
            Number of local equations
        num_components: int
            Number of pressure and velocity components

        Returns
        -------
        DOF_output : lst of arrays
            This function returns a list of arrays with the DOF
            order.  [velocityDOF, pressureDOF]
        """
        pressureDOF = numpy.arange(start=ownership_range[0],
                                   stop=ownership_range[0]+num_equations,
                                   step=num_components,
                                   dtype="i")
        velocityDOF = []
        for start in range(1,num_components):
            velocityDOF.append(numpy.arange(start=ownership_range[0]+start,
                                            stop=ownership_range[0]+num_equations,
                                            step=num_components,
                                            dtype="i"))
        velocityDOF = numpy.vstack(velocityDOF).transpose().flatten()
        return [velocityDOF, pressureDOF]

    def create_vel_DOF_IS(self,
                          ownership_range,
                          num_equations,
                          num_components):
        """
        Build interlaced DOF arrays for the components of the velocity.

        Parameters
        ----------
        ownership_range: tuple
            Local ownership range of DOF
        num_equations: int
            Number of local equations
        num_components: int
            Number of pressure and velocity components

        Returns
        -------
        DOF_output : lst of arrays
            Each element of this list corresponds to a component of
            the velocity.  E.g. for u, v, w : [vel_u,vel_v,vel_w].
        """
        from . import Comm
        comm = Comm.get()
        vel_comp_DOF = []
        vel_comp_DOF_vel=[]
        scaled_ownership_range = ownership_range[0] * (num_components-1) / num_components
        for i in range(1,num_components):
            vel_comp_DOF.append(self.create_IS(numpy.arange(start=ownership_range[0] + i,
                                                            stop=ownership_range[0] + num_equations,
                                                            step=num_components,
                                                            dtype="i")))
            vel_comp_DOF_vel.append(self.create_IS(numpy.arange(start=scaled_ownership_range + i - 1,
                                                                stop=scaled_ownership_range + int( num_equations * (num_components-1) / num_components ),
                                                                step=num_components-1,
                                                                dtype="i")))
        return vel_comp_DOF, vel_comp_DOF_vel

    def create_no_dirichlet_bdy_nodes_is(self,
                                         ownership_range,
                                         num_equations,
                                         num_components,
                                         bdy_nodes):
        """Build block velocity DOF arrays excluding Dirichlet bdy nodes.

        Parameters
        ----------
        bdy_nodes : lst
           This is a list of lists with the local dof index for strongly
           enforced Dirichlet boundary conditions on the velocity
           components.
        """
        strong_DOF , local_vel_DOF = self.create_vel_DOF_IS(ownership_range,
                                                            num_equations,
                                                            num_components)
        strong_DOF = [ele.array for ele in strong_DOF]
        local_vel_DOF = [ele.array for ele in local_vel_DOF]
        mask = [numpy.ones(len(var), dtype=bool) for var in strong_DOF]
        for i, bdy_node in enumerate(bdy_nodes):
            mask[i][bdy_node] = False
        strong_DOF = [strong_DOF[i][mask[i]] for i in range(len(strong_DOF))]
        total_vars = int(0)
        for var in strong_DOF:
            total_vars += int(len(var))
        strong_DOF_idx = numpy.empty((total_vars),dtype='int32')
        for i, var_dof in enumerate(strong_DOF):
            strong_DOF_idx[i::2] = var_dof
        return self.create_IS(strong_DOF_idx)

class ModelInfo(object):
    """
    This class stores the model information needed to initialize a
    Schur preconditioner class.

    Parameters
    ----------
    num_components: int
        The number of model components
    dof_order_type: str
        String variable with the dof_order_type ('blocked' or
        'interlaced')
    n_DOF_pressure: int
        Number of pressure degrees of freedom (required for blocked
        dof_order_type)
    bdy_null_space : bool
        Indicates whether boundary condition creates a global null
        space
    """
    def __init__(self,
                 dof_order_type,
                 num_components,
                 L_range = None,
                 neqns = None,
                 n_DOF_pressure = None,
                 bdy_null_space = False):
        self.set_num_components(num_components)
        self.set_dof_order_type(dof_order_type)
        self.const_null_space = bdy_null_space
        if dof_order_type=='blocked':
            assert n_DOF_pressure!=None, \
                "need num of pressure unknowns for blocked dof order type"
            self.dof_order_class = BlockedDofOrderType(n_DOF_pressure, self)
        if dof_order_type=='interlaced':
            self.dof_order_class = InterlacedDofOrderType(self)

    def set_dof_order_type(self, dof_order_type):
        self._dof_order_type = dof_order_type

    def get_dof_order_type(self):
        return self._dof_order_type

    def set_num_components(self,nc):
        self.nc = nc

    def get_num_components(self):
        return self.nc

    def get_dof_order_class(self):
        return self.dof_order_class

class SchurPrecon(KSP_Preconditioner):
    """ Base class for PETSc Schur complement preconditioners. """
    def __init__(self,
                 L,
                 prefix=None,
                 solver_info=None):
        """
        Initializes the Schur complement preconditioner for use with PETSc.

        This class creates a KSP PETSc solver object and initializes flags the
        pressure and velocity unknowns for a general saddle point problem.

        Parameters
        ----------
        L : provides the definition of the problem.
        prefix : str
            Prefix identifier for command line PETSc options.
        solver_info: :class:`ModelInfo`
        """
        self.PCType = 'schur'
        self.L = L
        self._initializePC(prefix)

        if solver_info==None:
            self._initialize_without_solver_info()
        else:
            self.model_info = solver_info

        self._initializeIS()
        self.pc.setFromOptions()
        if self.model_info.get_dof_order_type() == 'interlaced':
            ## TODO: ARB - this should be extended to blocked types
            self.set_velocity_var_names()

    def _initialize_without_solver_info(self):
        """
        Initializes the ModelInfo needed to create a Schur Complement
        preconditioner.
        """
        nc = self.L.pde.nc
        L_range = self.L.getOwnershipRanges()
        neqns = self.L.getSizes()[0][0]
        if len(self.L.pde.u[0].dof) == len(self.L.pde.u[1].dof):
            self.model_info = ModelInfo('interlaced',
                                        nc,
                                        L_range = L_range,
                                        neqns = neqns)
        else:
            self.model_info = ModelInfo('blocked',
                                        nc,
                                        L_range,
                                        neqns,
                                        self.L.pde.u[0].dof.size)
        # ARB - this will come from coefficients, not pde.

    def get_num_components(self):
        val = int(self.isv.size / self.isp.size + 1)
        return val

    def set_velocity_var_names(self):
        nc = self.get_num_components()
        var_names = ('u','v','w')
        self._var_names = [var_names[i] for i in range(nc-1)]

    def get_velocity_var_names(self):
        return self._var_names

<<<<<<< HEAD
    def setUp(self,global_ksp,newton_its=None):
=======
    def setUp(self,
              global_ksp,
              newton_its=None):
>>>>>>> f69d2f94
        """
        Set up the NavierStokesSchur preconditioner.

        Nothing needs to be done here for a generic NSE preconditioner.
        Preconditioner arguments can be set with PETSc command line.
        """
        self._setSchurlog(global_ksp)

    def _setSchurlog(self,global_ksp):
        """ Helper function that attaches a residual log to the inner solve """
        try:
            global_ksp.pc.getFieldSplitSubKSP()[1].setConvergenceTest(self._converged_trueRes)
        except:
            logEvent('Unable to access Schur sub-blocks. Make sure petsc '\
                     'options are consistent with your preconditioner type.')
            exit(1)

    def _setSchurApproximation(self,global_ksp):
        """ Set the Schur approximation to the Schur block.

        Parameters
        ----------
        global_ksp :
        """
        assert self.matcontext_inv is not None, "no matrix context has been set."
        global_ksp.pc.getFieldSplitSubKSP()[1].pc.setType('python')
        global_ksp.pc.getFieldSplitSubKSP()[1].pc.setPythonContext(self.matcontext_inv)
        global_ksp.pc.getFieldSplitSubKSP()[1].pc.setUp()

    def _initializePC(self,
                      prefix):
        r"""
        Intiailizes the PETSc precondition.

        Parameters
        ----------
        prefix : str
            Prefix identifier for command line PETSc options.
        """
        self.pc = p4pyPETSc.PC().create()
        self.pc.setOptionsPrefix(prefix)
        self.pc.setType('fieldsplit')

    def _initializeIS(self):
        r"""Sets the index set (IP) for the pressure and velocity

        Notes
        -----
        Proteus orders unknown degrees of freedom for saddle point
        problems as blocked or end-to-end. Blocked systems are used
        for equal order finite element spaces (e.g. P1-P1).  In this
        case, the degrees of freedom are interlaced (e.g. p[0], u[0],
        v[0], p[1], u[1], v[1], ...).
        """
        L_range = self.L.getOwnershipRange()
        neqns = self.L.getSizes()[0][0]
        dof_order_cls = self.model_info.get_dof_order_class()
        dof_arrays = dof_order_cls.create_DOF_lists(L_range,
                                                    neqns,
                                                    self.model_info.nc)
        self.isp = p4pyPETSc.IS()
        self.isp.createGeneral(dof_arrays[1],comm=p4pyPETSc.COMM_WORLD)
        self.isv = p4pyPETSc.IS()
        self.isv.createGeneral(dof_arrays[0],comm=p4pyPETSc.COMM_WORLD)
        self.pc.setFieldSplitIS(('velocity',self.isv),('pressure',self.isp))

    def _converged_trueRes(self,ksp,its,rnorm):
        """ Function handle to feed to ksp's setConvergenceTest  """
        r_work = ksp.getOperators()[1].getVecLeft()
        ksp.buildResidual(r_work)
        truenorm = r_work.norm()
        if its == 0:
            self.rnorm0 = truenorm
            logEvent("NumericalAnalytics KSPSchurResidual: %12.5e" %(truenorm), level=7)
            logEvent("NumericalAnalytics KSPSchurResidual(relative): %12.5e" %(old_div(truenorm, self.rnorm0)), level=7 )
            logEvent("        KSP it %i norm(r) = %e  norm(r)/|b| = %e ; atol=%e rtol=%e " % (its,
                                                                                              truenorm,
                                                                                              (old_div(truenorm, self.rnorm0)),
                                                                                              ksp.atol,
                                                                                              ksp.rtol))
            return False
        else:
            logEvent("NumericalAnalytics KSPSchurResidual: %12.5e" %(truenorm), level=7)
            logEvent("NumericalAnalytics KSPSchurResidual(relative): %12.5e" %(old_div(truenorm, self.rnorm0)), level=7)
            logEvent("        KSP it %i norm(r) = %e  norm(r)/|b| = %e ; atol=%e rtol=%e " % (its,
                                                                                              truenorm,
                                                                                              (old_div(truenorm, self.rnorm0)),
                                                                                              ksp.atol,
                                                                                              ksp.rtol))
            if truenorm < self.rnorm0*ksp.rtol:
                return p4pyPETSc.KSP.ConvergedReason.CONVERGED_RTOL
            if truenorm < ksp.atol:
                return p4pyPETSc.KSP.ConvergedReason.CONVERGED_ATOL
        return False

    def _get_null_space_cls(self):
        current_module = sys.modules[__name__]
        null_space_cls_name = self.L.pde.coefficients.nullSpace
        null_space_cls = getattr(current_module,
                                 null_space_cls_name)
        return null_space_cls

    def _is_const_pressure_null_space(self):
        if self.model_info==None:
            if self._get_null_space_cls().get_name == 'constant_pressure':
                return True
            else:
                return False
        else:
            return self.model_info.const_null_space

class Schur_Qp(SchurPrecon) :
    """
    A Navier-Stokes (or Stokes) preconditioner which uses the
    viscosity scaled pressure mass matrix.
    """
    def __init__(self,L,prefix=None,bdyNullSpace=False):
        """
        Initializes the pressure mass matrix class.

        Parameters
        ---------
        L : petsc4py matrix
            Defines the problem's operator.
        """
        SchurPrecon.__init__(self,L,prefix,bdyNullSpace)
        self.operator_constructor = SchurOperatorConstructor(self)
        self.Q = self.operator_constructor.initializeQ()

    def setUp(self,
              global_ksp,
              newton_its=None):
        """ Attaches the pressure mass matrix to PETSc KSP preconditioner.

        Parameters
        ----------
        global_ksp : PETSc KSP object
        """
        # Create the pressure mass matrix and scaxle by the viscosity.
        self.operator_constructor.updateQ()
        self.Qp = self.Q.getSubMatrix(self.operator_constructor.linear_smoother.isp,
                                      self.operator_constructor.linear_smoother.isp)
        self.Qp.scale(1./self.L.pde.coefficients.nu)
        L_sizes = self.Qp.size

        # Setup a PETSc shell for the inverse Qp operator
        self.QpInv_shell = p4pyPETSc.Mat().create()
        self.QpInv_shell.setSizes(L_sizes)
        self.QpInv_shell.setType('python')
        self.matcontext_inv = MatrixInvShell(self.Qp)
        self.QpInv_shell.setPythonContext(self.matcontext_inv)
        self.QpInv_shell.setUp()
        # Set PETSc Schur operator
        self._setSchurApproximation(global_ksp)
        self._setSchurlog(global_ksp)

class NavierStokesSchur(SchurPrecon):
    r""" Schur complement preconditioners for Navier-Stokes problems.

    This class is derived from SchurPrecond and serves as the base
    class for all NavierStokes preconditioners which use the Schur complement
    method.
    """
    def __init__(self,
                 L,
                 prefix=None,
                 velocity_block_preconditioner=True,
                 solver_info=None):
        SchurPrecon.__init__(self,
                             L,
                             prefix=prefix,
                             solver_info=solver_info)
        self.operator_constructor = SchurOperatorConstructor(self,
                                                             pde_type='navier_stokes')
        self.velocity_block_preconditioner = velocity_block_preconditioner
        if self.velocity_block_preconditioner:
            self._initialize_velocity_idx()

    def _initialize_velocity_idx(self):
        """
        This function creates index sets so that a block
        preconditioner ca be used for the velocity solve. One index
        set (e.g. is_vel_*) describes the global dof associated
        with the * component of the velocity.  The second
        is (e.g. is*_local) describes the local dof
        indexes relative to the velocity block.
        """
        L_range = self.L.getOwnershipRange()
        neqns = self.L.getSizes()[0][0]

        vel_is_func = self.model_info.dof_order_class.create_vel_DOF_IS

        velocity_DOF_full, velocity_DOF_local = vel_is_func(L_range,
                                                            neqns,
                                                            self.model_info.nc)

        for i, var in enumerate(self.get_velocity_var_names()):
            name_1 = "is_vel_" + var
            name_2 = "is"+var+"_local"
            setattr(self,name_1, velocity_DOF_full[i])
            setattr(self,name_2, velocity_DOF_local[i])

    def _initialize_velocity_block_preconditioner(self,global_ksp):
        r""" Initialize the velocity block preconditioner.

        """
        global_ksp.pc.getFieldSplitSubKSP()[0].pc.setType('fieldsplit')
        is_lst = []
        for var in self.get_velocity_var_names():
            is_local_name = "is" + var + "_local"
            is_local = getattr(self,is_local_name)
            is_lst.append((var,is_local))
        global_ksp.pc.getFieldSplitSubKSP()[0].pc.setFieldSplitIS(*is_lst)
        # ARB - need to run some tests to see what the best option is here
#        global_ksp.pc.getFieldSplitSubKSP()[0].pc.setFieldSplitType(1)  # This is for additive (e.g. Jacobi)

    def _setup_velocity_block_preconditioner(self,global_ksp):
        r"""To improve the effiency of the velocity-block solve in the
            Schur complement preconditioner, we can apply a block
            preconditioner.  This function builds an index set to
            support this.

        Parameters
        ----------
        global_ksp : xxx
           xxx

        Notes
        -----
        This is currently only set up for interlaced DOF ordering.
        """
        self.velocity_sub_matrix = global_ksp.getOperators()[0].getSubMatrix(self.isv,self.isv)

        for i, var in enumerate(self.get_velocity_var_names()):
            name_str = "is_vel_" + var
            name_str_mat = "velocity_" + var + "_sub_matrix"
            is_set = getattr(self, name_str)
            setattr(self,name_str_mat, global_ksp.getOperators()[0].getSubMatrix(is_set,
                                                                                 is_set))
            global_ksp.pc.getFieldSplitSubKSP()[0].pc.getFieldSplitSubKSP()[i].setOperators(getattr(self,name_str_mat),
                                                                                            getattr(self,name_str_mat))
            global_ksp.pc.getFieldSplitSubKSP()[0].pc.getFieldSplitSubKSP()[i].setFromOptions()
            global_ksp.pc.getFieldSplitSubKSP()[0].pc.getFieldSplitSubKSP()[i].setUp()


        global_ksp.pc.getFieldSplitSubKSP()[0].setUp()
        global_ksp.pc.setUp()

class Schur_Sp(NavierStokesSchur):
    """
    Implements the SIMPLE Schur complement approximation proposed
    in 2009 by Rehman, Vuik and Segal.

    Parameters
    ----------
    L: :class:`p4pyPETSc.Mat`
    prefix: str
        Specifies PETSc preconditioner prefix for setting options

    Notes
    -----
    This Schur complement approximation is also avaliable in PETSc
    by the name selfp.

    One drawback of this operator is that it must be constructed from
    the component pieces.  For small problems this is okay,
    but for large problems this process may not scale well and often
    a pure Laplace operator will prove a more effective choice of
    preconditioner.
    """
    def __init__(self,
                 L,
                 prefix,
                 velocity_block_preconditioner=False,
                 solver_info=None):
        super(Schur_Sp, self).__init__(L,
                                       prefix,
                                       velocity_block_preconditioner,
                                       solver_info=solver_info)
        if self.velocity_block_preconditioner:
            self.velocity_block_preconditioner_set = False

    def setUp(self,
              global_ksp,
              newton_its=None):
        try:
            if self.velocity_block_preconditioner_set is False:
                self._initialize_velocity_block_preconditioner(global_ksp)
                self.velocity_block_preconditioner_set = True
        except AttributeError:
            pass

<<<<<<< HEAD
    def setUp(self,global_ksp,newton_its=None):
        self._setSchurlog(global_ksp)
        self.A00 = global_ksp.getOperators()[0].createSubMatrix(self.isv,
                                                                self.isv)
        self.A01 = global_ksp.getOperators()[0].createSubMatrix(self.isv,
                                                                self.isp)
        self.A10 = global_ksp.getOperators()[0].createSubMatrix(self.isp,
                                                                self.isv)
        self.A11 = global_ksp.getOperators()[0].createSubMatrix(self.isp,
                                                                self.isp)
=======
        self._setSchurlog(global_ksp)

        self.A00 = global_ksp.getOperators()[0].getSubMatrix(self.isv,
                                                             self.isv)
        self.A01 = global_ksp.getOperators()[0].getSubMatrix(self.isv,
                                                             self.isp)
        self.A10 = global_ksp.getOperators()[0].getSubMatrix(self.isp,
                                                             self.isv)
        self.A11 = global_ksp.getOperators()[0].getSubMatrix(self.isp,
                                                             self.isp)
>>>>>>> f69d2f94
        L_sizes = self.isp.sizes
        self.SpInv_shell = p4pyPETSc.Mat().create()
        self.SpInv_shell.setSizes(L_sizes)
        self.SpInv_shell.setType('python')
        constNullSpace = self._is_const_pressure_null_space()
        self.matcontext_inv = SpInv_shell(self.A00,
                                          self.A11,
                                          self.A01,
                                          self.A10,
                                          constNullSpace)
        self.SpInv_shell.setPythonContext(self.matcontext_inv)
        self.SpInv_shell.setUp()
        # Set PETSc Schur operator
        global_ksp.pc.getFieldSplitSubKSP()[1].pc.setType('python')
        global_ksp.pc.getFieldSplitSubKSP()[1].pc.setPythonContext(self.matcontext_inv)
        global_ksp.pc.getFieldSplitSubKSP()[1].pc.setUp()

class Schur_Qp(SchurPrecon) :
    """
    A Navier-Stokes (or Stokes) preconditioner which uses the
    viscosity scaled pressure mass matrix.
    """
    def __init__(self,
                 L,
                 prefix=None):
        """
        Initializes the pressure mass matrix class.

        Parameters
        ---------
        L : petsc4py matrix
            Defines the problem's operator.
        prefix : str
            Specifies PETSc preconditioner prefix for setting options
        """
        SchurPrecon.__init__(self,
                             L,
                             prefix)
        self.operator_constructor = SchurOperatorConstructor(self)
        self.Q = self.operator_constructor.initializeQ()

<<<<<<< HEAD
    def setUp(self,global_ksp,newton_its=None):
=======
    def setUp(self,
              global_ksp,
              newton_its=None):
>>>>>>> f69d2f94
        """ Attaches the pressure mass matrix to PETSc KSP preconditioner.

        Parameters
        ----------
        global_ksp : PETSc KSP object
        """
        # Create the pressure mass matrix and scaxle by the viscosity.
        self.operator_constructor.updateQ()
        self.Qp = self.Q.createSubMatrix(self.operator_constructor.linear_smoother.isp,
                                         self.operator_constructor.linear_smoother.isp)
        self.Qp.scale(old_div(1.,self.L.pde.coefficients.nu))
        L_sizes = self.Qp.size

        # Setup a PETSc shell for the inverse Qp operator
        self.QpInv_shell = p4pyPETSc.Mat().create()
        self.QpInv_shell.setSizes(L_sizes)
        self.QpInv_shell.setType('python')
        self.matcontext_inv = MatrixInvShell(self.Qp)
        self.QpInv_shell.setPythonContext(self.matcontext_inv)
        self.QpInv_shell.setUp()
        # Set PETSc Schur operator
        self._setSchurApproximation(global_ksp)
        self._setSchurlog(global_ksp)

class NavierStokesSchur(SchurPrecon):
    r""" Schur complement preconditioners for Navier-Stokes problems.

    This class is derived from SchurPrecond and serves as the base
    class for all NavierStokes preconditioners which use the Schur complement
    method.
    """
    def __init__(self,
                 L,
                 prefix=None,
                 velocity_block_preconditioner=True,
                 solver_info=None):
        """
        Initializes a base class for Navier-Stokes Schur complement
        preconditioners.

        Parameters
        ---------
        L : petsc4py matrix
            Defines the problem's operator
        prefix : str
            Specifies PETSc preconditioner prefix for setting options
        velocity_block_preconditioner : Bool
            Indicates whether the velocity block should be solved as
            a block preconditioner
        """
        SchurPrecon.__init__(self,
                             L,
                             prefix,
                             solver_info=solver_info)
        self.operator_constructor = SchurOperatorConstructor(self,
                                                             pde_type='navier_stokes')
        self.velocity_block_preconditioner = velocity_block_preconditioner
        if self.velocity_block_preconditioner:
            self._initialize_velocity_idx()

    def _initialize_velocity_idx(self):
        """
        This function creates index sets so that a block
        preconditioner ca be used for the velocity solve. One index
        set (e.g. is_vel_*) describes the global dof associated
        with the * component of the velocity.  The second
        is (e.g. is*_local) describes the local dof
        indexes relative to the velocity block.
        """
        L_range = self.L.getOwnershipRange()
        neqns = self.L.getSizes()[0][0]

        vel_is_func = self.model_info.dof_order_class.create_vel_DOF_IS

        velocity_DOF_full, velocity_DOF_local = vel_is_func(L_range,
                                                            neqns,
                                                            self.model_info.nc)

        for i, var in enumerate(self.get_velocity_var_names()):
            name_1 = "is_vel_" + var
            name_2 = "is"+var+"_local"
            setattr(self,name_1, velocity_DOF_full[i])
            setattr(self,name_2, velocity_DOF_local[i])

    def _initialize_velocity_block_preconditioner(self,global_ksp):
        r""" Initialize the velocity block preconditioner.

        """
        global_ksp.pc.getFieldSplitSubKSP()[0].pc.setType('fieldsplit')
        is_lst = []
        for var in self.get_velocity_var_names():
            is_local_name = "is" + var + "_local"
            is_local = getattr(self,is_local_name)
            is_lst.append((var,is_local))
        global_ksp.pc.getFieldSplitSubKSP()[0].pc.setFieldSplitIS(*is_lst)
        # ARB - need to run some tests to see what the best option is here
#        global_ksp.pc.getFieldSplitSubKSP()[0].pc.setFieldSplitType(1)  # This is for additive (e.g. Jacobi)

    def _setup_velocity_block_preconditioner(self,global_ksp):
        r"""To improve the effiency of the velocity-block solve in the
            Schur complement preconditioner, we can apply a block
            preconditioner.  This function builds an index set to
            support this.

        Parameters
        ----------
        global_ksp : xxx
           xxx

        Notes
        -----
        This is currently only set up for interlaced DOF ordering.
        """
        self.velocity_sub_matrix = global_ksp.getOperators()[0].createSubMatrix(self.isv,self.isv)

        for i, var in enumerate(self.get_velocity_var_names()):
            name_str = "is_vel_" + var
            name_str_mat = "velocity_" + var + "_sub_matrix"
            is_set = getattr(self, name_str)
            setattr(self,name_str_mat, global_ksp.getOperators()[0].createSubMatrix(is_set,
                                                                                 is_set))
            global_ksp.pc.getFieldSplitSubKSP()[0].pc.getFieldSplitSubKSP()[i].setOperators(getattr(self,name_str_mat),
                                                                                            getattr(self,name_str_mat))
            global_ksp.pc.getFieldSplitSubKSP()[0].pc.getFieldSplitSubKSP()[i].setFromOptions()
            global_ksp.pc.getFieldSplitSubKSP()[0].pc.getFieldSplitSubKSP()[i].setUp()


        global_ksp.pc.getFieldSplitSubKSP()[0].setUp()
        global_ksp.pc.setUp()

class NavierStokes_TwoPhasePCD(NavierStokesSchur):
    r""" Two-phase PCD Schur complement approximation class.
         Details of this operator are in the forthcoming paper
         'Preconditioners for Two-Phase Incompressible Navier-Stokes
         Flow', Bootland et. al. 2017.

         Since the two-phase Navier-Stokes problem used in the MPRANS
         module of Proteus
         has some additional features not include in the above paper,
         a few additional flags and options are avaliable.

         * density scaling - This flag allows the user to specify
           whether the advection and mass terms in the second term
           of the PCD operator should use the actual density or the
           scale with the number one.

         * numerical viscosity - This flag specifies whether the
           additional viscosity introduced from shock capturing
           stabilization should be included as part of the viscosity
           coefficient.

         * mass form - This flag allows the user to specify what form
           the mass matrix takes, lumped (True) or full (False).

         * number chebyshev its - This integer allows the user to
           specify how many Chebyshev its to use if a full mass matrix
           is used and a direct solver is not applied.
    """
    def __init__(self,
                 L,
                 prefix = None,
                 density_scaling = True,
                 numerical_viscosity = True,
                 lumped = True,
                 num_chebyshev_its = 0,
                 laplace_null_space = True,
                 velocity_block_preconditioner=False):
        """
        Initialize the two-phase PCD preconditioning class.

        Parameters
        ----------
        L : petsc4py Matrix
            Defines the problem's operator.
        prefix : str
            String allowing PETSc4py options.
        density_scaling : bool
            Indicates whether mass and advection terms should be
            scaled with the density (True) or 1 (False).
        numerical_viscosity : bool
            Indicates whether the viscosity used to calculate
            the inverse scaled mass matrix should include numerical
            viscosity (True) or not (False).
        lumped : bool
            Indicates whether the viscosity and density mass matrices
            should be lumped (True) or full (False).
        num_chebyshev_its : int
            This flag allows the user to apply the mass matrices with
            a chebyshev semi-iteration.  0  indicates the semi-
            iteration should not be used, where as a number 1,2,...
            indicates the number of iterations the method should take.
        laplace_null_space : bool
            Indicates whether the laplace operator inside the
            two-phase PCD operator has a constant null space.
        velocity_block_preconditioner : bool
            Indicates whether to use a block preconditioner for the
            velocity solve.
        """
        NavierStokesSchur.__init__(self,
                                   L,
                                   prefix,
                                   velocity_block_preconditioner)
        # Initialize the discrete operators
        self.N_rho = self.operator_constructor.initializeTwoPhaseCp_rho()
        self.A_invScaledRho = self.operator_constructor.initializeTwoPhaseInvScaledAp()
        self.Q_rho = self.operator_constructor.initializeTwoPhaseQp_rho()
        self.Q_invScaledVis = self.operator_constructor.initializeTwoPhaseInvScaledQp()
        # TP PCD scaling options
        self.density_scaling = density_scaling
        self.numerical_viscosity = numerical_viscosity
        self.lumped = lumped
        self.num_chebyshev_its = num_chebyshev_its
        self.laplace_null_space = laplace_null_space
        # Strong Dirichlet Pressure DOF
        try:
            self.strongPressureDOF = list(L.pde.dirichletConditionsForceDOF[0].DOFBoundaryPointDict.keys())
        except KeyError:
            self.strongPressureDOF = []
        if self.velocity_block_preconditioner:
            self.velocity_block_preconditioner_set = False

<<<<<<< HEAD
    def setUp(self, global_ksp, newton_its=None):
        from . import Comm
        comm = Comm.get()

        isp = self.operator_constructor.linear_smoother.isp
        isv = self.operator_constructor.linear_smoother.isv

        self.operator_constructor.updateNp_rho(density_scaling = self.density_scaling)
        self.Np_rho = self.N_rho.createSubMatrix(isp,
                                                 isp)
=======
    def setUp(self,
              global_ksp,
              newton_its=None):
        from . import Comm
        comm = Comm.get()

        self.operator_constructor.updateNp_rho(density_scaling = self.density_scaling)
        self.Np_rho = self.N_rho.getSubMatrix(isp,
                                              isp)
>>>>>>> f69d2f94

        if newton_its == 0:
            self.operator_constructor.updateInvScaledAp()
            self.operator_constructor.updateTwoPhaseQp_rho(density_scaling = self.density_scaling,
                                                           lumped = self.lumped)
            self.operator_constructor.updateTwoPhaseInvScaledQp_visc(numerical_viscosity = self.numerical_viscosity,
                                                                     lumped = self.lumped)
<<<<<<< HEAD
            self.Ap_invScaledRho = self.A_invScaledRho.createSubMatrix(isp,
                                                                       isp)
            self.Qp_rho = self.Q_rho.createSubMatrix(isp,
                                                     isp)
            self.Qp_invScaledVis = self.Q_invScaledVis.createSubMatrix(isp,
                                                                       isp)
=======
            self.Ap_invScaledRho = self.A_invScaledRho.getSubMatrix(isp,
                                                                    isp)
            self.Qp_rho = self.Q_rho.getSubMatrix(isp,
                                                  isp)
            self.Qp_invScaledVis = self.Q_invScaledVis.getSubMatrix(isp,
                                                                    isp)

        isp = self.operator_constructor.linear_smoother.isp
        isv = self.operator_constructor.linear_smoother.isv
>>>>>>> f69d2f94

        # ****** Sp for Ap *******
        # TODO - This is included for a possible extension which exchanges Ap with Sp for short
        #        time steps.
        # A_mat = global_ksp.getOperators()[0]
        # self.A00 = A_mat.createSubMatrix(isv,
        #                               isv)
        # self.A01 = A_mat.createSubMatrix(isv,
        #                               isp)
        # self.A10 = A_mat.createSubMatrix(isp,
        #                               isv)
        # self.A11 = A_mat.createSubMatrix(isp,
        #                               isp)

        # dt = self.L.pde.timeIntegration.t - self.L.pde.timeIntegration.tLast
        # self.A00_inv = petsc_create_diagonal_inv_matrix(self.A00)
        # A00_invBt = self.A00_inv.matMult(self.A01)
        # self.Sp = self.A10.matMult(A00_invBt)
        # self.Sp.scale(- 1. )
        # self.Sp.axpy( 1. , self.A11)

        # End ******** Sp for Ap ***********

        try:
            if self.velocity_block_preconditioner_set is False:
                self._initialize_velocity_block_preconditioner(global_ksp)
                self.velocity_block_preconditioner_set = True
        except AttributeError:
            pass
<<<<<<< HEAD
=======

>>>>>>> f69d2f94
        if self.velocity_block_preconditioner:
            self._setup_velocity_block_preconditioner(global_ksp)

        L_sizes = self.Qp_rho.size
        L_range = self.Qp_rho.owner_range

        self.TP_PCDInv_shell = p4pyPETSc.Mat().create()
        self.TP_PCDInv_shell.setSizes(L_sizes)
        self.TP_PCDInv_shell.setType('python')
        dt = self.L.pde.timeIntegration.t - self.L.pde.timeIntegration.tLast

        self.matcontext_inv = TwoPhase_PCDInv_shell(self.Qp_invScaledVis,
                                                    self.Qp_rho,
                                                    self.Ap_invScaledRho,
                                                    self.Np_rho,
                                                    True,
                                                    dt,
                                                    num_chebyshev_its = self.num_chebyshev_its,
                                                    strong_dirichlet_DOF = self.strongPressureDOF,
                                                    laplace_null_space = self.laplace_null_space,
                                                    par_info = self.L.pde.par_info)
        self.TP_PCDInv_shell.setPythonContext(self.matcontext_inv)
        self.TP_PCDInv_shell.setUp()
        global_ksp.pc.getFieldSplitSubKSP()[1].pc.setType('python')
        global_ksp.pc.getFieldSplitSubKSP()[1].pc.setPythonContext(self.matcontext_inv)
        global_ksp.pc.getFieldSplitSubKSP()[1].pc.setUp()

        if self.velocity_block_preconditioner:
            self._setup_velocity_block_preconditioner(global_ksp)

        global_ksp.pc.getFieldSplitSubKSP()[0].pc.setUp()

        self._setSchurlog(global_ksp)
        self._get_null_space_cls().apply_to_schur_block(global_ksp)
        self._setSchurlog(global_ksp)

class Schur_LSC(SchurPrecon):
    """
    The Least-Squares Communtator preconditioner for saddle
    point problems.
    """
    def __init__(self,
                 L,
                 prefix=None):
        """
        Initializes the pressure mass matrix class.

        Parameters
        ---------
        L : petsc4py matrix
            Defines the problem's operator.
        prefix : str
            Specifies PETSc preconditioner prefix for setting options
        """        
        SchurPrecon.__init__(self,
                             L,
                             prefix)
        self.operator_constructor = SchurOperatorConstructor(self)
        self.Q = self.operator_constructor.initializeQ()

<<<<<<< HEAD
    def setUp(self,global_ksp,newton_its=None):
=======
    def setUp(self,
              global_ksp,
              newton_its=None):
>>>>>>> f69d2f94
        self.operator_constructor.updateQ()
        self.Qv = self.Q.createSubMatrix(self.operator_constructor.linear_smoother.isv,
                                      self.operator_constructor.linear_smoother.isv)
        self.Qv_hat = p4pyPETSc.Mat().create()
        self.Qv_hat.setSizes(self.Qv.getSizes())
        self.Qv_hat.setType('aij')
        self.Qv_hat.setUp()
        self.Qv_hat.setDiagonal(self.Qv.getDiagonal())

        self.B = global_ksp.getOperators()[0].createSubMatrix(self.isp,self.isv)
        self.F = global_ksp.getOperators()[0].createSubMatrix(self.isv,self.isv)
        self.Bt = global_ksp.getOperators()[0].createSubMatrix(self.isv,self.isp)

        self.matcontext_inv = LSCInv_shell(self.Qv_hat,self.B,self.Bt,self.F)

        self._setSchurApproximation(global_ksp)
        self._setSchurlog(global_ksp)

class NavierStokes3D(NavierStokesSchur):
    def __init__(self,
                 L,
                 prefix=None,
                 velocity_block_preconditioner=False):
        """
        Initializes a base class for Navier-Stokes Schur complement
        preconditioners.

        Parameters
        ---------
        L : petsc4py matrix
            Defines the problem's operator
        prefix : str
            Specifies PETSc preconditioner prefix for setting options
        velocity_block_preconditioner : Bool
            Indicates whether the velocity block should be solved as
            a block preconditioner
        """                
        NavierStokesSchur.__init__(self,
                                   L,
                                   prefix,
                                   velocity_block_preconditioner=velocity_block_preconditioner)
        if self.velocity_block_preconditioner:
            self.velocity_block_preconditioner_set = False

<<<<<<< HEAD
    def setUp(self, global_ksp=None, newton_its=None):
=======
    def setUp(self,
              global_ksp=None,
              newton_its=None):
>>>>>>> f69d2f94
        try:
            if self.velocity_block_preconditioner_set is False:
                self._initialize_velocity_block_preconditioner(global_ksp)
                self.velocity_block_preconditioner_set = True
        except AttributeError:
            pass

        if self.velocity_block_preconditioner:
            self._setup_velocity_block_preconditioner(global_ksp)

        self._get_null_space_cls().apply_to_schur_block(global_ksp)


SimpleNavierStokes3D = NavierStokes3D

class SimpleDarcyFC(object):
    def __init__(self,L):
        L_sizes = L.getSizes()
        L_range = L.getOwnershipRange()
        print("L_sizes",L_sizes)
        neqns = L_sizes[0][0]
        print("neqns",neqns)
        self.saturationDOF = numpy.arange(L_range[0],L_range[0]+old_div(neqns,2),dtype="i")
        #print "saturation",self.saturationDOF
        self.pressureDOF = numpy.arange(L_range[0]+old_div(neqns,2),L_range[0]+neqns,dtype="i")
        #print "pressure",self.pressureDOF
        self.pc = p4pyPETSc.PC().create()
        self.pc.setType('fieldsplit')
        self.isp = p4pyPETSc.IS()
        self.isp.createGeneral(self.saturationDOF,comm=p4pyPETSc.COMM_WORLD)
        self.isv = p4pyPETSc.IS()
        self.isv.createGeneral(self.pressureDOF,comm=p4pyPETSc.COMM_WORLD)
        self.pc.setFieldSplitIS(self.isp)
        self.pc.setFieldSplitIS(self.isv)
<<<<<<< HEAD
    def setUp(self, global_ksp=None, newton_its=None):
=======
    def setUp(self,
              global_ksp=None,
              newton_its=None):
>>>>>>> f69d2f94
        pass

class NavierStokes2D(NavierStokesSchur):
    def __init__(self,
                 L,
                 prefix=None,
                 velocity_block_preconditioner=False):
        """
        Initializes a base class for Navier-Stokes Schur complement
        preconditioners.

        Parameters
        ---------
        L : petsc4py matrix
            Defines the problem's operator
        prefix : str
            Specifies PETSc preconditioner prefix for setting options
        velocity_block_preconditioner : Bool
            Indicates whether the velocity block should be solved as
            a block preconditioner
        """        
        NavierStokesSchur.__init__(self,
                                   L,
                                   prefix,
                                   velocity_block_preconditioner=velocity_block_preconditioner)
        if self.velocity_block_preconditioner:
            self.velocity_block_preconditioner_set = False

<<<<<<< HEAD
    def setUp(self, global_ksp=None, newton_its=None):
=======
    def setUp(self,
              global_ksp=None,
              newton_its=None):
>>>>>>> f69d2f94
        try:
            if self.velocity_block_preconditioner_set is False:
                self._initialize_velocity_block_preconditioner(global_ksp)
                self.velocity_block_preconditioner_set = True
        except AttributeError:
            pass

        if self.velocity_block_preconditioner:
            self._setup_velocity_block_preconditioner(global_ksp)

        self._get_null_space_cls().apply_to_schur_block(global_ksp)

SimpleNavierStokes2D = NavierStokes2D

class NavierStokesPressureCorrection(object):
    def __init__(self,L,prefix=None):
        self.L=L
        self.pc = p4pyPETSc.PC().create()
        if prefix:
            self.pc.setOptionsPrefix(prefix)
        self.pc.setFromOptions()
        self.hasNullSpace=True
        self.nsp = p4pyPETSc.NullSpace().create(constant=True,
                                                comm=p4pyPETSc.COMM_WORLD)
        self.L.setOption(p4pyPETSc.Mat.Option.SYMMETRIC, True)
        self.L.setNullSpace(self.nsp)
<<<<<<< HEAD
    def setUp(self, global_ksp=None, newton_its=None):
=======
    def setUp(self,
              global_ksp=None,
              newton_its=None):
>>>>>>> f69d2f94
        pass

class SimpleDarcyFC(object):
    def __init__(self,L):
        L_sizes = L.getSizes()
        L_range = L.getOwnershipRange()
        neqns = L_sizes[0][0]
        self.saturationDOF = numpy.arange(L_range[0],L_range[0]+old_div(neqns,2),dtype="i")
        self.pressureDOF = numpy.arange(L_range[0]+old_div(neqns,2),L_range[0]+neqns,dtype="i")
        self.pc = p4pyPETSc.PC().create()
        self.pc.setType('fieldsplit')
        self.isp = p4pyPETSc.IS()
        self.isp.createGeneral(self.saturationDOF,comm=p4pyPETSc.COMM_WORLD)
        self.isv = p4pyPETSc.IS()
        self.isv.createGeneral(self.pressureDOF,comm=p4pyPETSc.COMM_WORLD)
        self.pc.setFieldSplitIS(self.isp)
        self.pc.setFieldSplitIS(self.isv)
<<<<<<< HEAD
    def setUp(self, global_ksp=None, newton_its=None):
=======
    def setUp(self,
              global_ksp=None,
              newton_its=None):
>>>>>>> f69d2f94
        pass

class Jacobi(LinearSolver):
    """
    Damped Jacobi iteration.
    """
    from . import csmoothers
    def __init__(self,
                 L,
                 weight=1.0,
                 rtol_r  = 1.0e-4,
                 atol_r  = 1.0e-16,
                 rtol_du = 1.0e-4,
                 atol_du = 1.0e-16,
                 maxIts  = 100,
                 norm = l2Norm,
                 convergenceTest = 'r',
                 computeRates = True,
                 printInfo = True):
        LinearSolver.__init__(self,L,
                              rtol_r,
                              atol_r,
                              rtol_du,
                              atol_du,
                              maxIts,
                              norm,
                              convergenceTest,
                              computeRates,
                              printInfo)
        self.solverName = "Jacobi"
        self.M=Vec(self.n)
        self.w=weight
        self.node_order=numpy.arange(self.n,dtype="i")
    def prepare(self,b=None):
        if type(self.L).__name__ == 'ndarray':
            self.M = old_div(self.w,numpy.diagonal(self.L))
        elif type(self.L).__name__ == 'SparseMatrix':
            self.csmoothers.jacobi_NR_prepare(self.L,self.w,1.0e-16,self.M)
    def solve(self,u,r=None,b=None,par_u=None,par_b=None,initialGuessIsZero=False):
        (r,b) = self.solveInitialize(u,r,b,initialGuessIsZero)
        while (not self.converged(r) and
               not self.failed()):
            if type(self.L).__name__ == 'ndarray':
                self.du[:]=r
                self.du*=self.M
            elif type(self.L).__name__ == "SparseMatrix":
                self.csmoothers.jacobi_NR_solve(self.L,self.M,r,self.node_order,self.du)
            u -= self.du
            self.computeResidual(u,r,b)

class GaussSeidel(LinearSolver):
    """
    Damped Gauss-Seidel.
    """
    from . import csmoothers
    def __init__(self,
                 connectionList,
                 L,
                 weight=0.33,
                 sym=False,
                 rtol_r  = 1.0e-4,
                 atol_r  = 1.0e-16,
                 rtol_du = 1.0e-4,
                 atol_du = 1.0e-16,
                 maxIts  = 100,
                 norm = l2Norm,
                 convergenceTest = 'r',
                 computeRates = True,
                 printInfo = True):
        LinearSolver.__init__(self,L,
                              rtol_r,
                              atol_r,
                              rtol_du,
                              atol_du,
                              maxIts,
                              norm,
                              convergenceTest,
                              computeRates,
                              printInfo)
        self.solverName = "Gauss-Seidel"
        self.connectionList=connectionList
        self.M=Vec(self.n)
        self.node_order=numpy.arange(self.n,dtype="i")
        self.w=weight
        self.sym=sym
    def prepare(self,b=None):
        if type(self.L).__name__ == 'ndarray':
            self.M = old_div(self.w,numpy.diagonal(self.L))
        elif type(self.L).__name__ == 'SparseMatrix':
            self.csmoothers.gauss_seidel_NR_prepare(self.L,self.w,1.0e-16,self.M)
            #self.csmoothers.jacobi_NR_prepare(self.L,self.w,1.0e-16,self.M)
    def solve(self,u,r=None,b=None,par_u=None,par_b=None,initialGuessIsZero=False):
        (r,b) = self.solveInitialize(u,r,b,initialGuessIsZero)
        while (not self.converged(r) and
               not self.failed()):
            if type(self.L).__name__ == 'ndarray':
                self.du[:]=0.0
                for i in range(self.n):
                    rhat = r[i]
                    for j in self.connectionList[i]:
                        rhat -= self.L[j,i]*self.du[j]
                    self.du[i] = self.M[i]*rhat
                if self.sym == True:
                    u-= self.du
                    self.computeResidual(u,r,b)
                    self.du[:]=0.0
                    for i in range(self.n-1,-1,-1):
                        rhat = self.r[i]
                        for j in self.connectionList[i]:
                            rhat -= self.L[i,j]*self.du[j]
                    self.du[i] = self.M[i]*rhat
            elif type(self.L).__name__ == "SparseMatrix":
                self.csmoothers.gauss_seidel_NR_solve(self.L,self.M,r,self.node_order,self.du)
                #self.csmoothers.jacobi_NR_solve(self.L,self.M,r,self.node_order,self.du)
            u -= self.du
            self.computeResidual(u,r,b)

class StarILU(LinearSolver):
    """
    Alternating Schwarz Method on node stars.
    """
    from . import csmoothers
    def __init__(self,
                 connectionList,
                 L,
                 weight=1.0,
                 sym=False,
                 rtol_r  = 1.0e-4,
                 atol_r  = 1.0e-16,
                 rtol_du = 1.0e-4,
                 atol_du = 1.0e-16,
                 maxIts  = 100,
                 norm = l2Norm,
                 convergenceTest = 'r',
                 computeRates = True,
                 printInfo = True):
        LinearSolver.__init__(self,L,
                              rtol_r,
                              atol_r,
                              rtol_du,
                              atol_du,
                              maxIts,
                              norm,
                              convergenceTest,
                              computeRates,
                              printInfo)
        self.solverName = "StarILU"
        self.w=weight
        self.sym=sym
        if type(self.L).__name__ == 'ndarray':
            self.connectionList=connectionList
            self.subdomainIndecesList=[]
            self.subdomainSizeList=[]
            self.subdomainL=[]
            self.subdomainR=[]
            self.subdomainDU=[]
            self.subdomainSolvers=[]
            self.globalToSubdomain=[]
            for i in range(self.n):
                self.subdomainIndecesList.append([])
                connectionList[i].sort()
                self.globalToSubdomain.append(dict([(j,J+1) for J,j in
                                                    enumerate(connectionList[i])]))
                self.globalToSubdomain[i][i]=0
                nSubdomain = len(connectionList[i])+1
                self.subdomainR.append(Vec(nSubdomain))
                self.subdomainDU.append(Vec(nSubdomain))
                self.subdomainSizeList.append(len(connectionList[i]))
                self.subdomainL.append(Mat(nSubdomain,nSubdomain))
                for J,j in enumerate(connectionList[i]):
                    self.subdomainIndecesList[i].append(set(connectionList[i]) &
                                                        set(connectionList[j]))
                    self.subdomainIndecesList[i][J].update([i,j])
        elif type(L).__name__ == 'SparseMatrix':
            self.node_order=numpy.arange(self.n,dtype="i")
            self.asmFactorObject = self.csmoothers.ASMFactor(L)
    def prepare(self,b=None):
        if type(self.L).__name__ == 'ndarray':
            self.subdomainSolvers=[]
            for i in range(self.n):
                self.subdomainL[i][0,0] = self.L[i,i]
                for J,j in enumerate(self.connectionList[i]):
                    #first do row 0 (star center)
                    self.subdomainL[i][J+1,0] = self.L[j,i]
                    #now do boundary rows
                    for k in self.subdomainIndecesList[i][J]:
                        K = self.globalToSubdomain[i][k]
                        self.subdomainL[i][K,J+1]=self.L[k,j]
                self.subdomainSolvers.append(LU(self.subdomainL[i]))
                self.subdomainSolvers[i].prepare()
        elif type(self.L).__name__ == 'SparseMatrix':
            self.csmoothers.asm_NR_prepare(self.L,self.asmFactorObject)
    def solve(self,u,r=None,b=None,par_u=None,par_b=None,initialGuessIsZero=False):
        (r,b) = self.solveInitialize(u,r,b,initialGuessIsZero)
        while (not self.converged(r) and
               not self.failed()):
            self.du[:]=0.0
            if type(self.L).__name__ == 'ndarray':
                for i in range(self.n):
                    #load subdomain residual
                    self.subdomainR[i][0] = r[i] - self.L[i,i]*self.du[i]
                    for j in self.connectionList[i]:
                        self.subdomainR[i][0] -= self.L[j,i]*self.du[j]
                    for J,j in enumerate(self.connectionList[i]):
                        self.subdomainR[i][J+1]=r[j] - self.L[j,j]*self.du[j]
                        for k in self.connectionList[j]:
                            self.subdomainR[i][J+1] -= self.L[k,j]*self.du[k]
                    #solve
                    self.subdomainSolvers[i].solve(u=self.subdomainDU[i],
                                                   b=self.subdomainR[i])
                    #update du
                    self.subdomainDU[i]*=self.w
                    self.du[i]+=self.subdomainDU[i][0]
                    for J,j in enumerate(self.connectionList[i]):
                        self.du[j] += self.subdomainDU[i][J+1]
            elif type(self.L).__name__ == 'SparseMatrix':
                self.csmoothers.asm_NR_solve(self.L,self.w,self.asmFactorObject,self.node_order,r,self.du)
            u -= self.du
            self.computeResidual(u,r,b)

class StarBILU(LinearSolver):
    """
    Alternating Schwarz Method on 'blocks' consisting of consectutive rows in system for things like dg ...
    """
    from . import csmoothers
    def __init__(self,
                 connectionList,
                 L,
                 bs=1,
                 weight=1.0,
                 sym=False,
                 rtol_r  = 1.0e-4,
                 atol_r  = 1.0e-16,
                 rtol_du = 1.0e-4,
                 atol_du = 1.0e-16,
                 maxIts  = 100,
                 norm = l2Norm,
                 convergenceTest = 'r',
                 computeRates = True,
                 printInfo = True):
        LinearSolver.__init__(self,L,
                              rtol_r,
                              atol_r,
                              rtol_du,
                              atol_du,
                              maxIts,
                              norm,
                              convergenceTest,
                              computeRates,
                              printInfo)
        self.solverName = "StarBILU"
        self.w=weight
        self.sym=sym
        self.bs = bs
        if type(self.L).__name__ == 'ndarray':
            raise NotImplementedError
        elif type(L).__name__ == 'SparseMatrix':
            self.node_order=numpy.arange(self.n,dtype="i")
            self.basmFactorObject = self.csmoothers.BASMFactor(L,bs)
    def prepare(self,b=None):
        if type(self.L).__name__ == 'ndarray':
            raise NotImplementedError
        elif type(self.L).__name__ == 'SparseMatrix':
            self.csmoothers.basm_NR_prepare(self.L,self.basmFactorObject)
    def solve(self,u,r=None,b=None,par_u=None,par_b=None,initialGuessIsZero=False):
        (r,b) = self.solveInitialize(u,r,b,initialGuessIsZero)
        while (not self.converged(r) and
               not self.failed()):
            #mwf debug
            logEvent("StarBILU norm_r= %s norm_du= %s " % (self.norm_r,self.norm_du))
            self.du[:]=0.0
            if type(self.L).__name__ == 'ndarray':
                raise NotImplementedError
            elif type(self.L).__name__ == 'SparseMatrix':
                self.csmoothers.basm_NR_solve(self.L,self.w,self.basmFactorObject,self.node_order,r,self.du)
            u -= self.du
            self.computeResidual(u,r,b)
class TwoLevel(LinearSolver):
    """
    A generic two-level multiplicative Schwarz solver.
    """
    def __init__(self,
                 prolong,
                 restrict,
                 coarseL,
                 preSmoother,
                 postSmoother,
                 coarseSolver,
                 L,
                 prepareCoarse=False,
                 rtol_r  = 1.0e-4,
                 atol_r  = 1.0e-16,
                 rtol_du = 1.0e-4,
                 atol_du = 1.0e-16,
                 maxIts  = 100,
                 norm = l2Norm,
                 convergenceTest = 'r',
                 computeRates = True,
                 printInfo = True):
        LinearSolver.__init__(self,L,
                              rtol_r,
                              atol_r,
                              rtol_du,
                              atol_du,
                              maxIts,
                              norm,
                              convergenceTest,
                              computeRates,
                              printInfo)
        self.solverName = "TwoLevel"
        self.prolong = prolong
        self.restrict = restrict
        self.cL = coarseL
        self.preSmoother = preSmoother
        self.postSmoother = postSmoother
        self.coarseSolver = coarseSolver
        self.cb = Vec(prolong.shape[1])
        self.cr = Vec(prolong.shape[1])
        self.cdu = Vec(prolong.shape[1])
        self.prepareCoarse=prepareCoarse
    def prepare(self,b=None):
        self.preSmoother.prepare()
        self.postSmoother.prepare()
        if self.prepareCoarse is True:
            self.coarseSolver.prepare()
    def solve(self,u,r=None,b=None,par_u=None,par_b=None,initialGuessIsZero=False):
        (r,b) = self.solveInitialize(u,r,b,initialGuessIsZero)
        while (not self.converged(r) and
               not self.failed()):
            self.preSmoother.solve(u,r,b,initialGuessIsZero)
            initialGuessIsZero=False
            self.restrict.matvec(r,self.cb)
            self.cdu[:]=0.0
            self.coarseSolver.solve(u=self.cdu,r=self.cr,b=self.cb,initialGuessIsZero=True)
            self.prolong.matvec(self.cdu,self.du)
            u-=self.du
            self.computeResidual(u,r,b)
            self.postSmoother.solve(u,r,b,initialGuessIsZero=False)

class MultilevelLinearSolver(object):
    """
    A generic multilevel solver.
    """
    def __init__(self,levelLinearSolverList,computeRates=False,printInfo=False):
        self.printInfo=printInfo
        self.solverList=levelLinearSolverList
        self.nLevels = len(self.solverList)
        self.computeEigenvalues = False
        for l in range(self.nLevels):
            levelLinearSolverList[l].computeRates=computeRates
            levelLinearSolverList[l].printInfo=self.printInfo
    def info(self):
        self.infoString="********************Start Multilevel Linear Solver Info*********************\n"
        for l in range(self.nLevels):
            self.infoString += "**************Start Level %i Info********************\n" % l
            self.infoString += self.solverList[l].info()
            self.infoString += "**************End Level %i Info********************\n" % l
        self.infoString+="********************End Multilevel Linear Solver Info*********************\n"
        return self.infoString

class MGM(MultilevelLinearSolver):
    """
    A generic multigrid W cycle.
    """
    def __init__(self,
                 prolongList,
                 restrictList,
                 LList,
                 preSmootherList,
                 postSmootherList,
                 coarseSolver,
                 mgItsList=[],
                 printInfo=False,
                 computeRates=False):
        self.printInfo=printInfo
        self.nLevels = len(LList)
        self.solverList=[coarseSolver]
        for i in range(1,len(LList)):
            if mgItsList ==[]:
                mgItsList.append(1)
            self.solverList.append(TwoLevel(prolong = prolongList[i],
                                            restrict = restrictList[i],
                                            coarseL = LList[i-1],
                                            preSmoother = preSmootherList[i],
                                            postSmoother = postSmootherList[i],
                                            coarseSolver = self.solverList[i-1],
                                            L = LList[i],
                                            maxIts = mgItsList[i],
                                            convergenceTest = 'its',
                                            computeRates=computeRates,
                                            printInfo=False))
        self.mgmSolver = self.solverList[self.nLevels-1]
        self.solverName = "TwoLevel"
    def prepare(self,b=None):
        for s in self.solverList:
            s.prepare()

    def solve(self,u,r=None,b=None,initialGuessIsZero=False):
        self.mgmSolver.solve(u,r,b,initialGuessIsZero)

class NI(MultilevelLinearSolver):
    """
    A generic nested iteration solver.
    """
    def __init__(self,
                 solverList,
                 prolongList,
                 restrictList,
                 maxIts=None,
                 tolList=None,
                 atol=None,
                 computeRates=True,
                 printInfo=False):
        self.levelSolverList=solverList
        self.solverList = [self for n in range(len(solverList))]
        MultilevelLinearSolver.__init__(self,self.solverList,computeRates=computeRates,printInfo=printInfo)
        self.prolongList = prolongList
        self.restrictList = restrictList
        self.fineMesh = self.nLevels - 1
        self.uList=[]
        self.bList=[]
        self.levelDict={}
        for l in range(self.fineMesh+1):
            n = solverList[l].n
            self.levelDict[n] = l
            self.uList.append(Vec(n))
            self.bList.append(Vec(n))
        self.levelDict[solverList[-1].n]=self.fineMesh
        self.uList.append([])
        self.bList.append([])
        self.maxIts = maxIts
        self.tolList = tolList
        self.atol_r=atol
        self.printInfo=printInfo
        self.infoString=''
    def setResTol(self,rtol,atol):
        if self.tolList is not None:
            for l in range(self.nLevels):
                self.tolList[l] = rtol
            self.atol_r = atol
    def prepare(self,b=None):
        if b is not None:
            currentMesh = self.levelDict[b.shape[0]]
        else:
            currentMesh = self.fineMesh
        for s in self.levelSolverList[:currentMesh+1]:
            s.prepare()
    def solve(self,u,r=None,b=None,par_u=None,par_b=None,initialGuessIsZero=False):
        currentMesh = self.levelDict[b.shape[0]]
        if currentMesh > 0:
            self.uList[currentMesh][:] = u
            self.bList[currentMesh][:] = b
            for l in range(currentMesh,1,-1):
                if not initialGuessIsZero:
                    self.restrictList[l].matvec(self.uList[l],self.uList[l-1])
                self.restrictList[l].matvec(self.bList[l],self.bList[l-1])
            if initialGuessIsZero:
                self.uList[0][:]=0.0
        for l in range(currentMesh):
            if self.tolList is not None:
                self.switchToResidualConvergence(self.levelSolverList[l],
                                                 self.tolList[l])
            self.levelSolverList[l].solve(u=self.uList[l],b=self.bList[l],initialGuessIsZero=initialGuessIsZero)
            initialGuessIsZero=False
            if self.tolList is not None:
                self.revertToFixedIteration(self.levelSolverList[l])
            if l < currentMesh -1:
                self.prolongList[l+1].matvec(self.uList[l],self.uList[l+1])
            else:
                self.prolongList[l+1].matvec(self.uList[l],u)
        if self.tolList is not None:
            self.switchToResidualConvergence(self.levelSolverList[currentMesh],
                                             self.tolList[currentMesh])
        self.levelSolverList[currentMesh].solve(u,r,b,initialGuessIsZero)
        self.infoString += "**************Start Level %i Info********************\n" % currentMesh
        self.infoString+=self.levelSolverList[currentMesh].info()
        self.infoString += "**************End Level %i Info********************\n" % currentMesh
        if self.tolList is not None:
            self.revertToFixedIteration(self.levelSolverList[currentMesh])
    def solveMultilevel(self,bList,uList,par_bList=None,par_uList=None,initialGuessIsZero=False):
        self.infoString="*************Start Multilevel Linear Solver Info*******************\n"
        for l in range(self.fineMesh):
            if self.tolList is not None:
                self.switchToResidualConvergence(self.levelSolverList[l],self.tolList[l])
            self.levelSolverList[l].solve(u=uList[l],b=bList[l],initialGuessIsZero=initialGuessIsZero)
            initialGuessIsZero=False
            if self.tolList is not None:
                self.revertToFixedIteration(self.levelSolverList[l])
            self.prolongList[l+1].matvec(uList[l],uList[l+1])
            self.infoString += "**************Start Level %i Info********************\n" % l
            self.infoString+=self.levelSolverList[l].info()
            self.infoString += "**************End Level %i Info********************\n" % l
        if self.tolList is not None:
            self.switchToResidualConvergence(self.levelSolverList[self.fineMesh],self.tolList[self.fineMesh])
        self.levelSolverList[self.fineMesh].solve(u=uList[self.fineMesh],b=bList[self.fineMesh],initialGuessIsZero=initialGuessIsZero)
        self.infoString += "**************Start Level %i Info********************\n" % l
        self.infoString+=self.levelSolverList[self.fineMesh].info()
        self.infoString += "**************End Level %i Info********************\n" % l
        if self.tolList is not None:
            self.revertToFixedIteration(self.levelSolverList[self.fineMesh])
        self.infoString+="********************End Multilevel Linear Solver Info*********************\n"
    def info(self):
        return self.infoString
    def switchToResidualConvergence(self,solver,rtol):
        self.saved_ctest = solver.convergenceTest
        self.saved_rtol_r = solver.rtol_r
        self.saved_atol_r = solver.atol_r
        self.saved_maxIts = solver.maxIts
        self.saved_printInfo = solver.printInfo
        solver.convergenceTest = 'r'
        solver.rtol_r = rtol
        solver.atol_r = self.atol_r
        solver.maxIts = self.maxIts
        solver.printInfo = self.printInfo
    def revertToFixedIteration(self,solver):
        solver.convergenceTest = self.saved_ctest
        solver.rtol_r = self.saved_rtol_r
        solver.atol_r = self.saved_atol_r
        solver.maxIts = self.saved_maxIts
        solver.printInfo = self.saved_printInfo

    def info(self):
        return self.infoString
"""
A function for setting up a multilevel linear solver.
"""
def multilevelLinearSolverChooser(linearOperatorList,
                                  par_linearOperatorList,
                                  multilevelLinearSolverType=NI,
                                  relativeToleranceList=None,
                                  absoluteTolerance=1.0e-8,
                                  solverConvergenceTest='r',
                                  solverMaxIts=500,
                                  printSolverInfo=False,
                                  computeSolverRates=False,
                                  levelLinearSolverType=MGM,
                                  printLevelSolverInfo=False,
                                  computeLevelSolverRates=False,
                                  smootherType=Jacobi,
                                  prolongList=None,
                                  restrictList=None,
                                  connectivityListList=None,
                                  cycles=3,
                                  preSmooths=3,
                                  postSmooths=3,
                                  printSmootherInfo=False,
                                  computeSmootherRates=False,
                                  smootherConvergenceTest='its',
                                  relaxationFactor=None,
                                  computeEigenvalues=False,
                                  parallelUsesFullOverlap = True,
                                  par_duList=None,
                                  solver_options_prefix=None,
                                  linearSolverLocalBlockSize=1,
                                  linearSmootherOptions=()):
    logEvent("multilevelLinearSolverChooser type= %s" % multilevelLinearSolverType)
    if (multilevelLinearSolverType == KSP_petsc4py or
        multilevelLinearSolverType == LU or
        multilevelLinearSolverType == Jacobi or
        multilevelLinearSolverType == GaussSeidel or
        multilevelLinearSolverType == StarILU or
        multilevelLinearSolverType == StarBILU or
        multilevelLinearSolverType == MGM):
        levelLinearSolverType = multilevelLinearSolverType
        printLevelLinearSolverInfo = printSolverInfo
        computeLevelSolverRates = computeSolverRates
    nLevels = len(linearOperatorList)
    multilevelLinearSolver = None
    levelLinearSolverList = []
    levelLinearSolver = None
    if levelLinearSolverType == MGM:
        preSmootherList=[]
        postSmootherList=[]
        mgItsList=[]
        for l in range(nLevels):
            mgItsList.append(cycles)
            if l > 0:
                if smootherType == Jacobi:
                    if relaxationFactor is None:
                        relaxationFactor = old_div(4.0,5.0)
                    preSmootherList.append(Jacobi(L=linearOperatorList[l],
                                                  weight=relaxationFactor,
                                                  maxIts=preSmooths,
                                                  convergenceTest = smootherConvergenceTest,
                                                  computeRates = computeSmootherRates,
                                                  printInfo = printSmootherInfo))
                    postSmootherList.append(Jacobi(L=linearOperatorList[l],
                                                   weight=relaxationFactor,
                                                   maxIts=postSmooths,
                                                   convergenceTest = smootherConvergenceTest,
                                                   computeRates = computeSmootherRates,
                                                   printInfo = printSmootherInfo))
                elif smootherType == GaussSeidel:
                    if relaxationFactor is None:
                        relaxationFactor = 0.33
                    preSmootherList.append(GaussSeidel(connectionList = connectivityListList[l],
                                                       L=linearOperatorList[l],
                                                       weight=relaxationFactor,
                                                       maxIts =  preSmooths,
                                                       convergenceTest = smootherConvergenceTest,
                                                       computeRates = computeSmootherRates,
                                                       printInfo = printSmootherInfo))
                    postSmootherList.append(GaussSeidel(connectionList = connectivityListList[l],
                                                        L=linearOperatorList[l],
                                                        weight=relaxationFactor,
                                                        maxIts =  postSmooths,
                                                        convergenceTest = smootherConvergenceTest,
                                                        computeRates = computeSmootherRates,
                                                        printInfo = printSmootherInfo))
                elif smootherType == StarILU:
                    if relaxationFactor is None:
                        relaxationFactor = 1.0
                    preSmootherList.append(StarILU(connectionList = connectivityListList[l],
                                                   L=linearOperatorList[l],
                                                   weight=relaxationFactor,
                                                   maxIts =  preSmooths,
                                                   convergenceTest = smootherConvergenceTest,
                                                   computeRates = computeSmootherRates,
                                                   printInfo = printSmootherInfo))
                    postSmootherList.append(StarILU(connectionList = connectivityListList[l],
                                                    L=linearOperatorList[l],
                                                    weight=relaxationFactor,
                                                    maxIts =  postSmooths,
                                                    convergenceTest = smootherConvergenceTest,
                                                    computeRates = computeSmootherRates,
                                                    printInfo = printSmootherInfo))
                elif smootherType == StarBILU:
                    if relaxationFactor is None:
                        relaxationFactor = 1.0
                    preSmootherList.append(StarBILU(connectionList = connectivityListList[l],
                                                    L=linearOperatorList[l],
                                                    bs = linearSolverLocalBlockSize,
                                                    weight=relaxationFactor,
                                                    maxIts =  preSmooths,
                                                    convergenceTest = smootherConvergenceTest,
                                                    computeRates = computeSmootherRates,
                                                    printInfo = printSmootherInfo))
                    postSmootherList.append(StarBILU(connectionList = connectivityListList[l],
                                                     L=linearOperatorList[l],
                                                     bs = linearSolverLocalBlockSize,
                                                     weight=relaxationFactor,
                                                     maxIts =  postSmooths,
                                                     convergenceTest = smootherConvergenceTest,
                                                     computeRates = computeSmootherRates,
                                                     printInfo = printSmootherInfo))
                else:
                    logEvent("smootherType unrecognized")
            else:
                preSmootherList.append([])
                postSmootherList.append([])
                coarseSolver = LU(L=linearOperatorList[l])
        levelLinearSolver = MGM(prolongList = prolongList,
                                restrictList = restrictList,
                                LList = linearOperatorList,
                                preSmootherList = preSmootherList,
                                postSmootherList = postSmootherList,
                                coarseSolver = coarseSolver,
                                mgItsList = mgItsList,
                                printInfo = printLevelSolverInfo,
                                computeRates = computeLevelSolverRates)
        levelLinearSolverList = levelLinearSolver.solverList
    elif levelLinearSolverType == LU:
        for l in range(nLevels):
            levelLinearSolverList.append(LU(linearOperatorList[l],computeEigenvalues))
        levelLinearSolver = levelLinearSolverList
    elif levelLinearSolverType == KSP_petsc4py:
        for l in range(nLevels):
            levelLinearSolverList.append(KSP_petsc4py(linearOperatorList[l],par_linearOperatorList[l],
                                                      maxIts = solverMaxIts,
                                                      convergenceTest = solverConvergenceTest,
                                                      rtol_r = relativeToleranceList[l],
                                                      atol_r = absoluteTolerance,
                                                      computeRates = computeLevelSolverRates,
                                                      printInfo = printLevelLinearSolverInfo,
                                                      prefix=solver_options_prefix,
                                                      Preconditioner=smootherType,
                                                      connectionList = connectivityListList[l],
                                                      linearSolverLocalBlockSize = linearSolverLocalBlockSize,
                                                      preconditionerOptions = linearSmootherOptions))
            #if solverConvergenceTest == 'r-true' and par_duList is not None:
            #    levelLinearSolverList[-1].useTrueResidualTest(par_duList[l])
        levelLinearSolver = levelLinearSolverList
    elif levelLinearSolverType == Jacobi:
        if relaxationFactor is None:
            relaxationFactor = old_div(4.0,5.0)
        for l in range(nLevels):
            levelLinearSolverList.append(Jacobi(L=linearOperatorList[l],
                                                weight=relaxationFactor,
                                                maxIts = solverMaxIts,
                                                convergenceTest = solverConvergenceTest,
                                                rtol_r = relativeToleranceList[l],
                                                atol_r = absoluteTolerance,
                                                computeRates = computeLevelSolverRates,
                                                printInfo = printLevelSolverInfo))
        levelLinearSolver = levelLinearSolverList
    elif levelLinearSolverType == GaussSeidel:
        if relaxationFactor is None:
            relaxationFactor=0.33
        for l in range(nLevels):
            levelLinearSolverList.append(GaussSeidel(connectionList = connectivityListList[l],
                                                     L=linearOperatorList[l],
                                                     weight = relaxationFactor,
                                                     maxIts = solverMaxIts,
                                                     convergenceTest = solverConvergenceTest,
                                                     rtol_r = relativeToleranceList[l],
                                                     atol_r = absoluteTolerance,
                                                     computeRates = computeLevelSolverRates,
                                                     printInfo = printLevelSolverInfo))
        levelLinearSolver = levelLinearSolverList
    elif levelLinearSolverType == StarILU:
        if relaxationFactor is None:
            relaxationFactor=1.0
        for l in range(nLevels):
            levelLinearSolverList.append(StarILU(connectionList = connectivityListList[l],
                                                 L=linearOperatorList[l],
                                                 weight=relaxationFactor,
                                                 maxIts = solverMaxIts,
                                                 convergenceTest = solverConvergenceTest,
                                                 rtol_r = relativeToleranceList[l],
                                                 atol_r = absoluteTolerance,
                                                 computeRates = computeLevelSolverRates,
                                                 printInfo = printLevelSolverInfo))
        levelLinearSolver = levelLinearSolverList
    elif levelLinearSolverType == StarBILU:
        if relaxationFactor is None:
            relaxationFactor=1.0
        for l in range(nLevels):
            levelLinearSolverList.append(StarBILU(connectionList = connectivityListList[l],
                                                  L=linearOperatorList[l],
                                                  bs= linearSolverLocalBlockSize,
                                                  weight=relaxationFactor,
                                                  maxIts = solverMaxIts,
                                                  convergenceTest = solverConvergenceTest,
                                                  rtol_r = relativeToleranceList[l],
                                                  atol_r = absoluteTolerance,
                                                  computeRates = computeLevelSolverRates,
                                                  printInfo = printLevelSolverInfo))
        levelLinearSolver = levelLinearSolverList
    else:
        raise RuntimeError("!!!!!!!!!!!!!!!!!!!!!!!!!!!!!!!!!!!!Unknown level linear solver "+ levelLinearSolverType)
    if multilevelLinearSolverType == NI:
        multilevelLinearSolver = NI(solverList = levelLinearSolverList,
                                    prolongList = prolongList,
                                    restrictList = restrictList,
                                    maxIts  = solverMaxIts,
                                    tolList = relativeToleranceList,
                                    atol    = absoluteTolerance,
                                    printInfo= printSolverInfo,
                                    computeRates = computeSolverRates)
    elif (multilevelLinearSolverType == KSP_petsc4py or
          multilevelLinearSolverType == LU or
          multilevelLinearSolverType == Jacobi or
          multilevelLinearSolverType == GaussSeidel or
          multilevelLinearSolverType == StarILU or
          multilevelLinearSolverType == StarBILU or
          multilevelLinearSolverType == MGM):
        multilevelLinearSolver = MultilevelLinearSolver(levelLinearSolverList,
                                                        computeRates = computeSolverRates,
                                                        printInfo=printSolverInfo)
    else:
        raise RuntimeError("Unknown linear solver %s" % multilevelLinearSolverType)
    if (levelLinearSolverType == LU):
        directSolverFlag=True
    else:
        directSolverFlag=False
    for levelSolver in multilevelLinearSolver.solverList:
        levelSolver.par_fullOverlap = parallelUsesFullOverlap
    return (multilevelLinearSolver,directSolverFlag)

## @}

if __name__ == '__main__':
    from LinearAlgebra import *
    from . import LinearSolvers
    from .LinearSolvers import *
    import Gnuplot
    from Gnuplot import *
    from math import *
    from RandomArray import *
    gf = Gnuplot.Gnuplot()
    gf("set terminal x11")
    ginit = Gnuplot.Gnuplot()
    ginit("set terminal x11")
    gsol = Gnuplot.Gnuplot()
    gsol("set terminal x11")
    gsolNI = Gnuplot.Gnuplot()
    gsolNI("set terminal x11")
    gres = Gnuplot.Gnuplot()
    gres("set terminal x11")
    levels = 7
    n=2**levels + 1
    h =old_div(1.0,(n-1.0))
    freq=10
    uFine = uniform(0,1,(n))
    uFine[0]=0.0
    uFine[n-1]=0.0
    xFine = numpy.arange(0,1.0+h,h,dtype='d')
    bFine = (freq*2*pi)**2*numpy.sin(freq*2*pi*xFine)
    gf.plot(Gnuplot.Data(xFine,bFine))
    ginit.plot(Gnuplot.Data(xFine,uFine))
    uList=[]
    bList=[]
    prolongList=[]
    restrictList=[]
    LList=[]
    LDList=[]
    hList=[]
    meshList=[]
    preSmootherList=[]
    postSmootherList=[]
    mgItsList=[]
    for l in range(levels):
        N = 2**(l+1) + 1
        L = SparseMat_old(N-2,N-2,3*(N-2),sym=True)
        LD = Mat(N-2,N-2)
        H = old_div(1.0,(N-1.0))
        hList.append(H)
        mgItsList.append(6)
        meshList.append(numpy.arange(0,1.0+H,H,dtype='d')[1:N-1])
        u = uniform(0,1,(N))
        u[0]  = 0.0
        u[N-1] = 0.0
        b = (freq*2*pi)**2*numpy.sin(freq*2*pi*meshList[l])
        uList.append(u[1:N-1])
        bList.append(b)
        beginAssembly(L)
        for i in range(N-2):
            L[i,i] = old_div(2.0,H**2)
            LD[i,i] = old_div(2.0,H**2)
            if i > 0:
                L[i,i-1] = old_div(-1.0,H**2)
                LD[i,i-1] = old_div(-1.0,H**2)
            if i < N-3:
                L[i,i+1] = old_div(-1.0,H**2)
                LD[i,i+1] = old_div(-1.0,H**2)
            endAssembly(L)
        LList.append(L)
        LDList.append(LD)
        if l > 0:
            cN = old_div((N - 1),2) + 1
            restrict = SparseMat_old(cN-2,N-2,3*(N-2))
            prolong = SparseMat_old(N-2,cN-2,3*(N-2))
            for i in range(cN-2):
                restrict[i,2*i]   = old_div(1.0,4.0)
                restrict[i,2*i+1] = old_div(2.0,4.0)
                restrict[i,2*i+2] = old_div(1.0,4.0)
                prolong[2*i,i] = old_div(1.0,2.0)
                prolong[2*i+1,i]= old_div(2.0,2.0)
                prolong[2*i+2,i]= old_div(1.0,2.0)
            restrict.to_csr()
            restrictList.append(restrict)
            prolong.to_csr()
            prolongList.append(prolong)
            N = cN
            preSmootherList.append(Jacobi(L,old_div(2.0,3.0),3))
            postSmootherList.append(Jacobi(L,old_div(2.0,3.0),3))
        else:
            restrictList.append([])
            prolongList.append([])
            preSmootherList.append([])
            postSmootherList.append([])
            coarseSolver = Jacobi(L,1.0,1)
    mgm = MGM(prolongList,restrictList,LList,preSmootherList,postSmootherList,coarseSolver,mgItsList)
    mgm.prepare()
    rnorm=1.0
    mgits = 0
    while rnorm > 1.0e-8 and mgits < 20:
        mgits +=1
        mgm.solve(u=uFine[1:n-1],b=bFine[1:n-1])
        rnorm = wl2Norm(mgm.residual(),h)
    gsol.plot(Gnuplot.Data(xFine,uFine,title='numerical solution-MGM'),
              Gnuplot.Data(xFine,numpy.sin(freq*2*pi*xFine),title='exact solution'))
    #gres.plot(Gnuplot.Data(x[1:n-1],mgm.smootherList[0].res,title='final residual'))
    ni = NI(mgm.solverList,prolongList,restrictList)
    ni.prepare()
    ni.solveMultilevel(bList,uList)
    rnorm = wl2Norm(ni.residual(),h)
    gsolNI.plot(Gnuplot.Data(meshList[-1],uList[-1],
                             title='numerical solution-NI'),
                Gnuplot.Data(meshList[-1],numpy.sin(freq*2*pi*meshList[-1]),
                             title='exact solution'))
    evals=[]
    for a,b,u,h in zip(LDList,bList,uList,hList):
        lu = LU(a,computeRes=True)
        lu.prepare(b)
        lu.solve(u,b)
        dev = DenseEigenvalues(a)
        dev.computeEigenvalues()
        evals.append(dev.eigenvalues)
        ratio = (old_div(max(abs(dev.eigenvalues)),min(abs(dev.eigenvalues))))*(h**2)
        print("k*h**2 %12.5E" % ratio)
    gevals = Gnuplot.Gnuplot()
    gevals("set terminal x11")
    gevals.plot(Gnuplot.Data(evals[0],title='eigenvalues'))
    for ev in evals[1:]:
        gevals.replot(Gnuplot.Data(ev,title='eigenvalues'))
    input('Please press return to continue... \n')

class StorageSet(set):
    def __init__(self,initializer=[],shape=(0,),storageType='d'):
        set.__init__(self,initializer)
        self.shape = shape
        self.storageType = storageType
    def allocate(self,storageDict):
        for k in self:
            storageDict[k] = numpy.zeros(self.shape,self.storageType)

class OperatorConstructor(object):
    """ Base class for operator constructors. """
    def __init__(self,model):
        self.model = model

    def attachMassOperator(self):
        """Create the discrete Mass operator. """
        self._mass_val = self.model.nzval.copy()
        self._mass_val.fill(0.)
        self.MassOperator = SparseMat(self.model.nFreeVDOF_global,
                                      self.model.nFreeVDOF_global,
                                      self.model.nnz,
                                      self._mass_val,
                                      self.model.colind,
                                      self.model.rowptr)

    def attachInvScaledMassOperator(self):
        """ Create discrete InvScaled Mass operator. """
        self._inv_scaled_mass_val = self.model.nzval.copy()
        self._inv_scaled_mass_val.fill(0.)
        self.TPInvScaledMassOperator = SparseMat(self.model.nFreeVDOF_global,
                                                 self.model.nFreeVDOF_global,
                                                 self.model.nnz,
                                                 self._inv_scaled_mass_val,
                                                 self.model.colind,
                                                 self.model.rowptr)

    def attachScaledMassOperator(self):
        """ Create discrete Scaled Mass operator. """
        self._scaled_mass_val = self.model.nzval.copy()
        self._scaled_mass_val.fill(0.)
        self.TPScaledMassOperator = SparseMat(self.model.nFreeVDOF_global,
                                              self.model.nFreeVDOF_global,
                                              self.model.nnz,
                                              self._scaled_mass_val,
                                              self.model.colind,
                                              self.model.rowptr)

    def attachLaplaceOperator(self):
        """ Create discrete Laplace matrix operator. """
        self._laplace_val = self.model.nzval.copy()
        self._laplace_val.fill(0.)
        self.TPInvScaledLaplaceOperator = SparseMat(self.model.nFreeVDOF_global,
                                                    self.model.nFreeVDOF_global,
                                                    self.model.nnz,
                                                    self._laplace_val,
                                                    self.model.colind,
                                                    self.model.rowptr)

    def attachTPAdvectionOperator(self):
        """ Create discrete Advection matrix operator. """
        self._advection_val = self.model.nzval.copy()
        self._advection_val.fill(0.)
        self.TPScaledAdvectionOperator = SparseMat(self.model.nFreeVDOF_global,
                                                   self.model.nFreeVDOF_global,
                                                   self.model.nnz,
                                                   self._advection_val,
                                                   self.model.colind,
                                                   self.model.rowptr)

class OperatorConstructor_rans2p(OperatorConstructor):
    """ A class for building common discrete rans2p operators.

    Arguments:
    ----------
    LevelModel : :class:`proteus.mprans.RANS2P.LevelModel`
        Level transport model derived from the rans2p class.
    """
    def __init__(self,levelModel):
        OperatorConstructor.__init__(self,levelModel)

    def updateTPAdvectionOperator(self,
                                  density_scaling):
        """
        Update the discrete two-phase advection operator matrix.

        Parameters
        ----------
        density_scaling : bool
            Indicates whether advection terms should be scaled with
            the density (True) or 1 (False)
        """
        rho_0 = density_scaling*self.model.coefficients.rho_0 + (1-density_scaling)*1
        nu_0 = density_scaling*self.model.coefficients.nu_0 + (1-density_scaling)*1
        rho_1 = density_scaling*self.model.coefficients.rho_1 + (1-density_scaling)*1
        nu_1 = density_scaling*self.model.coefficients.nu_1 + (1-density_scaling)*1        

        self.TPScaledAdvectionOperator.getCSRrepresentation()[2].fill(0.)
        self.model.rans2p.getTwoPhaseAdvectionOperator(self.model.u[0].femSpace.elementMaps.psi,
                                                       self.model.u[0].femSpace.elementMaps.grad_psi,
                                                       self.model.mesh.nodeArray,
                                                       self.model.mesh.elementNodesArray,
                                                       self.model.elementQuadratureWeights[('u',0)],
                                                       self.model.u[0].femSpace.psi,
                                                       self.model.u[0].femSpace.grad_psi,
                                                       self.model.u[1].femSpace.psi,
                                                       self.model.u[1].femSpace.grad_psi,
                                                       self.model.elementDiameter,
                                                       self.model.mesh.nodeDiametersArray,
                                                       self.model.mesh.nElements_global,
                                                       self.model.coefficients.useMetrics,
                                                       self.model.coefficients.epsFact_density,
                                                       self.model.coefficients.epsFact,
                                                       rho_0,
                                                       nu_0,
                                                       rho_1,
                                                       nu_1,
                                                       self.model.u[1].femSpace.dofMap.l2g,
                                                       self.model.u[1].dof,
                                                       self.model.u[2].dof,
                                                       self.model.u[3].dof,
                                                       self.model.coefficients.useVF,
                                                       self.model.coefficients.q_vf,
                                                       self.model.coefficients.q_phi,
                                                       self.model.csrRowIndeces[(0,0)],self.model.csrColumnOffsets[(0,0)],
                                                       self.model.csrRowIndeces[(1,1)],self.model.csrColumnOffsets[(1,1)],
                                                       self.model.csrRowIndeces[(2,2)],self.model.csrColumnOffsets[(2,2)],
                                                       self.model.csrRowIndeces[(3,3)],self.model.csrColumnOffsets[(3,3)],
                                                       self.TPScaledAdvectionOperator)

    def updateTPInvScaledLaplaceOperator(self):
        """ Create a discrete two phase laplace operator matrix. """
        self.TPInvScaledLaplaceOperator.getCSRrepresentation()[2].fill(0.)
        self.model.rans2p.getTwoPhaseInvScaledLaplaceOperator(self.model.u[0].femSpace.elementMaps.psi,
                                                              self.model.u[0].femSpace.elementMaps.grad_psi,
                                                              self.model.mesh.nodeArray,
                                                              self.model.mesh.elementNodesArray,
                                                              self.model.elementQuadratureWeights[('u',0)],
                                                              self.model.u[0].femSpace.grad_psi,
                                                              self.model.u[1].femSpace.grad_psi,
                                                              self.model.elementDiameter,
                                                              self.model.mesh.nodeDiametersArray,
                                                              self.model.mesh.nElements_global,
                                                              self.model.coefficients.useMetrics,
                                                              self.model.coefficients.epsFact_density,
                                                              self.model.coefficients.epsFact,
                                                              self.model.coefficients.rho_0,
                                                              self.model.coefficients.nu_0,
                                                              self.model.coefficients.rho_1,
                                                              self.model.coefficients.nu_1,
                                                              self.model.u[0].femSpace.dofMap.l2g,
                                                              self.model.u[1].femSpace.dofMap.l2g,
                                                              self.model.u[0].dof,
                                                              self.model.u[1].dof,
                                                              self.model.u[2].dof,
                                                              self.model.u[3].dof,
                                                              self.model.coefficients.useVF,
                                                              self.model.coefficients.q_vf,
                                                              self.model.coefficients.q_phi,
                                                              self.model.coefficients.sdInfo[(1,1)][0],self.model.coefficients.sdInfo[(1,1)][1],
                                                              self.model.coefficients.sdInfo[(1,1)][0],self.model.coefficients.sdInfo[(1,1)][1],
                                                              self.model.coefficients.sdInfo[(2,2)][0],self.model.coefficients.sdInfo[(2,2)][1],
                                                              self.model.coefficients.sdInfo[(3,3)][0],self.model.coefficients.sdInfo[(3,3)][1],
                                                              self.model.csrRowIndeces[(0,0)],self.model.csrColumnOffsets[(0,0)],
                                                              self.model.csrRowIndeces[(1,1)],self.model.csrColumnOffsets[(1,1)],
                                                              self.model.csrRowIndeces[(2,2)],self.model.csrColumnOffsets[(2,2)],
                                                              self.model.csrRowIndeces[(3,3)],self.model.csrColumnOffsets[(3,3)],
                                                              self.TPInvScaledLaplaceOperator)

    def updateTwoPhaseMassOperator_rho(self,
                                       density_scaling = True,
                                       lumped = True):
        """
        Create a discrete TwoPhase Mass operator matrix.

        Parameters
        ----------
        density_scaling : bool
            Indicates whether advection terms should be scaled with
            the density (True) or 1 (False)
        lumped : bool
            Indicates whether the mass matrices should be lumped or
            full.

        """
        rho_0 = density_scaling*self.model.coefficients.rho_0 + (1-density_scaling)*1
        nu_0 = density_scaling*self.model.coefficients.nu_0 + (1-density_scaling)*1
        rho_1 = density_scaling*self.model.coefficients.rho_1 + (1-density_scaling)*1
        nu_1 = density_scaling*self.model.coefficients.nu_1 + (1-density_scaling)*1

        self.TPScaledMassOperator.getCSRrepresentation()[2].fill(0.)
        self.model.rans2p.getTwoPhaseScaledMassOperator(1,
                                                        0,      #numerical-viscosity is not relevant for density mass matrix.
                                                        lumped,
                                                        self.model.u[0].femSpace.elementMaps.psi,
                                                        self.model.u[0].femSpace.elementMaps.grad_psi,
                                                        self.model.mesh.nodeArray,
                                                        self.model.mesh.elementNodesArray,
                                                        self.model.elementQuadratureWeights[('u',0)],
                                                        self.model.u[0].femSpace.psi,
                                                        self.model.u[0].femSpace.psi,
                                                        self.model.u[1].femSpace.psi,
                                                        self.model.u[1].femSpace.psi,
                                                        self.model.elementDiameter,
                                                        self.model.mesh.nodeDiametersArray,
                                                        self.model.coefficients.numerical_viscosity,
                                                        self.model.mesh.nElements_global,
                                                        self.model.coefficients.useMetrics,
                                                        self.model.coefficients.epsFact_density,
                                                        self.model.coefficients.epsFact,
                                                        rho_0,
                                                        nu_0,
                                                        rho_1,
                                                        nu_1,
                                                        self.model.u[0].femSpace.dofMap.l2g,
                                                        self.model.u[1].femSpace.dofMap.l2g,
                                                        self.model.u[0].dof,
                                                        self.model.u[1].dof,
                                                        self.model.u[2].dof,
                                                        self.model.u[3].dof,
                                                        self.model.coefficients.useVF,
                                                        self.model.coefficients.q_vf,
                                                        self.model.coefficients.q_phi,
                                                        self.model.csrRowIndeces[(0,0)],self.model.csrColumnOffsets[(0,0)],
                                                        self.model.csrRowIndeces[(1,1)],self.model.csrColumnOffsets[(1,1)],
                                                        self.model.csrRowIndeces[(2,2)],self.model.csrColumnOffsets[(2,2)],
                                                        self.model.csrRowIndeces[(3,3)],self.model.csrColumnOffsets[(3,3)],
                                                        self.TPScaledMassOperator)

    def updateTwoPhaseInvScaledMassOperator(self,
                                            numerical_viscosity = True,
                                            lumped = True):
        """Create a discrete TwoPhase Mass operator matrix.

        Parameters
        ----------
        numerical_viscosity : bool
            Indicates whether the numerical viscosity should be
            included with the Laplace operator.Yes (True) or
            No (False)
        """
        self.TPInvScaledMassOperator.getCSRrepresentation()[2].fill(0.)
        self.model.rans2p.getTwoPhaseScaledMassOperator(0,
                                                        numerical_viscosity,
                                                        lumped,
                                                        self.model.u[0].femSpace.elementMaps.psi,
                                                        self.model.u[0].femSpace.elementMaps.grad_psi,
                                                        self.model.mesh.nodeArray,
                                                        self.model.mesh.elementNodesArray,
                                                        self.model.elementQuadratureWeights[('u',0)],
                                                        self.model.u[0].femSpace.psi,
                                                        self.model.u[0].femSpace.psi,
                                                        self.model.u[1].femSpace.psi,
                                                        self.model.u[1].femSpace.psi,
                                                        self.model.elementDiameter,
                                                        self.model.mesh.nodeDiametersArray,
                                                        self.model.coefficients.numerical_viscosity,
                                                        self.model.mesh.nElements_global,
                                                        self.model.coefficients.useMetrics,
                                                        self.model.coefficients.epsFact_density,
                                                        self.model.coefficients.epsFact,
                                                        self.model.coefficients.rho_0,
                                                        self.model.coefficients.nu_0,
                                                        self.model.coefficients.rho_1,
                                                        self.model.coefficients.nu_1,
                                                        self.model.u[0].femSpace.dofMap.l2g,
                                                        self.model.u[1].femSpace.dofMap.l2g,
                                                        self.model.u[0].dof,
                                                        self.model.u[1].dof,
                                                        self.model.u[2].dof,
                                                        self.model.u[3].dof,
                                                        self.model.coefficients.useVF,
                                                        self.model.coefficients.q_vf,
                                                        self.model.coefficients.q_phi,
                                                        self.model.csrRowIndeces[(0,0)],self.model.csrColumnOffsets[(0,0)],
                                                        self.model.csrRowIndeces[(1,1)],self.model.csrColumnOffsets[(1,1)],
                                                        self.model.csrRowIndeces[(2,2)],self.model.csrColumnOffsets[(2,2)],
                                                        self.model.csrRowIndeces[(3,3)],self.model.csrColumnOffsets[(3,3)],
                                                        self.TPInvScaledMassOperator)

class OperatorConstructor_oneLevel(OperatorConstructor):
    """
    A class for building common discrete operators from one-level
    transport models.

    Arguments
    ---------
    OLT : :class:`proteus.Transport.OneLevelTransport`
        One level transport class from which operator construction
        will be based.
    """
    def __init__(self,OLT):
        OperatorConstructor.__init__(self,OLT)
        self._initializeOperatorConstruction()

    def updateMassOperator(self, rho=1.0):
        self._mass_val.fill(0.)
        try:
            rho = self.model.coefficients.rho
        except:
            pass
        _nd = self.model.coefficients.nd
        self.MassOperatorCoeff = TransportCoefficients.DiscreteMassMatrix(rho=rho, nd=_nd)
        _t = 1.0

        Mass_q = {}
        self._allocateMassOperatorQStorageSpace(Mass_q)
        if _nd == 2:
            self.MassOperatorCoeff.evaluate(_t,Mass_q)
        self._calculateMassOperatorQ(Mass_q)

        Mass_Jacobian = {}
        self._allocateMatrixSpace(self.MassOperatorCoeff,
                                  Mass_Jacobian)

        for ci,cjDict in self.MassOperatorCoeff.mass.items():
            for cj in cjDict:
                cfemIntegrals.updateMassJacobian_weak(Mass_q[('dm',ci,cj)],
                                                      Mass_q[('vXw*dV_m',cj,ci)],
                                                      Mass_Jacobian[ci][cj])
        self._createOperator(self.MassOperatorCoeff,Mass_Jacobian,self.MassOperator)

    def updateTPAdvectionOperator(self,phase_function=None):
        self._u = numpy.copy(self.model.q[('u',1)])
        self._v = numpy.copy(self.model.q[('u',2)])
        self._advective_field = [self._u, self._v]
        self._advection_val = self.model.nzval.copy()
        self._advection_val.fill(0.)
        _nd = self.model.coefficients.nd

        _rho_0 = self.model.coefficients.rho_0
        _rho_1 = self.model.coefficients.rho_1
        _nu_0 = self.model.coefficients.nu_0
        _nu_1 = self.model.coefficients.nu_1

        if phase_function == None:
            self.AdvectionOperatorCoeff = TransportCoefficients.DiscreteTwoPhaseAdvectionOperator(u = self._advective_field,
                                                                                                  nd = _nd,
                                                                                                  rho_0 = _rho_0,
                                                                                                  nu_0 = _nu_0,
                                                                                                  rho_1 = _rho_1,
                                                                                                  nu_1 = _nu_1,
                                                                                                  LS_model = _phase_func)
        else:
            self.AdvectionOperatorCoeff = TransportCoefficients.DiscreteTwoPhaseAdvectionOperator(u = self._advective_field,
                                                                                                  nd = _nd,
                                                                                                  rho_0 = _rho_0,
                                                                                                  nu_0 = _nu_0,
                                                                                                  rho_1 = _rho_1,
                                                                                                  nu_1 = _nu_1,
                                                                                                  phase_function = phase_function)

        _t = 1.0

        Advection_q = {}
        self._allocateAdvectionOperatorQStorageSpace(Advection_q)
        self._calculateQuadratureValues(Advection_q)
        if _nd==2:
            self.AdvectionOperatorCoeff.evaluate(_t,Advection_q)
        self._calculateAdvectionOperatorQ(Advection_q)

        Advection_Jacobian = {}
        self._allocateMatrixSpace(self.AdvectionOperatorCoeff,
                                  Advection_Jacobian)

        for ci,ckDict in self.AdvectionOperatorCoeff.advection.items():
            for ck in ckDict:
                cfemIntegrals.updateAdvectionJacobian_weak_lowmem(Advection_q[('df',ci,ck)],
                                                                  self._operatorQ[('v',ck)],
                                                                  Advection_q[('grad(w)*dV_f',ci)],
                                                                  Advection_Jacobian[ci][ck])
        self._createOperator(self.AdvectionOperatorCoeff, Advection_Jacobian, self.TPAdvectionOperator)

    def updateTPInvScaleLaplaceOperator(self):
        self._laplace_val = self.OLT.nzval.copy()
        self._laplace_val.fill(0.)

        _rho_0 = self.OLT.coefficients.rho_0
        _rho_1 = self.OLT.coefficients.rho_1
        _nu_0 = self.OLT.coefficients.nu_0
        _nu_1 = self.OLT.coefficients.nu_1

        _nd = self.OLT.coefficients.nd
        if self.OLT.coefficients.nu != None:
            _nu = self.OLT.coefficients.nu

        if phase_function == None:
            self.LaplaceOperatorCoeff = TransportCoefficients.DiscreteTwoPhaseInvScaledLaplaceOperator(nd=_nd,
                                                                                                       rho_0 = _rho_0,
                                                                                                       nu_0 = _nu_0,
                                                                                                       rho_1 = _rho_1,
                                                                                                       nu_1 = _nu_1,
                                                                                                       LS_model = _phase_func)
        else:
            self.LaplaceOperatorCoeff = TransportCoefficients.DiscreteTwoPhaseInvScaledLaplaceOperator(nd=_nd,
                                                                                                       rho_0 = _rho_0,
                                                                                                       nu_0 = _nu_0,
                                                                                                       rho_1 = _rho_1,
                                                                                                       nu_1 = _nu_1,
                                                                                                       phase_function = phase_function)

        _t = 1.0

        Laplace_phi = {}
        Laplace_dphi = {}
        self._initializeLaplacePhiFunctions(Laplace_phi,Laplace_dphi)
        self._initializeSparseDiffusionTensor(self.LaplaceOperatorCoeff)

        Laplace_q = {}
        self._allocateLaplaceOperatorQStorageSpace(Laplace_q)
        self._calculateQuadratureValues(Laplace_q)
        if _nd==2:
            self.LaplaceOperatorCoeff.evaluate(_t,Laplace_q)
        self._calculateLaplaceOperatorQ(Laplace_q)

        Laplace_Jacobian = {}
        self._allocateMatrixSpace(self.LaplaceOperatorCoeff,
                                  Laplace_Jacobian)

        for ci,ckDict in self.LaplaceOperatorCoeff.diffusion.items():
            for ck,cjDict in ckDict.items():
                for cj in set(list(cjDict.keys())+list(self.LaplaceOperatorCoeff.potential[ck].keys())):
                    cfemIntegrals.updateDiffusionJacobian_weak_sd(self.LaplaceOperatorCoeff.sdInfo[(ci,ck)][0],
                                                                  self.LaplaceOperatorCoeff.sdInfo[(ci,ck)][1],
                                                                  self.OLT.phi[ck].femSpace.dofMap.l2g, #??!!??
                                                                  Laplace_q[('a',ci,ck)],
                                                                  Laplace_q[('da',ci,ck,cj)],
                                                                  Laplace_q[('grad(phi)',ck)],
                                                                  Laplace_q[('grad(w)*dV_a',ck,ci)],
                                                                  Laplace_dphi[(ck,cj)].dof,
                                                                  self._operatorQ[('v',cj)],
                                                                  self._operatorQ[('grad(v)',cj)],
                                                                  Laplace_Jacobian[ci][cj])
        self._createOperator(self.LaplaceOperatorCoeff,
                             Laplace_Jacobian,
                             self.TPInvScaledLaplaceOperator)

    def updateTwoPhaseMassOperator_rho(self):
        pass

    def updateTwoPhaseInvScaledMassOperator(self):
        _rho_0 = self.OLT.coefficients.rho_0
        _rho_1 = self.OLT.coefficients.rho_1
        _nu_0 = self.OLT.coefficients.nu_0
        _nu_1 = self.OLT.coefficients.nu_1

        self._mass_val.fill(0.)

        _nd = self.OLT.coefficients.nd
        if self.OLT.coefficients.rho != None:
            _rho = self.OLT.coefficients.rho

        if phase_function == None:
            self.MassOperatorCoeff = TransportCoefficients.DiscreteTwoPhaseMassMatrix(nd = _nd,
                                                                                      rho_0 = _rho_0,
                                                                                      nu_0 = _nu_0,
                                                                                      rho_1 = _rho_1,
                                                                                      nu_1 = _nu_1,
                                                                                      LS_model = _phase_func)
        else:
            self.MassOperatorCoeff = TransportCoefficients.DiscreteTwoPhaseMassMatrix(nd = _nd,
                                                                                      rho_0 = _rho_0,
                                                                                      nu_0 = _nu_0,
                                                                                      rho_1 = _rho_1,
                                                                                      nu_1 = _nu_1,
                                                                                      phase_function = phase_function)

        _t = 1.0

        Mass_q = {}
        self._allocateTwoPhaseMassOperatorQStorageSpace(Mass_q)
        self._calculateQuadratureValues(Mass_q)
        if _nd == 2:
            self.MassOperatorCoeff.evaluate(_t,Mass_q)
        self._calculateTwoPhaseMassOperatorQ(Mass_q)

        Mass_Jacobian = {}
        self._allocateMatrixSpace(self.MassOperatorCoeff,
                                  Mass_Jacobian)

        for ci,cjDict in self.MassOperatorCoeff.mass.items():
            for cj in cjDict:
                cfemIntegrals.updateMassJacobian_weak(Mass_q[('dm',ci,cj)],
                                                      Mass_q[('vXw*dV_m',cj,ci)],
                                                      Mass_Jacobian[ci][cj])

        self._createOperator(self.MassOperatorCoeff,Mass_Jacobian,self.TPMassOperator)

    def _initializeOperatorConstruction(self):
        """ Collect basic values used by all attach operators functions. """
        self._operatorQ = {}
        self._attachJacobianInfo(self._operatorQ)
        self._attachQuadratureInfo()
        self._attachTestInfo(self._operatorQ)
        self._attachTrialInfo(self._operatorQ)

    def _attachQuadratureInfo(self):
        """Define the quadrature type used to build operators.

        """
        self._elementQuadrature = self.model._elementQuadrature
        self._elementBoundaryQuadrature = self.model._elementBoundaryQuadrature

    def _attachJacobianInfo(self,Q):
        """ This helper function attaches quadrature data related to 'J'

        Arguments
        ---------
        Q : dict
            A dictionary to store values at quadrature points.
        """
        scalar_quad = StorageSet(shape=(self.model.mesh.nElements_global,
                                        self.model.nQuadraturePoints_element) )
        tensor_quad = StorageSet(shape={})

        tensor_quad |= set(['J',
                            'inverse(J)'])
        scalar_quad |= set(['det(J)',
                            'abs(det(J))'])

        for k in tensor_quad:
            Q[k] = numpy.zeros((self.model.mesh.nElements_global,
                                self.model.nQuadraturePoints_element,
                                self.model.nSpace_global,
                                self.model.nSpace_global),
                                'd')

        scalar_quad.allocate(Q)

        self.model.u[0].femSpace.elementMaps.getJacobianValues(self.model.elementQuadraturePoints,
                                                             Q['J'],
                                                             Q['inverse(J)'],
                                                             Q['det(J)'])
        Q['abs(det(J))'] = numpy.absolute(Q['det(J)'])

    def _attachTestInfo(self,Q):
        """ Attach quadrature data for test functions.

        Arguments
        ---------
        Q : dict
            A dictionary to store values at quadrature points.

        Notes
        -----
        TODO - This function really doesn't need to compute the whole kitchen sink.
        Find a more efficient way to handle this.
        """
        test_shape_quad = StorageSet(shape={})
        test_shapeGradient_quad = StorageSet(shape={})

        test_shape_quad |= set([('w',ci) for ci in range(self.model.nc)])
        test_shapeGradient_quad |= set([('grad(w)',ci) for ci in range(self.model.nc)])

        for k in test_shape_quad:
            Q[k] = numpy.zeros(
                (self.model.mesh.nElements_global,
                 self.model.nQuadraturePoints_element,
                 self.model.nDOF_test_element[k[-1]]),
                'd')

        for k in test_shapeGradient_quad:
            Q[k] = numpy.zeros(
                (self.model.mesh.nElements_global,
                 self.model.nQuadraturePoints_element,
                 self.model.nDOF_test_element[k[-1]],
                 self.model.nSpace_global),
                'd')

        for ci in range(self.model.nc):
            if ('w',ci) in Q:
                self.model.testSpace[ci].getBasisValues(self.model.elementQuadraturePoints,
                                                      Q[('w',ci)])
            if ('grad(w)',ci) in Q:
                self.model.testSpace[ci].getBasisGradientValues(self.model.elementQuadraturePoints,
                                                              Q[('inverse(J)')],
                                                              Q[('grad(w)',ci)])

    def _attachTrialInfo(self,Q):
        """ Attach quadrature data for trial functions.

        Arguments
        ---------
        Q : dict
            A dictionary to store values at quadrature points.
        """
        trial_shape_quad = StorageSet(shape={})
        trial_shapeGrad_quad = StorageSet(shape={})

        trial_shape_quad |= set([('v',ci) for ci in range(self.model.nc)])
        trial_shapeGrad_quad |= set([('grad(v)',ci) for ci in range(self.model.nc)])

        for k in trial_shape_quad:
            Q[k] = numpy.zeros(
                (self.model.mesh.nElements_global,
                 self.model.nQuadraturePoints_element,
                 self.model.nDOF_test_element[k[-1]]),
                'd')

        for k in trial_shapeGrad_quad:
            Q[k] = numpy.zeros(
                (self.model.mesh.nElements_global,
                 self.model.nQuadraturePoints_element,
                 self.model.nDOF_test_element[k[-1]],
                 self.model.nSpace_global),
                'd')

        for ci in range(self.model.nc):
            if ('v',ci) in Q:
                self.model.testSpace[ci].getBasisValues(self.model.elementQuadraturePoints,
                                                      Q[('v',ci)])
            if ('grad(v)',ci) in Q:
                self.model.testSpace[ci].getBasisGradientValues(self.model.elementQuadraturePoints,
                                                              Q[('inverse(J)')],
                                                              Q[('grad(v)',ci)])

    def _allocateMassOperatorQStorageSpace(self,Q):
        """ Allocate space for mass operator values. """
        test_shape_quad = StorageSet(shape={})
        trial_shape_quad = StorageSet(shape={})
        trial_shape_X_test_shape_quad = StorageSet(shape={})
        tensor_quad = StorageSet(shape={})
        # TODO - ARB : I don't think the 3 is necessary here...It created a
        # confusing bug in the 2-phase problem...Need to investigate.
        scalar_quad = StorageSet(shape=(self.model.mesh.nElements_global,
                                        self.model.nQuadraturePoints_element,
                                        3))

        scalar_quad |= set([('u',ci) for ci in range(self.model.nc)])
        scalar_quad |= set([('m',ci) for ci in list(self.MassOperatorCoeff.mass.keys())])

        test_shape_quad |= set([('w*dV_m',ci) for ci in list(self.MassOperatorCoeff.mass.keys())])

        for ci,cjDict in self.MassOperatorCoeff.mass.items():
            trial_shape_X_test_shape_quad |= set([('vXw*dV_m',cj,ci) for cj in list(cjDict.keys())])

        for ci,cjDict in self.MassOperatorCoeff.mass.items():
            scalar_quad |= set([('dm',ci,cj) for cj in list(cjDict.keys())])

        for k in tensor_quad:
            Q[k] = numpy.zeros(
                (self.model.mesh.nElements_global,
                 self.model.nQuadraturePoints_element,
                 self.model.nSpace_global,
                 self.model.nSpace_global),
                'd')

        for k in test_shape_quad:
            Q[k] = numpy.zeros(
                (self.model.mesh.nElements_global,
                 self.model.nQuadraturePoints_element,
                 self.model.nDOF_test_element[k[-1]]),
                'd')

        for k in trial_shape_X_test_shape_quad:
            Q[k] = numpy.zeros((self.model.mesh.nElements_global,
                                self.model.nQuadraturePoints_element,
                                self.model.nDOF_trial_element[k[1]],
                                self.model.nDOF_test_element[k[2]]),'d')

        scalar_quad.allocate(Q)

    def _calculateMassOperatorQ(self,Q):
        """ Calculate values for mass operator. """
        elementQuadratureDict = {}

        for ci in list(self.MassOperatorCoeff.mass.keys()):
            elementQuadratureDict[('m',ci)] = self._elementQuadrature

        (elementQuadraturePoints,elementQuadratureWeights,
         elementQuadratureRuleIndeces) = Quadrature.buildUnion(elementQuadratureDict)
        for ci in range(self.model.nc):
            if ('w*dV_m',ci) in Q:
                cfemIntegrals.calculateWeightedShape(elementQuadratureWeights[('m',ci)],
                                                     self._operatorQ['abs(det(J))'],
                                                     self._operatorQ[('w',ci)],
                                                     Q[('w*dV_m',ci)])

        for ci in zip(list(range(self.model.nc)),list(range(self.model.nc))):
                cfemIntegrals.calculateShape_X_weightedShape(self._operatorQ[('v',ci[1])],
                                                             Q[('w*dV_m',ci[0])],
                                                             Q[('vXw*dV_m',ci[1],ci[0])])

    def _allocateMatrixSpace(self,coeff,matrixDict):
        """ Allocate space for Operator Matrix """
        for ci in range(self.model.nc):
            matrixDict[ci] = {}
            for cj in range(self.model.nc):
                if cj in coeff.stencil[ci]:
                    matrixDict[ci][cj] = numpy.zeros(
                        (self.model.mesh.nElements_global,
                         self.model.nDOF_test_element[ci],
                         self.model.nDOF_trial_element[cj]),
                        'd')

    def _createOperator(self,coeff,matrixDict,A):
        """ Takes the matrix dictionary and creates a CSR matrix """
        for ci in range(self.model.nc):
            for cj in coeff.stencil[ci]:
                cfemIntegrals.updateGlobalJacobianFromElementJacobian_CSR(self.model.l2g[ci]['nFreeDOF'],
                                                                          self.model.l2g[ci]['freeLocal'],
                                                                          self.model.l2g[cj]['nFreeDOF'],
                                                                          self.model.l2g[cj]['freeLocal'],
                                                                          self.model.csrRowIndeces[(ci,cj)],
                                                                          self.model.csrColumnOffsets[(ci,cj)],
                                                                          matrixDict[ci][cj],
                                                                          A)

    def _calculateQuadratureValues(self,Q):
        elementQuadratureDict = {}
        elementQuadratureDict[('m',1)] = self._elementQuadrature
        (elementQuadraturePoints,elementQuadratureWeights,
         elementQuadratureRuleIndeces) = Quadrature.buildUnion(elementQuadratureDict)
        self.model.u[0].femSpace.elementMaps.getValues(elementQuadraturePoints, Q['x'])

    def _allocateAdvectionOperatorQStorageSpace(self,Q):
           """Allocate storage space for the Advection operator values. """
           scalar_quad = StorageSet(shape=(self.model.mesh.nElements_global,
                                           self.model.nQuadraturePoints_element))
           points_quadrature = StorageSet(shape=(self.model.mesh.nElements_global,
                                                 self.model.nQuadraturePoints_element,
                                                 3))
           vector_quad = StorageSet(shape=(self.model.mesh.nElements_global,
                                           self.model.nQuadraturePoints_element,
                                           self.model.nSpace_global))
           tensor_quad = StorageSet(shape=(self.model.mesh.nElements_global,
                                           self.model.nQuadraturePoints_element,
                                           self.model.nSpace_global))
           gradients = StorageSet(shape={})

           points_quadrature |= set(['x'])
           scalar_quad |= set([('u',0)])
           vector_quad |= set([('f',ci) for ci in range(self.model.nc)])
           tensor_quad |= set([('df',0,0)])

           for i in range(self.model.nc):
               for j in range(1,self.model.nc):
                   tensor_quad |= set([('df',i,j)])

           gradients |= set([('grad(w)*dV_f',ci) for ci in list(self.AdvectionOperatorCoeff.advection.keys())])

           scalar_quad.allocate(Q)
           vector_quad.allocate(Q)

           for k in tensor_quad:
               Q[k] = numpy.zeros(
                   (self.model.mesh.nElements_global,
                    self.model.nQuadraturePoints_element,
                    self.model.nSpace_global),
                   'd')

           for k in gradients:
               Q[k] = numpy.zeros(
                   (self.model.mesh.nElements_global,
                    self.model.nQuadraturePoints_element,
                    self.model.nDOF_test_element[k[-1]],
                    self.model.nSpace_global),
                   'd')

           points_quadrature.allocate(Q)

class ChebyshevSemiIteration(LinearSolver):
    """ Class for implementing the ChebyshevSemiIteration.

    Notes
    -----
    The Chebyshev semi-iteration was developed in the 1960s
    by Golub and Varga.  It is an iterative technique for
    solving linear systems Ax = b with the property of preserving
    linearity with respect to the Krylov solves (see Wathen,
    Rees 2009 - Chebyshev semi-iteration in preconditioning
    for problems including the mass matrix).  This makes the method
    particularly well suited for solving sub-problems that arise in
    more complicated block preconditioners such as the Schur
    complement, provided one has an aprior bound on the systems
    eigenvalues (see Wathen 1987 - Realisitc eigenvalue bounds for
    Galerkin mass matrix).

    When implementing this method it is important you first
    have tight aprior bounds on the eigenvalues (denoted here as
    alpha and beta). This can be a challenge, but the references
    above do provide these results for many relevant mass matrices.

    Also, when implementing this method, the residual b - Ax0
    will be preconditioned with the inverse of diag(A).  Your eigenvalue
    bounds should reflect the spectrum of this preconditioned system.

    Arugments
    ---------
    A : :class: `p4pyPETSc.Mat`
        The linear system matrix

    alpha : float
        A's smallest eigenvalue

    beta : float
        A's largest eigenvalue

    save_iterations : bool
        A flag indicating whether to store each solution iteration

    Notes
    -----
    The Chebyshev semi-iteration is often used to solve subproblems of
    larger linear systems.  Thus, it is common that this class will
    use petsc4py matrices and vectors.  Currently this is the
    only case that is implemented, but an additional constructor
    has been included in the API for superlu matrices for future
    implementations.
    """

    def __init__(self,
                 A,
                 alpha,
                 beta,
                 save_iterations = False):
        self.A_petsc = A

        # Initialize Linear Solver with superlu matrix
        num_rows = A.getSizes()[1][0]
        num_cols = A.getSizes()[1][1]
        (self.rowptr, self.colind, self.nzval) = A.getValuesCSR()
        A_superlu = SparseMat(num_rows,
                              num_cols,
                              self.nzval.shape[0],
                              self.nzval,
                              self.colind,
                              self.rowptr)
        LinearSolver.__init__(self, A_superlu)

        self.r_petsc = p4pyPETSc.Vec().createWithArray(numpy.zeros(num_cols))
        self.r_petsc.setType('mpi')
        self.r_petsc_array = self.r_petsc.getArray()

        self.alpha = alpha
        self.beta = beta
        self.relax_parameter = old_div((self.alpha + self.beta), 2.)
        self.rho = old_div((self.beta - self.alpha), (self.alpha + self.beta))

        self.diag = self.A_petsc.getDiagonal().copy()
        self.diag.scale(self.relax_parameter)
        self.z = self.A_petsc.getDiagonal().copy()

        self.save_iterations = save_iterations
        if self.save_iterations:
            self.iteration_results = []

    @classmethod
    def chebyshev_superlu_constructor(cls):
        """
        Future home of a Chebyshev constructor for superlu matrices.
        """
        raise RuntimeError('This function is not implmented yet.')

    def apply(self, b, x, k=5):
        """ This function applies the Chebyshev-semi iteration.

        Parameters
        ----------
        b : :class: `p4pyPETSc.Vec`
            The righthand side vector

        x : :class: `p4pyPETSc.Vec`
            An initial guess for the solution.  Note that the
            solution will be returned in the vector too.

        k : int
            Number of iterations

        Returns
        -------
        x : :class:`p4pyPETSc.Vec`
            The result of the Chebyshev semi-iteration.
        """
        self.x_k = x
        self.x_k_array = self.x_k.getArray()
        self.x_km1 = x.copy()
        self.x_km1.zeroEntries()
        if self.save_iterations:
            self.iteration_results.append(self.x_k_array.copy())

        # Since b maybe locked in some instances, we create a copy
        b_copy = b.copy()

        for i in range(k):
            w = old_div(1.,(1-old_div((self.rho**2),4.)))
            self.r_petsc_array.fill(0.)
            self.computeResidual(self.x_k_array,
                                 self.r_petsc_array,
                                 b_copy.getArray())
            # x_kp1 = w*(z + x_k - x_km1) + x_km1
            self.r_petsc.scale(-1)
            self.z.pointwiseDivide(self.r_petsc, self.diag)
            self.z.axpy(1., self.x_k)
            self.z.axpy(-1., self.x_km1)
            self.z.scale(w)
            self.z.axpy(1., self.x_km1)
            self.x_km1 = self.x_k.copy()
            self.x_k = self.z.copy()
            self.x_k_array = self.x_k.getArray()
            if self.save_iterations:
                self.iteration_results.append(self.x_k.getArray().copy())
        x.setArray(self.x_k_array)

# The implementation that is commented out here was adopted from
# the 1996 text Iterative Solution Methods by Owe Axelsson starting
# on page 179.  As currently written, this algorithm requires
# inputing the inverse diagonally preconditioned matrix A and b.  I'm
# not sure this is the best approach, but I'd like to leave this code
# in place for now in case it is useful in the future.

    # def _calc_theta_ell(self, ell):
    #     return ((2*ell + 1) / (2. * self.k) ) * math.pi

    # def _calc_tau(self, ell):
    #     theta = self._calc_theta_ell(ell)
    #     one_over_tau = ( (self.beta - self.alpha) / 2. * math.cos(theta) +
    #                      (self.beta + self.alpha) / 2.)
    #     return 1. / one_over_tau

    # def apply(self):
    #     for i in range(self.k):
    #         if i==0 and self.save_iterations:
    #             self.iteration_results.append(self.x_k.getArray().reshape(self.n,1).copy())
    #         elif i > 0:
    #             tau = self._calc_tau(i-1)
    #             resid = self._calc_residual(self.x_k)
    #             self.x_k.axpy(-tau, resid)
    #             if self.save_iterations:
    #                 self.iteration_results.append(self.x_k.getArray().reshape(self.n,1).copy())

class SolverNullSpace(object):

    def __init__(self,
                 proteus_ksp):
        self._set_global_ksp(proteus_ksp)

    @staticmethod
    def get_name():
        return 'no_null_space'

    @staticmethod
    def apply_to_schur_block(global_ksp):
        pass

    def _set_global_ksp(self,
                        proteus_ksp):
        self.proteus_ksp = proteus_ksp

    def get_global_ksp(self):
        return self.proteus_ksp

    def apply_ns(self,
                 par_b):
        pass

NoNullSpace = SolverNullSpace

class NavierStokesConstantPressure(SolverNullSpace):

    def __init__(self,
                 proteus_ksp):
        super(NavierStokesConstantPressure, self).__init__(proteus_ksp)

    @staticmethod
    def get_name():
        return 'constant_pressure'

    @staticmethod
    def apply_to_schur_block(global_ksp):
        nsp = p4pyPETSc.NullSpace().create(comm=p4pyPETSc.COMM_WORLD,
                                           vectors = (),
                                           constant = True)
        global_ksp.pc.getFieldSplitSubKSP()[1].getOperators()[0].setNullSpace(nsp)
        global_ksp.pc.getFieldSplitSubKSP()[1].getOperators()[1].setNullSpace(nsp)

    def apply_ns(self,
                 par_b):
        """
        Applies the global null space created from a pure Neumann boundary
        problem.

        Arguments
        ---------
        par_b : :vec:`petsc4py_vec`
        """
        # Check whether a global null space vector for a constant
        # pressure has been created.  If not, create one.
        try:
            self.pressure_null_space
        except AttributeError:
            self._defineNullSpaceVec(par_b)
            self.pressure_null_space = p4pyPETSc.NullSpace().create(constant=False,
                                                                    vectors=self.global_null_space,
                                                                    comm=p4pyPETSc.COMM_WORLD)

        # Using the global constant pressure null space, assign it to
        # the global ksp object
        self.get_global_ksp().ksp.getOperators()[0].setNullSpace(self.pressure_null_space)

    def _defineNullSpaceVec(self,
                            par_b):
        """ Setup a global null space vector.

        TODO (ARB)
        ----------
        This needs to be tested more throughly for parallel
        implmentations.
        """
        ksp = self.get_global_ksp()
        stabilized = False
        if ksp.par_L.pde.u[0].femSpace.dofMap.nDOF_all_processes==ksp.par_L.pde.u[1].femSpace.dofMap.nDOF_all_processes:
            stabilized = True

        rank = p4pyPETSc.COMM_WORLD.rank
        size = p4pyPETSc.COMM_WORLD.size
        null_space_vector = par_b.copy()
        null_space_vector.getArray().fill(0.)
        N_DOF_pressure = ksp.par_L.pde.u[0].femSpace.dofMap.nDOF_all_processes

        if stabilized:
            tmp = null_space_vector.getArray()[::3]
            tmp[:] = old_div(1.0, (sqrt(N_DOF_pressure)))
        else:
            n_DOF_pressure = ksp.par_L.pde.u[0].femSpace.dofMap.nDOF
            tmp = null_space_vector.getArray()[0:n_DOF_pressure]
            tmp[:] = old_div(1.0, (sqrt(N_DOF_pressure)))
        self.global_null_space = [null_space_vector]

class ConstantNullSpace(SolverNullSpace):
    def __init__(self,
                 proteus_ksp):
        super(ConstantNullSpace, self).__init__(proteus_ksp)

    @staticmethod
    def get_name():
        return 'constant'

    def apply_ns(self,
                 par_b):
        """
        Applies the global null space created from a pure Neumann boundary
        problem.

        Arguments
        ---------
        par_b : :vec:`petsc4py_vec`
        """
        # Check whether a global null space vector for a constant
        # has been created.  If not, create one.
        try:
            self.constant_null_space
        except AttributeError:
            self.constant_null_space = p4pyPETSc.NullSpace().create(constant=True,
                                                                    comm=p4pyPETSc.COMM_WORLD)

        # Using the global constant pressure null space, assign it to
        # the global ksp object.
        self.get_global_ksp().ksp.getOperators()[0].setNullSpace(self.constant_null_space)<|MERGE_RESOLUTION|>--- conflicted
+++ resolved
@@ -1250,13 +1250,9 @@
         self.pc.setOptionsPrefix(prefix)
         self.pc.setType('asm')
 
-<<<<<<< HEAD
-    def setUp(self,global_ksp=None,newton_its=None):
-=======
     def setUp(self,
               global_ksp=None,
               newton_its=None):
->>>>>>> f69d2f94
         self.pc.setUp()
 
 class petsc_LU(KSP_Preconditioner):
@@ -1295,13 +1291,9 @@
         self.pc.setOptionsPrefix(prefix)
         self.pc.setType('lu')
 
-<<<<<<< HEAD
-    def setUp(self,global_ksp=None,newton_its=None):
-=======
     def setUp(self,
               global_ksp=None,
               newton_its=None):
->>>>>>> f69d2f94
         pass
 
 class DofOrderInfo(object):
@@ -1625,13 +1617,10 @@
     def get_velocity_var_names(self):
         return self._var_names
 
-<<<<<<< HEAD
-    def setUp(self,global_ksp,newton_its=None):
-=======
     def setUp(self,
               global_ksp,
               newton_its=None):
->>>>>>> f69d2f94
+
         """
         Set up the NavierStokesSchur preconditioner.
 
@@ -1924,9 +1913,8 @@
         except AttributeError:
             pass
 
-<<<<<<< HEAD
-    def setUp(self,global_ksp,newton_its=None):
         self._setSchurlog(global_ksp)
+
         self.A00 = global_ksp.getOperators()[0].createSubMatrix(self.isv,
                                                                 self.isv)
         self.A01 = global_ksp.getOperators()[0].createSubMatrix(self.isv,
@@ -1935,18 +1923,6 @@
                                                                 self.isv)
         self.A11 = global_ksp.getOperators()[0].createSubMatrix(self.isp,
                                                                 self.isp)
-=======
-        self._setSchurlog(global_ksp)
-
-        self.A00 = global_ksp.getOperators()[0].getSubMatrix(self.isv,
-                                                             self.isv)
-        self.A01 = global_ksp.getOperators()[0].getSubMatrix(self.isv,
-                                                             self.isp)
-        self.A10 = global_ksp.getOperators()[0].getSubMatrix(self.isp,
-                                                             self.isv)
-        self.A11 = global_ksp.getOperators()[0].getSubMatrix(self.isp,
-                                                             self.isp)
->>>>>>> f69d2f94
         L_sizes = self.isp.sizes
         self.SpInv_shell = p4pyPETSc.Mat().create()
         self.SpInv_shell.setSizes(L_sizes)
@@ -1988,13 +1964,9 @@
         self.operator_constructor = SchurOperatorConstructor(self)
         self.Q = self.operator_constructor.initializeQ()
 
-<<<<<<< HEAD
-    def setUp(self,global_ksp,newton_its=None):
-=======
     def setUp(self,
               global_ksp,
               newton_its=None):
->>>>>>> f69d2f94
         """ Attaches the pressure mass matrix to PETSc KSP preconditioner.
 
         Parameters
@@ -2216,28 +2188,18 @@
         if self.velocity_block_preconditioner:
             self.velocity_block_preconditioner_set = False
 
-<<<<<<< HEAD
-    def setUp(self, global_ksp, newton_its=None):
-        from . import Comm
-        comm = Comm.get()
-
-        isp = self.operator_constructor.linear_smoother.isp
-        isv = self.operator_constructor.linear_smoother.isv
-
-        self.operator_constructor.updateNp_rho(density_scaling = self.density_scaling)
-        self.Np_rho = self.N_rho.createSubMatrix(isp,
-                                                 isp)
-=======
     def setUp(self,
               global_ksp,
               newton_its=None):
         from . import Comm
         comm = Comm.get()
 
+        isp = self.operator_constructor.linear_smoother.isp
+        isv = self.operator_constructor.linear_smoother.isv
+
         self.operator_constructor.updateNp_rho(density_scaling = self.density_scaling)
-        self.Np_rho = self.N_rho.getSubMatrix(isp,
-                                              isp)
->>>>>>> f69d2f94
+        self.Np_rho = self.N_rho.createSubMatrix(isp,
+                                                 isp)
 
         if newton_its == 0:
             self.operator_constructor.updateInvScaledAp()
@@ -2245,24 +2207,12 @@
                                                            lumped = self.lumped)
             self.operator_constructor.updateTwoPhaseInvScaledQp_visc(numerical_viscosity = self.numerical_viscosity,
                                                                      lumped = self.lumped)
-<<<<<<< HEAD
             self.Ap_invScaledRho = self.A_invScaledRho.createSubMatrix(isp,
                                                                        isp)
             self.Qp_rho = self.Q_rho.createSubMatrix(isp,
                                                      isp)
             self.Qp_invScaledVis = self.Q_invScaledVis.createSubMatrix(isp,
                                                                        isp)
-=======
-            self.Ap_invScaledRho = self.A_invScaledRho.getSubMatrix(isp,
-                                                                    isp)
-            self.Qp_rho = self.Q_rho.getSubMatrix(isp,
-                                                  isp)
-            self.Qp_invScaledVis = self.Q_invScaledVis.getSubMatrix(isp,
-                                                                    isp)
-
-        isp = self.operator_constructor.linear_smoother.isp
-        isv = self.operator_constructor.linear_smoother.isv
->>>>>>> f69d2f94
 
         # ****** Sp for Ap *******
         # TODO - This is included for a possible extension which exchanges Ap with Sp for short
@@ -2292,10 +2242,6 @@
                 self.velocity_block_preconditioner_set = True
         except AttributeError:
             pass
-<<<<<<< HEAD
-=======
-
->>>>>>> f69d2f94
         if self.velocity_block_preconditioner:
             self._setup_velocity_block_preconditioner(global_ksp)
 
@@ -2356,13 +2302,9 @@
         self.operator_constructor = SchurOperatorConstructor(self)
         self.Q = self.operator_constructor.initializeQ()
 
-<<<<<<< HEAD
-    def setUp(self,global_ksp,newton_its=None):
-=======
     def setUp(self,
               global_ksp,
               newton_its=None):
->>>>>>> f69d2f94
         self.operator_constructor.updateQ()
         self.Qv = self.Q.createSubMatrix(self.operator_constructor.linear_smoother.isv,
                                       self.operator_constructor.linear_smoother.isv)
@@ -2407,13 +2349,9 @@
         if self.velocity_block_preconditioner:
             self.velocity_block_preconditioner_set = False
 
-<<<<<<< HEAD
-    def setUp(self, global_ksp=None, newton_its=None):
-=======
     def setUp(self,
               global_ksp=None,
               newton_its=None):
->>>>>>> f69d2f94
         try:
             if self.velocity_block_preconditioner_set is False:
                 self._initialize_velocity_block_preconditioner(global_ksp)
@@ -2448,13 +2386,10 @@
         self.isv.createGeneral(self.pressureDOF,comm=p4pyPETSc.COMM_WORLD)
         self.pc.setFieldSplitIS(self.isp)
         self.pc.setFieldSplitIS(self.isv)
-<<<<<<< HEAD
-    def setUp(self, global_ksp=None, newton_its=None):
-=======
+
     def setUp(self,
               global_ksp=None,
               newton_its=None):
->>>>>>> f69d2f94
         pass
 
 class NavierStokes2D(NavierStokesSchur):
@@ -2483,13 +2418,9 @@
         if self.velocity_block_preconditioner:
             self.velocity_block_preconditioner_set = False
 
-<<<<<<< HEAD
-    def setUp(self, global_ksp=None, newton_its=None):
-=======
     def setUp(self,
               global_ksp=None,
               newton_its=None):
->>>>>>> f69d2f94
         try:
             if self.velocity_block_preconditioner_set is False:
                 self._initialize_velocity_block_preconditioner(global_ksp)
@@ -2516,13 +2447,9 @@
                                                 comm=p4pyPETSc.COMM_WORLD)
         self.L.setOption(p4pyPETSc.Mat.Option.SYMMETRIC, True)
         self.L.setNullSpace(self.nsp)
-<<<<<<< HEAD
-    def setUp(self, global_ksp=None, newton_its=None):
-=======
     def setUp(self,
               global_ksp=None,
               newton_its=None):
->>>>>>> f69d2f94
         pass
 
 class SimpleDarcyFC(object):
@@ -2540,13 +2467,9 @@
         self.isv.createGeneral(self.pressureDOF,comm=p4pyPETSc.COMM_WORLD)
         self.pc.setFieldSplitIS(self.isp)
         self.pc.setFieldSplitIS(self.isv)
-<<<<<<< HEAD
-    def setUp(self, global_ksp=None, newton_its=None):
-=======
     def setUp(self,
               global_ksp=None,
               newton_its=None):
->>>>>>> f69d2f94
         pass
 
 class Jacobi(LinearSolver):
