--- conflicted
+++ resolved
@@ -1418,8 +1418,11 @@
         be constructed.  Currently supports: 'blocked'
         and 'interlaced'.
     """
-    def __init__(self, dof_order_type):
+    def __init__(self,
+                 dof_order_type,
+                 model_info = 'no model info set'):
         self.dof_order_type = dof_order_type
+        self.set_model_info(model_info)
 
     def create_DOF_lists(self,
                          ownership_range,
@@ -1428,6 +1431,18 @@
         """Virtual function with no implementation"""
         raise NotImplementedError()
 
+    def set_model_info(self, model_info):
+        self._model_info = model_info
+
+    def get_model_info(self, model_info):
+        return self._model_info
+
+    def create_IS(self,
+                  dof_array):
+        idx_set = p4pyPETSc.IS()
+        idx_set.createGeneral(dof_array,comm=p4pyPETSc.COMM_WORLD)
+        return idx_set
+
 class BlockedDofOrderType(DofOrderInfo):
     """Manages the DOF for blocked velocity and pressure ordering.
 
@@ -1442,8 +1457,12 @@
     unknowns appear first, followed by all the u-components of the
     velocity and then all the v-components of the velocity etc.
     """
-    def __init__(self, n_DOF_pressure):
-        DofOrderInfo.__init__(self,'blocked')
+    def __init__(self,
+                 n_DOF_pressure,
+                 model_info = 'no model info set'):
+        DofOrderInfo.__init__(self,
+                              'blocked',
+                              model_info = 'no model info set')
         self.n_DOF_pressure = n_DOF_pressure
 
     def create_DOF_lists(self,
@@ -1491,7 +1510,9 @@
     velocity and then all the v-components of the velocity etc.
     """
     def __init__(self):
-        DofOrderInfo.__init__(self,'interlaced_velocity')
+        DofOrderInfo.__init__(self,
+                              'interlaced_velocity',
+                              model_info='model info not set')
 
     def create_DOF_lists(self,
                          ownership_range,
@@ -1539,8 +1560,12 @@
     Interlaced degrees of occur when the degrees of freedom are
     ordered as (p[0], u[0], v[0], p[1], u[1], ..., p[n], u[n], v[n]).
     """
-    def __init__(self):
-        DofOrderInfo.__init__(self,'interlaced')
+    def __init__(self,
+                 model_info = 'no model info set'):
+        DofOrderInfo.__init__(self,
+                              'interlaced',
+                              model_info = model_info)
+
     def create_DOF_lists(self,
                          ownership_range,
                          num_equations,
@@ -1575,6 +1600,73 @@
         velocityDOF = numpy.vstack(velocityDOF).transpose().flatten()
         return [velocityDOF, pressureDOF]
 
+    def create_vel_DOF_lists(self,
+                             ownership_range,
+                             num_equations,
+                             num_components):
+        """
+        Build interlaced DOF arrays for the components of the velocity.
+
+        Parameters
+        ----------
+        ownership_range: tuple
+            Local ownership range of DOF
+        num_equations: int
+            Number of local equations
+        num_components: int
+            Number of pressure and velocity components
+
+        Returns
+        -------
+        DOF_output : lst of arrays
+            Each element of this list corresponds to a component of
+            the velocity.  E.g. for u, v, w : [vel_u,vel_v,vel_w].
+        """
+        import Comm
+        comm = Comm.get()
+        vel_comp_DOF = []
+        vel_comp_DOF_vel=[]
+        scaled_ownership_range = ownership_range[0] * (num_components-1) / num_components
+        for i in range(1,num_components):
+            vel_comp_DOF.append(numpy.arange(start=ownership_range[0] + i,
+                                             stop=ownership_range[0] + num_equations,
+                                             step=num_components,
+                                             dtype="i"))
+            vel_comp_DOF_vel.append(numpy.arange(start=scaled_ownership_range + i - 1,
+                                                 stop=scaled_ownership_range + int( num_equations * (num_components-1) / num_components ),
+                                                 step=num_components-1,
+                                                 dtype="i"))
+        return vel_comp_DOF, vel_comp_DOF_vel
+
+    def create_no_dirichlet_bdy_nodes_is(self,
+                                         ownership_range,
+                                         num_equations,
+                                         num_components,
+                                         bdy_nodes):
+        """Build block velocity DOF arrays excluding Dirichlet bdy nodes.
+
+        Parameters
+        ----------
+        bdy_nodes : lst
+           This is a list of lists with the local dof index for strongly
+           enforced Dirichlet boundary conditions on the velocity
+           components.
+        """
+        strong_DOF , local_vel_DOF = self.create_vel_DOF_lists(ownership_range,
+                                                               num_equations,
+                                                               num_components)
+        mask = [numpy.ones(len(var), dtype=bool) for var in strong_DOF]
+        for i, bdy_node in enumerate(bdy_nodes):
+            mask[i][bdy_node] = False
+        strong_DOF = [strong_DOF[i][mask[i]] for i in range(len(strong_DOF))]
+        total_vars = int(0)
+        for var in strong_DOF:
+            total_vars += int(len(var))
+        strong_DOF_idx = numpy.empty((total_vars),dtype='int32')
+        for i, var_dof in enumerate(strong_DOF):
+            strong_DOF_idx[i::2] = var_dof
+        return self.create_IS(strong_DOF_idx)
+
 class ModelInfo(object):
     """
     This class stores the model information needed to initialize a
@@ -1592,28 +1684,33 @@
         dof_order_type)
     """
     def __init__(self,
+                 dof_order_type,
                  num_components,
-                 dof_order_type,
+                 L_range = None,
+                 neqns = None,
                  n_DOF_pressure=None):
-        self.nc = num_components
-        self.set_dof_order_type_name(dof_order_type)
+        self.set_num_components(num_components)
+        self.set_dof_order_type(dof_order_type)
         if dof_order_type=='blocked':
             assert n_DOF_pressure!=None #ARB - add an error message
-            self.dof_order_type = BlockedDofOrderType(n_DOF_pressure)
+            self.dof_order_class = BlockedDofOrderType(self, n_DOF_pressure)
         if dof_order_type=='interlaced':
-            self.dof_order_type = InterlacedDofOrderType()
+            self.dof_order_class = InterlacedDofOrderType(self)
 
     def set_dof_order_type(self, dof_order_type):
-        self.dof_order_type = dof_order_type
-
-    def set_dof_order_type_name(self, dof_order_type):
-        self._dof_order_type_name = dof_order_type
-
-    def get_dof_order_type_name(self):
-        return self._dof_order_type_name
-
-    def set_nc(self,nc):
+        self._dof_order_type = dof_order_type
+
+    def get_dof_order_type(self):
+        return self._dof_order_type
+
+    def set_num_components(self,nc):
         self.nc = nc
+
+    def get_num_components(self):
+        return self.nc
+
+    def get_dof_order_class(self):
+        return self.dof_order_class
 
 class SchurPrecon(KSP_Preconditioner):
     """ Base class for PETSc Schur complement preconditioners. """
@@ -1649,7 +1746,7 @@
         self._initializeIS()
         self.bdyNullSpace = bdyNullSpace
         self.pc.setFromOptions()
-        if self.model_info.get_dof_order_type_name() == 'interlaced':
+        if self.model_info.get_dof_order_type() == 'interlaced':
             ## TODO: ARB - this should be extended to blocked types
             self.set_velocity_var_names()
 
@@ -1659,11 +1756,18 @@
         preconditioner.
         """
         nc = self.L.pde.nc
+        L_range = self.L.getOwnershipRanges()
+        neqns = self.L.getSizes()[0][0]
         if len(self.L.pde.u[0].dof) == len(self.L.pde.u[1].dof):
-            self.model_info = ModelInfo(nc,'interlaced')
+            self.model_info = ModelInfo('interlaced',
+                                        nc,
+                                        L_range = L_range,
+                                        neqns = neqns)
         else:
-            self.model_info = ModelInfo(nc,
-                                        'blocked',
+            self.model_info = ModelInfo('blocked',
+                                        nc,
+                                        L_range,
+                                        neqns,
                                         self.L.pde.u[0].dof.size)
 
     def get_num_components(self):
@@ -1737,9 +1841,10 @@
         """
         L_range = self.L.getOwnershipRange()
         neqns = self.L.getSizes()[0][0]
-        dof_arrays = self.model_info.dof_order_type.create_DOF_lists(L_range,
-                                                                     neqns,
-                                                                     self.model_info.nc)
+        dof_order_cls = self.model_info.get_dof_order_class()
+        dof_arrays = dof_order_cls.create_DOF_lists(L_range,
+                                                    neqns,
+                                                    self.model_info.nc)
         self.isp = p4pyPETSc.IS()
         self.isp.createGeneral(dof_arrays[1],comm=p4pyPETSc.COMM_WORLD)
         self.isv = p4pyPETSc.IS()
@@ -2019,9 +2124,16 @@
         self.lumped = lumped
         self.infsup_fe = infsup_fe
         dof_info = L.pde.dirichletConditionsForceDOF
+        var_names = self.get_velocity_var_names()
         try:
-            self.strong_u_DOF = dof_info[1].DOFBoundaryPointDict.keys()
-            self.strong_v_DOF = dof_info[2].DOFBoundaryPointDict.keys()
+            strong_DOF_lst = []
+            for i in range(1,self.get_num_components()):
+                strong_DOF_lst.append(dof_info[i].DOFBoundaryPointDict.keys())
+            dof_order_construc = self.model_info.get_dof_order_class()
+            strong_vel_DOF = dof_order_construc.create_no_dirichlet_bdy_nodes_is(self.L.getOwnershipRange(),
+                                                                                 self.L.getSizes()[0][0],
+                                                                                 self.model_info.nc,
+                                                                                 strong_DOF_lst)
         except KeyError:
             self.strong_u_DOF = []
             self.strong_v_DOF = []
@@ -2215,31 +2327,24 @@
         # self.Sp.axpy( 1. , self.A11)
 
         # End ******** Sp for Ap ***********
-<<<<<<< HEAD
 
         self.Np_rho = self.N_rho.getSubMatrix(isp,
                                               isp)
 
         self.Ap_invScaledRho = self.A_invScaledRho.getSubMatrix(isp,
                                                                 isp)
-
         self.Qp_rho = self.Q_rho.getSubMatrix(isp,
                                               isp)
-
-        self.Qp_invScaledVis = self.Q_invScaledVis.getSubMatrix(isp,
-                                                                isp)
-=======
-
         try:
             if self.velocity_block_preconditioner_set is False:
                 self._initialize_velocity_block_preconditioner(global_ksp)
                 self.velocity_block_preconditioner_set = True
         except AttributeError:
             pass
-
+        self.Qp_invScaledVis = self.Q_invScaledVis.getSubMatrix(isp,
+                                                                isp)
         if self.velocity_block_preconditioner:
             self._setup_velocity_block_preconditioner(global_ksp)
->>>>>>> 23548537
 
         L_sizes = self.Qp_rho.size
         L_range = self.Qp_rho.owner_range
