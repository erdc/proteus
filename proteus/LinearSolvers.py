--- conflicted
+++ resolved
@@ -438,13 +438,8 @@
     def prepare(self,
                 b=None,
                 newton_its=None):
-<<<<<<< HEAD
 #        pc_setup_stage = p4pyPETSc.Log.Stage('pc_setup_stage')
 #        pc_setup_stage.push()
-=======
-        pc_setup_stage = p4pyPETSc.Log.Stage('pc_setup_stage')
-        pc_setup_stage.push()
->>>>>>> d129db3e
         self.petsc_L.zeroEntries()
         assert self.petsc_L.getBlockSize() == 1, "petsc4py wrappers currently require 'simple' blockVec (blockSize=1) approach"
         if self.petsc_L.proteus_jacobian is not None:
@@ -661,10 +656,6 @@
                 self.pc = self.preconditioner.pc
             elif Preconditioner == Schur_Sp:
                 logEvent("NAHeader Preconditioner selfp" )
-<<<<<<< HEAD
-                self.preconditioner = Schur_Sp(par_L,
-                                               prefix)
-=======
                 try:
                     self.preconditioner = Schur_Sp(par_L,
                                                    prefix,
@@ -673,7 +664,6 @@
                     logEvent("Preconditioner options not specified, using defaults")
                     self.preconditioner = Schur_Sp(par_L,
                                                    prefix)
->>>>>>> d129db3e
                 self.pc = self.preconditioner.pc
             elif Preconditioner == Schur_Qp:
                 logEvent("NAHeader Preconditioner Qp" )
@@ -1260,13 +1250,9 @@
         self.pc.setOptionsPrefix(prefix)
         self.pc.setType('asm')
 
-<<<<<<< HEAD
-    def setUp(self,global_ksp=None,newton_its=None):
-=======
     def setUp(self,
               global_ksp=None,
               newton_its=None):
->>>>>>> d129db3e
         self.pc.setUp()
 
 class petsc_LU(KSP_Preconditioner):
@@ -1305,13 +1291,9 @@
         self.pc.setOptionsPrefix(prefix)
         self.pc.setType('lu')
 
-<<<<<<< HEAD
-    def setUp(self,global_ksp=None,newton_its=None):
-=======
     def setUp(self,
               global_ksp=None,
               newton_its=None):
->>>>>>> d129db3e
         pass
 
 class DofOrderInfo(object):
@@ -1635,13 +1617,9 @@
     def get_velocity_var_names(self):
         return self._var_names
 
-<<<<<<< HEAD
-    def setUp(self,global_ksp,newton_its=None):
-=======
     def setUp(self,
               global_ksp,
               newton_its=None):
->>>>>>> d129db3e
         """
         Set up the NavierStokesSchur preconditioner.
 
@@ -1914,15 +1892,25 @@
     """
     def __init__(self,
                  L,
-<<<<<<< HEAD
-                 prefix=None,
-                 solver_info = None):
-        SchurPrecon.__init__(self,
-                             L,
-                             prefix,
-                             solver_info=solver_info)
-
-    def setUp(self,global_ksp,newton_its=None):
+                 prefix,
+                 velocity_block_preconditioner=False,
+                 solver_info=None):
+        super(Schur_Sp, self).__init__(L,
+                                       prefix,
+                                       velocity_block_preconditioner,
+                                       solver_info=solver_info)
+        if self.velocity_block_preconditioner:
+            self.velocity_block_preconditioner_set = False
+
+    def setUp(self,
+              global_ksp,
+              newton_its=None):
+        try:
+            if self.velocity_block_preconditioner_set is False:
+                self._initialize_velocity_block_preconditioner(global_ksp)
+                self.velocity_block_preconditioner_set = True
+        except AttributeError:
+            pass
         self._setSchurlog(global_ksp)
         self.A00 = global_ksp.getOperators()[0].createSubMatrix(self.isv,
                                                                 self.isv)
@@ -1932,38 +1920,6 @@
                                                                 self.isv)
         self.A11 = global_ksp.getOperators()[0].createSubMatrix(self.isp,
                                                                 self.isp)
-=======
-                 prefix,
-                 velocity_block_preconditioner=False,
-                 solver_info=None):
-        super(Schur_Sp, self).__init__(L,
-                                       prefix,
-                                       velocity_block_preconditioner,
-                                       solver_info=solver_info)
-        if self.velocity_block_preconditioner:
-            self.velocity_block_preconditioner_set = False
-
-    def setUp(self,
-              global_ksp,
-              newton_its=None):
-        try:
-            if self.velocity_block_preconditioner_set is False:
-                self._initialize_velocity_block_preconditioner(global_ksp)
-                self.velocity_block_preconditioner_set = True
-        except AttributeError:
-            pass
-
-        self._setSchurlog(global_ksp)
-
-        self.A00 = global_ksp.getOperators()[0].getSubMatrix(self.isv,
-                                                             self.isv)
-        self.A01 = global_ksp.getOperators()[0].getSubMatrix(self.isv,
-                                                             self.isp)
-        self.A10 = global_ksp.getOperators()[0].getSubMatrix(self.isp,
-                                                             self.isv)
-        self.A11 = global_ksp.getOperators()[0].getSubMatrix(self.isp,
-                                                             self.isp)
->>>>>>> d129db3e
         L_sizes = self.isp.sizes
         self.SpInv_shell = p4pyPETSc.Mat().create()
         self.SpInv_shell.setSizes(L_sizes)
@@ -2005,13 +1961,9 @@
         self.operator_constructor = SchurOperatorConstructor(self)
         self.Q = self.operator_constructor.initializeQ()
 
-<<<<<<< HEAD
-    def setUp(self,global_ksp,newton_its=None):
-=======
     def setUp(self,
               global_ksp,
               newton_its=None):
->>>>>>> d129db3e
         """ Attaches the pressure mass matrix to PETSc KSP preconditioner.
 
         Parameters
@@ -2046,12 +1998,8 @@
     def __init__(self,
                  L,
                  prefix=None,
-<<<<<<< HEAD
-                 velocity_block_preconditioner=True):
-=======
                  velocity_block_preconditioner=True,
                  solver_info=None):
->>>>>>> d129db3e
         """
         Initializes a base class for Navier-Stokes Schur complement
         preconditioners.
@@ -2068,12 +2016,8 @@
         """
         SchurPrecon.__init__(self,
                              L,
-<<<<<<< HEAD
-                             prefix)
-=======
                              prefix,
                              solver_info=solver_info)
->>>>>>> d129db3e
         self.operator_constructor = SchurOperatorConstructor(self,
                                                              pde_type='navier_stokes')
         self.velocity_block_preconditioner = velocity_block_preconditioner
@@ -2241,38 +2185,14 @@
         if self.velocity_block_preconditioner:
             self.velocity_block_preconditioner_set = False
 
-<<<<<<< HEAD
-    def setUp(self, global_ksp, newton_its=None):
-        from . import Comm
-        comm = Comm.get()
-
-#        solve_stage = p4pyPETSc.Log.Stage('pcd_shell_setup')
-#        solve_stage.push()
-=======
     def setUp(self,
               global_ksp,
               newton_its=None):
         from . import Comm
         comm = Comm.get()
 
-        self.operator_constructor.updateNp_rho(density_scaling = self.density_scaling)
-        self.Np_rho = self.N_rho.getSubMatrix(isp,
-                                              isp)
-
-        if newton_its == 0:
-            self.operator_constructor.updateInvScaledAp()
-            self.operator_constructor.updateTwoPhaseQp_rho(density_scaling = self.density_scaling,
-                                                           lumped = self.lumped)
-            self.operator_constructor.updateTwoPhaseInvScaledQp_visc(numerical_viscosity = self.numerical_viscosity,
-                                                                     lumped = self.lumped)
-            self.Ap_invScaledRho = self.A_invScaledRho.getSubMatrix(isp,
-                                                                    isp)
-            self.Qp_rho = self.Q_rho.getSubMatrix(isp,
-                                                  isp)
-            self.Qp_invScaledVis = self.Q_invScaledVis.getSubMatrix(isp,
-                                                                    isp)
-
->>>>>>> d129db3e
+#        solve_stage = p4pyPETSc.Log.Stage('pcd_shell_setup')
+#        solve_stage.push()
         isp = self.operator_constructor.linear_smoother.isp
         isv = self.operator_constructor.linear_smoother.isv
 
@@ -2321,12 +2241,6 @@
                 self.velocity_block_preconditioner_set = True
         except AttributeError:
             pass
-<<<<<<< HEAD
-=======
-
-        if self.velocity_block_preconditioner:
-            self._setup_velocity_block_preconditioner(global_ksp)
->>>>>>> d129db3e
 
         L_sizes = self.Qp_rho.size
         L_range = self.Qp_rho.owner_range
@@ -2379,10 +2293,6 @@
         self._setSchurlog(global_ksp)
         self._get_null_space_cls().apply_to_schur_block(global_ksp)
         self._setSchurlog(global_ksp)
-<<<<<<< HEAD
-
-=======
->>>>>>> d129db3e
 
 class Schur_LSC(SchurPrecon):
     """
@@ -2408,13 +2318,9 @@
         self.operator_constructor = SchurOperatorConstructor(self)
         self.Q = self.operator_constructor.initializeQ()
 
-<<<<<<< HEAD
-    def setUp(self,global_ksp,newton_its=None):
-=======
     def setUp(self,
               global_ksp,
               newton_its=None):
->>>>>>> d129db3e
         self.operator_constructor.updateQ()
         self.Qv = self.Q.createSubMatrix(self.operator_constructor.linear_smoother.isv,
                                       self.operator_constructor.linear_smoother.isv)
@@ -2459,13 +2365,9 @@
         if self.velocity_block_preconditioner:
             self.velocity_block_preconditioner_set = False
 
-<<<<<<< HEAD
-    def setUp(self, global_ksp=None, newton_its=None):
-=======
     def setUp(self,
               global_ksp=None,
               newton_its=None):
->>>>>>> d129db3e
         try:
             if self.velocity_block_preconditioner_set is False:
                 self._initialize_velocity_block_preconditioner(global_ksp)
@@ -2500,13 +2402,9 @@
         self.isv.createGeneral(self.pressureDOF,comm=p4pyPETSc.COMM_WORLD)
         self.pc.setFieldSplitIS(self.isp)
         self.pc.setFieldSplitIS(self.isv)
-<<<<<<< HEAD
-    def setUp(self, global_ksp=None, newton_its=None):
-=======
     def setUp(self,
               global_ksp=None,
               newton_its=None):
->>>>>>> d129db3e
         pass
 
 class NavierStokes2D(NavierStokesSchur):
@@ -2535,13 +2433,9 @@
         if self.velocity_block_preconditioner:
             self.velocity_block_preconditioner_set = False
 
-<<<<<<< HEAD
-    def setUp(self, global_ksp=None, newton_its=None):
-=======
     def setUp(self,
               global_ksp=None,
               newton_its=None):
->>>>>>> d129db3e
         try:
             if self.velocity_block_preconditioner_set is False:
                 self._initialize_velocity_block_preconditioner(global_ksp)
@@ -2568,13 +2462,9 @@
                                                 comm=p4pyPETSc.COMM_WORLD)
         self.L.setOption(p4pyPETSc.Mat.Option.SYMMETRIC, True)
         self.L.setNullSpace(self.nsp)
-<<<<<<< HEAD
-    def setUp(self, global_ksp=None, newton_its=None):
-=======
     def setUp(self,
               global_ksp=None,
               newton_its=None):
->>>>>>> d129db3e
         pass
 
 class SimpleDarcyFC(object):
@@ -2592,13 +2482,9 @@
         self.isv.createGeneral(self.pressureDOF,comm=p4pyPETSc.COMM_WORLD)
         self.pc.setFieldSplitIS(self.isp)
         self.pc.setFieldSplitIS(self.isv)
-<<<<<<< HEAD
-    def setUp(self, global_ksp=None, newton_its=None):
-=======
     def setUp(self,
               global_ksp=None,
               newton_its=None):
->>>>>>> d129db3e
         pass
 
 class Jacobi(LinearSolver):
