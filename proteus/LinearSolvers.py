r"""
A hierarchy of classes for linear algebraic system solvers.

.. inheritance-diagram:: proteus.LinearSolvers
   :parts: 1
"""
from __future__ import print_function
from __future__ import absolute_import
from __future__ import division
from builtins import input
from builtins import zip
from builtins import range
from builtins import object
from past.utils import old_div
from .LinearAlgebraTools import *
from . import LinearAlgebraTools as LAT
from . import FemTools
from . import clapack
from . import superluWrappers
from . import TransportCoefficients
from . import cfemIntegrals
from . import Quadrature
from petsc4py import PETSc as p4pyPETSc
from math import *
import math
from .Profiling import logEvent

class LinearSolver(object):
    """ The base class for linear solvers.

    Arugments
    ---------
    L : :class:`proteus.superluWrappers.SparseMatrix`
        This is the system matrix.
    """
    def __init__(self,
                 L,
                 rtol_r  = 1.0e-4,
                 atol_r  = 1.0e-16,
                 rtol_du = 1.0e-4,
                 atol_du = 1.0e-16,
                 maxIts  = 100,
                 norm = l2Norm,
                 convergenceTest = 'r',
                 computeRates = True,
                 printInfo = False):
        self.solverName = "Base Class"
        self.L = L
        self.n = L.shape[0]
        self.du = Vec(self.n)
        self.rtol_r=rtol_r
        self.atol_r=atol_r
        self.rtol_du=rtol_du
        self.atol_du=atol_du
        self.maxIts=maxIts
        self.its=0
        self.solveCalls = 0
        self.recordedIts=0
        self.solveCalls_failed = 0
        self.recordedIts_failed=0
        self.rReductionFactor=0.0
        self.duReductionFactor=0.0
        self.rReductionFactor_avg=0.0
        self.duReductionFactor_avg=0.0
        self.rReductionOrder=0.0
        self.rReductionOrder_avg=0.0
        self.duReductionOrder=0.0
        self.duReductionOrder_avg=0.0
        self.ratio_r_current = 1.0
        self.ratio_r_solve = 1.0
        self.ratio_du_solve = 1.0
        self.last_log_ratio_r = 1.0
        self.last_log_ratior_du = 1.0
        self.convergenceTest = convergenceTest
        self.computeRates = computeRates
        self.computeEigenvalues=False
        self.printInfo = printInfo
        self.norm = l2Norm
        self.convergenceHistoryIsCorrupt=False
        self.norm_r0=0.0
        self.norm_r=0.0
        self.norm_du=0.0
        self.r=None
        self.leftEigenvectors=None
        self.rightEigenvectors=None
        self.eigenvalues_r=None
        self.eigenvalues_i=None
        self.work=None
        #need some information about parallel setup?
        self.par_fullOverlap = True #whether or not partitioning has full overlap
        #for petsc interface
        self.xGhosted = None
        self.b=None
    def setResTol(self,rtol,atol):
        self.rtol_r = rtol
        self.atol_r = atol
    def prepare(self,b=None):
        pass
    def solve(self,u,r=None,b=None,par_u=None,par_b=None):
        pass
    def calculateEigenvalues(self):
        pass
    def computeResidual(self,u,r,b,initialGuessIsZero=False):
        if initialGuessIsZero:
            r[:]=b
            r*=(-1.0)
        else:
            if type(self.L).__name__ == 'ndarray':
                r[:] = numpy.dot(u,self.L)
            elif type(self.L).__name__ == 'SparseMatrix':
                self.L.matvec(u,r)
            r-=b
    def solveInitialize(self,u,r,b,initialGuessIsZero=True):
        if r is None:
            if self.r is None:
                self.r = Vec(self.n)
            r=self.r
        else:
            self.r=r
        if b is None:
            if self.b is None:
                self.b = Vec(self.n)
            b=self.b
        else:
            self.b=b
        self.computeResidual(u,r,b,initialGuessIsZero)
        self.its = 0
        self.norm_r0 = self.norm(r)
        self.norm_r = self.norm_r0
        self.ratio_r_solve = 1.0
        self.ratio_du_solve = 1.0
        self.last_log_ratio_r = 1.0
        self.last_log_ratior_du = 1.0
        self.convergenceHistoryIsCorrupt=False
        return (r,b)
    def computeConvergenceRates(self):
        if self.convergenceHistoryIsCorrupt:
            return
        else:
            if self.its > 0:
                if self.norm_r < self.lastNorm_r:
                    self.ratio_r_current = old_div(self.norm_r,self.lastNorm_r)
                else:
                    self.convergenceHistoryIsCorrupt=True
                    return
                if self.ratio_r_current > 1.0e-100:
                    log_ratio_r_current = log(self.ratio_r_current)
                else:
                    self.convergenceHistoryIsCorrupt
                    return
                self.ratio_r_solve *= self.ratio_r_current
                self.rReductionFactor = pow(self.ratio_r_solve,old_div(1.0,self.its))
                if self.its > 1:
                    self.rReductionOrder = old_div(log_ratio_r_current, \
                                           self.last_log_ratio_r)
                    if self.norm_du < self.lastNorm_du:
                        ratio_du_current = old_div(self.norm_du,self.lastNorm_du)
                    else:
                        self.convergenceHistoryIsCorrupt=True
                        return
                    if ratio_du_current > 1.0e-100:
                        log_ratio_du_current = log(ratio_du_current)
                    else:
                        self.convergenceHistoryIsCorrupt=True
                        return
                    self.ratio_du_solve *= ratio_du_current
                    self.duReductionFactor = pow(self.ratio_du_solve,
                                                 old_div(1.0,(self.its-1)))
                    if self.its > 2:
                        self.duReductionOrder = old_div(log_ratio_du_current, \
                                                self.last_log_ratio_du)
                    self.last_log_ratio_du = log_ratio_du_current
                self.last_log_ratio_r = log_ratio_r_current
                self.lastNorm_du = self.norm_du
            self.lastNorm_r = self.norm_r
    def converged(self,r):
        convergedFlag = False
        self.norm_r = self.norm(r)
        self.norm_du = self.norm(self.du)
        if self.computeRates ==  True:
            self.computeConvergenceRates()
        if self.convergenceTest == 'its':
            if self.its == self.maxIts:
                convergedFlag = True
        elif self.convergenceTest == 'r':
            if (self.its != 0 and
                self.norm_r < self.rtol_r*self.norm_r0 + self.atol_r):
                convergedFlag = True
        if convergedFlag == True and self.computeRates == True:
            self.computeAverages()
        if self.printInfo == True:
            print(self.info())
        return convergedFlag
    def failed(self):
        failedFlag = False
        if self.its == self.maxIts:
            self.solveCalls_failed+=1
            self.recordedIts_failed+=self.its
            failedFlag = True
        self.its+=1
        return failedFlag
    def computeAverages(self):
        self.recordedIts+=self.its
        if self.solveCalls == 0:
            self.rReductionFactor_avg = self.rReductionFactor
            self.duReductionFactor_avg = self.duReductionFactor
            self.rReductionOrder_avg = self.rReductionOrder
            self.duReductionOrder_avg = self.duReductionOrder
            self.solveCalls+=1
        else:
            self.rReductionFactor_avg*=self.solveCalls
            self.rReductionFactor_avg+=self.rReductionFactor
            self.duReductionFactor_avg*=self.solveCalls
            self.duReductionFactor_avg+=self.duReductionFactor
            self.rReductionOrder_avg*=self.solveCalls
            self.rReductionOrder_avg+=self.rReductionOrder
            self.duReductionOrder_avg*=self.solveCalls
            self.duReductionOrder_avg+=self.duReductionOrder
            self.solveCalls +=1
            self.rReductionFactor_avg/=self.solveCalls
            self.duReductionFactor_avg/=self.solveCalls
            self.rReductionOrder_avg/=self.solveCalls
            self.duReductionOrder_avg/=self.solveCalls
    def info(self):
        self.infoString  = "************Start Linear Solver Info************\n"
        self.infoString += "its                   =  %i \n" % self.its
        self.infoString += "r reduction factor    = %12.5e\n" % self.rReductionFactor
        self.infoString += "du reduction factor   = %12.5e\n" % self.duReductionFactor
        self.infoString += "r reduction order     = %12.5e\n" % self.rReductionOrder
        self.infoString += "du reduction order    = %12.5e\n" % self.duReductionOrder
        self.infoString += "<r reduction factor>  = %12.5e\n" % self.rReductionFactor_avg
        self.infoString += "<du reduction factor> = %12.5e\n" % self.duReductionFactor_avg
        self.infoString += "<r reduction order>   = %12.5e\n" % self.rReductionOrder_avg
        self.infoString += "<du reduction order>  = %12.5e\n" % self.duReductionOrder_avg
        self.infoString += "total its             =  %i \n" % self.recordedIts
        self.infoString += "total its             =  %i \n" % self.recordedIts
        self.infoString += "solver calls          =  %i \n" % self.solveCalls
        self.infoString += "failures              =  %i \n" % self.solveCalls_failed
        self.infoString += "failed its            =  %i \n" % self.recordedIts_failed
        self.infoString += "maxIts                =  %i \n" % self.maxIts
        self.infoString += "convergenceTest       =  %s \n" % self.convergenceTest
        self.infoString += "atol_r                = %12.5e \n" % self.atol_r
        self.infoString += "rtol_r                = %12.5e \n" % self.rtol_r
        self.infoString += "norm(r0)              = %12.5e \n" % self.norm_r0
        self.infoString += "norm(r)               = %12.5e \n" % self.norm_r
        self.infoString += "norm(du)              = %12.5e \n" % self.norm_du
        if self.convergenceHistoryIsCorrupt:
            self.infoString += "HISTORY IS CORRUPT!!! \n"
        self.infoString += "************End Linear Solver Info************\n"
        return self.infoString
    def printPerformance(self):
        pass

    #petsc preconditioner interface
    def setUp(self, pc):
        self.prepare()
    def apply(self,pc,x,y):
        if self.xGhosted is None:
            self.xGhosted = self.par_b.duplicate()
            self.yGhosted = self.par_b.duplicate()
        self.xGhosted.setArray(x.getArray())
        self.xGhosted.ghostUpdateBegin(p4pyPETSc.InsertMode.INSERT,p4pyPETSc.ScatterMode.FORWARD)
        self.xGhosted.ghostUpdateEnd(p4pyPETSc.InsertMode.INSERT,p4pyPETSc.ScatterMode.FORWARD)
        self.yGhosted.zeroEntries()
        with self.yGhosted.localForm() as ylf,self.xGhosted.localForm() as xlf:
            self.solve(u=ylf.getArray(),b=xlf.getArray(),initialGuessIsZero=True)
        y.setArray(self.yGhosted.getArray())

class LU(LinearSolver):
    """
    A wrapper for pysparse's wrapper for superlu.
    """
    def __init__(self,L,computeEigenvalues=False,computeEigenvectors=None):
        import copy
        LinearSolver.__init__(self,L)
        if type(L).__name__ == 'SparseMatrix':
            self.sparseFactor = superluWrappers.SparseFactor(self.n)
        elif type(L).__name__ == 'ndarray':#mwf was array
            self.denseFactor = clapack.DenseFactor(self.n)
        self.solverName = "LU"
        self.computeEigenvalues = computeEigenvalues or (computeEigenvectors is not None)
        if computeEigenvectors in ['left','both']:
            self.leftEigenvectors=numpy.zeros((self.n,self.n),'d')
            self.JOBVL='V'
        else:
            self.JOBVL='N'
        if computeEigenvectors in ['right','both']:
            self.rightEigenvectors=numpy.zeros((self.n,self.n),'d')
            self.JOBVR='V'
        else:
            self.JOBVR='N'
        if computeEigenvalues or computeEigenvectors is not None:
            self.Leig=copy.deepcopy(L)
            self.work=numpy.zeros((self.n*5,),'d')
            self.eigenvalues_r = numpy.zeros((self.n,),'d')
            self.eigenvalues_i = numpy.zeros((self.n,),'d')
    def prepare(self,
                b=None,
                newton_its=None):
        if type(self.L).__name__ == 'SparseMatrix':
            superluWrappers.sparseFactorPrepare(self.L,self.sparseFactor)
        elif type(self.L).__name__ == 'ndarray':
            if self.computeEigenvalues:
                self.Leig[:]=self.L
                self.calculateEigenvalues()
            clapack.denseFactorPrepare(self.n,
                                       self.L,
                                       self.denseFactor)
        #
    def solve(self,u,r=None,b=None,par_u=None,par_b=None,initialGuessIsZero=False):
        (r,b) = self.solveInitialize(u,r,b,initialGuessIsZero)
        self.du[:]=u
        self.converged(r)
        self.failed()
        u[:]=b
        if type(self.L).__name__ == 'SparseMatrix':
            superluWrappers.sparseFactorSolve(self.sparseFactor,u)
        elif type(self.L).__name__ == 'ndarray':
            clapack.denseFactorSolve(self.n,
                                     self.L,
                                     self.denseFactor,
                                     u)
        self.computeResidual(u,r,b)
        self.du -= u
        self.converged(r)
    def calculateEigenvalues(self):
        if type(self.L).__name__ == 'ndarray':
            clapack.denseCalculateEigenvalues(self.JOBVL,
                                              self.JOBVR,
                                              self.n,
                                              self.Leig,
                                              self.n,
                                              self.eigenvalues_r,
                                              self.eigenvalues_i,
                                              self.leftEigenvectors,
                                              self.n,
                                              self.rightEigenvectors,
                                              self.n,
                                              self.work,
                                              5*self.n)
            eigen_mags = numpy.sqrt(self.eigenvalues_r**2 + self.eigenvalues_i**2)
            logEvent("Minimum eigenvalue magnitude"+repr(eigen_mags.min()))
            logEvent("Maximum eigenvalue magnitude"+repr(eigen_mags.max()))
            logEvent("Minimum real part of eigenvalue "+repr(self.eigenvalues_r.min()))
            logEvent("Maximum real part of eigenvalue "+repr(self.eigenvalues_r.max()))
            logEvent("Minimum complex part of eigenvalue "+repr(self.eigenvalues_i.min()))
            logEvent("Maximum complex part of eigenvalue "+repr(self.eigenvalues_i.max()))

class KSP_petsc4py(LinearSolver):
    """ A class that interfaces Proteus with PETSc KSP. """
    def __init__(self,L,par_L,
                 rtol_r  = 1.0e-4,
                 atol_r  = 1.0e-16,
                 maxIts  = 100,
                 norm    = l2Norm,
                 convergenceTest = 'r',
                 computeRates = True,
                 printInfo = False,
                 prefix=None,
                 Preconditioner=None,
                 connectionList=None,
                 linearSolverLocalBlockSize=1,
                 preconditionerOptions = None):
        """ Initialize a petsc4py KSP object.

        Parameters
        -----------
        L : :class: `.superluWrappers.SparseMatrix`
        par_L :  :class: `.LinearAlgebraTools.ParMat_petsc4py`
        rtol_r : float
        atol_r : float
        maxIts : int
        norm :   norm type
        convergenceTest :
        computeRates: bool
        printInfo : bool
        prefix : bool
        Preconditioner : :class: `.LinearSolvers.KSP_Preconditioner`
        connectionList :
        linearSolverLocalBlockSize : int
        preconditionerOptions : tuple
            A list of optional preconditioner settings.
        """
        LinearSolver.__init__(self,
                              L,
                              rtol_r=rtol_r,
                              atol_r=atol_r,
                              maxIts=maxIts,
                              norm = l2Norm,
                              convergenceTest=convergenceTest,
                              computeRates=computeRates,
                              printInfo=printInfo)
        assert type(L).__name__ == 'SparseMatrix', "petsc4py PETSc can only be called with a local sparse matrix"
        assert isinstance(par_L,ParMat_petsc4py)
        self.pccontext = None
        self.preconditioner = None
        self.preconditionerOptions = preconditionerOptions
        self.pc = None
        self.solverName  = "PETSc"
        self.par_fullOverlap = True
        self.par_firstAssembly=True
        self.par_L   = par_L
        self.petsc_L = par_L
        self.csr_rep_local = self.petsc_L.csr_rep_local
        self.csr_rep = self.petsc_L.csr_rep

        # create petsc4py KSP object and attach operators
        self.ksp = p4pyPETSc.KSP().create()
        self._setMatOperators()
        self.ksp.setOperators(self.petsc_L,self.petsc_L)

        self.setResTol(rtol_r,atol_r)

        convergenceTest = 'r-true'
        if convergenceTest == 'r-true':
            self.r_work = self.petsc_L.getVecLeft()
            self.rnorm0 = None
            self.ksp.setConvergenceTest(self._converged_trueRes)
        else:
            self.r_work = None

        if prefix is not None:
            self.ksp.setOptionsPrefix(prefix)
        if Preconditioner is not None:
            self._setPreconditioner(Preconditioner,par_L,prefix)
            self.ksp.setPC(self.pc)
        self.ksp.max_it = self.maxIts
        self.ksp.setFromOptions()
        # set null space class
        self.null_space = self._set_null_space_class()

    def setResTol(self,rtol,atol):
        """ Set the ksp object's residual and maximum interations. """
        self.rtol_r = rtol
        self.atol_r = atol
        self.ksp.rtol = rtol
        self.ksp.atol = atol
        logEvent("KSP atol %e rtol %e" % (self.ksp.atol,self.ksp.rtol))

    def prepare(self,
                b=None,
                newton_its=None):
        pc_setup_stage = p4pyPETSc.Log.Stage('pc_setup_stage')
        pc_setup_stage.push()
        self.petsc_L.zeroEntries()
        assert self.petsc_L.getBlockSize() == 1, "petsc4py wrappers currently require 'simple' blockVec (blockSize=1) approach"
        if self.petsc_L.proteus_jacobian is not None:
            self.csr_rep[2][self.petsc_L.nzval_proteus2petsc] = self.petsc_L.proteus_csr_rep[2][:]
        if self.par_fullOverlap == True:
            self.petsc_L.setValuesLocalCSR(self.csr_rep_local[0],self.csr_rep_local[1],self.csr_rep_local[2],p4pyPETSc.InsertMode.INSERT_VALUES)
        else:
            if self.par_firstAssembly:
                self.petsc_L.setOption(p4pyPETSc.Mat.Option.NEW_NONZERO_LOCATION_ERR,False)
                self.par_firstAssembly = False
            else:
                self.petsc_L.setOption(p4pyPETSc.Mat.Option.NEW_NONZERO_LOCATION_ERR,True)
            self.petsc_L.setValuesLocalCSR(self.csr_rep[0],self.csr_rep[1],self.csr_rep[2],p4pyPETSc.InsertMode.ADD_VALUES)
        self.petsc_L.assemblyBegin()
        self.petsc_L.assemblyEnd()
        self.ksp.setOperators(self.petsc_L,self.petsc_L)
        if self.pc is not None:
            self.pc.setOperators(self.petsc_L,self.petsc_L)
            self.pc.setUp()
            if self.preconditioner:
                self.preconditioner.setUp(self.ksp,newton_its)
        self.ksp.setUp()
        self.ksp.pc.setUp()
        pc_setup_stage.pop()

    def solve(self,u,r=None,b=None,par_u=None,par_b=None,initialGuessIsZero=True):
        solve_stage = p4pyPETSc.Log.Stage('lin_solve')
        solve_stage.push()
        if par_b.proteus2petsc_subdomain is not None:
            par_b.proteus_array[:] = par_b.proteus_array[par_b.petsc2proteus_subdomain]
            par_u.proteus_array[:] = par_u.proteus_array[par_u.petsc2proteus_subdomain]
        # if self.petsc_L.isSymmetric(tol=1.0e-12):
        #    self.petsc_L.setOption(p4pyPETSc.Mat.Option.SYMMETRIC, True)
        #    print "Matrix is symmetric"
        # else:
        #    print "MATRIX IS NONSYMMETRIC"
        logEvent("before ksp.rtol= %s ksp.atol= %s ksp.converged= %s ksp.its= %s ksp.norm= %s " % (self.ksp.rtol,
                                                                                                   self.ksp.atol,
                                                                                                   self.ksp.converged,
                                                                                                   self.ksp.its,
                                                                                                   self.ksp.norm))
        if self.pccontext is not None:
            self.pccontext.par_b = par_b
            self.pccontext.par_u = par_u
        if self.matcontext is not None:
            self.matcontext.par_b = par_b

        self.null_space.apply_ns(par_b)

        self.ksp.solve(par_b,par_u)

        logEvent("after ksp.rtol= %s ksp.atol= %s ksp.converged= %s ksp.its= %s ksp.norm= %s reason = %s" % (self.ksp.rtol,
                                                                                                             self.ksp.atol,
                                                                                                             self.ksp.converged,
                                                                                                             self.ksp.its,
                                                                                                             self.ksp.norm,
                                                                                                             self.ksp.reason))
        self.its = self.ksp.its
        if self.printInfo:
            self.info()
        if par_b.proteus2petsc_subdomain is not None:
            par_b.proteus_array[:] = par_b.proteus_array[par_b.proteus2petsc_subdomain]
            par_u.proteus_array[:] = par_u.proteus_array[par_u.proteus2petsc_subdomain]
        solve_stage.pop()

    def converged(self,r):
        """
        decide on convention to match norms, convergence criteria
        """
        return self.ksp.converged
    def failed(self):
        failedFlag = LinearSolver.failed(self)
        failedFlag = failedFlag or (not self.ksp.converged)
        return failedFlag

    def info(self):
        self.ksp.view()

    def _setMatOperators(self):
        """ Initializes python context for the ksp matrix operator """
        self.Lshell = p4pyPETSc.Mat().create()
        L_sizes = self.petsc_L.getSizes()
        L_range = self.petsc_L.getOwnershipRange()
        self.Lshell.setSizes(L_sizes)
        self.Lshell.setType('python')
        self.matcontext  = SparseMatShell(self.petsc_L.ghosted_csr_mat)
        self.Lshell.setPythonContext(self.matcontext)

    def _converged_trueRes(self,ksp,its,rnorm):
        """ Function handle to feed to ksp's setConvergenceTest  """
        ksp.buildResidual(self.r_work)
        truenorm = self.r_work.norm()
        if its == 0:
            self.rnorm0 = truenorm
            logEvent("NumericalAnalytics KSPOuterResidual: %12.5e" %(truenorm), level=7)
            if self.rnorm0 == 0.:
                logEvent("NumericalAnalytics KSPOuterResidual(relative): N/A (residual vector is zero)", level=7 )
                logEvent("        KSP it %i norm(r) = %e  norm(r)/|b| = N/A (residual vector is zero) ; atol=%e rtol=%e " % (its,
                                                                                                                             truenorm,
                                                                                                                             ksp.atol,
                                                                                                                             ksp.rtol))
            else:
                logEvent("NumericalAnalytics KSPOuterResidual(relative): %12.5e" %(old_div(truenorm, self.rnorm0)), level=7 )
                logEvent("        KSP it %i norm(r) = %e  norm(r)/|b| = %e ; atol=%e rtol=%e " % (its,
                                                                                                  truenorm,
                                                                                                  (old_div(truenorm, self.rnorm0)),
                                                                                                  ksp.atol,
                                                                                                  ksp.rtol))
            return False
        else:
            logEvent("NumericalAnalytics KSPOuterResidual: %12.5e" %(truenorm), level=7)
            logEvent("NumericalAnalytics KSPOuterResidual(relative): %12.5e" %(old_div(truenorm, self.rnorm0)), level=7)
            logEvent("        KSP it %i norm(r) = %e  norm(r)/|b| = %e ; atol=%e rtol=%e " % (its,
                                                                                              truenorm,
                                                                                              (old_div(truenorm, self.rnorm0)),
                                                                                              ksp.atol,
                                                                                              ksp.rtol))
            if truenorm < self.rnorm0*ksp.rtol:
                return p4pyPETSc.KSP.ConvergedReason.CONVERGED_RTOL
            if truenorm < ksp.atol:
                return p4pyPETSc.KSP.ConvergedReason.CONVERGED_ATOL
        return False

    def _setPreconditioner(self,
                           Preconditioner,
                           par_L,
                           prefix):
        """ Sets the preconditioner type used in the KSP object """
        if Preconditioner is not None:
            if Preconditioner == petsc_LU:
                logEvent("NAHeader Precondtioner LU")
                self.preconditioner = petsc_LU(par_L,
                                               prefix)
                self.pc = self.preconditioner.pc
            elif Preconditioner == petsc_ASM:
                logEvent("NAHead Preconditioner ASM")
                self.preconditioner = petsc_ASM(par_L,
                                                prefix)
                self.pc = self.preconditioner.pc
            if Preconditioner == Jacobi:
                self.pccontext= Preconditioner(L,
                                               weight=1.0,
                                               rtol_r=rtol_r,
                                               atol_r=atol_r,
                                               maxIts=1,
                                               norm = l2Norm,
                                               convergenceTest='its',
                                               computeRates=False,
                                               printInfo=False)
                self.pc = p4pyPETSc.PC().createPython(self.pccontext)
            elif Preconditioner == GaussSeidel:
                self.pccontext= Preconditioner(connectionList,
                                               L,
                                               weight=1.0,
                                               sym=False,
                                               rtol_r=rtol_r,
                                               atol_r=atol_r,
                                               maxIts=1,
                                               norm = l2Norm,
                                               convergenceTest='its',
                                               computeRates=False,
                                               printInfo=False)
                self.pc = p4pyPETSc.PC().createPython(self.pccontext)
            elif Preconditioner == LU:
                #ARB - parallel matrices from PETSc4py don't work here.
                self.pccontext = Preconditioner(L)
                self.pc = p4pyPETSc.PC().createPython(self.pccontext)
            elif Preconditioner == StarILU:
                self.pccontext= Preconditioner(connectionList,
                                               L,
                                               weight=1.0,
                                               rtol_r=rtol_r,
                                               atol_r=atol_r,
                                               maxIts=1,
                                               norm = l2Norm,
                                               convergenceTest='its',
                                               computeRates=False,
                                               printInfo=False)
                self.pc = p4pyPETSc.PC().createPython(self.pccontext)
            elif Preconditioner == StarBILU:
                self.pccontext= Preconditioner(connectionList,
                                               L,
                                               bs=linearSolverLocalBlockSize,
                                               weight=1.0,
                                               rtol_r=rtol_r,
                                               atol_r=atol_r,
                                               maxIts=1,
                                               norm = l2Norm,
                                               convergenceTest='its',
                                               computeRates=False,
                                               printInfo=False)
                self.pc = p4pyPETSc.PC().createPython(self.pccontext)
            elif Preconditioner == SimpleNavierStokes3D:
                logEvent("NAHeader Preconditioner SimpleNavierStokes" )
                try:
                    self.preconditioner = SimpleNavierStokes3D(par_L,
                                                               prefix,
                                                               velocity_block_preconditioner=self.preconditionerOptions[0])
                except IndexError:
                    logEvent("Preconditioner options not specified, using defaults")
                    self.preconditioner = SimpleNavierStokes3D(par_L,
                                                               prefix)
                self.pc = self.preconditioner.pc
            elif Preconditioner == SimpleNavierStokes2D:
                logEvent("NAHeader Preconditioner SimpleNavierStokes" )
                try:
                    self.preconditioner = SimpleNavierStokes2D(par_L,
                                                               prefix,
                                                               velocity_block_preconditioner=self.preconditionerOptions[0])
                except IndexError:
                    logEvent("Preconditioner options not specified, using defaults")
                    self.preconditioner = SimpleNavierStokes2D(par_L,
                                                               prefix)
                self.pc = self.preconditioner.pc
            elif Preconditioner == Schur_Sp:
                logEvent("NAHeader Preconditioner selfp" )
                try:
                    self.preconditioner = Schur_Sp(par_L,
                                                   prefix,
                                                   velocity_block_preconditioner=self.preconditionerOptions[0])
                except IndexError:
                    logEvent("Preconditioner options not specified, using defaults")
                    self.preconditioner = Schur_Sp(par_L,
                                                   prefix)
                self.pc = self.preconditioner.pc
            elif Preconditioner == Schur_Qp:
                logEvent("NAHeader Preconditioner Qp" )
                self.preconditioner = Schur_Qp(par_L,
                                               prefix)
                self.pc = self.preconditioner.pc
            elif Preconditioner == NavierStokes_TwoPhasePCD:
                logEvent("NAHeader Preconditioner TwoPhasePCD")
                try:
                    self.preconditioner = NavierStokes_TwoPhasePCD(par_L,
                                                                   prefix,
                                                                   density_scaling=self.preconditionerOptions[0],
                                                                   numerical_viscosity=self.preconditionerOptions[1],
                                                                   lumped=self.preconditionerOptions[2],
                                                                   num_chebyshev_its=self.preconditionerOptions[3],
                                                                   laplace_null_space=self.preconditionerOptions[4],
                                                                   velocity_block_preconditioner=self.preconditionerOptions[5])
                except IndexError:
                    logEvent("Preconditioner options not specified, using defaults")
                    self.preconditioner = NavierStokes_TwoPhasePCD(par_L,
                                                                   prefix)
                self.pc = self.preconditioner.pc
            elif Preconditioner == Schur_LSC:
                logEvent("NAHeader Preconditioner LSC")
                self.preconditioner = Schur_LSC(par_L,
                                                prefix)
                self.pc = self.preconditioner.pc
            elif Preconditioner == SimpleDarcyFC:
                self.preconditioner = SimpleDarcyFC(par_L)
                self.pc = self.preconditioner.pc
            elif Preconditioner == NavierStokesPressureCorrection:
                self.preconditioner = NavierStokesPressureCorrection(par_L,
                                                                     prefix)
                self.pc = self.preconditioner.pc

    def _set_null_space_class(self):
        current_module = sys.modules[__name__]
        null_space_cls_name = self.par_L.pde.coefficients.nullSpace
        null_space_cls = getattr(current_module,
                                 null_space_cls_name)
        return null_space_cls(self)

class SchurOperatorConstructor(object):
    """
    Generate matrices for use in Schur complement preconditioner operators.
    """
    def __init__(self, linear_smoother, pde_type='general_saddle_point'):
        """
        Initialize a Schur Operator constructor.

        Parameters
        ----------
        linear_smoother : class
            Provides the data about the problem.
        pde_type :  str
            Currently supports Stokes and navierStokes
        """
        from proteus.mprans import RANS2P
        if linear_smoother.PCType!='schur':
            raise Exception('This function only works with the' \
                'LinearSmoothers for Schur Complements.')
        self.linear_smoother=linear_smoother
        self.L = linear_smoother.L
        self.pde_type = pde_type
        # ARB TODO : the Schur class should be refactored to avoid
        # the follow expection statement
        try:
            self.L.pde
            pass
        except AttributeError:
            return

        if isinstance(self.L.pde, RANS2P.LevelModel):
            self.opBuilder = OperatorConstructor_rans2p(self.L.pde)
        else:
            self.opBuilder = OperatorConstructor_oneLevel(self.L.pde)
            try:
                self._phase_func = self.L.pde.coefficients.which_region
            except AttributeError:
                pass

    def _initializeMat(self,jacobian):
        from . import Comm
        comm = Comm.get()
        transport = self.L.pde
        rowptr, colind, nzval = jacobian.getCSRrepresentation()
        rowptr_petsc = rowptr.copy()
        colind_petsc = colind.copy()
        nzval[:] = numpy.arange(nzval.shape[0])
        nzval_petsc = nzval.copy()
        nzval_proteus2petsc=colind.copy()
        nzval_petsc2proteus=colind.copy()
        rowptr_petsc[0] = 0
        comm.beginSequential()
        for i in range(LAT.ParInfo_petsc4py.par_n+LAT.ParInfo_petsc4py.par_nghost):
            start_proteus = rowptr[LAT.ParInfo_petsc4py.petsc2proteus_subdomain[i]]
            end_proteus = rowptr[LAT.ParInfo_petsc4py.petsc2proteus_subdomain[i]+1]
            nzrow =  end_proteus - start_proteus
            rowptr_petsc[i+1] = rowptr_petsc[i] + nzrow
            start_petsc = rowptr_petsc[i]
            end_petsc = rowptr_petsc[i+1]
            petsc_cols_i = LAT.ParInfo_petsc4py.proteus2petsc_subdomain[colind[start_proteus:end_proteus]]
            j_sorted = petsc_cols_i.argsort()
            colind_petsc[start_petsc:end_petsc] = petsc_cols_i[j_sorted]
            nzval_petsc[start_petsc:end_petsc] = nzval[start_proteus:end_proteus][j_sorted]
            for j_petsc, j_proteus in zip(numpy.arange(start_petsc,end_petsc),
                                          numpy.arange(start_proteus,end_proteus)[j_sorted]):
                nzval_petsc2proteus[j_petsc] = j_proteus
                nzval_proteus2petsc[j_proteus] = j_petsc
        comm.endSequential()
        assert(nzval_petsc.shape[0] == colind_petsc.shape[0] == rowptr_petsc[-1] - rowptr_petsc[0])
        petsc_a = {}
        proteus_a = {}
        for i in range(transport.dim):
            for j,k in zip(colind[rowptr[i]:rowptr[i+1]],list(range(rowptr[i],rowptr[i+1]))):
                nzval[k] = i*transport.dim+j
                proteus_a[i,j] = nzval[k]
                petsc_a[LAT.ParInfo_petsc4py.proteus2petsc_subdomain[i],LAT.ParInfo_petsc4py.proteus2petsc_subdomain[j]] = nzval[k]
        for i in range(transport.dim):
            for j,k in zip(colind_petsc[rowptr_petsc[i]:rowptr_petsc[i+1]],list(range(rowptr_petsc[i],rowptr_petsc[i+1]))):
                nzval_petsc[k] = petsc_a[i,j]
        return SparseMat(transport.dim,transport.dim,nzval_petsc.shape[0], nzval_petsc, colind_petsc, rowptr_petsc)

    def initializeTwoPhaseCp_rho(self):
        """Initialize a two phase scaled advection operator Cp.

        Returns
        -------
        two_phase_Cp_rho : matrix
        """
        from . import Comm
        comm = Comm.get()
        self.opBuilder.attachTPAdvectionOperator()
        par_info = self.linear_smoother.L.pde.par_info
        if comm.size() == 1:
            self.two_phase_Cp_rho = ParMat_petsc4py(self.opBuilder.TPScaledAdvectionOperator,
                                                    par_info.par_bs,
                                                    par_info.par_n,
                                                    par_info.par_N,
                                                    par_info.par_nghost,
                                                    par_info.subdomain2global)
        else:
            mixed = False
            if mixed == True:
                self.petsc_two_phase_Cp_rho = self._initializeMat(self.opBuilder.TPScaledAdvectionOperator)
                self.two_phase_Cp_rho = ParMat_petsc4py(self.petsc_two_phase_Cp_rho,
                                                        par_info.par_bs,
                                                        par_info.par_n,
                                                        par_info.par_N,
                                                        par_info.par_nghost,
                                                        par_info.petsc_subdomain2global_petsc,
                                                        pde=self.L.pde,
                                                        proteus_jacobian=self.opBuilder.TPScaledAdvectionOperator,
                                                        nzval_proteus2petsc=par_info.nzval_proteus2petsc)
            else:
                self.two_phase_Cp_rho = ParMat_petsc4py(self.opBuilder.TPScaledAdvectionOperator,
                                                        par_info.par_bs,
                                                        par_info.par_n,
                                                        par_info.par_N,
                                                        par_info.par_nghost,
                                                        par_info.subdomain2global,
                                                        pde=self.L.pde)
        self.two_phase_Cp_rho_csr_rep = self.two_phase_Cp_rho.csr_rep
        self.two_phase_Cp_rho_csr_rep_local = self.two_phase_Cp_rho.csr_rep_local
        return self.two_phase_Cp_rho

    def initializeTwoPhaseInvScaledAp(self):
        """Initialize a two phase scaled laplace operator Ap.

        Returns
        -------
        two_phase_Ap_inv : matrix
        """
        from . import Comm
        comm = Comm.get()
        self.opBuilder.attachLaplaceOperator()
        par_info = self.linear_smoother.L.pde.par_info
        if comm.size() == 1:
            self.two_phase_Ap_inv = ParMat_petsc4py(self.opBuilder.TPInvScaledLaplaceOperator,
                                                    par_info.par_bs,
                                                    par_info.par_n,
                                                    par_info.par_N,
                                                    par_info.par_nghost,
                                                    par_info.subdomain2global)
        else:
            mixed = False
            if mixed == True:
                self.petsc_two_phase_Ap_inv = self._initializeMat(self.opBuilder.TPInvScaledLaplaceOperator)
                self.two_phase_Ap_inv = ParMat_petsc4py(self.petsc_two_phase_Ap_inv,
                                                        par_info.par_bs,
                                                        par_info.par_n,
                                                        par_info.par_N,
                                                        par_info.par_nghost,
                                                        par_info.petsc_subdomain2global_petsc,
                                                        pde=self.L.pde,
                                                        proteus_jacobian=self.opBuilder.TPInvScaledLaplaceOperator,
                                                        nzval_proteus2petsc=par_info.nzval_proteus2petsc)
            else:
                self.two_phase_Ap_inv = ParMat_petsc4py(self.opBuilder.TPInvScaledLaplaceOperator,
                                                        par_info.par_bs,
                                                        par_info.par_n,
                                                        par_info.par_N,
                                                        par_info.par_nghost,
                                                        par_info.subdomain2global,
                                                        pde=self.L.pde)                
        self.two_phase_Ap_inv_csr_rep = self.two_phase_Ap_inv.csr_rep
        self.two_phase_Ap_inv_csr_rep_local = self.two_phase_Ap_inv.csr_rep_local
        return self.two_phase_Ap_inv

    def initializeTwoPhaseQp_rho(self):
        """Initialize a two phase scaled mass matrix.

        Returns
        -------
        two_phase_Ap_inv : matrix
        """
        from . import Comm
        comm = Comm.get()
        self.opBuilder.attachScaledMassOperator()
        par_info = self.linear_smoother.L.pde.par_info
        if comm.size() == 1:
            self.two_phase_Qp_scaled = ParMat_petsc4py(self.opBuilder.TPScaledMassOperator,
                                                       par_info.par_bs,
                                                       par_info.par_n,
                                                       par_info.par_N,
                                                       par_info.par_nghost,
                                                       par_info.subdomain2global)
        else:
            mixed = False
            if mixed == True:
                self.petsc_two_phase_Qp_scaled = self._initializeMat(self.opBuilder.TPScaledMassOperator)
                self.two_phase_Qp_scaled = ParMat_petsc4py(self.petsc_two_phase_Qp_scaled,
                                                           par_info.par_bs,
                                                           par_info.par_n,
                                                           par_info.par_N,
                                                           par_info.par_nghost,
                                                           par_info.petsc_subdomain2global_petsc,
                                                           pde=self.L.pde,
                                                           proteus_jacobian=self.opBuilder.TPScaledMassOperator,
                                                           nzval_proteus2petsc=par_info.nzval_proteus2petsc)
            else:
                self.two_phase_Qp_scaled = ParMat_petsc4py(self.opBuilder.TPScaledMassOperator,
                                                           par_info.par_bs,
                                                           par_info.par_n,
                                                           par_info.par_N,
                                                           par_info.par_nghost,
                                                           par_info.subdomain2global)
        self.two_phase_Qp_scaled_csr_rep = self.two_phase_Qp_scaled.csr_rep
        self.two_phase_Qp_scaled_csr_rep_local = self.two_phase_Qp_scaled.csr_rep_local
        return self.two_phase_Qp_scaled

    def initializeTwoPhaseInvScaledQp(self):
        """Initialize a two phase scaled mass operator Qp.

        Returns
        -------
        two_phase_Ap_inv : matrix
        """
        from . import Comm
        comm = Comm.get()
        self.opBuilder.attachInvScaledMassOperator()
        par_info = self.linear_smoother.L.pde.par_info
        if comm.size() == 1:
            self.two_phase_Qp_inv = ParMat_petsc4py(self.opBuilder.TPInvScaledMassOperator,
                                                    par_info.par_bs,
                                                    par_info.par_n,
                                                    par_info.par_N,
                                                    par_info.par_nghost,
                                                    par_info.subdomain2global)
        else:
            mixed = False
            if mixed == True:
                self.petsc_two_phase_Qp_inv = self._initializeMat(self.opBuilder.TPInvScaledMassOperator)
                self.two_phase_Qp_inv = ParMat_petsc4py(self.petsc_two_phase_Qp_inv,
                                                        par_info.par_bs,
                                                        par_info.par_n,
                                                        par_info.par_N,
                                                        par_info.par_nghost,
                                                        par_info.petsc_subdomain2global_petsc,
                                                        pde=self.L.pde,
                                                        proteus_jacobian=self.opBuilder.TPInvScaledMassOperator,
                                                        nzval_proteus2petsc=par_info.nzval_proteus2petsc)
            else:
                self.two_phase_Qp_inv = ParMat_petsc4py(self.opBuilder.TPInvScaledMassOperator,
                                                        par_info.par_bs,
                                                        par_info.par_n,
                                                        par_info.par_N,
                                                        par_info.par_nghost,
                                                        par_info.subdomain2global)                
        self.two_phase_Qp_inv_csr_rep = self.two_phase_Qp_inv.csr_rep
        self.two_phase_Qp_inv_csr_rep_local = self.two_phase_Qp_inv.csr_rep_local
        return self.two_phase_Qp_inv

    def initializeQ(self):
        """ Initialize a mass matrix Q.

        Returns
        -------
        Q : matrix
            The mass matrix.
        """
        from . import Comm
        comm = Comm.get()
        self.opBuilder.attachMassOperator()
        par_info = self.linear_smoother.L.pde.par_info
        if comm.size() == 1:
            if par_info.mixed is False:
                self.Q = ParMat_petsc4py(self.opBuilder.MassOperator,
                                         par_info.par_bs,
                                         par_info.par_n,
                                         par_info.par_N,
                                         par_info.par_nghost,
                                         par_info.subdomain2global)
            else:
                self.Q = ParMat_petsc4py(self.opBuilder.MassOperator,
                                         1,
                                         par_info.par_n,
                                         par_info.par_N,
                                         par_info.par_nghost,
                                         par_info.subdomain2global,
                                         pde=self.L.pde)
        else:
            if par_info.mixed is True:
                self.petsc_Q = self._initializeMat(self.opBuilder.MassOperator)
                self.Q = ParMat_petsc4py(self.opBuilder.MassOperator,
                                         1,
                                         par_info.par_n,
                                         par_info.par_N,
                                         par_info.par_nghost,
                                         par_info.petsc_subdomain2global_petsc,
                                         pde=self.L.pde,
                                         proteus_jacobian=self.opBuilder.MassOperator,
                                         nzval_proteus2petsc=par_info.nzval_proteus2petsc)
            else:
                self.Q = ParMat_petsc4py(self.petsc_Q,
                                         par_info.par_bs,
                                         par_info.par_n,
                                         par_info.par_N,
                                         par_info.par_nghost,
                                         par_info.petsc_subdomain2global_petsc,
                                         pde=self.L.pde,
                                         proteus_jacobian=self.opBuilder.MassOperator,
                                         nzval_proteus2petsc=par_info.nzval_proteus2petsc)
        self.Q_csr_rep = self.Q.csr_rep
        self.Q_csr_rep_local = self.Q.csr_rep_local
        return self.Q

    def updateQ(self,
                output_matrix = False):
        """
        Update the mass matrix operator.

        Parameters
        ----------
        output_matrix : bool
            Save updated mass operator.
        """
        self.opBuilder.updateMassOperator()
        self.Q.zeroEntries()
        if self.Q.proteus_jacobian != None:
            self.Q_csr_rep[2][self.Q.nzval_proteus2petsc] = self.Q.proteus_csr_rep[2][:]
        self.Q.setValuesLocalCSR(self.Q_csr_rep_local[0],
                                 self.Q_csr_rep_local[1],
                                 self.Q_csr_rep_local[2],
                                 p4pyPETSc.InsertMode.INSERT_VALUES)
        self.Q.assemblyBegin()
        self.Q.assemblyEnd()
        if output_matrix is True:
            self._exportMatrix(self.Q,'Q')

    def updateNp_rho(self,
                     density_scaling = True,
                     output_matrix = False):
        """
        Update the two-phase advection operator.

        Parameters
        ----------
        density_scaling : bool
            Indicates whether advection terms should be scaled with
            the density (True) or 1 (False)
        output_matrix : bool
            Save updated advection operator.
        """
        self.opBuilder.updateTPAdvectionOperator(density_scaling)
        self.two_phase_Cp_rho.zeroEntries()
        if self.two_phase_Cp_rho.proteus_jacobian != None:
            self.two_phase_Cp_rho_csr_rep[2][self.two_phase_Cp_rho.nzval_proteus2petsc] = self.two_phase_Cp_rho.proteus_csr_rep[2][:]
        self.two_phase_Cp_rho.setValuesLocalCSR(self.two_phase_Cp_rho_csr_rep_local[0],
                                                self.two_phase_Cp_rho_csr_rep_local[1],
                                                self.two_phase_Cp_rho_csr_rep_local[2],
                                                p4pyPETSc.InsertMode.INSERT_VALUES)
        self.two_phase_Cp_rho.assemblyBegin()
        self.two_phase_Cp_rho.assemblyEnd()
        if output_matrix is True:
            self._exportMatrix(self.two_phase_Cp_rho,'Cp_rho')

    def updateInvScaledAp(self,
                          output_matrix = False):
        """Update the two-phase laplace operator.

        Parameters
        ----------
        output_matrix : bool
            Save updated laplace operator.
        """
        self.opBuilder.updateTPInvScaledLaplaceOperator()
        self.two_phase_Ap_inv.zeroEntries()
        if self.two_phase_Ap_inv.proteus_jacobian != None:
            self.two_phase_Ap_inv_csr_rep[2][self.two_phase_Ap_inv.nzval_proteus2petsc] = self.two_phase_Ap_inv.proteus_csr_rep[2][:]
        self.two_phase_Ap_inv.setValuesLocalCSR(self.two_phase_Ap_inv_csr_rep_local[0],
                                                self.two_phase_Ap_inv_csr_rep_local[1],
                                                self.two_phase_Ap_inv_csr_rep_local[2],
                                                p4pyPETSc.InsertMode.INSERT_VALUES)
        self.two_phase_Ap_inv.assemblyBegin()
        self.two_phase_Ap_inv.assemblyEnd()
        if output_matrix is True:
            self._exportMatrix(self.two_phase_Ap_inv,'Cp_rho')

    def updateTwoPhaseQp_rho(self,
                             density_scaling = True,
                             lumped = True,
                             output_matrix=False):
        """Update the two-phase inverse viscosity scaled mass matrix.

        Parameters
        ----------
        density : bool
            Indicates whether the density mass matrix should
            be scaled with rho (True) or 1 (False).
        lumped : bool
            Flag indicating whether the mass operator should be
            calculated as a lumped matrix (True) or as a full
            matrix (False).
        output_matrix : bool
            Save updated mass operator.
        """
        self.opBuilder.updateTwoPhaseMassOperator_rho(density_scaling = density_scaling,
                                                      lumped = lumped)
        self.two_phase_Qp_scaled.zeroEntries()
        if self.two_phase_Qp_scaled.proteus_jacobian != None:
            self.two_phase_Qp_scaled_csr_rep[2][self.two_phase_Qp_scaled.nzval_proteus2petsc] = self.two_phase_Qp_scaled.proteus_csr_rep[2][:]
        self.two_phase_Qp_scaled.setValuesLocalCSR(self.two_phase_Qp_scaled_csr_rep_local[0],
                                                   self.two_phase_Qp_scaled_csr_rep_local[1],
                                                   self.two_phase_Qp_scaled_csr_rep_local[2],
                                                   p4pyPETSc.InsertMode.INSERT_VALUES)
        self.two_phase_Qp_scaled.assemblyBegin()
        self.two_phase_Qp_scaled.assemblyEnd()
        if output_matrix is True:
            self._exportMatrix(self.two_phase_Qp_scaled,'Qp_scaled')

    def updateTwoPhaseInvScaledQp_visc(self,
                                       numerical_viscosity = True,
                                       lumped = True,
                                       output_matrix=False):
        """
        Update the two-phase inverse viscosity scaled mass matrix.

        Parameters
        ----------
        numerical_viscosity : bool
            Indicates whether the numerical viscosity should be
            included with the mass operator (True to include,
            False to exclude)
        lumped : bool
            Flag indicating whether the mass operator should be
            calculated as a lumped matrix (True) or as a full
            matrix (False).
        output_matrix : bool
            Save updated mass operator.
        """
        self.opBuilder.updateTwoPhaseInvScaledMassOperator(numerical_viscosity = numerical_viscosity,
                                                           lumped = lumped)
        self.two_phase_Qp_inv.zeroEntries()
        if self.two_phase_Qp_inv.proteus_jacobian != None:
            self.two_phase_Qp_inv_csr_rep[2][self.two_phase_Qp_inv.nzval_proteus2petsc] = self.two_phase_Qp_inv.proteus_csr_rep[2][:]
        self.two_phase_Qp_inv.setValuesLocalCSR(self.two_phase_Qp_inv_csr_rep_local[0],
                                                self.two_phase_Qp_inv_csr_rep_local[1],
                                                self.two_phase_Qp_inv_csr_rep_local[2],
                                                p4pyPETSc.InsertMode.INSERT_VALUES)
        self.two_phase_Qp_inv.assemblyBegin()
        self.two_phase_Qp_inv.assemblyEnd()
        if output_matrix is True:
            self._exportMatrix(self.two_phase_Qp_scaled,'Qp_scaled')

    def getQv(self, output_matrix=False, recalculate=False):
        """ Return the pressure mass matrix Qp.

        Parameters
        ----------
        output_matrix : bool
            Determines whether matrix should be exported.
        recalculate : bool
            Flag indicating whether matrix should be rebuilt every iteration

        Returns
        -------
        Qp : matrix
            The pressure mass matrix.
        """
        Qsys_petsc4py = self._massMatrix(recalculate = recalculate)
        self.Qv = Qsys_petsc4py.createSubMatrix(self.linear_smoother.isv,
                                             self.linear_smoother.isv)
        if output_matrix is True:
            self._exportMatrix(self.Qv,"Qv")
        return self.Qv

    def getQp(self, output_matrix=False, recalculate=False):
        """ Return the pressure mass matrix Qp.

        Parameters
        ----------
        output_matrix : bool
            Determines whether matrix should be exported.
        recalculate : bool
            Flag indicating whether matrix should be rebuilt every iteration

        Returns
        -------
        Qp : matrix
            The pressure mass matrix.
        """
        Qsys_petsc4py = self._massMatrix(recalculate = recalculate)
        self.Qv = Qsys_petsc4py.createSubMatrix(self.linear_smoother.isv,
                                             self.linear_smoother.isv)
        if output_matrix is True:
            self._exportMatrix(self.Qv,"Qv")
        return self.Qv

    def _massMatrix(self,recalculate=False):
        """ Generates a mass matrix.

        This function generates and returns the mass matrix for the system. This
        function is internal to the class and called by public functions which
        take and return the relevant components (eg. the pressure or velcoity).

        Parameters
        ----------
        recalculate : bool
            Indicates whether matrix should be rebuilt everytime it's called.

        Returns
        -------
        Qsys : matrix
            The system's mass matrix.
        """
        self.opBuilder.attachMassOperator()

class KSP_Preconditioner(object):
    """ Base class for PETSc KSP precondtioners. """
    def __init__(self):
        pass

    def setup(self, global_ksp=None):
        pass

class petsc_ASM(KSP_Preconditioner):
    """ASM PETSc preconditioner class.

    This class provides an ASM preconditioners for PETSc4py KSP
    objects.
    """
    def __init__(self, 
                 L,
                 prefix=None):
        """
        Initializes the ASMpreconditioner for use with PETSc.

        Parameters
        ----------
        L : the global system matrix.
        prefix : str
            Prefix handle for PETSc options.
        """
        self.PCType = 'asm'
        self.L = L
        self._initializePC(prefix)
        self.pc.setFromOptions()

    def _initializePC(self,
                      prefix=None):
        """ Create the pc object. """
        self.pc = p4pyPETSc.PC().create()
        self.pc.setOptionsPrefix(prefix)
        self.pc.setType('asm')

    def setUp(self,
              global_ksp=None,
              newton_its=None):
        self.pc.setUp()

class petsc_LU(KSP_Preconditioner):
    """ LU PETSc preconditioner class.

    This class provides an LU preconditioner for PETSc4py KSP
    objects.  Provided the LU decomposition is successful, the KSP
    iterative will converge in a single step.
    """
    def __init__(self,L,prefix=None):
        """
        Initializes the LU preconditioner for use with PETSc.

        Parameters
        ----------
        L : the global system matrix.
        prefix : str
            Prefix handle for PETSc options.
        """
        self.PCType = 'lu'
        self.L = L
        self._initializePC(prefix)
        self.pc.setFromOptions()

    def _initializePC(self,
                      prefix):
        r"""
        Intiailizes the PETSc precondition.

        Parameters
        ----------
        prefix : str
            Prefix identifier for command line PETSc options.
        """
        self.pc = p4pyPETSc.PC().create()
        self.pc.setOptionsPrefix(prefix)
        self.pc.setType('lu')

    def setUp(self,
              global_ksp=None,
              newton_its=None):
        pass

class DofOrderInfo(object):
    """Base class for managing DOF ordering information

    Parameters
    dof_order_type : str
        This describes the type of dof ordering that will
        be constructed.  Currently supports: 'blocked'
        and 'interlaced'.
    """
    def __init__(self,
                 dof_order_type,
                 model_info = 'no model info set'):
        self.dof_order_type = dof_order_type
        self.set_model_info(model_info)

    def create_DOF_lists(self,
                         ownership_range,
                         num_equations,
                         num_components):
        """Virtual function with no implementation"""
        raise NotImplementedError()

    def set_model_info(self, model_info):
        self._model_info = model_info

    def get_model_info(self, model_info):
        return self._model_info

    def create_IS(self,
                  dof_array):
        idx_set = p4pyPETSc.IS()
        idx_set.createGeneral(dof_array,comm=p4pyPETSc.COMM_WORLD)
        return idx_set

class BlockedDofOrderType(DofOrderInfo):
    """Manages the DOF for blocked velocity and pressure ordering.

    Parameters
    ----------
    n_DOF_pressure : int
        Number of pressure degrees of freedom.

    Notes
    -----
    Blocked degree of freedom ordering occurs when all the pressure
    unknowns appear first, followed by all the u-components of the
    velocity and then all the v-components of the velocity etc.
    """
    def __init__(self,
                 n_DOF_pressure,
                 model_info = 'no model info set'):
        DofOrderInfo.__init__(self,
                              'blocked',
                              model_info = 'no model info set')
        self.n_DOF_pressure = n_DOF_pressure

    def create_DOF_lists(self,
                         ownership_range,
                         num_equations,
                         num_components):
        """Build blocked velocity and pressure DOF arrays.

        Parameters
        ----------
        ownership_range: tuple
            Local ownership range of DOF
        num_equations: int
            Number of local equations
        num_components: int
            Number of pressure and velocity components

        Returns
        -------
        DOF_output : lst of arrays
            This function returns a list of arrays with the DOF
            order.  [velocityDOF, pressureDOF]
        """
        pressureDOF = numpy.arange(start=ownership_range[0],
                                   stop=ownership_range[0]+self.n_DOF_pressure,
                                   dtype="i")
        velocityDOF = numpy.arange(start=ownership_range[0]+self.n_DOF_pressure,
                                   stop=ownership_range[0]+num_equations,
                                   step=1,
                                   dtype="i")
        return [velocityDOF, pressureDOF]

class InterlacedDofOrderType(DofOrderInfo):
    """Manages the DOF for interlaced velocity and pressure ordering.

    Notes
    -----
    Interlaced degrees of occur when the degrees of freedom are
    ordered as (p[0], u[0], v[0], p[1], u[1], ..., p[n], u[n], v[n]).
    """
    def __init__(self,
                 model_info = 'no model info set'):
        DofOrderInfo.__init__(self,
                              'interlaced',
                              model_info = model_info)

    def create_DOF_lists(self,
                         ownership_range,
                         num_equations,
                         num_components):
        """Build interlaced velocity and pressure DOF arrays.

        Parameters
        ----------
        ownership_range: tuple
            Local ownership range of DOF
        num_equations: int
            Number of local equations
        num_components: int
            Number of pressure and velocity components

        Returns
        -------
        DOF_output : lst of arrays
            This function returns a list of arrays with the DOF
            order.  [velocityDOF, pressureDOF]
        """
        pressureDOF = numpy.arange(start=ownership_range[0],
                                   stop=ownership_range[0]+num_equations,
                                   step=num_components,
                                   dtype="i")
        velocityDOF = []
        for start in range(1,num_components):
            velocityDOF.append(numpy.arange(start=ownership_range[0]+start,
                                            stop=ownership_range[0]+num_equations,
                                            step=num_components,
                                            dtype="i"))
        velocityDOF = numpy.vstack(velocityDOF).transpose().flatten()
        return [velocityDOF, pressureDOF]

    def create_vel_DOF_IS(self,
                          ownership_range,
                          num_equations,
                          num_components):
        """
        Build interlaced DOF arrays for the components of the velocity.

        Parameters
        ----------
        ownership_range: tuple
            Local ownership range of DOF
        num_equations: int
            Number of local equations
        num_components: int
            Number of pressure and velocity components

        Returns
        -------
        DOF_output : lst of arrays
            Each element of this list corresponds to a component of
            the velocity.  E.g. for u, v, w : [vel_u,vel_v,vel_w].
        """
        from . import Comm
        comm = Comm.get()
        vel_comp_DOF = []
        vel_comp_DOF_vel=[]
        scaled_ownership_range = ownership_range[0] * (num_components-1) / num_components
        for i in range(1,num_components):
            vel_comp_DOF.append(self.create_IS(numpy.arange(start=ownership_range[0] + i,
                                                            stop=ownership_range[0] + num_equations,
                                                            step=num_components,
                                                            dtype="i")))
            vel_comp_DOF_vel.append(self.create_IS(numpy.arange(start=scaled_ownership_range + i - 1,
                                                                stop=scaled_ownership_range + int( num_equations * (num_components-1) / num_components ),
                                                                step=num_components-1,
                                                                dtype="i")))
        return vel_comp_DOF, vel_comp_DOF_vel

    def create_no_dirichlet_bdy_nodes_is(self,
                                         ownership_range,
                                         num_equations,
                                         num_components,
                                         bdy_nodes):
        """Build block velocity DOF arrays excluding Dirichlet bdy nodes.

        Parameters
        ----------
        bdy_nodes : lst
           This is a list of lists with the local dof index for strongly
           enforced Dirichlet boundary conditions on the velocity
           components.
        """
        strong_DOF , local_vel_DOF = self.create_vel_DOF_IS(ownership_range,
                                                            num_equations,
                                                            num_components)
        strong_DOF = [ele.array for ele in strong_DOF]
        local_vel_DOF = [ele.array for ele in local_vel_DOF]
        mask = [numpy.ones(len(var), dtype=bool) for var in strong_DOF]
        for i, bdy_node in enumerate(bdy_nodes):
            mask[i][bdy_node] = False
        strong_DOF = [strong_DOF[i][mask[i]] for i in range(len(strong_DOF))]
        total_vars = int(0)
        for var in strong_DOF:
            total_vars += int(len(var))
        strong_DOF_idx = numpy.empty((total_vars),dtype='int32')
        for i, var_dof in enumerate(strong_DOF):
            strong_DOF_idx[i::2] = var_dof
        return self.create_IS(strong_DOF_idx)

class ModelInfo(object):
    """
    This class stores the model information needed to initialize a
    Schur preconditioner class.

    Parameters
    ----------
    num_components: int
        The number of model components
    dof_order_type: str
        String variable with the dof_order_type ('blocked' or
        'interlaced')
    n_DOF_pressure: int
        Number of pressure degrees of freedom (required for blocked
        dof_order_type)
    bdy_null_space : bool
        Indicates whether boundary condition creates a global null
        space
    """
    def __init__(self,
                 dof_order_type,
                 num_components,
                 L_range = None,
                 neqns = None,
                 n_DOF_pressure = None,
                 bdy_null_space = False):
        self.set_num_components(num_components)
        self.set_dof_order_type(dof_order_type)
        self.const_null_space = bdy_null_space
        if dof_order_type=='blocked':
            assert n_DOF_pressure!=None, \
                "need num of pressure unknowns for blocked dof order type"
            self.dof_order_class = BlockedDofOrderType(n_DOF_pressure, self)
        if dof_order_type=='interlaced':
            self.dof_order_class = InterlacedDofOrderType(self)

    def set_dof_order_type(self, dof_order_type):
        self._dof_order_type = dof_order_type

    def get_dof_order_type(self):
        return self._dof_order_type

    def set_num_components(self,nc):
        self.nc = nc

    def get_num_components(self):
        return self.nc

    def get_dof_order_class(self):
        return self.dof_order_class

class SchurPrecon(KSP_Preconditioner):
    """ Base class for PETSc Schur complement preconditioners. """
    def __init__(self,
                 L,
                 prefix=None,
                 solver_info=None):
        """
        Initializes the Schur complement preconditioner for use with PETSc.

        This class creates a KSP PETSc solver object and initializes flags the
        pressure and velocity unknowns for a general saddle point problem.

        Parameters
        ----------
        L : provides the definition of the problem.
        prefix : str
            Prefix identifier for command line PETSc options.
        solver_info: :class:`ModelInfo`
        """
        self.PCType = 'schur'
        self.L = L
        self._initializePC(prefix)

        if solver_info==None:
            self._initialize_without_solver_info()
        else:
            self.model_info = solver_info

        self._initializeIS()
        self.pc.setFromOptions()
        if self.model_info.get_dof_order_type() == 'interlaced':
            ## TODO: ARB - this should be extended to blocked types
            self.set_velocity_var_names()

    def _initialize_without_solver_info(self):
        """
        Initializes the ModelInfo needed to create a Schur Complement
        preconditioner.
        """
        nc = self.L.pde.nc
        L_range = self.L.getOwnershipRanges()
        neqns = self.L.getSizes()[0][0]
        if len(self.L.pde.u[0].dof) == len(self.L.pde.u[1].dof):
            self.model_info = ModelInfo('interlaced',
                                        nc,
                                        L_range = L_range,
                                        neqns = neqns)
        else:
            self.model_info = ModelInfo('blocked',
                                        nc,
                                        L_range,
                                        neqns,
                                        self.L.pde.u[0].dof.size)
        # ARB - this will come from coefficients, not pde.

    def get_num_components(self):
        val = int(self.isv.size / self.isp.size + 1)
        return val

    def set_velocity_var_names(self):
        nc = self.get_num_components()
        var_names = ('u','v','w')
        self._var_names = [var_names[i] for i in range(nc-1)]

    def get_velocity_var_names(self):
        return self._var_names

    def setUp(self,
              global_ksp,
              newton_its=None):
<<<<<<< HEAD

=======
>>>>>>> 1f3bc72e
        """
        Set up the NavierStokesSchur preconditioner.

        Nothing needs to be done here for a generic NSE preconditioner.
        Preconditioner arguments can be set with PETSc command line.
        """
        self._setSchurlog(global_ksp)

    def _setSchurlog(self,global_ksp):
        """ Helper function that attaches a residual log to the inner solve """
        try:
            global_ksp.pc.getFieldSplitSubKSP()[1].setConvergenceTest(self._converged_trueRes)
        except:
            logEvent('Unable to access Schur sub-blocks. Make sure petsc '\
                     'options are consistent with your preconditioner type.')
            exit(1)

    def _setSchurApproximation(self,global_ksp):
        """ Set the Schur approximation to the Schur block.

        Parameters
        ----------
        global_ksp :
        """
        assert self.matcontext_inv is not None, "no matrix context has been set."
        global_ksp.pc.getFieldSplitSubKSP()[1].pc.setType('python')
        global_ksp.pc.getFieldSplitSubKSP()[1].pc.setPythonContext(self.matcontext_inv)
        global_ksp.pc.getFieldSplitSubKSP()[1].pc.setUp()

    def _initializePC(self,
                      prefix):
        r"""
        Intiailizes the PETSc precondition.

        Parameters
        ----------
        prefix : str
            Prefix identifier for command line PETSc options.
        """
        self.pc = p4pyPETSc.PC().create()
        self.pc.setOptionsPrefix(prefix)
        self.pc.setType('fieldsplit')

    def _initializeIS(self):
        r"""Sets the index set (IP) for the pressure and velocity

        Notes
        -----
        Proteus orders unknown degrees of freedom for saddle point
        problems as blocked or end-to-end. Blocked systems are used
        for equal order finite element spaces (e.g. P1-P1).  In this
        case, the degrees of freedom are interlaced (e.g. p[0], u[0],
        v[0], p[1], u[1], v[1], ...).
        """
        L_range = self.L.getOwnershipRange()
        neqns = self.L.getSizes()[0][0]
        dof_order_cls = self.model_info.get_dof_order_class()
        dof_arrays = dof_order_cls.create_DOF_lists(L_range,
                                                    neqns,
                                                    self.model_info.nc)
        self.isp = p4pyPETSc.IS()
        self.isp.createGeneral(dof_arrays[1],comm=p4pyPETSc.COMM_WORLD)
        self.isv = p4pyPETSc.IS()
        self.isv.createGeneral(dof_arrays[0],comm=p4pyPETSc.COMM_WORLD)
        self.pc.setFieldSplitIS(('velocity',self.isv),('pressure',self.isp))

    def _converged_trueRes(self,ksp,its,rnorm):
        """ Function handle to feed to ksp's setConvergenceTest  """
        r_work = ksp.getOperators()[1].getVecLeft()
        ksp.buildResidual(r_work)
        truenorm = r_work.norm()
        if its == 0:
            self.rnorm0 = truenorm
            logEvent("NumericalAnalytics KSPSchurResidual: %12.5e" %(truenorm), level=7)
            logEvent("NumericalAnalytics KSPSchurResidual(relative): %12.5e" %(old_div(truenorm, self.rnorm0)), level=7 )
            logEvent("        KSP it %i norm(r) = %e  norm(r)/|b| = %e ; atol=%e rtol=%e " % (its,
                                                                                              truenorm,
                                                                                              (old_div(truenorm, self.rnorm0)),
                                                                                              ksp.atol,
                                                                                              ksp.rtol))
            return False
        else:
            logEvent("NumericalAnalytics KSPSchurResidual: %12.5e" %(truenorm), level=7)
            logEvent("NumericalAnalytics KSPSchurResidual(relative): %12.5e" %(old_div(truenorm, self.rnorm0)), level=7)
            logEvent("        KSP it %i norm(r) = %e  norm(r)/|b| = %e ; atol=%e rtol=%e " % (its,
                                                                                              truenorm,
                                                                                              (old_div(truenorm, self.rnorm0)),
                                                                                              ksp.atol,
                                                                                              ksp.rtol))
            if truenorm < self.rnorm0*ksp.rtol:
                return p4pyPETSc.KSP.ConvergedReason.CONVERGED_RTOL
            if truenorm < ksp.atol:
                return p4pyPETSc.KSP.ConvergedReason.CONVERGED_ATOL
        return False

    def _get_null_space_cls(self):
        current_module = sys.modules[__name__]
        null_space_cls_name = self.L.pde.coefficients.nullSpace
        null_space_cls = getattr(current_module,
                                 null_space_cls_name)
        return null_space_cls

    def _is_const_pressure_null_space(self):
        if self.model_info==None:
            if self._get_null_space_cls().get_name == 'constant_pressure':
                return True
            else:
                return False
        else:
            return self.model_info.const_null_space

class Schur_Qp(SchurPrecon) :
    """
    A Navier-Stokes (or Stokes) preconditioner which uses the
    viscosity scaled pressure mass matrix.
    """
    def __init__(self,L,prefix=None,bdyNullSpace=False):
        """
        Initializes the pressure mass matrix class.

        Parameters
        ---------
        L : petsc4py matrix
            Defines the problem's operator.
        """
        SchurPrecon.__init__(self,L,prefix,bdyNullSpace)
        self.operator_constructor = SchurOperatorConstructor(self)
        self.Q = self.operator_constructor.initializeQ()

    def setUp(self,
              global_ksp,
              newton_its=None):
        """ Attaches the pressure mass matrix to PETSc KSP preconditioner.

        Parameters
        ----------
        global_ksp : PETSc KSP object
        """
        # Create the pressure mass matrix and scaxle by the viscosity.
        self.operator_constructor.updateQ()
        self.Qp = self.Q.getSubMatrix(self.operator_constructor.linear_smoother.isp,
                                      self.operator_constructor.linear_smoother.isp)
        self.Qp.scale(1./self.L.pde.coefficients.nu)
        L_sizes = self.Qp.size

        # Setup a PETSc shell for the inverse Qp operator
        self.QpInv_shell = p4pyPETSc.Mat().create()
        self.QpInv_shell.setSizes(L_sizes)
        self.QpInv_shell.setType('python')
        self.matcontext_inv = MatrixInvShell(self.Qp)
        self.QpInv_shell.setPythonContext(self.matcontext_inv)
        self.QpInv_shell.setUp()
        # Set PETSc Schur operator
        self._setSchurApproximation(global_ksp)
        self._setSchurlog(global_ksp)

class NavierStokesSchur(SchurPrecon):
    r""" Schur complement preconditioners for Navier-Stokes problems.

    This class is derived from SchurPrecond and serves as the base
    class for all NavierStokes preconditioners which use the Schur complement
    method.
    """
    def __init__(self,
                 L,
                 prefix=None,
                 velocity_block_preconditioner=True,
                 solver_info=None):
        SchurPrecon.__init__(self,
                             L,
                             prefix=prefix,
                             solver_info=solver_info)
        self.operator_constructor = SchurOperatorConstructor(self,
                                                             pde_type='navier_stokes')
        self.velocity_block_preconditioner = velocity_block_preconditioner
        if self.velocity_block_preconditioner:
            self._initialize_velocity_idx()

    def _initialize_velocity_idx(self):
        """
        This function creates index sets so that a block
        preconditioner ca be used for the velocity solve. One index
        set (e.g. is_vel_*) describes the global dof associated
        with the * component of the velocity.  The second
        is (e.g. is*_local) describes the local dof
        indexes relative to the velocity block.
        """
        L_range = self.L.getOwnershipRange()
        neqns = self.L.getSizes()[0][0]

        vel_is_func = self.model_info.dof_order_class.create_vel_DOF_IS

        velocity_DOF_full, velocity_DOF_local = vel_is_func(L_range,
                                                            neqns,
                                                            self.model_info.nc)

        for i, var in enumerate(self.get_velocity_var_names()):
            name_1 = "is_vel_" + var
            name_2 = "is"+var+"_local"
            setattr(self,name_1, velocity_DOF_full[i])
            setattr(self,name_2, velocity_DOF_local[i])

    def _initialize_velocity_block_preconditioner(self,global_ksp):
        r""" Initialize the velocity block preconditioner.

        """
        global_ksp.pc.getFieldSplitSubKSP()[0].pc.setType('fieldsplit')
        is_lst = []
        for var in self.get_velocity_var_names():
            is_local_name = "is" + var + "_local"
            is_local = getattr(self,is_local_name)
            is_lst.append((var,is_local))
        global_ksp.pc.getFieldSplitSubKSP()[0].pc.setFieldSplitIS(*is_lst)
        # ARB - need to run some tests to see what the best option is here
#        global_ksp.pc.getFieldSplitSubKSP()[0].pc.setFieldSplitType(1)  # This is for additive (e.g. Jacobi)

    def _setup_velocity_block_preconditioner(self,global_ksp):
        r"""To improve the effiency of the velocity-block solve in the
            Schur complement preconditioner, we can apply a block
            preconditioner.  This function builds an index set to
            support this.

        Parameters
        ----------
        global_ksp : xxx
           xxx

        Notes
        -----
        This is currently only set up for interlaced DOF ordering.
        """
        self.velocity_sub_matrix = global_ksp.getOperators()[0].getSubMatrix(self.isv,self.isv)

        for i, var in enumerate(self.get_velocity_var_names()):
            name_str = "is_vel_" + var
            name_str_mat = "velocity_" + var + "_sub_matrix"
            is_set = getattr(self, name_str)
            setattr(self,name_str_mat, global_ksp.getOperators()[0].getSubMatrix(is_set,
                                                                                 is_set))
            global_ksp.pc.getFieldSplitSubKSP()[0].pc.getFieldSplitSubKSP()[i].setOperators(getattr(self,name_str_mat),
                                                                                            getattr(self,name_str_mat))
            global_ksp.pc.getFieldSplitSubKSP()[0].pc.getFieldSplitSubKSP()[i].setFromOptions()
            global_ksp.pc.getFieldSplitSubKSP()[0].pc.getFieldSplitSubKSP()[i].setUp()


        global_ksp.pc.getFieldSplitSubKSP()[0].setUp()
        global_ksp.pc.setUp()

class Schur_Sp(NavierStokesSchur):
    """
    Implements the SIMPLE Schur complement approximation proposed
    in 2009 by Rehman, Vuik and Segal.

    Parameters
    ----------
    L: :class:`p4pyPETSc.Mat`
    prefix: str
        Specifies PETSc preconditioner prefix for setting options

    Notes
    -----
    This Schur complement approximation is also avaliable in PETSc
    by the name selfp.

    One drawback of this operator is that it must be constructed from
    the component pieces.  For small problems this is okay,
    but for large problems this process may not scale well and often
    a pure Laplace operator will prove a more effective choice of
    preconditioner.
    """
    def __init__(self,
                 L,
                 prefix,
                 velocity_block_preconditioner=False,
                 solver_info=None):
        super(Schur_Sp, self).__init__(L,
                                       prefix,
                                       velocity_block_preconditioner,
                                       solver_info=solver_info)
        if self.velocity_block_preconditioner:
            self.velocity_block_preconditioner_set = False

    def setUp(self,
              global_ksp,
              newton_its=None):
        try:
            if self.velocity_block_preconditioner_set is False:
                self._initialize_velocity_block_preconditioner(global_ksp)
                self.velocity_block_preconditioner_set = True
        except AttributeError:
            pass

        self._setSchurlog(global_ksp)

        self.A00 = global_ksp.getOperators()[0].createSubMatrix(self.isv,
                                                                self.isv)
        self.A01 = global_ksp.getOperators()[0].createSubMatrix(self.isv,
                                                                self.isp)
        self.A10 = global_ksp.getOperators()[0].createSubMatrix(self.isp,
                                                                self.isv)
        self.A11 = global_ksp.getOperators()[0].createSubMatrix(self.isp,
                                                                self.isp)
        L_sizes = self.isp.sizes
        self.SpInv_shell = p4pyPETSc.Mat().create()
        self.SpInv_shell.setSizes(L_sizes)
        self.SpInv_shell.setType('python')
        constNullSpace = self._is_const_pressure_null_space()
        self.matcontext_inv = SpInv_shell(self.A00,
                                          self.A11,
                                          self.A01,
                                          self.A10,
                                          constNullSpace)
        self.SpInv_shell.setPythonContext(self.matcontext_inv)
        self.SpInv_shell.setUp()
        # Set PETSc Schur operator
        global_ksp.pc.getFieldSplitSubKSP()[1].pc.setType('python')
        global_ksp.pc.getFieldSplitSubKSP()[1].pc.setPythonContext(self.matcontext_inv)
        global_ksp.pc.getFieldSplitSubKSP()[1].pc.setUp()

class Schur_Qp(SchurPrecon) :
    """
    A Navier-Stokes (or Stokes) preconditioner which uses the
    viscosity scaled pressure mass matrix.
    """
    def __init__(self,
                 L,
                 prefix=None):
        """
        Initializes the pressure mass matrix class.

        Parameters
        ---------
        L : petsc4py matrix
            Defines the problem's operator.
        prefix : str
            Specifies PETSc preconditioner prefix for setting options
        """
        SchurPrecon.__init__(self,
                             L,
                             prefix)
        self.operator_constructor = SchurOperatorConstructor(self)
        self.Q = self.operator_constructor.initializeQ()

    def setUp(self,
              global_ksp,
              newton_its=None):
        """ Attaches the pressure mass matrix to PETSc KSP preconditioner.

        Parameters
        ----------
        global_ksp : PETSc KSP object
        """
        # Create the pressure mass matrix and scaxle by the viscosity.
        self.operator_constructor.updateQ()
        self.Qp = self.Q.createSubMatrix(self.operator_constructor.linear_smoother.isp,
                                         self.operator_constructor.linear_smoother.isp)
        self.Qp.scale(old_div(1.,self.L.pde.coefficients.nu))
        L_sizes = self.Qp.size

        # Setup a PETSc shell for the inverse Qp operator
        self.QpInv_shell = p4pyPETSc.Mat().create()
        self.QpInv_shell.setSizes(L_sizes)
        self.QpInv_shell.setType('python')
        self.matcontext_inv = MatrixInvShell(self.Qp)
        self.QpInv_shell.setPythonContext(self.matcontext_inv)
        self.QpInv_shell.setUp()
        # Set PETSc Schur operator
        self._setSchurApproximation(global_ksp)
        self._setSchurlog(global_ksp)

class NavierStokesSchur(SchurPrecon):
    r""" Schur complement preconditioners for Navier-Stokes problems.

    This class is derived from SchurPrecond and serves as the base
    class for all NavierStokes preconditioners which use the Schur complement
    method.
    """
    def __init__(self,
                 L,
                 prefix=None,
                 velocity_block_preconditioner=True,
                 solver_info=None):
        """
        Initializes a base class for Navier-Stokes Schur complement
        preconditioners.

        Parameters
        ---------
        L : petsc4py matrix
            Defines the problem's operator
        prefix : str
            Specifies PETSc preconditioner prefix for setting options
        velocity_block_preconditioner : Bool
            Indicates whether the velocity block should be solved as
            a block preconditioner
        """
        SchurPrecon.__init__(self,
                             L,
                             prefix,
                             solver_info=solver_info)
        self.operator_constructor = SchurOperatorConstructor(self,
                                                             pde_type='navier_stokes')
        self.velocity_block_preconditioner = velocity_block_preconditioner
        if self.velocity_block_preconditioner:
            self._initialize_velocity_idx()

    def _initialize_velocity_idx(self):
        """
        This function creates index sets so that a block
        preconditioner ca be used for the velocity solve. One index
        set (e.g. is_vel_*) describes the global dof associated
        with the * component of the velocity.  The second
        is (e.g. is*_local) describes the local dof
        indexes relative to the velocity block.
        """
        L_range = self.L.getOwnershipRange()
        neqns = self.L.getSizes()[0][0]

        vel_is_func = self.model_info.dof_order_class.create_vel_DOF_IS

        velocity_DOF_full, velocity_DOF_local = vel_is_func(L_range,
                                                            neqns,
                                                            self.model_info.nc)

        for i, var in enumerate(self.get_velocity_var_names()):
            name_1 = "is_vel_" + var
            name_2 = "is"+var+"_local"
            setattr(self,name_1, velocity_DOF_full[i])
            setattr(self,name_2, velocity_DOF_local[i])

    def _initialize_velocity_block_preconditioner(self,global_ksp):
        r""" Initialize the velocity block preconditioner.

        """
        global_ksp.pc.getFieldSplitSubKSP()[0].pc.setType('fieldsplit')
        is_lst = []
        for var in self.get_velocity_var_names():
            is_local_name = "is" + var + "_local"
            is_local = getattr(self,is_local_name)
            is_lst.append((var,is_local))
        global_ksp.pc.getFieldSplitSubKSP()[0].pc.setFieldSplitIS(*is_lst)
        # ARB - need to run some tests to see what the best option is here
#        global_ksp.pc.getFieldSplitSubKSP()[0].pc.setFieldSplitType(1)  # This is for additive (e.g. Jacobi)

    def _setup_velocity_block_preconditioner(self,global_ksp):
        r"""To improve the effiency of the velocity-block solve in the
            Schur complement preconditioner, we can apply a block
            preconditioner.  This function builds an index set to
            support this.

        Parameters
        ----------
        global_ksp : xxx
           xxx

        Notes
        -----
        This is currently only set up for interlaced DOF ordering.
        """
        self.velocity_sub_matrix = global_ksp.getOperators()[0].createSubMatrix(self.isv,self.isv)

        for i, var in enumerate(self.get_velocity_var_names()):
            name_str = "is_vel_" + var
            name_str_mat = "velocity_" + var + "_sub_matrix"
            is_set = getattr(self, name_str)
            setattr(self,name_str_mat, global_ksp.getOperators()[0].createSubMatrix(is_set,
                                                                                 is_set))
            global_ksp.pc.getFieldSplitSubKSP()[0].pc.getFieldSplitSubKSP()[i].setOperators(getattr(self,name_str_mat),
                                                                                            getattr(self,name_str_mat))
            global_ksp.pc.getFieldSplitSubKSP()[0].pc.getFieldSplitSubKSP()[i].setFromOptions()
            global_ksp.pc.getFieldSplitSubKSP()[0].pc.getFieldSplitSubKSP()[i].setUp()


        global_ksp.pc.getFieldSplitSubKSP()[0].setUp()
        global_ksp.pc.setUp()

class NavierStokes_TwoPhasePCD(NavierStokesSchur):
    r""" Two-phase PCD Schur complement approximation class.
         Details of this operator are in the forthcoming paper
         'Preconditioners for Two-Phase Incompressible Navier-Stokes
         Flow', Bootland et. al. 2017.

         Since the two-phase Navier-Stokes problem used in the MPRANS
         module of Proteus
         has some additional features not include in the above paper,
         a few additional flags and options are avaliable.

         * density scaling - This flag allows the user to specify
           whether the advection and mass terms in the second term
           of the PCD operator should use the actual density or the
           scale with the number one.

         * numerical viscosity - This flag specifies whether the
           additional viscosity introduced from shock capturing
           stabilization should be included as part of the viscosity
           coefficient.

         * mass form - This flag allows the user to specify what form
           the mass matrix takes, lumped (True) or full (False).

         * number chebyshev its - This integer allows the user to
           specify how many Chebyshev its to use if a full mass matrix
           is used and a direct solver is not applied.
    """
    def __init__(self,
                 L,
                 prefix = None,
                 density_scaling = True,
                 numerical_viscosity = True,
                 lumped = True,
                 num_chebyshev_its = 0,
                 laplace_null_space = True,
                 velocity_block_preconditioner=False):
        """
        Initialize the two-phase PCD preconditioning class.

        Parameters
        ----------
        L : petsc4py Matrix
            Defines the problem's operator.
        prefix : str
            String allowing PETSc4py options.
        density_scaling : bool
            Indicates whether mass and advection terms should be
            scaled with the density (True) or 1 (False).
        numerical_viscosity : bool
            Indicates whether the viscosity used to calculate
            the inverse scaled mass matrix should include numerical
            viscosity (True) or not (False).
        lumped : bool
            Indicates whether the viscosity and density mass matrices
            should be lumped (True) or full (False).
        num_chebyshev_its : int
            This flag allows the user to apply the mass matrices with
            a chebyshev semi-iteration.  0  indicates the semi-
            iteration should not be used, where as a number 1,2,...
            indicates the number of iterations the method should take.
        laplace_null_space : bool
            Indicates whether the laplace operator inside the
            two-phase PCD operator has a constant null space.
        velocity_block_preconditioner : bool
            Indicates whether to use a block preconditioner for the
            velocity solve.
        """
        NavierStokesSchur.__init__(self,
                                   L,
                                   prefix,
                                   velocity_block_preconditioner)
        # Initialize the discrete operators
        self.N_rho = self.operator_constructor.initializeTwoPhaseCp_rho()
        self.A_invScaledRho = self.operator_constructor.initializeTwoPhaseInvScaledAp()
        self.Q_rho = self.operator_constructor.initializeTwoPhaseQp_rho()
        self.Q_invScaledVis = self.operator_constructor.initializeTwoPhaseInvScaledQp()
        # TP PCD scaling options
        self.density_scaling = density_scaling
        self.numerical_viscosity = numerical_viscosity
        self.lumped = lumped
        self.num_chebyshev_its = num_chebyshev_its
        self.laplace_null_space = laplace_null_space
        # Strong Dirichlet Pressure DOF
        try:
            self.strongPressureDOF = list(L.pde.dirichletConditionsForceDOF[0].DOFBoundaryPointDict.keys())
        except KeyError:
            self.strongPressureDOF = []
        if self.velocity_block_preconditioner:
            self.velocity_block_preconditioner_set = False

    def setUp(self,
              global_ksp,
              newton_its=None):
        from . import Comm
        comm = Comm.get()

        isp = self.operator_constructor.linear_smoother.isp
        isv = self.operator_constructor.linear_smoother.isv

        self.operator_constructor.updateNp_rho(density_scaling = self.density_scaling)
<<<<<<< HEAD
        self.Np_rho = self.N_rho.createSubMatrix(isp,
                                                 isp)

        if newton_its == 0:
            self.operator_constructor.updateInvScaledAp()
            self.operator_constructor.updateTwoPhaseQp_rho(density_scaling = self.density_scaling,
                                                           lumped = self.lumped)
            self.operator_constructor.updateTwoPhaseInvScaledQp_visc(numerical_viscosity = self.numerical_viscosity,
                                                                     lumped = self.lumped)
            self.Ap_invScaledRho = self.A_invScaledRho.createSubMatrix(isp,
                                                                       isp)
            self.Qp_rho = self.Q_rho.createSubMatrix(isp,
                                                     isp)
            self.Qp_invScaledVis = self.Q_invScaledVis.createSubMatrix(isp,
                                                                       isp)
=======
        self.Np_rho = self.N_rho.getSubMatrix(isp,
                                              isp)

>>>>>>> 1f3bc72e

        if newton_its == 0:
            self.operator_constructor.updateInvScaledAp()
            self.operator_constructor.updateTwoPhaseQp_rho(density_scaling = self.density_scaling,
                                                           lumped = self.lumped)
            self.operator_constructor.updateTwoPhaseInvScaledQp_visc(numerical_viscosity = self.numerical_viscosity,
                                                                     lumped = self.lumped)
            self.Ap_invScaledRho = self.A_invScaledRho.getSubMatrix(isp,
                                                                    isp)
            self.Qp_rho = self.Q_rho.getSubMatrix(isp,
                                                  isp)
            self.Qp_invScaledVis = self.Q_invScaledVis.getSubMatrix(isp,
                                                                    isp)

        # ****** Sp for Ap *******
        # TODO - This is included for a possible extension which exchanges Ap with Sp for short
        #        time steps.
        # A_mat = global_ksp.getOperators()[0]
        # self.A00 = A_mat.createSubMatrix(isv,
        #                               isv)
        # self.A01 = A_mat.createSubMatrix(isv,
        #                               isp)
        # self.A10 = A_mat.createSubMatrix(isp,
        #                               isv)
        # self.A11 = A_mat.createSubMatrix(isp,
        #                               isp)

        # dt = self.L.pde.timeIntegration.t - self.L.pde.timeIntegration.tLast
        # self.A00_inv = petsc_create_diagonal_inv_matrix(self.A00)
        # A00_invBt = self.A00_inv.matMult(self.A01)
        # self.Sp = self.A10.matMult(A00_invBt)
        # self.Sp.scale(- 1. )
        # self.Sp.axpy( 1. , self.A11)

        # End ******** Sp for Ap ***********

        try:
            if self.velocity_block_preconditioner_set is False:
                self._initialize_velocity_block_preconditioner(global_ksp)
                self.velocity_block_preconditioner_set = True
        except AttributeError:
            pass
<<<<<<< HEAD
=======

>>>>>>> 1f3bc72e
        if self.velocity_block_preconditioner:
            self._setup_velocity_block_preconditioner(global_ksp)

        L_sizes = self.Qp_rho.size
        L_range = self.Qp_rho.owner_range

        self.TP_PCDInv_shell = p4pyPETSc.Mat().create()
        self.TP_PCDInv_shell.setSizes(L_sizes)
        self.TP_PCDInv_shell.setType('python')
        dt = self.L.pde.timeIntegration.t - self.L.pde.timeIntegration.tLast

        self.matcontext_inv = TwoPhase_PCDInv_shell(self.Qp_invScaledVis,
                                                    self.Qp_rho,
                                                    self.Ap_invScaledRho,
                                                    self.Np_rho,
                                                    True,
                                                    dt,
                                                    num_chebyshev_its = self.num_chebyshev_its,
                                                    strong_dirichlet_DOF = self.strongPressureDOF,
                                                    laplace_null_space = self.laplace_null_space,
                                                    par_info = self.L.pde.par_info)
        self.TP_PCDInv_shell.setPythonContext(self.matcontext_inv)
        self.TP_PCDInv_shell.setUp()
        global_ksp.pc.getFieldSplitSubKSP()[1].pc.setType('python')
        global_ksp.pc.getFieldSplitSubKSP()[1].pc.setPythonContext(self.matcontext_inv)
        global_ksp.pc.getFieldSplitSubKSP()[1].pc.setUp()

        if self.velocity_block_preconditioner:
            self._setup_velocity_block_preconditioner(global_ksp)

        global_ksp.pc.getFieldSplitSubKSP()[0].pc.setUp()

        self._setSchurlog(global_ksp)
        self._get_null_space_cls().apply_to_schur_block(global_ksp)
        self._setSchurlog(global_ksp)

class Schur_LSC(SchurPrecon):
    """
    The Least-Squares Communtator preconditioner for saddle
    point problems.
    """
    def __init__(self,
                 L,
                 prefix=None):
        """
        Initializes the pressure mass matrix class.

        Parameters
        ---------
        L : petsc4py matrix
            Defines the problem's operator.
        prefix : str
            Specifies PETSc preconditioner prefix for setting options
        """        
        SchurPrecon.__init__(self,
                             L,
                             prefix)
        self.operator_constructor = SchurOperatorConstructor(self)
        self.Q = self.operator_constructor.initializeQ()

    def setUp(self,
              global_ksp,
              newton_its=None):
        self.operator_constructor.updateQ()
        self.Qv = self.Q.createSubMatrix(self.operator_constructor.linear_smoother.isv,
                                      self.operator_constructor.linear_smoother.isv)
        self.Qv_hat = p4pyPETSc.Mat().create()
        self.Qv_hat.setSizes(self.Qv.getSizes())
        self.Qv_hat.setType('aij')
        self.Qv_hat.setUp()
        self.Qv_hat.setDiagonal(self.Qv.getDiagonal())

        self.B = global_ksp.getOperators()[0].createSubMatrix(self.isp,self.isv)
        self.F = global_ksp.getOperators()[0].createSubMatrix(self.isv,self.isv)
        self.Bt = global_ksp.getOperators()[0].createSubMatrix(self.isv,self.isp)

        self.matcontext_inv = LSCInv_shell(self.Qv_hat,self.B,self.Bt,self.F)

        self._setSchurApproximation(global_ksp)
        self._setSchurlog(global_ksp)

class NavierStokes3D(NavierStokesSchur):
    def __init__(self,
                 L,
                 prefix=None,
                 velocity_block_preconditioner=False):
        """
        Initializes a base class for Navier-Stokes Schur complement
        preconditioners.

        Parameters
        ---------
        L : petsc4py matrix
            Defines the problem's operator
        prefix : str
            Specifies PETSc preconditioner prefix for setting options
        velocity_block_preconditioner : Bool
            Indicates whether the velocity block should be solved as
            a block preconditioner
        """                
        NavierStokesSchur.__init__(self,
                                   L,
                                   prefix,
                                   velocity_block_preconditioner=velocity_block_preconditioner)
        if self.velocity_block_preconditioner:
            self.velocity_block_preconditioner_set = False

    def setUp(self,
              global_ksp=None,
              newton_its=None):
        try:
            if self.velocity_block_preconditioner_set is False:
                self._initialize_velocity_block_preconditioner(global_ksp)
                self.velocity_block_preconditioner_set = True
        except AttributeError:
            pass

        if self.velocity_block_preconditioner:
            self._setup_velocity_block_preconditioner(global_ksp)

        self._get_null_space_cls().apply_to_schur_block(global_ksp)


SimpleNavierStokes3D = NavierStokes3D

class SimpleDarcyFC(object):
    def __init__(self,L):
        L_sizes = L.getSizes()
        L_range = L.getOwnershipRange()
        print("L_sizes",L_sizes)
        neqns = L_sizes[0][0]
        print("neqns",neqns)
        self.saturationDOF = numpy.arange(L_range[0],L_range[0]+old_div(neqns,2),dtype="i")
        #print "saturation",self.saturationDOF
        self.pressureDOF = numpy.arange(L_range[0]+old_div(neqns,2),L_range[0]+neqns,dtype="i")
        #print "pressure",self.pressureDOF
        self.pc = p4pyPETSc.PC().create()
        self.pc.setType('fieldsplit')
        self.isp = p4pyPETSc.IS()
        self.isp.createGeneral(self.saturationDOF,comm=p4pyPETSc.COMM_WORLD)
        self.isv = p4pyPETSc.IS()
        self.isv.createGeneral(self.pressureDOF,comm=p4pyPETSc.COMM_WORLD)
        self.pc.setFieldSplitIS(self.isp)
        self.pc.setFieldSplitIS(self.isv)
<<<<<<< HEAD

=======
>>>>>>> 1f3bc72e
    def setUp(self,
              global_ksp=None,
              newton_its=None):
        pass

class NavierStokes2D(NavierStokesSchur):
    def __init__(self,
                 L,
                 prefix=None,
                 velocity_block_preconditioner=False):
        """
        Initializes a base class for Navier-Stokes Schur complement
        preconditioners.

        Parameters
        ---------
        L : petsc4py matrix
            Defines the problem's operator
        prefix : str
            Specifies PETSc preconditioner prefix for setting options
        velocity_block_preconditioner : Bool
            Indicates whether the velocity block should be solved as
            a block preconditioner
        """        
        NavierStokesSchur.__init__(self,
                                   L,
                                   prefix,
                                   velocity_block_preconditioner=velocity_block_preconditioner)
        if self.velocity_block_preconditioner:
            self.velocity_block_preconditioner_set = False

    def setUp(self,
              global_ksp=None,
              newton_its=None):
        try:
            if self.velocity_block_preconditioner_set is False:
                self._initialize_velocity_block_preconditioner(global_ksp)
                self.velocity_block_preconditioner_set = True
        except AttributeError:
            pass

        if self.velocity_block_preconditioner:
            self._setup_velocity_block_preconditioner(global_ksp)

        self._get_null_space_cls().apply_to_schur_block(global_ksp)

SimpleNavierStokes2D = NavierStokes2D

class NavierStokesPressureCorrection(object):
    def __init__(self,L,prefix=None):
        self.L=L
        self.pc = p4pyPETSc.PC().create()
        if prefix:
            self.pc.setOptionsPrefix(prefix)
        self.pc.setFromOptions()
        self.hasNullSpace=True
        self.nsp = p4pyPETSc.NullSpace().create(constant=True,
                                                comm=p4pyPETSc.COMM_WORLD)
        self.L.setOption(p4pyPETSc.Mat.Option.SYMMETRIC, True)
        self.L.setNullSpace(self.nsp)
    def setUp(self,
              global_ksp=None,
              newton_its=None):
        pass

class SimpleDarcyFC(object):
    def __init__(self,L):
        L_sizes = L.getSizes()
        L_range = L.getOwnershipRange()
        neqns = L_sizes[0][0]
        self.saturationDOF = numpy.arange(L_range[0],L_range[0]+old_div(neqns,2),dtype="i")
        self.pressureDOF = numpy.arange(L_range[0]+old_div(neqns,2),L_range[0]+neqns,dtype="i")
        self.pc = p4pyPETSc.PC().create()
        self.pc.setType('fieldsplit')
        self.isp = p4pyPETSc.IS()
        self.isp.createGeneral(self.saturationDOF,comm=p4pyPETSc.COMM_WORLD)
        self.isv = p4pyPETSc.IS()
        self.isv.createGeneral(self.pressureDOF,comm=p4pyPETSc.COMM_WORLD)
        self.pc.setFieldSplitIS(self.isp)
        self.pc.setFieldSplitIS(self.isv)
    def setUp(self,
              global_ksp=None,
              newton_its=None):
        pass

class Jacobi(LinearSolver):
    """
    Damped Jacobi iteration.
    """
    from . import csmoothers
    def __init__(self,
                 L,
                 weight=1.0,
                 rtol_r  = 1.0e-4,
                 atol_r  = 1.0e-16,
                 rtol_du = 1.0e-4,
                 atol_du = 1.0e-16,
                 maxIts  = 100,
                 norm = l2Norm,
                 convergenceTest = 'r',
                 computeRates = True,
                 printInfo = True):
        LinearSolver.__init__(self,L,
                              rtol_r,
                              atol_r,
                              rtol_du,
                              atol_du,
                              maxIts,
                              norm,
                              convergenceTest,
                              computeRates,
                              printInfo)
        self.solverName = "Jacobi"
        self.M=Vec(self.n)
        self.w=weight
        self.node_order=numpy.arange(self.n,dtype="i")
    def prepare(self,b=None):
        if type(self.L).__name__ == 'ndarray':
            self.M = old_div(self.w,numpy.diagonal(self.L))
        elif type(self.L).__name__ == 'SparseMatrix':
            self.csmoothers.jacobi_NR_prepare(self.L,self.w,1.0e-16,self.M)
    def solve(self,u,r=None,b=None,par_u=None,par_b=None,initialGuessIsZero=False):
        (r,b) = self.solveInitialize(u,r,b,initialGuessIsZero)
        while (not self.converged(r) and
               not self.failed()):
            if type(self.L).__name__ == 'ndarray':
                self.du[:]=r
                self.du*=self.M
            elif type(self.L).__name__ == "SparseMatrix":
                self.csmoothers.jacobi_NR_solve(self.L,self.M,r,self.node_order,self.du)
            u -= self.du
            self.computeResidual(u,r,b)

class GaussSeidel(LinearSolver):
    """
    Damped Gauss-Seidel.
    """
    from . import csmoothers
    def __init__(self,
                 connectionList,
                 L,
                 weight=0.33,
                 sym=False,
                 rtol_r  = 1.0e-4,
                 atol_r  = 1.0e-16,
                 rtol_du = 1.0e-4,
                 atol_du = 1.0e-16,
                 maxIts  = 100,
                 norm = l2Norm,
                 convergenceTest = 'r',
                 computeRates = True,
                 printInfo = True):
        LinearSolver.__init__(self,L,
                              rtol_r,
                              atol_r,
                              rtol_du,
                              atol_du,
                              maxIts,
                              norm,
                              convergenceTest,
                              computeRates,
                              printInfo)
        self.solverName = "Gauss-Seidel"
        self.connectionList=connectionList
        self.M=Vec(self.n)
        self.node_order=numpy.arange(self.n,dtype="i")
        self.w=weight
        self.sym=sym
    def prepare(self,b=None):
        if type(self.L).__name__ == 'ndarray':
            self.M = old_div(self.w,numpy.diagonal(self.L))
        elif type(self.L).__name__ == 'SparseMatrix':
            self.csmoothers.gauss_seidel_NR_prepare(self.L,self.w,1.0e-16,self.M)
            #self.csmoothers.jacobi_NR_prepare(self.L,self.w,1.0e-16,self.M)
    def solve(self,u,r=None,b=None,par_u=None,par_b=None,initialGuessIsZero=False):
        (r,b) = self.solveInitialize(u,r,b,initialGuessIsZero)
        while (not self.converged(r) and
               not self.failed()):
            if type(self.L).__name__ == 'ndarray':
                self.du[:]=0.0
                for i in range(self.n):
                    rhat = r[i]
                    for j in self.connectionList[i]:
                        rhat -= self.L[j,i]*self.du[j]
                    self.du[i] = self.M[i]*rhat
                if self.sym == True:
                    u-= self.du
                    self.computeResidual(u,r,b)
                    self.du[:]=0.0
                    for i in range(self.n-1,-1,-1):
                        rhat = self.r[i]
                        for j in self.connectionList[i]:
                            rhat -= self.L[i,j]*self.du[j]
                    self.du[i] = self.M[i]*rhat
            elif type(self.L).__name__ == "SparseMatrix":
                self.csmoothers.gauss_seidel_NR_solve(self.L,self.M,r,self.node_order,self.du)
                #self.csmoothers.jacobi_NR_solve(self.L,self.M,r,self.node_order,self.du)
            u -= self.du
            self.computeResidual(u,r,b)

class StarILU(LinearSolver):
    """
    Alternating Schwarz Method on node stars.
    """
    from . import csmoothers
    def __init__(self,
                 connectionList,
                 L,
                 weight=1.0,
                 sym=False,
                 rtol_r  = 1.0e-4,
                 atol_r  = 1.0e-16,
                 rtol_du = 1.0e-4,
                 atol_du = 1.0e-16,
                 maxIts  = 100,
                 norm = l2Norm,
                 convergenceTest = 'r',
                 computeRates = True,
                 printInfo = True):
        LinearSolver.__init__(self,L,
                              rtol_r,
                              atol_r,
                              rtol_du,
                              atol_du,
                              maxIts,
                              norm,
                              convergenceTest,
                              computeRates,
                              printInfo)
        self.solverName = "StarILU"
        self.w=weight
        self.sym=sym
        if type(self.L).__name__ == 'ndarray':
            self.connectionList=connectionList
            self.subdomainIndecesList=[]
            self.subdomainSizeList=[]
            self.subdomainL=[]
            self.subdomainR=[]
            self.subdomainDU=[]
            self.subdomainSolvers=[]
            self.globalToSubdomain=[]
            for i in range(self.n):
                self.subdomainIndecesList.append([])
                connectionList[i].sort()
                self.globalToSubdomain.append(dict([(j,J+1) for J,j in
                                                    enumerate(connectionList[i])]))
                self.globalToSubdomain[i][i]=0
                nSubdomain = len(connectionList[i])+1
                self.subdomainR.append(Vec(nSubdomain))
                self.subdomainDU.append(Vec(nSubdomain))
                self.subdomainSizeList.append(len(connectionList[i]))
                self.subdomainL.append(Mat(nSubdomain,nSubdomain))
                for J,j in enumerate(connectionList[i]):
                    self.subdomainIndecesList[i].append(set(connectionList[i]) &
                                                        set(connectionList[j]))
                    self.subdomainIndecesList[i][J].update([i,j])
        elif type(L).__name__ == 'SparseMatrix':
            self.node_order=numpy.arange(self.n,dtype="i")
            self.asmFactorObject = self.csmoothers.ASMFactor(L)
    def prepare(self,b=None):
        if type(self.L).__name__ == 'ndarray':
            self.subdomainSolvers=[]
            for i in range(self.n):
                self.subdomainL[i][0,0] = self.L[i,i]
                for J,j in enumerate(self.connectionList[i]):
                    #first do row 0 (star center)
                    self.subdomainL[i][J+1,0] = self.L[j,i]
                    #now do boundary rows
                    for k in self.subdomainIndecesList[i][J]:
                        K = self.globalToSubdomain[i][k]
                        self.subdomainL[i][K,J+1]=self.L[k,j]
                self.subdomainSolvers.append(LU(self.subdomainL[i]))
                self.subdomainSolvers[i].prepare()
        elif type(self.L).__name__ == 'SparseMatrix':
            self.csmoothers.asm_NR_prepare(self.L,self.asmFactorObject)
    def solve(self,u,r=None,b=None,par_u=None,par_b=None,initialGuessIsZero=False):
        (r,b) = self.solveInitialize(u,r,b,initialGuessIsZero)
        while (not self.converged(r) and
               not self.failed()):
            self.du[:]=0.0
            if type(self.L).__name__ == 'ndarray':
                for i in range(self.n):
                    #load subdomain residual
                    self.subdomainR[i][0] = r[i] - self.L[i,i]*self.du[i]
                    for j in self.connectionList[i]:
                        self.subdomainR[i][0] -= self.L[j,i]*self.du[j]
                    for J,j in enumerate(self.connectionList[i]):
                        self.subdomainR[i][J+1]=r[j] - self.L[j,j]*self.du[j]
                        for k in self.connectionList[j]:
                            self.subdomainR[i][J+1] -= self.L[k,j]*self.du[k]
                    #solve
                    self.subdomainSolvers[i].solve(u=self.subdomainDU[i],
                                                   b=self.subdomainR[i])
                    #update du
                    self.subdomainDU[i]*=self.w
                    self.du[i]+=self.subdomainDU[i][0]
                    for J,j in enumerate(self.connectionList[i]):
                        self.du[j] += self.subdomainDU[i][J+1]
            elif type(self.L).__name__ == 'SparseMatrix':
                self.csmoothers.asm_NR_solve(self.L,self.w,self.asmFactorObject,self.node_order,r,self.du)
            u -= self.du
            self.computeResidual(u,r,b)

class StarBILU(LinearSolver):
    """
    Alternating Schwarz Method on 'blocks' consisting of consectutive rows in system for things like dg ...
    """
    from . import csmoothers
    def __init__(self,
                 connectionList,
                 L,
                 bs=1,
                 weight=1.0,
                 sym=False,
                 rtol_r  = 1.0e-4,
                 atol_r  = 1.0e-16,
                 rtol_du = 1.0e-4,
                 atol_du = 1.0e-16,
                 maxIts  = 100,
                 norm = l2Norm,
                 convergenceTest = 'r',
                 computeRates = True,
                 printInfo = True):
        LinearSolver.__init__(self,L,
                              rtol_r,
                              atol_r,
                              rtol_du,
                              atol_du,
                              maxIts,
                              norm,
                              convergenceTest,
                              computeRates,
                              printInfo)
        self.solverName = "StarBILU"
        self.w=weight
        self.sym=sym
        self.bs = bs
        if type(self.L).__name__ == 'ndarray':
            raise NotImplementedError
        elif type(L).__name__ == 'SparseMatrix':
            self.node_order=numpy.arange(self.n,dtype="i")
            self.basmFactorObject = self.csmoothers.BASMFactor(L,bs)
    def prepare(self,b=None):
        if type(self.L).__name__ == 'ndarray':
            raise NotImplementedError
        elif type(self.L).__name__ == 'SparseMatrix':
            self.csmoothers.basm_NR_prepare(self.L,self.basmFactorObject)
    def solve(self,u,r=None,b=None,par_u=None,par_b=None,initialGuessIsZero=False):
        (r,b) = self.solveInitialize(u,r,b,initialGuessIsZero)
        while (not self.converged(r) and
               not self.failed()):
            #mwf debug
            logEvent("StarBILU norm_r= %s norm_du= %s " % (self.norm_r,self.norm_du))
            self.du[:]=0.0
            if type(self.L).__name__ == 'ndarray':
                raise NotImplementedError
            elif type(self.L).__name__ == 'SparseMatrix':
                self.csmoothers.basm_NR_solve(self.L,self.w,self.basmFactorObject,self.node_order,r,self.du)
            u -= self.du
            self.computeResidual(u,r,b)
class TwoLevel(LinearSolver):
    """
    A generic two-level multiplicative Schwarz solver.
    """
    def __init__(self,
                 prolong,
                 restrict,
                 coarseL,
                 preSmoother,
                 postSmoother,
                 coarseSolver,
                 L,
                 prepareCoarse=False,
                 rtol_r  = 1.0e-4,
                 atol_r  = 1.0e-16,
                 rtol_du = 1.0e-4,
                 atol_du = 1.0e-16,
                 maxIts  = 100,
                 norm = l2Norm,
                 convergenceTest = 'r',
                 computeRates = True,
                 printInfo = True):
        LinearSolver.__init__(self,L,
                              rtol_r,
                              atol_r,
                              rtol_du,
                              atol_du,
                              maxIts,
                              norm,
                              convergenceTest,
                              computeRates,
                              printInfo)
        self.solverName = "TwoLevel"
        self.prolong = prolong
        self.restrict = restrict
        self.cL = coarseL
        self.preSmoother = preSmoother
        self.postSmoother = postSmoother
        self.coarseSolver = coarseSolver
        self.cb = Vec(prolong.shape[1])
        self.cr = Vec(prolong.shape[1])
        self.cdu = Vec(prolong.shape[1])
        self.prepareCoarse=prepareCoarse
    def prepare(self,b=None):
        self.preSmoother.prepare()
        self.postSmoother.prepare()
        if self.prepareCoarse is True:
            self.coarseSolver.prepare()
    def solve(self,u,r=None,b=None,par_u=None,par_b=None,initialGuessIsZero=False):
        (r,b) = self.solveInitialize(u,r,b,initialGuessIsZero)
        while (not self.converged(r) and
               not self.failed()):
            self.preSmoother.solve(u,r,b,initialGuessIsZero)
            initialGuessIsZero=False
            self.restrict.matvec(r,self.cb)
            self.cdu[:]=0.0
            self.coarseSolver.solve(u=self.cdu,r=self.cr,b=self.cb,initialGuessIsZero=True)
            self.prolong.matvec(self.cdu,self.du)
            u-=self.du
            self.computeResidual(u,r,b)
            self.postSmoother.solve(u,r,b,initialGuessIsZero=False)

class MultilevelLinearSolver(object):
    """
    A generic multilevel solver.
    """
    def __init__(self,levelLinearSolverList,computeRates=False,printInfo=False):
        self.printInfo=printInfo
        self.solverList=levelLinearSolverList
        self.nLevels = len(self.solverList)
        self.computeEigenvalues = False
        for l in range(self.nLevels):
            levelLinearSolverList[l].computeRates=computeRates
            levelLinearSolverList[l].printInfo=self.printInfo
    def info(self):
        self.infoString="********************Start Multilevel Linear Solver Info*********************\n"
        for l in range(self.nLevels):
            self.infoString += "**************Start Level %i Info********************\n" % l
            self.infoString += self.solverList[l].info()
            self.infoString += "**************End Level %i Info********************\n" % l
        self.infoString+="********************End Multilevel Linear Solver Info*********************\n"
        return self.infoString

class MGM(MultilevelLinearSolver):
    """
    A generic multigrid W cycle.
    """
    def __init__(self,
                 prolongList,
                 restrictList,
                 LList,
                 preSmootherList,
                 postSmootherList,
                 coarseSolver,
                 mgItsList=[],
                 printInfo=False,
                 computeRates=False):
        self.printInfo=printInfo
        self.nLevels = len(LList)
        self.solverList=[coarseSolver]
        for i in range(1,len(LList)):
            if mgItsList ==[]:
                mgItsList.append(1)
            self.solverList.append(TwoLevel(prolong = prolongList[i],
                                            restrict = restrictList[i],
                                            coarseL = LList[i-1],
                                            preSmoother = preSmootherList[i],
                                            postSmoother = postSmootherList[i],
                                            coarseSolver = self.solverList[i-1],
                                            L = LList[i],
                                            maxIts = mgItsList[i],
                                            convergenceTest = 'its',
                                            computeRates=computeRates,
                                            printInfo=False))
        self.mgmSolver = self.solverList[self.nLevels-1]
        self.solverName = "TwoLevel"
    def prepare(self,b=None):
        for s in self.solverList:
            s.prepare()

    def solve(self,u,r=None,b=None,initialGuessIsZero=False):
        self.mgmSolver.solve(u,r,b,initialGuessIsZero)

class NI(MultilevelLinearSolver):
    """
    A generic nested iteration solver.
    """
    def __init__(self,
                 solverList,
                 prolongList,
                 restrictList,
                 maxIts=None,
                 tolList=None,
                 atol=None,
                 computeRates=True,
                 printInfo=False):
        self.levelSolverList=solverList
        self.solverList = [self for n in range(len(solverList))]
        MultilevelLinearSolver.__init__(self,self.solverList,computeRates=computeRates,printInfo=printInfo)
        self.prolongList = prolongList
        self.restrictList = restrictList
        self.fineMesh = self.nLevels - 1
        self.uList=[]
        self.bList=[]
        self.levelDict={}
        for l in range(self.fineMesh+1):
            n = solverList[l].n
            self.levelDict[n] = l
            self.uList.append(Vec(n))
            self.bList.append(Vec(n))
        self.levelDict[solverList[-1].n]=self.fineMesh
        self.uList.append([])
        self.bList.append([])
        self.maxIts = maxIts
        self.tolList = tolList
        self.atol_r=atol
        self.printInfo=printInfo
        self.infoString=''
    def setResTol(self,rtol,atol):
        if self.tolList is not None:
            for l in range(self.nLevels):
                self.tolList[l] = rtol
            self.atol_r = atol
    def prepare(self,b=None):
        if b is not None:
            currentMesh = self.levelDict[b.shape[0]]
        else:
            currentMesh = self.fineMesh
        for s in self.levelSolverList[:currentMesh+1]:
            s.prepare()
    def solve(self,u,r=None,b=None,par_u=None,par_b=None,initialGuessIsZero=False):
        currentMesh = self.levelDict[b.shape[0]]
        if currentMesh > 0:
            self.uList[currentMesh][:] = u
            self.bList[currentMesh][:] = b
            for l in range(currentMesh,1,-1):
                if not initialGuessIsZero:
                    self.restrictList[l].matvec(self.uList[l],self.uList[l-1])
                self.restrictList[l].matvec(self.bList[l],self.bList[l-1])
            if initialGuessIsZero:
                self.uList[0][:]=0.0
        for l in range(currentMesh):
            if self.tolList is not None:
                self.switchToResidualConvergence(self.levelSolverList[l],
                                                 self.tolList[l])
            self.levelSolverList[l].solve(u=self.uList[l],b=self.bList[l],initialGuessIsZero=initialGuessIsZero)
            initialGuessIsZero=False
            if self.tolList is not None:
                self.revertToFixedIteration(self.levelSolverList[l])
            if l < currentMesh -1:
                self.prolongList[l+1].matvec(self.uList[l],self.uList[l+1])
            else:
                self.prolongList[l+1].matvec(self.uList[l],u)
        if self.tolList is not None:
            self.switchToResidualConvergence(self.levelSolverList[currentMesh],
                                             self.tolList[currentMesh])
        self.levelSolverList[currentMesh].solve(u,r,b,initialGuessIsZero)
        self.infoString += "**************Start Level %i Info********************\n" % currentMesh
        self.infoString+=self.levelSolverList[currentMesh].info()
        self.infoString += "**************End Level %i Info********************\n" % currentMesh
        if self.tolList is not None:
            self.revertToFixedIteration(self.levelSolverList[currentMesh])
    def solveMultilevel(self,bList,uList,par_bList=None,par_uList=None,initialGuessIsZero=False):
        self.infoString="*************Start Multilevel Linear Solver Info*******************\n"
        for l in range(self.fineMesh):
            if self.tolList is not None:
                self.switchToResidualConvergence(self.levelSolverList[l],self.tolList[l])
            self.levelSolverList[l].solve(u=uList[l],b=bList[l],initialGuessIsZero=initialGuessIsZero)
            initialGuessIsZero=False
            if self.tolList is not None:
                self.revertToFixedIteration(self.levelSolverList[l])
            self.prolongList[l+1].matvec(uList[l],uList[l+1])
            self.infoString += "**************Start Level %i Info********************\n" % l
            self.infoString+=self.levelSolverList[l].info()
            self.infoString += "**************End Level %i Info********************\n" % l
        if self.tolList is not None:
            self.switchToResidualConvergence(self.levelSolverList[self.fineMesh],self.tolList[self.fineMesh])
        self.levelSolverList[self.fineMesh].solve(u=uList[self.fineMesh],b=bList[self.fineMesh],initialGuessIsZero=initialGuessIsZero)
        self.infoString += "**************Start Level %i Info********************\n" % l
        self.infoString+=self.levelSolverList[self.fineMesh].info()
        self.infoString += "**************End Level %i Info********************\n" % l
        if self.tolList is not None:
            self.revertToFixedIteration(self.levelSolverList[self.fineMesh])
        self.infoString+="********************End Multilevel Linear Solver Info*********************\n"
    def info(self):
        return self.infoString
    def switchToResidualConvergence(self,solver,rtol):
        self.saved_ctest = solver.convergenceTest
        self.saved_rtol_r = solver.rtol_r
        self.saved_atol_r = solver.atol_r
        self.saved_maxIts = solver.maxIts
        self.saved_printInfo = solver.printInfo
        solver.convergenceTest = 'r'
        solver.rtol_r = rtol
        solver.atol_r = self.atol_r
        solver.maxIts = self.maxIts
        solver.printInfo = self.printInfo
    def revertToFixedIteration(self,solver):
        solver.convergenceTest = self.saved_ctest
        solver.rtol_r = self.saved_rtol_r
        solver.atol_r = self.saved_atol_r
        solver.maxIts = self.saved_maxIts
        solver.printInfo = self.saved_printInfo

    def info(self):
        return self.infoString
"""
A function for setting up a multilevel linear solver.
"""
def multilevelLinearSolverChooser(linearOperatorList,
                                  par_linearOperatorList,
                                  multilevelLinearSolverType=NI,
                                  relativeToleranceList=None,
                                  absoluteTolerance=1.0e-8,
                                  solverConvergenceTest='r',
                                  solverMaxIts=500,
                                  printSolverInfo=False,
                                  computeSolverRates=False,
                                  levelLinearSolverType=MGM,
                                  printLevelSolverInfo=False,
                                  computeLevelSolverRates=False,
                                  smootherType=Jacobi,
                                  prolongList=None,
                                  restrictList=None,
                                  connectivityListList=None,
                                  cycles=3,
                                  preSmooths=3,
                                  postSmooths=3,
                                  printSmootherInfo=False,
                                  computeSmootherRates=False,
                                  smootherConvergenceTest='its',
                                  relaxationFactor=None,
                                  computeEigenvalues=False,
                                  parallelUsesFullOverlap = True,
                                  par_duList=None,
                                  solver_options_prefix=None,
                                  linearSolverLocalBlockSize=1,
                                  linearSmootherOptions=()):
    logEvent("multilevelLinearSolverChooser type= %s" % multilevelLinearSolverType)
    if (multilevelLinearSolverType == KSP_petsc4py or
        multilevelLinearSolverType == LU or
        multilevelLinearSolverType == Jacobi or
        multilevelLinearSolverType == GaussSeidel or
        multilevelLinearSolverType == StarILU or
        multilevelLinearSolverType == StarBILU or
        multilevelLinearSolverType == MGM):
        levelLinearSolverType = multilevelLinearSolverType
        printLevelLinearSolverInfo = printSolverInfo
        computeLevelSolverRates = computeSolverRates
    nLevels = len(linearOperatorList)
    multilevelLinearSolver = None
    levelLinearSolverList = []
    levelLinearSolver = None
    if levelLinearSolverType == MGM:
        preSmootherList=[]
        postSmootherList=[]
        mgItsList=[]
        for l in range(nLevels):
            mgItsList.append(cycles)
            if l > 0:
                if smootherType == Jacobi:
                    if relaxationFactor is None:
                        relaxationFactor = old_div(4.0,5.0)
                    preSmootherList.append(Jacobi(L=linearOperatorList[l],
                                                  weight=relaxationFactor,
                                                  maxIts=preSmooths,
                                                  convergenceTest = smootherConvergenceTest,
                                                  computeRates = computeSmootherRates,
                                                  printInfo = printSmootherInfo))
                    postSmootherList.append(Jacobi(L=linearOperatorList[l],
                                                   weight=relaxationFactor,
                                                   maxIts=postSmooths,
                                                   convergenceTest = smootherConvergenceTest,
                                                   computeRates = computeSmootherRates,
                                                   printInfo = printSmootherInfo))
                elif smootherType == GaussSeidel:
                    if relaxationFactor is None:
                        relaxationFactor = 0.33
                    preSmootherList.append(GaussSeidel(connectionList = connectivityListList[l],
                                                       L=linearOperatorList[l],
                                                       weight=relaxationFactor,
                                                       maxIts =  preSmooths,
                                                       convergenceTest = smootherConvergenceTest,
                                                       computeRates = computeSmootherRates,
                                                       printInfo = printSmootherInfo))
                    postSmootherList.append(GaussSeidel(connectionList = connectivityListList[l],
                                                        L=linearOperatorList[l],
                                                        weight=relaxationFactor,
                                                        maxIts =  postSmooths,
                                                        convergenceTest = smootherConvergenceTest,
                                                        computeRates = computeSmootherRates,
                                                        printInfo = printSmootherInfo))
                elif smootherType == StarILU:
                    if relaxationFactor is None:
                        relaxationFactor = 1.0
                    preSmootherList.append(StarILU(connectionList = connectivityListList[l],
                                                   L=linearOperatorList[l],
                                                   weight=relaxationFactor,
                                                   maxIts =  preSmooths,
                                                   convergenceTest = smootherConvergenceTest,
                                                   computeRates = computeSmootherRates,
                                                   printInfo = printSmootherInfo))
                    postSmootherList.append(StarILU(connectionList = connectivityListList[l],
                                                    L=linearOperatorList[l],
                                                    weight=relaxationFactor,
                                                    maxIts =  postSmooths,
                                                    convergenceTest = smootherConvergenceTest,
                                                    computeRates = computeSmootherRates,
                                                    printInfo = printSmootherInfo))
                elif smootherType == StarBILU:
                    if relaxationFactor is None:
                        relaxationFactor = 1.0
                    preSmootherList.append(StarBILU(connectionList = connectivityListList[l],
                                                    L=linearOperatorList[l],
                                                    bs = linearSolverLocalBlockSize,
                                                    weight=relaxationFactor,
                                                    maxIts =  preSmooths,
                                                    convergenceTest = smootherConvergenceTest,
                                                    computeRates = computeSmootherRates,
                                                    printInfo = printSmootherInfo))
                    postSmootherList.append(StarBILU(connectionList = connectivityListList[l],
                                                     L=linearOperatorList[l],
                                                     bs = linearSolverLocalBlockSize,
                                                     weight=relaxationFactor,
                                                     maxIts =  postSmooths,
                                                     convergenceTest = smootherConvergenceTest,
                                                     computeRates = computeSmootherRates,
                                                     printInfo = printSmootherInfo))
                else:
                    logEvent("smootherType unrecognized")
            else:
                preSmootherList.append([])
                postSmootherList.append([])
                coarseSolver = LU(L=linearOperatorList[l])
        levelLinearSolver = MGM(prolongList = prolongList,
                                restrictList = restrictList,
                                LList = linearOperatorList,
                                preSmootherList = preSmootherList,
                                postSmootherList = postSmootherList,
                                coarseSolver = coarseSolver,
                                mgItsList = mgItsList,
                                printInfo = printLevelSolverInfo,
                                computeRates = computeLevelSolverRates)
        levelLinearSolverList = levelLinearSolver.solverList
    elif levelLinearSolverType == LU:
        for l in range(nLevels):
            levelLinearSolverList.append(LU(linearOperatorList[l],computeEigenvalues))
        levelLinearSolver = levelLinearSolverList
    elif levelLinearSolverType == KSP_petsc4py:
        for l in range(nLevels):
            levelLinearSolverList.append(KSP_petsc4py(linearOperatorList[l],par_linearOperatorList[l],
                                                      maxIts = solverMaxIts,
                                                      convergenceTest = solverConvergenceTest,
                                                      rtol_r = relativeToleranceList[l],
                                                      atol_r = absoluteTolerance,
                                                      computeRates = computeLevelSolverRates,
                                                      printInfo = printLevelLinearSolverInfo,
                                                      prefix=solver_options_prefix,
                                                      Preconditioner=smootherType,
                                                      connectionList = connectivityListList[l],
                                                      linearSolverLocalBlockSize = linearSolverLocalBlockSize,
                                                      preconditionerOptions = linearSmootherOptions))
            #if solverConvergenceTest == 'r-true' and par_duList is not None:
            #    levelLinearSolverList[-1].useTrueResidualTest(par_duList[l])
        levelLinearSolver = levelLinearSolverList
    elif levelLinearSolverType == Jacobi:
        if relaxationFactor is None:
            relaxationFactor = old_div(4.0,5.0)
        for l in range(nLevels):
            levelLinearSolverList.append(Jacobi(L=linearOperatorList[l],
                                                weight=relaxationFactor,
                                                maxIts = solverMaxIts,
                                                convergenceTest = solverConvergenceTest,
                                                rtol_r = relativeToleranceList[l],
                                                atol_r = absoluteTolerance,
                                                computeRates = computeLevelSolverRates,
                                                printInfo = printLevelSolverInfo))
        levelLinearSolver = levelLinearSolverList
    elif levelLinearSolverType == GaussSeidel:
        if relaxationFactor is None:
            relaxationFactor=0.33
        for l in range(nLevels):
            levelLinearSolverList.append(GaussSeidel(connectionList = connectivityListList[l],
                                                     L=linearOperatorList[l],
                                                     weight = relaxationFactor,
                                                     maxIts = solverMaxIts,
                                                     convergenceTest = solverConvergenceTest,
                                                     rtol_r = relativeToleranceList[l],
                                                     atol_r = absoluteTolerance,
                                                     computeRates = computeLevelSolverRates,
                                                     printInfo = printLevelSolverInfo))
        levelLinearSolver = levelLinearSolverList
    elif levelLinearSolverType == StarILU:
        if relaxationFactor is None:
            relaxationFactor=1.0
        for l in range(nLevels):
            levelLinearSolverList.append(StarILU(connectionList = connectivityListList[l],
                                                 L=linearOperatorList[l],
                                                 weight=relaxationFactor,
                                                 maxIts = solverMaxIts,
                                                 convergenceTest = solverConvergenceTest,
                                                 rtol_r = relativeToleranceList[l],
                                                 atol_r = absoluteTolerance,
                                                 computeRates = computeLevelSolverRates,
                                                 printInfo = printLevelSolverInfo))
        levelLinearSolver = levelLinearSolverList
    elif levelLinearSolverType == StarBILU:
        if relaxationFactor is None:
            relaxationFactor=1.0
        for l in range(nLevels):
            levelLinearSolverList.append(StarBILU(connectionList = connectivityListList[l],
                                                  L=linearOperatorList[l],
                                                  bs= linearSolverLocalBlockSize,
                                                  weight=relaxationFactor,
                                                  maxIts = solverMaxIts,
                                                  convergenceTest = solverConvergenceTest,
                                                  rtol_r = relativeToleranceList[l],
                                                  atol_r = absoluteTolerance,
                                                  computeRates = computeLevelSolverRates,
                                                  printInfo = printLevelSolverInfo))
        levelLinearSolver = levelLinearSolverList
    else:
        raise RuntimeError("!!!!!!!!!!!!!!!!!!!!!!!!!!!!!!!!!!!!Unknown level linear solver "+ levelLinearSolverType)
    if multilevelLinearSolverType == NI:
        multilevelLinearSolver = NI(solverList = levelLinearSolverList,
                                    prolongList = prolongList,
                                    restrictList = restrictList,
                                    maxIts  = solverMaxIts,
                                    tolList = relativeToleranceList,
                                    atol    = absoluteTolerance,
                                    printInfo= printSolverInfo,
                                    computeRates = computeSolverRates)
    elif (multilevelLinearSolverType == KSP_petsc4py or
          multilevelLinearSolverType == LU or
          multilevelLinearSolverType == Jacobi or
          multilevelLinearSolverType == GaussSeidel or
          multilevelLinearSolverType == StarILU or
          multilevelLinearSolverType == StarBILU or
          multilevelLinearSolverType == MGM):
        multilevelLinearSolver = MultilevelLinearSolver(levelLinearSolverList,
                                                        computeRates = computeSolverRates,
                                                        printInfo=printSolverInfo)
    else:
        raise RuntimeError("Unknown linear solver %s" % multilevelLinearSolverType)
    if (levelLinearSolverType == LU):
        directSolverFlag=True
    else:
        directSolverFlag=False
    for levelSolver in multilevelLinearSolver.solverList:
        levelSolver.par_fullOverlap = parallelUsesFullOverlap
    return (multilevelLinearSolver,directSolverFlag)

## @}

if __name__ == '__main__':
    from LinearAlgebra import *
    from . import LinearSolvers
    from .LinearSolvers import *
    import Gnuplot
    from Gnuplot import *
    from math import *
    from RandomArray import *
    gf = Gnuplot.Gnuplot()
    gf("set terminal x11")
    ginit = Gnuplot.Gnuplot()
    ginit("set terminal x11")
    gsol = Gnuplot.Gnuplot()
    gsol("set terminal x11")
    gsolNI = Gnuplot.Gnuplot()
    gsolNI("set terminal x11")
    gres = Gnuplot.Gnuplot()
    gres("set terminal x11")
    levels = 7
    n=2**levels + 1
    h =old_div(1.0,(n-1.0))
    freq=10
    uFine = uniform(0,1,(n))
    uFine[0]=0.0
    uFine[n-1]=0.0
    xFine = numpy.arange(0,1.0+h,h,dtype='d')
    bFine = (freq*2*pi)**2*numpy.sin(freq*2*pi*xFine)
    gf.plot(Gnuplot.Data(xFine,bFine))
    ginit.plot(Gnuplot.Data(xFine,uFine))
    uList=[]
    bList=[]
    prolongList=[]
    restrictList=[]
    LList=[]
    LDList=[]
    hList=[]
    meshList=[]
    preSmootherList=[]
    postSmootherList=[]
    mgItsList=[]
    for l in range(levels):
        N = 2**(l+1) + 1
        L = SparseMat_old(N-2,N-2,3*(N-2),sym=True)
        LD = Mat(N-2,N-2)
        H = old_div(1.0,(N-1.0))
        hList.append(H)
        mgItsList.append(6)
        meshList.append(numpy.arange(0,1.0+H,H,dtype='d')[1:N-1])
        u = uniform(0,1,(N))
        u[0]  = 0.0
        u[N-1] = 0.0
        b = (freq*2*pi)**2*numpy.sin(freq*2*pi*meshList[l])
        uList.append(u[1:N-1])
        bList.append(b)
        beginAssembly(L)
        for i in range(N-2):
            L[i,i] = old_div(2.0,H**2)
            LD[i,i] = old_div(2.0,H**2)
            if i > 0:
                L[i,i-1] = old_div(-1.0,H**2)
                LD[i,i-1] = old_div(-1.0,H**2)
            if i < N-3:
                L[i,i+1] = old_div(-1.0,H**2)
                LD[i,i+1] = old_div(-1.0,H**2)
            endAssembly(L)
        LList.append(L)
        LDList.append(LD)
        if l > 0:
            cN = old_div((N - 1),2) + 1
            restrict = SparseMat_old(cN-2,N-2,3*(N-2))
            prolong = SparseMat_old(N-2,cN-2,3*(N-2))
            for i in range(cN-2):
                restrict[i,2*i]   = old_div(1.0,4.0)
                restrict[i,2*i+1] = old_div(2.0,4.0)
                restrict[i,2*i+2] = old_div(1.0,4.0)
                prolong[2*i,i] = old_div(1.0,2.0)
                prolong[2*i+1,i]= old_div(2.0,2.0)
                prolong[2*i+2,i]= old_div(1.0,2.0)
            restrict.to_csr()
            restrictList.append(restrict)
            prolong.to_csr()
            prolongList.append(prolong)
            N = cN
            preSmootherList.append(Jacobi(L,old_div(2.0,3.0),3))
            postSmootherList.append(Jacobi(L,old_div(2.0,3.0),3))
        else:
            restrictList.append([])
            prolongList.append([])
            preSmootherList.append([])
            postSmootherList.append([])
            coarseSolver = Jacobi(L,1.0,1)
    mgm = MGM(prolongList,restrictList,LList,preSmootherList,postSmootherList,coarseSolver,mgItsList)
    mgm.prepare()
    rnorm=1.0
    mgits = 0
    while rnorm > 1.0e-8 and mgits < 20:
        mgits +=1
        mgm.solve(u=uFine[1:n-1],b=bFine[1:n-1])
        rnorm = wl2Norm(mgm.residual(),h)
    gsol.plot(Gnuplot.Data(xFine,uFine,title='numerical solution-MGM'),
              Gnuplot.Data(xFine,numpy.sin(freq*2*pi*xFine),title='exact solution'))
    #gres.plot(Gnuplot.Data(x[1:n-1],mgm.smootherList[0].res,title='final residual'))
    ni = NI(mgm.solverList,prolongList,restrictList)
    ni.prepare()
    ni.solveMultilevel(bList,uList)
    rnorm = wl2Norm(ni.residual(),h)
    gsolNI.plot(Gnuplot.Data(meshList[-1],uList[-1],
                             title='numerical solution-NI'),
                Gnuplot.Data(meshList[-1],numpy.sin(freq*2*pi*meshList[-1]),
                             title='exact solution'))
    evals=[]
    for a,b,u,h in zip(LDList,bList,uList,hList):
        lu = LU(a,computeRes=True)
        lu.prepare(b)
        lu.solve(u,b)
        dev = DenseEigenvalues(a)
        dev.computeEigenvalues()
        evals.append(dev.eigenvalues)
        ratio = (old_div(max(abs(dev.eigenvalues)),min(abs(dev.eigenvalues))))*(h**2)
        print("k*h**2 %12.5E" % ratio)
    gevals = Gnuplot.Gnuplot()
    gevals("set terminal x11")
    gevals.plot(Gnuplot.Data(evals[0],title='eigenvalues'))
    for ev in evals[1:]:
        gevals.replot(Gnuplot.Data(ev,title='eigenvalues'))
    input('Please press return to continue... \n')

class StorageSet(set):
    def __init__(self,initializer=[],shape=(0,),storageType='d'):
        set.__init__(self,initializer)
        self.shape = shape
        self.storageType = storageType
    def allocate(self,storageDict):
        for k in self:
            storageDict[k] = numpy.zeros(self.shape,self.storageType)

class OperatorConstructor(object):
    """ Base class for operator constructors. """
    def __init__(self,model):
        self.model = model

    def attachMassOperator(self):
        """Create the discrete Mass operator. """
        self._mass_val = self.model.nzval.copy()
        self._mass_val.fill(0.)
        self.MassOperator = SparseMat(self.model.nFreeVDOF_global,
                                      self.model.nFreeVDOF_global,
                                      self.model.nnz,
                                      self._mass_val,
                                      self.model.colind,
                                      self.model.rowptr)

    def attachInvScaledMassOperator(self):
        """ Create discrete InvScaled Mass operator. """
        self._inv_scaled_mass_val = self.model.nzval.copy()
        self._inv_scaled_mass_val.fill(0.)
        self.TPInvScaledMassOperator = SparseMat(self.model.nFreeVDOF_global,
                                                 self.model.nFreeVDOF_global,
                                                 self.model.nnz,
                                                 self._inv_scaled_mass_val,
                                                 self.model.colind,
                                                 self.model.rowptr)

    def attachScaledMassOperator(self):
        """ Create discrete Scaled Mass operator. """
        self._scaled_mass_val = self.model.nzval.copy()
        self._scaled_mass_val.fill(0.)
        self.TPScaledMassOperator = SparseMat(self.model.nFreeVDOF_global,
                                              self.model.nFreeVDOF_global,
                                              self.model.nnz,
                                              self._scaled_mass_val,
                                              self.model.colind,
                                              self.model.rowptr)

    def attachLaplaceOperator(self):
        """ Create discrete Laplace matrix operator. """
        self._laplace_val = self.model.nzval.copy()
        self._laplace_val.fill(0.)
        self.TPInvScaledLaplaceOperator = SparseMat(self.model.nFreeVDOF_global,
                                                    self.model.nFreeVDOF_global,
                                                    self.model.nnz,
                                                    self._laplace_val,
                                                    self.model.colind,
                                                    self.model.rowptr)

    def attachTPAdvectionOperator(self):
        """ Create discrete Advection matrix operator. """
        self._advection_val = self.model.nzval.copy()
        self._advection_val.fill(0.)
        self.TPScaledAdvectionOperator = SparseMat(self.model.nFreeVDOF_global,
                                                   self.model.nFreeVDOF_global,
                                                   self.model.nnz,
                                                   self._advection_val,
                                                   self.model.colind,
                                                   self.model.rowptr)

class OperatorConstructor_rans2p(OperatorConstructor):
    """ A class for building common discrete rans2p operators.

    Arguments:
    ----------
    LevelModel : :class:`proteus.mprans.RANS2P.LevelModel`
        Level transport model derived from the rans2p class.
    """
    def __init__(self,levelModel):
        OperatorConstructor.__init__(self,levelModel)

    def updateTPAdvectionOperator(self,
                                  density_scaling):
        """
        Update the discrete two-phase advection operator matrix.

        Parameters
        ----------
        density_scaling : bool
            Indicates whether advection terms should be scaled with
            the density (True) or 1 (False)
        """
        rho_0 = density_scaling*self.model.coefficients.rho_0 + (1-density_scaling)*1
        nu_0 = density_scaling*self.model.coefficients.nu_0 + (1-density_scaling)*1
        rho_1 = density_scaling*self.model.coefficients.rho_1 + (1-density_scaling)*1
        nu_1 = density_scaling*self.model.coefficients.nu_1 + (1-density_scaling)*1        

        self.TPScaledAdvectionOperator.getCSRrepresentation()[2].fill(0.)
        self.model.rans2p.getTwoPhaseAdvectionOperator(self.model.u[0].femSpace.elementMaps.psi,
                                                       self.model.u[0].femSpace.elementMaps.grad_psi,
                                                       self.model.mesh.nodeArray,
                                                       self.model.mesh.elementNodesArray,
                                                       self.model.elementQuadratureWeights[('u',0)],
                                                       self.model.u[0].femSpace.psi,
                                                       self.model.u[0].femSpace.grad_psi,
                                                       self.model.u[1].femSpace.psi,
                                                       self.model.u[1].femSpace.grad_psi,
                                                       self.model.elementDiameter,
                                                       self.model.mesh.nodeDiametersArray,
                                                       self.model.mesh.nElements_global,
                                                       self.model.coefficients.useMetrics,
                                                       self.model.coefficients.epsFact_density,
                                                       self.model.coefficients.epsFact,
                                                       rho_0,
                                                       nu_0,
                                                       rho_1,
                                                       nu_1,
                                                       self.model.u[1].femSpace.dofMap.l2g,
                                                       self.model.u[1].dof,
                                                       self.model.u[2].dof,
                                                       self.model.u[3].dof,
                                                       self.model.coefficients.useVF,
                                                       self.model.coefficients.q_vf,
                                                       self.model.coefficients.q_phi,
                                                       self.model.csrRowIndeces[(0,0)],self.model.csrColumnOffsets[(0,0)],
                                                       self.model.csrRowIndeces[(1,1)],self.model.csrColumnOffsets[(1,1)],
                                                       self.model.csrRowIndeces[(2,2)],self.model.csrColumnOffsets[(2,2)],
                                                       self.model.csrRowIndeces[(3,3)],self.model.csrColumnOffsets[(3,3)],
                                                       self.TPScaledAdvectionOperator)

    def updateTPInvScaledLaplaceOperator(self):
        """ Create a discrete two phase laplace operator matrix. """
        self.TPInvScaledLaplaceOperator.getCSRrepresentation()[2].fill(0.)
        self.model.rans2p.getTwoPhaseInvScaledLaplaceOperator(self.model.u[0].femSpace.elementMaps.psi,
                                                              self.model.u[0].femSpace.elementMaps.grad_psi,
                                                              self.model.mesh.nodeArray,
                                                              self.model.mesh.elementNodesArray,
                                                              self.model.elementQuadratureWeights[('u',0)],
                                                              self.model.u[0].femSpace.grad_psi,
                                                              self.model.u[1].femSpace.grad_psi,
                                                              self.model.elementDiameter,
                                                              self.model.mesh.nodeDiametersArray,
                                                              self.model.mesh.nElements_global,
                                                              self.model.coefficients.useMetrics,
                                                              self.model.coefficients.epsFact_density,
                                                              self.model.coefficients.epsFact,
                                                              self.model.coefficients.rho_0,
                                                              self.model.coefficients.nu_0,
                                                              self.model.coefficients.rho_1,
                                                              self.model.coefficients.nu_1,
                                                              self.model.u[0].femSpace.dofMap.l2g,
                                                              self.model.u[1].femSpace.dofMap.l2g,
                                                              self.model.u[0].dof,
                                                              self.model.u[1].dof,
                                                              self.model.u[2].dof,
                                                              self.model.u[3].dof,
                                                              self.model.coefficients.useVF,
                                                              self.model.coefficients.q_vf,
                                                              self.model.coefficients.q_phi,
                                                              self.model.coefficients.sdInfo[(1,1)][0],self.model.coefficients.sdInfo[(1,1)][1],
                                                              self.model.coefficients.sdInfo[(1,1)][0],self.model.coefficients.sdInfo[(1,1)][1],
                                                              self.model.coefficients.sdInfo[(2,2)][0],self.model.coefficients.sdInfo[(2,2)][1],
                                                              self.model.coefficients.sdInfo[(3,3)][0],self.model.coefficients.sdInfo[(3,3)][1],
                                                              self.model.csrRowIndeces[(0,0)],self.model.csrColumnOffsets[(0,0)],
                                                              self.model.csrRowIndeces[(1,1)],self.model.csrColumnOffsets[(1,1)],
                                                              self.model.csrRowIndeces[(2,2)],self.model.csrColumnOffsets[(2,2)],
                                                              self.model.csrRowIndeces[(3,3)],self.model.csrColumnOffsets[(3,3)],
                                                              self.TPInvScaledLaplaceOperator)

    def updateTwoPhaseMassOperator_rho(self,
                                       density_scaling = True,
                                       lumped = True):
        """
        Create a discrete TwoPhase Mass operator matrix.

        Parameters
        ----------
        density_scaling : bool
            Indicates whether advection terms should be scaled with
            the density (True) or 1 (False)
        lumped : bool
            Indicates whether the mass matrices should be lumped or
            full.

        """
        rho_0 = density_scaling*self.model.coefficients.rho_0 + (1-density_scaling)*1
        nu_0 = density_scaling*self.model.coefficients.nu_0 + (1-density_scaling)*1
        rho_1 = density_scaling*self.model.coefficients.rho_1 + (1-density_scaling)*1
        nu_1 = density_scaling*self.model.coefficients.nu_1 + (1-density_scaling)*1

        self.TPScaledMassOperator.getCSRrepresentation()[2].fill(0.)
        self.model.rans2p.getTwoPhaseScaledMassOperator(1,
                                                        0,      #numerical-viscosity is not relevant for density mass matrix.
                                                        lumped,
                                                        self.model.u[0].femSpace.elementMaps.psi,
                                                        self.model.u[0].femSpace.elementMaps.grad_psi,
                                                        self.model.mesh.nodeArray,
                                                        self.model.mesh.elementNodesArray,
                                                        self.model.elementQuadratureWeights[('u',0)],
                                                        self.model.u[0].femSpace.psi,
                                                        self.model.u[0].femSpace.psi,
                                                        self.model.u[1].femSpace.psi,
                                                        self.model.u[1].femSpace.psi,
                                                        self.model.elementDiameter,
                                                        self.model.mesh.nodeDiametersArray,
                                                        self.model.coefficients.numerical_viscosity,
                                                        self.model.mesh.nElements_global,
                                                        self.model.coefficients.useMetrics,
                                                        self.model.coefficients.epsFact_density,
                                                        self.model.coefficients.epsFact,
                                                        rho_0,
                                                        nu_0,
                                                        rho_1,
                                                        nu_1,
                                                        self.model.u[0].femSpace.dofMap.l2g,
                                                        self.model.u[1].femSpace.dofMap.l2g,
                                                        self.model.u[0].dof,
                                                        self.model.u[1].dof,
                                                        self.model.u[2].dof,
                                                        self.model.u[3].dof,
                                                        self.model.coefficients.useVF,
                                                        self.model.coefficients.q_vf,
                                                        self.model.coefficients.q_phi,
                                                        self.model.csrRowIndeces[(0,0)],self.model.csrColumnOffsets[(0,0)],
                                                        self.model.csrRowIndeces[(1,1)],self.model.csrColumnOffsets[(1,1)],
                                                        self.model.csrRowIndeces[(2,2)],self.model.csrColumnOffsets[(2,2)],
                                                        self.model.csrRowIndeces[(3,3)],self.model.csrColumnOffsets[(3,3)],
                                                        self.TPScaledMassOperator)

    def updateTwoPhaseInvScaledMassOperator(self,
                                            numerical_viscosity = True,
                                            lumped = True):
        """Create a discrete TwoPhase Mass operator matrix.

        Parameters
        ----------
        numerical_viscosity : bool
            Indicates whether the numerical viscosity should be
            included with the Laplace operator.Yes (True) or
            No (False)
        """
        self.TPInvScaledMassOperator.getCSRrepresentation()[2].fill(0.)
        self.model.rans2p.getTwoPhaseScaledMassOperator(0,
                                                        numerical_viscosity,
                                                        lumped,
                                                        self.model.u[0].femSpace.elementMaps.psi,
                                                        self.model.u[0].femSpace.elementMaps.grad_psi,
                                                        self.model.mesh.nodeArray,
                                                        self.model.mesh.elementNodesArray,
                                                        self.model.elementQuadratureWeights[('u',0)],
                                                        self.model.u[0].femSpace.psi,
                                                        self.model.u[0].femSpace.psi,
                                                        self.model.u[1].femSpace.psi,
                                                        self.model.u[1].femSpace.psi,
                                                        self.model.elementDiameter,
                                                        self.model.mesh.nodeDiametersArray,
                                                        self.model.coefficients.numerical_viscosity,
                                                        self.model.mesh.nElements_global,
                                                        self.model.coefficients.useMetrics,
                                                        self.model.coefficients.epsFact_density,
                                                        self.model.coefficients.epsFact,
                                                        self.model.coefficients.rho_0,
                                                        self.model.coefficients.nu_0,
                                                        self.model.coefficients.rho_1,
                                                        self.model.coefficients.nu_1,
                                                        self.model.u[0].femSpace.dofMap.l2g,
                                                        self.model.u[1].femSpace.dofMap.l2g,
                                                        self.model.u[0].dof,
                                                        self.model.u[1].dof,
                                                        self.model.u[2].dof,
                                                        self.model.u[3].dof,
                                                        self.model.coefficients.useVF,
                                                        self.model.coefficients.q_vf,
                                                        self.model.coefficients.q_phi,
                                                        self.model.csrRowIndeces[(0,0)],self.model.csrColumnOffsets[(0,0)],
                                                        self.model.csrRowIndeces[(1,1)],self.model.csrColumnOffsets[(1,1)],
                                                        self.model.csrRowIndeces[(2,2)],self.model.csrColumnOffsets[(2,2)],
                                                        self.model.csrRowIndeces[(3,3)],self.model.csrColumnOffsets[(3,3)],
                                                        self.TPInvScaledMassOperator)

class OperatorConstructor_oneLevel(OperatorConstructor):
    """
    A class for building common discrete operators from one-level
    transport models.

    Arguments
    ---------
    OLT : :class:`proteus.Transport.OneLevelTransport`
        One level transport class from which operator construction
        will be based.
    """
    def __init__(self,OLT):
        OperatorConstructor.__init__(self,OLT)
        self._initializeOperatorConstruction()

    def updateMassOperator(self, rho=1.0):
        self._mass_val.fill(0.)
        try:
            rho = self.model.coefficients.rho
        except:
            pass
        _nd = self.model.coefficients.nd
        self.MassOperatorCoeff = TransportCoefficients.DiscreteMassMatrix(rho=rho, nd=_nd)
        _t = 1.0

        Mass_q = {}
        self._allocateMassOperatorQStorageSpace(Mass_q)
        if _nd == 2:
            self.MassOperatorCoeff.evaluate(_t,Mass_q)
        self._calculateMassOperatorQ(Mass_q)

        Mass_Jacobian = {}
        self._allocateMatrixSpace(self.MassOperatorCoeff,
                                  Mass_Jacobian)

        for ci,cjDict in self.MassOperatorCoeff.mass.items():
            for cj in cjDict:
                cfemIntegrals.updateMassJacobian_weak(Mass_q[('dm',ci,cj)],
                                                      Mass_q[('vXw*dV_m',cj,ci)],
                                                      Mass_Jacobian[ci][cj])
        self._createOperator(self.MassOperatorCoeff,Mass_Jacobian,self.MassOperator)

    def updateTPAdvectionOperator(self,phase_function=None):
        self._u = numpy.copy(self.model.q[('u',1)])
        self._v = numpy.copy(self.model.q[('u',2)])
        self._advective_field = [self._u, self._v]
        self._advection_val = self.model.nzval.copy()
        self._advection_val.fill(0.)
        _nd = self.model.coefficients.nd

        _rho_0 = self.model.coefficients.rho_0
        _rho_1 = self.model.coefficients.rho_1
        _nu_0 = self.model.coefficients.nu_0
        _nu_1 = self.model.coefficients.nu_1

        if phase_function == None:
            self.AdvectionOperatorCoeff = TransportCoefficients.DiscreteTwoPhaseAdvectionOperator(u = self._advective_field,
                                                                                                  nd = _nd,
                                                                                                  rho_0 = _rho_0,
                                                                                                  nu_0 = _nu_0,
                                                                                                  rho_1 = _rho_1,
                                                                                                  nu_1 = _nu_1,
                                                                                                  LS_model = _phase_func)
        else:
            self.AdvectionOperatorCoeff = TransportCoefficients.DiscreteTwoPhaseAdvectionOperator(u = self._advective_field,
                                                                                                  nd = _nd,
                                                                                                  rho_0 = _rho_0,
                                                                                                  nu_0 = _nu_0,
                                                                                                  rho_1 = _rho_1,
                                                                                                  nu_1 = _nu_1,
                                                                                                  phase_function = phase_function)

        _t = 1.0

        Advection_q = {}
        self._allocateAdvectionOperatorQStorageSpace(Advection_q)
        self._calculateQuadratureValues(Advection_q)
        if _nd==2:
            self.AdvectionOperatorCoeff.evaluate(_t,Advection_q)
        self._calculateAdvectionOperatorQ(Advection_q)

        Advection_Jacobian = {}
        self._allocateMatrixSpace(self.AdvectionOperatorCoeff,
                                  Advection_Jacobian)

        for ci,ckDict in self.AdvectionOperatorCoeff.advection.items():
            for ck in ckDict:
                cfemIntegrals.updateAdvectionJacobian_weak_lowmem(Advection_q[('df',ci,ck)],
                                                                  self._operatorQ[('v',ck)],
                                                                  Advection_q[('grad(w)*dV_f',ci)],
                                                                  Advection_Jacobian[ci][ck])
        self._createOperator(self.AdvectionOperatorCoeff, Advection_Jacobian, self.TPAdvectionOperator)

    def updateTPInvScaleLaplaceOperator(self):
        self._laplace_val = self.OLT.nzval.copy()
        self._laplace_val.fill(0.)

        _rho_0 = self.OLT.coefficients.rho_0
        _rho_1 = self.OLT.coefficients.rho_1
        _nu_0 = self.OLT.coefficients.nu_0
        _nu_1 = self.OLT.coefficients.nu_1

        _nd = self.OLT.coefficients.nd
        if self.OLT.coefficients.nu != None:
            _nu = self.OLT.coefficients.nu

        if phase_function == None:
            self.LaplaceOperatorCoeff = TransportCoefficients.DiscreteTwoPhaseInvScaledLaplaceOperator(nd=_nd,
                                                                                                       rho_0 = _rho_0,
                                                                                                       nu_0 = _nu_0,
                                                                                                       rho_1 = _rho_1,
                                                                                                       nu_1 = _nu_1,
                                                                                                       LS_model = _phase_func)
        else:
            self.LaplaceOperatorCoeff = TransportCoefficients.DiscreteTwoPhaseInvScaledLaplaceOperator(nd=_nd,
                                                                                                       rho_0 = _rho_0,
                                                                                                       nu_0 = _nu_0,
                                                                                                       rho_1 = _rho_1,
                                                                                                       nu_1 = _nu_1,
                                                                                                       phase_function = phase_function)

        _t = 1.0

        Laplace_phi = {}
        Laplace_dphi = {}
        self._initializeLaplacePhiFunctions(Laplace_phi,Laplace_dphi)
        self._initializeSparseDiffusionTensor(self.LaplaceOperatorCoeff)

        Laplace_q = {}
        self._allocateLaplaceOperatorQStorageSpace(Laplace_q)
        self._calculateQuadratureValues(Laplace_q)
        if _nd==2:
            self.LaplaceOperatorCoeff.evaluate(_t,Laplace_q)
        self._calculateLaplaceOperatorQ(Laplace_q)

        Laplace_Jacobian = {}
        self._allocateMatrixSpace(self.LaplaceOperatorCoeff,
                                  Laplace_Jacobian)

        for ci,ckDict in self.LaplaceOperatorCoeff.diffusion.items():
            for ck,cjDict in ckDict.items():
                for cj in set(list(cjDict.keys())+list(self.LaplaceOperatorCoeff.potential[ck].keys())):
                    cfemIntegrals.updateDiffusionJacobian_weak_sd(self.LaplaceOperatorCoeff.sdInfo[(ci,ck)][0],
                                                                  self.LaplaceOperatorCoeff.sdInfo[(ci,ck)][1],
                                                                  self.OLT.phi[ck].femSpace.dofMap.l2g, #??!!??
                                                                  Laplace_q[('a',ci,ck)],
                                                                  Laplace_q[('da',ci,ck,cj)],
                                                                  Laplace_q[('grad(phi)',ck)],
                                                                  Laplace_q[('grad(w)*dV_a',ck,ci)],
                                                                  Laplace_dphi[(ck,cj)].dof,
                                                                  self._operatorQ[('v',cj)],
                                                                  self._operatorQ[('grad(v)',cj)],
                                                                  Laplace_Jacobian[ci][cj])
        self._createOperator(self.LaplaceOperatorCoeff,
                             Laplace_Jacobian,
                             self.TPInvScaledLaplaceOperator)

    def updateTwoPhaseMassOperator_rho(self):
        pass

    def updateTwoPhaseInvScaledMassOperator(self):
        _rho_0 = self.OLT.coefficients.rho_0
        _rho_1 = self.OLT.coefficients.rho_1
        _nu_0 = self.OLT.coefficients.nu_0
        _nu_1 = self.OLT.coefficients.nu_1

        self._mass_val.fill(0.)

        _nd = self.OLT.coefficients.nd
        if self.OLT.coefficients.rho != None:
            _rho = self.OLT.coefficients.rho

        if phase_function == None:
            self.MassOperatorCoeff = TransportCoefficients.DiscreteTwoPhaseMassMatrix(nd = _nd,
                                                                                      rho_0 = _rho_0,
                                                                                      nu_0 = _nu_0,
                                                                                      rho_1 = _rho_1,
                                                                                      nu_1 = _nu_1,
                                                                                      LS_model = _phase_func)
        else:
            self.MassOperatorCoeff = TransportCoefficients.DiscreteTwoPhaseMassMatrix(nd = _nd,
                                                                                      rho_0 = _rho_0,
                                                                                      nu_0 = _nu_0,
                                                                                      rho_1 = _rho_1,
                                                                                      nu_1 = _nu_1,
                                                                                      phase_function = phase_function)

        _t = 1.0

        Mass_q = {}
        self._allocateTwoPhaseMassOperatorQStorageSpace(Mass_q)
        self._calculateQuadratureValues(Mass_q)
        if _nd == 2:
            self.MassOperatorCoeff.evaluate(_t,Mass_q)
        self._calculateTwoPhaseMassOperatorQ(Mass_q)

        Mass_Jacobian = {}
        self._allocateMatrixSpace(self.MassOperatorCoeff,
                                  Mass_Jacobian)

        for ci,cjDict in self.MassOperatorCoeff.mass.items():
            for cj in cjDict:
                cfemIntegrals.updateMassJacobian_weak(Mass_q[('dm',ci,cj)],
                                                      Mass_q[('vXw*dV_m',cj,ci)],
                                                      Mass_Jacobian[ci][cj])

        self._createOperator(self.MassOperatorCoeff,Mass_Jacobian,self.TPMassOperator)

    def _initializeOperatorConstruction(self):
        """ Collect basic values used by all attach operators functions. """
        self._operatorQ = {}
        self._attachJacobianInfo(self._operatorQ)
        self._attachQuadratureInfo()
        self._attachTestInfo(self._operatorQ)
        self._attachTrialInfo(self._operatorQ)

    def _attachQuadratureInfo(self):
        """Define the quadrature type used to build operators.

        """
        self._elementQuadrature = self.model._elementQuadrature
        self._elementBoundaryQuadrature = self.model._elementBoundaryQuadrature

    def _attachJacobianInfo(self,Q):
        """ This helper function attaches quadrature data related to 'J'

        Arguments
        ---------
        Q : dict
            A dictionary to store values at quadrature points.
        """
        scalar_quad = StorageSet(shape=(self.model.mesh.nElements_global,
                                        self.model.nQuadraturePoints_element) )
        tensor_quad = StorageSet(shape={})

        tensor_quad |= set(['J',
                            'inverse(J)'])
        scalar_quad |= set(['det(J)',
                            'abs(det(J))'])

        for k in tensor_quad:
            Q[k] = numpy.zeros((self.model.mesh.nElements_global,
                                self.model.nQuadraturePoints_element,
                                self.model.nSpace_global,
                                self.model.nSpace_global),
                                'd')

        scalar_quad.allocate(Q)

        self.model.u[0].femSpace.elementMaps.getJacobianValues(self.model.elementQuadraturePoints,
                                                             Q['J'],
                                                             Q['inverse(J)'],
                                                             Q['det(J)'])
        Q['abs(det(J))'] = numpy.absolute(Q['det(J)'])

    def _attachTestInfo(self,Q):
        """ Attach quadrature data for test functions.

        Arguments
        ---------
        Q : dict
            A dictionary to store values at quadrature points.

        Notes
        -----
        TODO - This function really doesn't need to compute the whole kitchen sink.
        Find a more efficient way to handle this.
        """
        test_shape_quad = StorageSet(shape={})
        test_shapeGradient_quad = StorageSet(shape={})

        test_shape_quad |= set([('w',ci) for ci in range(self.model.nc)])
        test_shapeGradient_quad |= set([('grad(w)',ci) for ci in range(self.model.nc)])

        for k in test_shape_quad:
            Q[k] = numpy.zeros(
                (self.model.mesh.nElements_global,
                 self.model.nQuadraturePoints_element,
                 self.model.nDOF_test_element[k[-1]]),
                'd')

        for k in test_shapeGradient_quad:
            Q[k] = numpy.zeros(
                (self.model.mesh.nElements_global,
                 self.model.nQuadraturePoints_element,
                 self.model.nDOF_test_element[k[-1]],
                 self.model.nSpace_global),
                'd')

        for ci in range(self.model.nc):
            if ('w',ci) in Q:
                self.model.testSpace[ci].getBasisValues(self.model.elementQuadraturePoints,
                                                      Q[('w',ci)])
            if ('grad(w)',ci) in Q:
                self.model.testSpace[ci].getBasisGradientValues(self.model.elementQuadraturePoints,
                                                              Q[('inverse(J)')],
                                                              Q[('grad(w)',ci)])

    def _attachTrialInfo(self,Q):
        """ Attach quadrature data for trial functions.

        Arguments
        ---------
        Q : dict
            A dictionary to store values at quadrature points.
        """
        trial_shape_quad = StorageSet(shape={})
        trial_shapeGrad_quad = StorageSet(shape={})

        trial_shape_quad |= set([('v',ci) for ci in range(self.model.nc)])
        trial_shapeGrad_quad |= set([('grad(v)',ci) for ci in range(self.model.nc)])

        for k in trial_shape_quad:
            Q[k] = numpy.zeros(
                (self.model.mesh.nElements_global,
                 self.model.nQuadraturePoints_element,
                 self.model.nDOF_test_element[k[-1]]),
                'd')

        for k in trial_shapeGrad_quad:
            Q[k] = numpy.zeros(
                (self.model.mesh.nElements_global,
                 self.model.nQuadraturePoints_element,
                 self.model.nDOF_test_element[k[-1]],
                 self.model.nSpace_global),
                'd')

        for ci in range(self.model.nc):
            if ('v',ci) in Q:
                self.model.testSpace[ci].getBasisValues(self.model.elementQuadraturePoints,
                                                      Q[('v',ci)])
            if ('grad(v)',ci) in Q:
                self.model.testSpace[ci].getBasisGradientValues(self.model.elementQuadraturePoints,
                                                              Q[('inverse(J)')],
                                                              Q[('grad(v)',ci)])

    def _allocateMassOperatorQStorageSpace(self,Q):
        """ Allocate space for mass operator values. """
        test_shape_quad = StorageSet(shape={})
        trial_shape_quad = StorageSet(shape={})
        trial_shape_X_test_shape_quad = StorageSet(shape={})
        tensor_quad = StorageSet(shape={})
        # TODO - ARB : I don't think the 3 is necessary here...It created a
        # confusing bug in the 2-phase problem...Need to investigate.
        scalar_quad = StorageSet(shape=(self.model.mesh.nElements_global,
                                        self.model.nQuadraturePoints_element,
                                        3))

        scalar_quad |= set([('u',ci) for ci in range(self.model.nc)])
        scalar_quad |= set([('m',ci) for ci in list(self.MassOperatorCoeff.mass.keys())])

        test_shape_quad |= set([('w*dV_m',ci) for ci in list(self.MassOperatorCoeff.mass.keys())])

        for ci,cjDict in self.MassOperatorCoeff.mass.items():
            trial_shape_X_test_shape_quad |= set([('vXw*dV_m',cj,ci) for cj in list(cjDict.keys())])

        for ci,cjDict in self.MassOperatorCoeff.mass.items():
            scalar_quad |= set([('dm',ci,cj) for cj in list(cjDict.keys())])

        for k in tensor_quad:
            Q[k] = numpy.zeros(
                (self.model.mesh.nElements_global,
                 self.model.nQuadraturePoints_element,
                 self.model.nSpace_global,
                 self.model.nSpace_global),
                'd')

        for k in test_shape_quad:
            Q[k] = numpy.zeros(
                (self.model.mesh.nElements_global,
                 self.model.nQuadraturePoints_element,
                 self.model.nDOF_test_element[k[-1]]),
                'd')

        for k in trial_shape_X_test_shape_quad:
            Q[k] = numpy.zeros((self.model.mesh.nElements_global,
                                self.model.nQuadraturePoints_element,
                                self.model.nDOF_trial_element[k[1]],
                                self.model.nDOF_test_element[k[2]]),'d')

        scalar_quad.allocate(Q)

    def _calculateMassOperatorQ(self,Q):
        """ Calculate values for mass operator. """
        elementQuadratureDict = {}

        for ci in list(self.MassOperatorCoeff.mass.keys()):
            elementQuadratureDict[('m',ci)] = self._elementQuadrature

        (elementQuadraturePoints,elementQuadratureWeights,
         elementQuadratureRuleIndeces) = Quadrature.buildUnion(elementQuadratureDict)
        for ci in range(self.model.nc):
            if ('w*dV_m',ci) in Q:
                cfemIntegrals.calculateWeightedShape(elementQuadratureWeights[('m',ci)],
                                                     self._operatorQ['abs(det(J))'],
                                                     self._operatorQ[('w',ci)],
                                                     Q[('w*dV_m',ci)])

        for ci in zip(list(range(self.model.nc)),list(range(self.model.nc))):
                cfemIntegrals.calculateShape_X_weightedShape(self._operatorQ[('v',ci[1])],
                                                             Q[('w*dV_m',ci[0])],
                                                             Q[('vXw*dV_m',ci[1],ci[0])])

    def _allocateMatrixSpace(self,coeff,matrixDict):
        """ Allocate space for Operator Matrix """
        for ci in range(self.model.nc):
            matrixDict[ci] = {}
            for cj in range(self.model.nc):
                if cj in coeff.stencil[ci]:
                    matrixDict[ci][cj] = numpy.zeros(
                        (self.model.mesh.nElements_global,
                         self.model.nDOF_test_element[ci],
                         self.model.nDOF_trial_element[cj]),
                        'd')

    def _createOperator(self,coeff,matrixDict,A):
        """ Takes the matrix dictionary and creates a CSR matrix """
        for ci in range(self.model.nc):
            for cj in coeff.stencil[ci]:
                cfemIntegrals.updateGlobalJacobianFromElementJacobian_CSR(self.model.l2g[ci]['nFreeDOF'],
                                                                          self.model.l2g[ci]['freeLocal'],
                                                                          self.model.l2g[cj]['nFreeDOF'],
                                                                          self.model.l2g[cj]['freeLocal'],
                                                                          self.model.csrRowIndeces[(ci,cj)],
                                                                          self.model.csrColumnOffsets[(ci,cj)],
                                                                          matrixDict[ci][cj],
                                                                          A)

    def _calculateQuadratureValues(self,Q):
        elementQuadratureDict = {}
        elementQuadratureDict[('m',1)] = self._elementQuadrature
        (elementQuadraturePoints,elementQuadratureWeights,
         elementQuadratureRuleIndeces) = Quadrature.buildUnion(elementQuadratureDict)
        self.model.u[0].femSpace.elementMaps.getValues(elementQuadraturePoints, Q['x'])

    def _allocateAdvectionOperatorQStorageSpace(self,Q):
           """Allocate storage space for the Advection operator values. """
           scalar_quad = StorageSet(shape=(self.model.mesh.nElements_global,
                                           self.model.nQuadraturePoints_element))
           points_quadrature = StorageSet(shape=(self.model.mesh.nElements_global,
                                                 self.model.nQuadraturePoints_element,
                                                 3))
           vector_quad = StorageSet(shape=(self.model.mesh.nElements_global,
                                           self.model.nQuadraturePoints_element,
                                           self.model.nSpace_global))
           tensor_quad = StorageSet(shape=(self.model.mesh.nElements_global,
                                           self.model.nQuadraturePoints_element,
                                           self.model.nSpace_global))
           gradients = StorageSet(shape={})

           points_quadrature |= set(['x'])
           scalar_quad |= set([('u',0)])
           vector_quad |= set([('f',ci) for ci in range(self.model.nc)])
           tensor_quad |= set([('df',0,0)])

           for i in range(self.model.nc):
               for j in range(1,self.model.nc):
                   tensor_quad |= set([('df',i,j)])

           gradients |= set([('grad(w)*dV_f',ci) for ci in list(self.AdvectionOperatorCoeff.advection.keys())])

           scalar_quad.allocate(Q)
           vector_quad.allocate(Q)

           for k in tensor_quad:
               Q[k] = numpy.zeros(
                   (self.model.mesh.nElements_global,
                    self.model.nQuadraturePoints_element,
                    self.model.nSpace_global),
                   'd')

           for k in gradients:
               Q[k] = numpy.zeros(
                   (self.model.mesh.nElements_global,
                    self.model.nQuadraturePoints_element,
                    self.model.nDOF_test_element[k[-1]],
                    self.model.nSpace_global),
                   'd')

           points_quadrature.allocate(Q)

class ChebyshevSemiIteration(LinearSolver):
    """ Class for implementing the ChebyshevSemiIteration.

    Notes
    -----
    The Chebyshev semi-iteration was developed in the 1960s
    by Golub and Varga.  It is an iterative technique for
    solving linear systems Ax = b with the property of preserving
    linearity with respect to the Krylov solves (see Wathen,
    Rees 2009 - Chebyshev semi-iteration in preconditioning
    for problems including the mass matrix).  This makes the method
    particularly well suited for solving sub-problems that arise in
    more complicated block preconditioners such as the Schur
    complement, provided one has an aprior bound on the systems
    eigenvalues (see Wathen 1987 - Realisitc eigenvalue bounds for
    Galerkin mass matrix).

    When implementing this method it is important you first
    have tight aprior bounds on the eigenvalues (denoted here as
    alpha and beta). This can be a challenge, but the references
    above do provide these results for many relevant mass matrices.

    Also, when implementing this method, the residual b - Ax0
    will be preconditioned with the inverse of diag(A).  Your eigenvalue
    bounds should reflect the spectrum of this preconditioned system.

    Arugments
    ---------
    A : :class: `p4pyPETSc.Mat`
        The linear system matrix

    alpha : float
        A's smallest eigenvalue

    beta : float
        A's largest eigenvalue

    save_iterations : bool
        A flag indicating whether to store each solution iteration

    Notes
    -----
    The Chebyshev semi-iteration is often used to solve subproblems of
    larger linear systems.  Thus, it is common that this class will
    use petsc4py matrices and vectors.  Currently this is the
    only case that is implemented, but an additional constructor
    has been included in the API for superlu matrices for future
    implementations.
    """

    def __init__(self,
                 A,
                 alpha,
                 beta,
                 save_iterations = False):
        self.A_petsc = A

        # Initialize Linear Solver with superlu matrix
        num_rows = A.getSizes()[1][0]
        num_cols = A.getSizes()[1][1]
        (self.rowptr, self.colind, self.nzval) = A.getValuesCSR()
        A_superlu = SparseMat(num_rows,
                              num_cols,
                              self.nzval.shape[0],
                              self.nzval,
                              self.colind,
                              self.rowptr)
        LinearSolver.__init__(self, A_superlu)

        self.r_petsc = p4pyPETSc.Vec().createWithArray(numpy.zeros(num_cols))
        self.r_petsc.setType('mpi')
        self.r_petsc_array = self.r_petsc.getArray()

        self.alpha = alpha
        self.beta = beta
        self.relax_parameter = old_div((self.alpha + self.beta), 2.)
        self.rho = old_div((self.beta - self.alpha), (self.alpha + self.beta))

        self.diag = self.A_petsc.getDiagonal().copy()
        self.diag.scale(self.relax_parameter)
        self.z = self.A_petsc.getDiagonal().copy()

        self.save_iterations = save_iterations
        if self.save_iterations:
            self.iteration_results = []

    @classmethod
    def chebyshev_superlu_constructor(cls):
        """
        Future home of a Chebyshev constructor for superlu matrices.
        """
        raise RuntimeError('This function is not implmented yet.')

    def apply(self, b, x, k=5):
        """ This function applies the Chebyshev-semi iteration.

        Parameters
        ----------
        b : :class: `p4pyPETSc.Vec`
            The righthand side vector

        x : :class: `p4pyPETSc.Vec`
            An initial guess for the solution.  Note that the
            solution will be returned in the vector too.

        k : int
            Number of iterations

        Returns
        -------
        x : :class:`p4pyPETSc.Vec`
            The result of the Chebyshev semi-iteration.
        """
        self.x_k = x
        self.x_k_array = self.x_k.getArray()
        self.x_km1 = x.copy()
        self.x_km1.zeroEntries()
        if self.save_iterations:
            self.iteration_results.append(self.x_k_array.copy())

        # Since b maybe locked in some instances, we create a copy
        b_copy = b.copy()

        for i in range(k):
            w = old_div(1.,(1-old_div((self.rho**2),4.)))
            self.r_petsc_array.fill(0.)
            self.computeResidual(self.x_k_array,
                                 self.r_petsc_array,
                                 b_copy.getArray())
            # x_kp1 = w*(z + x_k - x_km1) + x_km1
            self.r_petsc.scale(-1)
            self.z.pointwiseDivide(self.r_petsc, self.diag)
            self.z.axpy(1., self.x_k)
            self.z.axpy(-1., self.x_km1)
            self.z.scale(w)
            self.z.axpy(1., self.x_km1)
            self.x_km1 = self.x_k.copy()
            self.x_k = self.z.copy()
            self.x_k_array = self.x_k.getArray()
            if self.save_iterations:
                self.iteration_results.append(self.x_k.getArray().copy())
        x.setArray(self.x_k_array)

# The implementation that is commented out here was adopted from
# the 1996 text Iterative Solution Methods by Owe Axelsson starting
# on page 179.  As currently written, this algorithm requires
# inputing the inverse diagonally preconditioned matrix A and b.  I'm
# not sure this is the best approach, but I'd like to leave this code
# in place for now in case it is useful in the future.

    # def _calc_theta_ell(self, ell):
    #     return ((2*ell + 1) / (2. * self.k) ) * math.pi

    # def _calc_tau(self, ell):
    #     theta = self._calc_theta_ell(ell)
    #     one_over_tau = ( (self.beta - self.alpha) / 2. * math.cos(theta) +
    #                      (self.beta + self.alpha) / 2.)
    #     return 1. / one_over_tau

    # def apply(self):
    #     for i in range(self.k):
    #         if i==0 and self.save_iterations:
    #             self.iteration_results.append(self.x_k.getArray().reshape(self.n,1).copy())
    #         elif i > 0:
    #             tau = self._calc_tau(i-1)
    #             resid = self._calc_residual(self.x_k)
    #             self.x_k.axpy(-tau, resid)
    #             if self.save_iterations:
    #                 self.iteration_results.append(self.x_k.getArray().reshape(self.n,1).copy())

class SolverNullSpace(object):

    def __init__(self,
                 proteus_ksp):
        self._set_global_ksp(proteus_ksp)

    @staticmethod
    def get_name():
        return 'no_null_space'

    @staticmethod
    def apply_to_schur_block(global_ksp):
        pass

    def _set_global_ksp(self,
                        proteus_ksp):
        self.proteus_ksp = proteus_ksp

    def get_global_ksp(self):
        return self.proteus_ksp

    def apply_ns(self,
                 par_b):
        pass

NoNullSpace = SolverNullSpace

class NavierStokesConstantPressure(SolverNullSpace):

    def __init__(self,
                 proteus_ksp):
        super(NavierStokesConstantPressure, self).__init__(proteus_ksp)

    @staticmethod
    def get_name():
        return 'constant_pressure'

    @staticmethod
    def apply_to_schur_block(global_ksp):
        nsp = p4pyPETSc.NullSpace().create(comm=p4pyPETSc.COMM_WORLD,
                                           vectors = (),
                                           constant = True)
        global_ksp.pc.getFieldSplitSubKSP()[1].getOperators()[0].setNullSpace(nsp)
        global_ksp.pc.getFieldSplitSubKSP()[1].getOperators()[1].setNullSpace(nsp)

    def apply_ns(self,
                 par_b):
        """
        Applies the global null space created from a pure Neumann boundary
        problem.

        Arguments
        ---------
        par_b : :vec:`petsc4py_vec`
        """
        # Check whether a global null space vector for a constant
        # pressure has been created.  If not, create one.
        try:
            self.pressure_null_space
        except AttributeError:
            self._defineNullSpaceVec(par_b)
            self.pressure_null_space = p4pyPETSc.NullSpace().create(constant=False,
                                                                    vectors=self.global_null_space,
                                                                    comm=p4pyPETSc.COMM_WORLD)

        # Using the global constant pressure null space, assign it to
        # the global ksp object
        self.get_global_ksp().ksp.getOperators()[0].setNullSpace(self.pressure_null_space)

    def _defineNullSpaceVec(self,
                            par_b):
        """ Setup a global null space vector.

        TODO (ARB)
        ----------
        This needs to be tested more throughly for parallel
        implmentations.
        """
        ksp = self.get_global_ksp()
        stabilized = False
        if ksp.par_L.pde.u[0].femSpace.dofMap.nDOF_all_processes==ksp.par_L.pde.u[1].femSpace.dofMap.nDOF_all_processes:
            stabilized = True

        rank = p4pyPETSc.COMM_WORLD.rank
        size = p4pyPETSc.COMM_WORLD.size
        null_space_vector = par_b.copy()
        null_space_vector.getArray().fill(0.)
        N_DOF_pressure = ksp.par_L.pde.u[0].femSpace.dofMap.nDOF_all_processes

        if stabilized:
            tmp = null_space_vector.getArray()[::3]
            tmp[:] = old_div(1.0, (sqrt(N_DOF_pressure)))
        else:
            n_DOF_pressure = ksp.par_L.pde.u[0].femSpace.dofMap.nDOF
            tmp = null_space_vector.getArray()[0:n_DOF_pressure]
            tmp[:] = old_div(1.0, (sqrt(N_DOF_pressure)))
        self.global_null_space = [null_space_vector]

class ConstantNullSpace(SolverNullSpace):
    def __init__(self,
                 proteus_ksp):
        super(ConstantNullSpace, self).__init__(proteus_ksp)

    @staticmethod
    def get_name():
        return 'constant'

    def apply_ns(self,
                 par_b):
        """
        Applies the global null space created from a pure Neumann boundary
        problem.

        Arguments
        ---------
        par_b : :vec:`petsc4py_vec`
        """
        # Check whether a global null space vector for a constant
        # has been created.  If not, create one.
        try:
            self.constant_null_space
        except AttributeError:
            self.constant_null_space = p4pyPETSc.NullSpace().create(constant=True,
                                                                    comm=p4pyPETSc.COMM_WORLD)

        # Using the global constant pressure null space, assign it to
        # the global ksp object.
        self.get_global_ksp().ksp.getOperators()[0].setNullSpace(self.constant_null_space)<|MERGE_RESOLUTION|>--- conflicted
+++ resolved
@@ -1622,10 +1622,6 @@
     def setUp(self,
               global_ksp,
               newton_its=None):
-<<<<<<< HEAD
-
-=======
->>>>>>> 1f3bc72e
         """
         Set up the NavierStokesSchur preconditioner.
 
@@ -2203,7 +2199,6 @@
         isv = self.operator_constructor.linear_smoother.isv
 
         self.operator_constructor.updateNp_rho(density_scaling = self.density_scaling)
-<<<<<<< HEAD
         self.Np_rho = self.N_rho.createSubMatrix(isp,
                                                  isp)
 
@@ -2219,11 +2214,6 @@
                                                      isp)
             self.Qp_invScaledVis = self.Q_invScaledVis.createSubMatrix(isp,
                                                                        isp)
-=======
-        self.Np_rho = self.N_rho.getSubMatrix(isp,
-                                              isp)
-
->>>>>>> 1f3bc72e
 
         if newton_its == 0:
             self.operator_constructor.updateInvScaledAp()
@@ -2266,10 +2256,7 @@
                 self.velocity_block_preconditioner_set = True
         except AttributeError:
             pass
-<<<<<<< HEAD
-=======
-
->>>>>>> 1f3bc72e
+
         if self.velocity_block_preconditioner:
             self._setup_velocity_block_preconditioner(global_ksp)
 
@@ -2414,10 +2401,7 @@
         self.isv.createGeneral(self.pressureDOF,comm=p4pyPETSc.COMM_WORLD)
         self.pc.setFieldSplitIS(self.isp)
         self.pc.setFieldSplitIS(self.isv)
-<<<<<<< HEAD
-
-=======
->>>>>>> 1f3bc72e
+
     def setUp(self,
               global_ksp=None,
               newton_its=None):
