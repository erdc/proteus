"""
A hierarchy of classes for linear algebraic system solvers.

.. inheritance-diagram:: proteus.LinearSolvers
   :parts: 1
"""
from LinearAlgebraTools import *
import FemTools
import lapackWrappers
import superluWrappers
import TransportCoefficients
import cfemIntegrals
import Quadrature
from petsc4py import PETSc as p4pyPETSc
from math import *
from .Profiling import logEvent

class LinearSolver:
    """ The base class for linear solvers.  """
    def __init__(self,
                 L,
                 rtol_r  = 1.0e-4,
                 atol_r  = 1.0e-16,
                 rtol_du = 1.0e-4,
                 atol_du = 1.0e-16,
                 maxIts  = 100,
                 norm = l2Norm,
                 convergenceTest = 'r',
                 computeRates = True,
                 printInfo = False):
        self.solverName = "Base Class"
        self.L = L
        self.n = L.shape[0]
        self.du = Vec(self.n)
        self.rtol_r=rtol_r
        self.atol_r=atol_r
        self.rtol_du=rtol_du
        self.atol_du=atol_du
        self.maxIts=maxIts
        self.its=0
        self.solveCalls = 0
        self.recordedIts=0
        self.solveCalls_failed = 0
        self.recordedIts_failed=0
        self.rReductionFactor=0.0
        self.duReductionFactor=0.0
        self.rReductionFactor_avg=0.0
        self.duReductionFactor_avg=0.0
        self.rReductionOrder=0.0
        self.rReductionOrder_avg=0.0
        self.duReductionOrder=0.0
        self.duReductionOrder_avg=0.0
        self.ratio_r_current = 1.0
        self.ratio_r_solve = 1.0
        self.ratio_du_solve = 1.0
        self.last_log_ratio_r = 1.0
        self.last_log_ratior_du = 1.0
        self.convergenceTest = convergenceTest
        self.computeRates = computeRates
        self.computeEigenvalues=False
        self.printInfo = printInfo
        self.norm = l2Norm
        self.convergenceHistoryIsCorrupt=False
        self.norm_r0=0.0
        self.norm_r=0.0
        self.norm_du=0.0
        self.r=None
        self.leftEigenvectors=None
        self.rightEigenvectors=None
        self.eigenvalues_r=None
        self.eigenvalues_i=None
        self.work=None
        #need some information about parallel setup?
        self.par_fullOverlap = True #whether or not partitioning has full overlap
        #for petsc interface
        self.xGhosted = None
        self.b=None
    def setResTol(self,rtol,atol):
        self.rtol_r = rtol
        self.atol_r = atol
    def prepare(self,b=None):
        pass
    def solve(self,u,r=None,b=None,par_u=None,par_b=None):
        pass
    def calculateEigenvalues(self):
        pass
    def computeResidual(self,u,r,b,initialGuessIsZero=False):
        if initialGuessIsZero:
            r[:]=b
            r*=(-1.0)
        else:
            if type(self.L).__name__ == 'ndarray':
                r[:] = numpy.dot(u,self.L)
            elif type(self.L).__name__ == 'SparseMatrix':
                self.L.matvec(u,r)
            r-=b
    def solveInitialize(self,u,r,b,initialGuessIsZero=True):
        if r is None:
            if self.r is None:
                self.r = Vec(self.n)
            r=self.r
        else:
            self.r=r
        if b is None:
            if self.b is None:
                self.b = Vec(self.n)
            b=self.b
        else:
            self.b=b
        self.computeResidual(u,r,b,initialGuessIsZero)
        self.its = 0
        self.norm_r0 = self.norm(r)
        self.norm_r = self.norm_r0
        self.ratio_r_solve = 1.0
        self.ratio_du_solve = 1.0
        self.last_log_ratio_r = 1.0
        self.last_log_ratior_du = 1.0
        self.convergenceHistoryIsCorrupt=False
        return (r,b)
    def computeConvergenceRates(self):
        if self.convergenceHistoryIsCorrupt:
            return
        else:
            if self.its > 0:
                if self.norm_r < self.lastNorm_r:
                    self.ratio_r_current = self.norm_r/self.lastNorm_r
                else:
                    self.convergenceHistoryIsCorrupt=True
                    return
                if self.ratio_r_current > 1.0e-100:
                    log_ratio_r_current = log(self.ratio_r_current)
                else:
                    self.convergenceHistoryIsCorrupt
                    return
                self.ratio_r_solve *= self.ratio_r_current
                self.rReductionFactor = pow(self.ratio_r_solve,1.0/self.its)
                if self.its > 1:
                    self.rReductionOrder = log_ratio_r_current/ \
                                           self.last_log_ratio_r
                    if self.norm_du < self.lastNorm_du:
                        ratio_du_current = self.norm_du/self.lastNorm_du
                    else:
                        self.convergenceHistoryIsCorrupt=True
                        return
                    if ratio_du_current > 1.0e-100:
                        log_ratio_du_current = log(ratio_du_current)
                    else:
                        self.convergenceHistoryIsCorrupt=True
                        return
                    self.ratio_du_solve *= ratio_du_current
                    self.duReductionFactor = pow(self.ratio_du_solve,
                                                 1.0/(self.its-1))
                    if self.its > 2:
                        self.duReductionOrder = log_ratio_du_current/ \
                                                self.last_log_ratio_du
                    self.last_log_ratio_du = log_ratio_du_current
                self.last_log_ratio_r = log_ratio_r_current
                self.lastNorm_du = self.norm_du
            self.lastNorm_r = self.norm_r
    def converged(self,r):
        convergedFlag = False
        self.norm_r = self.norm(r)
        self.norm_du = self.norm(self.du)
        if self.computeRates ==  True:
            self.computeConvergenceRates()
        if self.convergenceTest == 'its':
            if self.its == self.maxIts:
                convergedFlag = True
        elif self.convergenceTest == 'r':
            if (self.its != 0 and
                self.norm_r < self.rtol_r*self.norm_r0 + self.atol_r):
                convergedFlag = True
        if convergedFlag == True and self.computeRates == True:
            self.computeAverages()
        if self.printInfo == True:
            print self.info()
        return convergedFlag
    def failed(self):
        failedFlag = False
        if self.its == self.maxIts:
            self.solveCalls_failed+=1
            self.recordedIts_failed+=self.its
            failedFlag = True
        self.its+=1
        return failedFlag
    def computeAverages(self):
        self.recordedIts+=self.its
        if self.solveCalls == 0:
            self.rReductionFactor_avg = self.rReductionFactor
            self.duReductionFactor_avg = self.duReductionFactor
            self.rReductionOrder_avg = self.rReductionOrder
            self.duReductionOrder_avg = self.duReductionOrder
            self.solveCalls+=1
        else:
            self.rReductionFactor_avg*=self.solveCalls
            self.rReductionFactor_avg+=self.rReductionFactor
            self.duReductionFactor_avg*=self.solveCalls
            self.duReductionFactor_avg+=self.duReductionFactor
            self.rReductionOrder_avg*=self.solveCalls
            self.rReductionOrder_avg+=self.rReductionOrder
            self.duReductionOrder_avg*=self.solveCalls
            self.duReductionOrder_avg+=self.duReductionOrder
            self.solveCalls +=1
            self.rReductionFactor_avg/=self.solveCalls
            self.duReductionFactor_avg/=self.solveCalls
            self.rReductionOrder_avg/=self.solveCalls
            self.duReductionOrder_avg/=self.solveCalls
    def info(self):
        self.infoString  = "************Start Linear Solver Info************\n"
        self.infoString += "its                   =  %i \n" % self.its
        self.infoString += "r reduction factor    = %12.5e\n" % self.rReductionFactor
        self.infoString += "du reduction factor   = %12.5e\n" % self.duReductionFactor
        self.infoString += "r reduction order     = %12.5e\n" % self.rReductionOrder
        self.infoString += "du reduction order    = %12.5e\n" % self.duReductionOrder
        self.infoString += "<r reduction factor>  = %12.5e\n" % self.rReductionFactor_avg
        self.infoString += "<du reduction factor> = %12.5e\n" % self.duReductionFactor_avg
        self.infoString += "<r reduction order>   = %12.5e\n" % self.rReductionOrder_avg
        self.infoString += "<du reduction order>  = %12.5e\n" % self.duReductionOrder_avg
        self.infoString += "total its             =  %i \n" % self.recordedIts
        self.infoString += "total its             =  %i \n" % self.recordedIts
        self.infoString += "solver calls          =  %i \n" % self.solveCalls
        self.infoString += "failures              =  %i \n" % self.solveCalls_failed
        self.infoString += "failed its            =  %i \n" % self.recordedIts_failed
        self.infoString += "maxIts                =  %i \n" % self.maxIts
        self.infoString += "convergenceTest       =  %s \n" % self.convergenceTest
        self.infoString += "atol_r                = %12.5e \n" % self.atol_r
        self.infoString += "rtol_r                = %12.5e \n" % self.rtol_r
        self.infoString += "norm(r0)              = %12.5e \n" % self.norm_r0
        self.infoString += "norm(r)               = %12.5e \n" % self.norm_r
        self.infoString += "norm(du)              = %12.5e \n" % self.norm_du
        if self.convergenceHistoryIsCorrupt:
            self.infoString += "HISTORY IS CORRUPT!!! \n"
        self.infoString += "************End Linear Solver Info************\n"
        return self.infoString
    def printPerformance(self):
        pass

    #petsc preconditioner interface
    def setUp(self, pc):
        self.prepare()
    def apply(self,pc,x,y):
        if self.xGhosted is None:
            self.xGhosted = self.par_b.duplicate()
            self.yGhosted = self.par_b.duplicate()
        self.xGhosted.setArray(x.getArray())
        self.xGhosted.ghostUpdateBegin(p4pyPETSc.InsertMode.INSERT,p4pyPETSc.ScatterMode.FORWARD)
        self.xGhosted.ghostUpdateEnd(p4pyPETSc.InsertMode.INSERT,p4pyPETSc.ScatterMode.FORWARD)
        self.yGhosted.zeroEntries()
        with self.yGhosted.localForm() as ylf,self.xGhosted.localForm() as xlf:
            self.solve(u=ylf.getArray(),b=xlf.getArray(),initialGuessIsZero=True)
        y.setArray(self.yGhosted.getArray())

class LU(LinearSolver):
    """
    A wrapper for pysparse's wrapper for superlu.
    """
    def __init__(self,L,computeEigenvalues=False,computeEigenvectors=None):
        import copy
        LinearSolver.__init__(self,L)
        if type(L).__name__ == 'SparseMatrix':
            self.sparseFactor = superluWrappers.SparseFactor(self.n)
        elif type(L).__name__ == 'ndarray':#mwf was array
            self.denseFactor = lapackWrappers.DenseFactor(self.n)
        self.solverName = "LU"
        self.computeEigenvalues = computeEigenvalues or (computeEigenvectors is not None)
        if computeEigenvectors in ['left','both']:
            self.leftEigenvectors=numpy.zeros((self.n,self.n),'d')
            self.JOBVL='V'
        else:
            self.JOBVL='N'
        if computeEigenvectors in ['right','both']:
            self.rightEigenvectors=numpy.zeros((self.n,self.n),'d')
            self.JOBVR='V'
        else:
            self.JOBVR='N'
        if computeEigenvalues or computeEigenvectors is not None:
            self.Leig=copy.deepcopy(L)
            self.work=numpy.zeros((self.n*5,),'d')
            self.eigenvalues_r = numpy.zeros((self.n,),'d')
            self.eigenvalues_i = numpy.zeros((self.n,),'d')
    def prepare(self,b=None):
        if type(self.L).__name__ == 'SparseMatrix':
            superluWrappers.sparseFactorPrepare(self.L,self.sparseFactor)
        elif type(self.L).__name__ == 'ndarray':
            if self.computeEigenvalues:
                self.Leig[:]=self.L
                self.calculateEigenvalues()
            lapackWrappers.denseFactorPrepare(self.n,
                                              self.L,
                                              self.denseFactor)
        #
    def solve(self,u,r=None,b=None,par_u=None,par_b=None,initialGuessIsZero=False):
        (r,b) = self.solveInitialize(u,r,b,initialGuessIsZero)
        self.du[:]=u
        self.converged(r)
        self.failed()
        u[:]=b
        if type(self.L).__name__ == 'SparseMatrix':
            superluWrappers.sparseFactorSolve(self.sparseFactor,u)
        elif type(self.L).__name__ == 'ndarray':
            lapackWrappers.denseFactorSolve(self.n,
                                            self.L,
                                            self.denseFactor,
                                            u)
        self.computeResidual(u,r,b)
        self.du -= u
        self.converged(r)
    def calculateEigenvalues(self):
        if type(self.L).__name__ == 'ndarray':
            lapackWrappers.denseCalculateEigenvalues(self.JOBVL,
                                                     self.JOBVR,
                                                     self.n,
                                                     self.Leig,
                                                     self.n,
                                                     self.eigenvalues_r,
                                                     self.eigenvalues_i,
                                                     self.leftEigenvectors,
                                                     self.n,
                                                     self.rightEigenvectors,
                                                     self.n,
                                                     self.work,
                                                     5*self.n)
            eigen_mags = numpy.sqrt(self.eigenvalues_r**2 + self.eigenvalues_i**2)
            logEvent("Minimum eigenvalue magnitude"+`eigen_mags.min()`)
            logEvent("Maximum eigenvalue magnitude"+`eigen_mags.max()`)
            logEvent("Minimum real part of eigenvalue "+`self.eigenvalues_r.min()`)
            logEvent("Maximum real part of eigenvalue "+`self.eigenvalues_r.max()`)
            logEvent("Minimum complex part of eigenvalue "+`self.eigenvalues_i.min()`)
            logEvent("Maximum complex part of eigenvalue "+`self.eigenvalues_i.max()`)
class PETSc(LinearSolver):
    def __init__(self,L,par_L,prefix=None):
        import flcbdfWrappers
        LinearSolver.__init__(self,L)
        assert type(L).__name__ == 'SparseMatrix', "PETSc can only be called with a local sparse matrix"
        self.solverName  = "PETSc"
        if prefix is None:
            self.ksp = flcbdfWrappers.KSP(par_L)
        else:
            assert isinstance(prefix,str)
            prefix.replace(' ','_')
            self.ksp = flcbdfWrappers.KSP(par_L,prefix)
        self.par_L = par_L
        self.par_fullOverlap = True
    def prepare(self,b=None):
        overlap = 1
        if self.par_fullOverlap == False:
            overlap = 0
        self.ksp.prepare(self.L,self.par_L,overlap)
    def solve(self,u,r=None,b=None,par_u=None,par_b=None,initialGuessIsZero=False):
        self.ksp.solve(par_u.cparVec,par_b.cparVec)
    def useTrueResidualTest(self,par_u):
        if par_u is not None:
            self.ksp.useTrueResidualConvergence(par_u.cparVec)
    def printPerformance(self):
        self.ksp.info()



class KSP_petsc4py(LinearSolver):
    """ A class that interfaces Proteus with PETSc KSP. """
    def __init__(self,L,par_L,
                 rtol_r  = 1.0e-4,
                 atol_r  = 1.0e-16,
                 maxIts  = 100,
                 norm    = l2Norm,
                 convergenceTest = 'r',
                 computeRates = True,
                 printInfo = False,
                 prefix=None,
                 Preconditioner=None,
                 connectionList=None,
                 linearSolverLocalBlockSize=1,
                 bdyNullSpace=False):
        """ Initialize a petsc4py KSP object.
        
        Parameters
        -----------
        L : :class: `.superluWrappers.SparseMatrix`
        par_L :  :class: `.LinearAlgebraTools.ParMat_petsc4py`
        rtol_r : float
        atol_r : float
        maxIts : int
        norm :   norm type
        convergenceTest : 
        computeRates: bool
        printInfo : bool
        prefix : bool
        Preconditioner : :class: `.LinearSolvers.KSP_Preconditioner`
        connectionList : 
        linearSolverLocalBlockSize : int
        """
        LinearSolver.__init__(self,
                              L,
                              rtol_r=rtol_r,
                              atol_r=atol_r,
                              maxIts=maxIts,
                              norm = l2Norm,
                              convergenceTest=convergenceTest,
                              computeRates=computeRates,
                              printInfo=printInfo)
        assert type(L).__name__ == 'SparseMatrix', "petsc4py PETSc can only be called with a local sparse matrix"
        assert isinstance(par_L,ParMat_petsc4py)
        
        self.pccontext = None
        self.preconditioner = None
        self.pc = None
        self.solverName  = "PETSc"
        self.par_fullOverlap = True
        self.par_firstAssembly=True
        self.par_L   = par_L
        self.petsc_L = par_L
        self.csr_rep_local = self.petsc_L.csr_rep_local
        self.csr_rep = self.petsc_L.csr_rep
        self.bdyNullSpace = bdyNullSpace

        # create petsc4py KSP object and attach operators
        self.ksp = p4pyPETSc.KSP().create()
        self._setMatOperators()
        self.ksp.setOperators(self.petsc_L,self.petsc_L)

<<<<<<< HEAD
        self.setResTol(rtol_r,atol_r,maxIts)
=======
        self.setResTol(rtol_r,atol_r)
>>>>>>> 0a00eaf7

        convergenceTest = 'r-true'
        if convergenceTest == 'r-true':
            self.r_work = self.petsc_L.getVecLeft()
            self.rnorm0 = None
            self.ksp.setConvergenceTest(self._converged_trueRes)
        else:
            self.r_work = None

<<<<<<< HEAD
        if prefix != None:
            self.ksp.setOptionsPrefix(prefix)
        if Preconditioner != None:
=======
        if prefix is not None:
            self.ksp.setOptionsPrefix(prefix)
        if Preconditioner is not None:
>>>>>>> 0a00eaf7
            self._setPreconditioner(Preconditioner,par_L,prefix)
            self.ksp.setPC(self.pc)
        self.ksp.max_it = self.maxIts
        self.ksp.setFromOptions()
        
<<<<<<< HEAD
    def setResTol(self,rtol,atol,maxIts):
=======
    def setResTol(self,rtol,atol):
>>>>>>> 0a00eaf7
        """ Set the ksp object's residual and maximum interations. """
        self.rtol_r = rtol
        self.atol_r = atol
        self.maxIts = maxIts
        self.ksp.rtol = rtol
        self.ksp.atol = atol
        self.ksp.max_it = maxIts
        logEvent("KSP atol %e rtol %e" % (self.ksp.atol,self.ksp.rtol))

    def prepare(self,b=None):
        self.petsc_L.zeroEntries()
        assert self.petsc_L.getBlockSize() == 1, "petsc4py wrappers currently require 'simple' blockVec (blockSize=1) approach"
        if self.petsc_L.proteus_jacobian is not None:
            self.csr_rep[2][self.petsc_L.nzval_proteus2petsc] = self.petsc_L.proteus_csr_rep[2][:]
        if self.par_fullOverlap == True:
            self.petsc_L.setValuesLocalCSR(self.csr_rep_local[0],self.csr_rep_local[1],self.csr_rep_local[2],p4pyPETSc.InsertMode.INSERT_VALUES)
        else:
            if self.par_firstAssembly:
                self.petsc_L.setOption(p4pyPETSc.Mat.Option.NEW_NONZERO_LOCATION_ERR,False)
                self.par_firstAssembly = False
            else:
                self.petsc_L.setOption(p4pyPETSc.Mat.Option.NEW_NONZERO_LOCATION_ERR,True)
            self.petsc_L.setValuesLocalCSR(self.csr_rep[0],self.csr_rep[1],self.csr_rep[2],p4pyPETSc.InsertMode.ADD_VALUES)
        self.petsc_L.assemblyBegin()
        self.petsc_L.assemblyEnd()
        self.ksp.setOperators(self.petsc_L,self.petsc_L)
<<<<<<< HEAD
        if self.pc != None:
=======
        if self.pc is not None:
>>>>>>> 0a00eaf7
            self.pc.setOperators(self.petsc_L,self.petsc_L)
            self.pc.setUp()
            if self.preconditioner:
                self.preconditioner.setUp(self.ksp)
        self.ksp.setUp()
        self.ksp.pc.setUp()

    def solve(self,u,r=None,b=None,par_u=None,par_b=None,initialGuessIsZero=True):
        if par_b.proteus2petsc_subdomain is not None:
            par_b.proteus_array[:] = par_b.proteus_array[par_b.petsc2proteus_subdomain]
            par_u.proteus_array[:] = par_u.proteus_array[par_u.petsc2proteus_subdomain]
        # if self.petsc_L.isSymmetric(tol=1.0e-12):
        #    self.petsc_L.setOption(p4pyPETSc.Mat.Option.SYMMETRIC, True)
        #    print "Matrix is symmetric"
        # else:
        #    print "MATRIX IS NONSYMMETRIC"
        logEvent("before ksp.rtol= %s ksp.atol= %s ksp.converged= %s ksp.its= %s ksp.norm= %s " % (self.ksp.rtol,
                                                                                                   self.ksp.atol,
                                                                                                   self.ksp.converged,
                                                                                                   self.ksp.its,
                                                                                                   self.ksp.norm))
        if self.pccontext is not None:
            self.pccontext.par_b = par_b
            self.pccontext.par_u = par_u
        if self.matcontext is not None:
            self.matcontext.par_b = par_b

        if self.bdyNullSpace==True:
            self._setNullSpace(par_b)
<<<<<<< HEAD
        
=======
>>>>>>> 0a00eaf7
        self.ksp.solve(par_b,par_u)
        logEvent("after ksp.rtol= %s ksp.atol= %s ksp.converged= %s ksp.its= %s ksp.norm= %s reason = %s" % (self.ksp.rtol,
                                                                                                             self.ksp.atol,
                                                                                                             self.ksp.converged,
                                                                                                             self.ksp.its,
                                                                                                             self.ksp.norm,
                                                                                                             self.ksp.reason))
        self.its = self.ksp.its
        if self.printInfo:
            self.info()
        if par_b.proteus2petsc_subdomain is not None:
            par_b.proteus_array[:] = par_b.proteus_array[par_b.proteus2petsc_subdomain]
            par_u.proteus_array[:] = par_u.proteus_array[par_u.proteus2petsc_subdomain]
    def converged(self,r):
        """
        decide on convention to match norms, convergence criteria
        """
        return self.ksp.converged
    def failed(self):
        failedFlag = LinearSolver.failed(self)
        failedFlag = failedFlag or (not self.ksp.converged)
        return failedFlag
    
    def info(self):
        self.ksp.view()

    def _defineNullSpaceVec(self,par_b):
        """ A initial attempt to set up the null space vector
        in parallel.
        """
        #Global null space constructor
        # Comm information
        rank = p4pyPETSc.COMM_WORLD.rank
        size = p4pyPETSc.COMM_WORLD.size
        # information for par_vec
        par_N = par_b.getSize()
        par_n = par_b.getLocalSize()
        par_nghosts = par_b.nghosts
        subdomain2global = par_b.subdomain2global
        proteus2petsc_subdomain = par_b.proteus2petsc_subdomain
        petsc2proteus_subdomain = par_b.petsc2proteus_subdomain
        # information for pressure uknowns
        pSpace = self.par_L.pde.u[0].femSpace
        pressure_offsets = pSpace.dofMap.dof_offsets_subdomain_owned
        n_DOF_pressure = pressure_offsets[rank+1] - pressure_offsets[rank]
#        assert par_n == n_DOF_pressure
        N_DOF_pressure = pressure_offsets[size]
        total_pressure_unknowns = pSpace.dofMap.nDOF_subdomain
        t = pSpace.dofMap.nDOF_all_processes
        assert t==N_DOF_pressure
        self.tmp_array = numpy.zeros((par_n+par_nghosts),'d')
        self.tmp_array[0:n_DOF_pressure] = 1.0/(sqrt(N_DOF_pressure))
        null_space_basis = ParVec_petsc4py(self.tmp_array,
                                           1,
                                           par_n,
                                           par_N,
                                           par_nghosts,
                                           subdomain2global,
                                           proteus2petsc_subdomain=proteus2petsc_subdomain,
                                           petsc2proteus_subdomain=petsc2proteus_subdomain)
        null_space_basis.scatter_forward_insert()
        self.tmp_array[:] = self.tmp_array[petsc2proteus_subdomain]
        self.global_null_space = [null_space_basis]


    def _setNullSpace(self,par_b):
        """ Set up the boundary null space for the KSP solves. 

        Parameters
        ----------
        par_b : proteus.LinearAlgebraTools.ParVec_petsc4py
            The problem's RHS vector.
        """
        self._defineNullSpaceVec(par_b)
        vecs = self.global_null_space
        self.pressure_null_space = p4pyPETSc.NullSpace().create(constant=False,
                                                                vectors=vecs,
                                                                comm=p4pyPETSc.COMM_WORLD)
        self.ksp.getOperators()[0].setNullSpace(self.pressure_null_space)
        self.pressure_null_space.remove(par_b)
        
    def _setMatOperators(self):
        """ Initializes python context for the ksp matrix operator """
        self.Lshell = p4pyPETSc.Mat().create()
        L_sizes = self.petsc_L.getSizes()
        L_range = self.petsc_L.getOwnershipRange()
        self.Lshell.setSizes(L_sizes)
        self.Lshell.setType('python')
        self.matcontext  = SparseMatShell(self.petsc_L.ghosted_csr_mat)
        self.Lshell.setPythonContext(self.matcontext)
        
    def _converged_trueRes(self,ksp,its,rnorm):
        """ Function handle to feed to ksp's setConvergenceTest  """
        ksp.buildResidual(self.r_work)
        truenorm = self.r_work.norm()
        if its == 0:
            self.rnorm0 = truenorm
            logEvent("NumericalAnalytics KSPOuterResidual: %12.5e" %(truenorm) )
<<<<<<< HEAD
            logEvent("NumericalAnalytics KSPOuterResidual(relative): %12.5e" %(truenorm / self.rnorm0) )
            logEvent("        KSP it %i norm(r) = %e  norm(r)/|b| = %e ; atol=%e rtol=%e " % (its,
                                                                                              truenorm,
                                                                                              (truenorm/ self.rnorm0),
                                                                                              ksp.atol,
                                                                                              ksp.rtol))
=======
            if self.rnorm0 == 0.:
                logEvent("NumericalAnalytics KSPOuterResidual(relative): N/A (residual vector is zero)" )
                logEvent("        KSP it %i norm(r) = %e  norm(r)/|b| = N/A (residual vector is zero) ; atol=%e rtol=%e " % (its,
                                                                                                                             truenorm,
                                                                                                                             ksp.atol,
                                                                                                                             ksp.rtol))
            else:
                logEvent("NumericalAnalytics KSPOuterResidual(relative): %12.5e" %(truenorm / self.rnorm0) )
                logEvent("        KSP it %i norm(r) = %e  norm(r)/|b| = %e ; atol=%e rtol=%e " % (its,
                                                                                                  truenorm,
                                                                                                  (truenorm/ self.rnorm0),
                                                                                                  ksp.atol,
                                                                                                  ksp.rtol))
>>>>>>> 0a00eaf7
            return False
        else:
            logEvent("NumericalAnalytics KSPOuterResidual: %12.5e" %(truenorm) )
            logEvent("NumericalAnalytics KSPOuterResidual(relative): %12.5e" %(truenorm / self.rnorm0) )
            logEvent("        KSP it %i norm(r) = %e  norm(r)/|b| = %e ; atol=%e rtol=%e " % (its,
                                                                                              truenorm,
                                                                                              (truenorm/ self.rnorm0),
                                                                                              ksp.atol,
                                                                                              ksp.rtol))
            if truenorm < self.rnorm0*ksp.rtol:
                return p4pyPETSc.KSP.ConvergedReason.CONVERGED_RTOL
            if truenorm < ksp.atol:
                return p4pyPETSc.KSP.ConvergedReason.CONVERGED_ATOL
        return False

    def _setPreconditioner(self,Preconditioner,par_L,prefix):
        """ Sets the preconditioner type used in the KSP object """
<<<<<<< HEAD
        if Preconditioner != None:
=======
        if Preconditioner is not None:
>>>>>>> 0a00eaf7
            if Preconditioner == petsc_LU:
                logEvent("NAHeader Precondtioner LU")
                self.preconditioner = petsc_LU(par_L)
                self.pc = self.preconditioner.pc
            elif Preconditioner == petsc_ASM:
                logEvent("NAHead Preconditioner ASM")
                self.preconditioner = petsc_ASM(par_L,prefix)
                self.pc = self.preconditioner.pc
            if Preconditioner == Jacobi:
                self.pccontext= Preconditioner(L,
                                               weight=1.0,
                                               rtol_r=rtol_r,
                                               atol_r=atol_r,
                                               maxIts=1,
                                               norm = l2Norm,
                                               convergenceTest='its',
                                               computeRates=False,
                                               printInfo=False)
                self.pc = p4pyPETSc.PC().createPython(self.pccontext)
            elif Preconditioner == GaussSeidel:
                self.pccontext= Preconditioner(connectionList,
                                               L,
                                               weight=1.0,
                                               sym=False,
                                               rtol_r=rtol_r,
                                               atol_r=atol_r,
                                               maxIts=1,
                                               norm = l2Norm,
                                               convergenceTest='its',
                                               computeRates=False,
                                               printInfo=False)
                self.pc = p4pyPETSc.PC().createPython(self.pccontext)
            elif Preconditioner == LU:
                #ARB - parallel matrices from PETSc4py don't work here.
                self.pccontext = Preconditioner(L)
                self.pc = p4pyPETSc.PC().createPython(self.pccontext)
            elif Preconditioner == StarILU:
                self.pccontext= Preconditioner(connectionList,
                                               L,
                                               weight=1.0,
                                               rtol_r=rtol_r,
                                               atol_r=atol_r,
                                               maxIts=1,
                                               norm = l2Norm,
                                               convergenceTest='its',
                                               computeRates=False,
                                               printInfo=False)
                self.pc = p4pyPETSc.PC().createPython(self.pccontext)
            elif Preconditioner == StarBILU:
                self.pccontext= Preconditioner(connectionList,
                                               L,
                                               bs=linearSolverLocalBlockSize,
                                               weight=1.0,
                                               rtol_r=rtol_r,
                                               atol_r=atol_r,
                                               maxIts=1,
                                               norm = l2Norm,
                                               convergenceTest='its',
                                               computeRates=False,
                                               printInfo=False)
                self.pc = p4pyPETSc.PC().createPython(self.pccontext)
            elif Preconditioner == SimpleNavierStokes3D:
                logEvent("NAHeader Preconditioner selfp" )
                self.preconditioner = SimpleNavierStokes3D(par_L,prefix)
                self.pc = self.preconditioner.pc
            elif Preconditioner == SimpleNavierStokes2D:
                logEvent("NAHeader Preconditioner selfp" )
                self.preconditioner = SimpleNavierStokes2D(par_L,prefix)
                self.pc = self.preconditioner.pc
            elif Preconditioner == Schur_Qp:
                logEvent("NAHeader Preconditioner Qp" )
                self.preconditioner = Schur_Qp(par_L,prefix,self.bdyNullSpace)
                self.pc = self.preconditioner.pc
            elif Preconditioner == SimpleDarcyFC:
                self.preconditioner = SimpleDarcyFC(par_L)
                self.pc = self.preconditioner.pc
            elif Preconditioner == NavierStokesPressureCorrection:
                self.preconditioner = NavierStokesPressureCorrection(par_L)
                self.pc = self.preconditioner.pc

class SchurOperatorConstructor:
    """ 
    Generate matrices for use in Schur complement preconditioner operators. 
    """
    def __init__(self, linear_smoother, pde_type='general_saddle_point'):
        """
        Initialize a Schur Operator constructor.

        Parameters
        ----------
        linear_smoother : class
            Provides the data about the problem.
        pde_type :  str 
            Currently supports Stokes and navierStokes
        """
        if linear_smoother.PCType!='schur':
            raise Exception, 'This function only works with the' \
                'LinearSmoothers for Schur Complements.'
        self.linear_smoother=linear_smoother
        self.L = linear_smoother.L
        self.pde_type = pde_type
        try:
            if isinstance(self.L.pde,proteus.mprans.RANS2P.LevelModel):
                raise Exception, 'RANS2P not supported yet.'
        except:
            self.opBuilder = OperatorConstructor_oneLevel(self.L.pde)

    def getQp(self, output_matrix=False, recalculate=False):
        """ Return the pressure mass matrix Qp.

        Parameters
        ----------
        output_matrix : bool 
            Determines whether matrix should be exported.
        recalculate : bool
            Flag indicating whther matrix should be rebuilt every time it's used

        Returns
        -------
        Qp : matrix
            The pressure mass matrix.
        """
        Qsys_petsc4py = self._massMatrix(recalculate = recalculate)
        self.Qp = Qsys_petsc4py.getSubMatrix(self.linear_smoother.isp,
                                             self.linear_smoother.isp)
        if output_matrix is True:
            self._exportMatrix(self.Qp,"Qp")
        return self.Qp

    def _massMatrix(self,recalculate=False):
        """ Generates a mass matrix.

        This function generates and returns the mass matrix for the system. This
        function is internal to the class and called by public functions which 
        take and return the relevant components (eg. the pressure or velcoity).

        Parameters
        ----------
        recalculate : bool
            Indicates whether matrix should be rebuilt everytime it's called.

        Returns
        -------
        Qsys : matrix
            The system's mass matrix.
        """
        self.opBuilder.attachMassOperator(recalculate = recalculate)
        return superlu_2_petsc4py(self.opBuilder.MassOperator)
                
class KSP_Preconditioner:
    """ Base class for PETSCc KSP precondtioners. """
    def __init__(self):
        pass

    def setup(self, global_ksp=None):
        pass

class petsc_ASM(KSP_Preconditioner):
    """ASM PETSc preconditioner class.

    This class provides an ASM preconditioners for PETSc4py KSP
    objects.
    """
    def __init__(self,L,prefix=None):
        """
        Initializes the ASMpreconditioner for use with PETSc.

        Parameters
        ----------
        L : the global system matrix.
        prefix : str
            Prefix handle for PETSc options.
        """
        self.PCType = 'asm'
        self.L = L
        self._create_preconditioner()
        self.pc.setFromOptions()

    def _create_preconditioner(self):
        """ Create the pc object. """
        self.pc = p4pyPETSc.PC().create()
        self.pc.setType('asm')

    def setUp(self,global_ksp=None):
        pass
        
class petsc_LU(KSP_Preconditioner):
    """ LU PETSc preconditioner class.
    
    This class provides an LU preconditioner for PETSc4py KSP
    objects.  Provided the LU decomposition is successful, the KSP
    iterative will converge in a single step.
    """
    def __init__(self,L,prefix=None):
        """
        Initializes the LU preconditioner for use with PETSc.

        Parameters
        ----------
        L : the global system matrix.
        prefix : str
            Prefix handle for PETSc options.
        """
        self.PCType = 'lu'
        self.L = L
        self._create_preconditioner()
        self.pc.setFromOptions()

    def _create_preconditioner(self):
        """ Create the ksp preconditioner object.  """
        self.pc = p4pyPETSc.PC().create()
        self.pc.setType('lu')

    def setUp(self,global_ksp=None):
        pass

class SchurPrecon(KSP_Preconditioner):
    """ Base class for PETSc Schur complement preconditioners. """
    def __init__(self,L,prefix=None,bdyNullSpace=False):
        """
        Initializes the Schur complement preconditioner for use with PETSc.

        This class creates a KSP PETSc solver object and initializes flags the
        pressure and velocity unknowns for a general saddle point problem.

        Parameters
        ----------
        L : provides the definition of the problem.
        prefix : str
            Prefix identifier for command line PETSc options.
        bdyNullSpace : bool
            Flag indicating whether boundary creates nullspace.
        """
        self.PCType = 'schur'
        self.L = L
        self._initializeIS(prefix)
        self.bdyNullSpace = bdyNullSpace
        self.pc.setFromOptions()

    def setUp(self,global_ksp):
        """
        Set up the NavierStokesSchur preconditioner.  

        Nothing needs to be done here for a generic NSE preconditioner. 
        Preconditioner arguments can be set with PETSc command line.
        """
        if self.bdyNullSpace == True:
            self._setConstantPressureNullSpace(global_ksp)
        self._setSchurlog(global_ksp)

    def _setSchurlog(self,global_ksp):
        """ Helper function that attaches a residual log to the inner solve """
        global_ksp.pc.getFieldSplitSubKSP()[1].setConvergenceTest(self._converged_trueRes)

    def _initializeIS(self,prefix):
        """ Sets the index set (IP) for the pressure and velocity 
        
        Parameters
        ----------
        prefix : str
            Prefix identifier for command line PETSc options.
        """
        L_sizes = self.L.getSizes()
        L_range = self.L.getOwnershipRange()
        neqns = L_sizes[0][0]
        nc = self.L.pde.nc
        rank = p4pyPETSc.COMM_WORLD.rank
        size = p4pyPETSc.COMM_WORLD.size
        pSpace = self.L.pde.u[0].femSpace
        pressure_offsets = pSpace.dofMap.dof_offsets_subdomain_owned
        n_DOF_pressure = pressure_offsets[rank+1] - pressure_offsets[rank]
        N_DOF_pressure = pressure_offsets[size]
        if self.L.pde.stride[0] == 1:#assume end to end
            self.pressureDOF = numpy.arange(start=L_range[0],
                                            stop=L_range[0]+n_DOF_pressure,
                                            dtype="i")
            self.velocityDOF = numpy.arange(start=L_range[0]+n_DOF_pressure,
                                            stop=L_range[0]+neqns,
                                            step=1,
                                            dtype="i")
        else: #assume blocked
            self.pressureDOF = numpy.arange(start=L_range[0],
                                            stop=L_range[0]+neqns,
                                            step=nc,
                                            dtype="i")
            velocityDOF = []
            for start in range(1,nc):
                velocityDOF.append(numpy.arange(start=L_range[0]+start,
                                                stop=L_range[0]+neqns,
                                                step=nc,
                                                dtype="i"))
            self.velocityDOF = numpy.vstack(velocityDOF).transpose().flatten()
        self.pc = p4pyPETSc.PC().create()
        self.pc.setType('fieldsplit')
        self.isp = p4pyPETSc.IS()
        self.isp.createGeneral(self.pressureDOF,comm=p4pyPETSc.COMM_WORLD)
        self.isv = p4pyPETSc.IS()
        self.isv.createGeneral(self.velocityDOF,comm=p4pyPETSc.COMM_WORLD)
        self.pc.setFieldSplitIS(('velocity',self.isv),('pressure',self.isp))

    def _converged_trueRes(self,ksp,its,rnorm):
        """ Function handle to feed to ksp's setConvergenceTest  """
        r_work = ksp.getOperators()[1].getVecLeft()
        ksp.buildResidual(r_work)
        truenorm = r_work.norm()
        if its == 0:
            self.rnorm0 = truenorm
            logEvent("NumericalAnalytics KSPSchurResidual: %12.5e" %(truenorm) )
            logEvent("NumericalAnalytics KSPSchurResidual(relative): %12.5e" %(truenorm / self.rnorm0) )
            logEvent("        KSP it %i norm(r) = %e  norm(r)/|b| = %e ; atol=%e rtol=%e " % (its,
                                                                                              truenorm,
                                                                                              (truenorm/ self.rnorm0),
                                                                                              ksp.atol,
                                                                                              ksp.rtol))
            return False
        else:
            logEvent("NumericalAnalytics KSPSchurResidual: %12.5e" %(truenorm) )
            logEvent("NumericalAnalytics KSPSchurResidual(relative): %12.5e" %(truenorm / self.rnorm0) )
            logEvent("        KSP it %i norm(r) = %e  norm(r)/|b| = %e ; atol=%e rtol=%e " % (its,
                                                                                              truenorm,
                                                                                              (truenorm/ self.rnorm0),
                                                                                              ksp.atol,
                                                                                              ksp.rtol))
            if truenorm < self.rnorm0*ksp.rtol:
                return p4pyPETSc.KSP.ConvergedReason.CONVERGED_RTOL
            if truenorm < ksp.atol:
                return p4pyPETSc.KSP.ConvergedReason.CONVERGED_ATOL
        return False

    def _setConstantPressureNullSpace(self,global_ksp):
        nsp = global_ksp.pc.getFieldSplitSubKSP()[1].getOperators()[0].getNullSpace()
        global_ksp.pc.getFieldSplitSubKSP()[1].getOperators()[0].setNullSpace(nsp)


class NavierStokesSchur(SchurPrecon):
    """ Schur complement preconditioners for Navier-Stokes problems.

    This class is derived from SchurPrecond and serves as the base
    class for all NavierStokes preconditioners which use the Schur complement
    method.    
    """
    def __init__(self,L,prefix=None,bdyNullSpace=False):
        SchurPrecon.__init__(self,L,prefix)
        self.operator_constructor = SchurOperatorConstructor(self,
                                                             pde_type='navier_stokes')

class Schur_Qp(SchurPrecon) :
    """ 
    A Navier-Stokes (or Stokes) preconditioner which uses the 
    viscosity scaled pressure mass matrix. 
    """
    def __init__(self,L,prefix=None,bdyNullSpace=False):
        """
        Initializes the pressure mass matrix class.

        Parameters
        ---------
        L : petsc4py matrix
            Defines the problem's operator.
        """
        SchurPrecon.__init__(self,L,prefix,bdyNullSpace)
        self.operator_constructor = SchurOperatorConstructor(self)

    def setUp(self,global_ksp):
        """ Attaches the pressure mass matrix to PETSc KSP preconditioner.

        Parameters
        ----------
        global_ksp : PETSc KSP object
        """
        # Create the pressure mass matrix and scaxle by the viscosity.
        self.Qp = self.operator_constructor.getQp()
        self.Qp.scale(1./self.L.pde.coefficients.nu)
        L_sizes = self.Qp.size
        L_range = self.Qp.owner_range

        # Setup a PETSc shell for the inverse Qp operator
        self.QpInv_shell = p4pyPETSc.Mat().create()
        self.QpInv_shell.setSizes(L_sizes)
        self.QpInv_shell.setType('python')
        self.matcontext_inv = MatrixInvShell(self.Qp)
        self.QpInv_shell.setPythonContext(self.matcontext_inv)
        self.QpInv_shell.setUp()

        # Set PETSc Schur operator
        global_ksp.pc.getFieldSplitSubKSP()[1].pc.setType('python')
        global_ksp.pc.getFieldSplitSubKSP()[1].pc.setPythonContext(self.matcontext_inv)
        global_ksp.pc.getFieldSplitSubKSP()[1].pc.setUp()

        self._setSchurlog(global_ksp)
        if self.bdyNullSpace == True:
            self._setConstantPressureNullSpace(global_ksp)
        
class NavierStokes3D:
    def __init__(self,L,prefix=None):
        self.L = L
        self.PCD=False
        L_sizes = L.getSizes()
        L_range = L.getOwnershipRange()
        neqns = L_sizes[0][0]
        rank = p4pyPETSc.COMM_WORLD.rank
        if self.L.pde.stride[0] == 1:#assume end to end
            pSpace = self.L.pde.u[0].femSpace
            pressure_offsets = pSpace.dofMap.dof_offsets_subdomain_owned
            nDOF_pressure = pressure_offsets[rank+1] - pressure_offsets[rank]
            self.pressureDOF = numpy.arange(start=L_range[0],
                                            stop=L_range[0]+nDOF_pressure,
                                            dtype="i")
            self.velocityDOF = numpy.arange(start=L_range[0]+nDOF_pressure,
                                            stop=L_range[0]+neqns,
                                            step=1,
                                            dtype="i")
        else: #assume blocked
            self.pressureDOF = numpy.arange(start=L_range[0],
                                            stop=L_range[0]+neqns,
                                            step=4,
                                            dtype="i")
            velocityDOF = []
            for start in range(1,4):
                velocityDOF.append(numpy.arange(start=L_range[0]+start,
                                                stop=L_range[0]+neqns,
                                                step=4,
                                                dtype="i"))
            self.velocityDOF = numpy.vstack(velocityDOF).transpose().flatten()
        self.pc = p4pyPETSc.PC().create()
        if prefix:
            self.pc.setOptionsPrefix(prefix)
        self.pc.setType('fieldsplit')
        self.isp = p4pyPETSc.IS()
        self.isp.createGeneral(self.pressureDOF,comm=p4pyPETSc.COMM_WORLD)
        self.isv = p4pyPETSc.IS()
        self.isv.createGeneral(self.velocityDOF,comm=p4pyPETSc.COMM_WORLD)
        self.pc.setFieldSplitIS(('velocity',self.isv),('pressure',self.isp))
        self.pc.setFromOptions()

    def setUp(self, global_ksp=None):
        try:
            if self.L.pde.pp_hasConstantNullSpace:
                if self.pc.getType() == 'fieldsplit':#we can't guarantee that PETSc options haven't changed the type
                    self.nsp = p4pyPETSc.NullSpace().create(constant=True,comm=p4pyPETSc.COMM_WORLD)
                    self.kspList = self.pc.getFieldSplitSubKSP()
                    self.kspList[1].setNullSpace(self.nsp)
        except:
            pass
        if self.PCD:
            #modify the mass term in the continuity equation so the p-p block is Q
            rowptr, colind, nzval = self.L.pde.jacobian.getCSRrepresentation()
            self.Qsys_rowptr = rowptr.copy()
            self.Qsys_colind = colind.copy()
            self.Qsys_nzval = nzval.copy()
            nr = rowptr.shape[0] - 1
            nc = nr
            self.Qsys =SparseMat(nr,nc,
                                 self.Qsys_nzval.shape[0],
                                 self.Qsys_nzval,
                                 self.Qsys_colind,
                                 self.Qsys_rowptr)
            self.L.pde.q[('dm',0,0)][:] = 1.0
            self.L.pde.getMassJacobian(self.Qsys)
            self.Qsys_petsc4py = self.L.duplicate()
            L_sizes = self.L.getSizes()
            Q_csr_rep_local = self.Qsys.getSubMatCSRrepresentation(0,L_sizes[0][0])
            self.Qsys_petsc4py.setValuesLocalCSR(Q_csr_rep_local[0],
                                                 Q_csr_rep_local[1],
                                                 Q_csr_rep_local[2],
                                                 p4pyPETSc.InsertMode.INSERT_VALUES)
            self.Qsys_petsc4py.assemblyBegin()
            self.Qsys_petsc4py.assemblyEnd()
            self.Qp = self.Qsys_petsc4py.getSubMatrix(self.isp,self.isp)
            from LinearAlgebraTools import _petsc_view
            _petsc_view(self.Qp, "Qp")#write to Qp.m
            #running Qp.m will load into matlab  sparse matrix
            #runnig Qpf = full(Mat_...) will get the full matrix
            #
            #modify the diffusion term in the mass equation so the p-p block is Ap
            rowptr, colind, nzval = self.L.pde.jacobian.getCSRrepresentation()
            self.Asys_rowptr = rowptr.copy()
            self.Asys_colind = colind.copy()
            self.Asys_nzval = nzval.copy()
            L_sizes = self.L.getSizes()
            nr = L_sizes[0][0]
            nc = L_sizes[1][0]
            self.Asys =SparseMat(nr,nc,
                                 self.Asys_nzval.shape[0],
                                 self.Asys_nzval,
                                 self.Asys_colind,
                                 self.Asys_rowptr)
            self.L.pde.q[('a',0,0)][:] = self.L.pde.q[('a',1,1)][:]
            self.L.pde.q[('df',0,0)][:] = 0.0
            self.L.pde.q[('df',0,1)][:] = 0.0
            self.L.pde.q[('df',0,2)][:] = 0.0
            self.L.pde.q[('df',0,3)][:] = 0.0
            self.L.pde.getSpatialJacobian(self.Asys)#notice switched to  Spatial
            self.Asys_petsc4py = self.L.duplicate()
            A_csr_rep_local = self.Asys.getSubMatCSRrepresentation(0,L_sizes[0][0])
            self.Asys_petsc4py.setValuesLocalCSR(A_csr_rep_local[0],
                                                 A_csr_rep_local[1],
                                                 A_csr_rep_local[2],
                                                 p4pyPETSc.InsertMode.INSERT_VALUES)
            self.Asys_petsc4py.assemblyBegin()
            self.Asys_petsc4py.assemblyEnd()
            self.Ap = self.Asys_petsc4py.getSubMatrix(self.isp,self.isp)
            _petsc_view(self.Ap,"Ap")#write to A.m
            #running A.m will load into matlab  sparse matrix
            #runnig Af = full(Mat_...) will get the full matrix
            #Af(1:np,1:np) whould be Ap, the pressure diffusion matrix
            #modify the diffusion term in the mass equation so the p-p block is Ap
            #modify the diffusion term in the mass equation so the p-p block is Fp
            rowptr, colind, nzval = self.L.pde.jacobian.getCSRrepresentation()
            self.Fsys_rowptr = rowptr.copy()
            self.Fsys_colind = colind.copy()
            self.Fsys_nzval = nzval.copy()
            L_sizes = self.L.getSizes()
            nr = L_sizes[0][0]
            nc = L_sizes[1][0]
            self.Fsys =SparseMat(nr,nc,
                                 self.Fsys_nzval.shape[0],
                                 self.Fsys_nzval,
                                 self.Fsys_colind,
                                 self.Fsys_rowptr)
            self.L.pde.q[('a',0,0)][:] = self.L.pde.q[('a',1,1)][:]
            self.L.pde.q[('df',0,0)][...,0] = self.L.pde.q[('u',1)]
            self.L.pde.q[('df',0,0)][...,1] = self.L.pde.q[('u',2)]
            self.L.pde.q[('df',0,0)][...,2] = self.L.pde.q[('u',3)]
            self.L.pde.getSpatialJacobian(self.Fsys)#notice, switched  to spatial
            self.Fsys_petsc4py = self.L.duplicate()
            F_csr_rep_local = self.Fsys.getSubMatCSRrepresentation(0,L_sizes[0][0])
            self.Fsys_petsc4py.setValuesLocalCSR(F_csr_rep_local[0],
                                                 F_csr_rep_local[1],
                                                 F_csr_rep_local[2],
                                                 p4pyPETSc.InsertMode.INSERT_VALUES)
            self.Fsys_petsc4py.assemblyBegin()
            self.Fsys_petsc4py.assemblyEnd()
            self.Fp = self.Fsys_petsc4py.getSubMatrix(self.isp,self.isp)
            _petsc_view(self.Fp, "Fp")#write to F.m
            #running F.m will load into matlab  sparse matrix
            #runnig Ff = full(Mat_...) will get the full matrix
            #Ff(1:np,1:np) whould be Fp, the pressure convection-diffusion matrix
            #
            #now zero all the dummy coefficents
            #
            self.L.pde.q[('dm',0,0)][:] = 0.0
            self.L.pde.q[('df',0,0)][:] = 0.0
            self.L.pde.q[('a',0,0)][:] = 0.0
            #
            # I think the next step is to setup something that does
            #  p = ksp(Qp, Fp*ksp(Ap,b)) for some input b
            # where p represents the approximate solution of S p = b
SimpleNavierStokes3D = NavierStokes3D

class SimpleDarcyFC:
    def __init__(self,L):
        L_sizes = L.getSizes()
        L_range = L.getOwnershipRange()
        print "L_sizes",L_sizes
        neqns = L_sizes[0][0]
        print "neqns",neqns
        self.saturationDOF = numpy.arange(L_range[0],L_range[0]+neqns/2,dtype="i")
        #print "saturation",self.saturationDOF
        self.pressureDOF = numpy.arange(L_range[0]+neqns/2,L_range[0]+neqns,dtype="i")
        #print "pressure",self.pressureDOF
        self.pc = p4pyPETSc.PC().create()
        self.pc.setType('fieldsplit')
        self.isp = p4pyPETSc.IS()
        self.isp.createGeneral(self.saturationDOF,comm=p4pyPETSc.COMM_WORLD)
        self.isv = p4pyPETSc.IS()
        self.isv.createGeneral(self.pressureDOF,comm=p4pyPETSc.COMM_WORLD)
        self.pc.setFieldSplitIS(self.isp)
        self.pc.setFieldSplitIS(self.isv)
    def setUp(self, global_ksp=None):
        pass

class NavierStokes2D:
    def __init__(self,L,prefix=None):
        self.L=L
        L_sizes = L.getSizes()
        L_range = L.getOwnershipRange()
        neqns = L_sizes[0][0]
        rank = p4pyPETSc.COMM_WORLD.rank
        if self.L.pde.stride[0] == 1:#assume end to end
            pSpace = self.L.pde.u[0].femSpace
            pressure_offsets = pSpace.dofMap.dof_offsets_subdomain_owned
            nDOF_pressure = pressure_offsets[rank+1] - pressure_offsets[rank]
            self.pressureDOF = numpy.arange(start=L_range[0],
                                            stop=L_range[0]+nDOF_pressure,
                                            dtype="i")
            self.velocityDOF = numpy.arange(start=L_range[0]+nDOF_pressure,
                                            stop=L_range[0]+neqns,
                                            step=1,
                                            dtype="i")
        else: #assume blocked
            self.pressureDOF = numpy.arange(start=L_range[0],
                                            stop=L_range[0]+neqns,
                                            step=3,
                                            dtype="i")
            velocityDOF = []
            for start in range(1,3):
                velocityDOF.append(numpy.arange(start=L_range[0]+start,
                                                stop=L_range[0]+neqns,
                                                step=3,
                                                dtype="i"))
                self.velocityDOF = numpy.vstack(velocityDOF).transpose().flatten()
        self.pc = p4pyPETSc.PC().create()
        if prefix:
            self.pc.setOptionsPrefix(prefix)
        self.pc.setType('fieldsplit')
        self.isp = p4pyPETSc.IS()
        self.isp.createGeneral(self.pressureDOF,comm=p4pyPETSc.COMM_WORLD)
        self.isv = p4pyPETSc.IS()
        self.isv.createGeneral(self.velocityDOF,comm=p4pyPETSc.COMM_WORLD)
        self.pc.setFieldSplitIS(('velocity',self.isv),('pressure',self.isp))
        self.pc.setFromOptions()
    def setUp(self, global_ksp=None):
        try:
            if self.L.pde.pp_hasConstantNullSpace:
                if self.pc.getType() == 'fieldsplit':#we can't guarantee that PETSc options haven't changed the type
                    self.nsp = p4pyPETSc.NullSpace().create(constant=True,comm=p4pyPETSc.COMM_WORLD)
                    self.kspList = self.pc.getFieldSplitSubKSP()
                    self.kspList[1].setNullSpace(self.nsp)
        except:
            pass
SimpleNavierStokes2D = NavierStokes2D

class NavierStokesPressureCorrection:
    def __init__(self,L,prefix=None):
        self.L=L
        self.pc = p4pyPETSc.PC().create()
        if prefix:
            self.pc.setOptionsPrefix(prefix)
        self.pc.setFromOptions()
        self.hasNullSpace=True
        self.nsp = p4pyPETSc.NullSpace().create(constant=True,
                                                comm=p4pyPETSc.COMM_WORLD)
        self.L.setOption(p4pyPETSc.Mat.Option.SYMMETRIC, True)
        self.L.setNullSpace(self.nsp)
    def setUp(self, global_ksp=None):
        pass

class SimpleDarcyFC:
    def __init__(self,L):
        L_sizes = L.getSizes()
        L_range = L.getOwnershipRange()
        neqns = L_sizes[0][0]
        self.saturationDOF = numpy.arange(L_range[0],L_range[0]+neqns/2,dtype="i")
        self.pressureDOF = numpy.arange(L_range[0]+neqns/2,L_range[0]+neqns,dtype="i")
        self.pc = p4pyPETSc.PC().create()
        self.pc.setType('fieldsplit')
        self.isp = p4pyPETSc.IS()
        self.isp.createGeneral(self.saturationDOF,comm=p4pyPETSc.COMM_WORLD)
        self.isv = p4pyPETSc.IS()
        self.isv.createGeneral(self.pressureDOF,comm=p4pyPETSc.COMM_WORLD)
        self.pc.setFieldSplitIS(self.isp)
        self.pc.setFieldSplitIS(self.isv)
    def setUp(self, global_ksp=None):
        pass

class Jacobi(LinearSolver):
    """
    Damped Jacobi iteration.
    """
    import csmoothers
    def __init__(self,
                 L,
                 weight=1.0,
                 rtol_r  = 1.0e-4,
                 atol_r  = 1.0e-16,
                 rtol_du = 1.0e-4,
                 atol_du = 1.0e-16,
                 maxIts  = 100,
                 norm = l2Norm,
                 convergenceTest = 'r',
                 computeRates = True,
                 printInfo = True):
        LinearSolver.__init__(self,L,
                              rtol_r,
                              atol_r,
                              rtol_du,
                              atol_du,
                              maxIts,
                              norm,
                              convergenceTest,
                              computeRates,
                              printInfo)
        self.solverName = "Jacobi"
        self.M=Vec(self.n)
        self.w=weight
        self.node_order=numpy.arange(self.n,dtype="i")
    def prepare(self,b=None):
        if type(self.L).__name__ == 'ndarray':
            self.M = self.w/numpy.diagonal(self.L)
        elif type(self.L).__name__ == 'SparseMatrix':
            self.csmoothers.jacobi_NR_prepare(self.L,self.w,1.0e-16,self.M)
    def solve(self,u,r=None,b=None,par_u=None,par_b=None,initialGuessIsZero=False):
        (r,b) = self.solveInitialize(u,r,b,initialGuessIsZero)
        while (not self.converged(r) and
               not self.failed()):
            if type(self.L).__name__ == 'ndarray':
                self.du[:]=r
                self.du*=self.M
            elif type(self.L).__name__ == "SparseMatrix":
                self.csmoothers.jacobi_NR_solve(self.L,self.M,r,self.node_order,self.du)
            u -= self.du
            self.computeResidual(u,r,b)

class GaussSeidel(LinearSolver):
    """
    Damped Gauss-Seidel.
    """
    import csmoothers
    def __init__(self,
                 connectionList,
                 L,
                 weight=0.33,
                 sym=False,
                 rtol_r  = 1.0e-4,
                 atol_r  = 1.0e-16,
                 rtol_du = 1.0e-4,
                 atol_du = 1.0e-16,
                 maxIts  = 100,
                 norm = l2Norm,
                 convergenceTest = 'r',
                 computeRates = True,
                 printInfo = True):
        LinearSolver.__init__(self,L,
                              rtol_r,
                              atol_r,
                              rtol_du,
                              atol_du,
                              maxIts,
                              norm,
                              convergenceTest,
                              computeRates,
                              printInfo)
        self.solverName = "Gauss-Seidel"
        self.connectionList=connectionList
        self.M=Vec(self.n)
        self.node_order=numpy.arange(self.n,dtype="i")
        self.w=weight
        self.sym=sym
    def prepare(self,b=None):
        if type(self.L).__name__ == 'ndarray':
            self.M = self.w/numpy.diagonal(self.L)
        elif type(self.L).__name__ == 'SparseMatrix':
            self.csmoothers.gauss_seidel_NR_prepare(self.L,self.w,1.0e-16,self.M)
            #self.csmoothers.jacobi_NR_prepare(self.L,self.w,1.0e-16,self.M)
    def solve(self,u,r=None,b=None,par_u=None,par_b=None,initialGuessIsZero=False):
        (r,b) = self.solveInitialize(u,r,b,initialGuessIsZero)
        while (not self.converged(r) and
               not self.failed()):
            if type(self.L).__name__ == 'ndarray':
                self.du[:]=0.0
                for i in range(self.n):
                    rhat = r[i]
                    for j in self.connectionList[i]:
                        rhat -= self.L[j,i]*self.du[j]
                    self.du[i] = self.M[i]*rhat
                if self.sym == True:
                    u-= self.du
                    self.computeResidual(u,r,b)
                    self.du[:]=0.0
                    for i in range(self.n-1,-1,-1):
                        rhat = self.r[i]
                        for j in self.connectionList[i]:
                            rhat -= self.L[i,j]*self.du[j]
                    self.du[i] = self.M[i]*rhat
            elif type(self.L).__name__ == "SparseMatrix":
                self.csmoothers.gauss_seidel_NR_solve(self.L,self.M,r,self.node_order,self.du)
                #self.csmoothers.jacobi_NR_solve(self.L,self.M,r,self.node_order,self.du)
            u -= self.du
            self.computeResidual(u,r,b)

class StarILU(LinearSolver):
    """
    Alternating Schwarz Method on node stars.
    """
    import csmoothers
    def __init__(self,
                 connectionList,
                 L,
                 weight=1.0,
                 sym=False,
                 rtol_r  = 1.0e-4,
                 atol_r  = 1.0e-16,
                 rtol_du = 1.0e-4,
                 atol_du = 1.0e-16,
                 maxIts  = 100,
                 norm = l2Norm,
                 convergenceTest = 'r',
                 computeRates = True,
                 printInfo = True):
        LinearSolver.__init__(self,L,
                              rtol_r,
                              atol_r,
                              rtol_du,
                              atol_du,
                              maxIts,
                              norm,
                              convergenceTest,
                              computeRates,
                              printInfo)
        self.solverName = "StarILU"
        self.w=weight
        self.sym=sym
        if type(self.L).__name__ == 'ndarray':
            self.connectionList=connectionList
            self.subdomainIndecesList=[]
            self.subdomainSizeList=[]
            self.subdomainL=[]
            self.subdomainR=[]
            self.subdomainDU=[]
            self.subdomainSolvers=[]
            self.globalToSubdomain=[]
            for i in range(self.n):
                self.subdomainIndecesList.append([])
                connectionList[i].sort()
                self.globalToSubdomain.append(dict([(j,J+1) for J,j in
                                                    enumerate(connectionList[i])]))
                self.globalToSubdomain[i][i]=0
                nSubdomain = len(connectionList[i])+1
                self.subdomainR.append(Vec(nSubdomain))
                self.subdomainDU.append(Vec(nSubdomain))
                self.subdomainSizeList.append(len(connectionList[i]))
                self.subdomainL.append(Mat(nSubdomain,nSubdomain))
                for J,j in enumerate(connectionList[i]):
                    self.subdomainIndecesList[i].append(set(connectionList[i]) &
                                                        set(connectionList[j]))
                    self.subdomainIndecesList[i][J].update([i,j])
        elif type(L).__name__ == 'SparseMatrix':
            self.node_order=numpy.arange(self.n,dtype="i")
            self.asmFactorObject = self.csmoothers.ASMFactor(L)
    def prepare(self,b=None):
        if type(self.L).__name__ == 'ndarray':
            self.subdomainSolvers=[]
            for i in range(self.n):
                self.subdomainL[i][0,0] = self.L[i,i]
                for J,j in enumerate(self.connectionList[i]):
                    #first do row 0 (star center)
                    self.subdomainL[i][J+1,0] = self.L[j,i]
                    #now do boundary rows
                    for k in self.subdomainIndecesList[i][J]:
                        K = self.globalToSubdomain[i][k]
                        self.subdomainL[i][K,J+1]=self.L[k,j]
                self.subdomainSolvers.append(LU(self.subdomainL[i]))
                self.subdomainSolvers[i].prepare()
        elif type(self.L).__name__ == 'SparseMatrix':
            self.csmoothers.asm_NR_prepare(self.L,self.asmFactorObject)
    def solve(self,u,r=None,b=None,par_u=None,par_b=None,initialGuessIsZero=False):
        (r,b) = self.solveInitialize(u,r,b,initialGuessIsZero)
        while (not self.converged(r) and
               not self.failed()):
            self.du[:]=0.0
            if type(self.L).__name__ == 'ndarray':
                for i in range(self.n):
                    #load subdomain residual
                    self.subdomainR[i][0] = r[i] - self.L[i,i]*self.du[i]
                    for j in self.connectionList[i]:
                        self.subdomainR[i][0] -= self.L[j,i]*self.du[j]
                    for J,j in enumerate(self.connectionList[i]):
                        self.subdomainR[i][J+1]=r[j] - self.L[j,j]*self.du[j]
                        for k in self.connectionList[j]:
                            self.subdomainR[i][J+1] -= self.L[k,j]*self.du[k]
                    #solve
                    self.subdomainSolvers[i].solve(u=self.subdomainDU[i],
                                                   b=self.subdomainR[i])
                    #update du
                    self.subdomainDU[i]*=self.w
                    self.du[i]+=self.subdomainDU[i][0]
                    for J,j in enumerate(self.connectionList[i]):
                        self.du[j] += self.subdomainDU[i][J+1]
            elif type(self.L).__name__ == 'SparseMatrix':
                self.csmoothers.asm_NR_solve(self.L,self.w,self.asmFactorObject,self.node_order,r,self.du)
            u -= self.du
            self.computeResidual(u,r,b)

class StarBILU(LinearSolver):
    """
    Alternating Schwarz Method on 'blocks' consisting of consectutive rows in system for things like dg ...
    """
    import csmoothers
    def __init__(self,
                 connectionList,
                 L,
                 bs=1,
                 weight=1.0,
                 sym=False,
                 rtol_r  = 1.0e-4,
                 atol_r  = 1.0e-16,
                 rtol_du = 1.0e-4,
                 atol_du = 1.0e-16,
                 maxIts  = 100,
                 norm = l2Norm,
                 convergenceTest = 'r',
                 computeRates = True,
                 printInfo = True):
        LinearSolver.__init__(self,L,
                              rtol_r,
                              atol_r,
                              rtol_du,
                              atol_du,
                              maxIts,
                              norm,
                              convergenceTest,
                              computeRates,
                              printInfo)
        self.solverName = "StarBILU"
        self.w=weight
        self.sym=sym
        self.bs = bs
        if type(self.L).__name__ == 'ndarray':
            raise NotImplementedError
        elif type(L).__name__ == 'SparseMatrix':
            self.node_order=numpy.arange(self.n,dtype="i")
            self.basmFactorObject = self.csmoothers.BASMFactor(L,bs)
    def prepare(self,b=None):
        if type(self.L).__name__ == 'ndarray':
            raise NotImplementedError
        elif type(self.L).__name__ == 'SparseMatrix':
            self.csmoothers.basm_NR_prepare(self.L,self.basmFactorObject)
    def solve(self,u,r=None,b=None,par_u=None,par_b=None,initialGuessIsZero=False):
        (r,b) = self.solveInitialize(u,r,b,initialGuessIsZero)
        while (not self.converged(r) and
               not self.failed()):
            #mwf debug
            logEvent("StarBILU norm_r= %s norm_du= %s " % (self.norm_r,self.norm_du))
            self.du[:]=0.0
            if type(self.L).__name__ == 'ndarray':
                raise NotImplementedError
            elif type(self.L).__name__ == 'SparseMatrix':
                self.csmoothers.basm_NR_solve(self.L,self.w,self.basmFactorObject,self.node_order,r,self.du)
            u -= self.du
            self.computeResidual(u,r,b)
class TwoLevel(LinearSolver):
    """
    A generic two-level multiplicative Schwarz solver.
    """
    def __init__(self,
                 prolong,
                 restrict,
                 coarseL,
                 preSmoother,
                 postSmoother,
                 coarseSolver,
                 L,
                 prepareCoarse=False,
                 rtol_r  = 1.0e-4,
                 atol_r  = 1.0e-16,
                 rtol_du = 1.0e-4,
                 atol_du = 1.0e-16,
                 maxIts  = 100,
                 norm = l2Norm,
                 convergenceTest = 'r',
                 computeRates = True,
                 printInfo = True):
        LinearSolver.__init__(self,L,
                              rtol_r,
                              atol_r,
                              rtol_du,
                              atol_du,
                              maxIts,
                              norm,
                              convergenceTest,
                              computeRates,
                              printInfo)
        self.solverName = "TwoLevel"
        self.prolong = prolong
        self.restrict = restrict
        self.cL = coarseL
        self.preSmoother = preSmoother
        self.postSmoother = postSmoother
        self.coarseSolver = coarseSolver
        self.cb = Vec(prolong.shape[1])
        self.cr = Vec(prolong.shape[1])
        self.cdu = Vec(prolong.shape[1])
        self.prepareCoarse=prepareCoarse
    def prepare(self,b=None):
        self.preSmoother.prepare()
        self.postSmoother.prepare()
        if self.prepareCoarse is True:
            self.coarseSolver.prepare()
    def solve(self,u,r=None,b=None,par_u=None,par_b=None,initialGuessIsZero=False):
        (r,b) = self.solveInitialize(u,r,b,initialGuessIsZero)
        while (not self.converged(r) and
               not self.failed()):
            self.preSmoother.solve(u,r,b,initialGuessIsZero)
            initialGuessIsZero=False
            self.restrict.matvec(r,self.cb)
            self.cdu[:]=0.0
            self.coarseSolver.solve(u=self.cdu,r=self.cr,b=self.cb,initialGuessIsZero=True)
            self.prolong.matvec(self.cdu,self.du)
            u-=self.du
            self.computeResidual(u,r,b)
            self.postSmoother.solve(u,r,b,initialGuessIsZero=False)

class MultilevelLinearSolver:
    """
    A generic multilevel solver.
    """
    def __init__(self,levelLinearSolverList,computeRates=False,printInfo=False):
        self.printInfo=printInfo
        self.solverList=levelLinearSolverList
        self.nLevels = len(self.solverList)
        self.computeEigenvalues = False
        for l in range(self.nLevels):
            levelLinearSolverList[l].computeRates=computeRates
            levelLinearSolverList[l].printInfo=self.printInfo
    def info(self):
        self.infoString="********************Start Multilevel Linear Solver Info*********************\n"
        for l in range(self.nLevels):
            self.infoString += "**************Start Level %i Info********************\n" % l
            self.infoString += self.solverList[l].info()
            self.infoString += "**************End Level %i Info********************\n" % l
        self.infoString+="********************End Multilevel Linear Solver Info*********************\n"
        return self.infoString

class MGM(MultilevelLinearSolver):
    """
    A generic multigrid W cycle.
    """
    def __init__(self,
                 prolongList,
                 restrictList,
                 LList,
                 preSmootherList,
                 postSmootherList,
                 coarseSolver,
                 mgItsList=[],
                 printInfo=False,
                 computeRates=False):
        self.printInfo=printInfo
        self.nLevels = len(LList)
        self.solverList=[coarseSolver]
        for i in range(1,len(LList)):
            if mgItsList ==[]:
                mgItsList.append(1)
            self.solverList.append(TwoLevel(prolong = prolongList[i],
                                            restrict = restrictList[i],
                                            coarseL = LList[i-1],
                                            preSmoother = preSmootherList[i],
                                            postSmoother = postSmootherList[i],
                                            coarseSolver = self.solverList[i-1],
                                            L = LList[i],
                                            maxIts = mgItsList[i],
                                            convergenceTest = 'its',
                                            computeRates=computeRates,
                                            printInfo=False))
        self.mgmSolver = self.solverList[self.nLevels-1]
        self.solverName = "TwoLevel"
    def prepare(self,b=None):
        for s in self.solverList:
            s.prepare()

    def solve(self,u,r=None,b=None,initialGuessIsZero=False):
        self.mgmSolver.solve(u,r,b,initialGuessIsZero)

class NI(MultilevelLinearSolver):
    """
    A generic nested iteration solver.
    """
    def __init__(self,
                 solverList,
                 prolongList,
                 restrictList,
                 maxIts=None,
                 tolList=None,
                 atol=None,
                 computeRates=True,
                 printInfo=False):
        self.levelSolverList=solverList
        self.solverList = [self for n in range(len(solverList))]
        MultilevelLinearSolver.__init__(self,self.solverList,computeRates=computeRates,printInfo=printInfo)
        self.prolongList = prolongList
        self.restrictList = restrictList
        self.fineMesh = self.nLevels - 1
        self.uList=[]
        self.bList=[]
        self.levelDict={}
        for l in range(self.fineMesh+1):
            n = solverList[l].n
            self.levelDict[n] = l
            self.uList.append(Vec(n))
            self.bList.append(Vec(n))
        self.levelDict[solverList[-1].n]=self.fineMesh
        self.uList.append([])
        self.bList.append([])
        self.maxIts = maxIts
        self.tolList = tolList
        self.atol_r=atol
        self.printInfo=printInfo
        self.infoString=''
    def setResTol(self,rtol,atol):
        if self.tolList is not None:
            for l in range(self.nLevels):
                self.tolList[l] = rtol
            self.atol_r = atol
    def prepare(self,b=None):
        if b is not None:
            currentMesh = self.levelDict[b.shape[0]]
        else:
            currentMesh = self.fineMesh
        for s in self.levelSolverList[:currentMesh+1]:
            s.prepare()
    def solve(self,u,r=None,b=None,par_u=None,par_b=None,initialGuessIsZero=False):
        currentMesh = self.levelDict[b.shape[0]]
        if currentMesh > 0:
            self.uList[currentMesh][:] = u
            self.bList[currentMesh][:] = b
            for l in range(currentMesh,1,-1):
                if not initialGuessIsZero:
                    self.restrictList[l].matvec(self.uList[l],self.uList[l-1])
                self.restrictList[l].matvec(self.bList[l],self.bList[l-1])
            if initialGuessIsZero:
                self.uList[0][:]=0.0
        for l in range(currentMesh):
            if self.tolList is not None:
                self.switchToResidualConvergence(self.levelSolverList[l],
                                                 self.tolList[l])
            self.levelSolverList[l].solve(u=self.uList[l],b=self.bList[l],initialGuessIsZero=initialGuessIsZero)
            initialGuessIsZero=False
            if self.tolList is not None:
                self.revertToFixedIteration(self.levelSolverList[l])
            if l < currentMesh -1:
                self.prolongList[l+1].matvec(self.uList[l],self.uList[l+1])
            else:
                self.prolongList[l+1].matvec(self.uList[l],u)
        if self.tolList is not None:
            self.switchToResidualConvergence(self.levelSolverList[currentMesh],
                                             self.tolList[currentMesh])
        self.levelSolverList[currentMesh].solve(u,r,b,initialGuessIsZero)
        self.infoString += "**************Start Level %i Info********************\n" % currentMesh
        self.infoString+=self.levelSolverList[currentMesh].info()
        self.infoString += "**************End Level %i Info********************\n" % currentMesh
        if self.tolList is not None:
            self.revertToFixedIteration(self.levelSolverList[currentMesh])
    def solveMultilevel(self,bList,uList,par_bList=None,par_uList=None,initialGuessIsZero=False):
        self.infoString="*************Start Multilevel Linear Solver Info*******************\n"
        for l in range(self.fineMesh):
            if self.tolList is not None:
                self.switchToResidualConvergence(self.levelSolverList[l],self.tolList[l])
            self.levelSolverList[l].solve(u=uList[l],b=bList[l],initialGuessIsZero=initialGuessIsZero)
            initialGuessIsZero=False
            if self.tolList is not None:
                self.revertToFixedIteration(self.levelSolverList[l])
            self.prolongList[l+1].matvec(uList[l],uList[l+1])
            self.infoString += "**************Start Level %i Info********************\n" % l
            self.infoString+=self.levelSolverList[l].info()
            self.infoString += "**************End Level %i Info********************\n" % l
        if self.tolList is not None:
            self.switchToResidualConvergence(self.levelSolverList[self.fineMesh],self.tolList[self.fineMesh])
        self.levelSolverList[self.fineMesh].solve(u=uList[self.fineMesh],b=bList[self.fineMesh],initialGuessIsZero=initialGuessIsZero)
        self.infoString += "**************Start Level %i Info********************\n" % l
        self.infoString+=self.levelSolverList[self.fineMesh].info()
        self.infoString += "**************End Level %i Info********************\n" % l
        if self.tolList is not None:
            self.revertToFixedIteration(self.levelSolverList[self.fineMesh])
        self.infoString+="********************End Multilevel Linear Solver Info*********************\n"
    def info(self):
        return self.infoString
    def switchToResidualConvergence(self,solver,rtol):
        self.saved_ctest = solver.convergenceTest
        self.saved_rtol_r = solver.rtol_r
        self.saved_atol_r = solver.atol_r
        self.saved_maxIts = solver.maxIts
        self.saved_printInfo = solver.printInfo
        solver.convergenceTest = 'r'
        solver.rtol_r = rtol
        solver.atol_r = self.atol_r
        solver.maxIts = self.maxIts
        solver.printInfo = self.printInfo
    def revertToFixedIteration(self,solver):
        solver.convergenceTest = self.saved_ctest
        solver.rtol_r = self.saved_rtol_r
        solver.atol_r = self.saved_atol_r
        solver.maxIts = self.saved_maxIts
        solver.printInfo = self.saved_printInfo

    def info(self):
        return self.infoString
"""
A function for setting up a multilevel linear solver.
"""
def multilevelLinearSolverChooser(linearOperatorList,
                                  par_linearOperatorList,
                                  multilevelLinearSolverType=NI,
                                  relativeToleranceList=None,
                                  absoluteTolerance=1.0e-8,
                                  solverConvergenceTest='r',
                                  solverMaxIts=500,
                                  printSolverInfo=False,
                                  computeSolverRates=False,
                                  levelLinearSolverType=MGM,
                                  printLevelSolverInfo=False,
                                  computeLevelSolverRates=False,
                                  smootherType=Jacobi,
                                  prolongList=None,
                                  restrictList=None,
                                  connectivityListList=None,
                                  cycles=3,
                                  preSmooths=3,
                                  postSmooths=3,
                                  printSmootherInfo=False,
                                  computeSmootherRates=False,
                                  smootherConvergenceTest='its',
                                  relaxationFactor=None,
                                  computeEigenvalues=False,
                                  parallelUsesFullOverlap = True,
                                  par_duList=None,
                                  solver_options_prefix=None,
                                  linearSolverLocalBlockSize=1):
    logEvent("multilevelLinearSolverChooser type= %s" % multilevelLinearSolverType)
    if (multilevelLinearSolverType == PETSc or
        multilevelLinearSolverType == KSP_petsc4py or
        multilevelLinearSolverType == LU or
        multilevelLinearSolverType == Jacobi or
        multilevelLinearSolverType == GaussSeidel or
        multilevelLinearSolverType == StarILU or
        multilevelLinearSolverType == StarBILU or
        multilevelLinearSolverType == MGM):
        levelLinearSolverType = multilevelLinearSolverType
        printLevelLinearSolverInfo = printSolverInfo
        computeLevelSolverRates = computeSolverRates
    nLevels = len(linearOperatorList)
    multilevelLinearSolver = None
    levelLinearSolverList = []
    levelLinearSolver = None
    if levelLinearSolverType == MGM:
        preSmootherList=[]
        postSmootherList=[]
        mgItsList=[]
        for l in range(nLevels):
            mgItsList.append(cycles)
            if l > 0:
                if smootherType == Jacobi:
                    if relaxationFactor is None:
                        relaxationFactor = 4.0/5.0
                    preSmootherList.append(Jacobi(L=linearOperatorList[l],
                                                  weight=relaxationFactor,
                                                  maxIts=preSmooths,
                                                  convergenceTest = smootherConvergenceTest,
                                                  computeRates = computeSmootherRates,
                                                  printInfo = printSmootherInfo))
                    postSmootherList.append(Jacobi(L=linearOperatorList[l],
                                                   weight=relaxationFactor,
                                                   maxIts=postSmooths,
                                                   convergenceTest = smootherConvergenceTest,
                                                   computeRates = computeSmootherRates,
                                                   printInfo = printSmootherInfo))
                elif smootherType == GaussSeidel:
                    if relaxationFactor is None:
                        relaxationFactor = 0.33
                    preSmootherList.append(GaussSeidel(connectionList = connectivityListList[l],
                                                       L=linearOperatorList[l],
                                                       weight=relaxationFactor,
                                                       maxIts =  preSmooths,
                                                       convergenceTest = smootherConvergenceTest,
                                                       computeRates = computeSmootherRates,
                                                       printInfo = printSmootherInfo))
                    postSmootherList.append(GaussSeidel(connectionList = connectivityListList[l],
                                                        L=linearOperatorList[l],
                                                        weight=relaxationFactor,
                                                        maxIts =  postSmooths,
                                                        convergenceTest = smootherConvergenceTest,
                                                        computeRates = computeSmootherRates,
                                                        printInfo = printSmootherInfo))
                elif smootherType == StarILU:
                    if relaxationFactor is None:
                        relaxationFactor = 1.0
                    preSmootherList.append(StarILU(connectionList = connectivityListList[l],
                                                   L=linearOperatorList[l],
                                                   weight=relaxationFactor,
                                                   maxIts =  preSmooths,
                                                   convergenceTest = smootherConvergenceTest,
                                                   computeRates = computeSmootherRates,
                                                   printInfo = printSmootherInfo))
                    postSmootherList.append(StarILU(connectionList = connectivityListList[l],
                                                    L=linearOperatorList[l],
                                                    weight=relaxationFactor,
                                                    maxIts =  postSmooths,
                                                    convergenceTest = smootherConvergenceTest,
                                                    computeRates = computeSmootherRates,
                                                    printInfo = printSmootherInfo))
                elif smootherType == StarBILU:
                    if relaxationFactor is None:
                        relaxationFactor = 1.0
                    preSmootherList.append(StarBILU(connectionList = connectivityListList[l],
                                                    L=linearOperatorList[l],
                                                    bs = linearSolverLocalBlockSize,
                                                    weight=relaxationFactor,
                                                    maxIts =  preSmooths,
                                                    convergenceTest = smootherConvergenceTest,
                                                    computeRates = computeSmootherRates,
                                                    printInfo = printSmootherInfo))
                    postSmootherList.append(StarBILU(connectionList = connectivityListList[l],
                                                     L=linearOperatorList[l],
                                                     bs = linearSolverLocalBlockSize,
                                                     weight=relaxationFactor,
                                                     maxIts =  postSmooths,
                                                     convergenceTest = smootherConvergenceTest,
                                                     computeRates = computeSmootherRates,
                                                     printInfo = printSmootherInfo))
                else:
                    logEvent("smootherType unrecognized")
            else:
                preSmootherList.append([])
                postSmootherList.append([])
                coarseSolver = LU(L=linearOperatorList[l])
        levelLinearSolver = MGM(prolongList = prolongList,
                                restrictList = restrictList,
                                LList = linearOperatorList,
                                preSmootherList = preSmootherList,
                                postSmootherList = postSmootherList,
                                coarseSolver = coarseSolver,
                                mgItsList = mgItsList,
                                printInfo = printLevelSolverInfo,
                                computeRates = computeLevelSolverRates)
        levelLinearSolverList = levelLinearSolver.solverList
    elif levelLinearSolverType == LU:
        for l in range(nLevels):
            levelLinearSolverList.append(LU(linearOperatorList[l],computeEigenvalues))
        levelLinearSolver = levelLinearSolverList
    elif levelLinearSolverType == PETSc:
        for l in range(nLevels):
            levelLinearSolverList.append(PETSc(linearOperatorList[l],par_linearOperatorList[l],
                                               prefix=solver_options_prefix))
            if solverConvergenceTest == 'r-true' and par_duList is not None:
                levelLinearSolverList[-1].useTrueResidualTest(par_duList[l])
        levelLinearSolver = levelLinearSolverList
    elif levelLinearSolverType == KSP_petsc4py:
        for l in range(nLevels):
            levelLinearSolverList.append(KSP_petsc4py(linearOperatorList[l],par_linearOperatorList[l],
                                                      maxIts = solverMaxIts,
                                                      convergenceTest = solverConvergenceTest,
                                                      rtol_r = relativeToleranceList[l],
                                                      atol_r = absoluteTolerance,
                                                      computeRates = computeLevelSolverRates,
                                                      printInfo = printLevelLinearSolverInfo,
                                                      prefix=solver_options_prefix,
                                                      Preconditioner=smootherType,
                                                      connectionList = connectivityListList[l],
                                                      linearSolverLocalBlockSize = linearSolverLocalBlockSize))
            #if solverConvergenceTest == 'r-true' and par_duList is not None:
            #    levelLinearSolverList[-1].useTrueResidualTest(par_duList[l])
        levelLinearSolver = levelLinearSolverList
    elif levelLinearSolverType == Jacobi:
        if relaxationFactor is None:
            relaxationFactor = 4.0/5.0
        for l in range(nLevels):
            levelLinearSolverList.append(Jacobi(L=linearOperatorList[l],
                                                weight=relaxationFactor,
                                                maxIts = solverMaxIts,
                                                convergenceTest = solverConvergenceTest,
                                                rtol_r = relativeToleranceList[l],
                                                atol_r = absoluteTolerance,
                                                computeRates = computeLevelSolverRates,
                                                printInfo = printLevelSolverInfo))
        levelLinearSolver = levelLinearSolverList
    elif levelLinearSolverType == GaussSeidel:
        if relaxationFactor is None:
            relaxationFactor=0.33
        for l in range(nLevels):
            levelLinearSolverList.append(GaussSeidel(connectionList = connectivityListList[l],
                                                     L=linearOperatorList[l],
                                                     weight = relaxationFactor,
                                                     maxIts = solverMaxIts,
                                                     convergenceTest = solverConvergenceTest,
                                                     rtol_r = relativeToleranceList[l],
                                                     atol_r = absoluteTolerance,
                                                     computeRates = computeLevelSolverRates,
                                                     printInfo = printLevelSolverInfo))
        levelLinearSolver = levelLinearSolverList
    elif levelLinearSolverType == StarILU:
        if relaxationFactor is None:
            relaxationFactor=1.0
        for l in range(nLevels):
            levelLinearSolverList.append(StarILU(connectionList = connectivityListList[l],
                                                 L=linearOperatorList[l],
                                                 weight=relaxationFactor,
                                                 maxIts = solverMaxIts,
                                                 convergenceTest = solverConvergenceTest,
                                                 rtol_r = relativeToleranceList[l],
                                                 atol_r = absoluteTolerance,
                                                 computeRates = computeLevelSolverRates,
                                                 printInfo = printLevelSolverInfo))
        levelLinearSolver = levelLinearSolverList
    elif levelLinearSolverType == StarBILU:
        if relaxationFactor is None:
            relaxationFactor=1.0
        for l in range(nLevels):
            levelLinearSolverList.append(StarBILU(connectionList = connectivityListList[l],
                                                  L=linearOperatorList[l],
                                                  bs= linearSolverLocalBlockSize,
                                                  weight=relaxationFactor,
                                                  maxIts = solverMaxIts,
                                                  convergenceTest = solverConvergenceTest,
                                                  rtol_r = relativeToleranceList[l],
                                                  atol_r = absoluteTolerance,
                                                  computeRates = computeLevelSolverRates,
                                                  printInfo = printLevelSolverInfo))
        levelLinearSolver = levelLinearSolverList
    else:
        raise RuntimeError,"!!!!!!!!!!!!!!!!!!!!!!!!!!!!!!!!!!!!Unknown level linear solver "+ levelLinearSolverType
    if multilevelLinearSolverType == NI:
        multilevelLinearSolver = NI(solverList = levelLinearSolverList,
                                    prolongList = prolongList,
                                    restrictList = restrictList,
                                    maxIts  = solverMaxIts,
                                    tolList = relativeToleranceList,
                                    atol    = absoluteTolerance,
                                    printInfo= printSolverInfo,
                                    computeRates = computeSolverRates)
    elif (multilevelLinearSolverType == PETSc or
          multilevelLinearSolverType == KSP_petsc4py or
          multilevelLinearSolverType == LU or
          multilevelLinearSolverType == Jacobi or
          multilevelLinearSolverType == GaussSeidel or
          multilevelLinearSolverType == StarILU or
          multilevelLinearSolverType == StarBILU or
          multilevelLinearSolverType == MGM):
        multilevelLinearSolver = MultilevelLinearSolver(levelLinearSolverList,
                                                        computeRates = computeSolverRates,
                                                        printInfo=printSolverInfo)
    else:
        raise RuntimeError,"Unknown linear solver %s" % multilevelLinearSolverType
    if (levelLinearSolverType == LU):
        directSolverFlag=True
    else:
        directSolverFlag=False
    for levelSolver in multilevelLinearSolver.solverList:
        levelSolver.par_fullOverlap = parallelUsesFullOverlap
    return (multilevelLinearSolver,directSolverFlag)

## @}

if __name__ == '__main__':
    from LinearAlgebra import *
    import LinearSolvers
    from LinearSolvers import *
    import Gnuplot
    from Gnuplot import *
    from math import *
    from RandomArray import *
    gf = Gnuplot.Gnuplot()
    gf("set terminal x11")
    ginit = Gnuplot.Gnuplot()
    ginit("set terminal x11")
    gsol = Gnuplot.Gnuplot()
    gsol("set terminal x11")
    gsolNI = Gnuplot.Gnuplot()
    gsolNI("set terminal x11")
    gres = Gnuplot.Gnuplot()
    gres("set terminal x11")
    levels = 7
    n=2**levels + 1
    h =1.0/(n-1.0)
    freq=10
    uFine = uniform(0,1,(n))
    uFine[0]=0.0
    uFine[n-1]=0.0
    xFine = numpy.arange(0,1.0+h,h,dtype='d')
    bFine = (freq*2*pi)**2*numpy.sin(freq*2*pi*xFine)
    gf.plot(Gnuplot.Data(xFine,bFine))
    ginit.plot(Gnuplot.Data(xFine,uFine))
    uList=[]
    bList=[]
    prolongList=[]
    restrictList=[]
    LList=[]
    LDList=[]
    hList=[]
    meshList=[]
    preSmootherList=[]
    postSmootherList=[]
    mgItsList=[]
    for l in range(levels):
        N = 2**(l+1) + 1
        L = SparseMat_old(N-2,N-2,3*(N-2),sym=True)
        LD = Mat(N-2,N-2)
        H = 1.0/(N-1.0)
        hList.append(H)
        mgItsList.append(6)
        meshList.append(numpy.arange(0,1.0+H,H,dtype='d')[1:N-1])
        u = uniform(0,1,(N))
        u[0]  = 0.0
        u[N-1] = 0.0
        b = (freq*2*pi)**2*numpy.sin(freq*2*pi*meshList[l])
        uList.append(u[1:N-1])
        bList.append(b)
        beginAssembly(L)
        for i in range(N-2):
            L[i,i] = 2.0/H**2
            LD[i,i] = 2.0/H**2
            if i > 0:
                L[i,i-1] = -1.0/H**2
                LD[i,i-1] = -1.0/H**2
            if i < N-3:
                L[i,i+1] = -1.0/H**2
                LD[i,i+1] = -1.0/H**2
            endAssembly(L)
        LList.append(L)
        LDList.append(LD)
        if l > 0:
            cN = (N - 1)/2 + 1
            restrict = SparseMat_old(cN-2,N-2,3*(N-2))
            prolong = SparseMat_old(N-2,cN-2,3*(N-2))
            for i in range(cN-2):
                restrict[i,2*i]   = 1.0/4.0
                restrict[i,2*i+1] = 2.0/4.0
                restrict[i,2*i+2] = 1.0/4.0
                prolong[2*i,i] = 1.0/2.0
                prolong[2*i+1,i]= 2.0/2.0
                prolong[2*i+2,i]= 1.0/2.0
            restrict.to_csr()
            restrictList.append(restrict)
            prolong.to_csr()
            prolongList.append(prolong)
            N = cN
            preSmootherList.append(Jacobi(L,2.0/3.0,3))
            postSmootherList.append(Jacobi(L,2.0/3.0,3))
        else:
            restrictList.append([])
            prolongList.append([])
            preSmootherList.append([])
            postSmootherList.append([])
            coarseSolver = Jacobi(L,1.0,1)
    mgm = MGM(prolongList,restrictList,LList,preSmootherList,postSmootherList,coarseSolver,mgItsList)
    mgm.prepare()
    rnorm=1.0
    mgits = 0
    while rnorm > 1.0e-8 and mgits < 20:
        mgits +=1
        mgm.solve(u=uFine[1:n-1],b=bFine[1:n-1])
        rnorm = wl2Norm(mgm.residual(),h)
    gsol.plot(Gnuplot.Data(xFine,uFine,title='numerical solution-MGM'),
              Gnuplot.Data(xFine,numpy.sin(freq*2*pi*xFine),title='exact solution'))
    #gres.plot(Gnuplot.Data(x[1:n-1],mgm.smootherList[0].res,title='final residual'))
    ni = NI(mgm.solverList,prolongList,restrictList)
    ni.prepare()
    ni.solveMultilevel(bList,uList)
    rnorm = wl2Norm(ni.residual(),h)
    gsolNI.plot(Gnuplot.Data(meshList[-1],uList[-1],
                             title='numerical solution-NI'),
                Gnuplot.Data(meshList[-1],numpy.sin(freq*2*pi*meshList[-1]),
                             title='exact solution'))
    evals=[]
    for a,b,u,h in zip(LDList,bList,uList,hList):
        lu = LU(a,computeRes=True)
        lu.prepare(b)
        lu.solve(u,b)
        dev = DenseEigenvalues(a)
        dev.computeEigenvalues()
        evals.append(dev.eigenvalues)
        ratio = (max(abs(dev.eigenvalues))/min(abs(dev.eigenvalues)))*(h**2)
        print "k*h**2 %12.5E" % ratio
    gevals = Gnuplot.Gnuplot()
    gevals("set terminal x11")
    gevals.plot(Gnuplot.Data(evals[0],title='eigenvalues'))
    for ev in evals[1:]:
        gevals.replot(Gnuplot.Data(ev,title='eigenvalues'))
    raw_input('Please press return to continue... \n')

class StorageSet(set):
    def __init__(self,initializer=[],shape=(0,),storageType='d'):
        set.__init__(self,initializer)
        self.shape = shape
        self.storageType = storageType
    def allocate(self,storageDict):
        for k in self:
            storageDict[k] = numpy.zeros(self.shape,self.storageType)

class OperatorConstructor:
    """ Base class for operator constructors. """
    def __init__(self,model):
        self.model = model

class OperatorConstructor_oneLevel(OperatorConstructor):
    """ 
    A class for building common discrete operators from one-level
    transport models.
    
    Arguments
    ---------
    OLT : :class:`proteus.Transport.OneLevelTransport`
        One level transport class from which operator construction 
        will be based.
    """
    def __init__(self,OLT):
        OperatorConstructor.__init__(self,OLT)
        self._initializeOperatorConstruction()
        self.massOperatorAttached = False

    def attachMassOperator(self, rho=1., recalculate=False):
        """Builds a discrete Mass Operator matrix.
        
        Arguments
        ---------
        rho : float
            Optional scaling factor for mass inner-products.
        recalculate : bool
            Flag indicating mass operator should be recalculated.
        """
        if self.massOperatorAttached is True and recalculate is False:
            return
        self._mass_val = self.model.nzval.copy()
        self._mass_val.fill(0.)
        self.MassOperator = SparseMat(self.model.nFreeVDOF_global,
                                      self.model.nFreeVDOF_global,
                                      self.model.nnz,
                                      self._mass_val,
                                      self.model.colind,
                                      self.model.rowptr)
        _nd = self.model.coefficients.nd
        self.MassOperatorCoeff = TransportCoefficients.DiscreteMassMatrix(rho=rho, nd=_nd)
        _t = 1.0

        Mass_q = {}
        self._allocateMassOperatorQStorageSpace(Mass_q)
        if _nd == 2:
            self.MassOperatorCoeff.evaluate(_t,Mass_q)
        self._calculateMassOperatorQ(Mass_q)
        
        Mass_Jacobian = {}
        self._allocateMatrixSpace(self.MassOperatorCoeff,
                                  Mass_Jacobian)

        for ci,cjDict in self.MassOperatorCoeff.mass.iteritems():
            for cj in cjDict:
                cfemIntegrals.updateMassJacobian_weak(Mass_q[('dm',ci,cj)],
                                                      Mass_q[('vXw*dV_m',cj,ci)],
                                                      Mass_Jacobian[ci][cj])
        self._createOperator(self.MassOperatorCoeff,Mass_Jacobian,self.MassOperator)
        self.massOperatorAttached = True

    def _initializeOperatorConstruction(self):
        """ Collect basic values used by all attach operators functions. """
        self._operatorQ = {}
        self._attachJacobianInfo(self._operatorQ)
        self._attachQuadratureInfo()
        self._attachTestInfo(self._operatorQ)
        self._attachTrialInfo(self._operatorQ)

    def _attachQuadratureInfo(self):
        """Define the quadrature type used to build operators.
        
        """
        self._elementQuadrature = self.model._elementQuadrature
        self._elementBoundaryQuadrature = self.model._elementBoundaryQuadrature

    def _attachJacobianInfo(self,Q):
        """ This helper function attaches quadrature data related to 'J'

        Arguments
        ---------
        Q : dict
            A dictionary to store values at quadrature points.
        """
        scalar_quad = StorageSet(shape=(self.model.mesh.nElements_global,
                                        self.model.nQuadraturePoints_element) ) 
        tensor_quad = StorageSet(shape={})

        tensor_quad |= set(['J',
                            'inverse(J)'])
        scalar_quad |= set(['det(J)',
                            'abs(det(J))'])

        for k in tensor_quad:
            Q[k] = numpy.zeros((self.model.mesh.nElements_global,
                                self.model.nQuadraturePoints_element,
                                self.model.nSpace_global,
                                self.model.nSpace_global),
                                'd')

        scalar_quad.allocate(Q)
        
        self.model.u[0].femSpace.elementMaps.getJacobianValues(self.model.elementQuadraturePoints,
                                                             Q['J'],
                                                             Q['inverse(J)'],
                                                             Q['det(J)'])
        Q['abs(det(J))'] = numpy.absolute(Q['det(J)'])

    def _attachTestInfo(self,Q):
        """ Attach quadrature data for test functions.
        
        Arguments
        ---------
        Q : dict
            A dictionary to store values at quadrature points.

        Notes
        -----
        TODO - This function really doesn't need to compute the whole kitchen sink.
        Find a more efficient way to handle this.
        """
        test_shape_quad = StorageSet(shape={})
        test_shapeGradient_quad = StorageSet(shape={})

        test_shape_quad |= set([('w',ci) for ci in range(self.model.nc)])
        test_shapeGradient_quad |= set([('grad(w)',ci) for ci in range(self.model.nc)])
        
        for k in test_shape_quad:
            Q[k] = numpy.zeros(
                (self.model.mesh.nElements_global,
                 self.model.nQuadraturePoints_element,
                 self.model.nDOF_test_element[k[-1]]),
                'd')

        for k in test_shapeGradient_quad:
            Q[k] = numpy.zeros(
                (self.model.mesh.nElements_global,
                 self.model.nQuadraturePoints_element,
                 self.model.nDOF_test_element[k[-1]],
                 self.model.nSpace_global),
                'd')

        for ci in range(self.model.nc):
            if Q.has_key(('w',ci)):
                self.model.testSpace[ci].getBasisValues(self.model.elementQuadraturePoints,
                                                      Q[('w',ci)])
            if Q.has_key(('grad(w)',ci)):
                self.model.testSpace[ci].getBasisGradientValues(self.model.elementQuadraturePoints,
                                                              Q[('inverse(J)')],
                                                              Q[('grad(w)',ci)])

    def _attachTrialInfo(self,Q):
        """ Attach quadrature data for trial functions.

        Arguments
        ---------
        Q : dict
            A dictionary to store values at quadrature points.
        """
        trial_shape_quad = StorageSet(shape={})
        trial_shapeGrad_quad = StorageSet(shape={})
        
        trial_shape_quad |= set([('v',ci) for ci in range(self.model.nc)])
        trial_shapeGrad_quad |= set([('grad(v)',ci) for ci in range(self.model.nc)])

        for k in trial_shape_quad:
            Q[k] = numpy.zeros(
                (self.model.mesh.nElements_global,
                 self.model.nQuadraturePoints_element,
                 self.model.nDOF_test_element[k[-1]]),
                'd')

        for k in trial_shapeGrad_quad:
            Q[k] = numpy.zeros(
                (self.model.mesh.nElements_global,
                 self.model.nQuadraturePoints_element,
                 self.model.nDOF_test_element[k[-1]],
                 self.model.nSpace_global),
                'd')
                                            
        for ci in range(self.model.nc):
            if Q.has_key(('v',ci)):
                self.model.testSpace[ci].getBasisValues(self.model.elementQuadraturePoints,
                                                      Q[('v',ci)])
            if Q.has_key(('grad(v)',ci)):
                self.model.testSpace[ci].getBasisGradientValues(self.model.elementQuadraturePoints,
                                                              Q[('inverse(J)')],
                                                              Q[('grad(v)',ci)])

    def _allocateMassOperatorQStorageSpace(self,Q):
        """ Allocate space for mass operator values. """
        test_shape_quad = StorageSet(shape={})
        trial_shape_quad = StorageSet(shape={})
        trial_shape_X_test_shape_quad = StorageSet(shape={})
        tensor_quad = StorageSet(shape={})
        # TODO - ARB : I don't think the 3 is necessary here...It created a
        # confusing bug in the 2-phase problem...Need to investigate.
        scalar_quad = StorageSet(shape=(self.model.mesh.nElements_global,
                                        self.model.nQuadraturePoints_element,
                                        3))
  
        scalar_quad |= set([('u',ci) for ci in range(self.model.nc)])
        scalar_quad |= set([('m',ci) for ci in self.MassOperatorCoeff.mass.keys()])

        test_shape_quad |= set([('w*dV_m',ci) for ci in self.MassOperatorCoeff.mass.keys()])

        for ci,cjDict in self.MassOperatorCoeff.mass.iteritems():
            trial_shape_X_test_shape_quad |= set([('vXw*dV_m',cj,ci) for cj in cjDict.keys()])

        for ci,cjDict in self.MassOperatorCoeff.mass.iteritems():
            scalar_quad |= set([('dm',ci,cj) for cj in cjDict.keys()])

        for k in tensor_quad:
            Q[k] = numpy.zeros(
                (self.model.mesh.nElements_global,
                 self.model.nQuadraturePoints_element,
                 self.model.nSpace_global,
                 self.model.nSpace_global),
                'd')

        for k in test_shape_quad:
            Q[k] = numpy.zeros(
                (self.model.mesh.nElements_global,
                 self.model.nQuadraturePoints_element,
                 self.model.nDOF_test_element[k[-1]]),
                'd')

        for k in trial_shape_X_test_shape_quad:
            Q[k] = numpy.zeros((self.model.mesh.nElements_global,
                                self.model.nQuadraturePoints_element,
                                self.model.nDOF_trial_element[k[1]],
                                self.model.nDOF_test_element[k[2]]),'d')

        scalar_quad.allocate(Q)

    def _calculateMassOperatorQ(self,Q):
        """ Calculate values for mass operator. """
        elementQuadratureDict = {}

        for ci in self.MassOperatorCoeff.mass.keys():
            elementQuadratureDict[('m',ci)] = self._elementQuadrature

        (elementQuadraturePoints,elementQuadratureWeights,
         elementQuadratureRuleIndeces) = Quadrature.buildUnion(elementQuadratureDict)
        for ci in range(self.model.nc):
            if Q.has_key(('w*dV_m',ci)):
                cfemIntegrals.calculateWeightedShape(elementQuadratureWeights[('m',ci)],
                                                     self._operatorQ['abs(det(J))'],
                                                     self._operatorQ[('w',ci)],
                                                     Q[('w*dV_m',ci)])

        for ci in zip(range(self.model.nc),range(self.model.nc)):
                cfemIntegrals.calculateShape_X_weightedShape(self._operatorQ[('v',ci[1])],
                                                             Q[('w*dV_m',ci[0])],
                                                             Q[('vXw*dV_m',ci[1],ci[0])])

    def _allocateMatrixSpace(self,coeff,matrixDict):
        """ Allocate space for Operator Matrix """
        for ci in range(self.model.nc):
            matrixDict[ci] = {}
            for cj in range(self.model.nc):
                if cj in coeff.stencil[ci]:
                    matrixDict[ci][cj] = numpy.zeros(
                        (self.model.mesh.nElements_global,
                         self.model.nDOF_test_element[ci],
                         self.model.nDOF_trial_element[cj]),
                        'd')

    def _createOperator(self,coeff,matrixDict,A):
        """ Takes the matrix dictionary and creates a CSR matrix """
        for ci in range(self.model.nc):
            for cj in coeff.stencil[ci]:
                cfemIntegrals.updateGlobalJacobianFromElementJacobian_CSR(self.model.l2g[ci]['nFreeDOF'],
                                                                          self.model.l2g[ci]['freeLocal'],
                                                                          self.model.l2g[cj]['nFreeDOF'],
                                                                          self.model.l2g[cj]['freeLocal'],
                                                                          self.model.csrRowIndeces[(ci,cj)],
                                                                          self.model.csrColumnOffsets[(ci,cj)],
                                                                          matrixDict[ci][cj],
                                                                          A)<|MERGE_RESOLUTION|>--- conflicted
+++ resolved
@@ -418,11 +418,7 @@
         self._setMatOperators()
         self.ksp.setOperators(self.petsc_L,self.petsc_L)
 
-<<<<<<< HEAD
-        self.setResTol(rtol_r,atol_r,maxIts)
-=======
         self.setResTol(rtol_r,atol_r)
->>>>>>> 0a00eaf7
 
         convergenceTest = 'r-true'
         if convergenceTest == 'r-true':
@@ -432,32 +428,20 @@
         else:
             self.r_work = None
 
-<<<<<<< HEAD
-        if prefix != None:
-            self.ksp.setOptionsPrefix(prefix)
-        if Preconditioner != None:
-=======
         if prefix is not None:
             self.ksp.setOptionsPrefix(prefix)
         if Preconditioner is not None:
->>>>>>> 0a00eaf7
             self._setPreconditioner(Preconditioner,par_L,prefix)
             self.ksp.setPC(self.pc)
         self.ksp.max_it = self.maxIts
         self.ksp.setFromOptions()
         
-<<<<<<< HEAD
-    def setResTol(self,rtol,atol,maxIts):
-=======
     def setResTol(self,rtol,atol):
->>>>>>> 0a00eaf7
         """ Set the ksp object's residual and maximum interations. """
         self.rtol_r = rtol
         self.atol_r = atol
-        self.maxIts = maxIts
         self.ksp.rtol = rtol
         self.ksp.atol = atol
-        self.ksp.max_it = maxIts
         logEvent("KSP atol %e rtol %e" % (self.ksp.atol,self.ksp.rtol))
 
     def prepare(self,b=None):
@@ -477,11 +461,7 @@
         self.petsc_L.assemblyBegin()
         self.petsc_L.assemblyEnd()
         self.ksp.setOperators(self.petsc_L,self.petsc_L)
-<<<<<<< HEAD
-        if self.pc != None:
-=======
         if self.pc is not None:
->>>>>>> 0a00eaf7
             self.pc.setOperators(self.petsc_L,self.petsc_L)
             self.pc.setUp()
             if self.preconditioner:
@@ -511,10 +491,6 @@
 
         if self.bdyNullSpace==True:
             self._setNullSpace(par_b)
-<<<<<<< HEAD
-        
-=======
->>>>>>> 0a00eaf7
         self.ksp.solve(par_b,par_u)
         logEvent("after ksp.rtol= %s ksp.atol= %s ksp.converged= %s ksp.its= %s ksp.norm= %s reason = %s" % (self.ksp.rtol,
                                                                                                              self.ksp.atol,
@@ -613,14 +589,6 @@
         if its == 0:
             self.rnorm0 = truenorm
             logEvent("NumericalAnalytics KSPOuterResidual: %12.5e" %(truenorm) )
-<<<<<<< HEAD
-            logEvent("NumericalAnalytics KSPOuterResidual(relative): %12.5e" %(truenorm / self.rnorm0) )
-            logEvent("        KSP it %i norm(r) = %e  norm(r)/|b| = %e ; atol=%e rtol=%e " % (its,
-                                                                                              truenorm,
-                                                                                              (truenorm/ self.rnorm0),
-                                                                                              ksp.atol,
-                                                                                              ksp.rtol))
-=======
             if self.rnorm0 == 0.:
                 logEvent("NumericalAnalytics KSPOuterResidual(relative): N/A (residual vector is zero)" )
                 logEvent("        KSP it %i norm(r) = %e  norm(r)/|b| = N/A (residual vector is zero) ; atol=%e rtol=%e " % (its,
@@ -634,7 +602,6 @@
                                                                                                   (truenorm/ self.rnorm0),
                                                                                                   ksp.atol,
                                                                                                   ksp.rtol))
->>>>>>> 0a00eaf7
             return False
         else:
             logEvent("NumericalAnalytics KSPOuterResidual: %12.5e" %(truenorm) )
@@ -652,11 +619,7 @@
 
     def _setPreconditioner(self,Preconditioner,par_L,prefix):
         """ Sets the preconditioner type used in the KSP object """
-<<<<<<< HEAD
-        if Preconditioner != None:
-=======
         if Preconditioner is not None:
->>>>>>> 0a00eaf7
             if Preconditioner == petsc_LU:
                 logEvent("NAHeader Precondtioner LU")
                 self.preconditioner = petsc_LU(par_L)
