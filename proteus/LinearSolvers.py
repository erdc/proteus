r"""
A hierarchy of classes for linear algebraic system solvers.

.. inheritance-diagram:: proteus.LinearSolvers
   :parts: 1
"""
from __future__ import print_function
from __future__ import absolute_import
from __future__ import division
from builtins import input
from builtins import zip
from builtins import range
from builtins import object
from past.utils import old_div
from .LinearAlgebraTools import *
from . import LinearAlgebraTools as LAT
from . import FemTools
from . import clapack
from . import superluWrappers
from . import TransportCoefficients
from . import cfemIntegrals
from . import Quadrature
from petsc4py import PETSc as p4pyPETSc
from math import *
import math
from .Profiling import logEvent

class LinearSolver(object):
    """ The base class for linear solvers.

    Arugments
    ---------
    L : :class:`proteus.superluWrappers.SparseMatrix`
        This is the system matrix.
    """
    def __init__(self,
                 L,
                 rtol_r  = 1.0e-4,
                 atol_r  = 1.0e-16,
                 rtol_du = 1.0e-4,
                 atol_du = 1.0e-16,
                 maxIts  = 100,
                 norm = l2Norm,
                 convergenceTest = 'r',
                 computeRates = True,
                 printInfo = False):
        self.solverName = "Base Class"
        self.L = L
        self.n = L.shape[0]
        self.du = Vec(self.n)
        self.rtol_r=rtol_r
        self.atol_r=atol_r
        self.rtol_du=rtol_du
        self.atol_du=atol_du
        self.maxIts=maxIts
        self.its=0
        self.solveCalls = 0
        self.recordedIts=0
        self.solveCalls_failed = 0
        self.recordedIts_failed=0
        self.rReductionFactor=0.0
        self.duReductionFactor=0.0
        self.rReductionFactor_avg=0.0
        self.duReductionFactor_avg=0.0
        self.rReductionOrder=0.0
        self.rReductionOrder_avg=0.0
        self.duReductionOrder=0.0
        self.duReductionOrder_avg=0.0
        self.ratio_r_current = 1.0
        self.ratio_r_solve = 1.0
        self.ratio_du_solve = 1.0
        self.last_log_ratio_r = 1.0
        self.last_log_ratior_du = 1.0
        self.convergenceTest = convergenceTest
        self.computeRates = computeRates
        self.computeEigenvalues=False
        self.printInfo = printInfo
        self.norm = l2Norm
        self.convergenceHistoryIsCorrupt=False
        self.norm_r0=0.0
        self.norm_r=0.0
        self.norm_du=0.0
        self.r=None
        self.leftEigenvectors=None
        self.rightEigenvectors=None
        self.eigenvalues_r=None
        self.eigenvalues_i=None
        self.work=None
        #need some information about parallel setup?
        self.par_fullOverlap = True #whether or not partitioning has full overlap
        #for petsc interface
        self.xGhosted = None
        self.b=None
    def setResTol(self,rtol,atol):
        self.rtol_r = rtol
        self.atol_r = atol
    def prepare(self,b=None):
        pass
    def solve(self,u,r=None,b=None,par_u=None,par_b=None):
        pass
    def calculateEigenvalues(self):
        pass
    def computeResidual(self,u,r,b,initialGuessIsZero=False):
        if initialGuessIsZero:
            r[:]=b
            r*=(-1.0)
        else:
            if type(self.L).__name__ == 'ndarray':
                r[:] = numpy.dot(u,self.L)
            elif type(self.L).__name__ == 'SparseMatrix':
                self.L.matvec(u,r)
            r-=b
    def solveInitialize(self,u,r,b,initialGuessIsZero=True):
        if r is None:
            if self.r is None:
                self.r = Vec(self.n)
            r=self.r
        else:
            self.r=r
        if b is None:
            if self.b is None:
                self.b = Vec(self.n)
            b=self.b
        else:
            self.b=b
        self.computeResidual(u,r,b,initialGuessIsZero)
        self.its = 0
        self.norm_r0 = self.norm(r)
        self.norm_r = self.norm_r0
        self.ratio_r_solve = 1.0
        self.ratio_du_solve = 1.0
        self.last_log_ratio_r = 1.0
        self.last_log_ratior_du = 1.0
        self.convergenceHistoryIsCorrupt=False
        return (r,b)
    def computeConvergenceRates(self):
        if self.convergenceHistoryIsCorrupt:
            return
        else:
            if self.its > 0:
                if self.norm_r < self.lastNorm_r:
                    self.ratio_r_current = old_div(self.norm_r,self.lastNorm_r)
                else:
                    self.convergenceHistoryIsCorrupt=True
                    return
                if self.ratio_r_current > 1.0e-100:
                    log_ratio_r_current = log(self.ratio_r_current)
                else:
                    self.convergenceHistoryIsCorrupt
                    return
                self.ratio_r_solve *= self.ratio_r_current
                self.rReductionFactor = pow(self.ratio_r_solve,old_div(1.0,self.its))
                if self.its > 1:
                    self.rReductionOrder = old_div(log_ratio_r_current, \
                                           self.last_log_ratio_r)
                    if self.norm_du < self.lastNorm_du:
                        ratio_du_current = old_div(self.norm_du,self.lastNorm_du)
                    else:
                        self.convergenceHistoryIsCorrupt=True
                        return
                    if ratio_du_current > 1.0e-100:
                        log_ratio_du_current = log(ratio_du_current)
                    else:
                        self.convergenceHistoryIsCorrupt=True
                        return
                    self.ratio_du_solve *= ratio_du_current
                    self.duReductionFactor = pow(self.ratio_du_solve,
                                                 old_div(1.0,(self.its-1)))
                    if self.its > 2:
                        self.duReductionOrder = old_div(log_ratio_du_current, \
                                                self.last_log_ratio_du)
                    self.last_log_ratio_du = log_ratio_du_current
                self.last_log_ratio_r = log_ratio_r_current
                self.lastNorm_du = self.norm_du
            self.lastNorm_r = self.norm_r
    def converged(self,r):
        convergedFlag = False
        self.norm_r = self.norm(r)
        self.norm_du = self.norm(self.du)
        if self.computeRates ==  True:
            self.computeConvergenceRates()
        if self.convergenceTest == 'its':
            if self.its == self.maxIts:
                convergedFlag = True
        elif self.convergenceTest == 'r':
            if (self.its != 0 and
                self.norm_r < self.rtol_r*self.norm_r0 + self.atol_r):
                convergedFlag = True
        if convergedFlag == True and self.computeRates == True:
            self.computeAverages()
        if self.printInfo == True:
            print(self.info())
        return convergedFlag
    def failed(self):
        failedFlag = False
        if self.its == self.maxIts:
            self.solveCalls_failed+=1
            self.recordedIts_failed+=self.its
            failedFlag = True
        self.its+=1
        return failedFlag
    def computeAverages(self):
        self.recordedIts+=self.its
        if self.solveCalls == 0:
            self.rReductionFactor_avg = self.rReductionFactor
            self.duReductionFactor_avg = self.duReductionFactor
            self.rReductionOrder_avg = self.rReductionOrder
            self.duReductionOrder_avg = self.duReductionOrder
            self.solveCalls+=1
        else:
            self.rReductionFactor_avg*=self.solveCalls
            self.rReductionFactor_avg+=self.rReductionFactor
            self.duReductionFactor_avg*=self.solveCalls
            self.duReductionFactor_avg+=self.duReductionFactor
            self.rReductionOrder_avg*=self.solveCalls
            self.rReductionOrder_avg+=self.rReductionOrder
            self.duReductionOrder_avg*=self.solveCalls
            self.duReductionOrder_avg+=self.duReductionOrder
            self.solveCalls +=1
            self.rReductionFactor_avg/=self.solveCalls
            self.duReductionFactor_avg/=self.solveCalls
            self.rReductionOrder_avg/=self.solveCalls
            self.duReductionOrder_avg/=self.solveCalls
    def info(self):
        self.infoString  = "************Start Linear Solver Info************\n"
        self.infoString += "its                   =  %i \n" % self.its
        self.infoString += "r reduction factor    = %12.5e\n" % self.rReductionFactor
        self.infoString += "du reduction factor   = %12.5e\n" % self.duReductionFactor
        self.infoString += "r reduction order     = %12.5e\n" % self.rReductionOrder
        self.infoString += "du reduction order    = %12.5e\n" % self.duReductionOrder
        self.infoString += "<r reduction factor>  = %12.5e\n" % self.rReductionFactor_avg
        self.infoString += "<du reduction factor> = %12.5e\n" % self.duReductionFactor_avg
        self.infoString += "<r reduction order>   = %12.5e\n" % self.rReductionOrder_avg
        self.infoString += "<du reduction order>  = %12.5e\n" % self.duReductionOrder_avg
        self.infoString += "total its             =  %i \n" % self.recordedIts
        self.infoString += "total its             =  %i \n" % self.recordedIts
        self.infoString += "solver calls          =  %i \n" % self.solveCalls
        self.infoString += "failures              =  %i \n" % self.solveCalls_failed
        self.infoString += "failed its            =  %i \n" % self.recordedIts_failed
        self.infoString += "maxIts                =  %i \n" % self.maxIts
        self.infoString += "convergenceTest       =  %s \n" % self.convergenceTest
        self.infoString += "atol_r                = %12.5e \n" % self.atol_r
        self.infoString += "rtol_r                = %12.5e \n" % self.rtol_r
        self.infoString += "norm(r0)              = %12.5e \n" % self.norm_r0
        self.infoString += "norm(r)               = %12.5e \n" % self.norm_r
        self.infoString += "norm(du)              = %12.5e \n" % self.norm_du
        if self.convergenceHistoryIsCorrupt:
            self.infoString += "HISTORY IS CORRUPT!!! \n"
        self.infoString += "************End Linear Solver Info************\n"
        return self.infoString
    def printPerformance(self):
        pass

    #petsc preconditioner interface
    def setUp(self, pc):
        self.prepare()
    def apply(self,pc,x,y):
        if self.xGhosted is None:
            self.xGhosted = self.par_b.duplicate()
            self.yGhosted = self.par_b.duplicate()
        self.xGhosted.setArray(x.getArray())
        self.xGhosted.ghostUpdateBegin(p4pyPETSc.InsertMode.INSERT,p4pyPETSc.ScatterMode.FORWARD)
        self.xGhosted.ghostUpdateEnd(p4pyPETSc.InsertMode.INSERT,p4pyPETSc.ScatterMode.FORWARD)
        self.yGhosted.zeroEntries()
        with self.yGhosted.localForm() as ylf,self.xGhosted.localForm() as xlf:
            self.solve(u=ylf.getArray(),b=xlf.getArray(),initialGuessIsZero=True)
        y.setArray(self.yGhosted.getArray())

class LU(LinearSolver):
    """
    A wrapper for pysparse's wrapper for superlu.
    """
    def __init__(self,L,computeEigenvalues=False,computeEigenvectors=None):
        import copy
        LinearSolver.__init__(self,L)
        if type(L).__name__ == 'SparseMatrix':
            self.sparseFactor = superluWrappers.SparseFactor(self.n)
        elif type(L).__name__ == 'ndarray':#mwf was array
            self.denseFactor = clapack.DenseFactor(self.n)
        self.solverName = "LU"
        self.computeEigenvalues = computeEigenvalues or (computeEigenvectors is not None)
        if computeEigenvectors in ['left','both']:
            self.leftEigenvectors=numpy.zeros((self.n,self.n),'d')
            self.JOBVL='V'
        else:
            self.JOBVL='N'
        if computeEigenvectors in ['right','both']:
            self.rightEigenvectors=numpy.zeros((self.n,self.n),'d')
            self.JOBVR='V'
        else:
            self.JOBVR='N'
        if computeEigenvalues or computeEigenvectors is not None:
            self.Leig=copy.deepcopy(L)
            self.work=numpy.zeros((self.n*5,),'d')
            self.eigenvalues_r = numpy.zeros((self.n,),'d')
            self.eigenvalues_i = numpy.zeros((self.n,),'d')
    def prepare(self,
                b=None,
                newton_its=None):
        if type(self.L).__name__ == 'SparseMatrix':
            superluWrappers.sparseFactorPrepare(self.L,self.sparseFactor)
        elif type(self.L).__name__ == 'ndarray':
            if self.computeEigenvalues:
                self.Leig[:]=self.L
                self.calculateEigenvalues()
            clapack.denseFactorPrepare(self.n,
                                       self.L,
                                       self.denseFactor)
        #
    def solve(self,u,r=None,b=None,par_u=None,par_b=None,initialGuessIsZero=False):
        (r,b) = self.solveInitialize(u,r,b,initialGuessIsZero)
        self.du[:]=u
        self.converged(r)
        self.failed()
        u[:]=b
        if type(self.L).__name__ == 'SparseMatrix':
            superluWrappers.sparseFactorSolve(self.sparseFactor,u)
        elif type(self.L).__name__ == 'ndarray':
            clapack.denseFactorSolve(self.n,
                                     self.L,
                                     self.denseFactor,
                                     u)
        self.computeResidual(u,r,b)
        self.du -= u
        self.converged(r)
    def calculateEigenvalues(self):
        if type(self.L).__name__ == 'ndarray':
            clapack.denseCalculateEigenvalues(self.JOBVL,
                                              self.JOBVR,
                                              self.n,
                                              self.Leig,
                                              self.n,
                                              self.eigenvalues_r,
                                              self.eigenvalues_i,
                                              self.leftEigenvectors,
                                              self.n,
                                              self.rightEigenvectors,
                                              self.n,
                                              self.work,
                                              5*self.n)
            eigen_mags = numpy.sqrt(self.eigenvalues_r**2 + self.eigenvalues_i**2)
            logEvent("Minimum eigenvalue magnitude"+repr(eigen_mags.min()))
            logEvent("Maximum eigenvalue magnitude"+repr(eigen_mags.max()))
            logEvent("Minimum real part of eigenvalue "+repr(self.eigenvalues_r.min()))
            logEvent("Maximum real part of eigenvalue "+repr(self.eigenvalues_r.max()))
            logEvent("Minimum complex part of eigenvalue "+repr(self.eigenvalues_i.min()))
            logEvent("Maximum complex part of eigenvalue "+repr(self.eigenvalues_i.max()))

class KSP_petsc4py(LinearSolver):
    """ A class that interfaces Proteus with PETSc KSP. """
    def __init__(self,L,par_L,
                 rtol_r  = 1.0e-4,
                 atol_r  = 1.0e-16,
                 maxIts  = 100,
                 norm    = l2Norm,
                 convergenceTest = 'r',
                 computeRates = True,
                 printInfo = False,
                 prefix=None,
                 Preconditioner=None,
                 connectionList=None,
                 linearSolverLocalBlockSize=1,
                 preconditionerOptions = None):
        """ Initialize a petsc4py KSP object.

        Parameters
        -----------
        L : :class: `.superluWrappers.SparseMatrix`
        par_L :  :class: `.LinearAlgebraTools.ParMat_petsc4py`
        rtol_r : float
        atol_r : float
        maxIts : int
        norm :   norm type
        convergenceTest :
        computeRates: bool
        printInfo : bool
        prefix : bool
        Preconditioner : :class: `.LinearSolvers.KSP_Preconditioner`
        connectionList :
        linearSolverLocalBlockSize : int
        preconditionerOptions : tuple
            A list of optional preconditioner settings.
        """
        LinearSolver.__init__(self,
                              L,
                              rtol_r=rtol_r,
                              atol_r=atol_r,
                              maxIts=maxIts,
                              norm = l2Norm,
                              convergenceTest=convergenceTest,
                              computeRates=computeRates,
                              printInfo=printInfo)
        assert type(L).__name__ == 'SparseMatrix', "petsc4py PETSc can only be called with a local sparse matrix"
        assert isinstance(par_L,ParMat_petsc4py)
        self.pccontext = None
        self.preconditioner = None
        self.preconditionerOptions = preconditionerOptions
        self.pc = None
        self.solverName  = "PETSc"
        self.par_fullOverlap = True
        self.par_firstAssembly=True
        self.par_L   = par_L
        self.petsc_L = par_L
        self.csr_rep_local = self.petsc_L.csr_rep_local
        self.csr_rep = self.petsc_L.csr_rep

        # create petsc4py KSP object and attach operators
        self.ksp = p4pyPETSc.KSP().create()
        self._setMatOperators()
        self.ksp.setOperators(self.petsc_L,self.petsc_L)

        self.setResTol(rtol_r,atol_r)

        convergenceTest = 'r-true'
        if convergenceTest == 'r-true':
            self.r_work = self.petsc_L.getVecLeft()
            self.rnorm0 = None
            self.ksp.setConvergenceTest(self._converged_trueRes)
        else:
            self.r_work = None

        if prefix is not None:
            self.ksp.setOptionsPrefix(prefix)
        if Preconditioner is not None:
            self._setPreconditioner(Preconditioner,par_L,prefix)
            self.ksp.setPC(self.pc)
        self.ksp.max_it = self.maxIts
        self.ksp.setFromOptions()
        # set null space class
        self.null_space = self._set_null_space_class()

    def setResTol(self,rtol,atol):
        """ Set the ksp object's residual and maximum interations. """
        self.rtol_r = rtol
        self.atol_r = atol
        self.ksp.rtol = rtol
        self.ksp.atol = atol
        logEvent("KSP atol %e rtol %e" % (self.ksp.atol,self.ksp.rtol))

    def prepare(self,
                b=None,
                newton_its=None):
        pc_setup_stage = p4pyPETSc.Log.Stage('pc_setup_stage')
        pc_setup_stage.push()
        self.petsc_L.zeroEntries()
        assert self.petsc_L.getBlockSize() == 1, "petsc4py wrappers currently require 'simple' blockVec (blockSize=1) approach"
        if self.petsc_L.proteus_jacobian is not None:
            self.csr_rep[2][self.petsc_L.nzval_proteus2petsc] = self.petsc_L.proteus_csr_rep[2][:]
        if self.par_fullOverlap == True:
            self.petsc_L.setValuesLocalCSR(self.csr_rep_local[0],self.csr_rep_local[1],self.csr_rep_local[2],p4pyPETSc.InsertMode.INSERT_VALUES)
        else:
            if self.par_firstAssembly:
                self.petsc_L.setOption(p4pyPETSc.Mat.Option.NEW_NONZERO_LOCATION_ERR,False)
                self.par_firstAssembly = False
            else:
                self.petsc_L.setOption(p4pyPETSc.Mat.Option.NEW_NONZERO_LOCATION_ERR,True)
            self.petsc_L.setValuesLocalCSR(self.csr_rep[0],self.csr_rep[1],self.csr_rep[2],p4pyPETSc.InsertMode.ADD_VALUES)
        self.petsc_L.assemblyBegin()
        self.petsc_L.assemblyEnd()
        self.ksp.setOperators(self.petsc_L,self.petsc_L)
        if self.pc is not None:
            self.pc.setOperators(self.petsc_L,self.petsc_L)
            self.pc.setUp()
            if self.preconditioner:
                self.preconditioner.setUp(self.ksp,newton_its)
        self.ksp.setUp()
        self.ksp.pc.setUp()
        pc_setup_stage.pop()

    def solve(self,u,r=None,b=None,par_u=None,par_b=None,initialGuessIsZero=True):
        solve_stage = p4pyPETSc.Log.Stage('lin_solve')
        solve_stage.push()
        if par_b.proteus2petsc_subdomain is not None:
            par_b.proteus_array[:] = par_b.proteus_array[par_b.petsc2proteus_subdomain]
            par_u.proteus_array[:] = par_u.proteus_array[par_u.petsc2proteus_subdomain]
        # if self.petsc_L.isSymmetric(tol=1.0e-12):
        #    self.petsc_L.setOption(p4pyPETSc.Mat.Option.SYMMETRIC, True)
        #    print "Matrix is symmetric"
        # else:
        #    print "MATRIX IS NONSYMMETRIC"
        logEvent("before ksp.rtol= %s ksp.atol= %s ksp.converged= %s ksp.its= %s ksp.norm= %s " % (self.ksp.rtol,
                                                                                                   self.ksp.atol,
                                                                                                   self.ksp.converged,
                                                                                                   self.ksp.its,
                                                                                                   self.ksp.norm))
        if self.pccontext is not None:
            self.pccontext.par_b = par_b
            self.pccontext.par_u = par_u
        if self.matcontext is not None:
            self.matcontext.par_b = par_b

        self.null_space.apply_ns(par_b)

        self.ksp.solve(par_b,par_u)

        logEvent("after ksp.rtol= %s ksp.atol= %s ksp.converged= %s ksp.its= %s ksp.norm= %s reason = %s" % (self.ksp.rtol,
                                                                                                             self.ksp.atol,
                                                                                                             self.ksp.converged,
                                                                                                             self.ksp.its,
                                                                                                             self.ksp.norm,
                                                                                                             self.ksp.reason))
        self.its = self.ksp.its
        if self.printInfo:
            self.info()
        if par_b.proteus2petsc_subdomain is not None:
            par_b.proteus_array[:] = par_b.proteus_array[par_b.proteus2petsc_subdomain]
            par_u.proteus_array[:] = par_u.proteus_array[par_u.proteus2petsc_subdomain]
        solve_stage.pop()

    def converged(self,r):
        """
        decide on convention to match norms, convergence criteria
        """
        return self.ksp.converged
    def failed(self):
        failedFlag = LinearSolver.failed(self)
        failedFlag = failedFlag or (not self.ksp.converged)
        return failedFlag

    def info(self):
        self.ksp.view()

    def _setMatOperators(self):
        """ Initializes python context for the ksp matrix operator """
        self.Lshell = p4pyPETSc.Mat().create()
        L_sizes = self.petsc_L.getSizes()
        L_range = self.petsc_L.getOwnershipRange()
        self.Lshell.setSizes(L_sizes)
        self.Lshell.setType('python')
        self.matcontext  = SparseMatShell(self.petsc_L.ghosted_csr_mat)
        self.Lshell.setPythonContext(self.matcontext)

    def _converged_trueRes(self,ksp,its,rnorm):
        """ Function handle to feed to ksp's setConvergenceTest  """
        ksp.buildResidual(self.r_work)
        truenorm = self.r_work.norm()
        if its == 0:
            self.rnorm0 = truenorm
            logEvent("NumericalAnalytics KSPOuterResidual: %12.5e" %(truenorm), level=7)
            if self.rnorm0 == 0.:
                logEvent("NumericalAnalytics KSPOuterResidual(relative): N/A (residual vector is zero)", level=7 )
                logEvent("        KSP it %i norm(r) = %e  norm(r)/|b| = N/A (residual vector is zero) ; atol=%e rtol=%e " % (its,
                                                                                                                             truenorm,
                                                                                                                             ksp.atol,
                                                                                                                             ksp.rtol))
            else:
                logEvent("NumericalAnalytics KSPOuterResidual(relative): %12.5e" %(old_div(truenorm, self.rnorm0)), level=7 )
                logEvent("        KSP it %i norm(r) = %e  norm(r)/|b| = %e ; atol=%e rtol=%e " % (its,
                                                                                                  truenorm,
                                                                                                  (old_div(truenorm, self.rnorm0)),
                                                                                                  ksp.atol,
                                                                                                  ksp.rtol))
            return False
        else:
            logEvent("NumericalAnalytics KSPOuterResidual: %12.5e" %(truenorm), level=7)
            logEvent("NumericalAnalytics KSPOuterResidual(relative): %12.5e" %(old_div(truenorm, self.rnorm0)), level=7)
            logEvent("        KSP it %i norm(r) = %e  norm(r)/|b| = %e ; atol=%e rtol=%e " % (its,
                                                                                              truenorm,
                                                                                              (old_div(truenorm, self.rnorm0)),
                                                                                              ksp.atol,
                                                                                              ksp.rtol))
            if truenorm < self.rnorm0*ksp.rtol:
                return p4pyPETSc.KSP.ConvergedReason.CONVERGED_RTOL
            if truenorm < ksp.atol:
                return p4pyPETSc.KSP.ConvergedReason.CONVERGED_ATOL
        return False

    def _setPreconditioner(self,
                           Preconditioner,
                           par_L,
                           prefix):
        """ Sets the preconditioner type used in the KSP object """
        if Preconditioner is not None:
            if Preconditioner == petsc_LU:
                logEvent("NAHeader Precondtioner LU")
                self.preconditioner = petsc_LU(par_L,
                                               prefix)
                self.pc = self.preconditioner.pc
            elif Preconditioner == petsc_ASM:
                logEvent("NAHead Preconditioner ASM")
                self.preconditioner = petsc_ASM(par_L,
                                                prefix)
                self.pc = self.preconditioner.pc
            if Preconditioner == Jacobi:
                self.pccontext= Preconditioner(L,
                                               weight=1.0,
                                               rtol_r=rtol_r,
                                               atol_r=atol_r,
                                               maxIts=1,
                                               norm = l2Norm,
                                               convergenceTest='its',
                                               computeRates=False,
                                               printInfo=False)
                self.pc = p4pyPETSc.PC().createPython(self.pccontext)
            elif Preconditioner == GaussSeidel:
                self.pccontext= Preconditioner(connectionList,
                                               L,
                                               weight=1.0,
                                               sym=False,
                                               rtol_r=rtol_r,
                                               atol_r=atol_r,
                                               maxIts=1,
                                               norm = l2Norm,
                                               convergenceTest='its',
                                               computeRates=False,
                                               printInfo=False)
                self.pc = p4pyPETSc.PC().createPython(self.pccontext)
            elif Preconditioner == LU:
                #ARB - parallel matrices from PETSc4py don't work here.
                self.pccontext = Preconditioner(L)
                self.pc = p4pyPETSc.PC().createPython(self.pccontext)
            elif Preconditioner == StarILU:
                self.pccontext= Preconditioner(connectionList,
                                               L,
                                               weight=1.0,
                                               rtol_r=rtol_r,
                                               atol_r=atol_r,
                                               maxIts=1,
                                               norm = l2Norm,
                                               convergenceTest='its',
                                               computeRates=False,
                                               printInfo=False)
                self.pc = p4pyPETSc.PC().createPython(self.pccontext)
            elif Preconditioner == StarBILU:
                self.pccontext= Preconditioner(connectionList,
                                               L,
                                               bs=linearSolverLocalBlockSize,
                                               weight=1.0,
                                               rtol_r=rtol_r,
                                               atol_r=atol_r,
                                               maxIts=1,
                                               norm = l2Norm,
                                               convergenceTest='its',
                                               computeRates=False,
                                               printInfo=False)
                self.pc = p4pyPETSc.PC().createPython(self.pccontext)
            elif Preconditioner == SimpleNavierStokes3D:
                logEvent("NAHeader Preconditioner SimpleNavierStokes" )
                try:
                    self.preconditioner = SimpleNavierStokes3D(par_L,
                                                               prefix,
                                                               velocity_block_preconditioner=self.preconditionerOptions[0])
                except IndexError:
                    logEvent("Preconditioner options not specified, using defaults")
                    self.preconditioner = SimpleNavierStokes3D(par_L,
                                                               prefix)
                self.pc = self.preconditioner.pc
            elif Preconditioner == SimpleNavierStokes2D:
                logEvent("NAHeader Preconditioner SimpleNavierStokes" )
                try:
                    self.preconditioner = SimpleNavierStokes2D(par_L,
                                                               prefix,
                                                               velocity_block_preconditioner=self.preconditionerOptions[0])
                except IndexError:
                    logEvent("Preconditioner options not specified, using defaults")
                    self.preconditioner = SimpleNavierStokes2D(par_L,
                                                               prefix)
                self.pc = self.preconditioner.pc
            elif Preconditioner == Schur_Sp:
                logEvent("NAHeader Preconditioner selfp" )
                try:
                    self.preconditioner = Schur_Sp(par_L,
                                                   prefix,
                                                   velocity_block_preconditioner=self.preconditionerOptions[0])
                except IndexError:
                    logEvent("Preconditioner options not specified, using defaults")
                    self.preconditioner = Schur_Sp(par_L,
                                                   prefix)
                self.pc = self.preconditioner.pc
            elif Preconditioner == Schur_Qp:
                logEvent("NAHeader Preconditioner Qp" )
                self.preconditioner = Schur_Qp(par_L,
                                               prefix)
                self.pc = self.preconditioner.pc
            elif Preconditioner == NavierStokes_TwoPhasePCD:
                logEvent("NAHeader Preconditioner TwoPhasePCD")
                try:
                    self.preconditioner = NavierStokes_TwoPhasePCD(par_L,
                                                                   prefix,
                                                                   density_scaling=self.preconditionerOptions[0],
                                                                   numerical_viscosity=self.preconditionerOptions[1],
                                                                   lumped=self.preconditionerOptions[2],
                                                                   num_chebyshev_its=self.preconditionerOptions[3],
                                                                   laplace_null_space=self.preconditionerOptions[4],
                                                                   velocity_block_preconditioner=self.preconditionerOptions[5])
                except IndexError:
                    logEvent("Preconditioner options not specified, using defaults")
                    self.preconditioner = NavierStokes_TwoPhasePCD(par_L,
                                                                   prefix)
                self.pc = self.preconditioner.pc
            elif Preconditioner == Schur_LSC:
                logEvent("NAHeader Preconditioner LSC")
                self.preconditioner = Schur_LSC(par_L,
                                                prefix)
                self.pc = self.preconditioner.pc
            elif Preconditioner == SimpleDarcyFC:
                self.preconditioner = SimpleDarcyFC(par_L)
                self.pc = self.preconditioner.pc
            elif Preconditioner == NavierStokesPressureCorrection:
                self.preconditioner = NavierStokesPressureCorrection(par_L,
                                                                     prefix)
                self.pc = self.preconditioner.pc

    def _set_null_space_class(self):
        current_module = sys.modules[__name__]
        null_space_cls_name = self.par_L.pde.coefficients.nullSpace
        null_space_cls = getattr(current_module,
                                 null_space_cls_name)
        return null_space_cls(self)

class SchurOperatorConstructor(object):
    """
    Generate matrices for use in Schur complement preconditioner operators.
    """
    def __init__(self, linear_smoother, pde_type='general_saddle_point'):
        """
        Initialize a Schur Operator constructor.

        Parameters
        ----------
        linear_smoother : class
            Provides the data about the problem.
        pde_type :  str
            Currently supports Stokes and navierStokes
        """
        from proteus.mprans import RANS2P
        if linear_smoother.PCType!='schur':
            raise Exception('This function only works with the' \
                'LinearSmoothers for Schur Complements.')
        self.linear_smoother=linear_smoother
        self.L = linear_smoother.L
        self.pde_type = pde_type
        # ARB TODO : the Schur class should be refactored to avoid
        # the follow expection statement
        try:
            self.L.pde
            pass
        except AttributeError:
            return

        if isinstance(self.L.pde, RANS2P.LevelModel):
            self.opBuilder = OperatorConstructor_rans2p(self.L.pde)
        else:
            self.opBuilder = OperatorConstructor_oneLevel(self.L.pde)
            try:
                self._phase_func = self.L.pde.coefficients.which_region
            except AttributeError:
                pass

    def _initializeMat(self,jacobian):
        from . import Comm
        comm = Comm.get()
        transport = self.L.pde
        rowptr, colind, nzval = jacobian.getCSRrepresentation()
        rowptr_petsc = rowptr.copy()
        colind_petsc = colind.copy()
        nzval[:] = numpy.arange(nzval.shape[0])
        nzval_petsc = nzval.copy()
        nzval_proteus2petsc=colind.copy()
        nzval_petsc2proteus=colind.copy()
        rowptr_petsc[0] = 0
        comm.beginSequential()
        for i in range(LAT.ParInfo_petsc4py.par_n+LAT.ParInfo_petsc4py.par_nghost):
            start_proteus = rowptr[LAT.ParInfo_petsc4py.petsc2proteus_subdomain[i]]
            end_proteus = rowptr[LAT.ParInfo_petsc4py.petsc2proteus_subdomain[i]+1]
            nzrow =  end_proteus - start_proteus
            rowptr_petsc[i+1] = rowptr_petsc[i] + nzrow
            start_petsc = rowptr_petsc[i]
            end_petsc = rowptr_petsc[i+1]
            petsc_cols_i = LAT.ParInfo_petsc4py.proteus2petsc_subdomain[colind[start_proteus:end_proteus]]
            j_sorted = petsc_cols_i.argsort()
            colind_petsc[start_petsc:end_petsc] = petsc_cols_i[j_sorted]
            nzval_petsc[start_petsc:end_petsc] = nzval[start_proteus:end_proteus][j_sorted]
            for j_petsc, j_proteus in zip(numpy.arange(start_petsc,end_petsc),
                                          numpy.arange(start_proteus,end_proteus)[j_sorted]):
                nzval_petsc2proteus[j_petsc] = j_proteus
                nzval_proteus2petsc[j_proteus] = j_petsc
        comm.endSequential()
        assert(nzval_petsc.shape[0] == colind_petsc.shape[0] == rowptr_petsc[-1] - rowptr_petsc[0])
        petsc_a = {}
        proteus_a = {}
        for i in range(transport.dim):
            for j,k in zip(colind[rowptr[i]:rowptr[i+1]],list(range(rowptr[i],rowptr[i+1]))):
                nzval[k] = i*transport.dim+j
                proteus_a[i,j] = nzval[k]
                petsc_a[LAT.ParInfo_petsc4py.proteus2petsc_subdomain[i],LAT.ParInfo_petsc4py.proteus2petsc_subdomain[j]] = nzval[k]
        for i in range(transport.dim):
            for j,k in zip(colind_petsc[rowptr_petsc[i]:rowptr_petsc[i+1]],list(range(rowptr_petsc[i],rowptr_petsc[i+1]))):
                nzval_petsc[k] = petsc_a[i,j]
        return SparseMat(transport.dim,transport.dim,nzval_petsc.shape[0], nzval_petsc, colind_petsc, rowptr_petsc)

    def initializeTwoPhaseCp_rho(self):
        """Initialize a two phase scaled advection operator Cp.

        Returns
        -------
        two_phase_Cp_rho : matrix
        """
        from . import Comm
        comm = Comm.get()
        self.opBuilder.attachTPAdvectionOperator()
        par_info = self.linear_smoother.L.pde.par_info
        if comm.size() == 1:
            self.two_phase_Cp_rho = ParMat_petsc4py(self.opBuilder.TPScaledAdvectionOperator,
                                                    par_info.par_bs,
                                                    par_info.par_n,
                                                    par_info.par_N,
                                                    par_info.par_nghost,
                                                    par_info.subdomain2global)
        else:
            mixed = False
            if mixed == True:
                self.petsc_two_phase_Cp_rho = self._initializeMat(self.opBuilder.TPScaledAdvectionOperator)
                self.two_phase_Cp_rho = ParMat_petsc4py(self.petsc_two_phase_Cp_rho,
                                                        par_info.par_bs,
                                                        par_info.par_n,
                                                        par_info.par_N,
                                                        par_info.par_nghost,
                                                        par_info.petsc_subdomain2global_petsc,
                                                        pde=self.L.pde,
                                                        proteus_jacobian=self.opBuilder.TPScaledAdvectionOperator,
                                                        nzval_proteus2petsc=par_info.nzval_proteus2petsc)
            else:
                self.two_phase_Cp_rho = ParMat_petsc4py(self.opBuilder.TPScaledAdvectionOperator,
                                                        par_info.par_bs,
                                                        par_info.par_n,
                                                        par_info.par_N,
                                                        par_info.par_nghost,
                                                        par_info.subdomain2global,
                                                        pde=self.L.pde)
        self.two_phase_Cp_rho_csr_rep = self.two_phase_Cp_rho.csr_rep
        self.two_phase_Cp_rho_csr_rep_local = self.two_phase_Cp_rho.csr_rep_local
        return self.two_phase_Cp_rho

    def initializeTwoPhaseInvScaledAp(self):
        """Initialize a two phase scaled laplace operator Ap.

        Returns
        -------
        two_phase_Ap_inv : matrix
        """
        from . import Comm
        comm = Comm.get()
        self.opBuilder.attachLaplaceOperator()
        par_info = self.linear_smoother.L.pde.par_info
        if comm.size() == 1:
            self.two_phase_Ap_inv = ParMat_petsc4py(self.opBuilder.TPInvScaledLaplaceOperator,
                                                    par_info.par_bs,
                                                    par_info.par_n,
                                                    par_info.par_N,
                                                    par_info.par_nghost,
                                                    par_info.subdomain2global)
        else:
            mixed = False
            if mixed == True:
                self.petsc_two_phase_Ap_inv = self._initializeMat(self.opBuilder.TPInvScaledLaplaceOperator)
                self.two_phase_Ap_inv = ParMat_petsc4py(self.petsc_two_phase_Ap_inv,
                                                        par_info.par_bs,
                                                        par_info.par_n,
                                                        par_info.par_N,
                                                        par_info.par_nghost,
                                                        par_info.petsc_subdomain2global_petsc,
                                                        pde=self.L.pde,
                                                        proteus_jacobian=self.opBuilder.TPInvScaledLaplaceOperator,
                                                        nzval_proteus2petsc=par_info.nzval_proteus2petsc)
            else:
                self.two_phase_Ap_inv = ParMat_petsc4py(self.opBuilder.TPInvScaledLaplaceOperator,
                                                        par_info.par_bs,
                                                        par_info.par_n,
                                                        par_info.par_N,
                                                        par_info.par_nghost,
                                                        par_info.subdomain2global,
                                                        pde=self.L.pde)                
        self.two_phase_Ap_inv_csr_rep = self.two_phase_Ap_inv.csr_rep
        self.two_phase_Ap_inv_csr_rep_local = self.two_phase_Ap_inv.csr_rep_local
        return self.two_phase_Ap_inv

    def initializeTwoPhaseQp_rho(self):
        """Initialize a two phase scaled mass matrix.

        Returns
        -------
        two_phase_Ap_inv : matrix
        """
        from . import Comm
        comm = Comm.get()
        self.opBuilder.attachScaledMassOperator()
        par_info = self.linear_smoother.L.pde.par_info
        if comm.size() == 1:
            self.two_phase_Qp_scaled = ParMat_petsc4py(self.opBuilder.TPScaledMassOperator,
                                                       par_info.par_bs,
                                                       par_info.par_n,
                                                       par_info.par_N,
                                                       par_info.par_nghost,
                                                       par_info.subdomain2global)
        else:
            mixed = False
            if mixed == True:
                self.petsc_two_phase_Qp_scaled = self._initializeMat(self.opBuilder.TPScaledMassOperator)
                self.two_phase_Qp_scaled = ParMat_petsc4py(self.petsc_two_phase_Qp_scaled,
                                                           par_info.par_bs,
                                                           par_info.par_n,
                                                           par_info.par_N,
                                                           par_info.par_nghost,
                                                           par_info.petsc_subdomain2global_petsc,
                                                           pde=self.L.pde,
                                                           proteus_jacobian=self.opBuilder.TPScaledMassOperator,
                                                           nzval_proteus2petsc=par_info.nzval_proteus2petsc)
            else:
                self.two_phase_Qp_scaled = ParMat_petsc4py(self.opBuilder.TPScaledMassOperator,
                                                           par_info.par_bs,
                                                           par_info.par_n,
                                                           par_info.par_N,
                                                           par_info.par_nghost,
                                                           par_info.subdomain2global)
        self.two_phase_Qp_scaled_csr_rep = self.two_phase_Qp_scaled.csr_rep
        self.two_phase_Qp_scaled_csr_rep_local = self.two_phase_Qp_scaled.csr_rep_local
        return self.two_phase_Qp_scaled

    def initializeTwoPhaseInvScaledQp(self):
        """Initialize a two phase scaled mass operator Qp.

        Returns
        -------
        two_phase_Ap_inv : matrix
        """
        from . import Comm
        comm = Comm.get()
        self.opBuilder.attachInvScaledMassOperator()
        par_info = self.linear_smoother.L.pde.par_info
        if comm.size() == 1:
            self.two_phase_Qp_inv = ParMat_petsc4py(self.opBuilder.TPInvScaledMassOperator,
                                                    par_info.par_bs,
                                                    par_info.par_n,
                                                    par_info.par_N,
                                                    par_info.par_nghost,
                                                    par_info.subdomain2global)
        else:
            mixed = False
            if mixed == True:
                self.petsc_two_phase_Qp_inv = self._initializeMat(self.opBuilder.TPInvScaledMassOperator)
                self.two_phase_Qp_inv = ParMat_petsc4py(self.petsc_two_phase_Qp_inv,
                                                        par_info.par_bs,
                                                        par_info.par_n,
                                                        par_info.par_N,
                                                        par_info.par_nghost,
                                                        par_info.petsc_subdomain2global_petsc,
                                                        pde=self.L.pde,
                                                        proteus_jacobian=self.opBuilder.TPInvScaledMassOperator,
                                                        nzval_proteus2petsc=par_info.nzval_proteus2petsc)
            else:
                self.two_phase_Qp_inv = ParMat_petsc4py(self.opBuilder.TPInvScaledMassOperator,
                                                        par_info.par_bs,
                                                        par_info.par_n,
                                                        par_info.par_N,
                                                        par_info.par_nghost,
                                                        par_info.subdomain2global)                
        self.two_phase_Qp_inv_csr_rep = self.two_phase_Qp_inv.csr_rep
        self.two_phase_Qp_inv_csr_rep_local = self.two_phase_Qp_inv.csr_rep_local
        return self.two_phase_Qp_inv

    def initializeQ(self):
        """ Initialize a mass matrix Q.

        Returns
        -------
        Q : matrix
            The mass matrix.
        """
        from . import Comm
        comm = Comm.get()
        self.opBuilder.attachMassOperator()
        par_info = self.linear_smoother.L.pde.par_info
        if comm.size() == 1:
            if par_info.mixed is False:
                self.Q = ParMat_petsc4py(self.opBuilder.MassOperator,
                                         par_info.par_bs,
                                         par_info.par_n,
                                         par_info.par_N,
                                         par_info.par_nghost,
                                         par_info.subdomain2global)
            else:
                self.Q = ParMat_petsc4py(self.opBuilder.MassOperator,
                                         1,
                                         par_info.par_n,
                                         par_info.par_N,
                                         par_info.par_nghost,
                                         par_info.subdomain2global,
                                         pde=self.L.pde)
        else:
            if par_info.mixed is True:
                self.petsc_Q = self._initializeMat(self.opBuilder.MassOperator)
                self.Q = ParMat_petsc4py(self.opBuilder.MassOperator,
                                         1,
                                         par_info.par_n,
                                         par_info.par_N,
                                         par_info.par_nghost,
                                         par_info.petsc_subdomain2global_petsc,
                                         pde=self.L.pde,
                                         proteus_jacobian=self.opBuilder.MassOperator,
                                         nzval_proteus2petsc=par_info.nzval_proteus2petsc)
            else:
                self.Q = ParMat_petsc4py(self.petsc_Q,
                                         par_info.par_bs,
                                         par_info.par_n,
                                         par_info.par_N,
                                         par_info.par_nghost,
                                         par_info.petsc_subdomain2global_petsc,
                                         pde=self.L.pde,
                                         proteus_jacobian=self.opBuilder.MassOperator,
                                         nzval_proteus2petsc=par_info.nzval_proteus2petsc)
        self.Q_csr_rep = self.Q.csr_rep
        self.Q_csr_rep_local = self.Q.csr_rep_local
        return self.Q

    def updateQ(self,
                output_matrix = False):
        """
        Update the mass matrix operator.

        Parameters
        ----------
        output_matrix : bool
            Save updated mass operator.
        """
        self.opBuilder.updateMassOperator()
        self.Q.zeroEntries()
        if self.Q.proteus_jacobian != None:
            self.Q_csr_rep[2][self.Q.nzval_proteus2petsc] = self.Q.proteus_csr_rep[2][:]
        self.Q.setValuesLocalCSR(self.Q_csr_rep_local[0],
                                 self.Q_csr_rep_local[1],
                                 self.Q_csr_rep_local[2],
                                 p4pyPETSc.InsertMode.INSERT_VALUES)
        self.Q.assemblyBegin()
        self.Q.assemblyEnd()
        if output_matrix is True:
            self._exportMatrix(self.Q,'Q')

    def updateNp_rho(self,
                     density_scaling = True,
                     output_matrix = False):
        """
        Update the two-phase advection operator.

        Parameters
        ----------
        density_scaling : bool
            Indicates whether advection terms should be scaled with
            the density (True) or 1 (False)
        output_matrix : bool
            Save updated advection operator.
        """
        self.opBuilder.updateTPAdvectionOperator(density_scaling)
        self.two_phase_Cp_rho.zeroEntries()
        if self.two_phase_Cp_rho.proteus_jacobian != None:
            self.two_phase_Cp_rho_csr_rep[2][self.two_phase_Cp_rho.nzval_proteus2petsc] = self.two_phase_Cp_rho.proteus_csr_rep[2][:]
        self.two_phase_Cp_rho.setValuesLocalCSR(self.two_phase_Cp_rho_csr_rep_local[0],
                                                self.two_phase_Cp_rho_csr_rep_local[1],
                                                self.two_phase_Cp_rho_csr_rep_local[2],
                                                p4pyPETSc.InsertMode.INSERT_VALUES)
        self.two_phase_Cp_rho.assemblyBegin()
        self.two_phase_Cp_rho.assemblyEnd()
        if output_matrix is True:
            self._exportMatrix(self.two_phase_Cp_rho,'Cp_rho')

    def updateInvScaledAp(self,
                          output_matrix = False):
        """Update the two-phase laplace operator.

        Parameters
        ----------
        output_matrix : bool
            Save updated laplace operator.
        """
        self.opBuilder.updateTPInvScaledLaplaceOperator()
        self.two_phase_Ap_inv.zeroEntries()
        if self.two_phase_Ap_inv.proteus_jacobian != None:
            self.two_phase_Ap_inv_csr_rep[2][self.two_phase_Ap_inv.nzval_proteus2petsc] = self.two_phase_Ap_inv.proteus_csr_rep[2][:]
        self.two_phase_Ap_inv.setValuesLocalCSR(self.two_phase_Ap_inv_csr_rep_local[0],
                                                self.two_phase_Ap_inv_csr_rep_local[1],
                                                self.two_phase_Ap_inv_csr_rep_local[2],
                                                p4pyPETSc.InsertMode.INSERT_VALUES)
        self.two_phase_Ap_inv.assemblyBegin()
        self.two_phase_Ap_inv.assemblyEnd()
        if output_matrix is True:
            self._exportMatrix(self.two_phase_Ap_inv,'Cp_rho')

    def updateTwoPhaseQp_rho(self,
                             density_scaling = True,
                             lumped = True,
                             output_matrix=False):
        """Update the two-phase inverse viscosity scaled mass matrix.

        Parameters
        ----------
        density : bool
            Indicates whether the density mass matrix should
            be scaled with rho (True) or 1 (False).
        lumped : bool
            Flag indicating whether the mass operator should be
            calculated as a lumped matrix (True) or as a full
            matrix (False).
        output_matrix : bool
            Save updated mass operator.
        """
        self.opBuilder.updateTwoPhaseMassOperator_rho(density_scaling = density_scaling,
                                                      lumped = lumped)
        self.two_phase_Qp_scaled.zeroEntries()
        if self.two_phase_Qp_scaled.proteus_jacobian != None:
            self.two_phase_Qp_scaled_csr_rep[2][self.two_phase_Qp_scaled.nzval_proteus2petsc] = self.two_phase_Qp_scaled.proteus_csr_rep[2][:]
        self.two_phase_Qp_scaled.setValuesLocalCSR(self.two_phase_Qp_scaled_csr_rep_local[0],
                                                   self.two_phase_Qp_scaled_csr_rep_local[1],
                                                   self.two_phase_Qp_scaled_csr_rep_local[2],
                                                   p4pyPETSc.InsertMode.INSERT_VALUES)
        self.two_phase_Qp_scaled.assemblyBegin()
        self.two_phase_Qp_scaled.assemblyEnd()
        if output_matrix is True:
            self._exportMatrix(self.two_phase_Qp_scaled,'Qp_scaled')

    def updateTwoPhaseInvScaledQp_visc(self,
                                       numerical_viscosity = True,
                                       lumped = True,
                                       output_matrix=False):
        """
        Update the two-phase inverse viscosity scaled mass matrix.

        Parameters
        ----------
        numerical_viscosity : bool
            Indicates whether the numerical viscosity should be
            included with the mass operator (True to include,
            False to exclude)
        lumped : bool
            Flag indicating whether the mass operator should be
            calculated as a lumped matrix (True) or as a full
            matrix (False).
        output_matrix : bool
            Save updated mass operator.
        """
        self.opBuilder.updateTwoPhaseInvScaledMassOperator(numerical_viscosity = numerical_viscosity,
                                                           lumped = lumped)
        self.two_phase_Qp_inv.zeroEntries()
        if self.two_phase_Qp_inv.proteus_jacobian != None:
            self.two_phase_Qp_inv_csr_rep[2][self.two_phase_Qp_inv.nzval_proteus2petsc] = self.two_phase_Qp_inv.proteus_csr_rep[2][:]
        self.two_phase_Qp_inv.setValuesLocalCSR(self.two_phase_Qp_inv_csr_rep_local[0],
                                                self.two_phase_Qp_inv_csr_rep_local[1],
                                                self.two_phase_Qp_inv_csr_rep_local[2],
                                                p4pyPETSc.InsertMode.INSERT_VALUES)
        self.two_phase_Qp_inv.assemblyBegin()
        self.two_phase_Qp_inv.assemblyEnd()
        if output_matrix is True:
            self._exportMatrix(self.two_phase_Qp_scaled,'Qp_scaled')

    def getQv(self, output_matrix=False, recalculate=False):
        """ Return the pressure mass matrix Qp.

        Parameters
        ----------
        output_matrix : bool
            Determines whether matrix should be exported.
        recalculate : bool
            Flag indicating whether matrix should be rebuilt every iteration

        Returns
        -------
        Qp : matrix
            The pressure mass matrix.
        """
        Qsys_petsc4py = self._massMatrix(recalculate = recalculate)
        self.Qv = Qsys_petsc4py.createSubMatrix(self.linear_smoother.isv,
                                             self.linear_smoother.isv)
        if output_matrix is True:
            self._exportMatrix(self.Qv,"Qv")
        return self.Qv

    def getQp(self, output_matrix=False, recalculate=False):
        """ Return the pressure mass matrix Qp.

        Parameters
        ----------
        output_matrix : bool
            Determines whether matrix should be exported.
        recalculate : bool
            Flag indicating whether matrix should be rebuilt every iteration

        Returns
        -------
        Qp : matrix
            The pressure mass matrix.
        """
        Qsys_petsc4py = self._massMatrix(recalculate = recalculate)
        self.Qv = Qsys_petsc4py.createSubMatrix(self.linear_smoother.isv,
                                             self.linear_smoother.isv)
        if output_matrix is True:
            self._exportMatrix(self.Qv,"Qv")
        return self.Qv

    def _massMatrix(self,recalculate=False):
        """ Generates a mass matrix.

        This function generates and returns the mass matrix for the system. This
        function is internal to the class and called by public functions which
        take and return the relevant components (eg. the pressure or velcoity).

        Parameters
        ----------
        recalculate : bool
            Indicates whether matrix should be rebuilt everytime it's called.

        Returns
        -------
        Qsys : matrix
            The system's mass matrix.
        """
        self.opBuilder.attachMassOperator()

class KSP_Preconditioner(object):
    """ Base class for PETSc KSP precondtioners. """
    def __init__(self):
        pass

    def setup(self, global_ksp=None):
        pass

class petsc_ASM(KSP_Preconditioner):
    """ASM PETSc preconditioner class.

    This class provides an ASM preconditioners for PETSc4py KSP
    objects.
    """
    def __init__(self, 
                 L,
                 prefix=None):
        """
        Initializes the ASMpreconditioner for use with PETSc.

        Parameters
        ----------
        L : the global system matrix.
        prefix : str
            Prefix handle for PETSc options.
        """
        self.PCType = 'asm'
        self.L = L
        self._initializePC(prefix)
        self.pc.setFromOptions()

    def _initializePC(self,
                      prefix=None):
        """ Create the pc object. """
        self.pc = p4pyPETSc.PC().create()
        self.pc.setOptionsPrefix(prefix)
        self.pc.setType('asm')

    def setUp(self,
              global_ksp=None,
              newton_its=None):
        self.pc.setUp()

class petsc_LU(KSP_Preconditioner):
    """ LU PETSc preconditioner class.

    This class provides an LU preconditioner for PETSc4py KSP
    objects.  Provided the LU decomposition is successful, the KSP
    iterative will converge in a single step.
    """
    def __init__(self,L,prefix=None):
        """
        Initializes the LU preconditioner for use with PETSc.

        Parameters
        ----------
        L : the global system matrix.
        prefix : str
            Prefix handle for PETSc options.
        """
        self.PCType = 'lu'
        self.L = L
        self._initializePC(prefix)
        self.pc.setFromOptions()

    def _initializePC(self,
                      prefix):
        r"""
        Intiailizes the PETSc precondition.

        Parameters
        ----------
        prefix : str
            Prefix identifier for command line PETSc options.
        """
        self.pc = p4pyPETSc.PC().create()
        self.pc.setOptionsPrefix(prefix)
        self.pc.setType('lu')

    def setUp(self,
              global_ksp=None,
              newton_its=None):
        pass

class DofOrderInfo(object):
    """Base class for managing DOF ordering information

    Parameters
    dof_order_type : str
        This describes the type of dof ordering that will
        be constructed.  Currently supports: 'blocked'
        and 'interlaced'.
    """
    def __init__(self,
                 dof_order_type,
                 model_info = 'no model info set'):
        self.dof_order_type = dof_order_type
        self.set_model_info(model_info)

    def create_DOF_lists(self,
                         ownership_range,
                         num_equations,
                         num_components):
        """Virtual function with no implementation"""
        raise NotImplementedError()

    def set_model_info(self, model_info):
        self._model_info = model_info

    def get_model_info(self, model_info):
        return self._model_info

    def create_IS(self,
                  dof_array):
        idx_set = p4pyPETSc.IS()
        idx_set.createGeneral(dof_array,comm=p4pyPETSc.COMM_WORLD)
        return idx_set

class BlockedDofOrderType(DofOrderInfo):
    """Manages the DOF for blocked velocity and pressure ordering.

    Parameters
    ----------
    n_DOF_pressure : int
        Number of pressure degrees of freedom.

    Notes
    -----
    Blocked degree of freedom ordering occurs when all the pressure
    unknowns appear first, followed by all the u-components of the
    velocity and then all the v-components of the velocity etc.
    """
    def __init__(self,
                 n_DOF_pressure,
                 model_info = 'no model info set'):
        DofOrderInfo.__init__(self,
                              'blocked',
                              model_info = 'no model info set')
        self.n_DOF_pressure = n_DOF_pressure

    def create_DOF_lists(self,
                         ownership_range,
                         num_equations,
                         num_components):
        """Build blocked velocity and pressure DOF arrays.

        Parameters
        ----------
        ownership_range: tuple
            Local ownership range of DOF
        num_equations: int
            Number of local equations
        num_components: int
            Number of pressure and velocity components

        Returns
        -------
        DOF_output : lst of arrays
            This function returns a list of arrays with the DOF
            order.  [velocityDOF, pressureDOF]
        """
        pressureDOF = numpy.arange(start=ownership_range[0],
                                   stop=ownership_range[0]+self.n_DOF_pressure,
                                   dtype="i")
        velocityDOF = numpy.arange(start=ownership_range[0]+self.n_DOF_pressure,
                                   stop=ownership_range[0]+num_equations,
                                   step=1,
                                   dtype="i")
        return [velocityDOF, pressureDOF]

class InterlacedDofOrderType(DofOrderInfo):
    """Manages the DOF for interlaced velocity and pressure ordering.

    Notes
    -----
    Interlaced degrees of occur when the degrees of freedom are
    ordered as (p[0], u[0], v[0], p[1], u[1], ..., p[n], u[n], v[n]).
    """
    def __init__(self,
                 model_info = 'no model info set'):
        DofOrderInfo.__init__(self,
                              'interlaced',
                              model_info = model_info)

    def create_DOF_lists(self,
                         ownership_range,
                         num_equations,
                         num_components):
        """Build interlaced velocity and pressure DOF arrays.

        Parameters
        ----------
        ownership_range: tuple
            Local ownership range of DOF
        num_equations: int
            Number of local equations
        num_components: int
            Number of pressure and velocity components

        Returns
        -------
        DOF_output : lst of arrays
            This function returns a list of arrays with the DOF
            order.  [velocityDOF, pressureDOF]
        """
        pressureDOF = numpy.arange(start=ownership_range[0],
                                   stop=ownership_range[0]+num_equations,
                                   step=num_components,
                                   dtype="i")
        velocityDOF = []
        for start in range(1,num_components):
            velocityDOF.append(numpy.arange(start=ownership_range[0]+start,
                                            stop=ownership_range[0]+num_equations,
                                            step=num_components,
                                            dtype="i"))
        velocityDOF = numpy.vstack(velocityDOF).transpose().flatten()
        return [velocityDOF, pressureDOF]

    def create_vel_DOF_IS(self,
                          ownership_range,
                          num_equations,
                          num_components):
        """
        Build interlaced DOF arrays for the components of the velocity.

        Parameters
        ----------
        ownership_range: tuple
            Local ownership range of DOF
        num_equations: int
            Number of local equations
        num_components: int
            Number of pressure and velocity components

        Returns
        -------
        DOF_output : lst of arrays
            Each element of this list corresponds to a component of
            the velocity.  E.g. for u, v, w : [vel_u,vel_v,vel_w].
        """
        from . import Comm
        comm = Comm.get()
        vel_comp_DOF = []
        vel_comp_DOF_vel=[]
        scaled_ownership_range = ownership_range[0] * (num_components-1) / num_components
        for i in range(1,num_components):
            vel_comp_DOF.append(self.create_IS(numpy.arange(start=ownership_range[0] + i,
                                                            stop=ownership_range[0] + num_equations,
                                                            step=num_components,
                                                            dtype="i")))
            vel_comp_DOF_vel.append(self.create_IS(numpy.arange(start=scaled_ownership_range + i - 1,
                                                                stop=scaled_ownership_range + int( num_equations * (num_components-1) / num_components ),
                                                                step=num_components-1,
                                                                dtype="i")))
        return vel_comp_DOF, vel_comp_DOF_vel

    def create_no_dirichlet_bdy_nodes_is(self,
                                         ownership_range,
                                         num_equations,
                                         num_components,
                                         bdy_nodes):
        """Build block velocity DOF arrays excluding Dirichlet bdy nodes.

        Parameters
        ----------
        bdy_nodes : lst
           This is a list of lists with the local dof index for strongly
           enforced Dirichlet boundary conditions on the velocity
           components.
        """
        strong_DOF , local_vel_DOF = self.create_vel_DOF_IS(ownership_range,
                                                            num_equations,
                                                            num_components)
        strong_DOF = [ele.array for ele in strong_DOF]
        local_vel_DOF = [ele.array for ele in local_vel_DOF]
        mask = [numpy.ones(len(var), dtype=bool) for var in strong_DOF]
        for i, bdy_node in enumerate(bdy_nodes):
            mask[i][bdy_node] = False
        strong_DOF = [strong_DOF[i][mask[i]] for i in range(len(strong_DOF))]
        total_vars = int(0)
        for var in strong_DOF:
            total_vars += int(len(var))
        strong_DOF_idx = numpy.empty((total_vars),dtype='int32')
        for i, var_dof in enumerate(strong_DOF):
            strong_DOF_idx[i::2] = var_dof
        return self.create_IS(strong_DOF_idx)

class ModelInfo(object):
    """
    This class stores the model information needed to initialize a
    Schur preconditioner class.

    Parameters
    ----------
    num_components: int
        The number of model components
    dof_order_type: str
        String variable with the dof_order_type ('blocked' or
        'interlaced')
    n_DOF_pressure: int
        Number of pressure degrees of freedom (required for blocked
        dof_order_type)
    bdy_null_space : bool
        Indicates whether boundary condition creates a global null
        space
    """
    def __init__(self,
                 dof_order_type,
                 num_components,
                 L_range = None,
                 neqns = None,
                 n_DOF_pressure = None,
                 bdy_null_space = False):
        self.set_num_components(num_components)
        self.set_dof_order_type(dof_order_type)
        self.const_null_space = bdy_null_space
        if dof_order_type=='blocked':
            assert n_DOF_pressure!=None, \
                "need num of pressure unknowns for blocked dof order type"
            self.dof_order_class = BlockedDofOrderType(n_DOF_pressure, self)
        if dof_order_type=='interlaced':
            self.dof_order_class = InterlacedDofOrderType(self)

    def set_dof_order_type(self, dof_order_type):
        self._dof_order_type = dof_order_type

    def get_dof_order_type(self):
        return self._dof_order_type

    def set_num_components(self,nc):
        self.nc = nc

    def get_num_components(self):
        return self.nc

    def get_dof_order_class(self):
        return self.dof_order_class

class SchurPrecon(KSP_Preconditioner):
    """ Base class for PETSc Schur complement preconditioners. """
    def __init__(self,
                 L,
                 prefix=None,
                 solver_info=None):
        """
        Initializes the Schur complement preconditioner for use with PETSc.

        This class creates a KSP PETSc solver object and initializes flags the
        pressure and velocity unknowns for a general saddle point problem.

        Parameters
        ----------
        L : provides the definition of the problem.
        prefix : str
            Prefix identifier for command line PETSc options.
        solver_info: :class:`ModelInfo`
        """
        self.PCType = 'schur'
        self.L = L
        self._initializePC(prefix)

        if solver_info==None:
            self._initialize_without_solver_info()
        else:
            self.model_info = solver_info

        self._initializeIS()
        self.pc.setFromOptions()
        if self.model_info.get_dof_order_type() == 'interlaced':
            ## TODO: ARB - this should be extended to blocked types
            self.set_velocity_var_names()

    def _initialize_without_solver_info(self):
        """
        Initializes the ModelInfo needed to create a Schur Complement
        preconditioner.
        """
        nc = self.L.pde.nc
        L_range = self.L.getOwnershipRanges()
        neqns = self.L.getSizes()[0][0]
        if len(self.L.pde.u[0].dof) == len(self.L.pde.u[1].dof):
            self.model_info = ModelInfo('interlaced',
                                        nc,
                                        L_range = L_range,
                                        neqns = neqns)
        else:
            self.model_info = ModelInfo('blocked',
                                        nc,
                                        L_range,
                                        neqns,
                                        self.L.pde.u[0].dof.size)
        # ARB - this will come from coefficients, not pde.

    def get_num_components(self):
        val = int(self.isv.size / self.isp.size + 1)
        return val

    def set_velocity_var_names(self):
        nc = self.get_num_components()
        var_names = ('u','v','w')
        self._var_names = [var_names[i] for i in range(nc-1)]

    def get_velocity_var_names(self):
        return self._var_names

    def setUp(self,
              global_ksp,
              newton_its=None):
        """
        Set up the NavierStokesSchur preconditioner.

        Nothing needs to be done here for a generic NSE preconditioner.
        Preconditioner arguments can be set with PETSc command line.
        """
        self._setSchurlog(global_ksp)

    def _setSchurlog(self,global_ksp):
        """ Helper function that attaches a residual log to the inner solve """
        try:
            global_ksp.pc.getFieldSplitSubKSP()[1].setConvergenceTest(self._converged_trueRes)
        except:
            logEvent('Unable to access Schur sub-blocks. Make sure petsc '\
                     'options are consistent with your preconditioner type.')
            exit(1)

    def _setSchurApproximation(self,global_ksp):
        """ Set the Schur approximation to the Schur block.

        Parameters
        ----------
        global_ksp :
        """
        assert self.matcontext_inv is not None, "no matrix context has been set."
        global_ksp.pc.getFieldSplitSubKSP()[1].pc.setType('python')
        global_ksp.pc.getFieldSplitSubKSP()[1].pc.setPythonContext(self.matcontext_inv)
        global_ksp.pc.getFieldSplitSubKSP()[1].pc.setUp()

    def _initializePC(self,
                      prefix):
        r"""
        Intiailizes the PETSc precondition.

        Parameters
        ----------
        prefix : str
            Prefix identifier for command line PETSc options.
        """
        self.pc = p4pyPETSc.PC().create()
        self.pc.setOptionsPrefix(prefix)
        self.pc.setType('fieldsplit')

    def _initializeIS(self):
        r"""Sets the index set (IP) for the pressure and velocity

        Notes
        -----
        Proteus orders unknown degrees of freedom for saddle point
        problems as blocked or end-to-end. Blocked systems are used
        for equal order finite element spaces (e.g. P1-P1).  In this
        case, the degrees of freedom are interlaced (e.g. p[0], u[0],
        v[0], p[1], u[1], v[1], ...).
        """
        L_range = self.L.getOwnershipRange()
        neqns = self.L.getSizes()[0][0]
        dof_order_cls = self.model_info.get_dof_order_class()
        dof_arrays = dof_order_cls.create_DOF_lists(L_range,
                                                    neqns,
                                                    self.model_info.nc)
        self.isp = p4pyPETSc.IS()
        self.isp.createGeneral(dof_arrays[1],comm=p4pyPETSc.COMM_WORLD)
        self.isv = p4pyPETSc.IS()
        self.isv.createGeneral(dof_arrays[0],comm=p4pyPETSc.COMM_WORLD)
        self.pc.setFieldSplitIS(('velocity',self.isv),('pressure',self.isp))

    def _converged_trueRes(self,ksp,its,rnorm):
        """ Function handle to feed to ksp's setConvergenceTest  """
        r_work = ksp.getOperators()[1].getVecLeft()
        ksp.buildResidual(r_work)
        truenorm = r_work.norm()
        if its == 0:
            self.rnorm0 = truenorm
            logEvent("NumericalAnalytics KSPSchurResidual: %12.5e" %(truenorm), level=7)
            logEvent("NumericalAnalytics KSPSchurResidual(relative): %12.5e" %(old_div(truenorm, self.rnorm0)), level=7 )
            logEvent("        KSP it %i norm(r) = %e  norm(r)/|b| = %e ; atol=%e rtol=%e " % (its,
                                                                                              truenorm,
                                                                                              (old_div(truenorm, self.rnorm0)),
                                                                                              ksp.atol,
                                                                                              ksp.rtol))
            return False
        else:
            logEvent("NumericalAnalytics KSPSchurResidual: %12.5e" %(truenorm), level=7)
            logEvent("NumericalAnalytics KSPSchurResidual(relative): %12.5e" %(old_div(truenorm, self.rnorm0)), level=7)
            logEvent("        KSP it %i norm(r) = %e  norm(r)/|b| = %e ; atol=%e rtol=%e " % (its,
                                                                                              truenorm,
                                                                                              (old_div(truenorm, self.rnorm0)),
                                                                                              ksp.atol,
                                                                                              ksp.rtol))
            if truenorm < self.rnorm0*ksp.rtol:
                return p4pyPETSc.KSP.ConvergedReason.CONVERGED_RTOL
            if truenorm < ksp.atol:
                return p4pyPETSc.KSP.ConvergedReason.CONVERGED_ATOL
        return False

    def _get_null_space_cls(self):
        current_module = sys.modules[__name__]
        null_space_cls_name = self.L.pde.coefficients.nullSpace
        null_space_cls = getattr(current_module,
                                 null_space_cls_name)
        return null_space_cls

    def _is_const_pressure_null_space(self):
        if self.model_info==None:
            if self._get_null_space_cls().get_name == 'constant_pressure':
                return True
            else:
                return False
        else:
            return self.model_info.const_null_space

class Schur_Qp(SchurPrecon) :
    """
    A Navier-Stokes (or Stokes) preconditioner which uses the
    viscosity scaled pressure mass matrix.
    """
    def __init__(self,L,prefix=None,bdyNullSpace=False):
        """
        Initializes the pressure mass matrix class.

        Parameters
        ---------
        L : petsc4py matrix
            Defines the problem's operator.
        """
        SchurPrecon.__init__(self,L,prefix,bdyNullSpace)
        self.operator_constructor = SchurOperatorConstructor(self)
        self.Q = self.operator_constructor.initializeQ()

    def setUp(self,
              global_ksp,
              newton_its=None):
        """ Attaches the pressure mass matrix to PETSc KSP preconditioner.

        Parameters
        ----------
        global_ksp : PETSc KSP object
        """
        # Create the pressure mass matrix and scaxle by the viscosity.
        self.operator_constructor.updateQ()
        self.Qp = self.Q.createSubMatrix(self.operator_constructor.linear_smoother.isp,
                                      self.operator_constructor.linear_smoother.isp)
        self.Qp.scale(1./self.L.pde.coefficients.nu)
        L_sizes = self.Qp.size

        # Setup a PETSc shell for the inverse Qp operator
        self.QpInv_shell = p4pyPETSc.Mat().create()
        self.QpInv_shell.setSizes(L_sizes)
        self.QpInv_shell.setType('python')
        self.matcontext_inv = MatrixInvShell(self.Qp)
        self.QpInv_shell.setPythonContext(self.matcontext_inv)
        self.QpInv_shell.setUp()
        # Set PETSc Schur operator
        self._setSchurApproximation(global_ksp)
        self._setSchurlog(global_ksp)

class NavierStokesSchur(SchurPrecon):
    r""" Schur complement preconditioners for Navier-Stokes problems.

    This class is derived from SchurPrecond and serves as the base
    class for all NavierStokes preconditioners which use the Schur complement
    method.
    """
    def __init__(self,
                 L,
                 prefix=None,
                 velocity_block_preconditioner=True,
                 solver_info=None):
        SchurPrecon.__init__(self,
                             L,
                             prefix=prefix,
                             solver_info=solver_info)
        self.operator_constructor = SchurOperatorConstructor(self,
                                                             pde_type='navier_stokes')
        self.velocity_block_preconditioner = velocity_block_preconditioner
        if self.velocity_block_preconditioner:
            self._initialize_velocity_idx()

    def _initialize_velocity_idx(self):
        """
        This function creates index sets so that a block
        preconditioner ca be used for the velocity solve. One index
        set (e.g. is_vel_*) describes the global dof associated
        with the * component of the velocity.  The second
        is (e.g. is*_local) describes the local dof
        indexes relative to the velocity block.
        """
        L_range = self.L.getOwnershipRange()
        neqns = self.L.getSizes()[0][0]

        vel_is_func = self.model_info.dof_order_class.create_vel_DOF_IS

        velocity_DOF_full, velocity_DOF_local = vel_is_func(L_range,
                                                            neqns,
                                                            self.model_info.nc)

        for i, var in enumerate(self.get_velocity_var_names()):
            name_1 = "is_vel_" + var
            name_2 = "is"+var+"_local"
            setattr(self,name_1, velocity_DOF_full[i])
            setattr(self,name_2, velocity_DOF_local[i])

    def _initialize_velocity_block_preconditioner(self,global_ksp):
        r""" Initialize the velocity block preconditioner.

        """
        global_ksp.pc.getFieldSplitSubKSP()[0].pc.setType('fieldsplit')
        is_lst = []
        for var in self.get_velocity_var_names():
            is_local_name = "is" + var + "_local"
            is_local = getattr(self,is_local_name)
            is_lst.append((var,is_local))
        global_ksp.pc.getFieldSplitSubKSP()[0].pc.setFieldSplitIS(*is_lst)
        # ARB - need to run some tests to see what the best option is here
#        global_ksp.pc.getFieldSplitSubKSP()[0].pc.setFieldSplitType(1)  # This is for additive (e.g. Jacobi)

    def _setup_velocity_block_preconditioner(self,global_ksp):
        r"""To improve the effiency of the velocity-block solve in the
            Schur complement preconditioner, we can apply a block
            preconditioner.  This function builds an index set to
            support this.

        Parameters
        ----------
        global_ksp : xxx
           xxx

        Notes
        -----
        This is currently only set up for interlaced DOF ordering.
        """
        self.velocity_sub_matrix = global_ksp.getOperators()[0].createSubMatrix(self.isv,self.isv)

        for i, var in enumerate(self.get_velocity_var_names()):
            name_str = "is_vel_" + var
            name_str_mat = "velocity_" + var + "_sub_matrix"
            is_set = getattr(self, name_str)
            setattr(self,name_str_mat, global_ksp.getOperators()[0].createSubMatrix(is_set,
                                                                                 is_set))
            global_ksp.pc.getFieldSplitSubKSP()[0].pc.getFieldSplitSubKSP()[i].setOperators(getattr(self,name_str_mat),
                                                                                            getattr(self,name_str_mat))
            global_ksp.pc.getFieldSplitSubKSP()[0].pc.getFieldSplitSubKSP()[i].setFromOptions()
            global_ksp.pc.getFieldSplitSubKSP()[0].pc.getFieldSplitSubKSP()[i].setUp()


        global_ksp.pc.getFieldSplitSubKSP()[0].setUp()
        global_ksp.pc.setUp()

class Schur_Sp(NavierStokesSchur):
    """
    Implements the SIMPLE Schur complement approximation proposed
    in 2009 by Rehman, Vuik and Segal.

    Parameters
    ----------
    L: :class:`p4pyPETSc.Mat`
    prefix: str
        Specifies PETSc preconditioner prefix for setting options

    Notes
    -----
    This Schur complement approximation is also avaliable in PETSc
    by the name selfp.

    One drawback of this operator is that it must be constructed from
    the component pieces.  For small problems this is okay,
    but for large problems this process may not scale well and often
    a pure Laplace operator will prove a more effective choice of
    preconditioner.
    """
    def __init__(self,
                 L,
                 prefix,
                 velocity_block_preconditioner=False,
                 solver_info=None):
        super(Schur_Sp, self).__init__(L,
                                       prefix,
                                       velocity_block_preconditioner,
                                       solver_info=solver_info)
        if self.velocity_block_preconditioner:
            self.velocity_block_preconditioner_set = False

    def setUp(self,
              global_ksp,
              newton_its=None):
        try:
            if self.velocity_block_preconditioner_set is False:
                self._initialize_velocity_block_preconditioner(global_ksp)
                self.velocity_block_preconditioner_set = True
        except AttributeError:
            pass

        self._setSchurlog(global_ksp)

        self.A00 = global_ksp.getOperators()[0].createSubMatrix(self.isv,
<<<<<<< HEAD
                                                             self.isv)
        self.A01 = global_ksp.getOperators()[0].createSubMatrix(self.isv,
                                                             self.isp)
        self.A10 = global_ksp.getOperators()[0].createSubMatrix(self.isp,
                                                             self.isv)
        self.A11 = global_ksp.getOperators()[0].createSubMatrix(self.isp,
                                                             self.isp)
=======
                                                                self.isv)
        self.A01 = global_ksp.getOperators()[0].createSubMatrix(self.isv,
                                                                self.isp)
        self.A10 = global_ksp.getOperators()[0].createSubMatrix(self.isp,
                                                                self.isv)
        self.A11 = global_ksp.getOperators()[0].createSubMatrix(self.isp,
                                                                self.isp)
>>>>>>> 51641e2a
        L_sizes = self.isp.sizes
        self.SpInv_shell = p4pyPETSc.Mat().create()
        self.SpInv_shell.setSizes(L_sizes)
        self.SpInv_shell.setType('python')
        constNullSpace = self._is_const_pressure_null_space()
        self.matcontext_inv = SpInv_shell(self.A00,
                                          self.A11,
                                          self.A01,
                                          self.A10,
                                          constNullSpace)
        self.SpInv_shell.setPythonContext(self.matcontext_inv)
        self.SpInv_shell.setUp()
        # Set PETSc Schur operator
        global_ksp.pc.getFieldSplitSubKSP()[1].pc.setType('python')
        global_ksp.pc.getFieldSplitSubKSP()[1].pc.setPythonContext(self.matcontext_inv)
        global_ksp.pc.getFieldSplitSubKSP()[1].pc.setUp()

class Schur_Qp(SchurPrecon) :
    """
    A Navier-Stokes (or Stokes) preconditioner which uses the
    viscosity scaled pressure mass matrix.
    """
    def __init__(self,
                 L,
                 prefix=None):
        """
        Initializes the pressure mass matrix class.

        Parameters
        ---------
        L : petsc4py matrix
            Defines the problem's operator.
        prefix : str
            Specifies PETSc preconditioner prefix for setting options
        """
        SchurPrecon.__init__(self,
                             L,
                             prefix)
        self.operator_constructor = SchurOperatorConstructor(self)
        self.Q = self.operator_constructor.initializeQ()

    def setUp(self,
              global_ksp,
              newton_its=None):
        """ Attaches the pressure mass matrix to PETSc KSP preconditioner.

        Parameters
        ----------
        global_ksp : PETSc KSP object
        """
        # Create the pressure mass matrix and scaxle by the viscosity.
        self.operator_constructor.updateQ()
        self.Qp = self.Q.createSubMatrix(self.operator_constructor.linear_smoother.isp,
<<<<<<< HEAD
                                      self.operator_constructor.linear_smoother.isp)
=======
                                         self.operator_constructor.linear_smoother.isp)
>>>>>>> 51641e2a
        self.Qp.scale(old_div(1.,self.L.pde.coefficients.nu))
        L_sizes = self.Qp.size

        # Setup a PETSc shell for the inverse Qp operator
        self.QpInv_shell = p4pyPETSc.Mat().create()
        self.QpInv_shell.setSizes(L_sizes)
        self.QpInv_shell.setType('python')
        self.matcontext_inv = MatrixInvShell(self.Qp)
        self.QpInv_shell.setPythonContext(self.matcontext_inv)
        self.QpInv_shell.setUp()
        # Set PETSc Schur operator
        self._setSchurApproximation(global_ksp)
        self._setSchurlog(global_ksp)

class NavierStokesSchur(SchurPrecon):
    r""" Schur complement preconditioners for Navier-Stokes problems.

    This class is derived from SchurPrecond and serves as the base
    class for all NavierStokes preconditioners which use the Schur complement
    method.
    """
    def __init__(self,
                 L,
                 prefix=None,
                 velocity_block_preconditioner=True,
                 solver_info=None):
        """
        Initializes a base class for Navier-Stokes Schur complement
        preconditioners.

        Parameters
        ---------
        L : petsc4py matrix
            Defines the problem's operator
        prefix : str
            Specifies PETSc preconditioner prefix for setting options
        velocity_block_preconditioner : Bool
            Indicates whether the velocity block should be solved as
            a block preconditioner
        """
        SchurPrecon.__init__(self,
                             L,
                             prefix,
                             solver_info=solver_info)
        self.operator_constructor = SchurOperatorConstructor(self,
                                                             pde_type='navier_stokes')
        self.velocity_block_preconditioner = velocity_block_preconditioner
        if self.velocity_block_preconditioner:
            self._initialize_velocity_idx()

    def _initialize_velocity_idx(self):
        """
        This function creates index sets so that a block
        preconditioner ca be used for the velocity solve. One index
        set (e.g. is_vel_*) describes the global dof associated
        with the * component of the velocity.  The second
        is (e.g. is*_local) describes the local dof
        indexes relative to the velocity block.
        """
        L_range = self.L.getOwnershipRange()
        neqns = self.L.getSizes()[0][0]

        vel_is_func = self.model_info.dof_order_class.create_vel_DOF_IS

        velocity_DOF_full, velocity_DOF_local = vel_is_func(L_range,
                                                            neqns,
                                                            self.model_info.nc)

        for i, var in enumerate(self.get_velocity_var_names()):
            name_1 = "is_vel_" + var
            name_2 = "is"+var+"_local"
            setattr(self,name_1, velocity_DOF_full[i])
            setattr(self,name_2, velocity_DOF_local[i])

    def _initialize_velocity_block_preconditioner(self,global_ksp):
        r""" Initialize the velocity block preconditioner.

        """
        global_ksp.pc.getFieldSplitSubKSP()[0].pc.setType('fieldsplit')
        is_lst = []
        for var in self.get_velocity_var_names():
            is_local_name = "is" + var + "_local"
            is_local = getattr(self,is_local_name)
            is_lst.append((var,is_local))
        global_ksp.pc.getFieldSplitSubKSP()[0].pc.setFieldSplitIS(*is_lst)
        # ARB - need to run some tests to see what the best option is here
#        global_ksp.pc.getFieldSplitSubKSP()[0].pc.setFieldSplitType(1)  # This is for additive (e.g. Jacobi)

    def _setup_velocity_block_preconditioner(self,global_ksp):
        r"""To improve the effiency of the velocity-block solve in the
            Schur complement preconditioner, we can apply a block
            preconditioner.  This function builds an index set to
            support this.

        Parameters
        ----------
        global_ksp : xxx
           xxx

        Notes
        -----
        This is currently only set up for interlaced DOF ordering.
        """
        self.velocity_sub_matrix = global_ksp.getOperators()[0].createSubMatrix(self.isv,self.isv)

        for i, var in enumerate(self.get_velocity_var_names()):
            name_str = "is_vel_" + var
            name_str_mat = "velocity_" + var + "_sub_matrix"
            is_set = getattr(self, name_str)
            setattr(self,name_str_mat, global_ksp.getOperators()[0].createSubMatrix(is_set,
                                                                                 is_set))
            global_ksp.pc.getFieldSplitSubKSP()[0].pc.getFieldSplitSubKSP()[i].setOperators(getattr(self,name_str_mat),
                                                                                            getattr(self,name_str_mat))
            global_ksp.pc.getFieldSplitSubKSP()[0].pc.getFieldSplitSubKSP()[i].setFromOptions()
            global_ksp.pc.getFieldSplitSubKSP()[0].pc.getFieldSplitSubKSP()[i].setUp()


        global_ksp.pc.getFieldSplitSubKSP()[0].setUp()
        global_ksp.pc.setUp()

class NavierStokes_TwoPhasePCD(NavierStokesSchur):
    r""" Two-phase PCD Schur complement approximation class.
         Details of this operator are in the forthcoming paper
         'Preconditioners for Two-Phase Incompressible Navier-Stokes
         Flow', Bootland et. al. 2017.

         Since the two-phase Navier-Stokes problem used in the MPRANS
         module of Proteus
         has some additional features not include in the above paper,
         a few additional flags and options are avaliable.

         * density scaling - This flag allows the user to specify
           whether the advection and mass terms in the second term
           of the PCD operator should use the actual density or the
           scale with the number one.

         * numerical viscosity - This flag specifies whether the
           additional viscosity introduced from shock capturing
           stabilization should be included as part of the viscosity
           coefficient.

         * mass form - This flag allows the user to specify what form
           the mass matrix takes, lumped (True) or full (False).

         * number chebyshev its - This integer allows the user to
           specify how many Chebyshev its to use if a full mass matrix
           is used and a direct solver is not applied.
    """
    def __init__(self,
                 L,
                 prefix = None,
                 density_scaling = True,
                 numerical_viscosity = True,
                 lumped = True,
                 num_chebyshev_its = 0,
                 laplace_null_space = True,
                 velocity_block_preconditioner=False):
        """
        Initialize the two-phase PCD preconditioning class.

        Parameters
        ----------
        L : petsc4py Matrix
            Defines the problem's operator.
        prefix : str
            String allowing PETSc4py options.
        density_scaling : bool
            Indicates whether mass and advection terms should be
            scaled with the density (True) or 1 (False).
        numerical_viscosity : bool
            Indicates whether the viscosity used to calculate
            the inverse scaled mass matrix should include numerical
            viscosity (True) or not (False).
        lumped : bool
            Indicates whether the viscosity and density mass matrices
            should be lumped (True) or full (False).
        num_chebyshev_its : int
            This flag allows the user to apply the mass matrices with
            a chebyshev semi-iteration.  0  indicates the semi-
            iteration should not be used, where as a number 1,2,...
            indicates the number of iterations the method should take.
        laplace_null_space : bool
            Indicates whether the laplace operator inside the
            two-phase PCD operator has a constant null space.
        velocity_block_preconditioner : bool
            Indicates whether to use a block preconditioner for the
            velocity solve.
        """
        NavierStokesSchur.__init__(self,
                                   L,
                                   prefix,
                                   velocity_block_preconditioner)
        # Initialize the discrete operators
        self.N_rho = self.operator_constructor.initializeTwoPhaseCp_rho()
        self.A_invScaledRho = self.operator_constructor.initializeTwoPhaseInvScaledAp()
        self.Q_rho = self.operator_constructor.initializeTwoPhaseQp_rho()
        self.Q_invScaledVis = self.operator_constructor.initializeTwoPhaseInvScaledQp()
        # TP PCD scaling options
        self.density_scaling = density_scaling
        self.numerical_viscosity = numerical_viscosity
        self.lumped = lumped
        self.num_chebyshev_its = num_chebyshev_its
        self.laplace_null_space = laplace_null_space
        # Strong Dirichlet Pressure DOF
        try:
            self.strongPressureDOF = list(L.pde.dirichletConditionsForceDOF[0].DOFBoundaryPointDict.keys())
        except KeyError:
            self.strongPressureDOF = []
        if self.velocity_block_preconditioner:
            self.velocity_block_preconditioner_set = False

    def setUp(self,
              global_ksp,
              newton_its=None):
        from . import Comm
        comm = Comm.get()

        isp = self.operator_constructor.linear_smoother.isp
        isv = self.operator_constructor.linear_smoother.isv

        self.operator_constructor.updateNp_rho(density_scaling = self.density_scaling)
        self.Np_rho = self.N_rho.createSubMatrix(isp,
<<<<<<< HEAD
                                              isp)
=======
                                                 isp)
>>>>>>> 51641e2a

        if newton_its == 0:
            self.operator_constructor.updateInvScaledAp()
            self.operator_constructor.updateTwoPhaseQp_rho(density_scaling = self.density_scaling,
                                                           lumped = self.lumped)
            self.operator_constructor.updateTwoPhaseInvScaledQp_visc(numerical_viscosity = self.numerical_viscosity,
                                                                     lumped = self.lumped)
            self.Ap_invScaledRho = self.A_invScaledRho.createSubMatrix(isp,
                                                                       isp)
            self.Qp_rho = self.Q_rho.createSubMatrix(isp,
                                                     isp)
            self.Qp_invScaledVis = self.Q_invScaledVis.createSubMatrix(isp,
                                                                       isp)

        if newton_its == 0:
            self.operator_constructor.updateInvScaledAp()
            self.operator_constructor.updateTwoPhaseQp_rho(density_scaling = self.density_scaling,
                                                           lumped = self.lumped)
            self.operator_constructor.updateTwoPhaseInvScaledQp_visc(numerical_viscosity = self.numerical_viscosity,
                                                                     lumped = self.lumped)
            self.Ap_invScaledRho = self.A_invScaledRho.createSubMatrix(isp,
                                                                    isp)
            self.Qp_rho = self.Q_rho.createSubMatrix(isp,
                                                  isp)
            self.Qp_invScaledVis = self.Q_invScaledVis.createSubMatrix(isp,
                                                                    isp)

        # ****** Sp for Ap *******
        # TODO - This is included for a possible extension which exchanges Ap with Sp for short
        #        time steps.
        # A_mat = global_ksp.getOperators()[0]
        # self.A00 = A_mat.createSubMatrix(isv,
        #                               isv)
        # self.A01 = A_mat.createSubMatrix(isv,
        #                               isp)
        # self.A10 = A_mat.createSubMatrix(isp,
        #                               isv)
        # self.A11 = A_mat.createSubMatrix(isp,
        #                               isp)

        # dt = self.L.pde.timeIntegration.t - self.L.pde.timeIntegration.tLast
        # self.A00_inv = petsc_create_diagonal_inv_matrix(self.A00)
        # A00_invBt = self.A00_inv.matMult(self.A01)
        # self.Sp = self.A10.matMult(A00_invBt)
        # self.Sp.scale(- 1. )
        # self.Sp.axpy( 1. , self.A11)

        # End ******** Sp for Ap ***********

        try:
            if self.velocity_block_preconditioner_set is False:
                self._initialize_velocity_block_preconditioner(global_ksp)
                self.velocity_block_preconditioner_set = True
        except AttributeError:
            pass

        if self.velocity_block_preconditioner:
            self._setup_velocity_block_preconditioner(global_ksp)

        L_sizes = self.Qp_rho.size
        L_range = self.Qp_rho.owner_range

        self.TP_PCDInv_shell = p4pyPETSc.Mat().create()
        self.TP_PCDInv_shell.setSizes(L_sizes)
        self.TP_PCDInv_shell.setType('python')
        dt = self.L.pde.timeIntegration.t - self.L.pde.timeIntegration.tLast

        self.matcontext_inv = TwoPhase_PCDInv_shell(self.Qp_invScaledVis,
                                                    self.Qp_rho,
                                                    self.Ap_invScaledRho,
                                                    self.Np_rho,
                                                    True,
                                                    dt,
                                                    num_chebyshev_its = self.num_chebyshev_its,
                                                    strong_dirichlet_DOF = self.strongPressureDOF,
                                                    laplace_null_space = self.laplace_null_space,
                                                    par_info = self.L.pde.par_info)
        self.TP_PCDInv_shell.setPythonContext(self.matcontext_inv)
        self.TP_PCDInv_shell.setUp()
        global_ksp.pc.getFieldSplitSubKSP()[1].pc.setType('python')
        global_ksp.pc.getFieldSplitSubKSP()[1].pc.setPythonContext(self.matcontext_inv)
        global_ksp.pc.getFieldSplitSubKSP()[1].pc.setUp()

        if self.velocity_block_preconditioner:
            self._setup_velocity_block_preconditioner(global_ksp)

        global_ksp.pc.getFieldSplitSubKSP()[0].pc.setUp()

        self._setSchurlog(global_ksp)
        self._get_null_space_cls().apply_to_schur_block(global_ksp)
        self._setSchurlog(global_ksp)

class Schur_LSC(SchurPrecon):
    """
    The Least-Squares Communtator preconditioner for saddle
    point problems.
    """
    def __init__(self,
                 L,
                 prefix=None):
        """
        Initializes the pressure mass matrix class.

        Parameters
        ---------
        L : petsc4py matrix
            Defines the problem's operator.
        prefix : str
            Specifies PETSc preconditioner prefix for setting options
        """        
        SchurPrecon.__init__(self,
                             L,
                             prefix)
        self.operator_constructor = SchurOperatorConstructor(self)
        self.Q = self.operator_constructor.initializeQ()

    def setUp(self,
              global_ksp,
              newton_its=None):
        self.operator_constructor.updateQ()
        self.Qv = self.Q.createSubMatrix(self.operator_constructor.linear_smoother.isv,
                                      self.operator_constructor.linear_smoother.isv)
        self.Qv_hat = p4pyPETSc.Mat().create()
        self.Qv_hat.setSizes(self.Qv.getSizes())
        self.Qv_hat.setType('aij')
        self.Qv_hat.setUp()
        self.Qv_hat.setDiagonal(self.Qv.getDiagonal())

        self.B = global_ksp.getOperators()[0].createSubMatrix(self.isp,self.isv)
        self.F = global_ksp.getOperators()[0].createSubMatrix(self.isv,self.isv)
        self.Bt = global_ksp.getOperators()[0].createSubMatrix(self.isv,self.isp)

        self.matcontext_inv = LSCInv_shell(self.Qv_hat,self.B,self.Bt,self.F)

        self._setSchurApproximation(global_ksp)
        self._setSchurlog(global_ksp)

class NavierStokes3D(NavierStokesSchur):
    def __init__(self,
                 L,
                 prefix=None,
                 velocity_block_preconditioner=False):
        """
        Initializes a base class for Navier-Stokes Schur complement
        preconditioners.

        Parameters
        ---------
        L : petsc4py matrix
            Defines the problem's operator
        prefix : str
            Specifies PETSc preconditioner prefix for setting options
        velocity_block_preconditioner : Bool
            Indicates whether the velocity block should be solved as
            a block preconditioner
        """                
        NavierStokesSchur.__init__(self,
                                   L,
                                   prefix,
                                   velocity_block_preconditioner=velocity_block_preconditioner)
        if self.velocity_block_preconditioner:
            self.velocity_block_preconditioner_set = False

    def setUp(self,
              global_ksp=None,
              newton_its=None):
        try:
            if self.velocity_block_preconditioner_set is False:
                self._initialize_velocity_block_preconditioner(global_ksp)
                self.velocity_block_preconditioner_set = True
        except AttributeError:
            pass

        if self.velocity_block_preconditioner:
            self._setup_velocity_block_preconditioner(global_ksp)

        self._get_null_space_cls().apply_to_schur_block(global_ksp)


SimpleNavierStokes3D = NavierStokes3D

class SimpleDarcyFC(object):
    def __init__(self,L):
        L_sizes = L.getSizes()
        L_range = L.getOwnershipRange()
        print("L_sizes",L_sizes)
        neqns = L_sizes[0][0]
        print("neqns",neqns)
        self.saturationDOF = numpy.arange(L_range[0],L_range[0]+old_div(neqns,2),dtype="i")
        #print "saturation",self.saturationDOF
        self.pressureDOF = numpy.arange(L_range[0]+old_div(neqns,2),L_range[0]+neqns,dtype="i")
        #print "pressure",self.pressureDOF
        self.pc = p4pyPETSc.PC().create()
        self.pc.setType('fieldsplit')
        self.isp = p4pyPETSc.IS()
        self.isp.createGeneral(self.saturationDOF,comm=p4pyPETSc.COMM_WORLD)
        self.isv = p4pyPETSc.IS()
        self.isv.createGeneral(self.pressureDOF,comm=p4pyPETSc.COMM_WORLD)
        self.pc.setFieldSplitIS(self.isp)
        self.pc.setFieldSplitIS(self.isv)

    def setUp(self,
              global_ksp=None,
              newton_its=None):
        pass

class NavierStokes2D(NavierStokesSchur):
    def __init__(self,
                 L,
                 prefix=None,
                 velocity_block_preconditioner=False):
        """
        Initializes a base class for Navier-Stokes Schur complement
        preconditioners.

        Parameters
        ---------
        L : petsc4py matrix
            Defines the problem's operator
        prefix : str
            Specifies PETSc preconditioner prefix for setting options
        velocity_block_preconditioner : Bool
            Indicates whether the velocity block should be solved as
            a block preconditioner
        """        
        NavierStokesSchur.__init__(self,
                                   L,
                                   prefix,
                                   velocity_block_preconditioner=velocity_block_preconditioner)
        if self.velocity_block_preconditioner:
            self.velocity_block_preconditioner_set = False

    def setUp(self,
              global_ksp=None,
              newton_its=None):
        try:
            if self.velocity_block_preconditioner_set is False:
                self._initialize_velocity_block_preconditioner(global_ksp)
                self.velocity_block_preconditioner_set = True
        except AttributeError:
            pass

        if self.velocity_block_preconditioner:
            self._setup_velocity_block_preconditioner(global_ksp)

        self._get_null_space_cls().apply_to_schur_block(global_ksp)

SimpleNavierStokes2D = NavierStokes2D

class NavierStokesPressureCorrection(object):
    def __init__(self,L,prefix=None):
        self.L=L
        self.pc = p4pyPETSc.PC().create()
        if prefix:
            self.pc.setOptionsPrefix(prefix)
        self.pc.setFromOptions()
        self.hasNullSpace=True
        self.nsp = p4pyPETSc.NullSpace().create(constant=True,
                                                comm=p4pyPETSc.COMM_WORLD)
        self.L.setOption(p4pyPETSc.Mat.Option.SYMMETRIC, True)
        self.L.setNullSpace(self.nsp)
    def setUp(self,
              global_ksp=None,
              newton_its=None):
        pass

class SimpleDarcyFC(object):
    def __init__(self,L):
        L_sizes = L.getSizes()
        L_range = L.getOwnershipRange()
        neqns = L_sizes[0][0]
        self.saturationDOF = numpy.arange(L_range[0],L_range[0]+old_div(neqns,2),dtype="i")
        self.pressureDOF = numpy.arange(L_range[0]+old_div(neqns,2),L_range[0]+neqns,dtype="i")
        self.pc = p4pyPETSc.PC().create()
        self.pc.setType('fieldsplit')
        self.isp = p4pyPETSc.IS()
        self.isp.createGeneral(self.saturationDOF,comm=p4pyPETSc.COMM_WORLD)
        self.isv = p4pyPETSc.IS()
        self.isv.createGeneral(self.pressureDOF,comm=p4pyPETSc.COMM_WORLD)
        self.pc.setFieldSplitIS(self.isp)
        self.pc.setFieldSplitIS(self.isv)
    def setUp(self,
              global_ksp=None,
              newton_its=None):
        pass

class Jacobi(LinearSolver):
    """
    Damped Jacobi iteration.
    """
    from . import csmoothers
    def __init__(self,
                 L,
                 weight=1.0,
                 rtol_r  = 1.0e-4,
                 atol_r  = 1.0e-16,
                 rtol_du = 1.0e-4,
                 atol_du = 1.0e-16,
                 maxIts  = 100,
                 norm = l2Norm,
                 convergenceTest = 'r',
                 computeRates = True,
                 printInfo = True):
        LinearSolver.__init__(self,L,
                              rtol_r,
                              atol_r,
                              rtol_du,
                              atol_du,
                              maxIts,
                              norm,
                              convergenceTest,
                              computeRates,
                              printInfo)
        self.solverName = "Jacobi"
        self.M=Vec(self.n)
        self.w=weight
        self.node_order=numpy.arange(self.n,dtype="i")
    def prepare(self,b=None):
        if type(self.L).__name__ == 'ndarray':
            self.M = old_div(self.w,numpy.diagonal(self.L))
        elif type(self.L).__name__ == 'SparseMatrix':
            self.csmoothers.jacobi_NR_prepare(self.L,self.w,1.0e-16,self.M)
    def solve(self,u,r=None,b=None,par_u=None,par_b=None,initialGuessIsZero=False):
        (r,b) = self.solveInitialize(u,r,b,initialGuessIsZero)
        while (not self.converged(r) and
               not self.failed()):
            if type(self.L).__name__ == 'ndarray':
                self.du[:]=r
                self.du*=self.M
            elif type(self.L).__name__ == "SparseMatrix":
                self.csmoothers.jacobi_NR_solve(self.L,self.M,r,self.node_order,self.du)
            u -= self.du
            self.computeResidual(u,r,b)

class GaussSeidel(LinearSolver):
    """
    Damped Gauss-Seidel.
    """
    from . import csmoothers
    def __init__(self,
                 connectionList,
                 L,
                 weight=0.33,
                 sym=False,
                 rtol_r  = 1.0e-4,
                 atol_r  = 1.0e-16,
                 rtol_du = 1.0e-4,
                 atol_du = 1.0e-16,
                 maxIts  = 100,
                 norm = l2Norm,
                 convergenceTest = 'r',
                 computeRates = True,
                 printInfo = True):
        LinearSolver.__init__(self,L,
                              rtol_r,
                              atol_r,
                              rtol_du,
                              atol_du,
                              maxIts,
                              norm,
                              convergenceTest,
                              computeRates,
                              printInfo)
        self.solverName = "Gauss-Seidel"
        self.connectionList=connectionList
        self.M=Vec(self.n)
        self.node_order=numpy.arange(self.n,dtype="i")
        self.w=weight
        self.sym=sym
    def prepare(self,b=None):
        if type(self.L).__name__ == 'ndarray':
            self.M = old_div(self.w,numpy.diagonal(self.L))
        elif type(self.L).__name__ == 'SparseMatrix':
            self.csmoothers.gauss_seidel_NR_prepare(self.L,self.w,1.0e-16,self.M)
            #self.csmoothers.jacobi_NR_prepare(self.L,self.w,1.0e-16,self.M)
    def solve(self,u,r=None,b=None,par_u=None,par_b=None,initialGuessIsZero=False):
        (r,b) = self.solveInitialize(u,r,b,initialGuessIsZero)
        while (not self.converged(r) and
               not self.failed()):
            if type(self.L).__name__ == 'ndarray':
                self.du[:]=0.0
                for i in range(self.n):
                    rhat = r[i]
                    for j in self.connectionList[i]:
                        rhat -= self.L[j,i]*self.du[j]
                    self.du[i] = self.M[i]*rhat
                if self.sym == True:
                    u-= self.du
                    self.computeResidual(u,r,b)
                    self.du[:]=0.0
                    for i in range(self.n-1,-1,-1):
                        rhat = self.r[i]
                        for j in self.connectionList[i]:
                            rhat -= self.L[i,j]*self.du[j]
                    self.du[i] = self.M[i]*rhat
            elif type(self.L).__name__ == "SparseMatrix":
                self.csmoothers.gauss_seidel_NR_solve(self.L,self.M,r,self.node_order,self.du)
                #self.csmoothers.jacobi_NR_solve(self.L,self.M,r,self.node_order,self.du)
            u -= self.du
            self.computeResidual(u,r,b)

class StarILU(LinearSolver):
    """
    Alternating Schwarz Method on node stars.
    """
    from . import csmoothers
    def __init__(self,
                 connectionList,
                 L,
                 weight=1.0,
                 sym=False,
                 rtol_r  = 1.0e-4,
                 atol_r  = 1.0e-16,
                 rtol_du = 1.0e-4,
                 atol_du = 1.0e-16,
                 maxIts  = 100,
                 norm = l2Norm,
                 convergenceTest = 'r',
                 computeRates = True,
                 printInfo = True):
        LinearSolver.__init__(self,L,
                              rtol_r,
                              atol_r,
                              rtol_du,
                              atol_du,
                              maxIts,
                              norm,
                              convergenceTest,
                              computeRates,
                              printInfo)
        self.solverName = "StarILU"
        self.w=weight
        self.sym=sym
        if type(self.L).__name__ == 'ndarray':
            self.connectionList=connectionList
            self.subdomainIndecesList=[]
            self.subdomainSizeList=[]
            self.subdomainL=[]
            self.subdomainR=[]
            self.subdomainDU=[]
            self.subdomainSolvers=[]
            self.globalToSubdomain=[]
            for i in range(self.n):
                self.subdomainIndecesList.append([])
                connectionList[i].sort()
                self.globalToSubdomain.append(dict([(j,J+1) for J,j in
                                                    enumerate(connectionList[i])]))
                self.globalToSubdomain[i][i]=0
                nSubdomain = len(connectionList[i])+1
                self.subdomainR.append(Vec(nSubdomain))
                self.subdomainDU.append(Vec(nSubdomain))
                self.subdomainSizeList.append(len(connectionList[i]))
                self.subdomainL.append(Mat(nSubdomain,nSubdomain))
                for J,j in enumerate(connectionList[i]):
                    self.subdomainIndecesList[i].append(set(connectionList[i]) &
                                                        set(connectionList[j]))
                    self.subdomainIndecesList[i][J].update([i,j])
        elif type(L).__name__ == 'SparseMatrix':
            self.node_order=numpy.arange(self.n,dtype="i")
            self.asmFactorObject = self.csmoothers.ASMFactor(L)
    def prepare(self,b=None):
        if type(self.L).__name__ == 'ndarray':
            self.subdomainSolvers=[]
            for i in range(self.n):
                self.subdomainL[i][0,0] = self.L[i,i]
                for J,j in enumerate(self.connectionList[i]):
                    #first do row 0 (star center)
                    self.subdomainL[i][J+1,0] = self.L[j,i]
                    #now do boundary rows
                    for k in self.subdomainIndecesList[i][J]:
                        K = self.globalToSubdomain[i][k]
                        self.subdomainL[i][K,J+1]=self.L[k,j]
                self.subdomainSolvers.append(LU(self.subdomainL[i]))
                self.subdomainSolvers[i].prepare()
        elif type(self.L).__name__ == 'SparseMatrix':
            self.csmoothers.asm_NR_prepare(self.L,self.asmFactorObject)
    def solve(self,u,r=None,b=None,par_u=None,par_b=None,initialGuessIsZero=False):
        (r,b) = self.solveInitialize(u,r,b,initialGuessIsZero)
        while (not self.converged(r) and
               not self.failed()):
            self.du[:]=0.0
            if type(self.L).__name__ == 'ndarray':
                for i in range(self.n):
                    #load subdomain residual
                    self.subdomainR[i][0] = r[i] - self.L[i,i]*self.du[i]
                    for j in self.connectionList[i]:
                        self.subdomainR[i][0] -= self.L[j,i]*self.du[j]
                    for J,j in enumerate(self.connectionList[i]):
                        self.subdomainR[i][J+1]=r[j] - self.L[j,j]*self.du[j]
                        for k in self.connectionList[j]:
                            self.subdomainR[i][J+1] -= self.L[k,j]*self.du[k]
                    #solve
                    self.subdomainSolvers[i].solve(u=self.subdomainDU[i],
                                                   b=self.subdomainR[i])
                    #update du
                    self.subdomainDU[i]*=self.w
                    self.du[i]+=self.subdomainDU[i][0]
                    for J,j in enumerate(self.connectionList[i]):
                        self.du[j] += self.subdomainDU[i][J+1]
            elif type(self.L).__name__ == 'SparseMatrix':
                self.csmoothers.asm_NR_solve(self.L,self.w,self.asmFactorObject,self.node_order,r,self.du)
            u -= self.du
            self.computeResidual(u,r,b)

class StarBILU(LinearSolver):
    """
    Alternating Schwarz Method on 'blocks' consisting of consectutive rows in system for things like dg ...
    """
    from . import csmoothers
    def __init__(self,
                 connectionList,
                 L,
                 bs=1,
                 weight=1.0,
                 sym=False,
                 rtol_r  = 1.0e-4,
                 atol_r  = 1.0e-16,
                 rtol_du = 1.0e-4,
                 atol_du = 1.0e-16,
                 maxIts  = 100,
                 norm = l2Norm,
                 convergenceTest = 'r',
                 computeRates = True,
                 printInfo = True):
        LinearSolver.__init__(self,L,
                              rtol_r,
                              atol_r,
                              rtol_du,
                              atol_du,
                              maxIts,
                              norm,
                              convergenceTest,
                              computeRates,
                              printInfo)
        self.solverName = "StarBILU"
        self.w=weight
        self.sym=sym
        self.bs = bs
        if type(self.L).__name__ == 'ndarray':
            raise NotImplementedError
        elif type(L).__name__ == 'SparseMatrix':
            self.node_order=numpy.arange(self.n,dtype="i")
            self.basmFactorObject = self.csmoothers.BASMFactor(L,bs)
    def prepare(self,b=None):
        if type(self.L).__name__ == 'ndarray':
            raise NotImplementedError
        elif type(self.L).__name__ == 'SparseMatrix':
            self.csmoothers.basm_NR_prepare(self.L,self.basmFactorObject)
    def solve(self,u,r=None,b=None,par_u=None,par_b=None,initialGuessIsZero=False):
        (r,b) = self.solveInitialize(u,r,b,initialGuessIsZero)
        while (not self.converged(r) and
               not self.failed()):
            #mwf debug
            logEvent("StarBILU norm_r= %s norm_du= %s " % (self.norm_r,self.norm_du))
            self.du[:]=0.0
            if type(self.L).__name__ == 'ndarray':
                raise NotImplementedError
            elif type(self.L).__name__ == 'SparseMatrix':
                self.csmoothers.basm_NR_solve(self.L,self.w,self.basmFactorObject,self.node_order,r,self.du)
            u -= self.du
            self.computeResidual(u,r,b)
class TwoLevel(LinearSolver):
    """
    A generic two-level multiplicative Schwarz solver.
    """
    def __init__(self,
                 prolong,
                 restrict,
                 coarseL,
                 preSmoother,
                 postSmoother,
                 coarseSolver,
                 L,
                 prepareCoarse=False,
                 rtol_r  = 1.0e-4,
                 atol_r  = 1.0e-16,
                 rtol_du = 1.0e-4,
                 atol_du = 1.0e-16,
                 maxIts  = 100,
                 norm = l2Norm,
                 convergenceTest = 'r',
                 computeRates = True,
                 printInfo = True):
        LinearSolver.__init__(self,L,
                              rtol_r,
                              atol_r,
                              rtol_du,
                              atol_du,
                              maxIts,
                              norm,
                              convergenceTest,
                              computeRates,
                              printInfo)
        self.solverName = "TwoLevel"
        self.prolong = prolong
        self.restrict = restrict
        self.cL = coarseL
        self.preSmoother = preSmoother
        self.postSmoother = postSmoother
        self.coarseSolver = coarseSolver
        self.cb = Vec(prolong.shape[1])
        self.cr = Vec(prolong.shape[1])
        self.cdu = Vec(prolong.shape[1])
        self.prepareCoarse=prepareCoarse
    def prepare(self,b=None):
        self.preSmoother.prepare()
        self.postSmoother.prepare()
        if self.prepareCoarse is True:
            self.coarseSolver.prepare()
    def solve(self,u,r=None,b=None,par_u=None,par_b=None,initialGuessIsZero=False):
        (r,b) = self.solveInitialize(u,r,b,initialGuessIsZero)
        while (not self.converged(r) and
               not self.failed()):
            self.preSmoother.solve(u,r,b,initialGuessIsZero)
            initialGuessIsZero=False
            self.restrict.matvec(r,self.cb)
            self.cdu[:]=0.0
            self.coarseSolver.solve(u=self.cdu,r=self.cr,b=self.cb,initialGuessIsZero=True)
            self.prolong.matvec(self.cdu,self.du)
            u-=self.du
            self.computeResidual(u,r,b)
            self.postSmoother.solve(u,r,b,initialGuessIsZero=False)

class MultilevelLinearSolver(object):
    """
    A generic multilevel solver.
    """
    def __init__(self,levelLinearSolverList,computeRates=False,printInfo=False):
        self.printInfo=printInfo
        self.solverList=levelLinearSolverList
        self.nLevels = len(self.solverList)
        self.computeEigenvalues = False
        for l in range(self.nLevels):
            levelLinearSolverList[l].computeRates=computeRates
            levelLinearSolverList[l].printInfo=self.printInfo
    def info(self):
        self.infoString="********************Start Multilevel Linear Solver Info*********************\n"
        for l in range(self.nLevels):
            self.infoString += "**************Start Level %i Info********************\n" % l
            self.infoString += self.solverList[l].info()
            self.infoString += "**************End Level %i Info********************\n" % l
        self.infoString+="********************End Multilevel Linear Solver Info*********************\n"
        return self.infoString

class MGM(MultilevelLinearSolver):
    """
    A generic multigrid W cycle.
    """
    def __init__(self,
                 prolongList,
                 restrictList,
                 LList,
                 preSmootherList,
                 postSmootherList,
                 coarseSolver,
                 mgItsList=[],
                 printInfo=False,
                 computeRates=False):
        self.printInfo=printInfo
        self.nLevels = len(LList)
        self.solverList=[coarseSolver]
        for i in range(1,len(LList)):
            if mgItsList ==[]:
                mgItsList.append(1)
            self.solverList.append(TwoLevel(prolong = prolongList[i],
                                            restrict = restrictList[i],
                                            coarseL = LList[i-1],
                                            preSmoother = preSmootherList[i],
                                            postSmoother = postSmootherList[i],
                                            coarseSolver = self.solverList[i-1],
                                            L = LList[i],
                                            maxIts = mgItsList[i],
                                            convergenceTest = 'its',
                                            computeRates=computeRates,
                                            printInfo=False))
        self.mgmSolver = self.solverList[self.nLevels-1]
        self.solverName = "TwoLevel"
    def prepare(self,b=None):
        for s in self.solverList:
            s.prepare()

    def solve(self,u,r=None,b=None,initialGuessIsZero=False):
        self.mgmSolver.solve(u,r,b,initialGuessIsZero)

class NI(MultilevelLinearSolver):
    """
    A generic nested iteration solver.
    """
    def __init__(self,
                 solverList,
                 prolongList,
                 restrictList,
                 maxIts=None,
                 tolList=None,
                 atol=None,
                 computeRates=True,
                 printInfo=False):
        self.levelSolverList=solverList
        self.solverList = [self for n in range(len(solverList))]
        MultilevelLinearSolver.__init__(self,self.solverList,computeRates=computeRates,printInfo=printInfo)
        self.prolongList = prolongList
        self.restrictList = restrictList
        self.fineMesh = self.nLevels - 1
        self.uList=[]
        self.bList=[]
        self.levelDict={}
        for l in range(self.fineMesh+1):
            n = solverList[l].n
            self.levelDict[n] = l
            self.uList.append(Vec(n))
            self.bList.append(Vec(n))
        self.levelDict[solverList[-1].n]=self.fineMesh
        self.uList.append([])
        self.bList.append([])
        self.maxIts = maxIts
        self.tolList = tolList
        self.atol_r=atol
        self.printInfo=printInfo
        self.infoString=''
    def setResTol(self,rtol,atol):
        if self.tolList is not None:
            for l in range(self.nLevels):
                self.tolList[l] = rtol
            self.atol_r = atol
    def prepare(self,b=None):
        if b is not None:
            currentMesh = self.levelDict[b.shape[0]]
        else:
            currentMesh = self.fineMesh
        for s in self.levelSolverList[:currentMesh+1]:
            s.prepare()
    def solve(self,u,r=None,b=None,par_u=None,par_b=None,initialGuessIsZero=False):
        currentMesh = self.levelDict[b.shape[0]]
        if currentMesh > 0:
            self.uList[currentMesh][:] = u
            self.bList[currentMesh][:] = b
            for l in range(currentMesh,1,-1):
                if not initialGuessIsZero:
                    self.restrictList[l].matvec(self.uList[l],self.uList[l-1])
                self.restrictList[l].matvec(self.bList[l],self.bList[l-1])
            if initialGuessIsZero:
                self.uList[0][:]=0.0
        for l in range(currentMesh):
            if self.tolList is not None:
                self.switchToResidualConvergence(self.levelSolverList[l],
                                                 self.tolList[l])
            self.levelSolverList[l].solve(u=self.uList[l],b=self.bList[l],initialGuessIsZero=initialGuessIsZero)
            initialGuessIsZero=False
            if self.tolList is not None:
                self.revertToFixedIteration(self.levelSolverList[l])
            if l < currentMesh -1:
                self.prolongList[l+1].matvec(self.uList[l],self.uList[l+1])
            else:
                self.prolongList[l+1].matvec(self.uList[l],u)
        if self.tolList is not None:
            self.switchToResidualConvergence(self.levelSolverList[currentMesh],
                                             self.tolList[currentMesh])
        self.levelSolverList[currentMesh].solve(u,r,b,initialGuessIsZero)
        self.infoString += "**************Start Level %i Info********************\n" % currentMesh
        self.infoString+=self.levelSolverList[currentMesh].info()
        self.infoString += "**************End Level %i Info********************\n" % currentMesh
        if self.tolList is not None:
            self.revertToFixedIteration(self.levelSolverList[currentMesh])
    def solveMultilevel(self,bList,uList,par_bList=None,par_uList=None,initialGuessIsZero=False):
        self.infoString="*************Start Multilevel Linear Solver Info*******************\n"
        for l in range(self.fineMesh):
            if self.tolList is not None:
                self.switchToResidualConvergence(self.levelSolverList[l],self.tolList[l])
            self.levelSolverList[l].solve(u=uList[l],b=bList[l],initialGuessIsZero=initialGuessIsZero)
            initialGuessIsZero=False
            if self.tolList is not None:
                self.revertToFixedIteration(self.levelSolverList[l])
            self.prolongList[l+1].matvec(uList[l],uList[l+1])
            self.infoString += "**************Start Level %i Info********************\n" % l
            self.infoString+=self.levelSolverList[l].info()
            self.infoString += "**************End Level %i Info********************\n" % l
        if self.tolList is not None:
            self.switchToResidualConvergence(self.levelSolverList[self.fineMesh],self.tolList[self.fineMesh])
        self.levelSolverList[self.fineMesh].solve(u=uList[self.fineMesh],b=bList[self.fineMesh],initialGuessIsZero=initialGuessIsZero)
        self.infoString += "**************Start Level %i Info********************\n" % l
        self.infoString+=self.levelSolverList[self.fineMesh].info()
        self.infoString += "**************End Level %i Info********************\n" % l
        if self.tolList is not None:
            self.revertToFixedIteration(self.levelSolverList[self.fineMesh])
        self.infoString+="********************End Multilevel Linear Solver Info*********************\n"
    def info(self):
        return self.infoString
    def switchToResidualConvergence(self,solver,rtol):
        self.saved_ctest = solver.convergenceTest
        self.saved_rtol_r = solver.rtol_r
        self.saved_atol_r = solver.atol_r
        self.saved_maxIts = solver.maxIts
        self.saved_printInfo = solver.printInfo
        solver.convergenceTest = 'r'
        solver.rtol_r = rtol
        solver.atol_r = self.atol_r
        solver.maxIts = self.maxIts
        solver.printInfo = self.printInfo
    def revertToFixedIteration(self,solver):
        solver.convergenceTest = self.saved_ctest
        solver.rtol_r = self.saved_rtol_r
        solver.atol_r = self.saved_atol_r
        solver.maxIts = self.saved_maxIts
        solver.printInfo = self.saved_printInfo

    def info(self):
        return self.infoString
"""
A function for setting up a multilevel linear solver.
"""
def multilevelLinearSolverChooser(linearOperatorList,
                                  par_linearOperatorList,
                                  multilevelLinearSolverType=NI,
                                  relativeToleranceList=None,
                                  absoluteTolerance=1.0e-8,
                                  solverConvergenceTest='r',
                                  solverMaxIts=500,
                                  printSolverInfo=False,
                                  computeSolverRates=False,
                                  levelLinearSolverType=MGM,
                                  printLevelSolverInfo=False,
                                  computeLevelSolverRates=False,
                                  smootherType=Jacobi,
                                  prolongList=None,
                                  restrictList=None,
                                  connectivityListList=None,
                                  cycles=3,
                                  preSmooths=3,
                                  postSmooths=3,
                                  printSmootherInfo=False,
                                  computeSmootherRates=False,
                                  smootherConvergenceTest='its',
                                  relaxationFactor=None,
                                  computeEigenvalues=False,
                                  parallelUsesFullOverlap = True,
                                  par_duList=None,
                                  solver_options_prefix=None,
                                  linearSolverLocalBlockSize=1,
                                  linearSmootherOptions=()):
    logEvent("multilevelLinearSolverChooser type= %s" % multilevelLinearSolverType)
    if (multilevelLinearSolverType == KSP_petsc4py or
        multilevelLinearSolverType == LU or
        multilevelLinearSolverType == Jacobi or
        multilevelLinearSolverType == GaussSeidel or
        multilevelLinearSolverType == StarILU or
        multilevelLinearSolverType == StarBILU or
        multilevelLinearSolverType == MGM):
        levelLinearSolverType = multilevelLinearSolverType
        printLevelLinearSolverInfo = printSolverInfo
        computeLevelSolverRates = computeSolverRates
    nLevels = len(linearOperatorList)
    multilevelLinearSolver = None
    levelLinearSolverList = []
    levelLinearSolver = None
    if levelLinearSolverType == MGM:
        preSmootherList=[]
        postSmootherList=[]
        mgItsList=[]
        for l in range(nLevels):
            mgItsList.append(cycles)
            if l > 0:
                if smootherType == Jacobi:
                    if relaxationFactor is None:
                        relaxationFactor = old_div(4.0,5.0)
                    preSmootherList.append(Jacobi(L=linearOperatorList[l],
                                                  weight=relaxationFactor,
                                                  maxIts=preSmooths,
                                                  convergenceTest = smootherConvergenceTest,
                                                  computeRates = computeSmootherRates,
                                                  printInfo = printSmootherInfo))
                    postSmootherList.append(Jacobi(L=linearOperatorList[l],
                                                   weight=relaxationFactor,
                                                   maxIts=postSmooths,
                                                   convergenceTest = smootherConvergenceTest,
                                                   computeRates = computeSmootherRates,
                                                   printInfo = printSmootherInfo))
                elif smootherType == GaussSeidel:
                    if relaxationFactor is None:
                        relaxationFactor = 0.33
                    preSmootherList.append(GaussSeidel(connectionList = connectivityListList[l],
                                                       L=linearOperatorList[l],
                                                       weight=relaxationFactor,
                                                       maxIts =  preSmooths,
                                                       convergenceTest = smootherConvergenceTest,
                                                       computeRates = computeSmootherRates,
                                                       printInfo = printSmootherInfo))
                    postSmootherList.append(GaussSeidel(connectionList = connectivityListList[l],
                                                        L=linearOperatorList[l],
                                                        weight=relaxationFactor,
                                                        maxIts =  postSmooths,
                                                        convergenceTest = smootherConvergenceTest,
                                                        computeRates = computeSmootherRates,
                                                        printInfo = printSmootherInfo))
                elif smootherType == StarILU:
                    if relaxationFactor is None:
                        relaxationFactor = 1.0
                    preSmootherList.append(StarILU(connectionList = connectivityListList[l],
                                                   L=linearOperatorList[l],
                                                   weight=relaxationFactor,
                                                   maxIts =  preSmooths,
                                                   convergenceTest = smootherConvergenceTest,
                                                   computeRates = computeSmootherRates,
                                                   printInfo = printSmootherInfo))
                    postSmootherList.append(StarILU(connectionList = connectivityListList[l],
                                                    L=linearOperatorList[l],
                                                    weight=relaxationFactor,
                                                    maxIts =  postSmooths,
                                                    convergenceTest = smootherConvergenceTest,
                                                    computeRates = computeSmootherRates,
                                                    printInfo = printSmootherInfo))
                elif smootherType == StarBILU:
                    if relaxationFactor is None:
                        relaxationFactor = 1.0
                    preSmootherList.append(StarBILU(connectionList = connectivityListList[l],
                                                    L=linearOperatorList[l],
                                                    bs = linearSolverLocalBlockSize,
                                                    weight=relaxationFactor,
                                                    maxIts =  preSmooths,
                                                    convergenceTest = smootherConvergenceTest,
                                                    computeRates = computeSmootherRates,
                                                    printInfo = printSmootherInfo))
                    postSmootherList.append(StarBILU(connectionList = connectivityListList[l],
                                                     L=linearOperatorList[l],
                                                     bs = linearSolverLocalBlockSize,
                                                     weight=relaxationFactor,
                                                     maxIts =  postSmooths,
                                                     convergenceTest = smootherConvergenceTest,
                                                     computeRates = computeSmootherRates,
                                                     printInfo = printSmootherInfo))
                else:
                    logEvent("smootherType unrecognized")
            else:
                preSmootherList.append([])
                postSmootherList.append([])
                coarseSolver = LU(L=linearOperatorList[l])
        levelLinearSolver = MGM(prolongList = prolongList,
                                restrictList = restrictList,
                                LList = linearOperatorList,
                                preSmootherList = preSmootherList,
                                postSmootherList = postSmootherList,
                                coarseSolver = coarseSolver,
                                mgItsList = mgItsList,
                                printInfo = printLevelSolverInfo,
                                computeRates = computeLevelSolverRates)
        levelLinearSolverList = levelLinearSolver.solverList
    elif levelLinearSolverType == LU:
        for l in range(nLevels):
            levelLinearSolverList.append(LU(linearOperatorList[l],computeEigenvalues))
        levelLinearSolver = levelLinearSolverList
    elif levelLinearSolverType == KSP_petsc4py:
        for l in range(nLevels):
            levelLinearSolverList.append(KSP_petsc4py(linearOperatorList[l],par_linearOperatorList[l],
                                                      maxIts = solverMaxIts,
                                                      convergenceTest = solverConvergenceTest,
                                                      rtol_r = relativeToleranceList[l],
                                                      atol_r = absoluteTolerance,
                                                      computeRates = computeLevelSolverRates,
                                                      printInfo = printLevelLinearSolverInfo,
                                                      prefix=solver_options_prefix,
                                                      Preconditioner=smootherType,
                                                      connectionList = connectivityListList[l],
                                                      linearSolverLocalBlockSize = linearSolverLocalBlockSize,
                                                      preconditionerOptions = linearSmootherOptions))
            #if solverConvergenceTest == 'r-true' and par_duList is not None:
            #    levelLinearSolverList[-1].useTrueResidualTest(par_duList[l])
        levelLinearSolver = levelLinearSolverList
    elif levelLinearSolverType == Jacobi:
        if relaxationFactor is None:
            relaxationFactor = old_div(4.0,5.0)
        for l in range(nLevels):
            levelLinearSolverList.append(Jacobi(L=linearOperatorList[l],
                                                weight=relaxationFactor,
                                                maxIts = solverMaxIts,
                                                convergenceTest = solverConvergenceTest,
                                                rtol_r = relativeToleranceList[l],
                                                atol_r = absoluteTolerance,
                                                computeRates = computeLevelSolverRates,
                                                printInfo = printLevelSolverInfo))
        levelLinearSolver = levelLinearSolverList
    elif levelLinearSolverType == GaussSeidel:
        if relaxationFactor is None:
            relaxationFactor=0.33
        for l in range(nLevels):
            levelLinearSolverList.append(GaussSeidel(connectionList = connectivityListList[l],
                                                     L=linearOperatorList[l],
                                                     weight = relaxationFactor,
                                                     maxIts = solverMaxIts,
                                                     convergenceTest = solverConvergenceTest,
                                                     rtol_r = relativeToleranceList[l],
                                                     atol_r = absoluteTolerance,
                                                     computeRates = computeLevelSolverRates,
                                                     printInfo = printLevelSolverInfo))
        levelLinearSolver = levelLinearSolverList
    elif levelLinearSolverType == StarILU:
        if relaxationFactor is None:
            relaxationFactor=1.0
        for l in range(nLevels):
            levelLinearSolverList.append(StarILU(connectionList = connectivityListList[l],
                                                 L=linearOperatorList[l],
                                                 weight=relaxationFactor,
                                                 maxIts = solverMaxIts,
                                                 convergenceTest = solverConvergenceTest,
                                                 rtol_r = relativeToleranceList[l],
                                                 atol_r = absoluteTolerance,
                                                 computeRates = computeLevelSolverRates,
                                                 printInfo = printLevelSolverInfo))
        levelLinearSolver = levelLinearSolverList
    elif levelLinearSolverType == StarBILU:
        if relaxationFactor is None:
            relaxationFactor=1.0
        for l in range(nLevels):
            levelLinearSolverList.append(StarBILU(connectionList = connectivityListList[l],
                                                  L=linearOperatorList[l],
                                                  bs= linearSolverLocalBlockSize,
                                                  weight=relaxationFactor,
                                                  maxIts = solverMaxIts,
                                                  convergenceTest = solverConvergenceTest,
                                                  rtol_r = relativeToleranceList[l],
                                                  atol_r = absoluteTolerance,
                                                  computeRates = computeLevelSolverRates,
                                                  printInfo = printLevelSolverInfo))
        levelLinearSolver = levelLinearSolverList
    else:
        raise RuntimeError("!!!!!!!!!!!!!!!!!!!!!!!!!!!!!!!!!!!!Unknown level linear solver "+ levelLinearSolverType)
    if multilevelLinearSolverType == NI:
        multilevelLinearSolver = NI(solverList = levelLinearSolverList,
                                    prolongList = prolongList,
                                    restrictList = restrictList,
                                    maxIts  = solverMaxIts,
                                    tolList = relativeToleranceList,
                                    atol    = absoluteTolerance,
                                    printInfo= printSolverInfo,
                                    computeRates = computeSolverRates)
    elif (multilevelLinearSolverType == KSP_petsc4py or
          multilevelLinearSolverType == LU or
          multilevelLinearSolverType == Jacobi or
          multilevelLinearSolverType == GaussSeidel or
          multilevelLinearSolverType == StarILU or
          multilevelLinearSolverType == StarBILU or
          multilevelLinearSolverType == MGM):
        multilevelLinearSolver = MultilevelLinearSolver(levelLinearSolverList,
                                                        computeRates = computeSolverRates,
                                                        printInfo=printSolverInfo)
    else:
        raise RuntimeError("Unknown linear solver %s" % multilevelLinearSolverType)
    if (levelLinearSolverType == LU):
        directSolverFlag=True
    else:
        directSolverFlag=False
    for levelSolver in multilevelLinearSolver.solverList:
        levelSolver.par_fullOverlap = parallelUsesFullOverlap
    return (multilevelLinearSolver,directSolverFlag)

## @}

if __name__ == '__main__':
    from LinearAlgebra import *
    from . import LinearSolvers
    from .LinearSolvers import *
    import Gnuplot
    from Gnuplot import *
    from math import *
    from RandomArray import *
    gf = Gnuplot.Gnuplot()
    gf("set terminal x11")
    ginit = Gnuplot.Gnuplot()
    ginit("set terminal x11")
    gsol = Gnuplot.Gnuplot()
    gsol("set terminal x11")
    gsolNI = Gnuplot.Gnuplot()
    gsolNI("set terminal x11")
    gres = Gnuplot.Gnuplot()
    gres("set terminal x11")
    levels = 7
    n=2**levels + 1
    h =old_div(1.0,(n-1.0))
    freq=10
    uFine = uniform(0,1,(n))
    uFine[0]=0.0
    uFine[n-1]=0.0
    xFine = numpy.arange(0,1.0+h,h,dtype='d')
    bFine = (freq*2*pi)**2*numpy.sin(freq*2*pi*xFine)
    gf.plot(Gnuplot.Data(xFine,bFine))
    ginit.plot(Gnuplot.Data(xFine,uFine))
    uList=[]
    bList=[]
    prolongList=[]
    restrictList=[]
    LList=[]
    LDList=[]
    hList=[]
    meshList=[]
    preSmootherList=[]
    postSmootherList=[]
    mgItsList=[]
    for l in range(levels):
        N = 2**(l+1) + 1
        L = SparseMat_old(N-2,N-2,3*(N-2),sym=True)
        LD = Mat(N-2,N-2)
        H = old_div(1.0,(N-1.0))
        hList.append(H)
        mgItsList.append(6)
        meshList.append(numpy.arange(0,1.0+H,H,dtype='d')[1:N-1])
        u = uniform(0,1,(N))
        u[0]  = 0.0
        u[N-1] = 0.0
        b = (freq*2*pi)**2*numpy.sin(freq*2*pi*meshList[l])
        uList.append(u[1:N-1])
        bList.append(b)
        beginAssembly(L)
        for i in range(N-2):
            L[i,i] = old_div(2.0,H**2)
            LD[i,i] = old_div(2.0,H**2)
            if i > 0:
                L[i,i-1] = old_div(-1.0,H**2)
                LD[i,i-1] = old_div(-1.0,H**2)
            if i < N-3:
                L[i,i+1] = old_div(-1.0,H**2)
                LD[i,i+1] = old_div(-1.0,H**2)
            endAssembly(L)
        LList.append(L)
        LDList.append(LD)
        if l > 0:
            cN = old_div((N - 1),2) + 1
            restrict = SparseMat_old(cN-2,N-2,3*(N-2))
            prolong = SparseMat_old(N-2,cN-2,3*(N-2))
            for i in range(cN-2):
                restrict[i,2*i]   = old_div(1.0,4.0)
                restrict[i,2*i+1] = old_div(2.0,4.0)
                restrict[i,2*i+2] = old_div(1.0,4.0)
                prolong[2*i,i] = old_div(1.0,2.0)
                prolong[2*i+1,i]= old_div(2.0,2.0)
                prolong[2*i+2,i]= old_div(1.0,2.0)
            restrict.to_csr()
            restrictList.append(restrict)
            prolong.to_csr()
            prolongList.append(prolong)
            N = cN
            preSmootherList.append(Jacobi(L,old_div(2.0,3.0),3))
            postSmootherList.append(Jacobi(L,old_div(2.0,3.0),3))
        else:
            restrictList.append([])
            prolongList.append([])
            preSmootherList.append([])
            postSmootherList.append([])
            coarseSolver = Jacobi(L,1.0,1)
    mgm = MGM(prolongList,restrictList,LList,preSmootherList,postSmootherList,coarseSolver,mgItsList)
    mgm.prepare()
    rnorm=1.0
    mgits = 0
    while rnorm > 1.0e-8 and mgits < 20:
        mgits +=1
        mgm.solve(u=uFine[1:n-1],b=bFine[1:n-1])
        rnorm = wl2Norm(mgm.residual(),h)
    gsol.plot(Gnuplot.Data(xFine,uFine,title='numerical solution-MGM'),
              Gnuplot.Data(xFine,numpy.sin(freq*2*pi*xFine),title='exact solution'))
    #gres.plot(Gnuplot.Data(x[1:n-1],mgm.smootherList[0].res,title='final residual'))
    ni = NI(mgm.solverList,prolongList,restrictList)
    ni.prepare()
    ni.solveMultilevel(bList,uList)
    rnorm = wl2Norm(ni.residual(),h)
    gsolNI.plot(Gnuplot.Data(meshList[-1],uList[-1],
                             title='numerical solution-NI'),
                Gnuplot.Data(meshList[-1],numpy.sin(freq*2*pi*meshList[-1]),
                             title='exact solution'))
    evals=[]
    for a,b,u,h in zip(LDList,bList,uList,hList):
        lu = LU(a,computeRes=True)
        lu.prepare(b)
        lu.solve(u,b)
        dev = DenseEigenvalues(a)
        dev.computeEigenvalues()
        evals.append(dev.eigenvalues)
        ratio = (old_div(max(abs(dev.eigenvalues)),min(abs(dev.eigenvalues))))*(h**2)
        print("k*h**2 %12.5E" % ratio)
    gevals = Gnuplot.Gnuplot()
    gevals("set terminal x11")
    gevals.plot(Gnuplot.Data(evals[0],title='eigenvalues'))
    for ev in evals[1:]:
        gevals.replot(Gnuplot.Data(ev,title='eigenvalues'))
    input('Please press return to continue... \n')

class StorageSet(set):
    def __init__(self,initializer=[],shape=(0,),storageType='d'):
        set.__init__(self,initializer)
        self.shape = shape
        self.storageType = storageType
    def allocate(self,storageDict):
        for k in self:
            storageDict[k] = numpy.zeros(self.shape,self.storageType)

class OperatorConstructor(object):
    """ Base class for operator constructors. """
    def __init__(self,model):
        self.model = model

    def attachMassOperator(self):
        """Create the discrete Mass operator. """
        self._mass_val = self.model.nzval.copy()
        self._mass_val.fill(0.)
        self.MassOperator = SparseMat(self.model.nFreeVDOF_global,
                                      self.model.nFreeVDOF_global,
                                      self.model.nnz,
                                      self._mass_val,
                                      self.model.colind,
                                      self.model.rowptr)

    def attachInvScaledMassOperator(self):
        """ Create discrete InvScaled Mass operator. """
        self._inv_scaled_mass_val = self.model.nzval.copy()
        self._inv_scaled_mass_val.fill(0.)
        self.TPInvScaledMassOperator = SparseMat(self.model.nFreeVDOF_global,
                                                 self.model.nFreeVDOF_global,
                                                 self.model.nnz,
                                                 self._inv_scaled_mass_val,
                                                 self.model.colind,
                                                 self.model.rowptr)

    def attachScaledMassOperator(self):
        """ Create discrete Scaled Mass operator. """
        self._scaled_mass_val = self.model.nzval.copy()
        self._scaled_mass_val.fill(0.)
        self.TPScaledMassOperator = SparseMat(self.model.nFreeVDOF_global,
                                              self.model.nFreeVDOF_global,
                                              self.model.nnz,
                                              self._scaled_mass_val,
                                              self.model.colind,
                                              self.model.rowptr)

    def attachLaplaceOperator(self):
        """ Create discrete Laplace matrix operator. """
        self._laplace_val = self.model.nzval.copy()
        self._laplace_val.fill(0.)
        self.TPInvScaledLaplaceOperator = SparseMat(self.model.nFreeVDOF_global,
                                                    self.model.nFreeVDOF_global,
                                                    self.model.nnz,
                                                    self._laplace_val,
                                                    self.model.colind,
                                                    self.model.rowptr)

    def attachTPAdvectionOperator(self):
        """ Create discrete Advection matrix operator. """
        self._advection_val = self.model.nzval.copy()
        self._advection_val.fill(0.)
        self.TPScaledAdvectionOperator = SparseMat(self.model.nFreeVDOF_global,
                                                   self.model.nFreeVDOF_global,
                                                   self.model.nnz,
                                                   self._advection_val,
                                                   self.model.colind,
                                                   self.model.rowptr)

class OperatorConstructor_rans2p(OperatorConstructor):
    """ A class for building common discrete rans2p operators.

    Arguments:
    ----------
    LevelModel : :class:`proteus.mprans.RANS2P.LevelModel`
        Level transport model derived from the rans2p class.
    """
    def __init__(self,levelModel):
        OperatorConstructor.__init__(self,levelModel)

    def updateTPAdvectionOperator(self,
                                  density_scaling):
        """
        Update the discrete two-phase advection operator matrix.

        Parameters
        ----------
        density_scaling : bool
            Indicates whether advection terms should be scaled with
            the density (True) or 1 (False)
        """
        rho_0 = density_scaling*self.model.coefficients.rho_0 + (1-density_scaling)*1
        nu_0 = density_scaling*self.model.coefficients.nu_0 + (1-density_scaling)*1
        rho_1 = density_scaling*self.model.coefficients.rho_1 + (1-density_scaling)*1
        nu_1 = density_scaling*self.model.coefficients.nu_1 + (1-density_scaling)*1        

        self.TPScaledAdvectionOperator.getCSRrepresentation()[2].fill(0.)
        self.model.rans2p.getTwoPhaseAdvectionOperator(self.model.u[0].femSpace.elementMaps.psi,
                                                       self.model.u[0].femSpace.elementMaps.grad_psi,
                                                       self.model.mesh.nodeArray,
                                                       self.model.mesh.elementNodesArray,
                                                       self.model.elementQuadratureWeights[('u',0)],
                                                       self.model.u[0].femSpace.psi,
                                                       self.model.u[0].femSpace.grad_psi,
                                                       self.model.u[1].femSpace.psi,
                                                       self.model.u[1].femSpace.grad_psi,
                                                       self.model.elementDiameter,
                                                       self.model.mesh.nodeDiametersArray,
                                                       self.model.mesh.nElements_global,
                                                       self.model.coefficients.useMetrics,
                                                       self.model.coefficients.epsFact_density,
                                                       self.model.coefficients.epsFact,
                                                       rho_0,
                                                       nu_0,
                                                       rho_1,
                                                       nu_1,
                                                       self.model.u[1].femSpace.dofMap.l2g,
                                                       self.model.u[1].dof,
                                                       self.model.u[2].dof,
                                                       self.model.u[3].dof,
                                                       self.model.coefficients.useVF,
                                                       self.model.coefficients.q_vf,
                                                       self.model.coefficients.q_phi,
                                                       self.model.csrRowIndeces[(0,0)],self.model.csrColumnOffsets[(0,0)],
                                                       self.model.csrRowIndeces[(1,1)],self.model.csrColumnOffsets[(1,1)],
                                                       self.model.csrRowIndeces[(2,2)],self.model.csrColumnOffsets[(2,2)],
                                                       self.model.csrRowIndeces[(3,3)],self.model.csrColumnOffsets[(3,3)],
                                                       self.TPScaledAdvectionOperator)

    def updateTPInvScaledLaplaceOperator(self):
        """ Create a discrete two phase laplace operator matrix. """
        self.TPInvScaledLaplaceOperator.getCSRrepresentation()[2].fill(0.)
        self.model.rans2p.getTwoPhaseInvScaledLaplaceOperator(self.model.u[0].femSpace.elementMaps.psi,
                                                              self.model.u[0].femSpace.elementMaps.grad_psi,
                                                              self.model.mesh.nodeArray,
                                                              self.model.mesh.elementNodesArray,
                                                              self.model.elementQuadratureWeights[('u',0)],
                                                              self.model.u[0].femSpace.grad_psi,
                                                              self.model.u[1].femSpace.grad_psi,
                                                              self.model.elementDiameter,
                                                              self.model.mesh.nodeDiametersArray,
                                                              self.model.mesh.nElements_global,
                                                              self.model.coefficients.useMetrics,
                                                              self.model.coefficients.epsFact_density,
                                                              self.model.coefficients.epsFact,
                                                              self.model.coefficients.rho_0,
                                                              self.model.coefficients.nu_0,
                                                              self.model.coefficients.rho_1,
                                                              self.model.coefficients.nu_1,
                                                              self.model.u[0].femSpace.dofMap.l2g,
                                                              self.model.u[1].femSpace.dofMap.l2g,
                                                              self.model.u[0].dof,
                                                              self.model.u[1].dof,
                                                              self.model.u[2].dof,
                                                              self.model.u[3].dof,
                                                              self.model.coefficients.useVF,
                                                              self.model.coefficients.q_vf,
                                                              self.model.coefficients.q_phi,
                                                              self.model.coefficients.sdInfo[(1,1)][0],self.model.coefficients.sdInfo[(1,1)][1],
                                                              self.model.coefficients.sdInfo[(1,1)][0],self.model.coefficients.sdInfo[(1,1)][1],
                                                              self.model.coefficients.sdInfo[(2,2)][0],self.model.coefficients.sdInfo[(2,2)][1],
                                                              self.model.coefficients.sdInfo[(3,3)][0],self.model.coefficients.sdInfo[(3,3)][1],
                                                              self.model.csrRowIndeces[(0,0)],self.model.csrColumnOffsets[(0,0)],
                                                              self.model.csrRowIndeces[(1,1)],self.model.csrColumnOffsets[(1,1)],
                                                              self.model.csrRowIndeces[(2,2)],self.model.csrColumnOffsets[(2,2)],
                                                              self.model.csrRowIndeces[(3,3)],self.model.csrColumnOffsets[(3,3)],
                                                              self.TPInvScaledLaplaceOperator)

    def updateTwoPhaseMassOperator_rho(self,
                                       density_scaling = True,
                                       lumped = True):
        """
        Create a discrete TwoPhase Mass operator matrix.

        Parameters
        ----------
        density_scaling : bool
            Indicates whether advection terms should be scaled with
            the density (True) or 1 (False)
        lumped : bool
            Indicates whether the mass matrices should be lumped or
            full.

        """
        rho_0 = density_scaling*self.model.coefficients.rho_0 + (1-density_scaling)*1
        nu_0 = density_scaling*self.model.coefficients.nu_0 + (1-density_scaling)*1
        rho_1 = density_scaling*self.model.coefficients.rho_1 + (1-density_scaling)*1
        nu_1 = density_scaling*self.model.coefficients.nu_1 + (1-density_scaling)*1

        self.TPScaledMassOperator.getCSRrepresentation()[2].fill(0.)
        self.model.rans2p.getTwoPhaseScaledMassOperator(1,
                                                        0,      #numerical-viscosity is not relevant for density mass matrix.
                                                        lumped,
                                                        self.model.u[0].femSpace.elementMaps.psi,
                                                        self.model.u[0].femSpace.elementMaps.grad_psi,
                                                        self.model.mesh.nodeArray,
                                                        self.model.mesh.elementNodesArray,
                                                        self.model.elementQuadratureWeights[('u',0)],
                                                        self.model.u[0].femSpace.psi,
                                                        self.model.u[0].femSpace.psi,
                                                        self.model.u[1].femSpace.psi,
                                                        self.model.u[1].femSpace.psi,
                                                        self.model.elementDiameter,
                                                        self.model.mesh.nodeDiametersArray,
                                                        self.model.coefficients.numerical_viscosity,
                                                        self.model.mesh.nElements_global,
                                                        self.model.coefficients.useMetrics,
                                                        self.model.coefficients.epsFact_density,
                                                        self.model.coefficients.epsFact,
                                                        rho_0,
                                                        nu_0,
                                                        rho_1,
                                                        nu_1,
                                                        self.model.u[0].femSpace.dofMap.l2g,
                                                        self.model.u[1].femSpace.dofMap.l2g,
                                                        self.model.u[0].dof,
                                                        self.model.u[1].dof,
                                                        self.model.u[2].dof,
                                                        self.model.u[3].dof,
                                                        self.model.coefficients.useVF,
                                                        self.model.coefficients.q_vf,
                                                        self.model.coefficients.q_phi,
                                                        self.model.csrRowIndeces[(0,0)],self.model.csrColumnOffsets[(0,0)],
                                                        self.model.csrRowIndeces[(1,1)],self.model.csrColumnOffsets[(1,1)],
                                                        self.model.csrRowIndeces[(2,2)],self.model.csrColumnOffsets[(2,2)],
                                                        self.model.csrRowIndeces[(3,3)],self.model.csrColumnOffsets[(3,3)],
                                                        self.TPScaledMassOperator)

    def updateTwoPhaseInvScaledMassOperator(self,
                                            numerical_viscosity = True,
                                            lumped = True):
        """Create a discrete TwoPhase Mass operator matrix.

        Parameters
        ----------
        numerical_viscosity : bool
            Indicates whether the numerical viscosity should be
            included with the Laplace operator.Yes (True) or
            No (False)
        """
        self.TPInvScaledMassOperator.getCSRrepresentation()[2].fill(0.)
        self.model.rans2p.getTwoPhaseScaledMassOperator(0,
                                                        numerical_viscosity,
                                                        lumped,
                                                        self.model.u[0].femSpace.elementMaps.psi,
                                                        self.model.u[0].femSpace.elementMaps.grad_psi,
                                                        self.model.mesh.nodeArray,
                                                        self.model.mesh.elementNodesArray,
                                                        self.model.elementQuadratureWeights[('u',0)],
                                                        self.model.u[0].femSpace.psi,
                                                        self.model.u[0].femSpace.psi,
                                                        self.model.u[1].femSpace.psi,
                                                        self.model.u[1].femSpace.psi,
                                                        self.model.elementDiameter,
                                                        self.model.mesh.nodeDiametersArray,
                                                        self.model.coefficients.numerical_viscosity,
                                                        self.model.mesh.nElements_global,
                                                        self.model.coefficients.useMetrics,
                                                        self.model.coefficients.epsFact_density,
                                                        self.model.coefficients.epsFact,
                                                        self.model.coefficients.rho_0,
                                                        self.model.coefficients.nu_0,
                                                        self.model.coefficients.rho_1,
                                                        self.model.coefficients.nu_1,
                                                        self.model.u[0].femSpace.dofMap.l2g,
                                                        self.model.u[1].femSpace.dofMap.l2g,
                                                        self.model.u[0].dof,
                                                        self.model.u[1].dof,
                                                        self.model.u[2].dof,
                                                        self.model.u[3].dof,
                                                        self.model.coefficients.useVF,
                                                        self.model.coefficients.q_vf,
                                                        self.model.coefficients.q_phi,
                                                        self.model.csrRowIndeces[(0,0)],self.model.csrColumnOffsets[(0,0)],
                                                        self.model.csrRowIndeces[(1,1)],self.model.csrColumnOffsets[(1,1)],
                                                        self.model.csrRowIndeces[(2,2)],self.model.csrColumnOffsets[(2,2)],
                                                        self.model.csrRowIndeces[(3,3)],self.model.csrColumnOffsets[(3,3)],
                                                        self.TPInvScaledMassOperator)

class OperatorConstructor_oneLevel(OperatorConstructor):
    """
    A class for building common discrete operators from one-level
    transport models.

    Arguments
    ---------
    OLT : :class:`proteus.Transport.OneLevelTransport`
        One level transport class from which operator construction
        will be based.
    """
    def __init__(self,OLT):
        OperatorConstructor.__init__(self,OLT)
        self._initializeOperatorConstruction()

    def updateMassOperator(self, rho=1.0):
        self._mass_val.fill(0.)
        try:
            rho = self.model.coefficients.rho
        except:
            pass
        _nd = self.model.coefficients.nd
        self.MassOperatorCoeff = TransportCoefficients.DiscreteMassMatrix(rho=rho, nd=_nd)
        _t = 1.0

        Mass_q = {}
        self._allocateMassOperatorQStorageSpace(Mass_q)
        if _nd == 2:
            self.MassOperatorCoeff.evaluate(_t,Mass_q)
        self._calculateMassOperatorQ(Mass_q)

        Mass_Jacobian = {}
        self._allocateMatrixSpace(self.MassOperatorCoeff,
                                  Mass_Jacobian)

        for ci,cjDict in self.MassOperatorCoeff.mass.items():
            for cj in cjDict:
                cfemIntegrals.updateMassJacobian_weak(Mass_q[('dm',ci,cj)],
                                                      Mass_q[('vXw*dV_m',cj,ci)],
                                                      Mass_Jacobian[ci][cj])
        self._createOperator(self.MassOperatorCoeff,Mass_Jacobian,self.MassOperator)

    def updateTPAdvectionOperator(self,phase_function=None):
        self._u = numpy.copy(self.model.q[('u',1)])
        self._v = numpy.copy(self.model.q[('u',2)])
        self._advective_field = [self._u, self._v]
        self._advection_val = self.model.nzval.copy()
        self._advection_val.fill(0.)
        _nd = self.model.coefficients.nd

        _rho_0 = self.model.coefficients.rho_0
        _rho_1 = self.model.coefficients.rho_1
        _nu_0 = self.model.coefficients.nu_0
        _nu_1 = self.model.coefficients.nu_1

        if phase_function == None:
            self.AdvectionOperatorCoeff = TransportCoefficients.DiscreteTwoPhaseAdvectionOperator(u = self._advective_field,
                                                                                                  nd = _nd,
                                                                                                  rho_0 = _rho_0,
                                                                                                  nu_0 = _nu_0,
                                                                                                  rho_1 = _rho_1,
                                                                                                  nu_1 = _nu_1,
                                                                                                  LS_model = _phase_func)
        else:
            self.AdvectionOperatorCoeff = TransportCoefficients.DiscreteTwoPhaseAdvectionOperator(u = self._advective_field,
                                                                                                  nd = _nd,
                                                                                                  rho_0 = _rho_0,
                                                                                                  nu_0 = _nu_0,
                                                                                                  rho_1 = _rho_1,
                                                                                                  nu_1 = _nu_1,
                                                                                                  phase_function = phase_function)

        _t = 1.0

        Advection_q = {}
        self._allocateAdvectionOperatorQStorageSpace(Advection_q)
        self._calculateQuadratureValues(Advection_q)
        if _nd==2:
            self.AdvectionOperatorCoeff.evaluate(_t,Advection_q)
        self._calculateAdvectionOperatorQ(Advection_q)

        Advection_Jacobian = {}
        self._allocateMatrixSpace(self.AdvectionOperatorCoeff,
                                  Advection_Jacobian)

        for ci,ckDict in self.AdvectionOperatorCoeff.advection.items():
            for ck in ckDict:
                cfemIntegrals.updateAdvectionJacobian_weak_lowmem(Advection_q[('df',ci,ck)],
                                                                  self._operatorQ[('v',ck)],
                                                                  Advection_q[('grad(w)*dV_f',ci)],
                                                                  Advection_Jacobian[ci][ck])
        self._createOperator(self.AdvectionOperatorCoeff, Advection_Jacobian, self.TPAdvectionOperator)

    def updateTPInvScaleLaplaceOperator(self):
        self._laplace_val = self.OLT.nzval.copy()
        self._laplace_val.fill(0.)

        _rho_0 = self.OLT.coefficients.rho_0
        _rho_1 = self.OLT.coefficients.rho_1
        _nu_0 = self.OLT.coefficients.nu_0
        _nu_1 = self.OLT.coefficients.nu_1

        _nd = self.OLT.coefficients.nd
        if self.OLT.coefficients.nu != None:
            _nu = self.OLT.coefficients.nu

        if phase_function == None:
            self.LaplaceOperatorCoeff = TransportCoefficients.DiscreteTwoPhaseInvScaledLaplaceOperator(nd=_nd,
                                                                                                       rho_0 = _rho_0,
                                                                                                       nu_0 = _nu_0,
                                                                                                       rho_1 = _rho_1,
                                                                                                       nu_1 = _nu_1,
                                                                                                       LS_model = _phase_func)
        else:
            self.LaplaceOperatorCoeff = TransportCoefficients.DiscreteTwoPhaseInvScaledLaplaceOperator(nd=_nd,
                                                                                                       rho_0 = _rho_0,
                                                                                                       nu_0 = _nu_0,
                                                                                                       rho_1 = _rho_1,
                                                                                                       nu_1 = _nu_1,
                                                                                                       phase_function = phase_function)

        _t = 1.0

        Laplace_phi = {}
        Laplace_dphi = {}
        self._initializeLaplacePhiFunctions(Laplace_phi,Laplace_dphi)
        self._initializeSparseDiffusionTensor(self.LaplaceOperatorCoeff)

        Laplace_q = {}
        self._allocateLaplaceOperatorQStorageSpace(Laplace_q)
        self._calculateQuadratureValues(Laplace_q)
        if _nd==2:
            self.LaplaceOperatorCoeff.evaluate(_t,Laplace_q)
        self._calculateLaplaceOperatorQ(Laplace_q)

        Laplace_Jacobian = {}
        self._allocateMatrixSpace(self.LaplaceOperatorCoeff,
                                  Laplace_Jacobian)

        for ci,ckDict in self.LaplaceOperatorCoeff.diffusion.items():
            for ck,cjDict in ckDict.items():
                for cj in set(list(cjDict.keys())+list(self.LaplaceOperatorCoeff.potential[ck].keys())):
                    cfemIntegrals.updateDiffusionJacobian_weak_sd(self.LaplaceOperatorCoeff.sdInfo[(ci,ck)][0],
                                                                  self.LaplaceOperatorCoeff.sdInfo[(ci,ck)][1],
                                                                  self.OLT.phi[ck].femSpace.dofMap.l2g, #??!!??
                                                                  Laplace_q[('a',ci,ck)],
                                                                  Laplace_q[('da',ci,ck,cj)],
                                                                  Laplace_q[('grad(phi)',ck)],
                                                                  Laplace_q[('grad(w)*dV_a',ck,ci)],
                                                                  Laplace_dphi[(ck,cj)].dof,
                                                                  self._operatorQ[('v',cj)],
                                                                  self._operatorQ[('grad(v)',cj)],
                                                                  Laplace_Jacobian[ci][cj])
        self._createOperator(self.LaplaceOperatorCoeff,
                             Laplace_Jacobian,
                             self.TPInvScaledLaplaceOperator)

    def updateTwoPhaseMassOperator_rho(self):
        pass

    def updateTwoPhaseInvScaledMassOperator(self):
        _rho_0 = self.OLT.coefficients.rho_0
        _rho_1 = self.OLT.coefficients.rho_1
        _nu_0 = self.OLT.coefficients.nu_0
        _nu_1 = self.OLT.coefficients.nu_1

        self._mass_val.fill(0.)

        _nd = self.OLT.coefficients.nd
        if self.OLT.coefficients.rho != None:
            _rho = self.OLT.coefficients.rho

        if phase_function == None:
            self.MassOperatorCoeff = TransportCoefficients.DiscreteTwoPhaseMassMatrix(nd = _nd,
                                                                                      rho_0 = _rho_0,
                                                                                      nu_0 = _nu_0,
                                                                                      rho_1 = _rho_1,
                                                                                      nu_1 = _nu_1,
                                                                                      LS_model = _phase_func)
        else:
            self.MassOperatorCoeff = TransportCoefficients.DiscreteTwoPhaseMassMatrix(nd = _nd,
                                                                                      rho_0 = _rho_0,
                                                                                      nu_0 = _nu_0,
                                                                                      rho_1 = _rho_1,
                                                                                      nu_1 = _nu_1,
                                                                                      phase_function = phase_function)

        _t = 1.0

        Mass_q = {}
        self._allocateTwoPhaseMassOperatorQStorageSpace(Mass_q)
        self._calculateQuadratureValues(Mass_q)
        if _nd == 2:
            self.MassOperatorCoeff.evaluate(_t,Mass_q)
        self._calculateTwoPhaseMassOperatorQ(Mass_q)

        Mass_Jacobian = {}
        self._allocateMatrixSpace(self.MassOperatorCoeff,
                                  Mass_Jacobian)

        for ci,cjDict in self.MassOperatorCoeff.mass.items():
            for cj in cjDict:
                cfemIntegrals.updateMassJacobian_weak(Mass_q[('dm',ci,cj)],
                                                      Mass_q[('vXw*dV_m',cj,ci)],
                                                      Mass_Jacobian[ci][cj])

        self._createOperator(self.MassOperatorCoeff,Mass_Jacobian,self.TPMassOperator)

    def _initializeOperatorConstruction(self):
        """ Collect basic values used by all attach operators functions. """
        self._operatorQ = {}
        self._attachJacobianInfo(self._operatorQ)
        self._attachQuadratureInfo()
        self._attachTestInfo(self._operatorQ)
        self._attachTrialInfo(self._operatorQ)

    def _attachQuadratureInfo(self):
        """Define the quadrature type used to build operators.

        """
        self._elementQuadrature = self.model._elementQuadrature
        self._elementBoundaryQuadrature = self.model._elementBoundaryQuadrature

    def _attachJacobianInfo(self,Q):
        """ This helper function attaches quadrature data related to 'J'

        Arguments
        ---------
        Q : dict
            A dictionary to store values at quadrature points.
        """
        scalar_quad = StorageSet(shape=(self.model.mesh.nElements_global,
                                        self.model.nQuadraturePoints_element) )
        tensor_quad = StorageSet(shape={})

        tensor_quad |= set(['J',
                            'inverse(J)'])
        scalar_quad |= set(['det(J)',
                            'abs(det(J))'])

        for k in tensor_quad:
            Q[k] = numpy.zeros((self.model.mesh.nElements_global,
                                self.model.nQuadraturePoints_element,
                                self.model.nSpace_global,
                                self.model.nSpace_global),
                                'd')

        scalar_quad.allocate(Q)

        self.model.u[0].femSpace.elementMaps.getJacobianValues(self.model.elementQuadraturePoints,
                                                             Q['J'],
                                                             Q['inverse(J)'],
                                                             Q['det(J)'])
        Q['abs(det(J))'] = numpy.absolute(Q['det(J)'])

    def _attachTestInfo(self,Q):
        """ Attach quadrature data for test functions.

        Arguments
        ---------
        Q : dict
            A dictionary to store values at quadrature points.

        Notes
        -----
        TODO - This function really doesn't need to compute the whole kitchen sink.
        Find a more efficient way to handle this.
        """
        test_shape_quad = StorageSet(shape={})
        test_shapeGradient_quad = StorageSet(shape={})

        test_shape_quad |= set([('w',ci) for ci in range(self.model.nc)])
        test_shapeGradient_quad |= set([('grad(w)',ci) for ci in range(self.model.nc)])

        for k in test_shape_quad:
            Q[k] = numpy.zeros(
                (self.model.mesh.nElements_global,
                 self.model.nQuadraturePoints_element,
                 self.model.nDOF_test_element[k[-1]]),
                'd')

        for k in test_shapeGradient_quad:
            Q[k] = numpy.zeros(
                (self.model.mesh.nElements_global,
                 self.model.nQuadraturePoints_element,
                 self.model.nDOF_test_element[k[-1]],
                 self.model.nSpace_global),
                'd')

        for ci in range(self.model.nc):
            if ('w',ci) in Q:
                self.model.testSpace[ci].getBasisValues(self.model.elementQuadraturePoints,
                                                      Q[('w',ci)])
            if ('grad(w)',ci) in Q:
                self.model.testSpace[ci].getBasisGradientValues(self.model.elementQuadraturePoints,
                                                              Q[('inverse(J)')],
                                                              Q[('grad(w)',ci)])

    def _attachTrialInfo(self,Q):
        """ Attach quadrature data for trial functions.

        Arguments
        ---------
        Q : dict
            A dictionary to store values at quadrature points.
        """
        trial_shape_quad = StorageSet(shape={})
        trial_shapeGrad_quad = StorageSet(shape={})

        trial_shape_quad |= set([('v',ci) for ci in range(self.model.nc)])
        trial_shapeGrad_quad |= set([('grad(v)',ci) for ci in range(self.model.nc)])

        for k in trial_shape_quad:
            Q[k] = numpy.zeros(
                (self.model.mesh.nElements_global,
                 self.model.nQuadraturePoints_element,
                 self.model.nDOF_test_element[k[-1]]),
                'd')

        for k in trial_shapeGrad_quad:
            Q[k] = numpy.zeros(
                (self.model.mesh.nElements_global,
                 self.model.nQuadraturePoints_element,
                 self.model.nDOF_test_element[k[-1]],
                 self.model.nSpace_global),
                'd')

        for ci in range(self.model.nc):
            if ('v',ci) in Q:
                self.model.testSpace[ci].getBasisValues(self.model.elementQuadraturePoints,
                                                      Q[('v',ci)])
            if ('grad(v)',ci) in Q:
                self.model.testSpace[ci].getBasisGradientValues(self.model.elementQuadraturePoints,
                                                              Q[('inverse(J)')],
                                                              Q[('grad(v)',ci)])

    def _allocateMassOperatorQStorageSpace(self,Q):
        """ Allocate space for mass operator values. """
        test_shape_quad = StorageSet(shape={})
        trial_shape_quad = StorageSet(shape={})
        trial_shape_X_test_shape_quad = StorageSet(shape={})
        tensor_quad = StorageSet(shape={})
        # TODO - ARB : I don't think the 3 is necessary here...It created a
        # confusing bug in the 2-phase problem...Need to investigate.
        scalar_quad = StorageSet(shape=(self.model.mesh.nElements_global,
                                        self.model.nQuadraturePoints_element,
                                        3))

        scalar_quad |= set([('u',ci) for ci in range(self.model.nc)])
        scalar_quad |= set([('m',ci) for ci in list(self.MassOperatorCoeff.mass.keys())])

        test_shape_quad |= set([('w*dV_m',ci) for ci in list(self.MassOperatorCoeff.mass.keys())])

        for ci,cjDict in self.MassOperatorCoeff.mass.items():
            trial_shape_X_test_shape_quad |= set([('vXw*dV_m',cj,ci) for cj in list(cjDict.keys())])

        for ci,cjDict in self.MassOperatorCoeff.mass.items():
            scalar_quad |= set([('dm',ci,cj) for cj in list(cjDict.keys())])

        for k in tensor_quad:
            Q[k] = numpy.zeros(
                (self.model.mesh.nElements_global,
                 self.model.nQuadraturePoints_element,
                 self.model.nSpace_global,
                 self.model.nSpace_global),
                'd')

        for k in test_shape_quad:
            Q[k] = numpy.zeros(
                (self.model.mesh.nElements_global,
                 self.model.nQuadraturePoints_element,
                 self.model.nDOF_test_element[k[-1]]),
                'd')

        for k in trial_shape_X_test_shape_quad:
            Q[k] = numpy.zeros((self.model.mesh.nElements_global,
                                self.model.nQuadraturePoints_element,
                                self.model.nDOF_trial_element[k[1]],
                                self.model.nDOF_test_element[k[2]]),'d')

        scalar_quad.allocate(Q)

    def _calculateMassOperatorQ(self,Q):
        """ Calculate values for mass operator. """
        elementQuadratureDict = {}

        for ci in list(self.MassOperatorCoeff.mass.keys()):
            elementQuadratureDict[('m',ci)] = self._elementQuadrature

        (elementQuadraturePoints,elementQuadratureWeights,
         elementQuadratureRuleIndeces) = Quadrature.buildUnion(elementQuadratureDict)
        for ci in range(self.model.nc):
            if ('w*dV_m',ci) in Q:
                cfemIntegrals.calculateWeightedShape(elementQuadratureWeights[('m',ci)],
                                                     self._operatorQ['abs(det(J))'],
                                                     self._operatorQ[('w',ci)],
                                                     Q[('w*dV_m',ci)])

        for ci in zip(list(range(self.model.nc)),list(range(self.model.nc))):
                cfemIntegrals.calculateShape_X_weightedShape(self._operatorQ[('v',ci[1])],
                                                             Q[('w*dV_m',ci[0])],
                                                             Q[('vXw*dV_m',ci[1],ci[0])])

    def _allocateMatrixSpace(self,coeff,matrixDict):
        """ Allocate space for Operator Matrix """
        for ci in range(self.model.nc):
            matrixDict[ci] = {}
            for cj in range(self.model.nc):
                if cj in coeff.stencil[ci]:
                    matrixDict[ci][cj] = numpy.zeros(
                        (self.model.mesh.nElements_global,
                         self.model.nDOF_test_element[ci],
                         self.model.nDOF_trial_element[cj]),
                        'd')

    def _createOperator(self,coeff,matrixDict,A):
        """ Takes the matrix dictionary and creates a CSR matrix """
        for ci in range(self.model.nc):
            for cj in coeff.stencil[ci]:
                cfemIntegrals.updateGlobalJacobianFromElementJacobian_CSR(self.model.l2g[ci]['nFreeDOF'],
                                                                          self.model.l2g[ci]['freeLocal'],
                                                                          self.model.l2g[cj]['nFreeDOF'],
                                                                          self.model.l2g[cj]['freeLocal'],
                                                                          self.model.csrRowIndeces[(ci,cj)],
                                                                          self.model.csrColumnOffsets[(ci,cj)],
                                                                          matrixDict[ci][cj],
                                                                          A)

    def _calculateQuadratureValues(self,Q):
        elementQuadratureDict = {}
        elementQuadratureDict[('m',1)] = self._elementQuadrature
        (elementQuadraturePoints,elementQuadratureWeights,
         elementQuadratureRuleIndeces) = Quadrature.buildUnion(elementQuadratureDict)
        self.model.u[0].femSpace.elementMaps.getValues(elementQuadraturePoints, Q['x'])

    def _allocateAdvectionOperatorQStorageSpace(self,Q):
           """Allocate storage space for the Advection operator values. """
           scalar_quad = StorageSet(shape=(self.model.mesh.nElements_global,
                                           self.model.nQuadraturePoints_element))
           points_quadrature = StorageSet(shape=(self.model.mesh.nElements_global,
                                                 self.model.nQuadraturePoints_element,
                                                 3))
           vector_quad = StorageSet(shape=(self.model.mesh.nElements_global,
                                           self.model.nQuadraturePoints_element,
                                           self.model.nSpace_global))
           tensor_quad = StorageSet(shape=(self.model.mesh.nElements_global,
                                           self.model.nQuadraturePoints_element,
                                           self.model.nSpace_global))
           gradients = StorageSet(shape={})

           points_quadrature |= set(['x'])
           scalar_quad |= set([('u',0)])
           vector_quad |= set([('f',ci) for ci in range(self.model.nc)])
           tensor_quad |= set([('df',0,0)])

           for i in range(self.model.nc):
               for j in range(1,self.model.nc):
                   tensor_quad |= set([('df',i,j)])

           gradients |= set([('grad(w)*dV_f',ci) for ci in list(self.AdvectionOperatorCoeff.advection.keys())])

           scalar_quad.allocate(Q)
           vector_quad.allocate(Q)

           for k in tensor_quad:
               Q[k] = numpy.zeros(
                   (self.model.mesh.nElements_global,
                    self.model.nQuadraturePoints_element,
                    self.model.nSpace_global),
                   'd')

           for k in gradients:
               Q[k] = numpy.zeros(
                   (self.model.mesh.nElements_global,
                    self.model.nQuadraturePoints_element,
                    self.model.nDOF_test_element[k[-1]],
                    self.model.nSpace_global),
                   'd')

           points_quadrature.allocate(Q)

class ChebyshevSemiIteration(LinearSolver):
    """ Class for implementing the ChebyshevSemiIteration.

    Notes
    -----
    The Chebyshev semi-iteration was developed in the 1960s
    by Golub and Varga.  It is an iterative technique for
    solving linear systems Ax = b with the property of preserving
    linearity with respect to the Krylov solves (see Wathen,
    Rees 2009 - Chebyshev semi-iteration in preconditioning
    for problems including the mass matrix).  This makes the method
    particularly well suited for solving sub-problems that arise in
    more complicated block preconditioners such as the Schur
    complement, provided one has an aprior bound on the systems
    eigenvalues (see Wathen 1987 - Realisitc eigenvalue bounds for
    Galerkin mass matrix).

    When implementing this method it is important you first
    have tight aprior bounds on the eigenvalues (denoted here as
    alpha and beta). This can be a challenge, but the references
    above do provide these results for many relevant mass matrices.

    Also, when implementing this method, the residual b - Ax0
    will be preconditioned with the inverse of diag(A).  Your eigenvalue
    bounds should reflect the spectrum of this preconditioned system.

    Arugments
    ---------
    A : :class: `p4pyPETSc.Mat`
        The linear system matrix

    alpha : float
        A's smallest eigenvalue

    beta : float
        A's largest eigenvalue

    save_iterations : bool
        A flag indicating whether to store each solution iteration

    Notes
    -----
    The Chebyshev semi-iteration is often used to solve subproblems of
    larger linear systems.  Thus, it is common that this class will
    use petsc4py matrices and vectors.  Currently this is the
    only case that is implemented, but an additional constructor
    has been included in the API for superlu matrices for future
    implementations.
    """

    def __init__(self,
                 A,
                 alpha,
                 beta,
                 save_iterations = False):
        self.A_petsc = A

        # Initialize Linear Solver with superlu matrix
        num_rows = A.getSizes()[1][0]
        num_cols = A.getSizes()[1][1]
        (self.rowptr, self.colind, self.nzval) = A.getValuesCSR()
        A_superlu = SparseMat(num_rows,
                              num_cols,
                              self.nzval.shape[0],
                              self.nzval,
                              self.colind,
                              self.rowptr)
        LinearSolver.__init__(self, A_superlu)

        self.r_petsc = p4pyPETSc.Vec().createWithArray(numpy.zeros(num_cols))
        self.r_petsc.setType('mpi')
        self.r_petsc_array = self.r_petsc.getArray()

        self.alpha = alpha
        self.beta = beta
        self.relax_parameter = old_div((self.alpha + self.beta), 2.)
        self.rho = old_div((self.beta - self.alpha), (self.alpha + self.beta))

        self.diag = self.A_petsc.getDiagonal().copy()
        self.diag.scale(self.relax_parameter)
        self.z = self.A_petsc.getDiagonal().copy()

        self.save_iterations = save_iterations
        if self.save_iterations:
            self.iteration_results = []

    @classmethod
    def chebyshev_superlu_constructor(cls):
        """
        Future home of a Chebyshev constructor for superlu matrices.
        """
        raise RuntimeError('This function is not implmented yet.')

    def apply(self, b, x, k=5):
        """ This function applies the Chebyshev-semi iteration.

        Parameters
        ----------
        b : :class: `p4pyPETSc.Vec`
            The righthand side vector

        x : :class: `p4pyPETSc.Vec`
            An initial guess for the solution.  Note that the
            solution will be returned in the vector too.

        k : int
            Number of iterations

        Returns
        -------
        x : :class:`p4pyPETSc.Vec`
            The result of the Chebyshev semi-iteration.
        """
        self.x_k = x
        self.x_k_array = self.x_k.getArray()
        self.x_km1 = x.copy()
        self.x_km1.zeroEntries()
        if self.save_iterations:
            self.iteration_results.append(self.x_k_array.copy())

        # Since b maybe locked in some instances, we create a copy
        b_copy = b.copy()

        for i in range(k):
            w = old_div(1.,(1-old_div((self.rho**2),4.)))
            self.r_petsc_array.fill(0.)
            self.computeResidual(self.x_k_array,
                                 self.r_petsc_array,
                                 b_copy.getArray())
            # x_kp1 = w*(z + x_k - x_km1) + x_km1
            self.r_petsc.scale(-1)
            self.z.pointwiseDivide(self.r_petsc, self.diag)
            self.z.axpy(1., self.x_k)
            self.z.axpy(-1., self.x_km1)
            self.z.scale(w)
            self.z.axpy(1., self.x_km1)
            self.x_km1 = self.x_k.copy()
            self.x_k = self.z.copy()
            self.x_k_array = self.x_k.getArray()
            if self.save_iterations:
                self.iteration_results.append(self.x_k.getArray().copy())
        x.setArray(self.x_k_array)

# The implementation that is commented out here was adopted from
# the 1996 text Iterative Solution Methods by Owe Axelsson starting
# on page 179.  As currently written, this algorithm requires
# inputing the inverse diagonally preconditioned matrix A and b.  I'm
# not sure this is the best approach, but I'd like to leave this code
# in place for now in case it is useful in the future.

    # def _calc_theta_ell(self, ell):
    #     return ((2*ell + 1) / (2. * self.k) ) * math.pi

    # def _calc_tau(self, ell):
    #     theta = self._calc_theta_ell(ell)
    #     one_over_tau = ( (self.beta - self.alpha) / 2. * math.cos(theta) +
    #                      (self.beta + self.alpha) / 2.)
    #     return 1. / one_over_tau

    # def apply(self):
    #     for i in range(self.k):
    #         if i==0 and self.save_iterations:
    #             self.iteration_results.append(self.x_k.getArray().reshape(self.n,1).copy())
    #         elif i > 0:
    #             tau = self._calc_tau(i-1)
    #             resid = self._calc_residual(self.x_k)
    #             self.x_k.axpy(-tau, resid)
    #             if self.save_iterations:
    #                 self.iteration_results.append(self.x_k.getArray().reshape(self.n,1).copy())

class SolverNullSpace(object):

    def __init__(self,
                 proteus_ksp):
        self._set_global_ksp(proteus_ksp)

    @staticmethod
    def get_name():
        return 'no_null_space'

    @staticmethod
    def apply_to_schur_block(global_ksp):
        pass

    def _set_global_ksp(self,
                        proteus_ksp):
        self.proteus_ksp = proteus_ksp

    def get_global_ksp(self):
        return self.proteus_ksp

    def apply_ns(self,
                 par_b):
        pass

NoNullSpace = SolverNullSpace

class NavierStokesConstantPressure(SolverNullSpace):

    def __init__(self,
                 proteus_ksp):
        super(NavierStokesConstantPressure, self).__init__(proteus_ksp)

    @staticmethod
    def get_name():
        return 'constant_pressure'

    @staticmethod
    def apply_to_schur_block(global_ksp):
        nsp = p4pyPETSc.NullSpace().create(comm=p4pyPETSc.COMM_WORLD,
                                           vectors = (),
                                           constant = True)
        global_ksp.pc.getFieldSplitSubKSP()[1].getOperators()[0].setNullSpace(nsp)
        global_ksp.pc.getFieldSplitSubKSP()[1].getOperators()[1].setNullSpace(nsp)

    def apply_ns(self,
                 par_b):
        """
        Applies the global null space created from a pure Neumann boundary
        problem.

        Arguments
        ---------
        par_b : :vec:`petsc4py_vec`
        """
        # Check whether a global null space vector for a constant
        # pressure has been created.  If not, create one.
        try:
            self.pressure_null_space
        except AttributeError:
            self._defineNullSpaceVec(par_b)
            self.pressure_null_space = p4pyPETSc.NullSpace().create(constant=False,
                                                                    vectors=self.global_null_space,
                                                                    comm=p4pyPETSc.COMM_WORLD)

        # Using the global constant pressure null space, assign it to
        # the global ksp object
        self.get_global_ksp().ksp.getOperators()[0].setNullSpace(self.pressure_null_space)

    def _defineNullSpaceVec(self,
                            par_b):
        """ Setup a global null space vector.

        TODO (ARB)
        ----------
        This needs to be tested more throughly for parallel
        implmentations.
        """
        ksp = self.get_global_ksp()
        stabilized = False
        if ksp.par_L.pde.u[0].femSpace.dofMap.nDOF_all_processes==ksp.par_L.pde.u[1].femSpace.dofMap.nDOF_all_processes:
            stabilized = True

        rank = p4pyPETSc.COMM_WORLD.rank
        size = p4pyPETSc.COMM_WORLD.size
        null_space_vector = par_b.copy()
        null_space_vector.getArray().fill(0.)
        N_DOF_pressure = ksp.par_L.pde.u[0].femSpace.dofMap.nDOF_all_processes

        if stabilized:
            tmp = null_space_vector.getArray()[::3]
            tmp[:] = old_div(1.0, (sqrt(N_DOF_pressure)))
        else:
            n_DOF_pressure = ksp.par_L.pde.u[0].femSpace.dofMap.nDOF
            tmp = null_space_vector.getArray()[0:n_DOF_pressure]
            tmp[:] = old_div(1.0, (sqrt(N_DOF_pressure)))
        self.global_null_space = [null_space_vector]

class ConstantNullSpace(SolverNullSpace):
    def __init__(self,
                 proteus_ksp):
        super(ConstantNullSpace, self).__init__(proteus_ksp)

    @staticmethod
    def get_name():
        return 'constant'

    def apply_ns(self,
                 par_b):
        """
        Applies the global null space created from a pure Neumann boundary
        problem.

        Arguments
        ---------
        par_b : :vec:`petsc4py_vec`
        """
        # Check whether a global null space vector for a constant
        # has been created.  If not, create one.
        try:
            self.constant_null_space
        except AttributeError:
            self.constant_null_space = p4pyPETSc.NullSpace().create(constant=True,
                                                                    comm=p4pyPETSc.COMM_WORLD)

        # Using the global constant pressure null space, assign it to
        # the global ksp object.
        self.get_global_ksp().ksp.getOperators()[0].setNullSpace(self.constant_null_space)<|MERGE_RESOLUTION|>--- conflicted
+++ resolved
@@ -1917,15 +1917,6 @@
         self._setSchurlog(global_ksp)
 
         self.A00 = global_ksp.getOperators()[0].createSubMatrix(self.isv,
-<<<<<<< HEAD
-                                                             self.isv)
-        self.A01 = global_ksp.getOperators()[0].createSubMatrix(self.isv,
-                                                             self.isp)
-        self.A10 = global_ksp.getOperators()[0].createSubMatrix(self.isp,
-                                                             self.isv)
-        self.A11 = global_ksp.getOperators()[0].createSubMatrix(self.isp,
-                                                             self.isp)
-=======
                                                                 self.isv)
         self.A01 = global_ksp.getOperators()[0].createSubMatrix(self.isv,
                                                                 self.isp)
@@ -1933,7 +1924,6 @@
                                                                 self.isv)
         self.A11 = global_ksp.getOperators()[0].createSubMatrix(self.isp,
                                                                 self.isp)
->>>>>>> 51641e2a
         L_sizes = self.isp.sizes
         self.SpInv_shell = p4pyPETSc.Mat().create()
         self.SpInv_shell.setSizes(L_sizes)
@@ -1987,11 +1977,7 @@
         # Create the pressure mass matrix and scaxle by the viscosity.
         self.operator_constructor.updateQ()
         self.Qp = self.Q.createSubMatrix(self.operator_constructor.linear_smoother.isp,
-<<<<<<< HEAD
-                                      self.operator_constructor.linear_smoother.isp)
-=======
                                          self.operator_constructor.linear_smoother.isp)
->>>>>>> 51641e2a
         self.Qp.scale(old_div(1.,self.L.pde.coefficients.nu))
         L_sizes = self.Qp.size
 
@@ -2214,11 +2200,7 @@
 
         self.operator_constructor.updateNp_rho(density_scaling = self.density_scaling)
         self.Np_rho = self.N_rho.createSubMatrix(isp,
-<<<<<<< HEAD
-                                              isp)
-=======
                                                  isp)
->>>>>>> 51641e2a
 
         if newton_its == 0:
             self.operator_constructor.updateInvScaledAp()
