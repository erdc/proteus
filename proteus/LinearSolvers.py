r"""
A hierarchy of classes for linear algebraic system solvers.

.. inheritance-diagram:: proteus.LinearSolvers
   :parts: 1
"""
from __future__ import print_function
from __future__ import absolute_import
from __future__ import division
from builtins import input
from builtins import zip
from builtins import range
from builtins import object
from past.utils import old_div
from .LinearAlgebraTools import *
from . import LinearAlgebraTools as LAT
from . import FemTools
from . import lapackWrappers
from . import superluWrappers
from . import TransportCoefficients
from . import cfemIntegrals
from . import Quadrature
from petsc4py import PETSc as p4pyPETSc
from math import *
import math
from .Profiling import logEvent

class LinearSolver(object):
    """ The base class for linear solvers.

    Arugments
    ---------
    L : :class:`proteus.superluWrappers.SparseMatrix`
        This is the system matrix.
    """
    def __init__(self,
                 L,
                 rtol_r  = 1.0e-4,
                 atol_r  = 1.0e-16,
                 rtol_du = 1.0e-4,
                 atol_du = 1.0e-16,
                 maxIts  = 100,
                 norm = l2Norm,
                 convergenceTest = 'r',
                 computeRates = True,
                 printInfo = False):
        self.solverName = "Base Class"
        self.L = L
        self.n = L.shape[0]
        self.du = Vec(self.n)
        self.rtol_r=rtol_r
        self.atol_r=atol_r
        self.rtol_du=rtol_du
        self.atol_du=atol_du
        self.maxIts=maxIts
        self.its=0
        self.solveCalls = 0
        self.recordedIts=0
        self.solveCalls_failed = 0
        self.recordedIts_failed=0
        self.rReductionFactor=0.0
        self.duReductionFactor=0.0
        self.rReductionFactor_avg=0.0
        self.duReductionFactor_avg=0.0
        self.rReductionOrder=0.0
        self.rReductionOrder_avg=0.0
        self.duReductionOrder=0.0
        self.duReductionOrder_avg=0.0
        self.ratio_r_current = 1.0
        self.ratio_r_solve = 1.0
        self.ratio_du_solve = 1.0
        self.last_log_ratio_r = 1.0
        self.last_log_ratior_du = 1.0
        self.convergenceTest = convergenceTest
        self.computeRates = computeRates
        self.computeEigenvalues=False
        self.printInfo = printInfo
        self.norm = l2Norm
        self.convergenceHistoryIsCorrupt=False
        self.norm_r0=0.0
        self.norm_r=0.0
        self.norm_du=0.0
        self.r=None
        self.leftEigenvectors=None
        self.rightEigenvectors=None
        self.eigenvalues_r=None
        self.eigenvalues_i=None
        self.work=None
        #need some information about parallel setup?
        self.par_fullOverlap = True #whether or not partitioning has full overlap
        #for petsc interface
        self.xGhosted = None
        self.b=None
    def setResTol(self,rtol,atol):
        self.rtol_r = rtol
        self.atol_r = atol
    def prepare(self,b=None):
        pass
    def solve(self,u,r=None,b=None,par_u=None,par_b=None):
        pass
    def calculateEigenvalues(self):
        pass
    def computeResidual(self,u,r,b,initialGuessIsZero=False):
        if initialGuessIsZero:
            r[:]=b
            r*=(-1.0)
        else:
            if type(self.L).__name__ == 'ndarray':
                r[:] = numpy.dot(u,self.L)
            elif type(self.L).__name__ == 'SparseMatrix':
                self.L.matvec(u,r)
            r-=b
    def solveInitialize(self,u,r,b,initialGuessIsZero=True):
        if r is None:
            if self.r is None:
                self.r = Vec(self.n)
            r=self.r
        else:
            self.r=r
        if b is None:
            if self.b is None:
                self.b = Vec(self.n)
            b=self.b
        else:
            self.b=b
        self.computeResidual(u,r,b,initialGuessIsZero)
        self.its = 0
        self.norm_r0 = self.norm(r)
        self.norm_r = self.norm_r0
        self.ratio_r_solve = 1.0
        self.ratio_du_solve = 1.0
        self.last_log_ratio_r = 1.0
        self.last_log_ratior_du = 1.0
        self.convergenceHistoryIsCorrupt=False
        return (r,b)
    def computeConvergenceRates(self):
        if self.convergenceHistoryIsCorrupt:
            return
        else:
            if self.its > 0:
                if self.norm_r < self.lastNorm_r:
                    self.ratio_r_current = old_div(self.norm_r,self.lastNorm_r)
                else:
                    self.convergenceHistoryIsCorrupt=True
                    return
                if self.ratio_r_current > 1.0e-100:
                    log_ratio_r_current = log(self.ratio_r_current)
                else:
                    self.convergenceHistoryIsCorrupt
                    return
                self.ratio_r_solve *= self.ratio_r_current
                self.rReductionFactor = pow(self.ratio_r_solve,old_div(1.0,self.its))
                if self.its > 1:
                    self.rReductionOrder = old_div(log_ratio_r_current, \
                                           self.last_log_ratio_r)
                    if self.norm_du < self.lastNorm_du:
                        ratio_du_current = old_div(self.norm_du,self.lastNorm_du)
                    else:
                        self.convergenceHistoryIsCorrupt=True
                        return
                    if ratio_du_current > 1.0e-100:
                        log_ratio_du_current = log(ratio_du_current)
                    else:
                        self.convergenceHistoryIsCorrupt=True
                        return
                    self.ratio_du_solve *= ratio_du_current
                    self.duReductionFactor = pow(self.ratio_du_solve,
                                                 old_div(1.0,(self.its-1)))
                    if self.its > 2:
                        self.duReductionOrder = old_div(log_ratio_du_current, \
                                                self.last_log_ratio_du)
                    self.last_log_ratio_du = log_ratio_du_current
                self.last_log_ratio_r = log_ratio_r_current
                self.lastNorm_du = self.norm_du
            self.lastNorm_r = self.norm_r
    def converged(self,r):
        convergedFlag = False
        self.norm_r = self.norm(r)
        self.norm_du = self.norm(self.du)
        if self.computeRates ==  True:
            self.computeConvergenceRates()
        if self.convergenceTest == 'its':
            if self.its == self.maxIts:
                convergedFlag = True
        elif self.convergenceTest == 'r':
            if (self.its != 0 and
                self.norm_r < self.rtol_r*self.norm_r0 + self.atol_r):
                convergedFlag = True
        if convergedFlag == True and self.computeRates == True:
            self.computeAverages()
        if self.printInfo == True:
            print(self.info())
        return convergedFlag
    def failed(self):
        failedFlag = False
        if self.its == self.maxIts:
            self.solveCalls_failed+=1
            self.recordedIts_failed+=self.its
            failedFlag = True
        self.its+=1
        return failedFlag
    def computeAverages(self):
        self.recordedIts+=self.its
        if self.solveCalls == 0:
            self.rReductionFactor_avg = self.rReductionFactor
            self.duReductionFactor_avg = self.duReductionFactor
            self.rReductionOrder_avg = self.rReductionOrder
            self.duReductionOrder_avg = self.duReductionOrder
            self.solveCalls+=1
        else:
            self.rReductionFactor_avg*=self.solveCalls
            self.rReductionFactor_avg+=self.rReductionFactor
            self.duReductionFactor_avg*=self.solveCalls
            self.duReductionFactor_avg+=self.duReductionFactor
            self.rReductionOrder_avg*=self.solveCalls
            self.rReductionOrder_avg+=self.rReductionOrder
            self.duReductionOrder_avg*=self.solveCalls
            self.duReductionOrder_avg+=self.duReductionOrder
            self.solveCalls +=1
            self.rReductionFactor_avg/=self.solveCalls
            self.duReductionFactor_avg/=self.solveCalls
            self.rReductionOrder_avg/=self.solveCalls
            self.duReductionOrder_avg/=self.solveCalls
    def info(self):
        self.infoString  = "************Start Linear Solver Info************\n"
        self.infoString += "its                   =  %i \n" % self.its
        self.infoString += "r reduction factor    = %12.5e\n" % self.rReductionFactor
        self.infoString += "du reduction factor   = %12.5e\n" % self.duReductionFactor
        self.infoString += "r reduction order     = %12.5e\n" % self.rReductionOrder
        self.infoString += "du reduction order    = %12.5e\n" % self.duReductionOrder
        self.infoString += "<r reduction factor>  = %12.5e\n" % self.rReductionFactor_avg
        self.infoString += "<du reduction factor> = %12.5e\n" % self.duReductionFactor_avg
        self.infoString += "<r reduction order>   = %12.5e\n" % self.rReductionOrder_avg
        self.infoString += "<du reduction order>  = %12.5e\n" % self.duReductionOrder_avg
        self.infoString += "total its             =  %i \n" % self.recordedIts
        self.infoString += "total its             =  %i \n" % self.recordedIts
        self.infoString += "solver calls          =  %i \n" % self.solveCalls
        self.infoString += "failures              =  %i \n" % self.solveCalls_failed
        self.infoString += "failed its            =  %i \n" % self.recordedIts_failed
        self.infoString += "maxIts                =  %i \n" % self.maxIts
        self.infoString += "convergenceTest       =  %s \n" % self.convergenceTest
        self.infoString += "atol_r                = %12.5e \n" % self.atol_r
        self.infoString += "rtol_r                = %12.5e \n" % self.rtol_r
        self.infoString += "norm(r0)              = %12.5e \n" % self.norm_r0
        self.infoString += "norm(r)               = %12.5e \n" % self.norm_r
        self.infoString += "norm(du)              = %12.5e \n" % self.norm_du
        if self.convergenceHistoryIsCorrupt:
            self.infoString += "HISTORY IS CORRUPT!!! \n"
        self.infoString += "************End Linear Solver Info************\n"
        return self.infoString
    def printPerformance(self):
        pass

    #petsc preconditioner interface
    def setUp(self, pc):
        self.prepare()
    def apply(self,pc,x,y):
        if self.xGhosted is None:
            self.xGhosted = self.par_b.duplicate()
            self.yGhosted = self.par_b.duplicate()
        self.xGhosted.setArray(x.getArray())
        self.xGhosted.ghostUpdateBegin(p4pyPETSc.InsertMode.INSERT,p4pyPETSc.ScatterMode.FORWARD)
        self.xGhosted.ghostUpdateEnd(p4pyPETSc.InsertMode.INSERT,p4pyPETSc.ScatterMode.FORWARD)
        self.yGhosted.zeroEntries()
        with self.yGhosted.localForm() as ylf,self.xGhosted.localForm() as xlf:
            self.solve(u=ylf.getArray(),b=xlf.getArray(),initialGuessIsZero=True)
        y.setArray(self.yGhosted.getArray())

class LU(LinearSolver):
    """
    A wrapper for pysparse's wrapper for superlu.
    """
    def __init__(self,L,computeEigenvalues=False,computeEigenvectors=None):
        import copy
        LinearSolver.__init__(self,L)
        if type(L).__name__ == 'SparseMatrix':
            self.sparseFactor = superluWrappers.SparseFactor(self.n)
        elif type(L).__name__ == 'ndarray':#mwf was array
            self.denseFactor = lapackWrappers.DenseFactor(self.n)
        self.solverName = "LU"
        self.computeEigenvalues = computeEigenvalues or (computeEigenvectors is not None)
        if computeEigenvectors in ['left','both']:
            self.leftEigenvectors=numpy.zeros((self.n,self.n),'d')
            self.JOBVL='V'
        else:
            self.JOBVL='N'
        if computeEigenvectors in ['right','both']:
            self.rightEigenvectors=numpy.zeros((self.n,self.n),'d')
            self.JOBVR='V'
        else:
            self.JOBVR='N'
        if computeEigenvalues or computeEigenvectors is not None:
            self.Leig=copy.deepcopy(L)
            self.work=numpy.zeros((self.n*5,),'d')
            self.eigenvalues_r = numpy.zeros((self.n,),'d')
            self.eigenvalues_i = numpy.zeros((self.n,),'d')
    def prepare(self,b=None):
        if type(self.L).__name__ == 'SparseMatrix':
            superluWrappers.sparseFactorPrepare(self.L,self.sparseFactor)
        elif type(self.L).__name__ == 'ndarray':
            if self.computeEigenvalues:
                self.Leig[:]=self.L
                self.calculateEigenvalues()
            lapackWrappers.denseFactorPrepare(self.n,
                                              self.L,
                                              self.denseFactor)
        #
    def solve(self,u,r=None,b=None,par_u=None,par_b=None,initialGuessIsZero=False):
        (r,b) = self.solveInitialize(u,r,b,initialGuessIsZero)
        self.du[:]=u
        self.converged(r)
        self.failed()
        u[:]=b
        if type(self.L).__name__ == 'SparseMatrix':
            superluWrappers.sparseFactorSolve(self.sparseFactor,u)
        elif type(self.L).__name__ == 'ndarray':
            lapackWrappers.denseFactorSolve(self.n,
                                            self.L,
                                            self.denseFactor,
                                            u)
        self.computeResidual(u,r,b)
        self.du -= u
        self.converged(r)
    def calculateEigenvalues(self):
        if type(self.L).__name__ == 'ndarray':
            lapackWrappers.denseCalculateEigenvalues(self.JOBVL,
                                                     self.JOBVR,
                                                     self.n,
                                                     self.Leig,
                                                     self.n,
                                                     self.eigenvalues_r,
                                                     self.eigenvalues_i,
                                                     self.leftEigenvectors,
                                                     self.n,
                                                     self.rightEigenvectors,
                                                     self.n,
                                                     self.work,
                                                     5*self.n)
            eigen_mags = numpy.sqrt(self.eigenvalues_r**2 + self.eigenvalues_i**2)
            logEvent("Minimum eigenvalue magnitude"+repr(eigen_mags.min()))
            logEvent("Maximum eigenvalue magnitude"+repr(eigen_mags.max()))
            logEvent("Minimum real part of eigenvalue "+repr(self.eigenvalues_r.min()))
            logEvent("Maximum real part of eigenvalue "+repr(self.eigenvalues_r.max()))
            logEvent("Minimum complex part of eigenvalue "+repr(self.eigenvalues_i.min()))
            logEvent("Maximum complex part of eigenvalue "+repr(self.eigenvalues_i.max()))
class PETSc(LinearSolver):
    def __init__(self,L,par_L,prefix=None):
        from . import flcbdfWrappers
        LinearSolver.__init__(self,L)
        assert type(L).__name__ == 'SparseMatrix', "PETSc can only be called with a local sparse matrix"
        self.solverName  = "PETSc"
        if prefix is None:
            self.ksp = flcbdfWrappers.KSP(par_L)
        else:
            assert isinstance(prefix,str)
            prefix.replace(' ','_')
            self.ksp = flcbdfWrappers.KSP(par_L,prefix)
        self.par_L = par_L
        self.par_fullOverlap = True
    def prepare(self,b=None):
        overlap = 1
        if self.par_fullOverlap == False:
            overlap = 0
        self.ksp.prepare(self.L,self.par_L,overlap)
    def solve(self,u,r=None,b=None,par_u=None,par_b=None,initialGuessIsZero=False):
        self.ksp.solve(par_u.cparVec,par_b.cparVec)
    def useTrueResidualTest(self,par_u):
        if par_u is not None:
            self.ksp.useTrueResidualConvergence(par_u.cparVec)
    def printPerformance(self):
        self.ksp.info()



class KSP_petsc4py(LinearSolver):
    """ A class that interfaces Proteus with PETSc KSP. """
    def __init__(self,L,par_L,
                 rtol_r  = 1.0e-4,
                 atol_r  = 1.0e-16,
                 maxIts  = 100,
                 norm    = l2Norm,
                 convergenceTest = 'r',
                 computeRates = True,
                 printInfo = False,
                 prefix=None,
                 Preconditioner=None,
                 connectionList=None,
                 linearSolverLocalBlockSize=1,
                 preconditionerOptions = None):
        """ Initialize a petsc4py KSP object.

        Parameters
        -----------
        L : :class: `.superluWrappers.SparseMatrix`
        par_L :  :class: `.LinearAlgebraTools.ParMat_petsc4py`
        rtol_r : float
        atol_r : float
        maxIts : int
        norm :   norm type
        convergenceTest :
        computeRates: bool
        printInfo : bool
        prefix : bool
        Preconditioner : :class: `.LinearSolvers.KSP_Preconditioner`
        connectionList :
        linearSolverLocalBlockSize : int
        preconditionerOptions : tuple
            A list of optional preconditioner settings.
        """
        LinearSolver.__init__(self,
                              L,
                              rtol_r=rtol_r,
                              atol_r=atol_r,
                              maxIts=maxIts,
                              norm = l2Norm,
                              convergenceTest=convergenceTest,
                              computeRates=computeRates,
                              printInfo=printInfo)
        assert type(L).__name__ == 'SparseMatrix', "petsc4py PETSc can only be called with a local sparse matrix"
        assert isinstance(par_L,ParMat_petsc4py)
        self.pccontext = None
        self.preconditioner = None
        self.preconditionerOptions = preconditionerOptions
        self.pc = None
        self.solverName  = "PETSc"
        self.par_fullOverlap = True
        self.par_firstAssembly=True
        self.par_L   = par_L
        self.petsc_L = par_L
        self.csr_rep_local = self.petsc_L.csr_rep_local
        self.csr_rep = self.petsc_L.csr_rep

        # create petsc4py KSP object and attach operators
        self.ksp = p4pyPETSc.KSP().create()
        self._setMatOperators()
        self.ksp.setOperators(self.petsc_L,self.petsc_L)

        self.setResTol(rtol_r,atol_r)

        convergenceTest = 'r-true'
        if convergenceTest == 'r-true':
            self.r_work = self.petsc_L.getVecLeft()
            self.rnorm0 = None
            self.ksp.setConvergenceTest(self._converged_trueRes)
        else:
            self.r_work = None

        if prefix is not None:
            self.ksp.setOptionsPrefix(prefix)
        if Preconditioner is not None:
            self._setPreconditioner(Preconditioner,par_L,prefix)
            self.ksp.setPC(self.pc)
        self.ksp.max_it = self.maxIts
        self.ksp.setFromOptions()
        # set null space class
        self.null_space = self._set_null_space_class()

    def setResTol(self,rtol,atol):
        """ Set the ksp object's residual and maximum interations. """
        self.rtol_r = rtol
        self.atol_r = atol
        self.ksp.rtol = rtol
        self.ksp.atol = atol
        logEvent("KSP atol %e rtol %e" % (self.ksp.atol,self.ksp.rtol))

    def prepare(self,b=None):
        pc_setup_stage = p4pyPETSc.Log.Stage('pc_setup_stage')
        pc_setup_stage.push()
        self.petsc_L.zeroEntries()
        assert self.petsc_L.getBlockSize() == 1, "petsc4py wrappers currently require 'simple' blockVec (blockSize=1) approach"
        if self.petsc_L.proteus_jacobian is not None:
            self.csr_rep[2][self.petsc_L.nzval_proteus2petsc] = self.petsc_L.proteus_csr_rep[2][:]
        if self.par_fullOverlap == True:
            self.petsc_L.setValuesLocalCSR(self.csr_rep_local[0],self.csr_rep_local[1],self.csr_rep_local[2],p4pyPETSc.InsertMode.INSERT_VALUES)
        else:
            if self.par_firstAssembly:
                self.petsc_L.setOption(p4pyPETSc.Mat.Option.NEW_NONZERO_LOCATION_ERR,False)
                self.par_firstAssembly = False
            else:
                self.petsc_L.setOption(p4pyPETSc.Mat.Option.NEW_NONZERO_LOCATION_ERR,True)
            self.petsc_L.setValuesLocalCSR(self.csr_rep[0],self.csr_rep[1],self.csr_rep[2],p4pyPETSc.InsertMode.ADD_VALUES)
        self.petsc_L.assemblyBegin()
        self.petsc_L.assemblyEnd()
        self.ksp.setOperators(self.petsc_L,self.petsc_L)
        if self.pc is not None:
            self.pc.setOperators(self.petsc_L,self.petsc_L)
            self.pc.setUp()
            if self.preconditioner:
                self.preconditioner.setUp(self.ksp)
        self.ksp.setUp()
        self.ksp.pc.setUp()
        pc_setup_stage.pop()

    def solve(self,u,r=None,b=None,par_u=None,par_b=None,initialGuessIsZero=True):
        solve_stage = p4pyPETSc.Log.Stage('lin_solve')
        solve_stage.push()
        if par_b.proteus2petsc_subdomain is not None:
            par_b.proteus_array[:] = par_b.proteus_array[par_b.petsc2proteus_subdomain]
            par_u.proteus_array[:] = par_u.proteus_array[par_u.petsc2proteus_subdomain]
        # if self.petsc_L.isSymmetric(tol=1.0e-12):
        #    self.petsc_L.setOption(p4pyPETSc.Mat.Option.SYMMETRIC, True)
        #    print "Matrix is symmetric"
        # else:
        #    print "MATRIX IS NONSYMMETRIC"
        logEvent("before ksp.rtol= %s ksp.atol= %s ksp.converged= %s ksp.its= %s ksp.norm= %s " % (self.ksp.rtol,
                                                                                                   self.ksp.atol,
                                                                                                   self.ksp.converged,
                                                                                                   self.ksp.its,
                                                                                                   self.ksp.norm))
        if self.pccontext is not None:
            self.pccontext.par_b = par_b
            self.pccontext.par_u = par_u
        if self.matcontext is not None:
            self.matcontext.par_b = par_b

        self.null_space.apply_ns(par_b)

        self.ksp.solve(par_b,par_u)

        logEvent("after ksp.rtol= %s ksp.atol= %s ksp.converged= %s ksp.its= %s ksp.norm= %s reason = %s" % (self.ksp.rtol,
                                                                                                             self.ksp.atol,
                                                                                                             self.ksp.converged,
                                                                                                             self.ksp.its,
                                                                                                             self.ksp.norm,
                                                                                                             self.ksp.reason))
        self.its = self.ksp.its
        if self.printInfo:
            self.info()
        if par_b.proteus2petsc_subdomain is not None:
            par_b.proteus_array[:] = par_b.proteus_array[par_b.proteus2petsc_subdomain]
            par_u.proteus_array[:] = par_u.proteus_array[par_u.proteus2petsc_subdomain]
        solve_stage.pop()

    def converged(self,r):
        """
        decide on convention to match norms, convergence criteria
        """
        return self.ksp.converged
    def failed(self):
        failedFlag = LinearSolver.failed(self)
        failedFlag = failedFlag or (not self.ksp.converged)
        return failedFlag

    def info(self):
        self.ksp.view()

    def _setMatOperators(self):
        """ Initializes python context for the ksp matrix operator """
        self.Lshell = p4pyPETSc.Mat().create()
        L_sizes = self.petsc_L.getSizes()
        L_range = self.petsc_L.getOwnershipRange()
        self.Lshell.setSizes(L_sizes)
        self.Lshell.setType('python')
        self.matcontext  = SparseMatShell(self.petsc_L.ghosted_csr_mat)
        self.Lshell.setPythonContext(self.matcontext)

    def _converged_trueRes(self,ksp,its,rnorm):
        """ Function handle to feed to ksp's setConvergenceTest  """
        ksp.buildResidual(self.r_work)
        truenorm = self.r_work.norm()
        if its == 0:
            self.rnorm0 = truenorm
            logEvent("NumericalAnalytics KSPOuterResidual: %12.5e" %(truenorm), level=7)
            if self.rnorm0 == 0.:
                logEvent("NumericalAnalytics KSPOuterResidual(relative): N/A (residual vector is zero)", level=7 )
                logEvent("        KSP it %i norm(r) = %e  norm(r)/|b| = N/A (residual vector is zero) ; atol=%e rtol=%e " % (its,
                                                                                                                             truenorm,
                                                                                                                             ksp.atol,
                                                                                                                             ksp.rtol))
            else:
                logEvent("NumericalAnalytics KSPOuterResidual(relative): %12.5e" %(old_div(truenorm, self.rnorm0)), level=7 )
                logEvent("        KSP it %i norm(r) = %e  norm(r)/|b| = %e ; atol=%e rtol=%e " % (its,
                                                                                                  truenorm,
                                                                                                  (old_div(truenorm, self.rnorm0)),
                                                                                                  ksp.atol,
                                                                                                  ksp.rtol))
            return False
        else:
            logEvent("NumericalAnalytics KSPOuterResidual: %12.5e" %(truenorm), level=7)
            logEvent("NumericalAnalytics KSPOuterResidual(relative): %12.5e" %(old_div(truenorm, self.rnorm0)), level=7)
            logEvent("        KSP it %i norm(r) = %e  norm(r)/|b| = %e ; atol=%e rtol=%e " % (its,
                                                                                              truenorm,
                                                                                              (old_div(truenorm, self.rnorm0)),
                                                                                              ksp.atol,
                                                                                              ksp.rtol))
            if truenorm < self.rnorm0*ksp.rtol:
                return p4pyPETSc.KSP.ConvergedReason.CONVERGED_RTOL
            if truenorm < ksp.atol:
                return p4pyPETSc.KSP.ConvergedReason.CONVERGED_ATOL
        return False

    def _setPreconditioner(self,
                           Preconditioner,
                           par_L,
                           prefix):
        """ Sets the preconditioner type used in the KSP object """
        if Preconditioner is not None:
            if Preconditioner == petsc_LU:
                logEvent("NAHeader Precondtioner LU")
                self.preconditioner = petsc_LU(par_L,
                                               prefix)
                self.pc = self.preconditioner.pc
            elif Preconditioner == petsc_ASM:
                logEvent("NAHead Preconditioner ASM")
                self.preconditioner = petsc_ASM(par_L,
                                                prefix)
                self.pc = self.preconditioner.pc
            if Preconditioner == Jacobi:
                self.pccontext= Preconditioner(L,
                                               weight=1.0,
                                               rtol_r=rtol_r,
                                               atol_r=atol_r,
                                               maxIts=1,
                                               norm = l2Norm,
                                               convergenceTest='its',
                                               computeRates=False,
                                               printInfo=False)
                self.pc = p4pyPETSc.PC().createPython(self.pccontext)
            elif Preconditioner == GaussSeidel:
                self.pccontext= Preconditioner(connectionList,
                                               L,
                                               weight=1.0,
                                               sym=False,
                                               rtol_r=rtol_r,
                                               atol_r=atol_r,
                                               maxIts=1,
                                               norm = l2Norm,
                                               convergenceTest='its',
                                               computeRates=False,
                                               printInfo=False)
                self.pc = p4pyPETSc.PC().createPython(self.pccontext)
            elif Preconditioner == LU:
                #ARB - parallel matrices from PETSc4py don't work here.
                self.pccontext = Preconditioner(L)
                self.pc = p4pyPETSc.PC().createPython(self.pccontext)
            elif Preconditioner == StarILU:
                self.pccontext= Preconditioner(connectionList,
                                               L,
                                               weight=1.0,
                                               rtol_r=rtol_r,
                                               atol_r=atol_r,
                                               maxIts=1,
                                               norm = l2Norm,
                                               convergenceTest='its',
                                               computeRates=False,
                                               printInfo=False)
                self.pc = p4pyPETSc.PC().createPython(self.pccontext)
            elif Preconditioner == StarBILU:
                self.pccontext= Preconditioner(connectionList,
                                               L,
                                               bs=linearSolverLocalBlockSize,
                                               weight=1.0,
                                               rtol_r=rtol_r,
                                               atol_r=atol_r,
                                               maxIts=1,
                                               norm = l2Norm,
                                               convergenceTest='its',
                                               computeRates=False,
                                               printInfo=False)
                self.pc = p4pyPETSc.PC().createPython(self.pccontext)
            elif Preconditioner == SimpleNavierStokes3D:
                logEvent("NAHeader Preconditioner SimpleNavierStokes" )
                try:
                    self.preconditioner = SimpleNavierStokes3D(par_L,
                                                               prefix,
                                                               velocity_block_preconditioner=self.preconditionerOptions[0])
                except IndexError:
                    logEvent("Preconditioner options not specified, using defaults")
                    self.preconditioner = SimpleNavierStokes3D(par_L,
                                                               prefix)
                self.pc = self.preconditioner.pc
            elif Preconditioner == SimpleNavierStokes2D:
                logEvent("NAHeader Preconditioner SimpleNavierStokes" )
                try:
                    self.preconditioner = SimpleNavierStokes2D(par_L,
                                                               prefix,
                                                               velocity_block_preconditioner=self.preconditionerOptions[0])
                except IndexError:
                    logEvent("Preconditioner options not specified, using defaults")
                    self.preconditioner = SimpleNavierStokes2D(par_L,
                                                               prefix)
                self.pc = self.preconditioner.pc
            elif Preconditioner == Schur_Sp:
                logEvent("NAHeader Preconditioner selfp" )
                self.preconditioner = Schur_Sp(par_L,
                                               prefix)
                self.pc = self.preconditioner.pc
            elif Preconditioner == Schur_Qp:
                logEvent("NAHeader Preconditioner Qp" )
                self.preconditioner = Schur_Qp(par_L,
                                               prefix)
                self.pc = self.preconditioner.pc
            elif Preconditioner == NavierStokes_TwoPhasePCD:
                logEvent("NAHeader Preconditioner TwoPhasePCD")
                try:
                    self.preconditioner = NavierStokes_TwoPhasePCD(par_L,
                                                                   prefix,
                                                                   density_scaling=self.preconditionerOptions[0],
                                                                   numerical_viscosity=self.preconditionerOptions[1],
                                                                   lumped=self.preconditionerOptions[2],
                                                                   num_chebyshev_its=self.preconditionerOptions[3],
                                                                   laplace_null_space=self.preconditionerOptions[4],
                                                                   velocity_block_preconditioner=self.preconditionerOptions[5])
                except IndexError:
                    logEvent("Preconditioner options not specified, using defaults")
                    self.preconditioner = NavierStokes_TwoPhasePCD(par_L,
                                                                   prefix)
                self.pc = self.preconditioner.pc
            elif Preconditioner == Schur_LSC:
                logEvent("NAHeader Preconditioner LSC")
                self.preconditioner = Schur_LSC(par_L,
                                                prefix)
                self.pc = self.preconditioner.pc
            elif Preconditioner == SimpleDarcyFC:
                self.preconditioner = SimpleDarcyFC(par_L)
                self.pc = self.preconditioner.pc
            elif Preconditioner == NavierStokesPressureCorrection:
                self.preconditioner = NavierStokesPressureCorrection(par_L,
                                                                     prefix)
                self.pc = self.preconditioner.pc

    def _set_null_space_class(self):
        current_module = sys.modules[__name__]
        null_space_cls_name = self.par_L.pde.coefficients.nullSpace
        null_space_cls = getattr(current_module,
                                 null_space_cls_name)
        return null_space_cls(self)

class SchurOperatorConstructor(object):
    """
    Generate matrices for use in Schur complement preconditioner operators.
    """
    def __init__(self, linear_smoother, pde_type='general_saddle_point'):
        """
        Initialize a Schur Operator constructor.

        Parameters
        ----------
        linear_smoother : class
            Provides the data about the problem.
        pde_type :  str
            Currently supports Stokes and navierStokes
        """
        from proteus.mprans import RANS2P
        if linear_smoother.PCType!='schur':
            raise Exception('This function only works with the' \
                'LinearSmoothers for Schur Complements.')
        self.linear_smoother=linear_smoother
        self.L = linear_smoother.L
        self.pde_type = pde_type
        if isinstance(self.L.pde, RANS2P.LevelModel):
            self.opBuilder = OperatorConstructor_rans2p(self.L.pde)
        else:
            self.opBuilder = OperatorConstructor_oneLevel(self.L.pde)
            try:
                self._phase_func = self.L.pde.coefficients.which_region
            except AttributeError:
                pass

    def _initializeMat(self,jacobian):
        from . import Comm
        comm = Comm.get()
        transport = self.L.pde
        rowptr, colind, nzval = jacobian.getCSRrepresentation()
        rowptr_petsc = rowptr.copy()
        colind_petsc = colind.copy()
        nzval[:] = numpy.arange(nzval.shape[0])
        nzval_petsc = nzval.copy()
        nzval_proteus2petsc=colind.copy()
        nzval_petsc2proteus=colind.copy()
        rowptr_petsc[0] = 0
        comm.beginSequential()
        for i in range(LAT.ParInfo_petsc4py.par_n+LAT.ParInfo_petsc4py.par_nghost):
            start_proteus = rowptr[LAT.ParInfo_petsc4py.petsc2proteus_subdomain[i]]
            end_proteus = rowptr[LAT.ParInfo_petsc4py.petsc2proteus_subdomain[i]+1]
            nzrow =  end_proteus - start_proteus
            rowptr_petsc[i+1] = rowptr_petsc[i] + nzrow
            start_petsc = rowptr_petsc[i]
            end_petsc = rowptr_petsc[i+1]
            petsc_cols_i = LAT.ParInfo_petsc4py.proteus2petsc_subdomain[colind[start_proteus:end_proteus]]
            j_sorted = petsc_cols_i.argsort()
            colind_petsc[start_petsc:end_petsc] = petsc_cols_i[j_sorted]
            nzval_petsc[start_petsc:end_petsc] = nzval[start_proteus:end_proteus][j_sorted]
            for j_petsc, j_proteus in zip(numpy.arange(start_petsc,end_petsc),
                                          numpy.arange(start_proteus,end_proteus)[j_sorted]):
                nzval_petsc2proteus[j_petsc] = j_proteus
                nzval_proteus2petsc[j_proteus] = j_petsc
        comm.endSequential()
        assert(nzval_petsc.shape[0] == colind_petsc.shape[0] == rowptr_petsc[-1] - rowptr_petsc[0])
        petsc_a = {}
        proteus_a = {}
        for i in range(transport.dim):
            for j,k in zip(colind[rowptr[i]:rowptr[i+1]],list(range(rowptr[i],rowptr[i+1]))):
                nzval[k] = i*transport.dim+j
                proteus_a[i,j] = nzval[k]
                petsc_a[LAT.ParInfo_petsc4py.proteus2petsc_subdomain[i],LAT.ParInfo_petsc4py.proteus2petsc_subdomain[j]] = nzval[k]
        for i in range(transport.dim):
            for j,k in zip(colind_petsc[rowptr_petsc[i]:rowptr_petsc[i+1]],list(range(rowptr_petsc[i],rowptr_petsc[i+1]))):
                nzval_petsc[k] = petsc_a[i,j]
        return SparseMat(transport.dim,transport.dim,nzval_petsc.shape[0], nzval_petsc, colind_petsc, rowptr_petsc)

    def initializeTwoPhaseCp_rho(self):
        """Initialize a two phase scaled advection operator Cp.

        Returns
        -------
        two_phase_Cp_rho : matrix
        """
        from . import Comm
        comm = Comm.get()
        self.opBuilder.attachTPAdvectionOperator()
        par_info = self.linear_smoother.L.pde.par_info
        if comm.size() == 1:
            self.two_phase_Cp_rho = ParMat_petsc4py(self.opBuilder.TPScaledAdvectionOperator,
                                                    par_info.par_bs,
                                                    par_info.par_n,
                                                    par_info.par_N,
                                                    par_info.par_nghost,
                                                    par_info.subdomain2global)
        else:
            mixed = False
            if mixed == True:
                self.petsc_two_phase_Cp_rho = self._initializeMat(self.opBuilder.TPScaledAdvectionOperator)
                self.two_phase_Cp_rho = ParMat_petsc4py(self.petsc_two_phase_Cp_rho,
                                                        par_info.par_bs,
                                                        par_info.par_n,
                                                        par_info.par_N,
                                                        par_info.par_nghost,
                                                        par_info.petsc_subdomain2global_petsc,
                                                        pde=self.L.pde,
                                                        proteus_jacobian=self.opBuilder.TPScaledAdvectionOperator,
                                                        nzval_proteus2petsc=par_info.nzval_proteus2petsc)
            else:
                self.two_phase_Cp_rho = ParMat_petsc4py(self.opBuilder.TPScaledAdvectionOperator,
                                                        par_info.par_bs,
                                                        par_info.par_n,
                                                        par_info.par_N,
                                                        par_info.par_nghost,
                                                        par_info.subdomain2global,
                                                        pde=self.L.pde)
        self.two_phase_Cp_rho_csr_rep = self.two_phase_Cp_rho.csr_rep
        self.two_phase_Cp_rho_csr_rep_local = self.two_phase_Cp_rho.csr_rep_local
        return self.two_phase_Cp_rho

    def initializeTwoPhaseInvScaledAp(self):
        """Initialize a two phase scaled laplace operator Ap.

        Returns
        -------
        two_phase_Ap_inv : matrix
        """
        from . import Comm
        comm = Comm.get()
        self.opBuilder.attachLaplaceOperator()
        par_info = self.linear_smoother.L.pde.par_info
        if comm.size() == 1:
            self.two_phase_Ap_inv = ParMat_petsc4py(self.opBuilder.TPInvScaledLaplaceOperator,
                                                    par_info.par_bs,
                                                    par_info.par_n,
                                                    par_info.par_N,
                                                    par_info.par_nghost,
                                                    par_info.subdomain2global)
        else:
            mixed = False
            if mixed == True:
                self.petsc_two_phase_Ap_inv = self._initializeMat(self.opBuilder.TPInvScaledLaplaceOperator)
                self.two_phase_Ap_inv = ParMat_petsc4py(self.petsc_two_phase_Ap_inv,
                                                        par_info.par_bs,
                                                        par_info.par_n,
                                                        par_info.par_N,
                                                        par_info.par_nghost,
                                                        par_info.petsc_subdomain2global_petsc,
                                                        pde=self.L.pde,
                                                        proteus_jacobian=self.opBuilder.TPInvScaledLaplaceOperator,
                                                        nzval_proteus2petsc=par_info.nzval_proteus2petsc)
            else:
                self.two_phase_Ap_inv = ParMat_petsc4py(self.opBuilder.TPInvScaledLaplaceOperator,
                                                        par_info.par_bs,
                                                        par_info.par_n,
                                                        par_info.par_N,
                                                        par_info.par_nghost,
                                                        par_info.subdomain2global,
                                                        pde=self.L.pde)                
        self.two_phase_Ap_inv_csr_rep = self.two_phase_Ap_inv.csr_rep
        self.two_phase_Ap_inv_csr_rep_local = self.two_phase_Ap_inv.csr_rep_local
        return self.two_phase_Ap_inv

    def initializeTwoPhaseQp_rho(self):
        """Initialize a two phase scaled mass matrix.

        Returns
        -------
        two_phase_Ap_inv : matrix
        """
        from . import Comm
        comm = Comm.get()
        self.opBuilder.attachScaledMassOperator()
        par_info = self.linear_smoother.L.pde.par_info
        if comm.size() == 1:
            self.two_phase_Qp_scaled = ParMat_petsc4py(self.opBuilder.TPScaledMassOperator,
                                                       par_info.par_bs,
                                                       par_info.par_n,
                                                       par_info.par_N,
                                                       par_info.par_nghost,
                                                       par_info.subdomain2global)
        else:
            mixed = False
            if mixed == True:
                self.petsc_two_phase_Qp_scaled = self._initializeMat(self.opBuilder.TPScaledMassOperator)
                self.two_phase_Qp_scaled = ParMat_petsc4py(self.petsc_two_phase_Qp_scaled,
                                                           par_info.par_bs,
                                                           par_info.par_n,
                                                           par_info.par_N,
                                                           par_info.par_nghost,
                                                           par_info.petsc_subdomain2global_petsc,
                                                           pde=self.L.pde,
                                                           proteus_jacobian=self.opBuilder.TPScaledMassOperator,
                                                           nzval_proteus2petsc=par_info.nzval_proteus2petsc)
            else:
                self.two_phase_Qp_scaled = ParMat_petsc4py(self.opBuilder.TPScaledMassOperator,
                                                           par_info.par_bs,
                                                           par_info.par_n,
                                                           par_info.par_N,
                                                           par_info.par_nghost,
                                                           par_info.subdomain2global)
        self.two_phase_Qp_scaled_csr_rep = self.two_phase_Qp_scaled.csr_rep
        self.two_phase_Qp_scaled_csr_rep_local = self.two_phase_Qp_scaled.csr_rep_local
        return self.two_phase_Qp_scaled

    def initializeTwoPhaseInvScaledQp(self):
        """Initialize a two phase scaled mass operator Qp.

        Returns
        -------
        two_phase_Ap_inv : matrix
        """
        from . import Comm
        comm = Comm.get()
        self.opBuilder.attachInvScaledMassOperator()
        par_info = self.linear_smoother.L.pde.par_info
        if comm.size() == 1:
            self.two_phase_Qp_inv = ParMat_petsc4py(self.opBuilder.TPInvScaledMassOperator,
                                                    par_info.par_bs,
                                                    par_info.par_n,
                                                    par_info.par_N,
                                                    par_info.par_nghost,
                                                    par_info.subdomain2global)
        else:
            mixed = False
            if mixed == True:
                self.petsc_two_phase_Qp_inv = self._initializeMat(self.opBuilder.TPInvScaledMassOperator)
                self.two_phase_Qp_inv = ParMat_petsc4py(self.petsc_two_phase_Qp_inv,
                                                        par_info.par_bs,
                                                        par_info.par_n,
                                                        par_info.par_N,
                                                        par_info.par_nghost,
                                                        par_info.petsc_subdomain2global_petsc,
                                                        pde=self.L.pde,
                                                        proteus_jacobian=self.opBuilder.TPInvScaledMassOperator,
                                                        nzval_proteus2petsc=par_info.nzval_proteus2petsc)
            else:
                self.two_phase_Qp_inv = ParMat_petsc4py(self.opBuilder.TPInvScaledMassOperator,
                                                        par_info.par_bs,
                                                        par_info.par_n,
                                                        par_info.par_N,
                                                        par_info.par_nghost,
                                                        par_info.subdomain2global)                
        self.two_phase_Qp_inv_csr_rep = self.two_phase_Qp_inv.csr_rep
        self.two_phase_Qp_inv_csr_rep_local = self.two_phase_Qp_inv.csr_rep_local
        return self.two_phase_Qp_inv

    def initializeQ(self):
        """ Initialize a mass matrix Q.

        Returns
        -------
        Q : matrix
            The mass matrix.
        """
        from . import Comm
        comm = Comm.get()
        self.opBuilder.attachMassOperator()
        par_info = self.linear_smoother.L.pde.par_info
        if comm.size() == 1:
            if par_info.mixed is False:
                self.Q = ParMat_petsc4py(self.opBuilder.MassOperator,
                                         par_info.par_bs,
                                         par_info.par_n,
                                         par_info.par_N,
                                         par_info.par_nghost,
                                         par_info.subdomain2global)
            else:
                self.Q = ParMat_petsc4py(self.opBuilder.MassOperator,
                                         1,
                                         par_info.par_n,
                                         par_info.par_N,
                                         par_info.par_nghost,
                                         par_info.subdomain2global,
                                         pde=self.L.pde)
        else:
            if par_info.mixed is True:
                self.petsc_Q = self._initializeMat(self.opBuilder.MassOperator)
                self.Q = ParMat_petsc4py(self.opBuilder.MassOperator,
                                         1,
                                         par_info.par_n,
                                         par_info.par_N,
                                         par_info.par_nghost,
                                         par_info.petsc_subdomain2global_petsc,
                                         pde=self.L.pde,
                                         proteus_jacobian=self.opBuilder.MassOperator,
                                         nzval_proteus2petsc=par_info.nzval_proteus2petsc)
            else:
                self.Q = ParMat_petsc4py(self.petsc_Q,
                                         par_info.par_bs,
                                         par_info.par_n,
                                         par_info.par_N,
                                         par_info.par_nghost,
                                         par_info.petsc_subdomain2global_petsc,
                                         pde=self.L.pde,
                                         proteus_jacobian=self.opBuilder.MassOperator,
                                         nzval_proteus2petsc=par_info.nzval_proteus2petsc)
        self.Q_csr_rep = self.Q.csr_rep
        self.Q_csr_rep_local = self.Q.csr_rep_local
        return self.Q

    def updateQ(self,
                output_matrix = False):
        """
        Update the mass matrix operator.

        Parameters
        ----------
        output_matrix : bool
            Save updated mass operator.
        """
        self.opBuilder.updateMassOperator()
        self.Q.zeroEntries()
        if self.Q.proteus_jacobian != None:
            self.Q_csr_rep[2][self.Q.nzval_proteus2petsc] = self.Q.proteus_csr_rep[2][:]
        self.Q.setValuesLocalCSR(self.Q_csr_rep_local[0],
                                 self.Q_csr_rep_local[1],
                                 self.Q_csr_rep_local[2],
                                 p4pyPETSc.InsertMode.INSERT_VALUES)
        self.Q.assemblyBegin()
        self.Q.assemblyEnd()
        if output_matrix is True:
            self._exportMatrix(self.Q,'Q')

    def updateNp_rho(self,
                     density_scaling = True,
                     output_matrix = False):
        """
        Update the two-phase advection operator.

        Parameters
        ----------
        density_scaling : bool
            Indicates whether advection terms should be scaled with
            the density (True) or 1 (False)
        output_matrix : bool
            Save updated advection operator.
        """
        self.opBuilder.updateTPAdvectionOperator(density_scaling)
        self.two_phase_Cp_rho.zeroEntries()
        if self.two_phase_Cp_rho.proteus_jacobian != None:
            self.two_phase_Cp_rho_csr_rep[2][self.two_phase_Cp_rho.nzval_proteus2petsc] = self.two_phase_Cp_rho.proteus_csr_rep[2][:]
        self.two_phase_Cp_rho.setValuesLocalCSR(self.two_phase_Cp_rho_csr_rep_local[0],
                                                self.two_phase_Cp_rho_csr_rep_local[1],
                                                self.two_phase_Cp_rho_csr_rep_local[2],
                                                p4pyPETSc.InsertMode.INSERT_VALUES)
        self.two_phase_Cp_rho.assemblyBegin()
        self.two_phase_Cp_rho.assemblyEnd()
        if output_matrix is True:
            self._exportMatrix(self.two_phase_Cp_rho,'Cp_rho')

    def updateInvScaledAp(self,
                          output_matrix = False):
        """Update the two-phase laplace operator.

        Parameters
        ----------
        output_matrix : bool
            Save updated laplace operator.
        """
        self.opBuilder.updateTPInvScaledLaplaceOperator()
        self.two_phase_Ap_inv.zeroEntries()
        if self.two_phase_Ap_inv.proteus_jacobian != None:
            self.two_phase_Ap_inv_csr_rep[2][self.two_phase_Ap_inv.nzval_proteus2petsc] = self.two_phase_Ap_inv.proteus_csr_rep[2][:]
        self.two_phase_Ap_inv.setValuesLocalCSR(self.two_phase_Ap_inv_csr_rep_local[0],
                                                self.two_phase_Ap_inv_csr_rep_local[1],
                                                self.two_phase_Ap_inv_csr_rep_local[2],
                                                p4pyPETSc.InsertMode.INSERT_VALUES)
        self.two_phase_Ap_inv.assemblyBegin()
        self.two_phase_Ap_inv.assemblyEnd()
        if output_matrix is True:
            self._exportMatrix(self.two_phase_Ap_inv,'Cp_rho')

    def updateTwoPhaseQp_rho(self,
                             density_scaling = True,
                             lumped = True,
                             output_matrix=False):
        """Update the two-phase inverse viscosity scaled mass matrix.

        Parameters
        ----------
        density : bool
            Indicates whether the density mass matrix should
            be scaled with rho (True) or 1 (False).
        lumped : bool
            Flag indicating whether the mass operator should be
            calculated as a lumped matrix (True) or as a full
            matrix (False).
        output_matrix : bool
            Save updated mass operator.
        """
        self.opBuilder.updateTwoPhaseMassOperator_rho(density_scaling = density_scaling,
                                                      lumped = lumped)
        self.two_phase_Qp_scaled.zeroEntries()
        if self.two_phase_Qp_scaled.proteus_jacobian != None:
            self.two_phase_Qp_scaled_csr_rep[2][self.two_phase_Qp_scaled.nzval_proteus2petsc] = self.two_phase_Qp_scaled.proteus_csr_rep[2][:]
        self.two_phase_Qp_scaled.setValuesLocalCSR(self.two_phase_Qp_scaled_csr_rep_local[0],
                                                   self.two_phase_Qp_scaled_csr_rep_local[1],
                                                   self.two_phase_Qp_scaled_csr_rep_local[2],
                                                   p4pyPETSc.InsertMode.INSERT_VALUES)
        self.two_phase_Qp_scaled.assemblyBegin()
        self.two_phase_Qp_scaled.assemblyEnd()
        if output_matrix is True:
            self._exportMatrix(self.two_phase_Qp_scaled,'Qp_scaled')

    def updateTwoPhaseInvScaledQp_visc(self,
                                       numerical_viscosity = True,
                                       lumped = True,
                                       output_matrix=False):
        """
        Update the two-phase inverse viscosity scaled mass matrix.

        Parameters
        ----------
        numerical_viscosity : bool
            Indicates whether the numerical viscosity should be
            included with the mass operator (True to include,
            False to exclude)
        lumped : bool
            Flag indicating whether the mass operator should be
            calculated as a lumped matrix (True) or as a full
            matrix (False).
        output_matrix : bool
            Save updated mass operator.
        """
        self.opBuilder.updateTwoPhaseInvScaledMassOperator(numerical_viscosity = numerical_viscosity,
                                                           lumped = lumped)
        self.two_phase_Qp_inv.zeroEntries()
        if self.two_phase_Qp_inv.proteus_jacobian != None:
            self.two_phase_Qp_inv_csr_rep[2][self.two_phase_Qp_inv.nzval_proteus2petsc] = self.two_phase_Qp_inv.proteus_csr_rep[2][:]
        self.two_phase_Qp_inv.setValuesLocalCSR(self.two_phase_Qp_inv_csr_rep_local[0],
                                                self.two_phase_Qp_inv_csr_rep_local[1],
                                                self.two_phase_Qp_inv_csr_rep_local[2],
                                                p4pyPETSc.InsertMode.INSERT_VALUES)
        self.two_phase_Qp_inv.assemblyBegin()
        self.two_phase_Qp_inv.assemblyEnd()
        if output_matrix is True:
            self._exportMatrix(self.two_phase_Qp_scaled,'Qp_scaled')

    def getQv(self, output_matrix=False, recalculate=False):
        """ Return the pressure mass matrix Qp.

        Parameters
        ----------
        output_matrix : bool
            Determines whether matrix should be exported.
        recalculate : bool
            Flag indicating whether matrix should be rebuilt every iteration

        Returns
        -------
        Qp : matrix
            The pressure mass matrix.
        """
        Qsys_petsc4py = self._massMatrix(recalculate = recalculate)
        self.Qv = Qsys_petsc4py.createSubMatrix(self.linear_smoother.isv,
                                             self.linear_smoother.isv)
        if output_matrix is True:
            self._exportMatrix(self.Qv,"Qv")
        return self.Qv

    def getQp(self, output_matrix=False, recalculate=False):
        """ Return the pressure mass matrix Qp.

        Parameters
        ----------
        output_matrix : bool
            Determines whether matrix should be exported.
        recalculate : bool
            Flag indicating whether matrix should be rebuilt every iteration

        Returns
        -------
        Qp : matrix
            The pressure mass matrix.
        """
        Qsys_petsc4py = self._massMatrix(recalculate = recalculate)
        self.Qv = Qsys_petsc4py.createSubMatrix(self.linear_smoother.isv,
                                             self.linear_smoother.isv)
        if output_matrix is True:
            self._exportMatrix(self.Qv,"Qv")
        return self.Qv

    def _massMatrix(self,recalculate=False):
        """ Generates a mass matrix.

        This function generates and returns the mass matrix for the system. This
        function is internal to the class and called by public functions which
        take and return the relevant components (eg. the pressure or velcoity).

        Parameters
        ----------
        recalculate : bool
            Indicates whether matrix should be rebuilt everytime it's called.

        Returns
        -------
        Qsys : matrix
            The system's mass matrix.
        """
        self.opBuilder.attachMassOperator()

class KSP_Preconditioner(object):
    """ Base class for PETSc KSP precondtioners. """
    def __init__(self):
        pass

    def setup(self, global_ksp=None):
        pass

class petsc_ASM(KSP_Preconditioner):
    """ASM PETSc preconditioner class.

    This class provides an ASM preconditioners for PETSc4py KSP
    objects.
    """
    def __init__(self, 
                 L,
                 prefix=None):
        """
        Initializes the ASMpreconditioner for use with PETSc.

        Parameters
        ----------
        L : the global system matrix.
        prefix : str
            Prefix handle for PETSc options.
        """
        self.PCType = 'asm'
        self.L = L
        self._initializePC(prefix)
        self.pc.setFromOptions()

    def _initializePC(self,
                      prefix=None):
        """ Create the pc object. """
        self.pc = p4pyPETSc.PC().create()
        self.pc.setOptionsPrefix(prefix)
        self.pc.setType('asm')

    def setUp(self,global_ksp=None):
        self.pc.setUp()

class petsc_LU(KSP_Preconditioner):
    """ LU PETSc preconditioner class.

    This class provides an LU preconditioner for PETSc4py KSP
    objects.  Provided the LU decomposition is successful, the KSP
    iterative will converge in a single step.
    """
    def __init__(self,L,prefix=None):
        """
        Initializes the LU preconditioner for use with PETSc.

        Parameters
        ----------
        L : the global system matrix.
        prefix : str
            Prefix handle for PETSc options.
        """
        self.PCType = 'lu'
        self.L = L
        self._initializePC(prefix)
        self.pc.setFromOptions()

    def _initializePC(self,
                      prefix):
        r"""
        Intiailizes the PETSc precondition.

        Parameters
        ----------
        prefix : str
            Prefix identifier for command line PETSc options.
        """
        self.pc = p4pyPETSc.PC().create()
        self.pc.setOptionsPrefix(prefix)
        self.pc.setType('lu')

    def setUp(self,global_ksp=None):
        pass

class DofOrderInfo(object):
    """Base class for managing DOF ordering information

    Parameters
    dof_order_type : str
        This describes the type of dof ordering that will
        be constructed.  Currently supports: 'blocked'
        and 'interlaced'.
    """
    def __init__(self,
                 dof_order_type,
                 model_info = 'no model info set'):
        self.dof_order_type = dof_order_type
        self.set_model_info(model_info)

    def create_DOF_lists(self,
                         ownership_range,
                         num_equations,
                         num_components):
        """Virtual function with no implementation"""
        raise NotImplementedError()

    def set_model_info(self, model_info):
        self._model_info = model_info

    def get_model_info(self, model_info):
        return self._model_info

    def create_IS(self,
                  dof_array):
        idx_set = p4pyPETSc.IS()
        idx_set.createGeneral(dof_array,comm=p4pyPETSc.COMM_WORLD)
        return idx_set

class BlockedDofOrderType(DofOrderInfo):
    """Manages the DOF for blocked velocity and pressure ordering.

    Parameters
    ----------
    n_DOF_pressure : int
        Number of pressure degrees of freedom.

    Notes
    -----
    Blocked degree of freedom ordering occurs when all the pressure
    unknowns appear first, followed by all the u-components of the
    velocity and then all the v-components of the velocity etc.
    """
    def __init__(self,
                 n_DOF_pressure,
                 model_info = 'no model info set'):
        DofOrderInfo.__init__(self,
                              'blocked',
                              model_info = 'no model info set')
        self.n_DOF_pressure = n_DOF_pressure

    def create_DOF_lists(self,
                         ownership_range,
                         num_equations,
                         num_components):
        """Build blocked velocity and pressure DOF arrays.

        Parameters
        ----------
        ownership_range: tuple
            Local ownership range of DOF
        num_equations: int
            Number of local equations
        num_components: int
            Number of pressure and velocity components

        Returns
        -------
        DOF_output : lst of arrays
            This function returns a list of arrays with the DOF
            order.  [velocityDOF, pressureDOF]
        """
        pressureDOF = numpy.arange(start=ownership_range[0],
                                   stop=ownership_range[0]+self.n_DOF_pressure,
                                   dtype="i")
        velocityDOF = numpy.arange(start=ownership_range[0]+self.n_DOF_pressure,
                                   stop=ownership_range[0]+num_equations,
                                   step=1,
                                   dtype="i")
        return [velocityDOF, pressureDOF]

class InterlacedDofOrderType(DofOrderInfo):
    """Manages the DOF for interlaced velocity and pressure ordering.

    Notes
    -----
    Interlaced degrees of occur when the degrees of freedom are
    ordered as (p[0], u[0], v[0], p[1], u[1], ..., p[n], u[n], v[n]).
    """
    def __init__(self,
                 model_info = 'no model info set'):
        DofOrderInfo.__init__(self,
                              'interlaced',
                              model_info = model_info)

    def create_DOF_lists(self,
                         ownership_range,
                         num_equations,
                         num_components):
        """Build interlaced velocity and pressure DOF arrays.

        Parameters
        ----------
        ownership_range: tuple
            Local ownership range of DOF
        num_equations: int
            Number of local equations
        num_components: int
            Number of pressure and velocity components

        Returns
        -------
        DOF_output : lst of arrays
            This function returns a list of arrays with the DOF
            order.  [velocityDOF, pressureDOF]
        """
        pressureDOF = numpy.arange(start=ownership_range[0],
                                   stop=ownership_range[0]+num_equations,
                                   step=num_components,
                                   dtype="i")
        velocityDOF = []
        for start in range(1,num_components):
            velocityDOF.append(numpy.arange(start=ownership_range[0]+start,
                                            stop=ownership_range[0]+num_equations,
                                            step=num_components,
                                            dtype="i"))
        velocityDOF = numpy.vstack(velocityDOF).transpose().flatten()
        return [velocityDOF, pressureDOF]

    def create_vel_DOF_IS(self,
                          ownership_range,
                          num_equations,
                          num_components):
        """
        Build interlaced DOF arrays for the components of the velocity.

        Parameters
        ----------
        ownership_range: tuple
            Local ownership range of DOF
        num_equations: int
            Number of local equations
        num_components: int
            Number of pressure and velocity components

        Returns
        -------
        DOF_output : lst of arrays
            Each element of this list corresponds to a component of
            the velocity.  E.g. for u, v, w : [vel_u,vel_v,vel_w].
        """
        from . import Comm
        comm = Comm.get()
        vel_comp_DOF = []
        vel_comp_DOF_vel=[]
        scaled_ownership_range = ownership_range[0] * (num_components-1) / num_components
        for i in range(1,num_components):
            vel_comp_DOF.append(self.create_IS(numpy.arange(start=ownership_range[0] + i,
                                                            stop=ownership_range[0] + num_equations,
                                                            step=num_components,
                                                            dtype="i")))
            vel_comp_DOF_vel.append(self.create_IS(numpy.arange(start=scaled_ownership_range + i - 1,
                                                                stop=scaled_ownership_range + int( num_equations * (num_components-1) / num_components ),
                                                                step=num_components-1,
                                                                dtype="i")))
        return vel_comp_DOF, vel_comp_DOF_vel

    def create_no_dirichlet_bdy_nodes_is(self,
                                         ownership_range,
                                         num_equations,
                                         num_components,
                                         bdy_nodes):
        """Build block velocity DOF arrays excluding Dirichlet bdy nodes.

        Parameters
        ----------
        bdy_nodes : lst
           This is a list of lists with the local dof index for strongly
           enforced Dirichlet boundary conditions on the velocity
           components.
        """
        strong_DOF , local_vel_DOF = self.create_vel_DOF_IS(ownership_range,
                                                            num_equations,
                                                            num_components)
        strong_DOF = [ele.array for ele in strong_DOF]
        local_vel_DOF = [ele.array for ele in local_vel_DOF]
        mask = [numpy.ones(len(var), dtype=bool) for var in strong_DOF]
        for i, bdy_node in enumerate(bdy_nodes):
            mask[i][bdy_node] = False
        strong_DOF = [strong_DOF[i][mask[i]] for i in range(len(strong_DOF))]
        total_vars = int(0)
        for var in strong_DOF:
            total_vars += int(len(var))
        strong_DOF_idx = numpy.empty((total_vars),dtype='int32')
        for i, var_dof in enumerate(strong_DOF):
            strong_DOF_idx[i::2] = var_dof
        return self.create_IS(strong_DOF_idx)

class ModelInfo(object):
    """
    This class stores the model information needed to initialize a
    Schur preconditioner class.

    Parameters
    ----------
    num_components: int
        The number of model components
    dof_order_type: str
        String variable with the dof_order_type ('blocked' or
        'interlaced')
    n_DOF_pressure: int
        Number of pressure degrees of freedom (required for blocked
        dof_order_type)
    bdy_null_space : bool
        Indicates whether boundary condition creates a global null
        space
    """
    def __init__(self,
                 dof_order_type,
                 num_components,
                 L_range = None,
                 neqns = None,
                 n_DOF_pressure = None,
                 bdy_null_space = False):
        self.set_num_components(num_components)
        self.set_dof_order_type(dof_order_type)
        self.const_null_space = bdy_null_space
        if dof_order_type=='blocked':
            assert n_DOF_pressure!=None, \
                "need num of pressure unknowns for blocked dof order type"
            self.dof_order_class = BlockedDofOrderType(n_DOF_pressure, self)
        if dof_order_type=='interlaced':
            self.dof_order_class = InterlacedDofOrderType(self)

    def set_dof_order_type(self, dof_order_type):
        self._dof_order_type = dof_order_type

    def get_dof_order_type(self):
        return self._dof_order_type

    def set_num_components(self,nc):
        self.nc = nc

    def get_num_components(self):
        return self.nc

    def get_dof_order_class(self):
        return self.dof_order_class

class SchurPrecon(KSP_Preconditioner):
    """ Base class for PETSc Schur complement preconditioners. """
    def __init__(self,
                 L,
                 prefix=None,
                 solver_info=None):
        """
        Initializes the Schur complement preconditioner for use with PETSc.

        This class creates a KSP PETSc solver object and initializes flags the
        pressure and velocity unknowns for a general saddle point problem.

        Parameters
        ----------
        L : provides the definition of the problem.
        prefix : str
            Prefix identifier for command line PETSc options.
        solver_info: :class:`ModelInfo`
        """
        self.PCType = 'schur'
        self.L = L
        self._initializePC(prefix)

        if solver_info==None:
            self._initialize_without_solver_info()
        else:
            self.model_info = solver_info

        self._initializeIS()
        self.pc.setFromOptions()
        if self.model_info.get_dof_order_type() == 'interlaced':
            ## TODO: ARB - this should be extended to blocked types
            self.set_velocity_var_names()

    def _initialize_without_solver_info(self):
        """
        Initializes the ModelInfo needed to create a Schur Complement
        preconditioner.
        """
        nc = self.L.pde.nc
        L_range = self.L.getOwnershipRanges()
        neqns = self.L.getSizes()[0][0]
        if len(self.L.pde.u[0].dof) == len(self.L.pde.u[1].dof):
            self.model_info = ModelInfo('interlaced',
                                        nc,
                                        L_range = L_range,
                                        neqns = neqns)
        else:
            self.model_info = ModelInfo('blocked',
                                        nc,
                                        L_range,
                                        neqns,
                                        self.L.pde.u[0].dof.size)
        # ARB - this will come from coefficients, not pde.

    def get_num_components(self):
        val = int(self.isv.size / self.isp.size + 1)
        return val

    def set_velocity_var_names(self):
        nc = self.get_num_components()
        var_names = ('u','v','w')
        self._var_names = [var_names[i] for i in range(nc-1)]

    def get_velocity_var_names(self):
        return self._var_names

    def setUp(self,global_ksp):
        """
        Set up the NavierStokesSchur preconditioner.

        Nothing needs to be done here for a generic NSE preconditioner.
        Preconditioner arguments can be set with PETSc command line.
        """
        self._setSchurlog(global_ksp)

    def _setSchurlog(self,global_ksp):
        """ Helper function that attaches a residual log to the inner solve """
        try:
            global_ksp.pc.getFieldSplitSubKSP()[1].setConvergenceTest(self._converged_trueRes)
        except:
            logEvent('Unable to access Schur sub-blocks. Make sure petsc '\
                     'options are consistent with your preconditioner type.')
            exit(1)

    def _setSchurApproximation(self,global_ksp):
        """ Set the Schur approximation to the Schur block.

        Parameters
        ----------
        global_ksp :
        """
        assert self.matcontext_inv is not None, "no matrix context has been set."
        global_ksp.pc.getFieldSplitSubKSP()[1].pc.setType('python')
        global_ksp.pc.getFieldSplitSubKSP()[1].pc.setPythonContext(self.matcontext_inv)
        global_ksp.pc.getFieldSplitSubKSP()[1].pc.setUp()

    def _initializePC(self,
                      prefix):
        r"""
        Intiailizes the PETSc precondition.

        Parameters
        ----------
        prefix : str
            Prefix identifier for command line PETSc options.
        """
        self.pc = p4pyPETSc.PC().create()
        self.pc.setOptionsPrefix(prefix)
        self.pc.setType('fieldsplit')

    def _initializeIS(self):
        r"""Sets the index set (IP) for the pressure and velocity

        Notes
        -----
        Proteus orders unknown degrees of freedom for saddle point
        problems as blocked or end-to-end. Blocked systems are used
        for equal order finite element spaces (e.g. P1-P1).  In this
        case, the degrees of freedom are interlaced (e.g. p[0], u[0],
        v[0], p[1], u[1], v[1], ...).
        """
        L_range = self.L.getOwnershipRange()
        neqns = self.L.getSizes()[0][0]
        dof_order_cls = self.model_info.get_dof_order_class()
        dof_arrays = dof_order_cls.create_DOF_lists(L_range,
                                                    neqns,
                                                    self.model_info.nc)
        self.isp = p4pyPETSc.IS()
        self.isp.createGeneral(dof_arrays[1],comm=p4pyPETSc.COMM_WORLD)
        self.isv = p4pyPETSc.IS()
        self.isv.createGeneral(dof_arrays[0],comm=p4pyPETSc.COMM_WORLD)
        self.pc.setFieldSplitIS(('velocity',self.isv),('pressure',self.isp))

    def _converged_trueRes(self,ksp,its,rnorm):
        """ Function handle to feed to ksp's setConvergenceTest  """
        r_work = ksp.getOperators()[1].getVecLeft()
        ksp.buildResidual(r_work)
        truenorm = r_work.norm()
        if its == 0:
            self.rnorm0 = truenorm
            logEvent("NumericalAnalytics KSPSchurResidual: %12.5e" %(truenorm), level=7)
            logEvent("NumericalAnalytics KSPSchurResidual(relative): %12.5e" %(old_div(truenorm, self.rnorm0)), level=7 )
            logEvent("        KSP it %i norm(r) = %e  norm(r)/|b| = %e ; atol=%e rtol=%e " % (its,
                                                                                              truenorm,
                                                                                              (old_div(truenorm, self.rnorm0)),
                                                                                              ksp.atol,
                                                                                              ksp.rtol))
            return False
        else:
            logEvent("NumericalAnalytics KSPSchurResidual: %12.5e" %(truenorm), level=7)
            logEvent("NumericalAnalytics KSPSchurResidual(relative): %12.5e" %(old_div(truenorm, self.rnorm0)), level=7)
            logEvent("        KSP it %i norm(r) = %e  norm(r)/|b| = %e ; atol=%e rtol=%e " % (its,
                                                                                              truenorm,
                                                                                              (old_div(truenorm, self.rnorm0)),
                                                                                              ksp.atol,
                                                                                              ksp.rtol))
            if truenorm < self.rnorm0*ksp.rtol:
                return p4pyPETSc.KSP.ConvergedReason.CONVERGED_RTOL
            if truenorm < ksp.atol:
                return p4pyPETSc.KSP.ConvergedReason.CONVERGED_ATOL
        return False

    def _get_null_space_cls(self):
        current_module = sys.modules[__name__]
        null_space_cls_name = self.L.pde.coefficients.nullSpace
        null_space_cls = getattr(current_module,
                                 null_space_cls_name)
        return null_space_cls

    def _is_const_pressure_null_space(self):
        if self.model_info==None:
            if self._get_null_space_cls().get_name == 'constant_pressure':
                return True
            else:
                return False
        else:
            return self.model_info.const_null_space

class Schur_Sp(SchurPrecon):
    """
    Implements the SIMPLE Schur complement approximation proposed
    in 2009 by Rehman, Vuik and Segal.

    Parameters
    ----------
    L: :class:`p4pyPETSc.Mat`
    prefix: str
        Specifies PETSc preconditioner prefix for setting options

    Notes
    -----
    This Schur complement approximation is also avaliable in PETSc
    by the name selfp.

    One drawback of this operator is that it must be constructed from
    the component pieces.  For small problems this is okay,
    but for large problems this process may not scale well and often
    a pure Laplace operator will prove a more effective choice of
    preconditioner.
    """
    def __init__(self,
                 L,
                 prefix=None,
                 solver_info = None):
        SchurPrecon.__init__(self,
                             L,
                             prefix,
                             solver_info=solver_info)

    def setUp(self,global_ksp):
        self._setSchurlog(global_ksp)
<<<<<<< HEAD
        if self.bdyNullSpace is True:
            self._setConstantPressureNullSpace(global_ksp)
        self.A00 = global_ksp.getOperators()[0].createSubMatrix(self.isv,
=======
        self.A00 = global_ksp.getOperators()[0].getSubMatrix(self.isv,
>>>>>>> 374310c7
                                                             self.isv)
        self.A01 = global_ksp.getOperators()[0].createSubMatrix(self.isv,
                                                             self.isp)
        self.A10 = global_ksp.getOperators()[0].createSubMatrix(self.isp,
                                                             self.isv)
        self.A11 = global_ksp.getOperators()[0].createSubMatrix(self.isp,
                                                             self.isp)
        L_sizes = self.isp.sizes
        self.SpInv_shell = p4pyPETSc.Mat().create()
        self.SpInv_shell.setSizes(L_sizes)
        self.SpInv_shell.setType('python')
        constNullSpace = self._is_const_pressure_null_space()
        self.matcontext_inv = SpInv_shell(self.A00,
                                          self.A11,
                                          self.A01,
                                          self.A10,
                                          constNullSpace)
        self.SpInv_shell.setPythonContext(self.matcontext_inv)
        self.SpInv_shell.setUp()
        # Set PETSc Schur operator
        global_ksp.pc.getFieldSplitSubKSP()[1].pc.setType('python')
        global_ksp.pc.getFieldSplitSubKSP()[1].pc.setPythonContext(self.matcontext_inv)
        global_ksp.pc.getFieldSplitSubKSP()[1].pc.setUp()

class Schur_Qp(SchurPrecon) :
    """
    A Navier-Stokes (or Stokes) preconditioner which uses the
    viscosity scaled pressure mass matrix.
    """
    def __init__(self,
                 L,
                 prefix=None):
        """
        Initializes the pressure mass matrix class.

        Parameters
        ---------
        L : petsc4py matrix
            Defines the problem's operator.
        prefix : str
            Specifies PETSc preconditioner prefix for setting options
        """
        SchurPrecon.__init__(self,
                             L,
                             prefix)
        self.operator_constructor = SchurOperatorConstructor(self)
        self.Q = self.operator_constructor.initializeQ()

    def setUp(self,global_ksp):
        """ Attaches the pressure mass matrix to PETSc KSP preconditioner.

        Parameters
        ----------
        global_ksp : PETSc KSP object
        """
        # Create the pressure mass matrix and scaxle by the viscosity.
        self.operator_constructor.updateQ()
        self.Qp = self.Q.createSubMatrix(self.operator_constructor.linear_smoother.isp,
                                         self.operator_constructor.linear_smoother.isp)
        self.Qp.scale(old_div(1.,self.L.pde.coefficients.nu))
        L_sizes = self.Qp.size

        # Setup a PETSc shell for the inverse Qp operator
        self.QpInv_shell = p4pyPETSc.Mat().create()
        self.QpInv_shell.setSizes(L_sizes)
        self.QpInv_shell.setType('python')
        self.matcontext_inv = MatrixInvShell(self.Qp)
        self.QpInv_shell.setPythonContext(self.matcontext_inv)
        self.QpInv_shell.setUp()
        # Set PETSc Schur operator
        self._setSchurApproximation(global_ksp)
        self._setSchurlog(global_ksp)

class NavierStokesSchur(SchurPrecon):
    r""" Schur complement preconditioners for Navier-Stokes problems.

    This class is derived from SchurPrecond and serves as the base
    class for all NavierStokes preconditioners which use the Schur complement
    method.
    """
    def __init__(self,
                 L,
                 prefix=None,
                 velocity_block_preconditioner=True):
        """
        Initializes a base class for Navier-Stokes Schur complement
        preconditioners.

        Parameters
        ---------
        L : petsc4py matrix
            Defines the problem's operator
        prefix : str
            Specifies PETSc preconditioner prefix for setting options
        velocity_block_preconditioner : Bool
            Indicates whether the velocity block should be solved as
            a block preconditioner
        """
        SchurPrecon.__init__(self,
                             L,
                             prefix)
        self.operator_constructor = SchurOperatorConstructor(self,
                                                             pde_type='navier_stokes')
        self.velocity_block_preconditioner = velocity_block_preconditioner
        if self.velocity_block_preconditioner:
            self._initialize_velocity_idx()

    def _initialize_velocity_idx(self):
        """
        This function creates index sets so that a block
        preconditioner ca be used for the velocity solve. One index
        set (e.g. is_vel_*) describes the global dof associated
        with the * component of the velocity.  The second
        is (e.g. is*_local) describes the local dof
        indexes relative to the velocity block.
        """
        L_range = self.L.getOwnershipRange()
        neqns = self.L.getSizes()[0][0]

        vel_is_func = self.model_info.dof_order_class.create_vel_DOF_IS

        velocity_DOF_full, velocity_DOF_local = vel_is_func(L_range,
                                                            neqns,
                                                            self.model_info.nc)

        for i, var in enumerate(self.get_velocity_var_names()):
            name_1 = "is_vel_" + var
            name_2 = "is"+var+"_local"
            setattr(self,name_1, velocity_DOF_full[i])
            setattr(self,name_2, velocity_DOF_local[i])

    def _initialize_velocity_block_preconditioner(self,global_ksp):
        r""" Initialize the velocity block preconditioner.

        """
        global_ksp.pc.getFieldSplitSubKSP()[0].pc.setType('fieldsplit')
        is_lst = []
        for var in self.get_velocity_var_names():
            is_local_name = "is" + var + "_local"
            is_local = getattr(self,is_local_name)
            is_lst.append((var,is_local))
        global_ksp.pc.getFieldSplitSubKSP()[0].pc.setFieldSplitIS(*is_lst)
        # ARB - need to run some tests to see what the best option is here
#        global_ksp.pc.getFieldSplitSubKSP()[0].pc.setFieldSplitType(1)  # This is for additive (e.g. Jacobi)

    def _setup_velocity_block_preconditioner(self,global_ksp):
        r"""To improve the effiency of the velocity-block solve in the
            Schur complement preconditioner, we can apply a block
            preconditioner.  This function builds an index set to
            support this.

        Parameters
        ----------
        global_ksp : xxx
           xxx

        Notes
        -----
        This is currently only set up for interlaced DOF ordering.
        """
        self.velocity_sub_matrix = global_ksp.getOperators()[0].createSubMatrix(self.isv,self.isv)

        for i, var in enumerate(self.get_velocity_var_names()):
            name_str = "is_vel_" + var
            name_str_mat = "velocity_" + var + "_sub_matrix"
            is_set = getattr(self, name_str)
            setattr(self,name_str_mat, global_ksp.getOperators()[0].createSubMatrix(is_set,
                                                                                 is_set))
            global_ksp.pc.getFieldSplitSubKSP()[0].pc.getFieldSplitSubKSP()[i].setOperators(getattr(self,name_str_mat),
                                                                                            getattr(self,name_str_mat))
            global_ksp.pc.getFieldSplitSubKSP()[0].pc.getFieldSplitSubKSP()[i].setFromOptions()
            global_ksp.pc.getFieldSplitSubKSP()[0].pc.getFieldSplitSubKSP()[i].setUp()


        global_ksp.pc.getFieldSplitSubKSP()[0].setUp()
        global_ksp.pc.setUp()

class NavierStokes_TwoPhasePCD(NavierStokesSchur):
    r""" Two-phase PCD Schur complement approximation class.
         Details of this operator are in the forthcoming paper
         'Preconditioners for Two-Phase Incompressible Navier-Stokes
         Flow', Bootland et. al. 2017.

         Since the two-phase Navier-Stokes problem used in the MPRANS
         module of Proteus
         has some additional features not include in the above paper,
         a few additional flags and options are avaliable.

         * density scaling - This flag allows the user to specify
           whether the advection and mass terms in the second term
           of the PCD operator should use the actual density or the
           scale with the number one.

         * numerical viscosity - This flag specifies whether the
           additional viscosity introduced from shock capturing
           stabilization should be included as part of the viscosity
           coefficient.

         * mass form - This flag allows the user to specify what form
           the mass matrix takes, lumped (True) or full (False).

         * number chebyshev its - This integer allows the user to
           specify how many Chebyshev its to use if a full mass matrix
           is used and a direct solver is not applied.
    """
    def __init__(self,
                 L,
                 prefix = None,
                 density_scaling = True,
                 numerical_viscosity = True,
                 lumped = True,
                 num_chebyshev_its = 0,
                 laplace_null_space = True,
                 velocity_block_preconditioner=False):
        """
        Initialize the two-phase PCD preconditioning class.

        Parameters
        ----------
        L : petsc4py Matrix
            Defines the problem's operator.
        prefix : str
            String allowing PETSc4py options.
        density_scaling : bool
            Indicates whether mass and advection terms should be
            scaled with the density (True) or 1 (False).
        numerical_viscosity : bool
            Indicates whether the viscosity used to calculate
            the inverse scaled mass matrix should include numerical
            viscosity (True) or not (False).
        lumped : bool
            Indicates whether the viscosity and density mass matrices
            should be lumped (True) or full (False).
        num_chebyshev_its : int
            This flag allows the user to apply the mass matrices with
            a chebyshev semi-iteration.  0  indicates the semi-
            iteration should not be used, where as a number 1,2,...
            indicates the number of iterations the method should take.
        laplace_null_space : bool
            Indicates whether the laplace operator inside the
            two-phase PCD operator has a constant null space.
        velocity_block_preconditioner : bool
            Indicates whether to use a block preconditioner for the
            velocity solve.
        """
        NavierStokesSchur.__init__(self,
                                   L,
                                   prefix,
                                   velocity_block_preconditioner)
        # Initialize the discrete operators
        self.N_rho = self.operator_constructor.initializeTwoPhaseCp_rho()
        self.A_invScaledRho = self.operator_constructor.initializeTwoPhaseInvScaledAp()
        self.Q_rho = self.operator_constructor.initializeTwoPhaseQp_rho()
        self.Q_invScaledVis = self.operator_constructor.initializeTwoPhaseInvScaledQp()
        # TP PCD scaling options
        self.density_scaling = density_scaling
        self.numerical_viscosity = numerical_viscosity
        self.lumped = lumped
        self.num_chebyshev_its = num_chebyshev_its
        self.laplace_null_space = laplace_null_space
        # Strong Dirichlet Pressure DOF
        try:
            self.strongPressureDOF = list(L.pde.dirichletConditionsForceDOF[0].DOFBoundaryPointDict.keys())
        except KeyError:
            self.strongPressureDOF = []
        if self.velocity_block_preconditioner:
            self.velocity_block_preconditioner_set = False

    def setUp(self, global_ksp):
        from . import Comm
        comm = Comm.get()

        self.operator_constructor.updateNp_rho(density_scaling = self.density_scaling)
        self.operator_constructor.updateInvScaledAp()
        self.operator_constructor.updateTwoPhaseQp_rho(density_scaling = self.density_scaling,
                                                       lumped = self.lumped)
        self.operator_constructor.updateTwoPhaseInvScaledQp_visc(numerical_viscosity = self.numerical_viscosity,
                                                                 lumped = self.lumped)

<<<<<<< HEAD
        self.Np_rho = self.N_rho.createSubMatrix(self.operator_constructor.linear_smoother.isp,
                                              self.operator_constructor.linear_smoother.isp)
        self.Ap_invScaledRho = self.A_invScaledRho.createSubMatrix(self.operator_constructor.linear_smoother.isp,
                                                                self.operator_constructor.linear_smoother.isp)
        self.Qp_rho = self.Q_rho.createSubMatrix(self.operator_constructor.linear_smoother.isp,
                                              self.operator_constructor.linear_smoother.isp)
        self.Qp_invScaledVis = self.Q_invScaledVis.createSubMatrix(self.operator_constructor.linear_smoother.isp,
                                                                self.operator_constructor.linear_smoother.isp)

=======
>>>>>>> 374310c7
        isp = self.operator_constructor.linear_smoother.isp
        isv = self.operator_constructor.linear_smoother.isv

        self.Np_rho = self.N_rho.getSubMatrix(isp,
                                              isp)
        self.Ap_invScaledRho = self.A_invScaledRho.getSubMatrix(isp,
                                                                isp)
        self.Qp_rho = self.Q_rho.getSubMatrix(isp,
                                              isp)
        self.Qp_invScaledVis = self.Q_invScaledVis.getSubMatrix(isp,
                                                                isp)


        # ****** Sp for Ap *******
        # TODO - This is included for a possible extension which exchanges Ap with Sp for short
        #        time steps.
        # A_mat = global_ksp.getOperators()[0]
        # self.A00 = A_mat.createSubMatrix(isv,
        #                               isv)
        # self.A01 = A_mat.createSubMatrix(isv,
        #                               isp)
        # self.A10 = A_mat.createSubMatrix(isp,
        #                               isv)
        # self.A11 = A_mat.createSubMatrix(isp,
        #                               isp)

        # dt = self.L.pde.timeIntegration.t - self.L.pde.timeIntegration.tLast
        # self.A00_inv = petsc_create_diagonal_inv_matrix(self.A00)
        # A00_invBt = self.A00_inv.matMult(self.A01)
        # self.Sp = self.A10.matMult(A00_invBt)
        # self.Sp.scale(- 1. )
        # self.Sp.axpy( 1. , self.A11)

        # End ******** Sp for Ap ***********

        self.Np_rho = self.N_rho.createSubMatrix(isp,
                                              isp)

        self.Ap_invScaledRho = self.A_invScaledRho.createSubMatrix(isp,
                                                                isp)
        self.Qp_rho = self.Q_rho.createSubMatrix(isp,
                                              isp)
        try:
            if self.velocity_block_preconditioner_set is False:
                self._initialize_velocity_block_preconditioner(global_ksp)
                self.velocity_block_preconditioner_set = True
        except AttributeError:
            pass
        self.Qp_invScaledVis = self.Q_invScaledVis.createSubMatrix(isp,
                                                                isp)
        if self.velocity_block_preconditioner:
            self._setup_velocity_block_preconditioner(global_ksp)

        L_sizes = self.Qp_rho.size
        L_range = self.Qp_rho.owner_range

        self.TP_PCDInv_shell = p4pyPETSc.Mat().create()
        self.TP_PCDInv_shell.setSizes(L_sizes)
        self.TP_PCDInv_shell.setType('python')
        dt = self.L.pde.timeIntegration.t - self.L.pde.timeIntegration.tLast

        self.matcontext_inv = TwoPhase_PCDInv_shell(self.Qp_invScaledVis,
                                                    self.Qp_rho,
                                                    self.Ap_invScaledRho,
                                                    self.Np_rho,
                                                    True,
                                                    dt,
                                                    num_chebyshev_its = self.num_chebyshev_its,
                                                    strong_dirichlet_DOF = self.strongPressureDOF,
                                                    laplace_null_space = self.laplace_null_space,
                                                    par_info = self.L.pde.par_info)
        self.TP_PCDInv_shell.setPythonContext(self.matcontext_inv)
        self.TP_PCDInv_shell.setUp()
        global_ksp.pc.getFieldSplitSubKSP()[1].pc.setType('python')
        global_ksp.pc.getFieldSplitSubKSP()[1].pc.setPythonContext(self.matcontext_inv)
        global_ksp.pc.getFieldSplitSubKSP()[1].pc.setUp()

        if self.velocity_block_preconditioner:
            self._setup_velocity_block_preconditioner(global_ksp)

        global_ksp.pc.getFieldSplitSubKSP()[0].pc.setUp()

        self._setSchurlog(global_ksp)
        self._get_null_space_cls().apply_to_schur_block(global_ksp)
        self._setSchurlog(global_ksp)

class Schur_LSC(SchurPrecon):
    """
    The Least-Squares Communtator preconditioner for saddle
    point problems.
    """
    def __init__(self,
                 L,
                 prefix=None):
        """
        Initializes the pressure mass matrix class.

        Parameters
        ---------
        L : petsc4py matrix
            Defines the problem's operator.
        prefix : str
            Specifies PETSc preconditioner prefix for setting options
        """        
        SchurPrecon.__init__(self,
                             L,
                             prefix)
        self.operator_constructor = SchurOperatorConstructor(self)
        self.Q = self.operator_constructor.initializeQ()

    def setUp(self,global_ksp):
        self.operator_constructor.updateQ()
        self.Qv = self.Q.createSubMatrix(self.operator_constructor.linear_smoother.isv,
                                      self.operator_constructor.linear_smoother.isv)
        self.Qv_hat = p4pyPETSc.Mat().create()
        self.Qv_hat.setSizes(self.Qv.getSizes())
        self.Qv_hat.setType('aij')
        self.Qv_hat.setUp()
        self.Qv_hat.setDiagonal(self.Qv.getDiagonal())

        self.B = global_ksp.getOperators()[0].createSubMatrix(self.isp,self.isv)
        self.F = global_ksp.getOperators()[0].createSubMatrix(self.isv,self.isv)
        self.Bt = global_ksp.getOperators()[0].createSubMatrix(self.isv,self.isp)

        self.matcontext_inv = LSCInv_shell(self.Qv_hat,self.B,self.Bt,self.F)

        self._setSchurApproximation(global_ksp)
        self._setSchurlog(global_ksp)

class NavierStokes3D(NavierStokesSchur):
    def __init__(self,
                 L,
                 prefix=None,
                 velocity_block_preconditioner=False):
        """
        Initializes a base class for Navier-Stokes Schur complement
        preconditioners.

        Parameters
        ---------
        L : petsc4py matrix
            Defines the problem's operator
        prefix : str
            Specifies PETSc preconditioner prefix for setting options
        velocity_block_preconditioner : Bool
            Indicates whether the velocity block should be solved as
            a block preconditioner
        """                
        NavierStokesSchur.__init__(self,
                                   L,
                                   prefix,
                                   velocity_block_preconditioner=velocity_block_preconditioner)
        if self.velocity_block_preconditioner:
            self.velocity_block_preconditioner_set = False

    def setUp(self, global_ksp=None):
        try:
            if self.velocity_block_preconditioner_set is False:
                self._initialize_velocity_block_preconditioner(global_ksp)
                self.velocity_block_preconditioner_set = True
        except AttributeError:
            pass

        if self.velocity_block_preconditioner:
            self._setup_velocity_block_preconditioner(global_ksp)

        self._get_null_space_cls().apply_to_schur_block(global_ksp)


SimpleNavierStokes3D = NavierStokes3D

class SimpleDarcyFC(object):
    def __init__(self,L):
        L_sizes = L.getSizes()
        L_range = L.getOwnershipRange()
        print("L_sizes",L_sizes)
        neqns = L_sizes[0][0]
        print("neqns",neqns)
        self.saturationDOF = numpy.arange(L_range[0],L_range[0]+old_div(neqns,2),dtype="i")
        #print "saturation",self.saturationDOF
        self.pressureDOF = numpy.arange(L_range[0]+old_div(neqns,2),L_range[0]+neqns,dtype="i")
        #print "pressure",self.pressureDOF
        self.pc = p4pyPETSc.PC().create()
        self.pc.setType('fieldsplit')
        self.isp = p4pyPETSc.IS()
        self.isp.createGeneral(self.saturationDOF,comm=p4pyPETSc.COMM_WORLD)
        self.isv = p4pyPETSc.IS()
        self.isv.createGeneral(self.pressureDOF,comm=p4pyPETSc.COMM_WORLD)
        self.pc.setFieldSplitIS(self.isp)
        self.pc.setFieldSplitIS(self.isv)
    def setUp(self, global_ksp=None):
        pass

class NavierStokes2D(NavierStokesSchur):
    def __init__(self,
                 L,
                 prefix=None,
                 velocity_block_preconditioner=False):
        """
        Initializes a base class for Navier-Stokes Schur complement
        preconditioners.

        Parameters
        ---------
        L : petsc4py matrix
            Defines the problem's operator
        prefix : str
            Specifies PETSc preconditioner prefix for setting options
        velocity_block_preconditioner : Bool
            Indicates whether the velocity block should be solved as
            a block preconditioner
        """        
        NavierStokesSchur.__init__(self,
                                   L,
                                   prefix,
                                   velocity_block_preconditioner=velocity_block_preconditioner)
        if self.velocity_block_preconditioner:
            self.velocity_block_preconditioner_set = False

    def setUp(self, global_ksp=None):
        try:
            if self.velocity_block_preconditioner_set is False:
                self._initialize_velocity_block_preconditioner(global_ksp)
                self.velocity_block_preconditioner_set = True
        except AttributeError:
            pass

        if self.velocity_block_preconditioner:
            self._setup_velocity_block_preconditioner(global_ksp)

        self._get_null_space_cls().apply_to_schur_block(global_ksp)

SimpleNavierStokes2D = NavierStokes2D

class NavierStokesPressureCorrection(object):
    def __init__(self,L,prefix=None):
        self.L=L
        self.pc = p4pyPETSc.PC().create()
        if prefix:
            self.pc.setOptionsPrefix(prefix)
        self.pc.setFromOptions()
        self.hasNullSpace=True
        self.nsp = p4pyPETSc.NullSpace().create(constant=True,
                                                comm=p4pyPETSc.COMM_WORLD)
        self.L.setOption(p4pyPETSc.Mat.Option.SYMMETRIC, True)
        self.L.setNullSpace(self.nsp)
    def setUp(self, global_ksp=None):
        pass

class SimpleDarcyFC(object):
    def __init__(self,L):
        L_sizes = L.getSizes()
        L_range = L.getOwnershipRange()
        neqns = L_sizes[0][0]
        self.saturationDOF = numpy.arange(L_range[0],L_range[0]+old_div(neqns,2),dtype="i")
        self.pressureDOF = numpy.arange(L_range[0]+old_div(neqns,2),L_range[0]+neqns,dtype="i")
        self.pc = p4pyPETSc.PC().create()
        self.pc.setType('fieldsplit')
        self.isp = p4pyPETSc.IS()
        self.isp.createGeneral(self.saturationDOF,comm=p4pyPETSc.COMM_WORLD)
        self.isv = p4pyPETSc.IS()
        self.isv.createGeneral(self.pressureDOF,comm=p4pyPETSc.COMM_WORLD)
        self.pc.setFieldSplitIS(self.isp)
        self.pc.setFieldSplitIS(self.isv)
    def setUp(self, global_ksp=None):
        pass

class Jacobi(LinearSolver):
    """
    Damped Jacobi iteration.
    """
    from . import csmoothers
    def __init__(self,
                 L,
                 weight=1.0,
                 rtol_r  = 1.0e-4,
                 atol_r  = 1.0e-16,
                 rtol_du = 1.0e-4,
                 atol_du = 1.0e-16,
                 maxIts  = 100,
                 norm = l2Norm,
                 convergenceTest = 'r',
                 computeRates = True,
                 printInfo = True):
        LinearSolver.__init__(self,L,
                              rtol_r,
                              atol_r,
                              rtol_du,
                              atol_du,
                              maxIts,
                              norm,
                              convergenceTest,
                              computeRates,
                              printInfo)
        self.solverName = "Jacobi"
        self.M=Vec(self.n)
        self.w=weight
        self.node_order=numpy.arange(self.n,dtype="i")
    def prepare(self,b=None):
        if type(self.L).__name__ == 'ndarray':
            self.M = old_div(self.w,numpy.diagonal(self.L))
        elif type(self.L).__name__ == 'SparseMatrix':
            self.csmoothers.jacobi_NR_prepare(self.L,self.w,1.0e-16,self.M)
    def solve(self,u,r=None,b=None,par_u=None,par_b=None,initialGuessIsZero=False):
        (r,b) = self.solveInitialize(u,r,b,initialGuessIsZero)
        while (not self.converged(r) and
               not self.failed()):
            if type(self.L).__name__ == 'ndarray':
                self.du[:]=r
                self.du*=self.M
            elif type(self.L).__name__ == "SparseMatrix":
                self.csmoothers.jacobi_NR_solve(self.L,self.M,r,self.node_order,self.du)
            u -= self.du
            self.computeResidual(u,r,b)

class GaussSeidel(LinearSolver):
    """
    Damped Gauss-Seidel.
    """
    from . import csmoothers
    def __init__(self,
                 connectionList,
                 L,
                 weight=0.33,
                 sym=False,
                 rtol_r  = 1.0e-4,
                 atol_r  = 1.0e-16,
                 rtol_du = 1.0e-4,
                 atol_du = 1.0e-16,
                 maxIts  = 100,
                 norm = l2Norm,
                 convergenceTest = 'r',
                 computeRates = True,
                 printInfo = True):
        LinearSolver.__init__(self,L,
                              rtol_r,
                              atol_r,
                              rtol_du,
                              atol_du,
                              maxIts,
                              norm,
                              convergenceTest,
                              computeRates,
                              printInfo)
        self.solverName = "Gauss-Seidel"
        self.connectionList=connectionList
        self.M=Vec(self.n)
        self.node_order=numpy.arange(self.n,dtype="i")
        self.w=weight
        self.sym=sym
    def prepare(self,b=None):
        if type(self.L).__name__ == 'ndarray':
            self.M = old_div(self.w,numpy.diagonal(self.L))
        elif type(self.L).__name__ == 'SparseMatrix':
            self.csmoothers.gauss_seidel_NR_prepare(self.L,self.w,1.0e-16,self.M)
            #self.csmoothers.jacobi_NR_prepare(self.L,self.w,1.0e-16,self.M)
    def solve(self,u,r=None,b=None,par_u=None,par_b=None,initialGuessIsZero=False):
        (r,b) = self.solveInitialize(u,r,b,initialGuessIsZero)
        while (not self.converged(r) and
               not self.failed()):
            if type(self.L).__name__ == 'ndarray':
                self.du[:]=0.0
                for i in range(self.n):
                    rhat = r[i]
                    for j in self.connectionList[i]:
                        rhat -= self.L[j,i]*self.du[j]
                    self.du[i] = self.M[i]*rhat
                if self.sym == True:
                    u-= self.du
                    self.computeResidual(u,r,b)
                    self.du[:]=0.0
                    for i in range(self.n-1,-1,-1):
                        rhat = self.r[i]
                        for j in self.connectionList[i]:
                            rhat -= self.L[i,j]*self.du[j]
                    self.du[i] = self.M[i]*rhat
            elif type(self.L).__name__ == "SparseMatrix":
                self.csmoothers.gauss_seidel_NR_solve(self.L,self.M,r,self.node_order,self.du)
                #self.csmoothers.jacobi_NR_solve(self.L,self.M,r,self.node_order,self.du)
            u -= self.du
            self.computeResidual(u,r,b)

class StarILU(LinearSolver):
    """
    Alternating Schwarz Method on node stars.
    """
    from . import csmoothers
    def __init__(self,
                 connectionList,
                 L,
                 weight=1.0,
                 sym=False,
                 rtol_r  = 1.0e-4,
                 atol_r  = 1.0e-16,
                 rtol_du = 1.0e-4,
                 atol_du = 1.0e-16,
                 maxIts  = 100,
                 norm = l2Norm,
                 convergenceTest = 'r',
                 computeRates = True,
                 printInfo = True):
        LinearSolver.__init__(self,L,
                              rtol_r,
                              atol_r,
                              rtol_du,
                              atol_du,
                              maxIts,
                              norm,
                              convergenceTest,
                              computeRates,
                              printInfo)
        self.solverName = "StarILU"
        self.w=weight
        self.sym=sym
        if type(self.L).__name__ == 'ndarray':
            self.connectionList=connectionList
            self.subdomainIndecesList=[]
            self.subdomainSizeList=[]
            self.subdomainL=[]
            self.subdomainR=[]
            self.subdomainDU=[]
            self.subdomainSolvers=[]
            self.globalToSubdomain=[]
            for i in range(self.n):
                self.subdomainIndecesList.append([])
                connectionList[i].sort()
                self.globalToSubdomain.append(dict([(j,J+1) for J,j in
                                                    enumerate(connectionList[i])]))
                self.globalToSubdomain[i][i]=0
                nSubdomain = len(connectionList[i])+1
                self.subdomainR.append(Vec(nSubdomain))
                self.subdomainDU.append(Vec(nSubdomain))
                self.subdomainSizeList.append(len(connectionList[i]))
                self.subdomainL.append(Mat(nSubdomain,nSubdomain))
                for J,j in enumerate(connectionList[i]):
                    self.subdomainIndecesList[i].append(set(connectionList[i]) &
                                                        set(connectionList[j]))
                    self.subdomainIndecesList[i][J].update([i,j])
        elif type(L).__name__ == 'SparseMatrix':
            self.node_order=numpy.arange(self.n,dtype="i")
            self.asmFactorObject = self.csmoothers.ASMFactor(L)
    def prepare(self,b=None):
        if type(self.L).__name__ == 'ndarray':
            self.subdomainSolvers=[]
            for i in range(self.n):
                self.subdomainL[i][0,0] = self.L[i,i]
                for J,j in enumerate(self.connectionList[i]):
                    #first do row 0 (star center)
                    self.subdomainL[i][J+1,0] = self.L[j,i]
                    #now do boundary rows
                    for k in self.subdomainIndecesList[i][J]:
                        K = self.globalToSubdomain[i][k]
                        self.subdomainL[i][K,J+1]=self.L[k,j]
                self.subdomainSolvers.append(LU(self.subdomainL[i]))
                self.subdomainSolvers[i].prepare()
        elif type(self.L).__name__ == 'SparseMatrix':
            self.csmoothers.asm_NR_prepare(self.L,self.asmFactorObject)
    def solve(self,u,r=None,b=None,par_u=None,par_b=None,initialGuessIsZero=False):
        (r,b) = self.solveInitialize(u,r,b,initialGuessIsZero)
        while (not self.converged(r) and
               not self.failed()):
            self.du[:]=0.0
            if type(self.L).__name__ == 'ndarray':
                for i in range(self.n):
                    #load subdomain residual
                    self.subdomainR[i][0] = r[i] - self.L[i,i]*self.du[i]
                    for j in self.connectionList[i]:
                        self.subdomainR[i][0] -= self.L[j,i]*self.du[j]
                    for J,j in enumerate(self.connectionList[i]):
                        self.subdomainR[i][J+1]=r[j] - self.L[j,j]*self.du[j]
                        for k in self.connectionList[j]:
                            self.subdomainR[i][J+1] -= self.L[k,j]*self.du[k]
                    #solve
                    self.subdomainSolvers[i].solve(u=self.subdomainDU[i],
                                                   b=self.subdomainR[i])
                    #update du
                    self.subdomainDU[i]*=self.w
                    self.du[i]+=self.subdomainDU[i][0]
                    for J,j in enumerate(self.connectionList[i]):
                        self.du[j] += self.subdomainDU[i][J+1]
            elif type(self.L).__name__ == 'SparseMatrix':
                self.csmoothers.asm_NR_solve(self.L,self.w,self.asmFactorObject,self.node_order,r,self.du)
            u -= self.du
            self.computeResidual(u,r,b)

class StarBILU(LinearSolver):
    """
    Alternating Schwarz Method on 'blocks' consisting of consectutive rows in system for things like dg ...
    """
    from . import csmoothers
    def __init__(self,
                 connectionList,
                 L,
                 bs=1,
                 weight=1.0,
                 sym=False,
                 rtol_r  = 1.0e-4,
                 atol_r  = 1.0e-16,
                 rtol_du = 1.0e-4,
                 atol_du = 1.0e-16,
                 maxIts  = 100,
                 norm = l2Norm,
                 convergenceTest = 'r',
                 computeRates = True,
                 printInfo = True):
        LinearSolver.__init__(self,L,
                              rtol_r,
                              atol_r,
                              rtol_du,
                              atol_du,
                              maxIts,
                              norm,
                              convergenceTest,
                              computeRates,
                              printInfo)
        self.solverName = "StarBILU"
        self.w=weight
        self.sym=sym
        self.bs = bs
        if type(self.L).__name__ == 'ndarray':
            raise NotImplementedError
        elif type(L).__name__ == 'SparseMatrix':
            self.node_order=numpy.arange(self.n,dtype="i")
            self.basmFactorObject = self.csmoothers.BASMFactor(L,bs)
    def prepare(self,b=None):
        if type(self.L).__name__ == 'ndarray':
            raise NotImplementedError
        elif type(self.L).__name__ == 'SparseMatrix':
            self.csmoothers.basm_NR_prepare(self.L,self.basmFactorObject)
    def solve(self,u,r=None,b=None,par_u=None,par_b=None,initialGuessIsZero=False):
        (r,b) = self.solveInitialize(u,r,b,initialGuessIsZero)
        while (not self.converged(r) and
               not self.failed()):
            #mwf debug
            logEvent("StarBILU norm_r= %s norm_du= %s " % (self.norm_r,self.norm_du))
            self.du[:]=0.0
            if type(self.L).__name__ == 'ndarray':
                raise NotImplementedError
            elif type(self.L).__name__ == 'SparseMatrix':
                self.csmoothers.basm_NR_solve(self.L,self.w,self.basmFactorObject,self.node_order,r,self.du)
            u -= self.du
            self.computeResidual(u,r,b)
class TwoLevel(LinearSolver):
    """
    A generic two-level multiplicative Schwarz solver.
    """
    def __init__(self,
                 prolong,
                 restrict,
                 coarseL,
                 preSmoother,
                 postSmoother,
                 coarseSolver,
                 L,
                 prepareCoarse=False,
                 rtol_r  = 1.0e-4,
                 atol_r  = 1.0e-16,
                 rtol_du = 1.0e-4,
                 atol_du = 1.0e-16,
                 maxIts  = 100,
                 norm = l2Norm,
                 convergenceTest = 'r',
                 computeRates = True,
                 printInfo = True):
        LinearSolver.__init__(self,L,
                              rtol_r,
                              atol_r,
                              rtol_du,
                              atol_du,
                              maxIts,
                              norm,
                              convergenceTest,
                              computeRates,
                              printInfo)
        self.solverName = "TwoLevel"
        self.prolong = prolong
        self.restrict = restrict
        self.cL = coarseL
        self.preSmoother = preSmoother
        self.postSmoother = postSmoother
        self.coarseSolver = coarseSolver
        self.cb = Vec(prolong.shape[1])
        self.cr = Vec(prolong.shape[1])
        self.cdu = Vec(prolong.shape[1])
        self.prepareCoarse=prepareCoarse
    def prepare(self,b=None):
        self.preSmoother.prepare()
        self.postSmoother.prepare()
        if self.prepareCoarse is True:
            self.coarseSolver.prepare()
    def solve(self,u,r=None,b=None,par_u=None,par_b=None,initialGuessIsZero=False):
        (r,b) = self.solveInitialize(u,r,b,initialGuessIsZero)
        while (not self.converged(r) and
               not self.failed()):
            self.preSmoother.solve(u,r,b,initialGuessIsZero)
            initialGuessIsZero=False
            self.restrict.matvec(r,self.cb)
            self.cdu[:]=0.0
            self.coarseSolver.solve(u=self.cdu,r=self.cr,b=self.cb,initialGuessIsZero=True)
            self.prolong.matvec(self.cdu,self.du)
            u-=self.du
            self.computeResidual(u,r,b)
            self.postSmoother.solve(u,r,b,initialGuessIsZero=False)

class MultilevelLinearSolver(object):
    """
    A generic multilevel solver.
    """
    def __init__(self,levelLinearSolverList,computeRates=False,printInfo=False):
        self.printInfo=printInfo
        self.solverList=levelLinearSolverList
        self.nLevels = len(self.solverList)
        self.computeEigenvalues = False
        for l in range(self.nLevels):
            levelLinearSolverList[l].computeRates=computeRates
            levelLinearSolverList[l].printInfo=self.printInfo
    def info(self):
        self.infoString="********************Start Multilevel Linear Solver Info*********************\n"
        for l in range(self.nLevels):
            self.infoString += "**************Start Level %i Info********************\n" % l
            self.infoString += self.solverList[l].info()
            self.infoString += "**************End Level %i Info********************\n" % l
        self.infoString+="********************End Multilevel Linear Solver Info*********************\n"
        return self.infoString

class MGM(MultilevelLinearSolver):
    """
    A generic multigrid W cycle.
    """
    def __init__(self,
                 prolongList,
                 restrictList,
                 LList,
                 preSmootherList,
                 postSmootherList,
                 coarseSolver,
                 mgItsList=[],
                 printInfo=False,
                 computeRates=False):
        self.printInfo=printInfo
        self.nLevels = len(LList)
        self.solverList=[coarseSolver]
        for i in range(1,len(LList)):
            if mgItsList ==[]:
                mgItsList.append(1)
            self.solverList.append(TwoLevel(prolong = prolongList[i],
                                            restrict = restrictList[i],
                                            coarseL = LList[i-1],
                                            preSmoother = preSmootherList[i],
                                            postSmoother = postSmootherList[i],
                                            coarseSolver = self.solverList[i-1],
                                            L = LList[i],
                                            maxIts = mgItsList[i],
                                            convergenceTest = 'its',
                                            computeRates=computeRates,
                                            printInfo=False))
        self.mgmSolver = self.solverList[self.nLevels-1]
        self.solverName = "TwoLevel"
    def prepare(self,b=None):
        for s in self.solverList:
            s.prepare()

    def solve(self,u,r=None,b=None,initialGuessIsZero=False):
        self.mgmSolver.solve(u,r,b,initialGuessIsZero)

class NI(MultilevelLinearSolver):
    """
    A generic nested iteration solver.
    """
    def __init__(self,
                 solverList,
                 prolongList,
                 restrictList,
                 maxIts=None,
                 tolList=None,
                 atol=None,
                 computeRates=True,
                 printInfo=False):
        self.levelSolverList=solverList
        self.solverList = [self for n in range(len(solverList))]
        MultilevelLinearSolver.__init__(self,self.solverList,computeRates=computeRates,printInfo=printInfo)
        self.prolongList = prolongList
        self.restrictList = restrictList
        self.fineMesh = self.nLevels - 1
        self.uList=[]
        self.bList=[]
        self.levelDict={}
        for l in range(self.fineMesh+1):
            n = solverList[l].n
            self.levelDict[n] = l
            self.uList.append(Vec(n))
            self.bList.append(Vec(n))
        self.levelDict[solverList[-1].n]=self.fineMesh
        self.uList.append([])
        self.bList.append([])
        self.maxIts = maxIts
        self.tolList = tolList
        self.atol_r=atol
        self.printInfo=printInfo
        self.infoString=''
    def setResTol(self,rtol,atol):
        if self.tolList is not None:
            for l in range(self.nLevels):
                self.tolList[l] = rtol
            self.atol_r = atol
    def prepare(self,b=None):
        if b is not None:
            currentMesh = self.levelDict[b.shape[0]]
        else:
            currentMesh = self.fineMesh
        for s in self.levelSolverList[:currentMesh+1]:
            s.prepare()
    def solve(self,u,r=None,b=None,par_u=None,par_b=None,initialGuessIsZero=False):
        currentMesh = self.levelDict[b.shape[0]]
        if currentMesh > 0:
            self.uList[currentMesh][:] = u
            self.bList[currentMesh][:] = b
            for l in range(currentMesh,1,-1):
                if not initialGuessIsZero:
                    self.restrictList[l].matvec(self.uList[l],self.uList[l-1])
                self.restrictList[l].matvec(self.bList[l],self.bList[l-1])
            if initialGuessIsZero:
                self.uList[0][:]=0.0
        for l in range(currentMesh):
            if self.tolList is not None:
                self.switchToResidualConvergence(self.levelSolverList[l],
                                                 self.tolList[l])
            self.levelSolverList[l].solve(u=self.uList[l],b=self.bList[l],initialGuessIsZero=initialGuessIsZero)
            initialGuessIsZero=False
            if self.tolList is not None:
                self.revertToFixedIteration(self.levelSolverList[l])
            if l < currentMesh -1:
                self.prolongList[l+1].matvec(self.uList[l],self.uList[l+1])
            else:
                self.prolongList[l+1].matvec(self.uList[l],u)
        if self.tolList is not None:
            self.switchToResidualConvergence(self.levelSolverList[currentMesh],
                                             self.tolList[currentMesh])
        self.levelSolverList[currentMesh].solve(u,r,b,initialGuessIsZero)
        self.infoString += "**************Start Level %i Info********************\n" % currentMesh
        self.infoString+=self.levelSolverList[currentMesh].info()
        self.infoString += "**************End Level %i Info********************\n" % currentMesh
        if self.tolList is not None:
            self.revertToFixedIteration(self.levelSolverList[currentMesh])
    def solveMultilevel(self,bList,uList,par_bList=None,par_uList=None,initialGuessIsZero=False):
        self.infoString="*************Start Multilevel Linear Solver Info*******************\n"
        for l in range(self.fineMesh):
            if self.tolList is not None:
                self.switchToResidualConvergence(self.levelSolverList[l],self.tolList[l])
            self.levelSolverList[l].solve(u=uList[l],b=bList[l],initialGuessIsZero=initialGuessIsZero)
            initialGuessIsZero=False
            if self.tolList is not None:
                self.revertToFixedIteration(self.levelSolverList[l])
            self.prolongList[l+1].matvec(uList[l],uList[l+1])
            self.infoString += "**************Start Level %i Info********************\n" % l
            self.infoString+=self.levelSolverList[l].info()
            self.infoString += "**************End Level %i Info********************\n" % l
        if self.tolList is not None:
            self.switchToResidualConvergence(self.levelSolverList[self.fineMesh],self.tolList[self.fineMesh])
        self.levelSolverList[self.fineMesh].solve(u=uList[self.fineMesh],b=bList[self.fineMesh],initialGuessIsZero=initialGuessIsZero)
        self.infoString += "**************Start Level %i Info********************\n" % l
        self.infoString+=self.levelSolverList[self.fineMesh].info()
        self.infoString += "**************End Level %i Info********************\n" % l
        if self.tolList is not None:
            self.revertToFixedIteration(self.levelSolverList[self.fineMesh])
        self.infoString+="********************End Multilevel Linear Solver Info*********************\n"
    def info(self):
        return self.infoString
    def switchToResidualConvergence(self,solver,rtol):
        self.saved_ctest = solver.convergenceTest
        self.saved_rtol_r = solver.rtol_r
        self.saved_atol_r = solver.atol_r
        self.saved_maxIts = solver.maxIts
        self.saved_printInfo = solver.printInfo
        solver.convergenceTest = 'r'
        solver.rtol_r = rtol
        solver.atol_r = self.atol_r
        solver.maxIts = self.maxIts
        solver.printInfo = self.printInfo
    def revertToFixedIteration(self,solver):
        solver.convergenceTest = self.saved_ctest
        solver.rtol_r = self.saved_rtol_r
        solver.atol_r = self.saved_atol_r
        solver.maxIts = self.saved_maxIts
        solver.printInfo = self.saved_printInfo

    def info(self):
        return self.infoString
"""
A function for setting up a multilevel linear solver.
"""
def multilevelLinearSolverChooser(linearOperatorList,
                                  par_linearOperatorList,
                                  multilevelLinearSolverType=NI,
                                  relativeToleranceList=None,
                                  absoluteTolerance=1.0e-8,
                                  solverConvergenceTest='r',
                                  solverMaxIts=500,
                                  printSolverInfo=False,
                                  computeSolverRates=False,
                                  levelLinearSolverType=MGM,
                                  printLevelSolverInfo=False,
                                  computeLevelSolverRates=False,
                                  smootherType=Jacobi,
                                  prolongList=None,
                                  restrictList=None,
                                  connectivityListList=None,
                                  cycles=3,
                                  preSmooths=3,
                                  postSmooths=3,
                                  printSmootherInfo=False,
                                  computeSmootherRates=False,
                                  smootherConvergenceTest='its',
                                  relaxationFactor=None,
                                  computeEigenvalues=False,
                                  parallelUsesFullOverlap = True,
                                  par_duList=None,
                                  solver_options_prefix=None,
                                  linearSolverLocalBlockSize=1,
                                  linearSmootherOptions=()):
    logEvent("multilevelLinearSolverChooser type= %s" % multilevelLinearSolverType)
    if (multilevelLinearSolverType == PETSc or
        multilevelLinearSolverType == KSP_petsc4py or
        multilevelLinearSolverType == LU or
        multilevelLinearSolverType == Jacobi or
        multilevelLinearSolverType == GaussSeidel or
        multilevelLinearSolverType == StarILU or
        multilevelLinearSolverType == StarBILU or
        multilevelLinearSolverType == MGM):
        levelLinearSolverType = multilevelLinearSolverType
        printLevelLinearSolverInfo = printSolverInfo
        computeLevelSolverRates = computeSolverRates
    nLevels = len(linearOperatorList)
    multilevelLinearSolver = None
    levelLinearSolverList = []
    levelLinearSolver = None
    if levelLinearSolverType == MGM:
        preSmootherList=[]
        postSmootherList=[]
        mgItsList=[]
        for l in range(nLevels):
            mgItsList.append(cycles)
            if l > 0:
                if smootherType == Jacobi:
                    if relaxationFactor is None:
                        relaxationFactor = old_div(4.0,5.0)
                    preSmootherList.append(Jacobi(L=linearOperatorList[l],
                                                  weight=relaxationFactor,
                                                  maxIts=preSmooths,
                                                  convergenceTest = smootherConvergenceTest,
                                                  computeRates = computeSmootherRates,
                                                  printInfo = printSmootherInfo))
                    postSmootherList.append(Jacobi(L=linearOperatorList[l],
                                                   weight=relaxationFactor,
                                                   maxIts=postSmooths,
                                                   convergenceTest = smootherConvergenceTest,
                                                   computeRates = computeSmootherRates,
                                                   printInfo = printSmootherInfo))
                elif smootherType == GaussSeidel:
                    if relaxationFactor is None:
                        relaxationFactor = 0.33
                    preSmootherList.append(GaussSeidel(connectionList = connectivityListList[l],
                                                       L=linearOperatorList[l],
                                                       weight=relaxationFactor,
                                                       maxIts =  preSmooths,
                                                       convergenceTest = smootherConvergenceTest,
                                                       computeRates = computeSmootherRates,
                                                       printInfo = printSmootherInfo))
                    postSmootherList.append(GaussSeidel(connectionList = connectivityListList[l],
                                                        L=linearOperatorList[l],
                                                        weight=relaxationFactor,
                                                        maxIts =  postSmooths,
                                                        convergenceTest = smootherConvergenceTest,
                                                        computeRates = computeSmootherRates,
                                                        printInfo = printSmootherInfo))
                elif smootherType == StarILU:
                    if relaxationFactor is None:
                        relaxationFactor = 1.0
                    preSmootherList.append(StarILU(connectionList = connectivityListList[l],
                                                   L=linearOperatorList[l],
                                                   weight=relaxationFactor,
                                                   maxIts =  preSmooths,
                                                   convergenceTest = smootherConvergenceTest,
                                                   computeRates = computeSmootherRates,
                                                   printInfo = printSmootherInfo))
                    postSmootherList.append(StarILU(connectionList = connectivityListList[l],
                                                    L=linearOperatorList[l],
                                                    weight=relaxationFactor,
                                                    maxIts =  postSmooths,
                                                    convergenceTest = smootherConvergenceTest,
                                                    computeRates = computeSmootherRates,
                                                    printInfo = printSmootherInfo))
                elif smootherType == StarBILU:
                    if relaxationFactor is None:
                        relaxationFactor = 1.0
                    preSmootherList.append(StarBILU(connectionList = connectivityListList[l],
                                                    L=linearOperatorList[l],
                                                    bs = linearSolverLocalBlockSize,
                                                    weight=relaxationFactor,
                                                    maxIts =  preSmooths,
                                                    convergenceTest = smootherConvergenceTest,
                                                    computeRates = computeSmootherRates,
                                                    printInfo = printSmootherInfo))
                    postSmootherList.append(StarBILU(connectionList = connectivityListList[l],
                                                     L=linearOperatorList[l],
                                                     bs = linearSolverLocalBlockSize,
                                                     weight=relaxationFactor,
                                                     maxIts =  postSmooths,
                                                     convergenceTest = smootherConvergenceTest,
                                                     computeRates = computeSmootherRates,
                                                     printInfo = printSmootherInfo))
                else:
                    logEvent("smootherType unrecognized")
            else:
                preSmootherList.append([])
                postSmootherList.append([])
                coarseSolver = LU(L=linearOperatorList[l])
        levelLinearSolver = MGM(prolongList = prolongList,
                                restrictList = restrictList,
                                LList = linearOperatorList,
                                preSmootherList = preSmootherList,
                                postSmootherList = postSmootherList,
                                coarseSolver = coarseSolver,
                                mgItsList = mgItsList,
                                printInfo = printLevelSolverInfo,
                                computeRates = computeLevelSolverRates)
        levelLinearSolverList = levelLinearSolver.solverList
    elif levelLinearSolverType == LU:
        for l in range(nLevels):
            levelLinearSolverList.append(LU(linearOperatorList[l],computeEigenvalues))
        levelLinearSolver = levelLinearSolverList
    elif levelLinearSolverType == PETSc:
        for l in range(nLevels):
            levelLinearSolverList.append(PETSc(linearOperatorList[l],par_linearOperatorList[l],
                                               prefix=solver_options_prefix))
            if solverConvergenceTest == 'r-true' and par_duList is not None:
                levelLinearSolverList[-1].useTrueResidualTest(par_duList[l])
        levelLinearSolver = levelLinearSolverList
    elif levelLinearSolverType == KSP_petsc4py:
        for l in range(nLevels):
            levelLinearSolverList.append(KSP_petsc4py(linearOperatorList[l],par_linearOperatorList[l],
                                                      maxIts = solverMaxIts,
                                                      convergenceTest = solverConvergenceTest,
                                                      rtol_r = relativeToleranceList[l],
                                                      atol_r = absoluteTolerance,
                                                      computeRates = computeLevelSolverRates,
                                                      printInfo = printLevelLinearSolverInfo,
                                                      prefix=solver_options_prefix,
                                                      Preconditioner=smootherType,
                                                      connectionList = connectivityListList[l],
                                                      linearSolverLocalBlockSize = linearSolverLocalBlockSize,
                                                      preconditionerOptions = linearSmootherOptions))
            #if solverConvergenceTest == 'r-true' and par_duList is not None:
            #    levelLinearSolverList[-1].useTrueResidualTest(par_duList[l])
        levelLinearSolver = levelLinearSolverList
    elif levelLinearSolverType == Jacobi:
        if relaxationFactor is None:
            relaxationFactor = old_div(4.0,5.0)
        for l in range(nLevels):
            levelLinearSolverList.append(Jacobi(L=linearOperatorList[l],
                                                weight=relaxationFactor,
                                                maxIts = solverMaxIts,
                                                convergenceTest = solverConvergenceTest,
                                                rtol_r = relativeToleranceList[l],
                                                atol_r = absoluteTolerance,
                                                computeRates = computeLevelSolverRates,
                                                printInfo = printLevelSolverInfo))
        levelLinearSolver = levelLinearSolverList
    elif levelLinearSolverType == GaussSeidel:
        if relaxationFactor is None:
            relaxationFactor=0.33
        for l in range(nLevels):
            levelLinearSolverList.append(GaussSeidel(connectionList = connectivityListList[l],
                                                     L=linearOperatorList[l],
                                                     weight = relaxationFactor,
                                                     maxIts = solverMaxIts,
                                                     convergenceTest = solverConvergenceTest,
                                                     rtol_r = relativeToleranceList[l],
                                                     atol_r = absoluteTolerance,
                                                     computeRates = computeLevelSolverRates,
                                                     printInfo = printLevelSolverInfo))
        levelLinearSolver = levelLinearSolverList
    elif levelLinearSolverType == StarILU:
        if relaxationFactor is None:
            relaxationFactor=1.0
        for l in range(nLevels):
            levelLinearSolverList.append(StarILU(connectionList = connectivityListList[l],
                                                 L=linearOperatorList[l],
                                                 weight=relaxationFactor,
                                                 maxIts = solverMaxIts,
                                                 convergenceTest = solverConvergenceTest,
                                                 rtol_r = relativeToleranceList[l],
                                                 atol_r = absoluteTolerance,
                                                 computeRates = computeLevelSolverRates,
                                                 printInfo = printLevelSolverInfo))
        levelLinearSolver = levelLinearSolverList
    elif levelLinearSolverType == StarBILU:
        if relaxationFactor is None:
            relaxationFactor=1.0
        for l in range(nLevels):
            levelLinearSolverList.append(StarBILU(connectionList = connectivityListList[l],
                                                  L=linearOperatorList[l],
                                                  bs= linearSolverLocalBlockSize,
                                                  weight=relaxationFactor,
                                                  maxIts = solverMaxIts,
                                                  convergenceTest = solverConvergenceTest,
                                                  rtol_r = relativeToleranceList[l],
                                                  atol_r = absoluteTolerance,
                                                  computeRates = computeLevelSolverRates,
                                                  printInfo = printLevelSolverInfo))
        levelLinearSolver = levelLinearSolverList
    else:
        raise RuntimeError("!!!!!!!!!!!!!!!!!!!!!!!!!!!!!!!!!!!!Unknown level linear solver "+ levelLinearSolverType)
    if multilevelLinearSolverType == NI:
        multilevelLinearSolver = NI(solverList = levelLinearSolverList,
                                    prolongList = prolongList,
                                    restrictList = restrictList,
                                    maxIts  = solverMaxIts,
                                    tolList = relativeToleranceList,
                                    atol    = absoluteTolerance,
                                    printInfo= printSolverInfo,
                                    computeRates = computeSolverRates)
    elif (multilevelLinearSolverType == PETSc or
          multilevelLinearSolverType == KSP_petsc4py or
          multilevelLinearSolverType == LU or
          multilevelLinearSolverType == Jacobi or
          multilevelLinearSolverType == GaussSeidel or
          multilevelLinearSolverType == StarILU or
          multilevelLinearSolverType == StarBILU or
          multilevelLinearSolverType == MGM):
        multilevelLinearSolver = MultilevelLinearSolver(levelLinearSolverList,
                                                        computeRates = computeSolverRates,
                                                        printInfo=printSolverInfo)
    else:
        raise RuntimeError("Unknown linear solver %s" % multilevelLinearSolverType)
    if (levelLinearSolverType == LU):
        directSolverFlag=True
    else:
        directSolverFlag=False
    for levelSolver in multilevelLinearSolver.solverList:
        levelSolver.par_fullOverlap = parallelUsesFullOverlap
    return (multilevelLinearSolver,directSolverFlag)

## @}

if __name__ == '__main__':
    from LinearAlgebra import *
    from . import LinearSolvers
    from .LinearSolvers import *
    import Gnuplot
    from Gnuplot import *
    from math import *
    from RandomArray import *
    gf = Gnuplot.Gnuplot()
    gf("set terminal x11")
    ginit = Gnuplot.Gnuplot()
    ginit("set terminal x11")
    gsol = Gnuplot.Gnuplot()
    gsol("set terminal x11")
    gsolNI = Gnuplot.Gnuplot()
    gsolNI("set terminal x11")
    gres = Gnuplot.Gnuplot()
    gres("set terminal x11")
    levels = 7
    n=2**levels + 1
    h =old_div(1.0,(n-1.0))
    freq=10
    uFine = uniform(0,1,(n))
    uFine[0]=0.0
    uFine[n-1]=0.0
    xFine = numpy.arange(0,1.0+h,h,dtype='d')
    bFine = (freq*2*pi)**2*numpy.sin(freq*2*pi*xFine)
    gf.plot(Gnuplot.Data(xFine,bFine))
    ginit.plot(Gnuplot.Data(xFine,uFine))
    uList=[]
    bList=[]
    prolongList=[]
    restrictList=[]
    LList=[]
    LDList=[]
    hList=[]
    meshList=[]
    preSmootherList=[]
    postSmootherList=[]
    mgItsList=[]
    for l in range(levels):
        N = 2**(l+1) + 1
        L = SparseMat_old(N-2,N-2,3*(N-2),sym=True)
        LD = Mat(N-2,N-2)
        H = old_div(1.0,(N-1.0))
        hList.append(H)
        mgItsList.append(6)
        meshList.append(numpy.arange(0,1.0+H,H,dtype='d')[1:N-1])
        u = uniform(0,1,(N))
        u[0]  = 0.0
        u[N-1] = 0.0
        b = (freq*2*pi)**2*numpy.sin(freq*2*pi*meshList[l])
        uList.append(u[1:N-1])
        bList.append(b)
        beginAssembly(L)
        for i in range(N-2):
            L[i,i] = old_div(2.0,H**2)
            LD[i,i] = old_div(2.0,H**2)
            if i > 0:
                L[i,i-1] = old_div(-1.0,H**2)
                LD[i,i-1] = old_div(-1.0,H**2)
            if i < N-3:
                L[i,i+1] = old_div(-1.0,H**2)
                LD[i,i+1] = old_div(-1.0,H**2)
            endAssembly(L)
        LList.append(L)
        LDList.append(LD)
        if l > 0:
            cN = old_div((N - 1),2) + 1
            restrict = SparseMat_old(cN-2,N-2,3*(N-2))
            prolong = SparseMat_old(N-2,cN-2,3*(N-2))
            for i in range(cN-2):
                restrict[i,2*i]   = old_div(1.0,4.0)
                restrict[i,2*i+1] = old_div(2.0,4.0)
                restrict[i,2*i+2] = old_div(1.0,4.0)
                prolong[2*i,i] = old_div(1.0,2.0)
                prolong[2*i+1,i]= old_div(2.0,2.0)
                prolong[2*i+2,i]= old_div(1.0,2.0)
            restrict.to_csr()
            restrictList.append(restrict)
            prolong.to_csr()
            prolongList.append(prolong)
            N = cN
            preSmootherList.append(Jacobi(L,old_div(2.0,3.0),3))
            postSmootherList.append(Jacobi(L,old_div(2.0,3.0),3))
        else:
            restrictList.append([])
            prolongList.append([])
            preSmootherList.append([])
            postSmootherList.append([])
            coarseSolver = Jacobi(L,1.0,1)
    mgm = MGM(prolongList,restrictList,LList,preSmootherList,postSmootherList,coarseSolver,mgItsList)
    mgm.prepare()
    rnorm=1.0
    mgits = 0
    while rnorm > 1.0e-8 and mgits < 20:
        mgits +=1
        mgm.solve(u=uFine[1:n-1],b=bFine[1:n-1])
        rnorm = wl2Norm(mgm.residual(),h)
    gsol.plot(Gnuplot.Data(xFine,uFine,title='numerical solution-MGM'),
              Gnuplot.Data(xFine,numpy.sin(freq*2*pi*xFine),title='exact solution'))
    #gres.plot(Gnuplot.Data(x[1:n-1],mgm.smootherList[0].res,title='final residual'))
    ni = NI(mgm.solverList,prolongList,restrictList)
    ni.prepare()
    ni.solveMultilevel(bList,uList)
    rnorm = wl2Norm(ni.residual(),h)
    gsolNI.plot(Gnuplot.Data(meshList[-1],uList[-1],
                             title='numerical solution-NI'),
                Gnuplot.Data(meshList[-1],numpy.sin(freq*2*pi*meshList[-1]),
                             title='exact solution'))
    evals=[]
    for a,b,u,h in zip(LDList,bList,uList,hList):
        lu = LU(a,computeRes=True)
        lu.prepare(b)
        lu.solve(u,b)
        dev = DenseEigenvalues(a)
        dev.computeEigenvalues()
        evals.append(dev.eigenvalues)
        ratio = (old_div(max(abs(dev.eigenvalues)),min(abs(dev.eigenvalues))))*(h**2)
        print("k*h**2 %12.5E" % ratio)
    gevals = Gnuplot.Gnuplot()
    gevals("set terminal x11")
    gevals.plot(Gnuplot.Data(evals[0],title='eigenvalues'))
    for ev in evals[1:]:
        gevals.replot(Gnuplot.Data(ev,title='eigenvalues'))
    input('Please press return to continue... \n')

class StorageSet(set):
    def __init__(self,initializer=[],shape=(0,),storageType='d'):
        set.__init__(self,initializer)
        self.shape = shape
        self.storageType = storageType
    def allocate(self,storageDict):
        for k in self:
            storageDict[k] = numpy.zeros(self.shape,self.storageType)

class OperatorConstructor(object):
    """ Base class for operator constructors. """
    def __init__(self,model):
        self.model = model

    def attachMassOperator(self):
        """Create the discrete Mass operator. """
        self._mass_val = self.model.nzval.copy()
        self._mass_val.fill(0.)
        self.MassOperator = SparseMat(self.model.nFreeVDOF_global,
                                      self.model.nFreeVDOF_global,
                                      self.model.nnz,
                                      self._mass_val,
                                      self.model.colind,
                                      self.model.rowptr)

    def attachInvScaledMassOperator(self):
        """ Create discrete InvScaled Mass operator. """
        self._inv_scaled_mass_val = self.model.nzval.copy()
        self._inv_scaled_mass_val.fill(0.)
        self.TPInvScaledMassOperator = SparseMat(self.model.nFreeVDOF_global,
                                                 self.model.nFreeVDOF_global,
                                                 self.model.nnz,
                                                 self._inv_scaled_mass_val,
                                                 self.model.colind,
                                                 self.model.rowptr)

    def attachScaledMassOperator(self):
        """ Create discrete Scaled Mass operator. """
        self._scaled_mass_val = self.model.nzval.copy()
        self._scaled_mass_val.fill(0.)
        self.TPScaledMassOperator = SparseMat(self.model.nFreeVDOF_global,
                                              self.model.nFreeVDOF_global,
                                              self.model.nnz,
                                              self._scaled_mass_val,
                                              self.model.colind,
                                              self.model.rowptr)

    def attachLaplaceOperator(self):
        """ Create discrete Laplace matrix operator. """
        self._laplace_val = self.model.nzval.copy()
        self._laplace_val.fill(0.)
        self.TPInvScaledLaplaceOperator = SparseMat(self.model.nFreeVDOF_global,
                                                    self.model.nFreeVDOF_global,
                                                    self.model.nnz,
                                                    self._laplace_val,
                                                    self.model.colind,
                                                    self.model.rowptr)

    def attachTPAdvectionOperator(self):
        """ Create discrete Advection matrix operator. """
        self._advection_val = self.model.nzval.copy()
        self._advection_val.fill(0.)
        self.TPScaledAdvectionOperator = SparseMat(self.model.nFreeVDOF_global,
                                                   self.model.nFreeVDOF_global,
                                                   self.model.nnz,
                                                   self._advection_val,
                                                   self.model.colind,
                                                   self.model.rowptr)

class OperatorConstructor_rans2p(OperatorConstructor):
    """ A class for building common discrete rans2p operators.

    Arguments:
    ----------
    LevelModel : :class:`proteus.mprans.RANS2P.LevelModel`
        Level transport model derived from the rans2p class.
    """
    def __init__(self,levelModel):
        OperatorConstructor.__init__(self,levelModel)

    def updateTPAdvectionOperator(self,
                                  density_scaling):
        """
        Update the discrete two-phase advection operator matrix.

        Parameters
        ----------
        density_scaling : bool
            Indicates whether advection terms should be scaled with
            the density (True) or 1 (False)
        """
        rho_0 = density_scaling*self.model.coefficients.rho_0 + (1-density_scaling)*1
        nu_0 = density_scaling*self.model.coefficients.nu_0 + (1-density_scaling)*1
        rho_1 = density_scaling*self.model.coefficients.rho_1 + (1-density_scaling)*1
        nu_1 = density_scaling*self.model.coefficients.nu_1 + (1-density_scaling)*1        

        self.TPScaledAdvectionOperator.getCSRrepresentation()[2].fill(0.)
        self.model.rans2p.getTwoPhaseAdvectionOperator(self.model.u[0].femSpace.elementMaps.psi,
                                                       self.model.u[0].femSpace.elementMaps.grad_psi,
                                                       self.model.mesh.nodeArray,
                                                       self.model.mesh.elementNodesArray,
                                                       self.model.elementQuadratureWeights[('u',0)],
                                                       self.model.u[0].femSpace.psi,
                                                       self.model.u[0].femSpace.grad_psi,
                                                       self.model.u[1].femSpace.psi,
                                                       self.model.u[1].femSpace.grad_psi,
                                                       self.model.elementDiameter,
                                                       self.model.mesh.nodeDiametersArray,
                                                       self.model.mesh.nElements_global,
                                                       self.model.coefficients.useMetrics,
                                                       self.model.coefficients.epsFact_density,
                                                       self.model.coefficients.epsFact,
                                                       rho_0,
                                                       nu_0,
                                                       rho_1,
                                                       nu_1,
                                                       self.model.u[1].femSpace.dofMap.l2g,
                                                       self.model.u[1].dof,
                                                       self.model.u[2].dof,
                                                       self.model.u[3].dof,
                                                       self.model.coefficients.useVF,
                                                       self.model.coefficients.q_vf,
                                                       self.model.coefficients.q_phi,
                                                       self.model.csrRowIndeces[(0,0)],self.model.csrColumnOffsets[(0,0)],
                                                       self.model.csrRowIndeces[(1,1)],self.model.csrColumnOffsets[(1,1)],
                                                       self.model.csrRowIndeces[(2,2)],self.model.csrColumnOffsets[(2,2)],
                                                       self.model.csrRowIndeces[(3,3)],self.model.csrColumnOffsets[(3,3)],
                                                       self.TPScaledAdvectionOperator)

    def updateTPInvScaledLaplaceOperator(self):
        """ Create a discrete two phase laplace operator matrix. """
        self.TPInvScaledLaplaceOperator.getCSRrepresentation()[2].fill(0.)
        self.model.rans2p.getTwoPhaseInvScaledLaplaceOperator(self.model.u[0].femSpace.elementMaps.psi,
                                                              self.model.u[0].femSpace.elementMaps.grad_psi,
                                                              self.model.mesh.nodeArray,
                                                              self.model.mesh.elementNodesArray,
                                                              self.model.elementQuadratureWeights[('u',0)],
                                                              self.model.u[0].femSpace.grad_psi,
                                                              self.model.u[1].femSpace.grad_psi,
                                                              self.model.elementDiameter,
                                                              self.model.mesh.nodeDiametersArray,
                                                              self.model.mesh.nElements_global,
                                                              self.model.coefficients.useMetrics,
                                                              self.model.coefficients.epsFact_density,
                                                              self.model.coefficients.epsFact,
                                                              self.model.coefficients.rho_0,
                                                              self.model.coefficients.nu_0,
                                                              self.model.coefficients.rho_1,
                                                              self.model.coefficients.nu_1,
                                                              self.model.u[0].femSpace.dofMap.l2g,
                                                              self.model.u[1].femSpace.dofMap.l2g,
                                                              self.model.u[0].dof,
                                                              self.model.u[1].dof,
                                                              self.model.u[2].dof,
                                                              self.model.u[3].dof,
                                                              self.model.coefficients.useVF,
                                                              self.model.coefficients.q_vf,
                                                              self.model.coefficients.q_phi,
                                                              self.model.coefficients.sdInfo[(1,1)][0],self.model.coefficients.sdInfo[(1,1)][1],
                                                              self.model.coefficients.sdInfo[(1,1)][0],self.model.coefficients.sdInfo[(1,1)][1],
                                                              self.model.coefficients.sdInfo[(2,2)][0],self.model.coefficients.sdInfo[(2,2)][1],
                                                              self.model.coefficients.sdInfo[(3,3)][0],self.model.coefficients.sdInfo[(3,3)][1],
                                                              self.model.csrRowIndeces[(0,0)],self.model.csrColumnOffsets[(0,0)],
                                                              self.model.csrRowIndeces[(1,1)],self.model.csrColumnOffsets[(1,1)],
                                                              self.model.csrRowIndeces[(2,2)],self.model.csrColumnOffsets[(2,2)],
                                                              self.model.csrRowIndeces[(3,3)],self.model.csrColumnOffsets[(3,3)],
                                                              self.TPInvScaledLaplaceOperator)

    def updateTwoPhaseMassOperator_rho(self,
                                       density_scaling = True,
                                       lumped = True):
        """
        Create a discrete TwoPhase Mass operator matrix.

        Parameters
        ----------
        density_scaling : bool
            Indicates whether advection terms should be scaled with
            the density (True) or 1 (False)
        lumped : bool
            Indicates whether the mass matrices should be lumped or
            full.

        """
        rho_0 = density_scaling*self.model.coefficients.rho_0 + (1-density_scaling)*1
        nu_0 = density_scaling*self.model.coefficients.nu_0 + (1-density_scaling)*1
        rho_1 = density_scaling*self.model.coefficients.rho_1 + (1-density_scaling)*1
        nu_1 = density_scaling*self.model.coefficients.nu_1 + (1-density_scaling)*1

        self.TPScaledMassOperator.getCSRrepresentation()[2].fill(0.)
        self.model.rans2p.getTwoPhaseScaledMassOperator(1,
                                                        0,      #numerical-viscosity is not relevant for density mass matrix.
                                                        lumped,
                                                        self.model.u[0].femSpace.elementMaps.psi,
                                                        self.model.u[0].femSpace.elementMaps.grad_psi,
                                                        self.model.mesh.nodeArray,
                                                        self.model.mesh.elementNodesArray,
                                                        self.model.elementQuadratureWeights[('u',0)],
                                                        self.model.u[0].femSpace.psi,
                                                        self.model.u[0].femSpace.psi,
                                                        self.model.u[1].femSpace.psi,
                                                        self.model.u[1].femSpace.psi,
                                                        self.model.elementDiameter,
                                                        self.model.mesh.nodeDiametersArray,
                                                        self.model.coefficients.numerical_viscosity,
                                                        self.model.mesh.nElements_global,
                                                        self.model.coefficients.useMetrics,
                                                        self.model.coefficients.epsFact_density,
                                                        self.model.coefficients.epsFact,
                                                        rho_0,
                                                        nu_0,
                                                        rho_1,
                                                        nu_1,
                                                        self.model.u[0].femSpace.dofMap.l2g,
                                                        self.model.u[1].femSpace.dofMap.l2g,
                                                        self.model.u[0].dof,
                                                        self.model.u[1].dof,
                                                        self.model.u[2].dof,
                                                        self.model.u[3].dof,
                                                        self.model.coefficients.useVF,
                                                        self.model.coefficients.q_vf,
                                                        self.model.coefficients.q_phi,
                                                        self.model.csrRowIndeces[(0,0)],self.model.csrColumnOffsets[(0,0)],
                                                        self.model.csrRowIndeces[(1,1)],self.model.csrColumnOffsets[(1,1)],
                                                        self.model.csrRowIndeces[(2,2)],self.model.csrColumnOffsets[(2,2)],
                                                        self.model.csrRowIndeces[(3,3)],self.model.csrColumnOffsets[(3,3)],
                                                        self.TPScaledMassOperator)

    def updateTwoPhaseInvScaledMassOperator(self,
                                            numerical_viscosity = True,
                                            lumped = True):
        """Create a discrete TwoPhase Mass operator matrix.

        Parameters
        ----------
        numerical_viscosity : bool
            Indicates whether the numerical viscosity should be
            included with the Laplace operator.Yes (True) or
            No (False)
        """
        self.TPInvScaledMassOperator.getCSRrepresentation()[2].fill(0.)
        self.model.rans2p.getTwoPhaseScaledMassOperator(0,
                                                        numerical_viscosity,
                                                        lumped,
                                                        self.model.u[0].femSpace.elementMaps.psi,
                                                        self.model.u[0].femSpace.elementMaps.grad_psi,
                                                        self.model.mesh.nodeArray,
                                                        self.model.mesh.elementNodesArray,
                                                        self.model.elementQuadratureWeights[('u',0)],
                                                        self.model.u[0].femSpace.psi,
                                                        self.model.u[0].femSpace.psi,
                                                        self.model.u[1].femSpace.psi,
                                                        self.model.u[1].femSpace.psi,
                                                        self.model.elementDiameter,
                                                        self.model.mesh.nodeDiametersArray,
                                                        self.model.coefficients.numerical_viscosity,
                                                        self.model.mesh.nElements_global,
                                                        self.model.coefficients.useMetrics,
                                                        self.model.coefficients.epsFact_density,
                                                        self.model.coefficients.epsFact,
                                                        self.model.coefficients.rho_0,
                                                        self.model.coefficients.nu_0,
                                                        self.model.coefficients.rho_1,
                                                        self.model.coefficients.nu_1,
                                                        self.model.u[0].femSpace.dofMap.l2g,
                                                        self.model.u[1].femSpace.dofMap.l2g,
                                                        self.model.u[0].dof,
                                                        self.model.u[1].dof,
                                                        self.model.u[2].dof,
                                                        self.model.u[3].dof,
                                                        self.model.coefficients.useVF,
                                                        self.model.coefficients.q_vf,
                                                        self.model.coefficients.q_phi,
                                                        self.model.csrRowIndeces[(0,0)],self.model.csrColumnOffsets[(0,0)],
                                                        self.model.csrRowIndeces[(1,1)],self.model.csrColumnOffsets[(1,1)],
                                                        self.model.csrRowIndeces[(2,2)],self.model.csrColumnOffsets[(2,2)],
                                                        self.model.csrRowIndeces[(3,3)],self.model.csrColumnOffsets[(3,3)],
                                                        self.TPInvScaledMassOperator)

class OperatorConstructor_oneLevel(OperatorConstructor):
    """
    A class for building common discrete operators from one-level
    transport models.

    Arguments
    ---------
    OLT : :class:`proteus.Transport.OneLevelTransport`
        One level transport class from which operator construction
        will be based.
    """
    def __init__(self,OLT):
        OperatorConstructor.__init__(self,OLT)
        self._initializeOperatorConstruction()

    def updateMassOperator(self, rho=1.0):
        self._mass_val.fill(0.)
        try:
            rho = self.model.coefficients.rho
        except:
            pass
        _nd = self.model.coefficients.nd
        self.MassOperatorCoeff = TransportCoefficients.DiscreteMassMatrix(rho=rho, nd=_nd)
        _t = 1.0

        Mass_q = {}
        self._allocateMassOperatorQStorageSpace(Mass_q)
        if _nd == 2:
            self.MassOperatorCoeff.evaluate(_t,Mass_q)
        self._calculateMassOperatorQ(Mass_q)

        Mass_Jacobian = {}
        self._allocateMatrixSpace(self.MassOperatorCoeff,
                                  Mass_Jacobian)

        for ci,cjDict in self.MassOperatorCoeff.mass.items():
            for cj in cjDict:
                cfemIntegrals.updateMassJacobian_weak(Mass_q[('dm',ci,cj)],
                                                      Mass_q[('vXw*dV_m',cj,ci)],
                                                      Mass_Jacobian[ci][cj])
        self._createOperator(self.MassOperatorCoeff,Mass_Jacobian,self.MassOperator)

    def updateTPAdvectionOperator(self,phase_function=None):
        self._u = numpy.copy(self.model.q[('u',1)])
        self._v = numpy.copy(self.model.q[('u',2)])
        self._advective_field = [self._u, self._v]
        self._advection_val = self.model.nzval.copy()
        self._advection_val.fill(0.)
        _nd = self.model.coefficients.nd

        _rho_0 = self.model.coefficients.rho_0
        _rho_1 = self.model.coefficients.rho_1
        _nu_0 = self.model.coefficients.nu_0
        _nu_1 = self.model.coefficients.nu_1

        if phase_function == None:
            self.AdvectionOperatorCoeff = TransportCoefficients.DiscreteTwoPhaseAdvectionOperator(u = self._advective_field,
                                                                                                  nd = _nd,
                                                                                                  rho_0 = _rho_0,
                                                                                                  nu_0 = _nu_0,
                                                                                                  rho_1 = _rho_1,
                                                                                                  nu_1 = _nu_1,
                                                                                                  LS_model = _phase_func)
        else:
            self.AdvectionOperatorCoeff = TransportCoefficients.DiscreteTwoPhaseAdvectionOperator(u = self._advective_field,
                                                                                                  nd = _nd,
                                                                                                  rho_0 = _rho_0,
                                                                                                  nu_0 = _nu_0,
                                                                                                  rho_1 = _rho_1,
                                                                                                  nu_1 = _nu_1,
                                                                                                  phase_function = phase_function)

        _t = 1.0

        Advection_q = {}
        self._allocateAdvectionOperatorQStorageSpace(Advection_q)
        self._calculateQuadratureValues(Advection_q)
        if _nd==2:
            self.AdvectionOperatorCoeff.evaluate(_t,Advection_q)
        self._calculateAdvectionOperatorQ(Advection_q)

        Advection_Jacobian = {}
        self._allocateMatrixSpace(self.AdvectionOperatorCoeff,
                                  Advection_Jacobian)

        for ci,ckDict in self.AdvectionOperatorCoeff.advection.items():
            for ck in ckDict:
                cfemIntegrals.updateAdvectionJacobian_weak_lowmem(Advection_q[('df',ci,ck)],
                                                                  self._operatorQ[('v',ck)],
                                                                  Advection_q[('grad(w)*dV_f',ci)],
                                                                  Advection_Jacobian[ci][ck])
        self._createOperator(self.AdvectionOperatorCoeff, Advection_Jacobian, self.TPAdvectionOperator)

    def updateTPInvScaleLaplaceOperator(self):
        self._laplace_val = self.OLT.nzval.copy()
        self._laplace_val.fill(0.)

        _rho_0 = self.OLT.coefficients.rho_0
        _rho_1 = self.OLT.coefficients.rho_1
        _nu_0 = self.OLT.coefficients.nu_0
        _nu_1 = self.OLT.coefficients.nu_1

        _nd = self.OLT.coefficients.nd
        if self.OLT.coefficients.nu != None:
            _nu = self.OLT.coefficients.nu

        if phase_function == None:
            self.LaplaceOperatorCoeff = TransportCoefficients.DiscreteTwoPhaseInvScaledLaplaceOperator(nd=_nd,
                                                                                                       rho_0 = _rho_0,
                                                                                                       nu_0 = _nu_0,
                                                                                                       rho_1 = _rho_1,
                                                                                                       nu_1 = _nu_1,
                                                                                                       LS_model = _phase_func)
        else:
            self.LaplaceOperatorCoeff = TransportCoefficients.DiscreteTwoPhaseInvScaledLaplaceOperator(nd=_nd,
                                                                                                       rho_0 = _rho_0,
                                                                                                       nu_0 = _nu_0,
                                                                                                       rho_1 = _rho_1,
                                                                                                       nu_1 = _nu_1,
                                                                                                       phase_function = phase_function)

        _t = 1.0

        Laplace_phi = {}
        Laplace_dphi = {}
        self._initializeLaplacePhiFunctions(Laplace_phi,Laplace_dphi)
        self._initializeSparseDiffusionTensor(self.LaplaceOperatorCoeff)

        Laplace_q = {}
        self._allocateLaplaceOperatorQStorageSpace(Laplace_q)
        self._calculateQuadratureValues(Laplace_q)
        if _nd==2:
            self.LaplaceOperatorCoeff.evaluate(_t,Laplace_q)
        self._calculateLaplaceOperatorQ(Laplace_q)

        Laplace_Jacobian = {}
        self._allocateMatrixSpace(self.LaplaceOperatorCoeff,
                                  Laplace_Jacobian)

        for ci,ckDict in self.LaplaceOperatorCoeff.diffusion.items():
            for ck,cjDict in ckDict.items():
                for cj in set(list(cjDict.keys())+list(self.LaplaceOperatorCoeff.potential[ck].keys())):
                    cfemIntegrals.updateDiffusionJacobian_weak_sd(self.LaplaceOperatorCoeff.sdInfo[(ci,ck)][0],
                                                                  self.LaplaceOperatorCoeff.sdInfo[(ci,ck)][1],
                                                                  self.OLT.phi[ck].femSpace.dofMap.l2g, #??!!??
                                                                  Laplace_q[('a',ci,ck)],
                                                                  Laplace_q[('da',ci,ck,cj)],
                                                                  Laplace_q[('grad(phi)',ck)],
                                                                  Laplace_q[('grad(w)*dV_a',ck,ci)],
                                                                  Laplace_dphi[(ck,cj)].dof,
                                                                  self._operatorQ[('v',cj)],
                                                                  self._operatorQ[('grad(v)',cj)],
                                                                  Laplace_Jacobian[ci][cj])
        self._createOperator(self.LaplaceOperatorCoeff,
                             Laplace_Jacobian,
                             self.TPInvScaledLaplaceOperator)

    def updateTwoPhaseMassOperator_rho(self):
        pass

    def updateTwoPhaseInvScaledMassOperator(self):
        _rho_0 = self.OLT.coefficients.rho_0
        _rho_1 = self.OLT.coefficients.rho_1
        _nu_0 = self.OLT.coefficients.nu_0
        _nu_1 = self.OLT.coefficients.nu_1

        self._mass_val.fill(0.)

        _nd = self.OLT.coefficients.nd
        if self.OLT.coefficients.rho != None:
            _rho = self.OLT.coefficients.rho

        if phase_function == None:
            self.MassOperatorCoeff = TransportCoefficients.DiscreteTwoPhaseMassMatrix(nd = _nd,
                                                                                      rho_0 = _rho_0,
                                                                                      nu_0 = _nu_0,
                                                                                      rho_1 = _rho_1,
                                                                                      nu_1 = _nu_1,
                                                                                      LS_model = _phase_func)
        else:
            self.MassOperatorCoeff = TransportCoefficients.DiscreteTwoPhaseMassMatrix(nd = _nd,
                                                                                      rho_0 = _rho_0,
                                                                                      nu_0 = _nu_0,
                                                                                      rho_1 = _rho_1,
                                                                                      nu_1 = _nu_1,
                                                                                      phase_function = phase_function)

        _t = 1.0

        Mass_q = {}
        self._allocateTwoPhaseMassOperatorQStorageSpace(Mass_q)
        self._calculateQuadratureValues(Mass_q)
        if _nd == 2:
            self.MassOperatorCoeff.evaluate(_t,Mass_q)
        self._calculateTwoPhaseMassOperatorQ(Mass_q)

        Mass_Jacobian = {}
        self._allocateMatrixSpace(self.MassOperatorCoeff,
                                  Mass_Jacobian)

        for ci,cjDict in self.MassOperatorCoeff.mass.items():
            for cj in cjDict:
                cfemIntegrals.updateMassJacobian_weak(Mass_q[('dm',ci,cj)],
                                                      Mass_q[('vXw*dV_m',cj,ci)],
                                                      Mass_Jacobian[ci][cj])

        self._createOperator(self.MassOperatorCoeff,Mass_Jacobian,self.TPMassOperator)

    def _initializeOperatorConstruction(self):
        """ Collect basic values used by all attach operators functions. """
        self._operatorQ = {}
        self._attachJacobianInfo(self._operatorQ)
        self._attachQuadratureInfo()
        self._attachTestInfo(self._operatorQ)
        self._attachTrialInfo(self._operatorQ)

    def _attachQuadratureInfo(self):
        """Define the quadrature type used to build operators.

        """
        self._elementQuadrature = self.model._elementQuadrature
        self._elementBoundaryQuadrature = self.model._elementBoundaryQuadrature

    def _attachJacobianInfo(self,Q):
        """ This helper function attaches quadrature data related to 'J'

        Arguments
        ---------
        Q : dict
            A dictionary to store values at quadrature points.
        """
        scalar_quad = StorageSet(shape=(self.model.mesh.nElements_global,
                                        self.model.nQuadraturePoints_element) )
        tensor_quad = StorageSet(shape={})

        tensor_quad |= set(['J',
                            'inverse(J)'])
        scalar_quad |= set(['det(J)',
                            'abs(det(J))'])

        for k in tensor_quad:
            Q[k] = numpy.zeros((self.model.mesh.nElements_global,
                                self.model.nQuadraturePoints_element,
                                self.model.nSpace_global,
                                self.model.nSpace_global),
                                'd')

        scalar_quad.allocate(Q)

        self.model.u[0].femSpace.elementMaps.getJacobianValues(self.model.elementQuadraturePoints,
                                                             Q['J'],
                                                             Q['inverse(J)'],
                                                             Q['det(J)'])
        Q['abs(det(J))'] = numpy.absolute(Q['det(J)'])

    def _attachTestInfo(self,Q):
        """ Attach quadrature data for test functions.

        Arguments
        ---------
        Q : dict
            A dictionary to store values at quadrature points.

        Notes
        -----
        TODO - This function really doesn't need to compute the whole kitchen sink.
        Find a more efficient way to handle this.
        """
        test_shape_quad = StorageSet(shape={})
        test_shapeGradient_quad = StorageSet(shape={})

        test_shape_quad |= set([('w',ci) for ci in range(self.model.nc)])
        test_shapeGradient_quad |= set([('grad(w)',ci) for ci in range(self.model.nc)])

        for k in test_shape_quad:
            Q[k] = numpy.zeros(
                (self.model.mesh.nElements_global,
                 self.model.nQuadraturePoints_element,
                 self.model.nDOF_test_element[k[-1]]),
                'd')

        for k in test_shapeGradient_quad:
            Q[k] = numpy.zeros(
                (self.model.mesh.nElements_global,
                 self.model.nQuadraturePoints_element,
                 self.model.nDOF_test_element[k[-1]],
                 self.model.nSpace_global),
                'd')

        for ci in range(self.model.nc):
            if ('w',ci) in Q:
                self.model.testSpace[ci].getBasisValues(self.model.elementQuadraturePoints,
                                                      Q[('w',ci)])
            if ('grad(w)',ci) in Q:
                self.model.testSpace[ci].getBasisGradientValues(self.model.elementQuadraturePoints,
                                                              Q[('inverse(J)')],
                                                              Q[('grad(w)',ci)])

    def _attachTrialInfo(self,Q):
        """ Attach quadrature data for trial functions.

        Arguments
        ---------
        Q : dict
            A dictionary to store values at quadrature points.
        """
        trial_shape_quad = StorageSet(shape={})
        trial_shapeGrad_quad = StorageSet(shape={})

        trial_shape_quad |= set([('v',ci) for ci in range(self.model.nc)])
        trial_shapeGrad_quad |= set([('grad(v)',ci) for ci in range(self.model.nc)])

        for k in trial_shape_quad:
            Q[k] = numpy.zeros(
                (self.model.mesh.nElements_global,
                 self.model.nQuadraturePoints_element,
                 self.model.nDOF_test_element[k[-1]]),
                'd')

        for k in trial_shapeGrad_quad:
            Q[k] = numpy.zeros(
                (self.model.mesh.nElements_global,
                 self.model.nQuadraturePoints_element,
                 self.model.nDOF_test_element[k[-1]],
                 self.model.nSpace_global),
                'd')

        for ci in range(self.model.nc):
            if ('v',ci) in Q:
                self.model.testSpace[ci].getBasisValues(self.model.elementQuadraturePoints,
                                                      Q[('v',ci)])
            if ('grad(v)',ci) in Q:
                self.model.testSpace[ci].getBasisGradientValues(self.model.elementQuadraturePoints,
                                                              Q[('inverse(J)')],
                                                              Q[('grad(v)',ci)])

    def _allocateMassOperatorQStorageSpace(self,Q):
        """ Allocate space for mass operator values. """
        test_shape_quad = StorageSet(shape={})
        trial_shape_quad = StorageSet(shape={})
        trial_shape_X_test_shape_quad = StorageSet(shape={})
        tensor_quad = StorageSet(shape={})
        # TODO - ARB : I don't think the 3 is necessary here...It created a
        # confusing bug in the 2-phase problem...Need to investigate.
        scalar_quad = StorageSet(shape=(self.model.mesh.nElements_global,
                                        self.model.nQuadraturePoints_element,
                                        3))

        scalar_quad |= set([('u',ci) for ci in range(self.model.nc)])
        scalar_quad |= set([('m',ci) for ci in list(self.MassOperatorCoeff.mass.keys())])

        test_shape_quad |= set([('w*dV_m',ci) for ci in list(self.MassOperatorCoeff.mass.keys())])

        for ci,cjDict in self.MassOperatorCoeff.mass.items():
            trial_shape_X_test_shape_quad |= set([('vXw*dV_m',cj,ci) for cj in list(cjDict.keys())])

        for ci,cjDict in self.MassOperatorCoeff.mass.items():
            scalar_quad |= set([('dm',ci,cj) for cj in list(cjDict.keys())])

        for k in tensor_quad:
            Q[k] = numpy.zeros(
                (self.model.mesh.nElements_global,
                 self.model.nQuadraturePoints_element,
                 self.model.nSpace_global,
                 self.model.nSpace_global),
                'd')

        for k in test_shape_quad:
            Q[k] = numpy.zeros(
                (self.model.mesh.nElements_global,
                 self.model.nQuadraturePoints_element,
                 self.model.nDOF_test_element[k[-1]]),
                'd')

        for k in trial_shape_X_test_shape_quad:
            Q[k] = numpy.zeros((self.model.mesh.nElements_global,
                                self.model.nQuadraturePoints_element,
                                self.model.nDOF_trial_element[k[1]],
                                self.model.nDOF_test_element[k[2]]),'d')

        scalar_quad.allocate(Q)

    def _calculateMassOperatorQ(self,Q):
        """ Calculate values for mass operator. """
        elementQuadratureDict = {}

        for ci in list(self.MassOperatorCoeff.mass.keys()):
            elementQuadratureDict[('m',ci)] = self._elementQuadrature

        (elementQuadraturePoints,elementQuadratureWeights,
         elementQuadratureRuleIndeces) = Quadrature.buildUnion(elementQuadratureDict)
        for ci in range(self.model.nc):
            if ('w*dV_m',ci) in Q:
                cfemIntegrals.calculateWeightedShape(elementQuadratureWeights[('m',ci)],
                                                     self._operatorQ['abs(det(J))'],
                                                     self._operatorQ[('w',ci)],
                                                     Q[('w*dV_m',ci)])

        for ci in zip(list(range(self.model.nc)),list(range(self.model.nc))):
                cfemIntegrals.calculateShape_X_weightedShape(self._operatorQ[('v',ci[1])],
                                                             Q[('w*dV_m',ci[0])],
                                                             Q[('vXw*dV_m',ci[1],ci[0])])

    def _allocateMatrixSpace(self,coeff,matrixDict):
        """ Allocate space for Operator Matrix """
        for ci in range(self.model.nc):
            matrixDict[ci] = {}
            for cj in range(self.model.nc):
                if cj in coeff.stencil[ci]:
                    matrixDict[ci][cj] = numpy.zeros(
                        (self.model.mesh.nElements_global,
                         self.model.nDOF_test_element[ci],
                         self.model.nDOF_trial_element[cj]),
                        'd')

    def _createOperator(self,coeff,matrixDict,A):
        """ Takes the matrix dictionary and creates a CSR matrix """
        for ci in range(self.model.nc):
            for cj in coeff.stencil[ci]:
                cfemIntegrals.updateGlobalJacobianFromElementJacobian_CSR(self.model.l2g[ci]['nFreeDOF'],
                                                                          self.model.l2g[ci]['freeLocal'],
                                                                          self.model.l2g[cj]['nFreeDOF'],
                                                                          self.model.l2g[cj]['freeLocal'],
                                                                          self.model.csrRowIndeces[(ci,cj)],
                                                                          self.model.csrColumnOffsets[(ci,cj)],
                                                                          matrixDict[ci][cj],
                                                                          A)

    def _calculateQuadratureValues(self,Q):
        elementQuadratureDict = {}
        elementQuadratureDict[('m',1)] = self._elementQuadrature
        (elementQuadraturePoints,elementQuadratureWeights,
         elementQuadratureRuleIndeces) = Quadrature.buildUnion(elementQuadratureDict)
        self.model.u[0].femSpace.elementMaps.getValues(elementQuadraturePoints, Q['x'])

    def _allocateAdvectionOperatorQStorageSpace(self,Q):
           """Allocate storage space for the Advection operator values. """
           scalar_quad = StorageSet(shape=(self.model.mesh.nElements_global,
                                           self.model.nQuadraturePoints_element))
           points_quadrature = StorageSet(shape=(self.model.mesh.nElements_global,
                                                 self.model.nQuadraturePoints_element,
                                                 3))
           vector_quad = StorageSet(shape=(self.model.mesh.nElements_global,
                                           self.model.nQuadraturePoints_element,
                                           self.model.nSpace_global))
           tensor_quad = StorageSet(shape=(self.model.mesh.nElements_global,
                                           self.model.nQuadraturePoints_element,
                                           self.model.nSpace_global))
           gradients = StorageSet(shape={})

           points_quadrature |= set(['x'])
           scalar_quad |= set([('u',0)])
           vector_quad |= set([('f',ci) for ci in range(self.model.nc)])
           tensor_quad |= set([('df',0,0)])

           for i in range(self.model.nc):
               for j in range(1,self.model.nc):
                   tensor_quad |= set([('df',i,j)])

           gradients |= set([('grad(w)*dV_f',ci) for ci in list(self.AdvectionOperatorCoeff.advection.keys())])

           scalar_quad.allocate(Q)
           vector_quad.allocate(Q)

           for k in tensor_quad:
               Q[k] = numpy.zeros(
                   (self.model.mesh.nElements_global,
                    self.model.nQuadraturePoints_element,
                    self.model.nSpace_global),
                   'd')

           for k in gradients:
               Q[k] = numpy.zeros(
                   (self.model.mesh.nElements_global,
                    self.model.nQuadraturePoints_element,
                    self.model.nDOF_test_element[k[-1]],
                    self.model.nSpace_global),
                   'd')

           points_quadrature.allocate(Q)

class ChebyshevSemiIteration(LinearSolver):
    """ Class for implementing the ChebyshevSemiIteration.

    Notes
    -----
    The Chebyshev semi-iteration was developed in the 1960s
    by Golub and Varga.  It is an iterative technique for
    solving linear systems Ax = b with the property of preserving
    linearity with respect to the Krylov solves (see Wathen,
    Rees 2009 - Chebyshev semi-iteration in preconditioning
    for problems including the mass matrix).  This makes the method
    particularly well suited for solving sub-problems that arise in
    more complicated block preconditioners such as the Schur
    complement, provided one has an aprior bound on the systems
    eigenvalues (see Wathen 1987 - Realisitc eigenvalue bounds for
    Galerkin mass matrix).

    When implementing this method it is important you first
    have tight aprior bounds on the eigenvalues (denoted here as
    alpha and beta). This can be a challenge, but the references
    above do provide these results for many relevant mass matrices.

    Also, when implementing this method, the residual b - Ax0
    will be preconditioned with the inverse of diag(A).  Your eigenvalue
    bounds should reflect the spectrum of this preconditioned system.

    Arugments
    ---------
    A : :class: `p4pyPETSc.Mat`
        The linear system matrix

    alpha : float
        A's smallest eigenvalue

    beta : float
        A's largest eigenvalue

    save_iterations : bool
        A flag indicating whether to store each solution iteration

    Notes
    -----
    The Chebyshev semi-iteration is often used to solve subproblems of
    larger linear systems.  Thus, it is common that this class will
    use petsc4py matrices and vectors.  Currently this is the
    only case that is implemented, but an additional constructor
    has been included in the API for superlu matrices for future
    implementations.
    """

    def __init__(self,
                 A,
                 alpha,
                 beta,
                 save_iterations = False):
        self.A_petsc = A

        # Initialize Linear Solver with superlu matrix
        num_rows = A.getSizes()[1][0]
        num_cols = A.getSizes()[1][1]
        (self.rowptr, self.colind, self.nzval) = A.getValuesCSR()
        A_superlu = SparseMat(num_rows,
                              num_cols,
                              self.nzval.shape[0],
                              self.nzval,
                              self.colind,
                              self.rowptr)
        LinearSolver.__init__(self, A_superlu)

        self.r_petsc = p4pyPETSc.Vec().createWithArray(numpy.zeros(num_cols))
        self.r_petsc.setType('mpi')
        self.r_petsc_array = self.r_petsc.getArray()

        self.alpha = alpha
        self.beta = beta
        self.relax_parameter = old_div((self.alpha + self.beta), 2.)
        self.rho = old_div((self.beta - self.alpha), (self.alpha + self.beta))

        self.diag = self.A_petsc.getDiagonal().copy()
        self.diag.scale(self.relax_parameter)
        self.z = self.A_petsc.getDiagonal().copy()

        self.save_iterations = save_iterations
        if self.save_iterations:
            self.iteration_results = []

    @classmethod
    def chebyshev_superlu_constructor(cls):
        """
        Future home of a Chebyshev constructor for superlu matrices.
        """
        raise RuntimeError('This function is not implmented yet.')

    def apply(self, b, x, k=5):
        """ This function applies the Chebyshev-semi iteration.

        Parameters
        ----------
        b : :class: `p4pyPETSc.Vec`
            The righthand side vector

        x : :class: `p4pyPETSc.Vec`
            An initial guess for the solution.  Note that the
            solution will be returned in the vector too.

        k : int
            Number of iterations

        Returns
        -------
        x : :class:`p4pyPETSc.Vec`
            The result of the Chebyshev semi-iteration.
        """
        self.x_k = x
        self.x_k_array = self.x_k.getArray()
        self.x_km1 = x.copy()
        self.x_km1.zeroEntries()
        if self.save_iterations:
            self.iteration_results.append(self.x_k_array.copy())

        # Since b maybe locked in some instances, we create a copy
        b_copy = b.copy()

        for i in range(k):
            w = old_div(1.,(1-old_div((self.rho**2),4.)))
            self.r_petsc_array.fill(0.)
            self.computeResidual(self.x_k_array,
                                 self.r_petsc_array,
                                 b_copy.getArray())
            # x_kp1 = w*(z + x_k - x_km1) + x_km1
            self.r_petsc.scale(-1)
            self.z.pointwiseDivide(self.r_petsc, self.diag)
            self.z.axpy(1., self.x_k)
            self.z.axpy(-1., self.x_km1)
            self.z.scale(w)
            self.z.axpy(1., self.x_km1)
            self.x_km1 = self.x_k.copy()
            self.x_k = self.z.copy()
            self.x_k_array = self.x_k.getArray()
            if self.save_iterations:
                self.iteration_results.append(self.x_k.getArray().copy())
        x.setArray(self.x_k_array)

# The implementation that is commented out here was adopted from
# the 1996 text Iterative Solution Methods by Owe Axelsson starting
# on page 179.  As currently written, this algorithm requires
# inputing the inverse diagonally preconditioned matrix A and b.  I'm
# not sure this is the best approach, but I'd like to leave this code
# in place for now in case it is useful in the future.

    # def _calc_theta_ell(self, ell):
    #     return ((2*ell + 1) / (2. * self.k) ) * math.pi

    # def _calc_tau(self, ell):
    #     theta = self._calc_theta_ell(ell)
    #     one_over_tau = ( (self.beta - self.alpha) / 2. * math.cos(theta) +
    #                      (self.beta + self.alpha) / 2.)
    #     return 1. / one_over_tau

    # def apply(self):
    #     for i in range(self.k):
    #         if i==0 and self.save_iterations:
    #             self.iteration_results.append(self.x_k.getArray().reshape(self.n,1).copy())
    #         elif i > 0:
    #             tau = self._calc_tau(i-1)
    #             resid = self._calc_residual(self.x_k)
    #             self.x_k.axpy(-tau, resid)
    #             if self.save_iterations:
    #                 self.iteration_results.append(self.x_k.getArray().reshape(self.n,1).copy())

class SolverNullSpace(object):

    def __init__(self,
                 proteus_ksp):
        self._set_global_ksp(proteus_ksp)

    @staticmethod
    def get_name():
        return 'no_null_space'

    @staticmethod
    def apply_to_schur_block(global_ksp):
        pass

    def _set_global_ksp(self,
                        proteus_ksp):
        self.proteus_ksp = proteus_ksp

    def get_global_ksp(self):
        return self.proteus_ksp

    def apply_ns(self,
                 par_b):
        pass

NoNullSpace = SolverNullSpace

class NavierStokesConstantPressure(SolverNullSpace):

    def __init__(self,
                 proteus_ksp):
        super(NavierStokesConstantPressure, self).__init__(proteus_ksp)

    @staticmethod
    def get_name():
        return 'constant_pressure'

    @staticmethod
    def apply_to_schur_block(global_ksp):
        nsp = p4pyPETSc.NullSpace().create(comm=p4pyPETSc.COMM_WORLD,
                                           vectors = (),
                                           constant = True)
        global_ksp.pc.getFieldSplitSubKSP()[1].getOperators()[0].setNullSpace(nsp)
        global_ksp.pc.getFieldSplitSubKSP()[1].getOperators()[1].setNullSpace(nsp)

    def apply_ns(self,
                 par_b):
        """
        Applies the global null space created from a pure Neumann boundary
        problem.

        Arguments
        ---------
        par_b : :vec:`petsc4py_vec`
        """
        # Check whether a global null space vector for a constant
        # pressure has been created.  If not, create one.
        try:
            self.pressure_null_space
        except AttributeError:
            self._defineNullSpaceVec(par_b)
            self.pressure_null_space = p4pyPETSc.NullSpace().create(constant=False,
                                                                    vectors=self.global_null_space,
                                                                    comm=p4pyPETSc.COMM_WORLD)

        # Using the global constant pressure null space, assign it to
        # the global ksp object
        self.get_global_ksp().ksp.getOperators()[0].setNullSpace(self.pressure_null_space)

    def _defineNullSpaceVec(self,
                            par_b):
        """ Setup a global null space vector.

        TODO (ARB)
        ----------
        This needs to be tested more throughly for parallel
        implmentations.
        """
        ksp = self.get_global_ksp()
        stabilized = False
        if ksp.par_L.pde.u[0].femSpace.dofMap.nDOF_all_processes==ksp.par_L.pde.u[1].femSpace.dofMap.nDOF_all_processes:
            stabilized = True

        rank = p4pyPETSc.COMM_WORLD.rank
        size = p4pyPETSc.COMM_WORLD.size
        null_space_vector = par_b.copy()
        null_space_vector.getArray().fill(0.)
        N_DOF_pressure = ksp.par_L.pde.u[0].femSpace.dofMap.nDOF_all_processes

        if stabilized:
            tmp = null_space_vector.getArray()[::3]
            tmp[:] = old_div(1.0, (sqrt(N_DOF_pressure)))
        else:
            n_DOF_pressure = ksp.par_L.pde.u[0].femSpace.dofMap.nDOF
            tmp = null_space_vector.getArray()[0:n_DOF_pressure]
            tmp[:] = old_div(1.0, (sqrt(N_DOF_pressure)))
        self.global_null_space = [null_space_vector]

class ConstantNullSpace(SolverNullSpace):
    def __init__(self,
                 proteus_ksp):
        super(ConstantNullSpace, self).__init__(proteus_ksp)

    @staticmethod
    def get_name():
        return 'constant'

    def apply_ns(self,
                 par_b):
        """
        Applies the global null space created from a pure Neumann boundary
        problem.

        Arguments
        ---------
        par_b : :vec:`petsc4py_vec`
        """
        # Check whether a global null space vector for a constant
        # has been created.  If not, create one.
        try:
            self.constant_null_space
        except AttributeError:
            self.constant_null_space = p4pyPETSc.NullSpace().create(constant=True,
                                                                    comm=p4pyPETSc.COMM_WORLD)

        # Using the global constant pressure null space, assign it to
        # the global ksp object.
        self.get_global_ksp().ksp.getOperators()[0].setNullSpace(self.constant_null_space)<|MERGE_RESOLUTION|>--- conflicted
+++ resolved
@@ -1770,13 +1770,7 @@
 
     def setUp(self,global_ksp):
         self._setSchurlog(global_ksp)
-<<<<<<< HEAD
-        if self.bdyNullSpace is True:
-            self._setConstantPressureNullSpace(global_ksp)
-        self.A00 = global_ksp.getOperators()[0].createSubMatrix(self.isv,
-=======
         self.A00 = global_ksp.getOperators()[0].getSubMatrix(self.isv,
->>>>>>> 374310c7
                                                              self.isv)
         self.A01 = global_ksp.getOperators()[0].createSubMatrix(self.isv,
                                                              self.isp)
@@ -2056,29 +2050,17 @@
         self.operator_constructor.updateTwoPhaseInvScaledQp_visc(numerical_viscosity = self.numerical_viscosity,
                                                                  lumped = self.lumped)
 
-<<<<<<< HEAD
-        self.Np_rho = self.N_rho.createSubMatrix(self.operator_constructor.linear_smoother.isp,
-                                              self.operator_constructor.linear_smoother.isp)
-        self.Ap_invScaledRho = self.A_invScaledRho.createSubMatrix(self.operator_constructor.linear_smoother.isp,
-                                                                self.operator_constructor.linear_smoother.isp)
-        self.Qp_rho = self.Q_rho.createSubMatrix(self.operator_constructor.linear_smoother.isp,
-                                              self.operator_constructor.linear_smoother.isp)
-        self.Qp_invScaledVis = self.Q_invScaledVis.createSubMatrix(self.operator_constructor.linear_smoother.isp,
-                                                                self.operator_constructor.linear_smoother.isp)
-
-=======
->>>>>>> 374310c7
         isp = self.operator_constructor.linear_smoother.isp
         isv = self.operator_constructor.linear_smoother.isv
 
-        self.Np_rho = self.N_rho.getSubMatrix(isp,
-                                              isp)
-        self.Ap_invScaledRho = self.A_invScaledRho.getSubMatrix(isp,
-                                                                isp)
-        self.Qp_rho = self.Q_rho.getSubMatrix(isp,
-                                              isp)
-        self.Qp_invScaledVis = self.Q_invScaledVis.getSubMatrix(isp,
-                                                                isp)
+        self.Np_rho = self.N_rho.createSubMatrix(isp,
+                                                 isp)
+        self.Ap_invScaledRho = self.A_invScaledRho.createSubMatrix(isp,
+                                                                   isp)
+        self.Qp_rho = self.Q_rho.createSubMatrix(isp,
+                                                 isp)
+        self.Qp_invScaledVis = self.Q_invScaledVis.createSubMatrix(isp,
+                                                                   isp)
 
 
         # ****** Sp for Ap *******
