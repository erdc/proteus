"""
Classes for archiving numerical solution data
"""
import Profiling
import Comm
import numpy
import os
from xml.etree.ElementTree import *

log = Profiling.logEvent
memory = Profiling.memory

def indentXML(elem, level=0):
    i = "\n" + level*"  "
    if len(elem):
        if not elem.text or not elem.text.strip():
            elem.text = i + "  "
        for e in elem:
            indentXML(e, level+1)
            if not e.tail or not e.tail.strip():
                e.tail = i + "  "
        if not e.tail or not e.tail.strip():
            e.tail = i
    else:
        if level and (not elem.tail or not elem.tail.strip()):
            elem.tail = i

class ArchiveFlags:
    EVERY_MODEL_STEP     = 0
    EVERY_USER_STEP      = 1
    EVERY_SEQUENCE_STEP  = 2
    UNDEFINED            =-1
#
class AR_base:
    def __init__(self,dataDir,filename,
                 useTextArchive=False,
                 gatherAtClose=True,
                 useGlobalXMF=True,
                 hotStart=False,
                 readOnly=False):
        import os.path
        import copy
        self.useGlobalXMF=useGlobalXMF
        comm=Comm.get()
        self.comm=comm
        self.dataDir=dataDir
        self.filename=filename
        self.hdfFileGlb=None # The global XDMF file for hotStarts
        self.comm=comm
        self.rank = comm.rank()
        self.size = comm.size()
        self.readOnly = readOnly
        self.n_datasets = 0
        import datetime
        #filename += datetime.datetime.now().isoformat()
        try:
            import h5py
            self.has_h5py=True
            self.global_sync=True
            comm_world = self.comm.comm.tompi4py()
        except:
            self.has_h5py=False
        try:
            import tables
            self.hasTables=True
        except:
            self.hasTables=False
        self.xmlHeader = "<?xml version=\"1.0\" ?>\n<!DOCTYPE Xdmf SYSTEM \"Xdmf.dtd\" []>\n"
        if hotStart:
            if useGlobalXMF:
                xmlFile_old=open(os.path.join(self.dataDir,
                                              filename+".xmf"),
                                 "r")
            else:
                xmlFile_old=open(os.path.join(self.dataDir,
                                              filename+str(self.rank)+".xmf"),
                                 "r")
            self.tree=ElementTree(file=xmlFile_old)
            if self.comm.isMaster():
                self.xmlFileGlobal = open(os.path.join(self.dataDir,
                                                       filename+".xmf"),
                                          "a")
                self.treeGlobal=copy.deepcopy(self.tree)
            if not useGlobalXMF:
                self.xmlFile=open(os.path.join(self.dataDir,
                                               filename+str(self.rank)+".xmf"),
                                  "a")
            if self.has_h5py and not useTextArchive:
                self.hdfFilename=filename+".h5"
                self.hdfFile=h5py.File(self.hdfFilename,
                                       "a",
                                       driver="mpio",
                                       comm = comm_world)
                self.dataItemFormat="HDF"
            elif self.hasTables and not useTextArchive:
                self.hdfFilename=filename+str(self.rank)+".h5"
                self.hdfFile=tables.openFile(os.path.join(self.dataDir,
                                                          self.hdfFilename),
                                             mode = "a",
                                             title = filename+" Data")
                self.dataItemFormat="HDF"
            else:
                self.textDataDir=filename+"_Data"
                if not os.path.exists(self.textDataDir):
                    try:
                        os.mkdir(self.textDataDir)
                    except:
                        self.textDataDir=""
                self.hdfFile=None
                self.dataItemFormat="XML"
        elif readOnly:
            if useGlobalXMF:
                self.xmlFile=open(os.path.join(self.dataDir,
                                               filename+".xmf"),
                                  "r")
            else:
                self.xmlFile=open(os.path.join(self.dataDir,
                                               filename+str(self.rank)+".xmf"),
                                  "r")
            self.tree=ElementTree(file=self.xmlFile)
            if self.has_h5py and not useTextArchive:
                self.hdfFilename=filename+".h5"
                self.hdfFile=h5py.File(os.path.join(self.dataDir,
                                                    self.hdfFilename),
                                       "r",
                                       driver = 'mpio',
                                       comm = comm_world)
                try:
                    # The "global" extension is hardcoded in collect.py
                    self.hdfFileGlb=h5py.File(
                        os.path.join(self.dataDir,
                                     filename+"global.h5"),
                        "r",
                        driver = 'mpio',
                        comm = comm_world)
                except:
                    pass
                self.dataItemFormat="HDF"
            elif self.hasTables and not useTextArchive:
                self.hdfFilename=filename+str(self.rank)+".h5"
                self.hdfFile=tables.openFile(os.path.join(self.dataDir,
                                                          self.hdfFilename),
                                             mode = "r",
                                             title = filename+" Data")
                try:
                    # The "global" extension is hardcoded in collect.py
                    self.hdfFileGlb=tables.openFile(os.path.join(self.dataDir,
                                                                 filename+"global.h5"),
                                                    mode = "r",
                                                    title = filename+" Data")
                except:
                    pass
                self.dataItemFormat="HDF"
            else:
                self.textDataDir=filename+"_Data"
                assert(os.path.exists(self.textDataDir))
                self.hdfFile=None
                self.dataItemFormat="XML"
        else:
            if not self.useGlobalXMF:
                self.xmlFile=open(os.path.join(self.dataDir,
                                               filename+str(self.rank)+".xmf"),
                                  "w")
            self.tree=ElementTree(
                Element("Xdmf",
                        {"Version":"2.0",
                         "xmlns:xi":"http://www.w3.org/2001/XInclude"})
            )
            if self.comm.isMaster():
                self.xmlFileGlobal=open(
                    os.path.join(self.dataDir,
                                 filename+".xmf"),
                    "w")
                self.treeGlobal=ElementTree(
                    Element("Xdmf",
                            {"Version":"2.0",
                             "xmlns:xi":"http://www.w3.org/2001/XInclude"})
                )
            if self.has_h5py and not useTextArchive:
                self.hdfFilename=filename+".h5"
                self.hdfFile=h5py.File(os.path.join(self.dataDir,
                                                    self.hdfFilename),
                                       "w",
                                       driver = 'mpio',
                                       comm = comm_world)
                self.dataItemFormat="HDF"
                self.comm.barrier()
            elif self.hasTables and not useTextArchive:
                self.hdfFilename=filename+str(self.rank)+".h5"
                self.hdfFile=tables.openFile(os.path.join(self.dataDir,
                                                          self.hdfFilename),
                                             mode = "w",
                                             title = filename+" Data")
                self.dataItemFormat="HDF"
            else:
                self.textDataDir=filename+"_Data"
                if not os.path.exists(self.textDataDir):
                    try:
                        os.mkdir(self.textDataDir)
                    except:
                        self.textDataDir=""
                self.hdfFile=None
                self.dataItemFormat="XML"
        #
        self.gatherAtClose = gatherAtClose
    def gatherAndWriteTimes(self):
        """
        Pull all the time steps into the global tree and write
        """
        XDMF = self.treeGlobal.getroot()
        Domain = XDMF[0]
        for TemporalGridCollection in Domain:
            for i in range(self.n_datasets):
                if self.has_h5py and not self.global_sync:#only writing xml metadata to hdf5 using h5py right now
                    dataset_name = TemporalGridCollection.attrib['Name']+"_"+`i`
                    dataset_name = dataset_name.replace(" ","_")
                    grid_array = self.hdfFile["/"+dataset_name]
                    if self.global_sync:
                        TemporalGridCollection.append(fromstring(grid_array[0]))
                    else:
                        SpatialCollection=SubElement(TemporalGridCollection,"Grid",{"GridType":"Collection",
                                                                                    "CollectionType":"Spatial"})
                        time = SubElement(SpatialCollection,"Time",{"Value":grid_array.attrs['Time'],"Name":str(i)})
                        for j in range(self.comm.size()):
                            Grid = fromstring(grid_array[j])
                            SpatialCollection.append(Grid)
        self.clear_xml()
        self.xmlFileGlobal.write(self.xmlHeader)
        indentXML(self.treeGlobal.getroot())
        self.treeGlobal.write(self.xmlFileGlobal)
    def clear_xml(self):
        if not self.useGlobalXMF:
            self.xmlFile.seek(0)
            self.xmlFile.truncate()
        if self.comm.isMaster():
            self.xmlFileGlobal.seek(0)
            self.xmlFileGlobal.truncate()
    def close(self):
        log("Closing Archive")
        if not self.useGlobalXMF:
            self.xmlFile.close()
        if self.comm.isMaster():
            self.gatherAndWriteTimes()
            self.xmlFileGlobal.close()
        if self.hdfFile != None:
            self.hdfFile.close()
        log("Done Closing Archive")
        try:
            if not self.useGlobalXMF:
                if self.gatherAtClose:
                    self.allGather()
        except:
            pass
    def allGather(self):
        log("Gathering Archive")
        self.comm.barrier()
        if self.rank==0:
            #replace the bottom level grid with a spatial collection
            XDMF_all=self.tree.getroot()
            Domain_all=XDMF_all[-1]
            for TemporalGridCollection in Domain_all:
                Grids = TemporalGridCollection[:]
                del TemporalGridCollection[:]
                for Grid in Grids:
                    SpatialCollection=SubElement(TemporalGridCollection,"Grid",{"GridType":"Collection",
                                                                                "CollectionType":"Spatial"})
                    SpatialCollection.append(Grid[0])#append Time in Spatial Collection
                    del Grid[0]#delete Time in grid
                    SpatialCollection.append(Grid) #append Grid without Time
            for i in range(1,self.size):
                xmlFile=open(os.path.join(self.dataDir,self.filename+str(i)+".xmf"),"r")
                tree = ElementTree(file=xmlFile)
                XDMF=tree.getroot()
                Domain=XDMF[-1]
                for TemporalGridCollection,TemporalGridCollection_all in zip(Domain,Domain_all):
                    SpatialGridCollections = TemporalGridCollection_all.findall('Grid')
                    for Grid,Grid_all in zip(TemporalGridCollection,SpatialGridCollections):
                        del Grid[0]#Time
                        Grid_all.append(Grid)
                xmlFile.close()
            f = open(os.path.join(self.dataDir,self.filename+".xmf"),"w")
            indentXML(self.tree.getroot())
            self.tree.write(f)
            f.close()
        log("Done Gathering Archive")
    def allGatherIncremental(self):
        import copy
        from mpi4py import MPI
        log("Gathering Archive Time step")
        self.comm.barrier()
        XDMF =self.tree.getroot()
        Domain =XDMF[-1]
        #initialize Domain and grid collections on master if necessary
        if self.comm.isMaster():
            XDMFGlobal =self.treeGlobal.getroot()
            if len(XDMFGlobal) == 0:
                XDMFGlobal.append(copy.deepcopy(Domain))
                DomainGlobal = XDMFGlobal[-1]
                #delete any actual grids in the temporal  collections
                if not self.global_sync:
                    for TemporalGridCollectionGlobal in DomainGlobal:
                        del TemporalGridCollectionGlobal[:]
            else:
                DomainGlobal = XDMFGlobal[-1]
        #gather the latest grids in each collection onto master
        if  not self.global_sync:
            comm_world = self.comm.comm.tompi4py()
            for i, TemporalGridCollection in enumerate(Domain):
                GridLocal = TemporalGridCollection[-1]
                TimeAttrib = GridLocal[0].attrib['Value']
                Grids = comm_world.gather(GridLocal)
                max_grid_string_len = 0
                if self.comm.isMaster():
                    TemporalGridCollectionGlobal = DomainGlobal[i]
                    SpatialCollection=SubElement(TemporalGridCollectionGlobal,"Grid",{"GridType":"Collection",
                                                                                      "CollectionType":"Spatial"})
                    SpatialCollection.append(GridLocal[0])#append Time in Spatial Collection
                    for Grid in Grids:
                        del Grid[0]#Time
                        SpatialCollection.append(Grid) #append Grid without Time
                        element_string = tostring(Grid)
                        max_grid_string_len = max(len(element_string),
                                                  max_grid_string_len)
                max_grid_string_len_array = numpy.array(max_grid_string_len,'i')
                comm_world.Bcast([max_grid_string_len_array,MPI.INT], root=0)
                max_grid_string_len = int(max_grid_string_len_array)
                if self.has_h5py: #only writing xml metadata to hdf5 using h5py right now
                    dataset_name = TemporalGridCollection.attrib['Name']+"_"+ \
                                   `self.n_datasets`
                    dataset_name = dataset_name.replace(" ","_")
                    xml_data  = self.hdfFile.create_dataset(name  = dataset_name,
                                                            shape = (self.comm.size(),),
                                                            dtype = '|S'+`max_grid_string_len`)
                    xml_data.attrs['Time'] = TimeAttrib
                    if self.comm.isMaster():
                        for j, Grid in enumerate(Grids):
                            xml_data[j] = tostring(Grid)
        else:
<<<<<<< HEAD
            pass
=======
            comm_world = self.comm.comm.tompi4py()
            for i, TemporalGridCollection in enumerate(Domain):
                GridLocal = TemporalGridCollection[-1]
                max_grid_string_len = 0
                if self.comm.isMaster():
                    TemporalGridCollectionGlobal = DomainGlobal[i]
                    TemporalGridCollectionGlobal.append(GridLocal) #append Grid without Time
                    element_string = tostring(GridLocal)
                    max_grid_string_len = len(element_string)
                max_grid_string_len_array = numpy.array(max_grid_string_len,'i')
                comm_world.Bcast([max_grid_string_len_array,MPI.INT], root=0)
                max_grid_string_len = int(max_grid_string_len_array)
                if self.has_h5py: #only writing xml metadata to hdf5 using h5py right now
                    dataset_name = TemporalGridCollection.attrib['Name']+"_"+ \
                                   `self.n_datasets`
                    dataset_name = dataset_name.replace(" ","_")
                    xml_data  = self.hdfFile.create_dataset(name  = dataset_name,
                                                            shape = (1,),
                                                            dtype = '|S'+`max_grid_string_len`)
                    if self.comm.isMaster():
                        xml_data[0] = tostring(GridLocal)
>>>>>>> b8dafc7b
        self.n_datasets += 1
        log("Done Gathering Archive Time Step")
    def sync(self):
        log("Syncing Archive",level=3)
        memory()
        self.allGatherIncremental()
        self.clear_xml()
        if not self.useGlobalXMF:
            self.xmlFile.write(self.xmlHeader)
            indentXML(self.tree.getroot())
            self.tree.write(self.xmlFile)
            self.xmlFile.flush()
        #delete grids for step from tree
        XDMF =self.tree.getroot()
        Domain = XDMF[-1]
        for TemporalGridCollection in Domain:
            if self.has_h5py and not self.global_sync: #only writing xml metadata to hdf5 using h5py right now
                del TemporalGridCollection[:]
        if self.comm.isMaster():
            self.xmlFileGlobal.write(self.xmlHeader)
            indentXML(self.treeGlobal.getroot())
            self.treeGlobal.write(self.xmlFileGlobal)
            self.xmlFileGlobal.flush()
            #delete grids for step from tree
            XDMF = self.treeGlobal.getroot()
            Domain = XDMF[-1]
            for TemporalGridCollection in Domain:
                if self.has_h5py and not self.global_sync: #only writing xml metadata to hdf5 using h5py right now
                    del TemporalGridCollection[:]
        if self.hdfFile != None:
            if self.has_h5py:
                self.comm.barrier()
                self.hdfFile.flush()
                self.comm.barrier()
            else:
                self.hdfFile.flush()
        log("Done Syncing Archive",level=3)
        log(memory("Syncing Archive"),level=4)
    def create_dataset_async(self,name,data):
        comm_world = self.comm.comm.tompi4py()
        metadata = comm_world.allgather((name,data.shape,data.dtype))
        for i,m in enumerate(metadata):
            dataset = self.hdfFile.create_dataset(name  = m[0],
                                                  shape = m[1],
                                                  dtype = m[2])
            if i == self.comm.rank():
                dataset[:] = data
    def create_dataset_sync(self,name,offsets,data):
        dataset = self.hdfFile.create_dataset(name  = name,
                                              shape = tuple([offsets[-1]]+list(data.shape[1:])),
                                              dtype = data.dtype)
        dataset[offsets[self.comm.rank()]:offsets[self.comm.rank()+1]] = data

XdmfArchive=AR_base

########################################################################
#for writing out various quantities in Xdmf format
#import xml.etree.ElementTree as ElementTree
#from xml.etree.ElementTree import SubElement
import numpy
class XdmfWriter:
    """
    collect functionality for writing data to Xdmf format

    Writer is supposed to keep track of grid collection (temporal collection)

    as well as current grid under grid collection where data belong,
    since data are associated with a grid of specific type
    (e.g., P1 Lagrange, P2 Lagrange, elementQuadrature dictionary, ...)
    """
    def __init__(self,shareSingleGrid=True,arGridCollection=None,arGrid=None,arTime=None):
        self.arGridCollection = arGridCollection #collection of "grids" (at least one per time level)
        self.arGrid           = arGrid #grid in collection that data should be associated with
        self.arTime           = arTime #time level for data
        self.shareSingleGrid  = shareSingleGrid

    def setGridCollectionAndGridElements(self,init,ar,arGrid,t,spaceSuffix):
        """
        attempt at boiler plate code to grab current arGridCollection and grid for
        a given type and time level t
        returns gridName to use in writing mesh
        """
        if init:
            #ar should have domain now and mesh should have gridCollection
            #but want own grid collection to start
            self.arGridCollection = SubElement(ar.domain,"Grid",{"Name":"Mesh"+spaceSuffix,
                                                                 "GridType":"Collection",
                                                                 "CollectionType":"Temporal"})
        elif self.arGridCollection == None:#try to get existing grid collection
            for child in ar.domain:
                if child.tag == "Grid" and child.attrib["Name"] == "Mesh"+spaceSuffix:
                    self.arGridCollection = child
        assert self.arGridCollection != None

        #see if dgp1 grid exists with current time?

        if self.shareSingleGrid:
            gridName = "Grid"+spaceSuffix
            if arGrid != None:
                self.arGrid = arGrid
                gt = arGrid.find("Time")
                self.arTime = gt
            #brute force search through child grids of arGridCollection
            #grids = self.arGridCollection.findall("Grid")
            #for g in grids:
            #    for gt in g:
            #        if gt.tag == "Time" and gt.attrib["Value"] == str(t):
            #            self.arTime = gt
            #            self.arGrid = g
            #            break
            #end brute force search

        else:
            gridName = "Grid"+spaceSuffix+name
        return gridName

    def writeMeshXdmf_elementQuadrature(self,ar,mesh,spaceDim,x,t=0.0,
                                       init=False,meshChanged=False,arGrid=None,tCount=0):
        return self.writeMeshXdmf_quadraturePoints(ar,mesh,spaceDim,x,t=t,quadratureType="q",
                                                   init=init,meshChanged=meshChanged,arGrid=arGrid,tCount=tCount)
    def writeMeshXdmf_elementBoundaryQuadrature(self,ar,mesh,spaceDim,x,t=0.0,
                                                init=False,meshChanged=False,arGrid=None,tCount=0):
        return self.writeMeshXdmf_quadraturePoints(ar,mesh,spaceDim,x,t=t,quadratureType="ebq_global",
                                                   init=init,meshChanged=meshChanged,arGrid=arGrid,tCount=tCount)
    def writeMeshXdmf_exteriorElementBoundaryQuadrature(self,ar,mesh,spaceDim,x,t=0.0,
                                                        init=False,meshChanged=False,arGrid=None,tCount=0):
        return self.writeMeshXdmf_quadraturePoints(ar,mesh,spaceDim,x,t=t,quadratureType="ebqe",
                                                   init=init,meshChanged=meshChanged,arGrid=arGrid,tCount=tCount)

    def writeScalarXdmf_elementQuadrature(self,ar,u,name,tCount=0,init=True):
        qualifiedName = name.replace(' ','_')+"_elementQuadrature"
        return self.writeScalarXdmf_quadrature(ar,u,qualifiedName,tCount=tCount,init=init)
    def writeVectorXdmf_elementQuadrature(self,ar,u,name,tCount=0,init=True):
        qualifiedName = name.replace(' ','_')+"_elementQuadrature"
        return self.writeVectorXdmf_quadrature(ar,u,qualifiedName,tCount=tCount,init=init)
    def writeTensorXdmf_elementQuadrature(self,ar,u,name,tCount=0,init=True):
        qualifiedName = name.replace(' ','_')+"_elementQuadrature"
        return self.writeTensorXdmf_quadrature(ar,u,qualifiedName,tCount=tCount,init=init)
    #
    def writeScalarXdmf_elementBoundaryQuadrature(self,ar,u,name,tCount=0,init=True):
        qualifiedName = name.replace(' ','_')+"_elementBoundaryQuadrature"
        return self.writeScalarXdmf_quadrature(ar,u,qualifiedName,tCount=tCount,init=init)
    def writeVectorXdmf_elementBoundaryQuadrature(self,ar,u,name,tCount=0,init=True):
        qualifiedName = name.replace(' ','_')+"_elementBoundaryQuadrature"
        return self.writeVectorXdmf_quadrature(ar,u,qualifiedName,tCount=tCount,init=init)
    def writeTensorXdmf_elementBoundaryQuadrature(self,ar,u,name,tCount=0,init=True):
        qualifiedName = name.replace(' ','_')+"_elementBoundaryQuadrature"
        return self.writeTensorXdmf_quadrature(ar,u,qualifiedName,tCount=tCount,init=init)
    #
    def writeScalarXdmf_exteriorElementBoundaryQuadrature(self,ar,u,name,tCount=0,init=True):
        qualifiedName = name.replace(' ','_')+"_exteriorElementBoundaryQuadrature"
        return self.writeScalarXdmf_quadrature(ar,u,qualifiedName,tCount=tCount,init=init)
    def writeVectorXdmf_exteriorElementBoundaryQuadrature(self,ar,u,name,tCount=0,init=True):
        qualifiedName = name.replace(' ','_')+"_exteriorElementBoundaryQuadrature"
        return self.writeVectorXdmf_quadrature(ar,u,qualifiedName,tCount=tCount,init=init)
    def writeTensorXdmf_exteriorElementBoundaryQuadrature(self,ar,u,name,tCount=0,init=True):
        qualifiedName = name.replace(' ','_')+"_exteriorElementBoundaryQuadrature"
        return self.writeTensorXdmf_quadrature(ar,u,qualifiedName,tCount=tCount,init=init)


    def writeMeshXdmf_quadraturePoints(self,ar,mesh,spaceDim,x,t=0.0,quadratureType="q",
                                       init=False,meshChanged=False,arGrid=None,tCount=0):
        """
        write out quadrature point mesh for quadrature points that are unique to
        either elements or elementBoundaries

        quadrature type
           q  --> element
           ebq_global --> element boundary
           ebqe       --> exterior element boundary
        """
        if quadratureType == "q":
            spaceSuffix = "_elementQuadrature"
        elif quadratureType == "ebq_global":
            spaceSuffix = "_elementBoundaryQuadrature"
        elif quadratureType == "ebqe":
            spaceSuffix = "_exteriorElementBoundaryQuadrature"
        else:
            raise RuntimeError("quadratureType = %s not recognized" % quadratureType)

        #write out basic geometry if not already done?
        mesh.writeMeshXdmf(ar,"Spatial_Domain",t,init,meshChanged,tCount=tCount)
        #now try to write out a mesh that is a collection of points per element

        gridName = self.setGridCollectionAndGridElements(init,ar,arGrid,t,spaceSuffix)

        assert len(x.shape) == 3 #make sure have right type of dictionary
        if self.arGrid == None or self.arTime.get('Value') != str(t):
            Xdmf_ElementTopology = "Polyvertex"
            Xdmf_NumberOfElements= x.shape[0]
            Xdmf_NodesPerElement = x.shape[1]
            Xdmf_NodesGlobal     = Xdmf_NumberOfElements*Xdmf_NodesPerElement

            self.arGrid = SubElement(self.arGridCollection,"Grid",{"Name":gridName,"GridType":"Uniform"})
            self.arTime = SubElement(self.arGrid,"Time",{"Value":str(t),"Name":str(tCount)})
            topology    = SubElement(self.arGrid,"Topology",
                                     {"Type":Xdmf_ElementTopology,
                                      "NumberOfElements":str(Xdmf_NumberOfElements),
                                      "NodesPerElement":str(Xdmf_NodesPerElement)})
            elements    = SubElement(topology,"DataItem",
                                     {"Format":ar.dataItemFormat,
                                      "DataType":"Int",
                                      "Dimensions":"%i %i" % (Xdmf_NumberOfElements,Xdmf_NodesPerElement)})
            geometry    = SubElement(self.arGrid,"Geometry",{"Type":"XYZ"})
            nodes       = SubElement(geometry,"DataItem",
                                     {"Format":ar.dataItemFormat,
                                      "DataType":"Float",
                                      "Precision":"8",
                                      "Dimensions":"%i %i" % (Xdmf_NodesGlobal,3)})
            if ar.hdfFile != None:
                if ar.has_h5py:
                    elements.text = ar.hdfFilename+":/elements"+`ar.comm.rank()`+spaceSuffix+`tCount`
                    nodes.text    = ar.hdfFilename+":/nodes"+`ar.comm.rank()`+spaceSuffix+`tCount`
                else:
                    elements.text = ar.hdfFilename+":/elements"+spaceSuffix+`tCount`
                    nodes.text    = ar.hdfFilename+":/nodes"+spaceSuffix+`tCount`
                if init or meshChanged:
                    #this will fail if elements_dgp1 already exists
                    #q_l2g = numpy.zeros((Xdmf_NumberOfElements,Xdmf_NodesPerElement),'i')
                    #brute force to start
                    #for eN in range(Xdmf_NumberOfElements):
                    #    for nN in range(Xdmf_NodesPerElement):
                    #        q_l2g[eN,nN] = eN*Xdmf_NodesPerElement + nN
                    #
                    q_l2g = numpy.arange(Xdmf_NumberOfElements*Xdmf_NodesPerElement,dtype='i').reshape((Xdmf_NumberOfElements,Xdmf_NodesPerElement))
                    if ar.has_h5py:
                        ar.create_dataset_async('elements'+`ar.comm.rank()`+spaceSuffix+`tCount`, data = q_l2g)
                        ar.create_dataset_async('nodes'+`ar.comm.rank()`+spaceSuffix+`tCount`, data = x.flat[:])
                    else:
                        ar.hdfFile.createArray("/",'elements'+spaceSuffix+`tCount`,q_l2g)
                        ar.hdfFile.createArray("/",'nodes'+spaceSuffix+`tCount`,x.flat[:])
            else:
                SubElement(elements,"xi:include",{"parse":"text","href":"./"+ar.textDataDir+"/elements"+spaceSuffix+`tCount`+".txt"})
                SubElement(nodes,"xi:include",{"parse":"text","href":"./"+ar.textDataDir+"/nodes"+spaceSuffix+`tCount`+".txt"})
                if init or meshChanged:
                    #this will fail if elements_dgp1 already exists
                    #q_l2g = numpy.zeros((Xdmf_NumberOfElements,Xdmf_NodesPerElement),'i')
                    #brute force to start
                    #for eN in range(Xdmf_NumberOfElements):
                    #    for nN in range(Xdmf_NodesPerElement):
                    #        q_l2g[eN,nN] = eN*Xdmf_NodesPerElement + nN
                    #
                    q_l2g = numpy.arange(Xdmf_NumberOfElements*Xdmf_NodesPerElement,dtype='i').reshape((Xdmf_NumberOfElements,Xdmf_NodesPerElement))
                    numpy.savetxt(ar.textDataDir+"/elements"+spaceSuffix+`tCount`+".txt",q_l2g,fmt='%d')
                    numpy.savetxt(ar.textDataDir+"/nodes"+spaceSuffix+`tCount`+".txt",x.flat[:])

                #
            #hdfile
        #need to write a grid
        return self.arGrid
    #def
    def writeScalarXdmf_quadrature(self,ar,u,name,tCount=0,init=True):
        assert len(u.shape) == 2
        Xdmf_NodesGlobal = u.shape[0]*u.shape[1]
        attribute = SubElement(self.arGrid,"Attribute",{"Name":name,
                                                        "AttributeType":"Scalar",
                                                        "Center":"Node"})
        values    = SubElement(attribute,"DataItem",
                               {"Format":ar.dataItemFormat,
                                "DataType":"Float",
                                "Precision":"8",
                                "Dimensions":"%i" % (Xdmf_NodesGlobal,)})
        if ar.hdfFile != None:
            if ar.has_h5py:
                values.text = ar.hdfFilename+":/"+name+"_p"+`ar.comm.rank()`+"_t"+str(tCount)
                ar.create_dataset_async(name+"_p"+`ar.comm.rank()`+"_t"+str(tCount), data = u.flat[:])
            else:
                values.text = ar.hdfFilename+":/"+name+str(tCount)
                ar.hdfFile.createArray("/",name+str(tCount),u.flat[:])
        else:
            numpy.savetxt(ar.textDataDir+"/"+name+str(tCount)+".txt",u.flat[:])
            SubElement(values,"xi:include",{"parse":"text","href":"./"+ar.textDataDir+"/"+name+str(tCount)+".txt"})


    def writeVectorXdmf_quadrature(self,ar,u,name,tCount=0,init=True):
        assert len(u.shape) == 3
        Xdmf_NodesGlobal = u.shape[0]*u.shape[1]
        Xdmf_NumberOfComponents = u.shape[2]
        Xdmf_StorageDim = 3
        attribute = SubElement(self.arGrid,"Attribute",{"Name":name,
                                                        "AttributeType":"Vector",
                                                        "Center":"Node"})
        values    = SubElement(attribute,"DataItem",
                               {"Format":ar.dataItemFormat,
                                "DataType":"Float",
                                "Precision":"8",
                                "Dimensions":"%i %i" % (Xdmf_NodesGlobal,Xdmf_StorageDim)})#force 3d vector since points 3d
        tmp = numpy.zeros((Xdmf_NodesGlobal,Xdmf_StorageDim),'d')
        tmp[:,:Xdmf_NumberOfComponents]=numpy.reshape(u.flat,(Xdmf_NodesGlobal,Xdmf_NumberOfComponents))

        if ar.hdfFile != None:
            if ar.has_h5py:
                values.text = ar.hdfFilename+":/"+name+"_p"+`ar.comm.rank()`+"_t"+str(tCount)
                ar.create_dataset_async(name+"_p"+`ar.comm.rank()`+"_t"+str(tCount), data = tmp)
            else:
                values.text = ar.hdfFilename+":/"+name+str(tCount)
                ar.hdfFile.createArray("/",name+str(tCount),tmp)
        else:
            numpy.savetxt(ar.textDataDir+"/"+name+str(tCount)+".txt",tmp)
            SubElement(values,"xi:include",{"parse":"text","href":"./"+ar.textDataDir+"/"+name+str(tCount)+".txt"})


    def writeTensorXdmf_quadrature(self,ar,u,name,tCount=0,init=True):
        """
        TODO make faster tmp creation
        """
        assert len(u.shape) == 4
        Xdmf_NodesGlobal = u.shape[0]*u.shape[1]
        Xdmf_NumberOfComponents = u.shape[2]*u.shape[3] #Xdmf requires 9 though
        attribute = SubElement(self.arGrid,"Attribute",{"Name":name,
                                                        "AttributeType":"Tensor",
                                                        "Center":"Node"})
        values    = SubElement(attribute,"DataItem",
                               {"Format":ar.dataItemFormat,
                                "DataType":"Float",
                                "Precision":"8",
                                "Dimensions":"%i %i" % (Xdmf_NodesGlobal,9)})#force 3d vector since points 3d
        #mwf brute force
        tmp = numpy.zeros((Xdmf_NodesGlobal,9),'d')
        for k in range(Xdmf_NodesGlobal):
            for i in range(u.shape[2]):
                for j in range(u.shape[3]):
                    tmp.flat[k*9 + i*3 + j]=u.flat[k*Xdmf_NumberOfComponents + i*u.shape[2] + j]

        if ar.hdfFile != None:
            if ar.has_h5py:
                values.text = ar.hdfFilename+":/"+name+"_p"+`ar.comm.rank()`+"_t"+str(tCount)
                ar.create_dataset_async(name+"_p"+`ar.comm.rank()`+"_t"+str(tCount), data = tmp)
            else:
                values.text = ar.hdfFilename+":/"+name+str(tCount)
                ar.hdfFile.createArray("/",name+str(tCount),tmp)
        else:
            numpy.savetxt(ar.textDataDir+"/"+name+str(tCount)+".txt",tmp)
            SubElement(values,"xi:include",{"parse":"text","href":"./"+ar.textDataDir+"/"+name+str(tCount)+".txt"})


    def writeMeshXdmf_DGP1Lagrange(self,ar,name,mesh,spaceDim,dofMap,CGDOFMap,t=0.0,
                                   init=False,meshChanged=False,arGrid=None,tCount=0):
        """
        TODO Not tested yet
        """
        #assert False, "Not tested"
        #write out basic geometry if not already done?
        mesh.writeMeshXdmf(ar,"Spatial_Domain",t,init,meshChanged,tCount=tCount)
        #now try to write out a mesh that matches DG P1 layout

        spaceSuffix = "_dgp1_Lagrange"
        gridName = self.setGridCollectionAndGridElements(init,ar,arGrid,t,spaceSuffix)

        if self.arGrid == None or self.arTime.get('Value') != str(t):
            if spaceDim == 1:
                Xdmf_ElementTopology = "Polyline"
            elif spaceDim == 2:
                Xdmf_ElementTopology = "Triangle"
            elif spaceDim == 3:
                Xdmf_ElementTopology = "Tetrahedron"
            self.arGrid = SubElement(self.arGridCollection,"Grid",{"Name":gridName,"GridType":"Uniform"})
            self.arTime = SubElement(self.arGrid,"Time",{"Value":str(t),"Name":str(tCount)})
            topology    = SubElement(self.arGrid,"Topology",
                                     {"Type":Xdmf_ElementTopology,
                                      "NumberOfElements":str(mesh.nElements_global)})
            elements    = SubElement(topology,"DataItem",
                                     {"Format":ar.dataItemFormat,
                                      "DataType":"Int",
                                      "Dimensions":"%i %i" % (mesh.nElements_global,mesh.nNodes_element)})
            geometry    = SubElement(self.arGrid,"Geometry",{"Type":"XYZ"})
            nodes       = SubElement(geometry,"DataItem",
                                     {"Format":ar.dataItemFormat,
                                      "DataType":"Float",
                                      "Precision":"8",
                                      "Dimensions":"%i %i" % (dofMap.nDOF,3)})
            if ar.hdfFile != None:
                if ar.has_h5py:
                    elements.text = ar.hdfFilename+":/elements"+`ar.comm.rank()`+spaceSuffix+`tCount`
                    nodes.text    = ar.hdfFilename+":/nodes"+`ar.comm.rank()`+spaceSuffix+`tCount`
                else:
                    elements.text = ar.hdfFilename+":/elements"+spaceSuffix+`tCount`
                    nodes.text    = ar.hdfFilename+":/nodes"+spaceSuffix+`tCount`
                if init or meshChanged:
                    #this will fail if elements_dgp1 already exists
                    if ar.has_h5py:
                        ar.create_dataset_async('elements'+`ar.comm.rank()`+spaceSuffix+`tCount`, data = dofMap.l2g)
                    else:
                        ar.hdfFile.createArray("/",'elements'+`ar.comm.rank()`+spaceSuffix+`tCount`,dofMap.l2g)
                    #bad
                    dgnodes = numpy.zeros((dofMap.nDOF,3),'d')
                    for eN in range(mesh.nElements_global):
                        for nN in range(mesh.nNodes_element):
                            dgnodes[dofMap.l2g[eN,nN],:]=mesh.nodeArray[mesh.elementNodesArray[eN,nN]]
                    #make more pythonic loop
                    if ar.has_h5py:
                        ar.create_dataset_async('nodes'+`ar.comm.rank()`+spaceSuffix+`tCount`, data = dgnodes)
                    else:
                        ar.hdfFile.createArray("/",'nodes'+spaceSuffix+`tCount`,dgnodes)
            else:
                SubElement(elements,"xi:include",{"parse":"text","href":"./"+ar.textDataDir+"/elements"+spaceSuffix+`tCount`+".txt"})
                SubElement(nodes,"xi:include",{"parse":"text","href":"./"+ar.textDataDir+"/nodes"+spaceSuffix+`tCount`+".txt"})
                if init or meshChanged:
                    numpy.savetxt(ar.textDataDir+"/elements"+spaceSuffix+`tCount`+".txt",dofMap.l2g,fmt='%d')
                    #bad
                    dgnodes = numpy.zeros((dofMap.nDOF,3),'d')
                    for eN in range(mesh.nElements_global):
                        for nN in range(mesh.nNodes_element):
                            dgnodes[dofMap.l2g[eN,nN],:]=mesh.nodeArray[mesh.elementNodesArray[eN,nN]]
                    #make more pythonic loop
                    numpy.savetxt(ar.textDataDir+"/nodes"+spaceSuffix+`tCount`+".txt",dgnodes)

                #
            #hdfile
        #need to write a grid
        return self.arGrid
    #def
    def writeMeshXdmf_DGP2Lagrange(self,ar,name,mesh,spaceDim,dofMap,CGDOFMap,t=0.0,
                                   init=False,meshChanged=False,arGrid=None,tCount=0):
        #write out basic geometry if not already done?
        mesh.writeMeshXdmf(ar,"Spatial_Domain",t,init,meshChanged,tCount=tCount)
        #now try to write out a mesh that matches DG P1 layout
        #first duplicate geometry points etc then try to save space
        #mwf debug
        #import pdb
        #pdb.set_trace()
        spaceSuffix = "_dgp2_Lagrange"
        gridName = self.setGridCollectionAndGridElements(init,ar,arGrid,t,spaceSuffix)

        if self.arGrid == None or self.arTime.get('Value') != str(t):
            if spaceDim == 1:
                Xdmf_ElementTopology = "Edge_3"
            elif spaceDim == 2:
                Xdmf_ElementTopology = "Tri_6"
            elif spaceDim == 3:
                Xdmf_ElementTopology = "Tet_10"
            self.arGrid = SubElement(self.arGridCollection,"Grid",{"Name":gridName,"GridType":"Uniform"})
            self.arTime = SubElement(self.arGrid,"Time",{"Value":str(t),"Name":str(tCount)})
            topology    = SubElement(self.arGrid,"Topology",
                                     {"Type":Xdmf_ElementTopology,
                                      "NumberOfElements":str(mesh.nElements_global)})
            elements    = SubElement(topology,"DataItem",
                                     {"Format":ar.dataItemFormat,
                                      "DataType":"Int",
                                      "Dimensions":"%i %i" % dofMap.l2g.shape})
            geometry    = SubElement(self.arGrid,"Geometry",{"Type":"XYZ"})
            #try to use fancy functions later
            nodes       = SubElement(geometry,"DataItem",
                                     {"Format":ar.dataItemFormat,
                                      "DataType":"Float",
                                      "Precision":"8",
                                      "Dimensions":"%i %i" % (dofMap.nDOF,3)})
            if ar.hdfFile != None:
                if ar.has_h5py:
                    elements.text = ar.hdfFilename+":/elements"+`ar.comm.rank()`+spaceSuffix+`tCount`
                    nodes.text    = ar.hdfFilename+":/nodes"+`ar.comm.rank()`+spaceSuffix+`tCount`
                else:
                    elements.text = ar.hdfFilename+":/elements"+spaceSuffix+`tCount`
                    nodes.text    = ar.hdfFilename+":/nodes"+spaceSuffix+`tCount`
                if init or meshChanged:
                    #this will fail if elements_dgp1 already exists
                    if ar.has_h5py:
                        ar.create_dataset_async('elements'+`ar.comm.rank()`+spaceSuffix+`tCount`, data = dofMap.l2g)
                    else:
                        ar.hdfFile.createArray("/",'elements'+spaceSuffix+`tCount`,dofMap.l2g)
                    #bad
                    dgnodes = numpy.zeros((dofMap.nDOF,3),'d')
                    for eN in range(mesh.nElements_global):
                        for i in range(dofMap.l2g.shape[1]):
                            #for nN in range(mesh.nNodes_element):
                            #dgnodes[dofMap.l2g[eN,nN],:]=mesh.nodeArray[mesh.elementNodesArray[eN,nN]]
                            #now changed lagrange nodes to hold all nodes
                            dgnodes[dofMap.l2g[eN,i],:]= CGDOFMap.lagrangeNodesArray[CGDOFMap.l2g[eN,i],:]
                        #next loop over extra dofs on element and write out
                        #for nN in range(mesh.nNodes_element,dofMap.l2g.shape[1]):
                        #    dgnodes[dofMap.l2g[eN,nN],:]= CGDOFMap.lagrangeNodesArray[CGDOFMap.l2g[eN,nN]-mesh.nNodes_global,:]

                    #make more pythonic loop
                    if ar.has_h5py:
                        ar.create_dataset_async('nodes'+`ar.comm.rank()`+spaceSuffix+`tCount`, data = dgnodes)
                    else:
                        ar.hdfFile.createArray("/",'nodes'+spaceSuffix+`tCount`,dgnodes)
            else:
                SubElement(elements,"xi:include",{"parse":"text","href":"./"+ar.textDataDir+"/elements"+spaceSuffix+`tCount`+".txt"})
                SubElement(nodes,"xi:include",{"parse":"text","href":"./"+ar.textDataDir+"/nodes"+spaceSuffix+`tCount`+".txt"})
                if init or meshChanged:
                    numpy.savetxt(ar.textDataDir+"/elements"+spaceSuffix+`tCount`+".txt",dofMap.l2g,fmt='%d')
                    #bad
                    dgnodes = numpy.zeros((dofMap.nDOF,3),'d')
                    for eN in range(mesh.nElements_global):
                        for i in range(dofMap.l2g.shape[1]):
                            #for nN in range(mesh.nNodes_element):
                            #dgnodes[dofMap.l2g[eN,nN],:]=mesh.nodeArray[mesh.elementNodesArray[eN,nN]]
                            dgnodes[dofMap.l2g[eN,i],:]= CGDOFMap.lagrangeNodesArray[CGDOFMap.l2g[eN,i],:]
                        #next loop over extra dofs on element and write out
                        #for nN in range(mesh.nNodes_element,dofMap.l2g.shape[1]):
                        #    dgnodes[dofMap.l2g[eN,nN],:]= CGDOFMap.lagrangeNodesArray[CGDOFMap.l2g[eN,nN]-mesh.nNodes_global,:]

                    #make more pythonic loop
                    numpy.savetxt(ar.textDataDir+"/nodes"+spaceSuffix+`tCount`+".txt",dgnodes)

                #
            #hdfile
        #need to write a grid
        return self.arGrid

    def writeMeshXdmf_C0P2Lagrange(self,ar,name,mesh,spaceDim,dofMap,t=0.0,
                                   init=False,meshChanged=False,arGrid=None,tCount=0):
        """
        TODO: test new lagrangeNodes convention for 2d,3d, and concatNow=False
        """
        #write out basic geometry if not already done?
        mesh.writeMeshXdmf(ar,"Spatial_Domain",t,init,meshChanged,tCount=tCount)
        spaceSuffix = "_c0p2_Lagrange"
        gridName = self.setGridCollectionAndGridElements(init,ar,arGrid,t,spaceSuffix)
        if self.arGrid == None or self.arTime.get('Value') != str(t):
            if spaceDim == 1:
                Xdmf_ElementTopology = "Edge_3"
            elif spaceDim == 2:
                Xdmf_ElementTopology = "Tri_6"
            elif spaceDim == 3:
                Xdmf_ElementTopology = "Tet_10"
            self.arGrid = SubElement(self.arGridCollection,"Grid",{"Name":gridName,"GridType":"Uniform"})
            self.arTime = SubElement(self.arGrid,"Time",{"Value":str(t),"Name":str(tCount)})
            lagrangeNodesArray = dofMap.lagrangeNodesArray
            topology = SubElement(self.arGrid,"Topology",
                                  {"Type":Xdmf_ElementTopology,
                                   "NumberOfElements":str(mesh.nElements_global)})
            elements = SubElement(topology,"DataItem",
                                  {"Format":ar.dataItemFormat,
                                   "DataType":"Int",
                                   "Dimensions":"%i %i" % dofMap.l2g.shape})
            geometry = SubElement(self.arGrid,"Geometry",{"Type":"XYZ"})
            concatNow = True
            if concatNow:
                allNodes    = SubElement(geometry,"DataItem",
                                         {"Format":ar.dataItemFormat,
                                          "DataType":"Float",
                                          "Precision":"8",
                                          "Dimensions":"%i %i" % (dofMap.nDOF,3)})
            else:
                allNodes    = SubElement(geometry,"DataItem",
                                         {"Function":"JOIN( $0 ; $1 )",
                                          "DataType":"Float",
                                          "Precision":"8",
                                          "Dimensions":"%i %i" % (dofMap.nDOF,3)})
                #nodes    = SubElement(allNodes,"DataItem",
                #                      {"Format":ar.dataItemFormat,
                #                       "DataType":"Float",
                #                       "Precision":"8",
                #                       "Dimensions":"%i %i" % mesh.elementNodesArray.shape})
                lagrangeNodes    = SubElement(allNodes,"DataItem",
                                              {"Format":ar.dataItemFormat,
                                               "DataType":"Float",
                                               "Precision":"8",
                                               "Dimensions":"%i %i" % lagrangeNodesArray.shape})
            if ar.hdfFile != None:
                if ar.has_h5py:
                    elements.text = ar.hdfFilename+":/elements"+`ar.comm.rank()`+spaceSuffix+`tCount`
                else:
                    elements.text = ar.hdfFilename+":/elements"+spaceSuffix+`tCount`
                if concatNow:
                    if ar.has_h5py:
                        allNodes.text = ar.hdfFilename+":/nodes"+`ar.comm.rank()`+spaceSuffix+`tCount`
                    else:
                        allNodes.text = ar.hdfFilename+":/nodes"+spaceSuffix+`tCount`
                    import copy
                    if spaceDim == 3:#
                        #mwf 10/19/09 orig no longer works because of changes in orderings for
                        #parallel
                        elements=copy.deepcopy(dofMap.l2g)
                        #proteus stores 3d dof as
                        #|n0,n1,n2,n3|(n0,n1),(n1,n2),(n2,n3)|(n0,n2),(n1,n3)|(n0,n3)|
                        #looks like xdmf wants them as
                        #|n0,n1,n2,n3|(n0,n1),(n1,n2),(n0,n2) (n0,n3),(n1,n3) (n2,n3)|
                        for eN in range(mesh.nElements_global):
                            elements[eN,4+2] = dofMap.l2g[eN,4+3]
                            elements[eN,4+3] = dofMap.l2g[eN,4+5]
                            elements[eN,4+5] = dofMap.l2g[eN,4+2]
                    else:
                        elements=dofMap.l2g
                    if init or meshChanged:
                        if ar.has_h5py:
                            ar.create_dataset_async('elements'+`ar.comm.rank()`+spaceSuffix+`tCount`, data = elements)
                        else:
                            ar.hdfFile.createArray("/",'elements'+spaceSuffix+`tCount`,elements)
                        #print "element nodes",elements
                        #mwf orig ar.hdfFile.createArray("/",'nodes'+spaceSuffix+`tCount`,numpy.concatenate((mesh.nodeArray,lagrangeNodesArray)))
                        #ar.hdfFile.createArray("/",'nodes'+spaceSuffix+`tCount`,numpy.concatenate((mesh.nodeArray.flat[:3*mesh.nNodes_owned],
                        #                                                                           lagrangeNodesArray.flat[:3*mesh.nElements_owned],
                        #                                                                           mesh.nodeArray.flat[3*mesh.nNodes_owned:3*mesh.nNodes_global],
                        #                                                                           lagrangeNodesArray.flat[3*mesh.nElements_owned:3*mesh.nElements_global])))
                        if ar.has_h5py:
                            ar.create_dataset_async('nodes'+`ar.comm.rank()`+spaceSuffix+`tCount`, data = lagrangeNodesArray)
                        else:
                            ar.hdfFile.createArray("/",'nodes'+spaceSuffix+`tCount`,lagrangeNodesArray)
                        #mwf debug
                        #print "nodes ",numpy.concatenate((mesh.nodeArray,lagrangeNodesArray))
                        #print "nodes ",numpy.concatenate((mesh.nodeArray.flat[:3*mesh.nNodes_owned],
                        #                                  lagrangeNodesArray.flat[:3*mesh.nElements_owned],
                        #                                  mesh.nodeArray.flat[3*mesh.nNodes_owned:3*mesh.nNodes_global],
                        #                                  lagrangeNodesArray.flat[3*mesh.nElements_owned:3*mesh.nElements_global]))
                else:
                    if ar.has_h5py:
                        nodes.text = ar.hdfFilename+":/nodes"+`ar.comm.rank()`+spaceSuffix+`tCount`
                        lagrangeNodes.text = ar.hdfFilename+":/lagrangeNodes"+`ar.comm.rank()`+spaceSuffix+`tCount`
                        if init or meshChanged:
                            ar.create_dataset_async('elements'+`ar.comm.rank()`+spaceSuffix+`tCount`, data = dofMap.l2g)
                            #ar.create_dataset_async('nodes'+`ar.comm.rank()`+spaceSuffix+`tCount`, data = mesh.nodeArray)
                            ar.create_dataset_async('lagrangeNodes'+`ar.comm.rank()`+spaceSuffix+`tCount`, data = lagrangeNodesArray)
                    else:
                        nodes.text = ar.hdfFilename+":/nodes"+spaceSuffix+`tCount`
                        lagrangeNodes.text = ar.hdfFilename+":/lagrangeNodes"+spaceSuffix+`tCount`
                        if init or meshChanged:
                            ar.hdfFile.createArray("/",'elements'+spaceSuffix+`tCount`,dofMap.l2g)
                            #ar.hdfFile.createArray("/",'nodes'+spaceSuffix+`tCount`,mesh.nodeArray)
                            ar.hdfFile.createArray("/",'lagrangeNodes'+spaceSuffix+`tCount`,lagrangeNodesArray)

            else:
                SubElement(elements,"xi:include",{"parse":"text","href":"./"+ar.textDataDir+"/elements"+spaceSuffix+`tCount`+".txt"})
                if concatNow:
                    SubElement(allNodes,"xi:include",{"parse":"text","href":"./"+ar.textDataDir+"/nodes"+spaceSuffix+`tCount`+".txt"})
                    if init or meshChanged:
                        numpy.savetxt(ar.textDataDir+"/elements"+spaceSuffix+`tCount`+".txt",dofMap.l2g,fmt='%d')
                        numpy.savetxt(ar.textDataDir+"/nodes"+spaceSuffix+`tCount`+".txt",lagrangeNodesArray)
                else:
                    #SubElement(nodes,"xi:include",{"parse":"text","href":"./"+ar.textDataDir+"/nodes"+spaceSuffix+`tCount`+".txt"})
                    SubElement(lagrangeNodes,"xi:include",{"parse":"text","href":"./"+ar.textDataDir+"/lagrangeNodes"+spaceSuffix+`tCount`+".txt"})
                    if init or meshChanged:
                        numpy.savetxt(ar.textDataDir+"/elements"+spaceSuffix+`tCount`+".txt",dofMap.l2g,fmt='%d')
                        #numpy.savetxt(ar.textDataDir+"/nodes"+spaceSuffix+`tCount`+".txt",mesh.nodeArray)
                        numpy.savetxt(ar.textDataDir+"/lagrangeNodes"+spaceSuffix+`tCount`+".txt",lagrangeNodesArray)
                    #

                #
            #
        #need to write a grid
        return self.arGrid

    def writeMeshXdmf_C0Q2Lagrange(self,ar,name,mesh,spaceDim,dofMap,t=0.0,init=False,meshChanged=False,arGrid=None,tCount=0):
        """
        TODO: test new lagrangeNodes convention for 2d,3d, and concatNow=False
        """
        #write out basic geometry if not already done?
        #mesh.writeMeshXdmf(ar,"Spatial_Domain",t,init,meshChanged,tCount=tCount)
        spaceSuffix = "_c0q2_Lagrange"
        gridName = self.setGridCollectionAndGridElements(init,ar,arGrid,t,spaceSuffix)
        if self.arGrid == None or self.arTime.get('Value') != str(t):
            if spaceDim == 1:
                print "No writeMeshXdmf_C0Q2Lagrange for 1D"
                return 0
            elif spaceDim == 2:
                print "No writeMeshXdmf_C0Q2Lagrange for 2D"
                return 0
            elif spaceDim == 3:
                Xdmf_ElementTopology = "Hexahedron"

                e2s=[[0,8,20,11,12,21,26,24], [8,1,9,20,21,13,22,26], [11,20,10,3,24,26,23,15], [20,9,2,10,26,22,14,23],
                     [12,21,26,24,4,16,25,19], [21,13,22,26,16,5,17,25], [24,26,23,15,19,25,18,7], [26,22,14,23,25,17,6,18] ]

                l2g = numpy.zeros((8*mesh.nElements_global,8),'i')
                for eN in range(mesh.nElements_global):
                    dofs=dofMap.l2g[eN,:]
                    for i in range(8): #loop over subelements
                        for j in range(8): # loop over nodes of subelement
                            l2g[8*eN+i,j] = dofs[e2s[i][j]]

            self.arGrid = SubElement(self.arGridCollection,"Grid",{"Name":gridName,"GridType":"Uniform"})
            self.arTime = SubElement(self.arGrid,"Time",{"Value":str(t),"Name":str(tCount)})

            lagrangeNodesArray = dofMap.lagrangeNodesArray

            topology = SubElement(self.arGrid,"Topology",
                                  {"Type":Xdmf_ElementTopology,
                                   "NumberOfElements":str(l2g.shape[0])})
            elements = SubElement(topology,"DataItem",
                                  {"Format":ar.dataItemFormat,
                                   "DataType":"Int",
                                   "Dimensions":"%i %i" % l2g.shape})
            geometry = SubElement(self.arGrid,"Geometry",{"Type":"XYZ"})

            concatNow = True
            if concatNow:

                allNodes = SubElement(geometry,"DataItem",
                                         {"Format":ar.dataItemFormat,
                                          "DataType":"Float",
                                          "Precision":"8",
                                          "Dimensions":"%i %i" % lagrangeNodesArray.shape})
            else:
                allNodes    = SubElement(geometry,"DataItem",
                                         {"Function":"JOIN( $0 ; $1 )",
                                          "DataType":"Float",
                                          "Precision":"8",
                                          "Dimensions":"%i %i" % lagrangeNodesArray.shape})
                #nodes    = SubElement(allNodes,"DataItem",
                #                      {"Format":ar.dataItemFormat,
                #                       "DataType":"Float",
                #                       "Precision":"8",
                #                       "Dimensions":"%i %i" % mesh.elementNodesArray.shape})
                lagrangeNodes    = SubElement(allNodes,"DataItem",
                                              {"Format":ar.dataItemFormat,
                                               "DataType":"Float",
                                               "Precision":"8",
                                               "Dimensions":"%i %i" % lagrangeNodesArray.shape})

            if ar.hdfFile != None:
                if ar.has_h5py:
                    elements.text = ar.hdfFilename+":/elements"+`ar.comm.rank()`+spaceSuffix+`tCount`
                else:
                    elements.text = ar.hdfFilename+":/elements"+spaceSuffix+`tCount`
                if concatNow:
                    if ar.has_h5py:
                        allNodes.text = ar.hdfFilename+":/nodes"+`ar.comm.rank()`+spaceSuffix+`tCount`
                    else:
                        allNodes.text = ar.hdfFilename+":/nodes"+spaceSuffix+`tCount`
                    import copy
                    if init or meshChanged:
                        if ar.has_h5py:
                            ar.create_dataset_async('elements'+`ar.comm.rank()`+spaceSuffix+`tCount`, data = l2g)
                        else:
                            ar.hdfFile.createArray("/",'elements'+spaceSuffix+`tCount`,l2g)
                        #print "element nodes",elements
                        #mwf orig ar.hdfFile.createArray("/",'nodes'+spaceSuffix+`tCount`,numpy.concatenate((mesh.nodeArray,lagrangeNodesArray)))
                        #ar.hdfFile.createArray("/",'nodes'+spaceSuffix+`tCount`,numpy.concatenate((mesh.nodeArray.flat[:3*mesh.nNodes_owned],
                        #                                                                           lagrangeNodesArray.flat[:3*mesh.nElements_owned],
                        #                                                                           mesh.nodeArray.flat[3*mesh.nNodes_owned:3*mesh.nNodes_global],
                        #                                                                           lagrangeNodesArray.flat[3*mesh.nElements_owned:3*mesh.nElements_global])))
                        if ar.has_h5py:
                            ar.create_dataset_async('nodes'+`ar.comm.rank()`+spaceSuffix+`tCount`, data = lagrangeNodesArray)
                        else:
                            ar.hdfFile.createArray("/",'nodes'+spaceSuffix+`tCount`,lagrangeNodesArray)
                        #mwf debug
                        #print "nodes ",numpy.concatenate((mesh.nodeArray,lagrangeNodesArray))
                        #print "nodes ",numpy.concatenate((mesh.nodeArray.flat[:3*mesh.nNodes_owned],
                        #                                  lagrangeNodesArray.flat[:3*mesh.nElements_owned],
                        #                                  mesh.nodeArray.flat[3*mesh.nNodes_owned:3*mesh.nNodes_global],
                        #                                  lagrangeNodesArray.flat[3*mesh.nElements_owned:3*mesh.nElements_global]))
                else:
                    if ar.has_h5py:
                        nodes.text = ar.hdfFilename+":/nodes"+`ar.comm.rank()`+spaceSuffix+`tCount`
                        lagrangeNodes.text = ar.hdfFilename+":/lagrangeNodes"+`ar.comm.rank()`+spaceSuffix+`tCount`
                    else:
                        nodes.text = ar.hdfFilename+":/nodes"+spaceSuffix+`tCount`
                        lagrangeNodes.text = ar.hdfFilename+":/lagrangeNodes"+spaceSuffix+`tCount`
                    if init or meshChanged:
                        if ar.has_h5py:
                            ar.create_dataset_async('elements'+`ar.comm.rank()`+spaceSuffix+`tCount`, data = l2g)
                            #ar.create_dataset_async('nodes'+`ar.comm.rank()`+spaceSuffix+`tCount`, data = mesh.nodeArray)
                            ar.create_dataset_async('lagrangeNodes'+`ar.comm.rank()`+spaceSuffix+`tCount`, data = lagrangeNodesArray)
                        else:
                            ar.hdfFile.createArray("/",'elements'+spaceSuffix+`tCount`,l2g)
                            #ar.hdfFile.createArray("/",'nodes'+spaceSuffix+`tCount`,mesh.nodeArray)
                            ar.hdfFile.createArray("/",'lagrangeNodes'+spaceSuffix+`tCount`,lagrangeNodesArray)
            else:
                SubElement(elements,"xi:include",{"parse":"text","href":"./"+ar.textDataDir+"/elements"+spaceSuffix+`tCount`+".txt"})
                if concatNow:
                    SubElement(allNodes,"xi:include",{"parse":"text","href":"./"+ar.textDataDir+"/nodes"+spaceSuffix+`tCount`+".txt"})
                    if init or meshChanged:
                        numpy.savetxt(ar.textDataDir+"/elements"+spaceSuffix+`tCount`+".txt",l2g,fmt='%d')
                        numpy.savetxt(ar.textDataDir+"/nodes"+spaceSuffix+`tCount`+".txt",lagrangeNodesArray)
                else:
                    #SubElement(nodes,"xi:include",{"parse":"text","href":"./"+ar.textDataDir+"/nodes"+spaceSuffix+`tCount`+".txt"})
                    SubElement(lagrangeNodes,"xi:include",{"parse":"text","href":"./"+ar.textDataDir+"/lagrangeNodes"+spaceSuffix+`tCount`+".txt"})
                    if init or meshChanged:
                        numpy.savetxt(ar.textDataDir+"/elements"+spaceSuffix+`tCount`+".txt",l2g,fmt='%d')
                        #numpy.savetxt(ar.textDataDir+"/nodes"+spaceSuffix+`tCount`+".txt",mesh.nodeArray)
                        numpy.savetxt(ar.textDataDir+"/lagrangeNodes"+spaceSuffix+`tCount`+".txt",lagrangeNodesArray)
                    #

                #
            #
        #need to write a grid
        return self.arGrid



    def writeMeshXdmf_CrouzeixRaviartP1(self,ar,mesh,spaceDim,dofMap,t=0.0,
                                        init=False,meshChanged=False,arGrid=None,tCount=0):
        """
        Write out nonconforming P1 approximation
        Write out as a (discontinuous) Lagrange P1 function to make visualization easier
        and dof's as face centered data on original grid
        """
        #write out basic geometry if not already done?
        mesh.writeMeshXdmf(ar,"Spatial_Domain",t,init,meshChanged,tCount=tCount)
        #now try to write out a mesh that matches DG P1 layout

        spaceSuffix = "_ncp1_CrouzeixRaviart"
        gridName = self.setGridCollectionAndGridElements(init,ar,arGrid,t,spaceSuffix)

        if self.arGrid == None or self.arTime.get('Value') != str(t):
            if spaceDim == 1:
                Xdmf_ElementTopology = "Polyline"
            elif spaceDim == 2:
                Xdmf_ElementTopology = "Triangle"
            elif spaceDim == 3:
                Xdmf_ElementTopology = "Tetrahedron"
            Xdmf_NodesPerElement = spaceDim+1
            Xdmf_NumberOfElements= mesh.nElements_global
            self.arGrid = SubElement(self.arGridCollection,"Grid",{"Name":gridName,"GridType":"Uniform"})
            self.arTime = SubElement(self.arGrid,"Time",{"Value":str(t),"Name":str(tCount)})
            topology    = SubElement(self.arGrid,"Topology",
                                     {"Type":Xdmf_ElementTopology,
                                      "NumberOfElements":str(Xdmf_NumberOfElements)})
            elements    = SubElement(topology,"DataItem",
                                     {"Format":ar.dataItemFormat,
                                      "DataType":"Int",
                                      "Dimensions":"%i %i" % (Xdmf_NumberOfElements,Xdmf_NodesPerElement)})
            geometry    = SubElement(self.arGrid,"Geometry",{"Type":"XYZ"})
            nodes       = SubElement(geometry,"DataItem",
                                     {"Format":ar.dataItemFormat,
                                      "DataType":"Float",
                                      "Dimensions":"%i %i" % (Xdmf_NumberOfElements*Xdmf_NodesPerElement,3)})
            if ar.hdfFile != None:
                if ar.has_h5py:
                    elements.text = ar.hdfFilename+":/elements"+`ar.comm.rank()`+spaceSuffix+`tCount`
                    nodes.text    = ar.hdfFilename+":/nodes"+`ar.comm.rank()`+spaceSuffix+`tCount`
                else:
                    elements.text = ar.hdfFilename+":/elements"+spaceSuffix+`tCount`
                    nodes.text    = ar.hdfFilename+":/nodes"+spaceSuffix+`tCount`
                if init or meshChanged:
                    #simple dg l2g mapping
                    dg_l2g = numpy.arange(Xdmf_NumberOfElements*Xdmf_NodesPerElement,dtype='i').reshape((Xdmf_NumberOfElements,Xdmf_NodesPerElement))
                    if ar.has_h5py:
                        ar.create_dataset_async('elements'+`ar.comm.rank()`+spaceSuffix+`tCount`, data = dg_l2g)
                    else:
                        ar.hdfFile.createArray("/",'elements'+spaceSuffix+`tCount`,dg_l2g)

                    dgnodes = numpy.reshape(mesh.nodeArray[mesh.elementNodesArray],(Xdmf_NumberOfElements*Xdmf_NodesPerElement,3))
                    if ar.has_h5py:
                        ar.create_dataset_async('nodes'+`ar.comm.rank()`+spaceSuffix+`tCount`, data = dgnodes)
                    else:
                        ar.hdfFile.createArray("/",'nodes'+spaceSuffix+`tCount`,dgnodes)
            else:
                SubElement(elements,"xi:include",{"parse":"text","href":"./"+ar.textDataDir+"/elements"+spaceSuffix+`tCount`+".txt"})
                SubElement(nodes,"xi:include",{"parse":"text","href":"./"+ar.textDataDir+"/nodes"+spaceSuffix+`tCount`+".txt"})
                if init or meshChanged:
                    dg_l2g = numpy.arange(Xdmf_NumberOfElements*Xdmf_NodesPerElement,dtype='i').reshape((Xdmf_NumberOfElements,Xdmf_NodesPerElement))
                    numpy.savetxt(ar.textDataDir+"/elements"+spaceSuffix+`tCount`+".txt",dg_l2g,fmt='%d')

                    dgnodes = numpy.reshape(mesh.nodeArray[mesh.elementNodesArray],(Xdmf_NumberOfElements*Xdmf_NodesPerElement,3))
                    numpy.savetxt(ar.textDataDir+"/nodes"+spaceSuffix+`tCount`+".txt",dgnodes)

                #
            #hdfile
        #need to write a grid
        return self.arGrid
    #def
    def writeFunctionXdmf_DGP1Lagrange(self,ar,u,tCount=0,init=True):
        attribute = SubElement(self.arGrid,"Attribute",{"Name":u.name,
                                                        "AttributeType":"Scalar",
                                                        "Center":"Node"})
        values    = SubElement(attribute,"DataItem",
                               {"Format":ar.dataItemFormat,
                                "DataType":"Float",
                                "Precision":"8",
                                "Dimensions":"%i" % (u.nDOF_global,)})
        if ar.hdfFile != None:
            if ar.has_h5py:
                values.text = ar.hdfFilename+":/"+u.name+"_p"+`ar.comm.rank()`+"_t"+str(tCount)
                ar.create_dataset_async(u.name+"_p"+`ar.comm.rank()`+"_t"+str(tCount), data = u.dof)
            else:
                values.text = ar.hdfFilename+":/"+u.name+str(tCount)
                ar.hdfFile.createArray("/",u.name+str(tCount),u.dof)
        else:
            numpy.savetxt(ar.textDataDir+"/"+u.name+str(tCount)+".txt",u.dof)
            SubElement(values,"xi:include",{"parse":"text","href":"./"+ar.textDataDir+"/"+u.name+str(tCount)+".txt"})

    def writeFunctionXdmf_DGP2Lagrange(self,ar,u,tCount=0,init=True):
        attribute = SubElement(self.arGrid,"Attribute",{"Name":u.name,
                                                        "AttributeType":"Scalar",
                                                        "Center":"Node"})
        values    = SubElement(attribute,"DataItem",
                               {"Format":ar.dataItemFormat,
                                "DataType":"Float",
                                "Precision":"8",
                                "Dimensions":"%i" % (u.nDOF_global,)})
        if ar.hdfFile != None:
            if ar.has_h5py:
                values.text = ar.hdfFilename+":/"+u.name+str(tCount)
                ar.create_dataset_async(u.name+str(tCount), data = u.dof)
            else:
                values.text = ar.hdfFilename+":/"+u.name+"_p"+`ar.comm.rank()`+"_t"+str(tCount)
                ar.hdfFile.createArray("/",u.name+"_p"+`ar.comm.rank()`+"_t"+str(tCount),u.dof)
        else:
            numpy.savetxt(ar.textDataDir+"/"+u.name+str(tCount)+".txt",u.dof)
            SubElement(values,"xi:include",{"parse":"text","href":"./"+ar.textDataDir+"/"+u.name+str(tCount)+".txt"})
    def writeFunctionXdmf_CrouzeixRaviartP1(self,ar,u,tCount=0,init=True):
        Xdmf_NumberOfElements = u.femSpace.mesh.nElements_global
        Xdmf_NodesPerElement  = u.femSpace.mesh.nNodes_element

        name = u.name.replace(' ','_')
        #if writing as dgp1
        attribute = SubElement(self.arGrid,"Attribute",{"Name":name,
                                                        "AttributeType":"Scalar",
                                                        "Center":"Node"})
        values    = SubElement(attribute,"DataItem",
                               {"Format":ar.dataItemFormat,
                                "DataType":"Float",
                                "Dimensions":"%i" % (Xdmf_NumberOfElements*Xdmf_NodesPerElement,)})
        u_tmp = numpy.zeros((Xdmf_NumberOfElements*Xdmf_NodesPerElement,),'d')
        if u.femSpace.nSpace_global == 1:
            for eN in range(Xdmf_NumberOfElements):
                #dof associated with face id, so opposite usual C0P1 ordering here
                u_tmp[eN*Xdmf_NodesPerElement + 0] = u.dof[u.femSpace.dofMap.l2g[eN,1]]
                u_tmp[eN*Xdmf_NodesPerElement + 1] = u.dof[u.femSpace.dofMap.l2g[eN,0]]
        elif u.femSpace.nSpace_global == 2:
            for eN in range(Xdmf_NumberOfElements):
                #assume vertex associated with face across from it
                u_tmp[eN*Xdmf_NodesPerElement + 0] = u.dof[u.femSpace.dofMap.l2g[eN,1]]
                u_tmp[eN*Xdmf_NodesPerElement + 0]+= u.dof[u.femSpace.dofMap.l2g[eN,2]]
                u_tmp[eN*Xdmf_NodesPerElement + 0]-= u.dof[u.femSpace.dofMap.l2g[eN,0]]

                u_tmp[eN*Xdmf_NodesPerElement + 1] = u.dof[u.femSpace.dofMap.l2g[eN,0]]
                u_tmp[eN*Xdmf_NodesPerElement + 1]+= u.dof[u.femSpace.dofMap.l2g[eN,2]]
                u_tmp[eN*Xdmf_NodesPerElement + 1]-= u.dof[u.femSpace.dofMap.l2g[eN,1]]

                u_tmp[eN*Xdmf_NodesPerElement + 2] = u.dof[u.femSpace.dofMap.l2g[eN,0]]
                u_tmp[eN*Xdmf_NodesPerElement + 2]+= u.dof[u.femSpace.dofMap.l2g[eN,1]]
                u_tmp[eN*Xdmf_NodesPerElement + 2]-= u.dof[u.femSpace.dofMap.l2g[eN,2]]
        else:
            for eN in range(Xdmf_NumberOfElements):
                for i in range(Xdmf_NodesPerElement):
                    u_tmp[eN*Xdmf_NodesPerElement + i] = u.dof[u.femSpace.dofMap.l2g[eN,i]]*(1.0-float(u.femSpace.nSpace_global)) + \
                                                         sum([u.dof[u.femSpace.dofMap.l2g[eN,j]] for j in range(Xdmf_NodesPerElement) if j != i])


        if ar.hdfFile != None:
            if ar.has_h5py:
                values.text = ar.hdfFilename+":/"+name+"_p"+`ar.comm.rank()`+"_t"+str(tCount)
                ar.create_dataset_async(name+"_p"+`ar.comm.rank()`+"_t"+str(tCount), data = u_tmp)
            else:
                values.text = ar.hdfFilename+":/"+name+str(tCount)
                ar.hdfFile.createArray("/",name+str(tCount),u_tmp)
        else:
            numpy.savetxt(ar.textDataDir+"/"+name+str(tCount)+".txt",u_tmp)
            SubElement(values,"xi:include",{"parse":"text","href":"./"+ar.textDataDir+"/"+name+str(tCount)+".txt"})


        #if writing as face centered (true nc p1)
        #could be under self.arGrid or mesh.arGrid
        grid = u.femSpace.mesh.arGrid #self.arGrid
        attribute_dof = SubElement(grid,"Attribute",{"Name":name+"_dof",
                                                     "AttributeType":"Scalar",
                                                     "Center":"Face"})
        values_dof    = SubElement(attribute_dof,"DataItem",
                               {"Format":ar.dataItemFormat,
                                "DataType":"Float",
                                "Dimensions":"%i" % (u.nDOF_global,)})
        if ar.hdfFile != None:
            if ar.has_h5py:
                values_dof.text = ar.hdfFilename+":/"+name+"_dof"+"_p"+`ar.comm.rank()`+"_t"+str(tCount)
                ar.create_dataset_async(name+"_dof"+"_p"+`ar.comm.rank()`+"_t"+str(tCount), data = u.dof)
            else:
                values_dof.text = ar.hdfFilename+":/"+name+"_dof"+str(tCount)
                ar.hdfFile.createArray("/",name+"_dof"+str(tCount),u.dof)
        else:
            numpy.savetxt(ar.textDataDir+"/"+name+"_dof"+str(tCount)+".txt",u.dof)
            SubElement(values,"xi:include",{"parse":"text","href":"./"+ar.textDataDir+"/"+name+"_dof"+str(tCount)+".txt"})

    def writeVectorFunctionXdmf_nodal(self,ar,uList,components,vectorName,spaceSuffix,tCount=0,init=True):
        concatNow=True
        nDOF_global = uList[components[0]].nDOF_global
        if concatNow:
            attribute = SubElement(self.arGrid,"Attribute",{"Name":vectorName,
                                                            "AttributeType":"Vector",
                                                            "Center":"Node"})
            values    = SubElement(attribute,"DataItem",
                                   {"Format":ar.dataItemFormat,
                                    "DataType":"Float",
                                    "Dimensions":"%i %i" % (nDOF_global,3)})
            u_dof = uList[components[0]].dof
            if len(components) < 2:
                v_dof = numpy.zeros(u_dof.shape,dtype='d')
            else:
                v_dof = uList[components[1]].dof
            if len(components) < 3:
                w_dof = numpy.zeros(u_dof.shape,dtype='d')
            else:
                w_dof = uList[components[2]].dof
            velocity = numpy.column_stack((u_dof,v_dof,w_dof))
            if ar.hdfFile != None:
                if ar.has_h5py:
                    values.text = ar.hdfFilename+":/"+vectorName+"_p"+`ar.comm.rank()`+"_t"+str(tCount)
                    ar.create_dataset_async(vectorName+"_p"+`ar.comm.rank()`+"_t"+str(tCount), data = velocity)
                else:
                    values.text = ar.hdfFilename+":/"+vectorName+str(tCount)
                    ar.hdfFile.createArray("/",vectorName+str(tCount),velocity)
        else:
            attribute = SubElement(self.arGrid,"Attribute",{"Name":vectorName,
                                                            "AttributeType":"Vector",
                                                            "Center":"Node"})
            if len(components) == 2:
                values    = SubElement(attribute,"DataItem",
                                       {"ItemType":"Function",
                                        "Function":"JOIN($0 , $1 , (0.0 * $1 ))",
                                        "Dimensions":"%i %i" % (nDOF_global,3)})
            elif len(components) == 3:
                values    = SubElement(attribute,"DataItem",
                                       {"ItemType":"Function",
                                        "Function":"JOIN($0 , $1 , $2)",
                                        "Dimensions":"%i %i" % (nDOF_global,3)})
            for ci in components:
                ReferenceString="""/Xdmf/Domain/Grid[@Name=\"Mesh%s\"]/Grid[%i]/Attribute[%i]/DataItem""" % (spaceSuffix,tCount+1,ci+1)
                component = SubElement(values,"DataItem",{"Reference":ReferenceString})
    def writeVectorFunctionXdmf_CrouzeixRaviartP1(self,ar,uList,components,spaceSuffix,tCount=0,init=True):
        return self.writeVectorFunctionXdmf_nodal(ar,uList,components,"_ncp1_CrouzeixRaviart",
                                                  tCount=tCount,init=init)

    def writeMeshXdmf_MonomialDGPK(self,ar,mesh,spaceDim,interpolationPoints,t=0.0,
                                   init=False,meshChanged=False,arGrid=None,tCount=0):
        """
        as a first cut, archive DG monomial spaces using same approach as for element quadrature
        arrays using x = interpolation points (which are just Gaussian quadrature points) as values
        """

        #write out basic geometry if not already done?
        mesh.writeMeshXdmf(ar,"Spatial_Domain",t,init,meshChanged,tCount=tCount)
        #now try to write out a mesh that is a collection of points per element
        spaceSuffix = "_dgpk_Monomial"

        gridName = self.setGridCollectionAndGridElements(init,ar,arGrid,t,spaceSuffix)

        assert len(interpolationPoints.shape) == 3 #make sure have right type of dictionary
        if self.arGrid == None or self.arTime.get('Value') != str(t):
            Xdmf_ElementTopology = "Polyvertex"
            Xdmf_NumberOfElements= interpolationPoints.shape[0]
            Xdmf_NodesPerElement = interpolationPoints.shape[1]
            Xdmf_NodesGlobal     = Xdmf_NumberOfElements*Xdmf_NodesPerElement

            self.arGrid = SubElement(self.arGridCollection,"Grid",{"Name":gridName,"GridType":"Uniform"})
            self.arTime = SubElement(self.arGrid,"Time",{"Value":str(t),"Name":str(tCount)})
            topology    = SubElement(self.arGrid,"Topology",
                                     {"Type":Xdmf_ElementTopology,
                                      "NumberOfElements":str(Xdmf_NumberOfElements),
                                      "NodesPerElement":str(Xdmf_NodesPerElement)})
            elements    = SubElement(topology,"DataItem",
                                     {"Format":ar.dataItemFormat,
                                      "DataType":"Int",
                                      "Dimensions":"%i %i" % (Xdmf_NumberOfElements,Xdmf_NodesPerElement)})
            geometry    = SubElement(self.arGrid,"Geometry",{"Type":"XYZ"})
            nodes       = SubElement(geometry,"DataItem",
                                     {"Format":ar.dataItemFormat,
                                      "DataType":"Float",
                                      "Precision":"8",
                                      "Dimensions":"%i %i" % (Xdmf_NodesGlobal,3)})
            if ar.hdfFile != None:
                if ar.has_h5py:
                    elements.text = ar.hdfFilename+":/elements"+`ar.comm.rank()`+spaceSuffix+`tCount`
                    nodes.text    = ar.hdfFilename+":/nodes"+`ar.comm.rank()`+spaceSuffix+`tCount`
                    if init or meshChanged:
                        q_l2g = numpy.arange(Xdmf_NumberOfElements*Xdmf_NodesPerElement,dtype='i').reshape((Xdmf_NumberOfElements,Xdmf_NodesPerElement))
                        ar.create_dataset_async('elements'+`ar.comm.rank()`+spaceSuffix+`tCount`, data = q_l2g)
                        ar.create_dataset_async('nodes'+`ar.comm.rank()`+spaceSuffix+`tCount`, data = interpolationPoints.flat[:])
                else:
                    elements.text = ar.hdfFilename+":/elements"+spaceSuffix+`tCount`
                    nodes.text    = ar.hdfFilename+":/nodes"+spaceSuffix+`tCount`
                    if init or meshChanged:
                        q_l2g = numpy.arange(Xdmf_NumberOfElements*Xdmf_NodesPerElement,dtype='i').reshape((Xdmf_NumberOfElements,Xdmf_NodesPerElement))
                        ar.hdfFile.createArray("/",'elements'+spaceSuffix+`tCount`,q_l2g)
                        ar.hdfFile.createArray("/",'nodes'+spaceSuffix+`tCount`,interpolationPoints.flat[:])
            else:
                SubElement(elements,"xi:include",{"parse":"text","href":"./"+ar.textDataDir+"/elements"+spaceSuffix+`tCount`+".txt"})
                SubElement(nodes,"xi:include",{"parse":"text","href":"./"+ar.textDataDir+"/nodes"+spaceSuffix+`tCount`+".txt"})
                if init or meshChanged:
                    q_l2g = numpy.arange(Xdmf_NumberOfElements*Xdmf_NodesPerElement,dtype='i').reshape((Xdmf_NumberOfElements,Xdmf_NodesPerElement))
                    numpy.savetxt(ar.textDataDir+"/elements"+spaceSuffix+`tCount`+".txt",q_l2g,fmt='%d')
                    numpy.savetxt(ar.textDataDir+"/nodes"+spaceSuffix+`tCount`+".txt",interpolationPoints.flat[:])

                #
            #hdfile
        #need to write a grid
        return self.arGrid
    #def
    def writeFunctionXdmf_MonomialDGPK(self,ar,interpolationValues,name,tCount=0,init=True):
        """
        Different than usual FemFunction Write routines since saves values at interpolation points
        need to check on way to save dofs as well
        """
        assert len(interpolationValues.shape) == 2
        Xdmf_NodesGlobal = interpolationValues.shape[0]*interpolationValues.shape[1]
        attribute = SubElement(self.arGrid,"Attribute",{"Name":name,
                                                        "AttributeType":"Scalar",
                                                        "Center":"Node"})
        values    = SubElement(attribute,"DataItem",
                               {"Format":ar.dataItemFormat,
                                "DataType":"Float",
                                "Precision":"8",
                                "Dimensions":"%i" % (Xdmf_NodesGlobal,)})
        if ar.hdfFile != None:
            if ar.has_h5py:
                values.text = ar.hdfFilename+":/"+name+"_p"+`ar.comm.rank()`+"_t"+str(tCount)
                ar.create_dataset_async(name+"_p"+`ar.comm.rank()`+"_t"+str(tCount), data = interpolationValues.flat[:])
            else:
                values.text = ar.hdfFilename+":/"+name+str(tCount)
                ar.hdfFile.createArray("/",name+str(tCount),interpolationValues.flat[:])
        else:
            numpy.savetxt(ar.textDataDir+"/"+name+str(tCount)+".txt",interpolationValues.flat[:])
            SubElement(values,"xi:include",{"parse":"text","href":"./"+ar.textDataDir+"/"+name+str(tCount)+".txt"})

    def writeVectorFunctionXdmf_MonomialDGPK(self,ar,interpolationValues,name,tCount=0,init=True):
        """
        Different than usual FemFunction Write routines since saves values at interpolation points
        need to check on way to save dofs as well
        """
        assert len(interpolationValues.shape) == 3
        Xdmf_NodesGlobal = interpolationValues.shape[0]*interpolationValues.shape[1]
        Xdmf_NumberOfComponents = interpolationValues.shape[2]
        attribute = SubElement(self.arGrid,"Attribute",{"Name":name,
                                                        "AttributeType":"Vector",
                                                        "Center":"Node"})
        values    = SubElement(attribute,"DataItem",
                               {"Format":ar.dataItemFormat,
                                "DataType":"Float",
                                "Precision":"8",
                                "Dimensions":"%i %i" % (Xdmf_NodesGlobal,3)})#force 3d vector since points 3d
        #mwf brute force
        tmp = numpy.zeros((Xdmf_NodesGlobal,3),'d')
        tmp[:,:Xdmf_NumberOfComponents]=numpy.reshape(interpolationValues.flat,(Xdmf_NodesGlobal,Xdmf_NumberOfComponents))

        if ar.hdfFile != None:
            if ar.has_h5py:
                values.text = ar.hdfFilename+":/"+name+"_p"+`ar.comm.rank()`+"_t"+str(tCount)
                ar.create_dataset_async(name+"_p"+`ar.comm.rank()`+"_t"+str(tCount), data = tmp)
            else:
                values.text = ar.hdfFilename+":/"+name+str(tCount)
                ar.hdfFile.createArray("/",name+str(tCount),tmp)
        else:
            numpy.savetxt(ar.textDataDir+"/"+name+str(tCount)+".txt",tmp)
            SubElement(values,"xi:include",{"parse":"text","href":"./"+ar.textDataDir+"/"+name+str(tCount)+".txt"})


    def writeMeshXdmf_DGP0(self,ar,mesh,spaceDim,
                           t=0.0,init=False,meshChanged=False,arGrid=None,tCount=0):
        """
        as a first cut, archive piecewise constant space
        """

        #write out basic geometry if not already done?
        meshSpaceSuffix = "Spatial_Domain"
        mesh.writeMeshXdmf(ar,meshSpaceSuffix,t,init,meshChanged,tCount=tCount)
        #now try to write out a mesh that a constant per element
        spaceSuffix = "_dgp0"
        gridName = self.setGridCollectionAndGridElements(init,ar,arGrid,t,spaceSuffix)

        if self.arGrid == None or self.arTime.get('Value') != str(t):
            #mwf hack
            #allow for other types of topologies if the mesh has specified one
            if 'elementTopologyName' in dir(mesh):
                Xdmf_ElementTopology = mesh.elementTopologyName
            else:
                if spaceDim == 1:
                    Xdmf_ElementTopology = "Polyline"
                elif spaceDim == 2:
                    Xdmf_ElementTopology = "Triangle"
                elif spaceDim == 3:
                    Xdmf_ElementTopology = "Tetrahedron"
            self.arGrid = SubElement(self.arGridCollection,"Grid",{"Name":gridName,"GridType":"Uniform"})
            self.arTime = SubElement(self.arGrid,"Time",{"Value":str(t),"Name":str(tCount)})
            topology    = SubElement(self.arGrid,"Topology",
                                     {"Type":Xdmf_ElementTopology,
                                      "NumberOfElements":str(mesh.nElements_global)})
            #mwf hack, allow for a mixed element mesh
            if mesh.nNodes_element == None:
                assert 'xdmf_topology' in dir(mesh)
                elements = SubElement(topology,"DataItem",
                                      {"Format":ar.dataItemFormat,
                                       "DataType":"Int",
                                       "Dimensions":"%i" % len(self.xdmf_topology)})
            else:
                elements    = SubElement(topology,"DataItem",
                                         {"Format":ar.dataItemFormat,
                                          "DataType":"Int",
                                          "Dimensions":"%i %i" % (mesh.nElements_global,mesh.nNodes_element)})
            geometry    = SubElement(self.arGrid,"Geometry",{"Type":"XYZ"})
            nodes       = SubElement(geometry,"DataItem",
                                     {"Format":ar.dataItemFormat,
                                      "DataType":"Float",
                                      "Precision":"8",
                                      "Dimensions":"%i %i" % (mesh.nNodes_global,3)})
            #just reuse spatial mesh entries
            if ar.hdfFile != None:
                if ar.has_h5py:
                    elements.text = ar.hdfFilename+":/elements"+`ar.comm.rank()`+meshSpaceSuffix+`tCount`
                    nodes.text    = ar.hdfFilename+":/nodes"+`ar.comm.rank()`+meshSpaceSuffix+`tCount`
                else:
                    elements.text = ar.hdfFilename+":/elements"+meshSpaceSuffix+`tCount`
                    nodes.text    = ar.hdfFilename+":/nodes"+meshSpaceSuffix+`tCount`
            else:
                SubElement(elements,"xi:include",{"parse":"text","href":"./"+ar.textDataDir+"/elements"+meshSpaceSuffix+".txt"})
                SubElement(nodes,"xi:include",{"parse":"text","href":"./"+ar.textDataDir+"/nodes"+meshSpaceSuffix+".txt"})
            #hdfile
        #need to write a grid
        return self.arGrid
    #def
    def writeFunctionXdmf_DGP0(self,ar,u,tCount=0,init=True):
        name = u.name.replace(' ','_')
        attribute = SubElement(self.arGrid,"Attribute",{"Name":name,
                                                        "AttributeType":"Scalar",
                                                        "Center":"Cell"})
        values    = SubElement(attribute,"DataItem",
                               {"Format":ar.dataItemFormat,
                                "DataType":"Float",
                                "Precision":"8",
                                "Dimensions":"%i" % (u.femSpace.elementMaps.mesh.nElements_global,)})
        if ar.hdfFile != None:
            if ar.has_h5py:
                values.text = ar.hdfFilename+":/"+name+"_p"+`ar.comm.rank()`+"_t"+str(tCount)
                ar.create_dataset_async(name+"_p"+`ar.comm.rank()`+"_t"+str(tCount), data = u.dof)
            else:
                values.text = ar.hdfFilename+":/"+name+str(tCount)
                ar.hdfFile.createArray("/",name+str(tCount),u.dof)
        else:
            numpy.savetxt(ar.textDataDir+"/"+name+str(tCount)+".txt",u.dof)
            SubElement(values,"xi:include",{"parse":"text","href":"./"+ar.textDataDir+"/"+name+str(tCount)+".txt"})

    def writeVectorFunctionXdmf_DGP0(self,ar,uList,components,vectorName,tCount=0,init=True):
        concatNow=True
        if concatNow:
            attribute = SubElement(self.arGrid,"Attribute",{"Name":vectorName,
                                                            "AttributeType":"Vector",
                                                            "Center":"Cell"})
            values    = SubElement(attribute,"DataItem",
                                   {"Format":ar.dataItemFormat,
                                    "DataType":"Float",
                                    "Precision":"8",
                                    "Dimensions":"%i %i" % (u.femSpace.elementMaps.mesh.nElements_global,3)})
            u_dof = uList[components[0]].dof
            if len(components) < 2:
                v_dof = numpy.zeros(u_dof.shape,dtype='d')
            else:
                v_dof = uList[components[1]].dof
            if len(components) < 3:
                w_dof = numpy.zeros(u_dof.shape,dtype='d')
            else:
                w_dof = uList[components[2]].dof
            velocity = numpy.column_stack((u_dof,v_dof,w_dof))
            if ar.hdfFile != None:
                if ar.has_h5py:
                    values.text = ar.hdfFilename+":/"+vectorName+"_p"+`ar.comm.rank()`+"_t"+str(tCount)
                    ar.create_dataset_async(vectorName+"_p"+`ar.comm.rank()`+"_t"+str(tCount), data = velocity)
                else:
                    values.text = ar.hdfFilename+":/"+vectorName+str(tCount)
                    ar.hdfFile.createArray("/",vectorName+str(tCount),velocity)
        else:
            attribute = SubElement(uList[components[0]].femSpace.elementMaps.mesh.arGrid,"Attribute",{"Name":vectorName,
                                                                 "AttributeType":"Vector",
                                                                 "Center":"Cell"})
            if len(components) == 2:
                values    = SubElement(attribute,"DataItem",
                                       {"ItemType":"Function",
                                        "Function":"JOIN($0 , $1 , (0.0 * $1 ))",
                                        "Dimensions":"%i %i" % (u.femSpace.elementMaps.mesh.nElements_global,3)})
            elif len(components) == 3:
                values    = SubElement(attribute,"DataItem",
                                       {"ItemType":"Function",
                                        "Function":"JOIN($0 , $1 , $2)",
                                        "Dimensions":"%i %i" % (u.femSpace.elementMaps.mesh.nElements_global,3)})
            for ci in components:
                ReferenceString="/Xdmf/Domain/Grid/Grid[%i]/Attribute[%i]/DataItem" % (tCount+1,ci+1)
                component = SubElement(values,"DataItem",{"Reference":ReferenceString})

    #
    def writeMeshXdmf_P1Bubble(self,ar,mesh,spaceDim,dofMap,t=0.0,
                               init=False,meshChanged=False,arGrid=None,tCount=0):
        """
        represent P1 bubble space using just vertices for now
        """
        mesh.writeMeshXdmf(ar,"Spatial_Domain",t,init,meshChanged,tCount=tCount)
        spaceSuffix = "_c0p1_Bubble%s" % tCount
        gridName = self.setGridCollectionAndGridElements(init,ar,arGrid,t,spaceSuffix)

        if self.arGrid == None or self.arTime.get('Value') != str(t):
            if spaceDim == 1:
                Xdmf_ElementTopology = "Polyline"
            elif spaceDim == 2:
                Xdmf_ElementTopology = "Triangle"
            elif spaceDim == 3:
                Xdmf_ElementTopology = "Tetrahedron"
            Xdmf_NodesPerElement = spaceDim+1 #just handle vertices for now
            Xdmf_NumberOfElements= mesh.nElements_global
            Xdmf_NumberOfNodes   = mesh.nNodes_global
            self.arGrid = SubElement(self.arGridCollection,"Grid",{"Name":gridName,"GridType":"Uniform"})
            self.arTime = SubElement(self.arGrid,"Time",{"Value":str(t),"Name":str(tCount)})
            topology    = SubElement(self.arGrid,"Topology",
                                     {"Type":Xdmf_ElementTopology,
                                      "NumberOfElements":str(Xdmf_NumberOfElements)})
            elements    = SubElement(topology,"DataItem",
                                     {"Format":ar.dataItemFormat,
                                      "DataType":"Int",
                                      "Dimensions":"%i %i" % (Xdmf_NumberOfElements,Xdmf_NodesPerElement)})
            geometry    = SubElement(self.arGrid,"Geometry",{"Type":"XYZ"})
            nodes       = SubElement(geometry,"DataItem",
                                     {"Format":ar.dataItemFormat,
                                      "DataType":"Float",
                                      "Precision":"8",
                                      "Dimensions":"%i %i" % (Xdmf_NumberOfNodes,3)})
            if ar.hdfFile != None:
                if ar.has_h5py:
                    elements.text = ar.hdfFilename+":/elements"+`ar.comm.rank()`+spaceSuffix+`tCount`
                    nodes.text    = ar.hdfFilename+":/nodes"+`ar.comm.rank()`+spaceSuffix+`tCount`
                    if init or meshChanged:
                        #c0p1 mapping for now
                        ar.create_dataset_async('elements'+`ar.comm.rank()`+spaceSuffix+`tCount`, data = mesh.elementNodesArray)
                        ar.create_dataset_async('nodes'+`ar.comm.rank()`+spaceSuffix+`tCount`, data = mesh.nodeArray)
                else:
                    elements.text = ar.hdfFilename+":/elements"+spaceSuffix+`tCount`
                    nodes.text    = ar.hdfFilename+":/nodes"+spaceSuffix+`tCount`
                    if init or meshChanged:
                        #c0p1 mapping for now
                        ar.hdfFile.createArray("/",'elements'+spaceSuffix+`tCount`,mesh.elementNodesArray)
                        ar.hdfFile.createArray("/",'nodes'+spaceSuffix+`tCount`,mesh.nodeArray)
            else:
                SubElement(elements,"xi:include",{"parse":"text","href":"./"+ar.textDataDir+"/elements"+spaceSuffix+`tCount`+".txt"})
                SubElement(nodes,"xi:include",{"parse":"text","href":"./"+ar.textDataDir+"/nodes"+spaceSuffix+`tCount`+".txt"})
                if init or meshChanged:
                    numpy.savetxt(ar.textDataDir+"/elements"+spaceSuffix+`tCount`+".txt",mesh.elementNodesArray,fmt='%d')
                    numpy.savetxt(ar.textDataDir+"/nodes"+spaceSuffix+`tCount`+".txt",mesh.nodeArray)

                #
            #hdfile
        #need to write a grid
        return self.arGrid
    #def
    def writeFunctionXdmf_P1Bubble(self,ar,u,tCount=0,init=True):
        #just write out nodal part right now
        Xdmf_NumberOfElements = u.femSpace.mesh.nElements_global
        Xdmf_NumberOfNodes    = u.femSpace.mesh.nNodes_global
        name = u.name.replace(' ','_')

        #if writing as dgp1
        attribute = SubElement(self.arGrid,"Attribute",{"Name":name,
                                                        "AttributeType":"Scalar",
                                                        "Center":"Node"})
        values    = SubElement(attribute,"DataItem",
                               {"Format":ar.dataItemFormat,
                                "DataType":"Float",
                                "Precision":"8",
                                "Dimensions":"%i" % (Xdmf_NumberOfNodes,)})
        if ar.hdfFile != None:
            if ar.has_h5py:
                values.text = ar.hdfFilename+":/"+name+"_p"+`ar.comm.rank()`+"_t"+str(tCount)
                ar.create_dataset_async(name+"_p"+`ar.comm.rank()`+"_t"+str(tCount), data = u.dof[0:Xdmf_NumberOfNodes])
            else:
                values.text = ar.hdfFilename+":/"+name+str(tCount)
                ar.hdfFile.createArray("/",name+str(tCount),u.dof[0:Xdmf_NumberOfNodes])
        else:
            numpy.savetxt(ar.textDataDir+"/"+name+str(tCount)+".txt",u.dof[0:Xdmf_NumberOfNodes])
            SubElement(values,"xi:include",{"parse":"text","href":"./"+ar.textDataDir+"/"+name+str(tCount)+".txt"})

    def writeFunctionXdmf_C0P2Lagrange(self,ar,u,tCount=0,init=True):
        attribute = SubElement(self.arGrid,"Attribute",{"Name":u.name,
                                                 "AttributeType":"Scalar",
                                                 "Center":"Node"})
        values    = SubElement(attribute,"DataItem",
                               {"Format":ar.dataItemFormat,
                                "DataType":"Float",
                                "Precision":"8",
                                "Dimensions":"%i" % (u.nDOF_global,)})
        if ar.hdfFile != None:
            if ar.has_h5py:
                values.text = ar.hdfFilename+":/"+u.name+"_p"+`ar.comm.rank()`+"_t"+str(tCount)
                ar.create_dataset_async(u.name+"_p"+`ar.comm.rank()`+"_t"+str(tCount), data = u.dof)
            else:
                values.text = ar.hdfFilename+":/"+u.name+str(tCount)
                ar.hdfFile.createArray("/",u.name+str(tCount),u.dof)
        else:
            numpy.savetxt(ar.textDataDir+"/"+u.name+str(tCount)+".txt",u.dof)
            SubElement(values,"xi:include",{"parse":"text","href":"./"+ar.textDataDir+"/"+u.name+str(tCount)+".txt"})

    def writeVectorFunctionXdmf_P1Bubble(self,ar,uList,components,vectorName,spaceSuffix,tCount=0,init=True):
        concatNow=True
        nDOF_global = uList[components[0]].femSpace.mesh.nNodes_global
        if concatNow:
            attribute = SubElement(self.arGrid,"Attribute",{"Name":vectorName,
                                                            "AttributeType":"Vector",
                                                            "Center":"Node"})
            values    = SubElement(attribute,"DataItem",
                                   {"Format":ar.dataItemFormat,
                                    "DataType":"Float",
                                    "Dimensions":"%i %i" % (nDOF_global,3)})
            u_dof = uList[components[0]].dof[0:nDOF_global]
            if len(components) < 2:
                v_dof = numpy.zeros((nDOF_global,),dtype='d')
            else:
                v_dof = uList[components[1]].dof[0:nDOF_global]
            if len(components) < 3:
                w_dof = numpy.zeros((nDOF_global,),dtype='d')
            else:
                w_dof = uList[components[2]].dof[0:nDOF_global]
            velocity = numpy.column_stack((u_dof,v_dof,w_dof))
            if ar.hdfFile != None:
                if ar.has_h5py:
                    values.text = ar.hdfFilename+":/"+vectorName+"_p"+`ar.comm.rank()`+"_t"+str(tCount)
                    ar.create_dataset_async(vectorName+"_p"+`ar.comm.rank()`+"_t"+str(tCount), data = velocity)
                else:
                    values.text = ar.hdfFilename+":/"+vectorName+str(tCount)
                    ar.hdfFile.createArray("/",vectorName+str(tCount),velocity)
        else:
            attribute = SubElement(self.arGrid,"Attribute",{"Name":vectorName,
                                                            "AttributeType":"Vector",
                                                            "Center":"Node"})
            if len(components) == 2:
                values    = SubElement(attribute,"DataItem",
                                       {"ItemType":"Function",
                                        "Function":"JOIN($0 , $1 , (0.0 * $1 ))",
                                        "Dimensions":"%i %i" % (nDOF_global,3)})
            elif len(components) == 3:
                values    = SubElement(attribute,"DataItem",
                                       {"ItemType":"Function",
                                        "Function":"JOIN($0 , $1 , $2)",
                                        "Dimensions":"%i %i" % (nDOF_global,3)})
            for ci in components:
                ReferenceString="""/Xdmf/Domain/Grid[@Name=\"Mesh%s\"]/Grid[%i]/Attribute[%i]/DataItem""" % (spaceSuffix,tCount+1,ci+1)
                component = SubElement(values,"DataItem",{"Reference":ReferenceString})

    def writeMeshXdmf_particles(self,ar,mesh,spaceDim,x,t=0.0,
                                init=False,meshChanged=False,arGrid=None,tCount=0,
                                spaceSuffix = "_particles"):
        """
        write out arbitrary set of points on a mesh

        """
        #spaceSuffix = "_particles"
        #write out basic geometry if not already done?
        mesh.writeMeshXdmf(ar,"Spatial_Domain",t,init,meshChanged,tCount=tCount)
        #now try to write out a mesh that is a collection of points per element

        gridName = self.setGridCollectionAndGridElements(init,ar,arGrid,t,spaceSuffix)
        nPoints = numpy.cumprod(x.shape)[-2]
        if self.arGrid == None or self.arTime.get('Value') != str(t):
            Xdmf_ElementTopology = "Polyvertex"
            Xdmf_NumberOfElements= nPoints
            Xdmf_NodesPerElement = 1
            Xdmf_NodesGlobal     = nPoints

            self.arGrid = SubElement(self.arGridCollection,"Grid",{"Name":gridName,"GridType":"Uniform"})
            self.arTime = SubElement(self.arGrid,"Time",{"Value":str(t),"Name":str(tCount)})
            topology    = SubElement(self.arGrid,"Topology",
                                     {"Type":Xdmf_ElementTopology,
                                      "NumberOfElements":str(Xdmf_NumberOfElements),
                                      "NodesPerElement":str(Xdmf_NodesPerElement)})
            elements    = SubElement(topology,"DataItem",
                                     {"Format":ar.dataItemFormat,
                                      "DataType":"Int",
                                      "Dimensions":"%i %i" % (Xdmf_NumberOfElements,Xdmf_NodesPerElement)})
            geometry    = SubElement(self.arGrid,"Geometry",{"Type":"XYZ"})
            nodes       = SubElement(geometry,"DataItem",
                                     {"Format":ar.dataItemFormat,
                                      "DataType":"Float",
                                      "Precision":"8",
                                      "Dimensions":"%i %i" % (Xdmf_NodesGlobal,3)})
            if ar.hdfFile != None:
                if ar.has_h5py:
                    elements.text = ar.hdfFilename+":/elements"+`ar.comm.rank()`+spaceSuffix+`tCount`
                    nodes.text    = ar.hdfFilename+":/nodes"+`ar.comm.rank()`+spaceSuffix+`tCount`
                else:
                    elements.text = ar.hdfFilename+":/elements"+spaceSuffix+`tCount`
                    nodes.text    = ar.hdfFilename+":/nodes"+spaceSuffix+`tCount`
                if init or meshChanged:
                    #this will fail if elements_dgp1 already exists
                    #q_l2g = numpy.zeros((Xdmf_NumberOfElements,Xdmf_NodesPerElement),'i')
                    #brute force to start
                    #for eN in range(Xdmf_NumberOfElements):
                    #    for nN in range(Xdmf_NodesPerElement):
                    #        q_l2g[eN,nN] = eN*Xdmf_NodesPerElement + nN
                    #
                    q_l2g = numpy.arange(Xdmf_NumberOfElements*Xdmf_NodesPerElement,dtype='i').reshape((Xdmf_NumberOfElements,Xdmf_NodesPerElement))
                    if ar.has_h5py:
                        ar.create_dataset_async('elements'+`ar.comm.rank()`+spaceSuffix+`tCount`, data = q_l2g)
                        ar.create_dataset_async('nodes'+`ar.comm.rank()`+spaceSuffix+`tCount`, data = x.flat[:])
                    else:
                        ar.hdfFile.createArray("/",'elements'+spaceSuffix+`tCount`,q_l2g)
                        ar.hdfFile.createArray("/",'nodes'+spaceSuffix+`tCount`,x.flat[:])
            else:
                SubElement(elements,"xi:include",{"parse":"text","href":"./"+ar.textDataDir+"/elements"+spaceSuffix+`tCount`+".txt"})
                SubElement(nodes,"xi:include",{"parse":"text","href":"./"+ar.textDataDir+"/nodes"+spaceSuffix+`tCount`+".txt"})
                if init or meshChanged:
                    #this will fail if elements_dgp1 already exists
                    #q_l2g = numpy.zeros((Xdmf_NumberOfElements,Xdmf_NodesPerElement),'i')
                    #brute force to start
                    #for eN in range(Xdmf_NumberOfElements):
                    #    for nN in range(Xdmf_NodesPerElement):
                    #        q_l2g[eN,nN] = eN*Xdmf_NodesPerElement + nN
                    #
                    q_l2g = numpy.arange(Xdmf_NumberOfElements*Xdmf_NodesPerElement,dtype='i').reshape((Xdmf_NumberOfElements,Xdmf_NodesPerElement))
                    numpy.savetxt(ar.textDataDir+"/elements"+spaceSuffix+`tCount`+".txt",q_l2g,fmt='%d')
                    numpy.savetxt(ar.textDataDir+"/nodes"+spaceSuffix+`tCount`+".txt",x.flat[:])

                #
            #hdfile
        #need to write a grid
        return self.arGrid
    #def
    def writeScalarXdmf_particles(self,ar,u,name,tCount=0,init=True):
        nPoints = numpy.cumprod(u.shape)[-1]

        Xdmf_NodesGlobal = nPoints
        attribute = SubElement(self.arGrid,"Attribute",{"Name":name,
                                                        "AttributeType":"Scalar",
                                                        "Center":"Node"})
        values    = SubElement(attribute,"DataItem",
                               {"Format":ar.dataItemFormat,
                                "DataType":"Float",
                                "Precision":"8",
                                "Dimensions":"%i" % (Xdmf_NodesGlobal,)})
        if ar.hdfFile != None:
            if ar.has_h5py:
                values.text = ar.hdfFilename+":/"+name+"_p"+`ar.comm.rank()`+"_t"+str(tCount)
                ar.create_dataset_async(name+"_p"+`ar.comm.rank()`+"_t"+str(tCount), data = u.flat[:])
            else:
                values.text = ar.hdfFilename+":/"+name+str(tCount)
                ar.hdfFile.createArray("/",name+str(tCount),u.flat[:])
        else:
            numpy.savetxt(ar.textDataDir+"/"+name+str(tCount)+".txt",u.flat[:])
            SubElement(values,"xi:include",{"parse":"text","href":"./"+ar.textDataDir+"/"+name+str(tCount)+".txt"})

    def writeVectorXdmf_particles(self,ar,u,name,tCount=0,init=True):
        nPoints = numpy.cumprod(u.shape)[-2]

        Xdmf_NodesGlobal = nPoints
        Xdmf_NumberOfComponents = u.shape[-1]
        attribute = SubElement(self.arGrid,"Attribute",{"Name":name,
                                                        "AttributeType":"Vector",
                                                        "Center":"Node"})
        values    = SubElement(attribute,"DataItem",
                               {"Format":ar.dataItemFormat,
                                "DataType":"Float",
                                "Precision":"8",
                                "Dimensions":"%i %i" % (Xdmf_NodesGlobal,3)})#force 3d vector since points 3d
        #mwf brute force
        tmp = numpy.zeros((Xdmf_NodesGlobal,3),'d')
        tmp[:,:Xdmf_NumberOfComponents]=numpy.reshape(u.flat,(Xdmf_NodesGlobal,Xdmf_NumberOfComponents))

        if ar.hdfFile != None:
            if ar.has_h5py:
                values.text = ar.hdfFilename+":/"+name+"_p"+`ar.comm.rank()`+"_t"+str(tCount)
                ar.create_dataset_async(name+"_p"+`ar.comm.rank()`+"_t"+str(tCount), data = tmp)
            else:
                values.text = ar.hdfFilename+":/"+name+str(tCount)
                ar.hdfFile.createArray("/",name+str(tCount),tmp)
        else:
            numpy.savetxt(ar.textDataDir+"/"+name+str(tCount)+".txt",tmp)
            SubElement(values,"xi:include",{"parse":"text","href":"./"+ar.textDataDir+"/"+name+str(tCount)+".txt"})

    def writeMeshXdmf_LowestOrderMixed(self,ar,mesh,spaceDim,t=0.0,init=False,meshChanged=False,arGrid=None,tCount=0,
                                       spaceSuffix = "_RT0"):
        #write out basic geometry if not already done?
        mesh.writeMeshXdmf(ar,"Spatial_Domain",t,init,meshChanged,tCount=tCount)
        #now try to write out a mesh that matches RT0 velocity as dgp1 lagrange
        gridName = self.setGridCollectionAndGridElements(init,ar,arGrid,t,spaceSuffix)

        if self.arGrid == None or self.arTime.get('Value') != str(t):
            if spaceDim == 1:
                Xdmf_ElementTopology = "Polyline"
            elif spaceDim == 2:
                Xdmf_ElementTopology = "Triangle"
            elif spaceDim == 3:
                Xdmf_ElementTopology = "Tetrahedron"
            Xdmf_NodesPerElement = spaceDim+1
            Xdmf_NumberOfElements= mesh.nElements_global
            self.arGrid = SubElement(self.arGridCollection,"Grid",{"Name":gridName,"GridType":"Uniform"})
            self.arTime = SubElement(self.arGrid,"Time",{"Value":str(t),"Name":str(tCount)})
            topology    = SubElement(self.arGrid,"Topology",
                                     {"Type":Xdmf_ElementTopology,
                                      "NumberOfElements":str(Xdmf_NumberOfElements)})
            elements    = SubElement(topology,"DataItem",
                                     {"Format":ar.dataItemFormat,
                                      "DataType":"Int",
                                      "Dimensions":"%i %i" % (Xdmf_NumberOfElements,Xdmf_NodesPerElement)})
            geometry    = SubElement(self.arGrid,"Geometry",{"Type":"XYZ"})
            nodes       = SubElement(geometry,"DataItem",
                                     {"Format":ar.dataItemFormat,
                                      "DataType":"Float",
                                      "Dimensions":"%i %i" % (Xdmf_NumberOfElements*Xdmf_NodesPerElement,3)})
            if ar.hdfFile != None:
                if ar.has_h5py:
                    elements.text = ar.hdfFilename+":/elements"+`ar.comm.rank()`+spaceSuffix+`tCount`
                    nodes.text    = ar.hdfFilename+":/nodes"+`ar.comm.rank()`+spaceSuffix+`tCount`
                    if init or meshChanged:
                        #simple dg l2g mapping
                        dg_l2g = numpy.arange(Xdmf_NumberOfElements*Xdmf_NodesPerElement,dtype='i').reshape((Xdmf_NumberOfElements,Xdmf_NodesPerElement))
                        ar.create_dataset_async('elements'+`ar.comm.rank()`+spaceSuffix+`tCount`, data = dg_l2g)

                    dgnodes = numpy.reshape(mesh.nodeArray[mesh.elementNodesArray],(Xdmf_NumberOfElements*Xdmf_NodesPerElement,3))
                    ar.create_dataset_async('nodes'+`ar.comm.rank()`+spaceSuffix+`tCount`, data = dgnodes)
                else:
                    elements.text = ar.hdfFilename+":/elements"+spaceSuffix+`tCount`
                    nodes.text    = ar.hdfFilename+":/nodes"+spaceSuffix+`tCount`
                    if init or meshChanged:
                        #simple dg l2g mapping
                        dg_l2g = numpy.arange(Xdmf_NumberOfElements*Xdmf_NodesPerElement,dtype='i').reshape((Xdmf_NumberOfElements,Xdmf_NodesPerElement))
                        ar.hdfFile.createArray("/",'elements'+spaceSuffix+`tCount`,dg_l2g)

                    dgnodes = numpy.reshape(mesh.nodeArray[mesh.elementNodesArray],(Xdmf_NumberOfElements*Xdmf_NodesPerElement,3))
                    ar.hdfFile.createArray("/",'nodes'+spaceSuffix+`tCount`,dgnodes)
            else:
                SubElement(elements,"xi:include",{"parse":"text","href":"./"+ar.textDataDir+"/elements"+spaceSuffix+`tCount`+".txt"})
                SubElement(nodes,"xi:include",{"parse":"text","href":"./"+ar.textDataDir+"/nodes"+spaceSuffix+`tCount`+".txt"})
                if init or meshChanged:
                    dg_l2g = numpy.arange(Xdmf_NumberOfElements*Xdmf_NodesPerElement,dtype='i').reshape((Xdmf_NumberOfElements,Xdmf_NodesPerElement))
                    numpy.savetxt(ar.textDataDir+"/elements"+spaceSuffix+`tCount`+".txt",dg_l2g,fmt='%d')

                    dgnodes = numpy.reshape(mesh.nodeArray[mesh.elementNodesArray],(Xdmf_NumberOfElements*Xdmf_NodesPerElement,3))
                    numpy.savetxt(ar.textDataDir+"/nodes"+spaceSuffix+`tCount`+".txt",dgnodes)

                #
            #hdfile
        #need to write a grid
        return self.arGrid
    #def
    def writeVectorFunctionXdmf_LowestOrderMixed(self,ar,u,tCount=0,init=True,spaceSuffix="_RT0",name="velocity"):
        Xdmf_NodesGlobal = u.shape[0]*u.shape[1]
        Xdmf_NumberOfComponents = u.shape[2]
        Xdmf_StorageDim = 3

        #if writing as dgp1
        attribute = SubElement(self.arGrid,"Attribute",{"Name":name,
                                                        "AttributeType":"Vector",
                                                        "Center":"Node"})
        values    = SubElement(attribute,"DataItem",
                               {"Format":ar.dataItemFormat,
                                "DataType":"Float",
                                "Precision":"8",
                                "Dimensions":"%i %i" % (Xdmf_NodesGlobal,Xdmf_StorageDim)})#force 3d vector since points 3d
        tmp = numpy.zeros((Xdmf_NodesGlobal,Xdmf_StorageDim),'d')
        tmp[:,:Xdmf_NumberOfComponents]=numpy.reshape(u.flat,(Xdmf_NodesGlobal,Xdmf_NumberOfComponents))

        if ar.hdfFile != None:
            if ar.has_h5py:
                values.text = ar.hdfFilename+":/"+name+"_p"+`ar.comm.rank()`+"_t"+str(tCount)
                ar.create_dataset_async(name+"_p"+`ar.comm.rank()`+"_t"+str(tCount), data = tmp)
            else:
                values.text = ar.hdfFilename+":/"+name+str(tCount)
                ar.hdfFile.createArray("/",name+str(tCount),tmp)
        else:
            numpy.savetxt(ar.textDataDir+"/"+name+str(tCount)+".txt",tmp)
            SubElement(values,"xi:include",{"parse":"text","href":"./"+ar.textDataDir+"/"+name+str(tCount)+".txt"})
        #<|MERGE_RESOLUTION|>--- conflicted
+++ resolved
@@ -211,7 +211,7 @@
         Domain = XDMF[0]
         for TemporalGridCollection in Domain:
             for i in range(self.n_datasets):
-                if self.has_h5py and not self.global_sync:#only writing xml metadata to hdf5 using h5py right now
+                if self.has_h5py:#only writing xml metadata to hdf5 using h5py right now
                     dataset_name = TemporalGridCollection.attrib['Name']+"_"+`i`
                     dataset_name = dataset_name.replace(" ","_")
                     grid_array = self.hdfFile["/"+dataset_name]
@@ -297,9 +297,8 @@
                 XDMFGlobal.append(copy.deepcopy(Domain))
                 DomainGlobal = XDMFGlobal[-1]
                 #delete any actual grids in the temporal  collections
-                if not self.global_sync:
-                    for TemporalGridCollectionGlobal in DomainGlobal:
-                        del TemporalGridCollectionGlobal[:]
+                for TemporalGridCollectionGlobal in DomainGlobal:
+                    del TemporalGridCollectionGlobal[:]
             else:
                 DomainGlobal = XDMFGlobal[-1]
         #gather the latest grids in each collection onto master
@@ -336,9 +335,6 @@
                         for j, Grid in enumerate(Grids):
                             xml_data[j] = tostring(Grid)
         else:
-<<<<<<< HEAD
-            pass
-=======
             comm_world = self.comm.comm.tompi4py()
             for i, TemporalGridCollection in enumerate(Domain):
                 GridLocal = TemporalGridCollection[-1]
@@ -360,7 +356,6 @@
                                                             dtype = '|S'+`max_grid_string_len`)
                     if self.comm.isMaster():
                         xml_data[0] = tostring(GridLocal)
->>>>>>> b8dafc7b
         self.n_datasets += 1
         log("Done Gathering Archive Time Step")
     def sync(self):
@@ -377,7 +372,7 @@
         XDMF =self.tree.getroot()
         Domain = XDMF[-1]
         for TemporalGridCollection in Domain:
-            if self.has_h5py and not self.global_sync: #only writing xml metadata to hdf5 using h5py right now
+            if self.has_h5py: #only writing xml metadata to hdf5 using h5py right now
                 del TemporalGridCollection[:]
         if self.comm.isMaster():
             self.xmlFileGlobal.write(self.xmlHeader)
@@ -388,7 +383,7 @@
             XDMF = self.treeGlobal.getroot()
             Domain = XDMF[-1]
             for TemporalGridCollection in Domain:
-                if self.has_h5py and not self.global_sync: #only writing xml metadata to hdf5 using h5py right now
+                if self.has_h5py: #only writing xml metadata to hdf5 using h5py right now
                     del TemporalGridCollection[:]
         if self.hdfFile != None:
             if self.has_h5py:
