"""
Classes for archiving numerical solution data
"""
import Profiling
import Comm
import numpy
import os
from xml.etree.ElementTree import *

log = Profiling.logEvent
memory = Profiling.memory

def indentXML(elem, level=0):
    i = "\n" + level*"  "
    if len(elem):
        if not elem.text or not elem.text.strip():
            elem.text = i + "  "
        for e in elem:
            indentXML(e, level+1)
            if not e.tail or not e.tail.strip():
                e.tail = i + "  "
        if not e.tail or not e.tail.strip():
            e.tail = i
    else:
        if level and (not elem.tail or not elem.tail.strip()):
            elem.tail = i

class ArchiveFlags:
    EVERY_MODEL_STEP     = 0
    EVERY_USER_STEP      = 1
    EVERY_SEQUENCE_STEP  = 2
    UNDEFINED            =-1
#
class AR_base:
    def __init__(self,dataDir,filename,
                 useTextArchive=False,
                 gatherAtClose=True,
                 useGlobalXMF=True,
                 hotStart=False,
                 readOnly=False):
        import os.path
        import copy
        self.useGlobalXMF=useGlobalXMF
        comm=Comm.get()
        self.comm=comm
        self.dataDir=dataDir
        self.filename=filename
        self.hdfFileGlb=None # The global XDMF file for hotStarts
        self.comm=comm
        self.rank = comm.rank()
        self.size = comm.size()
        self.readOnly = readOnly
        self.n_datasets = 0
        import datetime
        #filename += datetime.datetime.now().isoformat()
        try:
            import h5py
            self.has_h5py=True
            self.global_sync=True
            comm_world = self.comm.comm.tompi4py()
        except:
            self.has_h5py=False
        try:
            import tables
            self.hasTables=True
        except:
            self.hasTables=False
        self.xmlHeader = "<?xml version=\"1.0\" ?>\n<!DOCTYPE Xdmf SYSTEM \"Xdmf.dtd\" []>\n"
        if hotStart:
            if useGlobalXMF:
                xmlFile_old=open(os.path.join(self.dataDir,
                                              filename+".xmf"),
                                 "r")
            else:
                xmlFile_old=open(os.path.join(self.dataDir,
                                              filename+str(self.rank)+".xmf"),
                                 "r")
            self.tree=ElementTree(file=xmlFile_old)
            if self.comm.isMaster():
                self.xmlFileGlobal = open(os.path.join(self.dataDir,
                                                       filename+".xmf"),
                                          "a")
                self.treeGlobal=copy.deepcopy(self.tree)
            if not useGlobalXMF:
                self.xmlFile=open(os.path.join(self.dataDir,
                                               filename+str(self.rank)+".xmf"),
                                  "a")
            if self.has_h5py and not useTextArchive:
                self.hdfFilename=filename+".h5"
                self.hdfFile=h5py.File(self.hdfFilename,
                                       "a",
                                       driver="mpio",
                                       comm = comm_world)
                self.dataItemFormat="HDF"
            elif self.hasTables and not useTextArchive:
                self.hdfFilename=filename+str(self.rank)+".h5"
                self.hdfFile=tables.openFile(os.path.join(self.dataDir,
                                                          self.hdfFilename),
                                             mode = "a",
                                             title = filename+" Data")
                self.dataItemFormat="HDF"
            else:
                self.textDataDir=filename+"_Data"
                if not os.path.exists(self.textDataDir):
                    try:
                        os.mkdir(self.textDataDir)
                    except:
                        self.textDataDir=""
                self.hdfFile=None
                self.dataItemFormat="XML"
        elif readOnly:
            if useGlobalXMF:
                self.xmlFile=open(os.path.join(self.dataDir,
                                               filename+".xmf"),
                                  "r")
            else:
                self.xmlFile=open(os.path.join(self.dataDir,
                                               filename+str(self.rank)+".xmf"),
                                  "r")
            self.tree=ElementTree(file=self.xmlFile)
            if self.has_h5py and not useTextArchive:
                self.hdfFilename=filename+".h5"
                self.hdfFile=h5py.File(os.path.join(self.dataDir,
                                                    self.hdfFilename),
                                       "r",
                                       driver = 'mpio',
                                       comm = comm_world)
                try:
                    # The "global" extension is hardcoded in collect.py
                    self.hdfFileGlb=h5py.File(
                        os.path.join(self.dataDir,
                                     filename+"global.h5"),
                        "r",
                        driver = 'mpio',
                        comm = comm_world)
                except:
                    pass
                self.dataItemFormat="HDF"
            elif self.hasTables and not useTextArchive:
                self.hdfFilename=filename+str(self.rank)+".h5"
                self.hdfFile=tables.openFile(os.path.join(self.dataDir,
                                                          self.hdfFilename),
                                             mode = "r",
                                             title = filename+" Data")
                try:
                    # The "global" extension is hardcoded in collect.py
                    self.hdfFileGlb=tables.openFile(os.path.join(self.dataDir,
                                                                 filename+"global.h5"),
                                                    mode = "r",
                                                    title = filename+" Data")
                except:
                    pass
                self.dataItemFormat="HDF"
            else:
                self.textDataDir=filename+"_Data"
                assert(os.path.exists(self.textDataDir))
                self.hdfFile=None
                self.dataItemFormat="XML"
        else:
            if not self.useGlobalXMF:
                self.xmlFile=open(os.path.join(self.dataDir,
                                               filename+str(self.rank)+".xmf"),
                                  "w")
            self.tree=ElementTree(
                Element("Xdmf",
                        {"Version":"2.0",
                         "xmlns:xi":"http://www.w3.org/2001/XInclude"})
            )
            if self.comm.isMaster():
                self.xmlFileGlobal=open(
                    os.path.join(self.dataDir,
                                 filename+".xmf"),
                    "w")
                self.treeGlobal=ElementTree(
                    Element("Xdmf",
                            {"Version":"2.0",
                             "xmlns:xi":"http://www.w3.org/2001/XInclude"})
                )
            if self.has_h5py and not useTextArchive:
                self.hdfFilename=filename+".h5"
                self.hdfFile=h5py.File(os.path.join(self.dataDir,
                                                    self.hdfFilename),
                                       "w",
                                       driver = 'mpio',
                                       comm = comm_world)
                self.dataItemFormat="HDF"
                self.comm.barrier()
            elif self.hasTables and not useTextArchive:
                self.hdfFilename=filename+str(self.rank)+".h5"
                self.hdfFile=tables.openFile(os.path.join(self.dataDir,
                                                          self.hdfFilename),
                                             mode = "w",
                                             title = filename+" Data")
                self.dataItemFormat="HDF"
            else:
                self.textDataDir=filename+"_Data"
                if not os.path.exists(self.textDataDir):
                    try:
                        os.mkdir(self.textDataDir)
                    except:
                        self.textDataDir=""
                self.hdfFile=None
                self.dataItemFormat="XML"
        #
        self.gatherAtClose = gatherAtClose
    def gatherAndWriteTimes(self):
        """
        Pull all the time steps into the global tree and write
        """
        XDMF = self.treeGlobal.getroot()
        Domain = XDMF[0]
        for TemporalGridCollection in Domain:
            for i in range(self.n_datasets):
                if self.has_h5py:#only writing xml metadata to hdf5 using h5py right now
                    dataset_name = TemporalGridCollection.attrib['Name']+"_"+`i`
                    dataset_name = dataset_name.replace(" ","_")
                    grid_array = self.hdfFile["/"+dataset_name]
                    if self.global_sync:
                        TemporalGridCollection.append(fromstring(grid_array[0]))
                    else:
                        SpatialCollection=SubElement(TemporalGridCollection,"Grid",{"GridType":"Collection",
                                                                                    "CollectionType":"Spatial"})
                        time = SubElement(SpatialCollection,"Time",{"Value":grid_array.attrs['Time'],"Name":str(i)})
                        for j in range(self.comm.size()):
                            Grid = fromstring(grid_array[j])
                            SpatialCollection.append(Grid)
        self.clear_xml()
        self.xmlFileGlobal.write(self.xmlHeader)
        indentXML(self.treeGlobal.getroot())
        self.treeGlobal.write(self.xmlFileGlobal)
    def clear_xml(self):
        if not self.useGlobalXMF:
            self.xmlFile.seek(0)
            self.xmlFile.truncate()
        if self.comm.isMaster():
            self.xmlFileGlobal.seek(0)
            self.xmlFileGlobal.truncate()
    def close(self):
        log("Closing Archive")
        if not self.useGlobalXMF:
            self.xmlFile.close()
        if self.comm.isMaster():
            self.gatherAndWriteTimes()
            self.xmlFileGlobal.close()
        if self.hdfFile != None:
            self.hdfFile.close()
        log("Done Closing Archive")
        try:
            if not self.useGlobalXMF:
                if self.gatherAtClose:
                    self.allGather()
        except:
            pass
    def allGather(self):
        log("Gathering Archive")
        self.comm.barrier()
        if self.rank==0:
            #replace the bottom level grid with a spatial collection
            XDMF_all=self.tree.getroot()
            Domain_all=XDMF_all[-1]
            for TemporalGridCollection in Domain_all:
                Grids = TemporalGridCollection[:]
                del TemporalGridCollection[:]
                for Grid in Grids:
                    SpatialCollection=SubElement(TemporalGridCollection,"Grid",{"GridType":"Collection",
                                                                                "CollectionType":"Spatial"})
                    SpatialCollection.append(Grid[0])#append Time in Spatial Collection
                    del Grid[0]#delete Time in grid
                    SpatialCollection.append(Grid) #append Grid without Time
            for i in range(1,self.size):
                xmlFile=open(os.path.join(self.dataDir,self.filename+str(i)+".xmf"),"r")
                tree = ElementTree(file=xmlFile)
                XDMF=tree.getroot()
                Domain=XDMF[-1]
                for TemporalGridCollection,TemporalGridCollection_all in zip(Domain,Domain_all):
                    SpatialGridCollections = TemporalGridCollection_all.findall('Grid')
                    for Grid,Grid_all in zip(TemporalGridCollection,SpatialGridCollections):
                        del Grid[0]#Time
                        Grid_all.append(Grid)
                xmlFile.close()
            f = open(os.path.join(self.dataDir,self.filename+".xmf"),"w")
            indentXML(self.tree.getroot())
            self.tree.write(f)
            f.close()
        log("Done Gathering Archive")
    def allGatherIncremental(self):
        import copy
        from mpi4py import MPI
        log("Gathering Archive Time step")
        self.comm.barrier()
        XDMF =self.tree.getroot()
        Domain =XDMF[-1]
        #initialize Domain and grid collections on master if necessary
        if self.comm.isMaster():
            XDMFGlobal =self.treeGlobal.getroot()
            if len(XDMFGlobal) == 0:
                XDMFGlobal.append(copy.deepcopy(Domain))
                DomainGlobal = XDMFGlobal[-1]
                #delete any actual grids in the temporal  collections
                for TemporalGridCollectionGlobal in DomainGlobal:
                    del TemporalGridCollectionGlobal[:]
            else:
                DomainGlobal = XDMFGlobal[-1]
        #gather the latest grids in each collection onto master
        if  not self.global_sync:
            comm_world = self.comm.comm.tompi4py()
            for i, TemporalGridCollection in enumerate(Domain):
                GridLocal = TemporalGridCollection[-1]
                TimeAttrib = GridLocal[0].attrib['Value']
                Grids = comm_world.gather(GridLocal)
                max_grid_string_len = 0
<<<<<<< HEAD
                if self.comm.isMaster():
                    TemporalGridCollectionGlobal = DomainGlobal[i]
                    SpatialCollection=SubElement(TemporalGridCollectionGlobal,"Grid",{"GridType":"Collection",
                                                                                      "CollectionType":"Spatial"})
                    SpatialCollection.append(GridLocal[0])#append Time in Spatial Collection
                    for Grid in Grids:
                        del Grid[0]#Time
                        SpatialCollection.append(Grid) #append Grid without Time
                        element_string = tostring(Grid)
                        max_grid_string_len = max(len(element_string),
                                                  max_grid_string_len)
                max_grid_string_len_array = numpy.array(max_grid_string_len,'i')
                comm_world.Bcast([max_grid_string_len_array,MPI.INT], root=0)
                max_grid_string_len = int(max_grid_string_len_array)
                if self.has_h5py: #only writing xml metadata to hdf5 using h5py right now
                    dataset_name = TemporalGridCollection.attrib['Name']+"_"+ \
                                   `self.n_datasets`
                    dataset_name = dataset_name.replace(" ","_")
                    xml_data  = self.hdfFile.create_dataset(name  = dataset_name,
                                                            shape = (self.comm.size(),),
                                                            dtype = '|S'+`max_grid_string_len`)
                    xml_data.attrs['Time'] = TimeAttrib
                    if self.comm.isMaster():
                        for j, Grid in enumerate(Grids):
                            xml_data[j] = tostring(Grid)
        else:
            comm_world = self.comm.comm.tompi4py()
            for i, TemporalGridCollection in enumerate(Domain):
                GridLocal = TemporalGridCollection[-1]
                max_grid_string_len = 0
                if self.comm.isMaster():
                    TemporalGridCollectionGlobal = DomainGlobal[i]
=======
                if self.comm.isMaster():
                    TemporalGridCollectionGlobal = DomainGlobal[i]
                    SpatialCollection=SubElement(TemporalGridCollectionGlobal,"Grid",{"GridType":"Collection",
                                                                                      "CollectionType":"Spatial"})
                    SpatialCollection.append(GridLocal[0])#append Time in Spatial Collection
                    for Grid in Grids:
                        del Grid[0]#Time
                        SpatialCollection.append(Grid) #append Grid without Time
                        element_string = tostring(Grid)
                        max_grid_string_len = max(len(element_string),
                                                  max_grid_string_len)
                max_grid_string_len_array = numpy.array(max_grid_string_len,'i')
                comm_world.Bcast([max_grid_string_len_array,MPI.INT], root=0)
                max_grid_string_len = int(max_grid_string_len_array)
                if self.has_h5py: #only writing xml metadata to hdf5 using h5py right now
                    dataset_name = TemporalGridCollection.attrib['Name']+"_"+ \
                                   `self.n_datasets`
                    dataset_name = dataset_name.replace(" ","_")
                    xml_data  = self.hdfFile.create_dataset(name  = dataset_name,
                                                            shape = (self.comm.size(),),
                                                            dtype = '|S'+`max_grid_string_len`)
                    xml_data.attrs['Time'] = TimeAttrib
                    if self.comm.isMaster():
                        for j, Grid in enumerate(Grids):
                            xml_data[j] = tostring(Grid)
        else:
            comm_world = self.comm.comm.tompi4py()
            for i, TemporalGridCollection in enumerate(Domain):
                GridLocal = TemporalGridCollection[-1]
                max_grid_string_len = 0
                if self.comm.isMaster():
                    TemporalGridCollectionGlobal = DomainGlobal[i]
>>>>>>> 48aa8e7c
                    TemporalGridCollectionGlobal.append(GridLocal) #append Grid without Time
                    element_string = tostring(GridLocal)
                    max_grid_string_len = len(element_string)
                max_grid_string_len_array = numpy.array(max_grid_string_len,'i')
                comm_world.Bcast([max_grid_string_len_array,MPI.INT], root=0)
                max_grid_string_len = int(max_grid_string_len_array)
                if self.has_h5py: #only writing xml metadata to hdf5 using h5py right now
                    dataset_name = TemporalGridCollection.attrib['Name']+"_"+ \
                                   `self.n_datasets`
                    dataset_name = dataset_name.replace(" ","_")
                    xml_data  = self.hdfFile.create_dataset(name  = dataset_name,
                                                            shape = (1,),
                                                            dtype = '|S'+`max_grid_string_len`)
                    if self.comm.isMaster():
                        xml_data[0] = tostring(GridLocal)
        self.n_datasets += 1
        log("Done Gathering Archive Time Step")
    def sync(self):
        log("Syncing Archive",level=3)
        memory()
        self.allGatherIncremental()
        self.clear_xml()
        if not self.useGlobalXMF:
            self.xmlFile.write(self.xmlHeader)
            indentXML(self.tree.getroot())
            self.tree.write(self.xmlFile)
            self.xmlFile.flush()
        #delete grids for step from tree
        XDMF =self.tree.getroot()
        Domain = XDMF[-1]
        for TemporalGridCollection in Domain:
            if self.has_h5py: #only writing xml metadata to hdf5 using h5py right now
                del TemporalGridCollection[:]
        if self.comm.isMaster():
            self.xmlFileGlobal.write(self.xmlHeader)
            indentXML(self.treeGlobal.getroot())
            self.treeGlobal.write(self.xmlFileGlobal)
            self.xmlFileGlobal.flush()
            #delete grids for step from tree
            XDMF = self.treeGlobal.getroot()
            Domain = XDMF[-1]
            for TemporalGridCollection in Domain:
                if self.has_h5py: #only writing xml metadata to hdf5 using h5py right now
                    del TemporalGridCollection[:]
        if self.hdfFile != None:
            if self.has_h5py:
                self.comm.barrier()
                self.hdfFile.flush()
                self.comm.barrier()
            else:
                self.hdfFile.flush()
        log("Done Syncing Archive",level=3)
        log(memory("Syncing Archive"),level=4)
    def create_dataset_async(self,name,data):
        comm_world = self.comm.comm.tompi4py()
        metadata = comm_world.allgather((name,data.shape,data.dtype))
        for i,m in enumerate(metadata):
            dataset = self.hdfFile.create_dataset(name  = m[0],
                                                  shape = m[1],
                                                  dtype = m[2])
            if i == self.comm.rank():
                dataset[:] = data
    def create_dataset_sync(self,name,offsets,data):
        dataset = self.hdfFile.create_dataset(name  = name,
                                              shape = tuple([offsets[-1]]+list(data.shape[1:])),
                                              dtype = data.dtype)
        dataset[offsets[self.comm.rank()]:offsets[self.comm.rank()+1]] = data

XdmfArchive=AR_base

########################################################################
#for writing out various quantities in Xdmf format
#import xml.etree.ElementTree as ElementTree
#from xml.etree.ElementTree import SubElement
import numpy
class XdmfWriter:
    """
    collect functionality for writing data to Xdmf format

    Writer is supposed to keep track of grid collection (temporal collection)

    as well as current grid under grid collection where data belong,
    since data are associated with a grid of specific type
    (e.g., P1 Lagrange, P2 Lagrange, elementQuadrature dictionary, ...)
    """
    def __init__(self,shareSingleGrid=True,arGridCollection=None,arGrid=None,arTime=None):
        self.arGridCollection = arGridCollection #collection of "grids" (at least one per time level)
        self.arGrid           = arGrid #grid in collection that data should be associated with
        self.arTime           = arTime #time level for data
        self.shareSingleGrid  = shareSingleGrid

    def setGridCollectionAndGridElements(self,init,ar,arGrid,t,spaceSuffix):
        """
        attempt at boiler plate code to grab current arGridCollection and grid for
        a given type and time level t
        returns gridName to use in writing mesh
        """
        if init:
            #ar should have domain now and mesh should have gridCollection
            #but want own grid collection to start
            self.arGridCollection = SubElement(ar.domain,"Grid",{"Name":"Mesh"+spaceSuffix,
                                                                 "GridType":"Collection",
                                                                 "CollectionType":"Temporal"})
        elif self.arGridCollection == None:#try to get existing grid collection
            for child in ar.domain:
                if child.tag == "Grid" and child.attrib["Name"] == "Mesh"+spaceSuffix:
                    self.arGridCollection = child
        assert self.arGridCollection != None

        #see if dgp1 grid exists with current time?

        if self.shareSingleGrid:
            gridName = "Grid"+spaceSuffix
            if arGrid != None:
                self.arGrid = arGrid
                gt = arGrid.find("Time")
                self.arTime = gt
            #brute force search through child grids of arGridCollection
            #grids = self.arGridCollection.findall("Grid")
            #for g in grids:
            #    for gt in g:
            #        if gt.tag == "Time" and gt.attrib["Value"] == str(t):
            #            self.arTime = gt
            #            self.arGrid = g
            #            break
            #end brute force search

        else:
            gridName = "Grid"+spaceSuffix+name
        return gridName

    def writeMeshXdmf_elementQuadrature(self,ar,mesh,spaceDim,x,t=0.0,
                                       init=False,meshChanged=False,arGrid=None,tCount=0):
        return self.writeMeshXdmf_quadraturePoints(ar,mesh,spaceDim,x,t=t,quadratureType="q",
                                                   init=init,meshChanged=meshChanged,arGrid=arGrid,tCount=tCount)
    def writeMeshXdmf_elementBoundaryQuadrature(self,ar,mesh,spaceDim,x,t=0.0,
                                                init=False,meshChanged=False,arGrid=None,tCount=0):
        return self.writeMeshXdmf_quadraturePoints(ar,mesh,spaceDim,x,t=t,quadratureType="ebq_global",
                                                   init=init,meshChanged=meshChanged,arGrid=arGrid,tCount=tCount)
    def writeMeshXdmf_exteriorElementBoundaryQuadrature(self,ar,mesh,spaceDim,x,t=0.0,
                                                        init=False,meshChanged=False,arGrid=None,tCount=0):
        return self.writeMeshXdmf_quadraturePoints(ar,mesh,spaceDim,x,t=t,quadratureType="ebqe",
                                                   init=init,meshChanged=meshChanged,arGrid=arGrid,tCount=tCount)

    def writeScalarXdmf_elementQuadrature(self,ar,u,name,tCount=0,init=True):
        qualifiedName = name.replace(' ','_')+"_elementQuadrature"
        return self.writeScalarXdmf_quadrature(ar,u,qualifiedName,tCount=tCount,init=init)
    def writeVectorXdmf_elementQuadrature(self,ar,u,name,tCount=0,init=True):
        qualifiedName = name.replace(' ','_')+"_elementQuadrature"
        return self.writeVectorXdmf_quadrature(ar,u,qualifiedName,tCount=tCount,init=init)
    def writeTensorXdmf_elementQuadrature(self,ar,u,name,tCount=0,init=True):
        qualifiedName = name.replace(' ','_')+"_elementQuadrature"
        return self.writeTensorXdmf_quadrature(ar,u,qualifiedName,tCount=tCount,init=init)
    #
    def writeScalarXdmf_elementBoundaryQuadrature(self,ar,u,name,tCount=0,init=True):
        qualifiedName = name.replace(' ','_')+"_elementBoundaryQuadrature"
        return self.writeScalarXdmf_quadrature(ar,u,qualifiedName,tCount=tCount,init=init)
    def writeVectorXdmf_elementBoundaryQuadrature(self,ar,u,name,tCount=0,init=True):
        qualifiedName = name.replace(' ','_')+"_elementBoundaryQuadrature"
        return self.writeVectorXdmf_quadrature(ar,u,qualifiedName,tCount=tCount,init=init)
    def writeTensorXdmf_elementBoundaryQuadrature(self,ar,u,name,tCount=0,init=True):
        qualifiedName = name.replace(' ','_')+"_elementBoundaryQuadrature"
        return self.writeTensorXdmf_quadrature(ar,u,qualifiedName,tCount=tCount,init=init)
    #
    def writeScalarXdmf_exteriorElementBoundaryQuadrature(self,ar,u,name,tCount=0,init=True):
        qualifiedName = name.replace(' ','_')+"_exteriorElementBoundaryQuadrature"
        return self.writeScalarXdmf_quadrature(ar,u,qualifiedName,tCount=tCount,init=init)
    def writeVectorXdmf_exteriorElementBoundaryQuadrature(self,ar,u,name,tCount=0,init=True):
        qualifiedName = name.replace(' ','_')+"_exteriorElementBoundaryQuadrature"
        return self.writeVectorXdmf_quadrature(ar,u,qualifiedName,tCount=tCount,init=init)
    def writeTensorXdmf_exteriorElementBoundaryQuadrature(self,ar,u,name,tCount=0,init=True):
        qualifiedName = name.replace(' ','_')+"_exteriorElementBoundaryQuadrature"
        return self.writeTensorXdmf_quadrature(ar,u,qualifiedName,tCount=tCount,init=init)


    def writeMeshXdmf_quadraturePoints(self,ar,mesh,spaceDim,x,t=0.0,quadratureType="q",
                                       init=False,meshChanged=False,arGrid=None,tCount=0):
        """
        write out quadrature point mesh for quadrature points that are unique to
        either elements or elementBoundaries

        quadrature type
           q  --> element
           ebq_global --> element boundary
           ebqe       --> exterior element boundary
        """
        if quadratureType == "q":
            spaceSuffix = "_elementQuadrature"
        elif quadratureType == "ebq_global":
            spaceSuffix = "_elementBoundaryQuadrature"
        elif quadratureType == "ebqe":
            spaceSuffix = "_exteriorElementBoundaryQuadrature"
        else:
            raise RuntimeError("quadratureType = %s not recognized" % quadratureType)

        #write out basic geometry if not already done?
        mesh.writeMeshXdmf(ar,"Spatial_Domain",t,init,meshChanged,tCount=tCount)
        #now try to write out a mesh that is a collection of points per element

        gridName = self.setGridCollectionAndGridElements(init,ar,arGrid,t,spaceSuffix)

        assert len(x.shape) == 3 #make sure have right type of dictionary
        if self.arGrid == None or self.arTime.get('Value') != str(t):
            if ar.global_sync:
                self.mesh = mesh
                Xdmf_ElementTopology = "Polyvertex"
                Xdmf_NumberOfElements= mesh.globalMesh.nElements_global
                Xdmf_NodesPerElement = x.shape[1]
                Xdmf_NodesGlobal     = Xdmf_NumberOfElements*Xdmf_NodesPerElement

                self.arGrid = SubElement(self.arGridCollection,"Grid",{"Name":gridName,"GridType":"Uniform"})
                self.arTime = SubElement(self.arGrid,"Time",{"Value":str(t),"Name":str(tCount)})
                topology    = SubElement(self.arGrid,"Topology",
                                         {"Type":Xdmf_ElementTopology,
                                          "NumberOfElements":str(Xdmf_NumberOfElements),
                                          "NodesPerElement":str(Xdmf_NodesPerElement)})
                elements    = SubElement(topology,"DataItem",
                                         {"Format":ar.dataItemFormat,
                                          "DataType":"Int",
                                          "Dimensions":"%i %i" % (Xdmf_NumberOfElements,Xdmf_NodesPerElement)})
                geometry    = SubElement(self.arGrid,"Geometry",{"Type":"XYZ"})
                nodes       = SubElement(geometry,"DataItem",
                                         {"Format":ar.dataItemFormat,
                                          "DataType":"Float",
                                          "Precision":"8",
                                          "Dimensions":"%i %i" % (Xdmf_NodesGlobal,3)})
                if ar.hdfFile != None:
                    if ar.has_h5py:
                        elements.text = ar.hdfFilename+":/elements"+spaceSuffix+`tCount`
                        nodes.text    = ar.hdfFilename+":/nodes"+spaceSuffix+`tCount`
                    else:
                        assert False, "global_sync not supported  with pytables"
                    if init or meshChanged:
                        #this will fail if elements_dgp1 already exists
                        #q_l2g = numpy.zeros((Xdmf_NumberOfElements,Xdmf_NodesPerElement),'i')
                        #brute force to start
                        #for eN in range(Xdmf_NumberOfElements):
                        #    for nN in range(Xdmf_NodesPerElement):
                        #        q_l2g[eN,nN] = eN*Xdmf_NodesPerElement + nN
                        #
                        q_l2g = numpy.arange(mesh.globalMesh.elementOffsets_subdomain_owned[comm.rank]*Xdmf_NodesPerElement,
                                             mesh.globalMesh.elementOffsets_subdomain_owned[comm.rank+1]*Xdmf_NodesPerElement,
                                             dtype='i').reshape((mesh.nElements_owned,Xdmf_NodesPerElement))
                        if ar.has_h5py:
                            ar.create_dataset_sync('elements'+spaceSuffix+`tCount`,
                                                   offsets=mesh.globalMesh.elementOffsets_subdomain_owned*Xdmf_NodesPerElement,
                                                   data = q_l2g)
                            ar.create_dataset_sync('nodes'+spaceSuffix+`tCount`,
                                                   offsets=mesh.globalMesh.elementOffsets_subdomain_owned*Xdmf_NodesPerElement,
                                                   data = x[:mesh.nElements_owned].reshape((mesh.nElements_owned*Xdmf_NodesPerElement,3)))
                        else:
                            assert False, "global_sync not supported wtih pytables"
                else:
                    assert False, "global_sync not supported with text  heavy data"
            else:
                Xdmf_ElementTopology = "Polyvertex"
                Xdmf_NumberOfElements= x.shape[0]
                Xdmf_NodesPerElement = x.shape[1]
                Xdmf_NodesGlobal     = Xdmf_NumberOfElements*Xdmf_NodesPerElement

                self.arGrid = SubElement(self.arGridCollection,"Grid",{"Name":gridName,"GridType":"Uniform"})
                self.arTime = SubElement(self.arGrid,"Time",{"Value":str(t),"Name":str(tCount)})
                topology    = SubElement(self.arGrid,"Topology",
                                         {"Type":Xdmf_ElementTopology,
                                          "NumberOfElements":str(Xdmf_NumberOfElements),
                                          "NodesPerElement":str(Xdmf_NodesPerElement)})
                elements    = SubElement(topology,"DataItem",
                                         {"Format":ar.dataItemFormat,
                                          "DataType":"Int",
                                          "Dimensions":"%i %i" % (Xdmf_NumberOfElements,Xdmf_NodesPerElement)})
                geometry    = SubElement(self.arGrid,"Geometry",{"Type":"XYZ"})
                nodes       = SubElement(geometry,"DataItem",
                                         {"Format":ar.dataItemFormat,
                                          "DataType":"Float",
                                          "Precision":"8",
                                          "Dimensions":"%i %i" % (Xdmf_NodesGlobal,3)})
                if ar.hdfFile != None:
                    if ar.has_h5py:
                        elements.text = ar.hdfFilename+":/elements"+`ar.comm.rank()`+spaceSuffix+`tCount`
                        nodes.text    = ar.hdfFilename+":/nodes"+`ar.comm.rank()`+spaceSuffix+`tCount`
                    else:
                        elements.text = ar.hdfFilename+":/elements"+spaceSuffix+`tCount`
                        nodes.text    = ar.hdfFilename+":/nodes"+spaceSuffix+`tCount`
                    if init or meshChanged:
                        #this will fail if elements_dgp1 already exists
                        #q_l2g = numpy.zeros((Xdmf_NumberOfElements,Xdmf_NodesPerElement),'i')
                        #brute force to start
                        #for eN in range(Xdmf_NumberOfElements):
                        #    for nN in range(Xdmf_NodesPerElement):
                        #        q_l2g[eN,nN] = eN*Xdmf_NodesPerElement + nN
                        #
                        q_l2g = numpy.arange(Xdmf_NumberOfElements*Xdmf_NodesPerElement,dtype='i').reshape((Xdmf_NumberOfElements,Xdmf_NodesPerElement))
                        if ar.has_h5py:
                            ar.create_dataset_async('elements'+`ar.comm.rank()`+spaceSuffix+`tCount`, data = q_l2g)
                            ar.create_dataset_async('nodes'+`ar.comm.rank()`+spaceSuffix+`tCount`, data = x.flat[:])
                        else:
                            ar.hdfFile.createArray("/",'elements'+spaceSuffix+`tCount`,q_l2g)
                            ar.hdfFile.createArray("/",'nodes'+spaceSuffix+`tCount`,x.flat[:])
                else:
                    SubElement(elements,"xi:include",{"parse":"text","href":"./"+ar.textDataDir+"/elements"+spaceSuffix+`tCount`+".txt"})
                    SubElement(nodes,"xi:include",{"parse":"text","href":"./"+ar.textDataDir+"/nodes"+spaceSuffix+`tCount`+".txt"})
                    if init or meshChanged:
                        #this will fail if elements_dgp1 already exists
                        #q_l2g = numpy.zeros((Xdmf_NumberOfElements,Xdmf_NodesPerElement),'i')
                        #brute force to start
                        #for eN in range(Xdmf_NumberOfElements):
                        #    for nN in range(Xdmf_NodesPerElement):
                        #        q_l2g[eN,nN] = eN*Xdmf_NodesPerElement + nN
                        #
                        q_l2g = numpy.arange(Xdmf_NumberOfElements*Xdmf_NodesPerElement,dtype='i').reshape((Xdmf_NumberOfElements,Xdmf_NodesPerElement))
                        numpy.savetxt(ar.textDataDir+"/elements"+spaceSuffix+`tCount`+".txt",q_l2g,fmt='%d')
                        numpy.savetxt(ar.textDataDir+"/nodes"+spaceSuffix+`tCount`+".txt",x.flat[:])

                    #
                #hdfile
        #need to write a grid
        return self.arGrid
    #def
    def writeScalarXdmf_quadrature(self,ar,u,name,tCount=0,init=True):
        assert len(u.shape) == 2
        if ar.global_sync:
            Xdmf_NodesGlobal = self.mesh.globalMesh.nElements_global*u.shape[1]
            attribute = SubElement(self.arGrid,"Attribute",{"Name":name,
                                                            "AttributeType":"Scalar",
                                                            "Center":"Node"})
            values    = SubElement(attribute,"DataItem",
                                   {"Format":ar.dataItemFormat,
                                    "DataType":"Float",
                                    "Precision":"8",
                                    "Dimensions":"%i" % (Xdmf_NodesGlobal,)})
            if ar.hdfFile != None:
                if ar.has_h5py:
                    values.text = ar.hdfFilename+":/"+name+"_p"+"_t"+str(tCount)
                    ar.create_dataset_sync(name+"_p"+"_t"+str(tCount),
                                           offsets = self.mesh.globalMesh.elementOffsets_subdomain_owned,
                                           data = u[:self.mesh.nElements_owned].flat)
                else:
                    assert False, "global_sync not supported with pytables"
            else:
                assert False, "global_sync not supported  with text heavy data"
                SubElement(values,"xi:include",{"parse":"text","href":"./"+ar.textDataDir+"/"+name+str(tCount)+".txt"})
        else:
            Xdmf_NodesGlobal = u.shape[0]*u.shape[1]
            attribute = SubElement(self.arGrid,"Attribute",{"Name":name,
                                                            "AttributeType":"Scalar",
                                                            "Center":"Node"})
            values    = SubElement(attribute,"DataItem",
                                   {"Format":ar.dataItemFormat,
                                    "DataType":"Float",
                                    "Precision":"8",
                                    "Dimensions":"%i" % (Xdmf_NodesGlobal,)})
            if ar.hdfFile != None:
                if ar.has_h5py:
                    values.text = ar.hdfFilename+":/"+name+"_p"+`ar.comm.rank()`+"_t"+str(tCount)
                    ar.create_dataset_async(name+"_p"+`ar.comm.rank()`+"_t"+str(tCount), data = u.flat[:])
                else:
                    values.text = ar.hdfFilename+":/"+name+str(tCount)
                    ar.hdfFile.createArray("/",name+str(tCount),u.flat[:])
            else:
                numpy.savetxt(ar.textDataDir+"/"+name+str(tCount)+".txt",u.flat[:])
                SubElement(values,"xi:include",{"parse":"text","href":"./"+ar.textDataDir+"/"+name+str(tCount)+".txt"})

    def writeVectorXdmf_quadrature(self,ar,u,name,tCount=0,init=True):
        assert len(u.shape) == 3
        if  ar.global_sync:
            Xdmf_NodesGlobal = self.mesh.globalMesh.nElements_global*u.shape[1]
            Xdmf_NumberOfComponents = u.shape[2]
            Xdmf_StorageDim = 3
            attribute = SubElement(self.arGrid,"Attribute",{"Name":name,
                                                            "AttributeType":"Vector",
                                                            "Center":"Node"})
            values    = SubElement(attribute,"DataItem",
                                   {"Format":ar.dataItemFormat,
                                    "DataType":"Float",
                                    "Precision":"8",
                                    "Dimensions":"%i %i" % (Xdmf_NodesGlobal,Xdmf_StorageDim)})#force 3d vector since points 3d
            tmp = numpy.zeros((Xdmf_NodesGlobal,Xdmf_StorageDim),'d')
            tmp[:,:Xdmf_NumberOfComponents]=numpy.reshape(u[:self.mesh.nElementsOwned].flat,(Xdmf_NodesGlobal,Xdmf_NumberOfComponents))

            if ar.hdfFile != None:
                if ar.has_h5py:
                    values.text = ar.hdfFilename+":/"+name+"_p"+`ar.comm.rank()`+"_t"+str(tCount)
                    ar.create_dataset_sync(name+"_p"+"_t"+str(tCount),
                                           offsets = self.mesh.globalMesh.elementOffsets_subdomain_owned*u.shape[1]*Xdmf_StorageDim,
                                           data = tmp)
                else:
                    assert False, "global_sync not supported  with pytables"
            else:
                assert False, "global_sync not supported with text heavy data"
        else:
            Xdmf_NodesGlobal = u.shape[0]*u.shape[1]
            Xdmf_NumberOfComponents = u.shape[2]
            Xdmf_StorageDim = 3
            attribute = SubElement(self.arGrid,"Attribute",{"Name":name,
                                                            "AttributeType":"Vector",
                                                            "Center":"Node"})
            values    = SubElement(attribute,"DataItem",
                                   {"Format":ar.dataItemFormat,
                                    "DataType":"Float",
                                    "Precision":"8",
                                    "Dimensions":"%i %i" % (Xdmf_NodesGlobal,Xdmf_StorageDim)})#force 3d vector since points 3d
            tmp = numpy.zeros((Xdmf_NodesGlobal,Xdmf_StorageDim),'d')
            tmp[:,:Xdmf_NumberOfComponents]=numpy.reshape(u.flat,(Xdmf_NodesGlobal,Xdmf_NumberOfComponents))

            if ar.hdfFile != None:
                if ar.has_h5py:
                    values.text = ar.hdfFilename+":/"+name+"_p"+`ar.comm.rank()`+"_t"+str(tCount)
                    ar.create_dataset_async(name+"_p"+`ar.comm.rank()`+"_t"+str(tCount), data = tmp)
                else:
                    values.text = ar.hdfFilename+":/"+name+str(tCount)
                    ar.hdfFile.createArray("/",name+str(tCount),tmp)
            else:
                numpy.savetxt(ar.textDataDir+"/"+name+str(tCount)+".txt",tmp)
                SubElement(values,"xi:include",{"parse":"text","href":"./"+ar.textDataDir+"/"+name+str(tCount)+".txt"})


    def writeTensorXdmf_quadrature(self,ar,u,name,tCount=0,init=True):
        """
        TODO make faster tmp creation
        """
        assert len(u.shape) == 4
        if ar.global_sync:
            Xdmf_NodesGlobal = self.mesh.globalMesh.nElements_global*u.shape[1]
            Xdmf_NumberOfComponents = u.shape[2]*u.shape[3] #Xdmf requires 9 though
            attribute = SubElement(self.arGrid,"Attribute",{"Name":name,
                                                            "AttributeType":"Tensor",
                                                            "Center":"Node"})
            values    = SubElement(attribute,"DataItem",
                                   {"Format":ar.dataItemFormat,
                                    "DataType":"Float",
                                    "Precision":"8",
                                    "Dimensions":"%i %i" % (Xdmf_NodesGlobal,9)})#force 3d vector since points 3d
            #mwf brute force
            tmp = numpy.zeros((Xdmf_NodesGlobal,9),'d')
            for k in range(Xdmf_NodesGlobal):
                for i in range(u.shape[2]):
                    for j in range(u.shape[3]):
                        tmp.flat[k*9 + i*3 + j]=u.flat[k*Xdmf_NumberOfComponents + i*u.shape[2] + j]

            if ar.hdfFile != None:
                if ar.has_h5py:
                    values.text = ar.hdfFilename+":/"+name+"_p"+"_t"+str(tCount)
                    ar.create_dataset_sync(name+"_p"+"_t"+str(tCount),
                                           offsets = self.mesh.elementOffsets_subdomain_owned*u.shape[1]*9,
                                           data = tmp)
                else:
                    assert False, "global_sync not supported  with pytables"
            else:
                assert False, "global_sync not supported with text heavy data"
        else:
                        Xdmf_NodesGlobal = u.shape[0]*u.shape[1]
            Xdmf_NumberOfComponents = u.shape[2]*u.shape[3] #Xdmf requires 9 though
            attribute = SubElement(self.arGrid,"Attribute",{"Name":name,
                                                            "AttributeType":"Tensor",
                                                            "Center":"Node"})
            values    = SubElement(attribute,"DataItem",
                                   {"Format":ar.dataItemFormat,
                                    "DataType":"Float",
                                    "Precision":"8",
                                    "Dimensions":"%i %i" % (Xdmf_NodesGlobal,9)})#force 3d vector since points 3d
            #mwf brute force
            tmp = numpy.zeros((Xdmf_NodesGlobal,9),'d')
            for k in range(Xdmf_NodesGlobal):
                for i in range(u.shape[2]):
                    for j in range(u.shape[3]):
                        tmp.flat[k*9 + i*3 + j]=u.flat[k*Xdmf_NumberOfComponents + i*u.shape[2] + j]

            if ar.hdfFile != None:
                if ar.has_h5py:
                    values.text = ar.hdfFilename+":/"+name+"_p"+`ar.comm.rank()`+"_t"+str(tCount)
                    ar.create_dataset_async(name+"_p"+`ar.comm.rank()`+"_t"+str(tCount), data = tmp)
                else:
                    values.text = ar.hdfFilename+":/"+name+str(tCount)
                    ar.hdfFile.createArray("/",name+str(tCount),tmp)
            else:
                numpy.savetxt(ar.textDataDir+"/"+name+str(tCount)+".txt",tmp)
                SubElement(values,"xi:include",{"parse":"text","href":"./"+ar.textDataDir+"/"+name+str(tCount)+".txt"})


    def writeMeshXdmf_DGP1Lagrange(self,ar,name,mesh,spaceDim,dofMap,CGDOFMap,t=0.0,
                                   init=False,meshChanged=False,arGrid=None,tCount=0):
        """
        TODO Not tested yet
        """
        #assert False, "Not tested"
        #write out basic geometry if not already done?
        mesh.writeMeshXdmf(ar,"Spatial_Domain",t,init,meshChanged,tCount=tCount)
        #now try to write out a mesh that matches DG P1 layout

        spaceSuffix = "_dgp1_Lagrange"
        gridName = self.setGridCollectionAndGridElements(init,ar,arGrid,t,spaceSuffix)

        if self.arGrid == None or self.arTime.get('Value') != str(t):
            if spaceDim == 1:
                Xdmf_ElementTopology = "Polyline"
            elif spaceDim == 2:
                Xdmf_ElementTopology = "Triangle"
            elif spaceDim == 3:
                Xdmf_ElementTopology = "Tetrahedron"
            if ar.global_sync:
                self.arGrid = SubElement(self.arGridCollection,"Grid",{"Name":gridName,"GridType":"Uniform"})
                self.arTime = SubElement(self.arGrid,"Time",{"Value":str(t),"Name":str(tCount)})
                topology    = SubElement(self.arGrid,"Topology",
                                         {"Type":Xdmf_ElementTopology,
                                          "NumberOfElements":str(mesh.globalMesh.nElements_global)})
                elements    = SubElement(topology,"DataItem",
                                         {"Format":ar.dataItemFormat,
                                          "DataType":"Int",
                                          "Dimensions":"%i %i" % (mesh.globalMesh.nElements_global,mesh.nNodes_element)})
                geometry    = SubElement(self.arGrid,"Geometry",{"Type":"XYZ"})
                nodes       = SubElement(geometry,"DataItem",
                                         {"Format":ar.dataItemFormat,
                                          "DataType":"Float",
                                          "Precision":"8",
                                          "Dimensions":"%i %i" % (dofMap.nDOF_all_processes,3)})
                if ar.hdfFile != None:
                    if ar.has_h5py:
                        elements.text = ar.hdfFilename+":/elements"+spaceSuffix+`tCount`
                        nodes.text    = ar.hdfFilename+":/nodes"+spaceSuffix+`tCount`
                    else:
                        assert False, "global_sync not implemented for pytables"
                    if init or meshChanged:
                        #this will fail if elements_dgp1 already exists
                        if ar.has_h5py:
                            ar.create_dataset_sync('elements'+spaceSuffix+`tCount`,
                                                   offsets = dofMap.dof_offsets_subdomain_owned,
                                                   data = dofMap.l2g)
                        else:
                            assert False, "global_sync not implemented  for pytables"
                        #bad
                        dgnodes = numpy.zeros((dofMap.nDOF,3),'d')
                        for eN in range(mesh.nElements_global):
                            for nN in range(mesh.nNodes_element):
                                dgnodes[dofMap.l2g[eN,nN],:]=mesh.nodeArray[mesh.elementNodesArray[eN,nN]]
                        #make more pythonic loop
                        if ar.has_h5py:
                            ar.create_dataset_sync('nodes'+spaceSuffix+`tCount`,
                                                   offsets=dofMap.dof_offsets_subdomain_owned,
                                                   data = dgnodes)
                        else:
                            assert False, "global_sync not implemented for pytables"
                else:
                    assert False, "Global sync  not implemented for text heavy data"
            else:
                self.arGrid = SubElement(self.arGridCollection,"Grid",{"Name":gridName,"GridType":"Uniform"})
                self.arTime = SubElement(self.arGrid,"Time",{"Value":str(t),"Name":str(tCount)})
                topology    = SubElement(self.arGrid,"Topology",
                                         {"Type":Xdmf_ElementTopology,
                                          "NumberOfElements":str(mesh.nElements_global)})
                elements    = SubElement(topology,"DataItem",
                                         {"Format":ar.dataItemFormat,
                                          "DataType":"Int",
                                          "Dimensions":"%i %i" % (mesh.nElements_global,mesh.nNodes_element)})
                geometry    = SubElement(self.arGrid,"Geometry",{"Type":"XYZ"})
                nodes       = SubElement(geometry,"DataItem",
                                         {"Format":ar.dataItemFormat,
                                          "DataType":"Float",
                                          "Precision":"8",
                                          "Dimensions":"%i %i" % (dofMap.nDOF,3)})
                if ar.hdfFile != None:
                    if ar.has_h5py:
                        elements.text = ar.hdfFilename+":/elements"+`ar.comm.rank()`+spaceSuffix+`tCount`
                        nodes.text    = ar.hdfFilename+":/nodes"+`ar.comm.rank()`+spaceSuffix+`tCount`
                    else:
                        elements.text = ar.hdfFilename+":/elements"+spaceSuffix+`tCount`
                        nodes.text    = ar.hdfFilename+":/nodes"+spaceSuffix+`tCount`
                    if init or meshChanged:
                        #this will fail if elements_dgp1 already exists
                        if ar.has_h5py:
                            ar.create_dataset_async('elements'+`ar.comm.rank()`+spaceSuffix+`tCount`, data = dofMap.l2g)
                        else:
                            ar.hdfFile.createArray("/",'elements'+`ar.comm.rank()`+spaceSuffix+`tCount`,dofMap.l2g)
                        #bad
                        dgnodes = numpy.zeros((dofMap.nDOF,3),'d')
                        for eN in range(mesh.nElements_global):
                            for nN in range(mesh.nNodes_element):
                                dgnodes[dofMap.l2g[eN,nN],:]=mesh.nodeArray[mesh.elementNodesArray[eN,nN]]
                        #make more pythonic loop
                        if ar.has_h5py:
                            ar.create_dataset_async('nodes'+`ar.comm.rank()`+spaceSuffix+`tCount`, data = dgnodes)
                        else:
                            ar.hdfFile.createArray("/",'nodes'+spaceSuffix+`tCount`,dgnodes)
                else:
                    SubElement(elements,"xi:include",{"parse":"text","href":"./"+ar.textDataDir+"/elements"+spaceSuffix+`tCount`+".txt"})
                    SubElement(nodes,"xi:include",{"parse":"text","href":"./"+ar.textDataDir+"/nodes"+spaceSuffix+`tCount`+".txt"})
                    if init or meshChanged:
                        numpy.savetxt(ar.textDataDir+"/elements"+spaceSuffix+`tCount`+".txt",dofMap.l2g,fmt='%d')
                        #bad
                        dgnodes = numpy.zeros((dofMap.nDOF,3),'d')
                        for eN in range(mesh.nElements_global):
                            for nN in range(mesh.nNodes_element):
                                dgnodes[dofMap.l2g[eN,nN],:]=mesh.nodeArray[mesh.elementNodesArray[eN,nN]]
                        #make more pythonic loop
                        numpy.savetxt(ar.textDataDir+"/nodes"+spaceSuffix+`tCount`+".txt",dgnodes)

                    #
                #hdfile
            #need to write a grid
        return self.arGrid
    #def
    def writeMeshXdmf_DGP2Lagrange(self,ar,name,mesh,spaceDim,dofMap,CGDOFMap,t=0.0,
                                   init=False,meshChanged=False,arGrid=None,tCount=0):
        #write out basic geometry if not already done?
        mesh.writeMeshXdmf(ar,"Spatial_Domain",t,init,meshChanged,tCount=tCount)
        #now try to write out a mesh that matches DG P1 layout
        #first duplicate geometry points etc then try to save space
        #mwf debug
        #import pdb
        #pdb.set_trace()
        spaceSuffix = "_dgp2_Lagrange"
        gridName = self.setGridCollectionAndGridElements(init,ar,arGrid,t,spaceSuffix)

        if self.arGrid == None or self.arTime.get('Value') != str(t):
            if spaceDim == 1:
                Xdmf_ElementTopology = "Edge_3"
            elif spaceDim == 2:
                Xdmf_ElementTopology = "Tri_6"
            elif spaceDim == 3:
                Xdmf_ElementTopology = "Tet_10"
            if self.global_sync:
                self.arGrid = SubElement(self.arGridCollection,"Grid",{"Name":gridName,"GridType":"Uniform"})
                self.arTime = SubElement(self.arGrid,"Time",{"Value":str(t),"Name":str(tCount)})
                topology    = SubElement(self.arGrid,"Topology",
                                         {"Type":Xdmf_ElementTopology,
                                          "NumberOfElements":str(mesh.globalMesh.nElements_global)})
                elements    = SubElement(topology,"DataItem",
                                         {"Format":ar.dataItemFormat,
                                          "DataType":"Int",
                                          "Dimensions":"%i %i" % (mesh.globalMesh.nElements_global,dofMap.l2g.shape[-1])})
                geometry    = SubElement(self.arGrid,"Geometry",{"Type":"XYZ"})
                #try to use fancy functions later
                nodes       = SubElement(geometry,"DataItem",
                                         {"Format":ar.dataItemFormat,
                                          "DataType":"Float",
                                          "Precision":"8",
                                          "Dimensions":"%i %i" % (dofMap.nDOF_all_processes,3)})
                if ar.hdfFile != None:
                    if ar.has_h5py:
                        elements.text = ar.hdfFilename+":/elements"+spaceSuffix+`tCount`
                        nodes.text    = ar.hdfFilename+":/nodes"+spaceSuffix+`tCount`
                    else:
                        assert False, "global_sync not implemented with pytables"
                    if init or meshChanged:
                        #this will fail if elements_dgp1 already exists
                        if ar.has_h5py:
                            ar.create_dataset_sync('elements'+spaceSuffix+`tCount`,
                                                   offsets = mesh.globalMesh.elementOffsets_subdomain_owned*dofMap.l2g.shape[-1],
                                                   data = dofMap.l2g[:mesh.nElements_owned])
                        else:
                            assert False, "global_sync not implemented for pytables"
                        #bad
                        dgnodes = numpy.zeros((dofMap.nDOF,3),'d')
                        for eN in range(mesh.nElements_global):
                            for i in range(dofMap.l2g.shape[1]):
                                #for nN in range(mesh.nNodes_element):
                                #dgnodes[dofMap.l2g[eN,nN],:]=mesh.nodeArray[mesh.elementNodesArray[eN,nN]]
                                #now changed lagrange nodes to hold all nodes
                                dgnodes[dofMap.l2g[eN,i],:]= CGDOFMap.lagrangeNodesArray[CGDOFMap.l2g[eN,i],:]
                            #next loop over extra dofs on element and write out
                            #for nN in range(mesh.nNodes_element,dofMap.l2g.shape[1]):
                            #    dgnodes[dofMap.l2g[eN,nN],:]= CGDOFMap.lagrangeNodesArray[CGDOFMap.l2g[eN,nN]-mesh.nNodes_global,:]

                        #make more pythonic loop
                        if ar.has_h5py:
                            ar.create_dataset_sync('nodes'+spaceSuffix+`tCount`,
                                                   offsets = dofMap.dof_offsets_subdomain_owned,
                                                   data = dgnodes)
                        else:
                            assert False, "global_sync not implemented for pytables"
                else:
                    assert False, "global_sync not implemented for  text heavy data"
            else:
                self.arGrid = SubElement(self.arGridCollection,"Grid",{"Name":gridName,"GridType":"Uniform"})
                self.arTime = SubElement(self.arGrid,"Time",{"Value":str(t),"Name":str(tCount)})
                topology    = SubElement(self.arGrid,"Topology",
                                         {"Type":Xdmf_ElementTopology,
                                          "NumberOfElements":str(mesh.nElements_global)})
                elements    = SubElement(topology,"DataItem",
                                         {"Format":ar.dataItemFormat,
                                          "DataType":"Int",
                                          "Dimensions":"%i %i" % dofMap.l2g.shape})
                geometry    = SubElement(self.arGrid,"Geometry",{"Type":"XYZ"})
                #try to use fancy functions later
                nodes       = SubElement(geometry,"DataItem",
                                         {"Format":ar.dataItemFormat,
                                          "DataType":"Float",
                                          "Precision":"8",
                                          "Dimensions":"%i %i" % (dofMap.nDOF,3)})
                if ar.hdfFile != None:
                    if ar.has_h5py:
                        elements.text = ar.hdfFilename+":/elements"+`ar.comm.rank()`+spaceSuffix+`tCount`
                        nodes.text    = ar.hdfFilename+":/nodes"+`ar.comm.rank()`+spaceSuffix+`tCount`
                    else:
                        elements.text = ar.hdfFilename+":/elements"+spaceSuffix+`tCount`
                        nodes.text    = ar.hdfFilename+":/nodes"+spaceSuffix+`tCount`
                    if init or meshChanged:
                        #this will fail if elements_dgp1 already exists
                        if ar.has_h5py:
                            ar.create_dataset_async('elements'+`ar.comm.rank()`+spaceSuffix+`tCount`, data = dofMap.l2g)
                        else:
                            ar.hdfFile.createArray("/",'elements'+spaceSuffix+`tCount`,dofMap.l2g)
                        #bad
                        dgnodes = numpy.zeros((dofMap.nDOF,3),'d')
                        for eN in range(mesh.nElements_global):
                            for i in range(dofMap.l2g.shape[1]):
                                #for nN in range(mesh.nNodes_element):
                                #dgnodes[dofMap.l2g[eN,nN],:]=mesh.nodeArray[mesh.elementNodesArray[eN,nN]]
                                #now changed lagrange nodes to hold all nodes
                                dgnodes[dofMap.l2g[eN,i],:]= CGDOFMap.lagrangeNodesArray[CGDOFMap.l2g[eN,i],:]
                            #next loop over extra dofs on element and write out
                            #for nN in range(mesh.nNodes_element,dofMap.l2g.shape[1]):
                            #    dgnodes[dofMap.l2g[eN,nN],:]= CGDOFMap.lagrangeNodesArray[CGDOFMap.l2g[eN,nN]-mesh.nNodes_global,:]

                        #make more pythonic loop
                        if ar.has_h5py:
                            ar.create_dataset_async('nodes'+`ar.comm.rank()`+spaceSuffix+`tCount`, data = dgnodes)
                        else:
                            ar.hdfFile.createArray("/",'nodes'+spaceSuffix+`tCount`,dgnodes)
                else:
                    SubElement(elements,"xi:include",{"parse":"text","href":"./"+ar.textDataDir+"/elements"+spaceSuffix+`tCount`+".txt"})
                    SubElement(nodes,"xi:include",{"parse":"text","href":"./"+ar.textDataDir+"/nodes"+spaceSuffix+`tCount`+".txt"})
                    if init or meshChanged:
                        numpy.savetxt(ar.textDataDir+"/elements"+spaceSuffix+`tCount`+".txt",dofMap.l2g,fmt='%d')
                        #bad
                        dgnodes = numpy.zeros((dofMap.nDOF,3),'d')
                        for eN in range(mesh.nElements_global):
                            for i in range(dofMap.l2g.shape[1]):
                                #for nN in range(mesh.nNodes_element):
                                #dgnodes[dofMap.l2g[eN,nN],:]=mesh.nodeArray[mesh.elementNodesArray[eN,nN]]
                                dgnodes[dofMap.l2g[eN,i],:]= CGDOFMap.lagrangeNodesArray[CGDOFMap.l2g[eN,i],:]
                            #next loop over extra dofs on element and write out
                            #for nN in range(mesh.nNodes_element,dofMap.l2g.shape[1]):
                            #    dgnodes[dofMap.l2g[eN,nN],:]= CGDOFMap.lagrangeNodesArray[CGDOFMap.l2g[eN,nN]-mesh.nNodes_global,:]

                        #make more pythonic loop
                        numpy.savetxt(ar.textDataDir+"/nodes"+spaceSuffix+`tCount`+".txt",dgnodes)

                    #
                #hdfile
            #need to write a grid
        return self.arGrid

    def writeMeshXdmf_C0P2Lagrange(self,ar,name,mesh,spaceDim,dofMap,t=0.0,
                                   init=False,meshChanged=False,arGrid=None,tCount=0):
        """
        TODO: test new lagrangeNodes convention for 2d,3d, and concatNow=False
        """
        #write out basic geometry if not already done?
        mesh.writeMeshXdmf(ar,"Spatial_Domain",t,init,meshChanged,tCount=tCount)
        spaceSuffix = "_c0p2_Lagrange"
        gridName = self.setGridCollectionAndGridElements(init,ar,arGrid,t,spaceSuffix)
        if self.arGrid == None or self.arTime.get('Value') != str(t):
            if spaceDim == 1:
                Xdmf_ElementTopology = "Edge_3"
            elif spaceDim == 2:
                Xdmf_ElementTopology = "Tri_6"
            elif spaceDim == 3:
                Xdmf_ElementTopology = "Tet_10"
            if ar.global_sync:
                self.arGrid = SubElement(self.arGridCollection,"Grid",{"Name":gridName,"GridType":"Uniform"})
                self.arTime = SubElement(self.arGrid,"Time",{"Value":str(t),"Name":str(tCount)})
                lagrangeNodesArray = dofMap.lagrangeNodesArray
                topology = SubElement(self.arGrid,"Topology",
                                      {"Type":Xdmf_ElementTopology,
                                       "NumberOfElements":str(mesh.globalMesh.nElements_global)})
                elements = SubElement(topology,"DataItem",
                                      {"Format":ar.dataItemFormat,
                                       "DataType":"Int",
                                       "Dimensions":"%i %i" % dofMap.nDOF_all_processes})
                geometry = SubElement(self.arGrid,"Geometry",{"Type":"XYZ"})
                concatNow = True
                if concatNow:
                    allNodes    = SubElement(geometry,"DataItem",
                                             {"Format":ar.dataItemFormat,
                                              "DataType":"Float",
                                              "Precision":"8",
                                              "Dimensions":"%i %i" % (dofMap.nDOF_all_processes,3)})
                else:
                    assert False, "Not implemented for global_sync"
                if ar.hdfFile != None:
                    if ar.has_h5py:
                        elements.text = ar.hdfFilename+":/elements"+spaceSuffix+`tCount`
                    else:
                        assert False, "global_sync not  implemented for pytables"
                    if concatNow:
                        if ar.has_h5py:
                            allNodes.text = ar.hdfFilename+":/nodes"+spaceSuffix+`tCount`
                        else:
                            assert False, "global_sync not implemetned for pytables"
                        import copy
                        if spaceDim == 3:
                            elements=copy.deepcopy(dofMap.l2g)
                            #proteus stores 3d dof as
                            #|n0,n1,n2,n3|(n0,n1),(n1,n2),(n2,n3)|(n0,n2),(n1,n3)|(n0,n3)|
                            #looks like xdmf wants them as
                            #|n0,n1,n2,n3|(n0,n1),(n1,n2),(n0,n2) (n0,n3),(n1,n3) (n2,n3)|
                            for eN in range(mesh.nElements_global):
                                elements[eN,4+2] = dofMap.l2g[eN,4+3]
                                elements[eN,4+3] = dofMap.l2g[eN,4+5]
                                elements[eN,4+5] = dofMap.l2g[eN,4+2]
                        else:
                            elements=dofMap.l2g
                        if init or meshChanged:
                            if ar.has_h5py:
                                ar.create_dataset_sync('elements'+spaceSuffix+`tCount`,
                                                       offsets = mesh.globalMesh.elementOffsets_subdomain_owned,
                                                       data = elements[:mesh.nElements_owned])
                            else:
                                assert False, "global_sync not implemented for pytables"
                            if ar.has_h5py:
                                ar.create_dataset_sync('nodes'+spaceSuffix+`tCount`,
                                                       offsets = dofMap.dof_offsets_subdomain_owned,
                                                       data = lagrangeNodesArray)
                            else:
                                assert False, "global_sync not implemented for pytables"
                    else:
                        assert False, "not implemented for global_sync"
                else:
                    assert False, "global_sync no implemented for text heavy data"
            else:
                self.arGrid = SubElement(self.arGridCollection,"Grid",{"Name":gridName,"GridType":"Uniform"})
                self.arTime = SubElement(self.arGrid,"Time",{"Value":str(t),"Name":str(tCount)})
                lagrangeNodesArray = dofMap.lagrangeNodesArray
                topology = SubElement(self.arGrid,"Topology",
                                      {"Type":Xdmf_ElementTopology,
                                       "NumberOfElements":str(mesh.nElements_global)})
                elements = SubElement(topology,"DataItem",
                                      {"Format":ar.dataItemFormat,
                                       "DataType":"Int",
                                       "Dimensions":"%i %i" % dofMap.l2g.shape})
                geometry = SubElement(self.arGrid,"Geometry",{"Type":"XYZ"})
                concatNow = True
                if concatNow:
                    allNodes    = SubElement(geometry,"DataItem",
                                             {"Format":ar.dataItemFormat,
                                              "DataType":"Float",
                                              "Precision":"8",
                                              "Dimensions":"%i %i" % (dofMap.nDOF,3)})
                else:
                    allNodes    = SubElement(geometry,"DataItem",
                                             {"Function":"JOIN( $0 ; $1 )",
                                              "DataType":"Float",
                                              "Precision":"8",
                                              "Dimensions":"%i %i" % (dofMap.nDOF,3)})
                    #nodes    = SubElement(allNodes,"DataItem",
                    #                      {"Format":ar.dataItemFormat,
                    #                       "DataType":"Float",
                    #                       "Precision":"8",
                    #                       "Dimensions":"%i %i" % mesh.elementNodesArray.shape})
                    lagrangeNodes    = SubElement(allNodes,"DataItem",
                                                  {"Format":ar.dataItemFormat,
                                                   "DataType":"Float",
                                                   "Precision":"8",
                                                   "Dimensions":"%i %i" % lagrangeNodesArray.shape})
                if ar.hdfFile != None:
                    if ar.has_h5py:
                        elements.text = ar.hdfFilename+":/elements"+`ar.comm.rank()`+spaceSuffix+`tCount`
                    else:
                        elements.text = ar.hdfFilename+":/elements"+spaceSuffix+`tCount`
                    if concatNow:
                        if ar.has_h5py:
                            allNodes.text = ar.hdfFilename+":/nodes"+`ar.comm.rank()`+spaceSuffix+`tCount`
                        else:
                            allNodes.text = ar.hdfFilename+":/nodes"+spaceSuffix+`tCount`
                        import copy
                        if spaceDim == 3:#
                            #mwf 10/19/09 orig no longer works because of changes in orderings for
                            #parallel
                            elements=copy.deepcopy(dofMap.l2g)
                            #proteus stores 3d dof as
                            #|n0,n1,n2,n3|(n0,n1),(n1,n2),(n2,n3)|(n0,n2),(n1,n3)|(n0,n3)|
                            #looks like xdmf wants them as
                            #|n0,n1,n2,n3|(n0,n1),(n1,n2),(n0,n2) (n0,n3),(n1,n3) (n2,n3)|
                            for eN in range(mesh.nElements_global):
                                elements[eN,4+2] = dofMap.l2g[eN,4+3]
                                elements[eN,4+3] = dofMap.l2g[eN,4+5]
                                elements[eN,4+5] = dofMap.l2g[eN,4+2]
                        else:
                            elements=dofMap.l2g
                        if init or meshChanged:
                            if ar.has_h5py:
                                ar.create_dataset_async('elements'+`ar.comm.rank()`+spaceSuffix+`tCount`, data = elements)
                            else:
                                ar.hdfFile.createArray("/",'elements'+spaceSuffix+`tCount`,elements)
                            #print "element nodes",elements
                            #mwf orig ar.hdfFile.createArray("/",'nodes'+spaceSuffix+`tCount`,numpy.concatenate((mesh.nodeArray,lagrangeNodesArray)))
                            #ar.hdfFile.createArray("/",'nodes'+spaceSuffix+`tCount`,numpy.concatenate((mesh.nodeArray.flat[:3*mesh.nNodes_owned],
                            #                                                                           lagrangeNodesArray.flat[:3*mesh.nElements_owned],
                            #                                                                           mesh.nodeArray.flat[3*mesh.nNodes_owned:3*mesh.nNodes_global],
                            #                                                                           lagrangeNodesArray.flat[3*mesh.nElements_owned:3*mesh.nElements_global])))
                            if ar.has_h5py:
                                ar.create_dataset_async('nodes'+`ar.comm.rank()`+spaceSuffix+`tCount`, data = lagrangeNodesArray)
                            else:
                                ar.hdfFile.createArray("/",'nodes'+spaceSuffix+`tCount`,lagrangeNodesArray)
                            #mwf debug
                            #print "nodes ",numpy.concatenate((mesh.nodeArray,lagrangeNodesArray))
                            #print "nodes ",numpy.concatenate((mesh.nodeArray.flat[:3*mesh.nNodes_owned],
                            #                                  lagrangeNodesArray.flat[:3*mesh.nElements_owned],
                            #                                  mesh.nodeArray.flat[3*mesh.nNodes_owned:3*mesh.nNodes_global],
                            #                                  lagrangeNodesArray.flat[3*mesh.nElements_owned:3*mesh.nElements_global]))
                    else:
                        if ar.has_h5py:
                            nodes.text = ar.hdfFilename+":/nodes"+`ar.comm.rank()`+spaceSuffix+`tCount`
                            lagrangeNodes.text = ar.hdfFilename+":/lagrangeNodes"+`ar.comm.rank()`+spaceSuffix+`tCount`
                            if init or meshChanged:
                                ar.create_dataset_async('elements'+`ar.comm.rank()`+spaceSuffix+`tCount`, data = dofMap.l2g)
                                #ar.create_dataset_async('nodes'+`ar.comm.rank()`+spaceSuffix+`tCount`, data = mesh.nodeArray)
                                ar.create_dataset_async('lagrangeNodes'+`ar.comm.rank()`+spaceSuffix+`tCount`, data = lagrangeNodesArray)
                        else:
                            nodes.text = ar.hdfFilename+":/nodes"+spaceSuffix+`tCount`
                            lagrangeNodes.text = ar.hdfFilename+":/lagrangeNodes"+spaceSuffix+`tCount`
                            if init or meshChanged:
                                ar.hdfFile.createArray("/",'elements'+spaceSuffix+`tCount`,dofMap.l2g)
                                #ar.hdfFile.createArray("/",'nodes'+spaceSuffix+`tCount`,mesh.nodeArray)
                                ar.hdfFile.createArray("/",'lagrangeNodes'+spaceSuffix+`tCount`,lagrangeNodesArray)

                else:
                    SubElement(elements,"xi:include",{"parse":"text","href":"./"+ar.textDataDir+"/elements"+spaceSuffix+`tCount`+".txt"})
                    if concatNow:
                        SubElement(allNodes,"xi:include",{"parse":"text","href":"./"+ar.textDataDir+"/nodes"+spaceSuffix+`tCount`+".txt"})
                        if init or meshChanged:
                            numpy.savetxt(ar.textDataDir+"/elements"+spaceSuffix+`tCount`+".txt",dofMap.l2g,fmt='%d')
                            numpy.savetxt(ar.textDataDir+"/nodes"+spaceSuffix+`tCount`+".txt",lagrangeNodesArray)
                    else:
                        #SubElement(nodes,"xi:include",{"parse":"text","href":"./"+ar.textDataDir+"/nodes"+spaceSuffix+`tCount`+".txt"})
                        SubElement(lagrangeNodes,"xi:include",{"parse":"text","href":"./"+ar.textDataDir+"/lagrangeNodes"+spaceSuffix+`tCount`+".txt"})
                        if init or meshChanged:
                            numpy.savetxt(ar.textDataDir+"/elements"+spaceSuffix+`tCount`+".txt",dofMap.l2g,fmt='%d')
                            #numpy.savetxt(ar.textDataDir+"/nodes"+spaceSuffix+`tCount`+".txt",mesh.nodeArray)
                            numpy.savetxt(ar.textDataDir+"/lagrangeNodes"+spaceSuffix+`tCount`+".txt",lagrangeNodesArray)
                        #

                    #
                #
            #need to write a grid
        return self.arGrid

    def writeMeshXdmf_C0Q2Lagrange(self,ar,name,mesh,spaceDim,dofMap,t=0.0,init=False,meshChanged=False,arGrid=None,tCount=0):
        """
        TODO: test new lagrangeNodes convention for 2d,3d, and concatNow=False
        """
        #write out basic geometry if not already done?
        #mesh.writeMeshXdmf(ar,"Spatial_Domain",t,init,meshChanged,tCount=tCount)
        spaceSuffix = "_c0q2_Lagrange"
        gridName = self.setGridCollectionAndGridElements(init,ar,arGrid,t,spaceSuffix)
        if self.arGrid == None or self.arTime.get('Value') != str(t):
            if spaceDim == 1:
                print "No writeMeshXdmf_C0Q2Lagrange for 1D"
                return 0
            elif spaceDim == 2:
                print "No writeMeshXdmf_C0Q2Lagrange for 2D"
                return 0
            elif spaceDim == 3:
                Xdmf_ElementTopology = "Hexahedron"

                e2s=[[0,8,20,11,12,21,26,24], [8,1,9,20,21,13,22,26], [11,20,10,3,24,26,23,15], [20,9,2,10,26,22,14,23],
                     [12,21,26,24,4,16,25,19], [21,13,22,26,16,5,17,25], [24,26,23,15,19,25,18,7], [26,22,14,23,25,17,6,18] ]

                l2g = numpy.zeros((8*mesh.nElements_global,8),'i')
                for eN in range(mesh.nElements_global):
                    dofs=dofMap.l2g[eN,:]
                    for i in range(8): #loop over subelements
                        for j in range(8): # loop over nodes of subelement
                            l2g[8*eN+i,j] = dofs[e2s[i][j]]
            if ar.global_sync:
                self.arGrid = SubElement(self.arGridCollection,"Grid",{"Name":gridName,"GridType":"Uniform"})
                self.arTime = SubElement(self.arGrid,"Time",{"Value":str(t),"Name":str(tCount)})

                lagrangeNodesArray = dofMap.lagrangeNodesArray

                topology = SubElement(self.arGrid,"Topology",
                                      {"Type":Xdmf_ElementTopology,
                                       "NumberOfElements":str(mesh.globalMesh.nElements_global)})
                elements = SubElement(topology,"DataItem",
                                      {"Format":ar.dataItemFormat,
                                       "DataType":"Int",
                                       "Dimensions":"%i %i" % (mesh.globalMesh.nElements_global, l2g.shape[-1])})
                geometry = SubElement(self.arGrid,"Geometry",{"Type":"XYZ"})

                concatNow = True
                if concatNow:
                    allNodes = SubElement(geometry,"DataItem",
                                             {"Format":ar.dataItemFormat,
                                              "DataType":"Float",
                                              "Precision":"8",
                                              "Dimensions":"%i %i" % (dofMap.nDOF_all_processes, lagrangeNodesArray.shape[-1])})
                else:
                    assert False, "not implemented  for global_sync"
                if ar.hdfFile != None:
                    if ar.has_h5py:
                        elements.text = ar.hdfFilename+":/elements"+spaceSuffix+`tCount`
                    else:
                        assert False, "global_sync not implemented for pytables"
                    if concatNow:
                        if ar.has_h5py:
                            allNodes.text = ar.hdfFilename+":/nodes"+spaceSuffix+`tCount`
                        else:
                            assert False, "global_sync not  implemented  for pytables"
                        import copy
                        if init or meshChanged:
                            if ar.has_h5py:
                                ar.create_dataset_sync('elements'+spaceSuffix+`tCount`,
                                                       offsets = mesh.globalMesh.nElements_global,
                                                       data = l2g)
                            else:
                                assert False, "global_sync not implemented for pytables"
                            if ar.has_h5py:
                                ar.create_dataset_sync('nodes'+spaceSuffix+`tCount`,
                                                       offsets = dofMap.dof_offsets_subdomain_owned,
                                                       data = lagrangeNodesArray)
                            else:
                                assert False, "global_sync not implemented for pytables"
                    else:
                        assert False, "not implemented for global_sync"
                else:
                    assert False, "not implemented  for text heavy data"
            else:
                                self.arGrid = SubElement(self.arGridCollection,"Grid",{"Name":gridName,"GridType":"Uniform"})
                self.arTime = SubElement(self.arGrid,"Time",{"Value":str(t),"Name":str(tCount)})

                lagrangeNodesArray = dofMap.lagrangeNodesArray

                topology = SubElement(self.arGrid,"Topology",
                                      {"Type":Xdmf_ElementTopology,
                                       "NumberOfElements":str(l2g.shape[0])})
                elements = SubElement(topology,"DataItem",
                                      {"Format":ar.dataItemFormat,
                                       "DataType":"Int",
                                       "Dimensions":"%i %i" % l2g.shape})
                geometry = SubElement(self.arGrid,"Geometry",{"Type":"XYZ"})

                concatNow = True
                if concatNow:

                    allNodes = SubElement(geometry,"DataItem",
                                             {"Format":ar.dataItemFormat,
                                              "DataType":"Float",
                                              "Precision":"8",
                                              "Dimensions":"%i %i" % lagrangeNodesArray.shape})
                else:
                    allNodes    = SubElement(geometry,"DataItem",
                                             {"Function":"JOIN( $0 ; $1 )",
                                              "DataType":"Float",
                                              "Precision":"8",
                                              "Dimensions":"%i %i" % lagrangeNodesArray.shape})
                    #nodes    = SubElement(allNodes,"DataItem",
                    #                      {"Format":ar.dataItemFormat,
                    #                       "DataType":"Float",
                    #                       "Precision":"8",
                    #                       "Dimensions":"%i %i" % mesh.elementNodesArray.shape})
                    lagrangeNodes    = SubElement(allNodes,"DataItem",
                                                  {"Format":ar.dataItemFormat,
                                                   "DataType":"Float",
                                                   "Precision":"8",
                                                   "Dimensions":"%i %i" % lagrangeNodesArray.shape})

                if ar.hdfFile != None:
                    if ar.has_h5py:
                        elements.text = ar.hdfFilename+":/elements"+`ar.comm.rank()`+spaceSuffix+`tCount`
                    else:
                        elements.text = ar.hdfFilename+":/elements"+spaceSuffix+`tCount`
                    if concatNow:
                        if ar.has_h5py:
                            allNodes.text = ar.hdfFilename+":/nodes"+`ar.comm.rank()`+spaceSuffix+`tCount`
                        else:
                            allNodes.text = ar.hdfFilename+":/nodes"+spaceSuffix+`tCount`
                        import copy
                        if init or meshChanged:
                            if ar.has_h5py:
                                ar.create_dataset_async('elements'+`ar.comm.rank()`+spaceSuffix+`tCount`, data = l2g)
                            else:
                                ar.hdfFile.createArray("/",'elements'+spaceSuffix+`tCount`,l2g)
                            #print "element nodes",elements
                            #mwf orig ar.hdfFile.createArray("/",'nodes'+spaceSuffix+`tCount`,numpy.concatenate((mesh.nodeArray,lagrangeNodesArray)))
                            #ar.hdfFile.createArray("/",'nodes'+spaceSuffix+`tCount`,numpy.concatenate((mesh.nodeArray.flat[:3*mesh.nNodes_owned],
                            #                                                                           lagrangeNodesArray.flat[:3*mesh.nElements_owned],
                            #                                                                           mesh.nodeArray.flat[3*mesh.nNodes_owned:3*mesh.nNodes_global],
                            #                                                                           lagrangeNodesArray.flat[3*mesh.nElements_owned:3*mesh.nElements_global])))
                            if ar.has_h5py:
                                ar.create_dataset_async('nodes'+`ar.comm.rank()`+spaceSuffix+`tCount`, data = lagrangeNodesArray)
                            else:
                                ar.hdfFile.createArray("/",'nodes'+spaceSuffix+`tCount`,lagrangeNodesArray)
                            #mwf debug
                            #print "nodes ",numpy.concatenate((mesh.nodeArray,lagrangeNodesArray))
                            #print "nodes ",numpy.concatenate((mesh.nodeArray.flat[:3*mesh.nNodes_owned],
                            #                                  lagrangeNodesArray.flat[:3*mesh.nElements_owned],
                            #                                  mesh.nodeArray.flat[3*mesh.nNodes_owned:3*mesh.nNodes_global],
                            #                                  lagrangeNodesArray.flat[3*mesh.nElements_owned:3*mesh.nElements_global]))
                    else:
                        if ar.has_h5py:
                            nodes.text = ar.hdfFilename+":/nodes"+`ar.comm.rank()`+spaceSuffix+`tCount`
                            lagrangeNodes.text = ar.hdfFilename+":/lagrangeNodes"+`ar.comm.rank()`+spaceSuffix+`tCount`
                        else:
                            nodes.text = ar.hdfFilename+":/nodes"+spaceSuffix+`tCount`
                            lagrangeNodes.text = ar.hdfFilename+":/lagrangeNodes"+spaceSuffix+`tCount`
                        if init or meshChanged:
                            if ar.has_h5py:
                                ar.create_dataset_async('elements'+`ar.comm.rank()`+spaceSuffix+`tCount`, data = l2g)
                                #ar.create_dataset_async('nodes'+`ar.comm.rank()`+spaceSuffix+`tCount`, data = mesh.nodeArray)
                                ar.create_dataset_async('lagrangeNodes'+`ar.comm.rank()`+spaceSuffix+`tCount`, data = lagrangeNodesArray)
                            else:
                                ar.hdfFile.createArray("/",'elements'+spaceSuffix+`tCount`,l2g)
                                #ar.hdfFile.createArray("/",'nodes'+spaceSuffix+`tCount`,mesh.nodeArray)
                                ar.hdfFile.createArray("/",'lagrangeNodes'+spaceSuffix+`tCount`,lagrangeNodesArray)
                else:
                    SubElement(elements,"xi:include",{"parse":"text","href":"./"+ar.textDataDir+"/elements"+spaceSuffix+`tCount`+".txt"})
                    if concatNow:
                        SubElement(allNodes,"xi:include",{"parse":"text","href":"./"+ar.textDataDir+"/nodes"+spaceSuffix+`tCount`+".txt"})
                        if init or meshChanged:
                            numpy.savetxt(ar.textDataDir+"/elements"+spaceSuffix+`tCount`+".txt",l2g,fmt='%d')
                            numpy.savetxt(ar.textDataDir+"/nodes"+spaceSuffix+`tCount`+".txt",lagrangeNodesArray)
                    else:
                        #SubElement(nodes,"xi:include",{"parse":"text","href":"./"+ar.textDataDir+"/nodes"+spaceSuffix+`tCount`+".txt"})
                        SubElement(lagrangeNodes,"xi:include",{"parse":"text","href":"./"+ar.textDataDir+"/lagrangeNodes"+spaceSuffix+`tCount`+".txt"})
                        if init or meshChanged:
                            numpy.savetxt(ar.textDataDir+"/elements"+spaceSuffix+`tCount`+".txt",l2g,fmt='%d')
                            #numpy.savetxt(ar.textDataDir+"/nodes"+spaceSuffix+`tCount`+".txt",mesh.nodeArray)
                            numpy.savetxt(ar.textDataDir+"/lagrangeNodes"+spaceSuffix+`tCount`+".txt",lagrangeNodesArray)
                        #

                    #
                #
            #need to write a grid
        return self.arGrid

    def writeMeshXdmf_CrouzeixRaviartP1(self,ar,mesh,spaceDim,dofMap,t=0.0,
                                        init=False,meshChanged=False,arGrid=None,tCount=0):
        """
        Write out nonconforming P1 approximation
        Write out as a (discontinuous) Lagrange P1 function to make visualization easier
        and dof's as face centered data on original grid
        """
        #write out basic geometry if not already done?
        mesh.writeMeshXdmf(ar,"Spatial_Domain",t,init,meshChanged,tCount=tCount)
        #now try to write out a mesh that matches DG P1 layout

        spaceSuffix = "_ncp1_CrouzeixRaviart"
        gridName = self.setGridCollectionAndGridElements(init,ar,arGrid,t,spaceSuffix)

        if self.arGrid == None or self.arTime.get('Value') != str(t):
            if spaceDim == 1:
                Xdmf_ElementTopology = "Polyline"
            elif spaceDim == 2:
                Xdmf_ElementTopology = "Triangle"
            elif spaceDim == 3:
                Xdmf_ElementTopology = "Tetrahedron"
            if ar.global_sync:
                Xdmf_NodesPerElement = spaceDim+1
                Xdmf_NumberOfElements= mesh.globalMesh.nElements_global
                self.arGrid = SubElement(self.arGridCollection,"Grid",{"Name":gridName,"GridType":"Uniform"})
                self.arTime = SubElement(self.arGrid,"Time",{"Value":str(t),"Name":str(tCount)})
                topology    = SubElement(self.arGrid,"Topology",
                                         {"Type":Xdmf_ElementTopology,
                                          "NumberOfElements":str(Xdmf_NumberOfElements)})
                elements    = SubElement(topology,"DataItem",
                                         {"Format":ar.dataItemFormat,
                                          "DataType":"Int",
                                          "Dimensions":"%i %i" % (Xdmf_NumberOfElements,Xdmf_NodesPerElement)})
                geometry    = SubElement(self.arGrid,"Geometry",{"Type":"XYZ"})
                nodes       = SubElement(geometry,"DataItem",
                                         {"Format":ar.dataItemFormat,
                                          "DataType":"Float",
                                          "Dimensions":"%i %i" % (Xdmf_NumberOfElements*Xdmf_NodesPerElement,3)})
                if ar.hdfFile != None:
                    if ar.has_h5py:
                        elements.text = ar.hdfFilename+":/elements"+spaceSuffix+`tCount`
                        nodes.text    = ar.hdfFilename+":/nodes"+spaceSuffix+`tCount`
                    else:
                        assert False, "global_sync not implemented for pytables"
                    if init or meshChanged:
                        #simple dg l2g mapping
                        dg_l2g = numpy.arange(mesh.nElements_owned*Xdmf_NodesPerElement,dtype='i').reshape((mesh.nElements_owned,Xdmf_NodesPerElement))
                        if ar.has_h5py:
                            ar.create_dataset_sync('elements'+spaceSuffix+`tCount`,
                                                   offsets = mesh.globalMesh.elementOffsets_subdomain_owned,
                                                   data = dg_l2g)
                        else:
                            assert False, "global_sync not implemented for pytables"
                        dgnodes = numpy.reshape(mesh.nodeArray[mesh.elementNodesArray[:mesh.nElements_owned]],
                                                (mesh.nElements_owned*Xdmf_NodesPerElement,3))
                        if ar.has_h5py:
                            ar.create_dataset_sync('nodes'+spaceSuffix+`tCount`,
                                                   offsets = mesh.globalMesh.elementOffsets_subdomain_owned,
                                                   data = dgnodes)
                        else:
                            assert False, "global_sync not  implemented for pytables"
                else:
                    assert False, "global_sync not implemented for text heavy data"
            else:
                Xdmf_NodesPerElement = spaceDim+1
                Xdmf_NumberOfElements= mesh.nElements_global
                self.arGrid = SubElement(self.arGridCollection,"Grid",{"Name":gridName,"GridType":"Uniform"})
                self.arTime = SubElement(self.arGrid,"Time",{"Value":str(t),"Name":str(tCount)})
                topology    = SubElement(self.arGrid,"Topology",
                                         {"Type":Xdmf_ElementTopology,
                                          "NumberOfElements":str(Xdmf_NumberOfElements)})
                elements    = SubElement(topology,"DataItem",
                                         {"Format":ar.dataItemFormat,
                                          "DataType":"Int",
                                          "Dimensions":"%i %i" % (Xdmf_NumberOfElements,Xdmf_NodesPerElement)})
                geometry    = SubElement(self.arGrid,"Geometry",{"Type":"XYZ"})
                nodes       = SubElement(geometry,"DataItem",
                                         {"Format":ar.dataItemFormat,
                                          "DataType":"Float",
                                          "Dimensions":"%i %i" % (Xdmf_NumberOfElements*Xdmf_NodesPerElement,3)})
                if ar.hdfFile != None:
                    if ar.has_h5py:
                        elements.text = ar.hdfFilename+":/elements"+`ar.comm.rank()`+spaceSuffix+`tCount`
                        nodes.text    = ar.hdfFilename+":/nodes"+`ar.comm.rank()`+spaceSuffix+`tCount`
                    else:
                        elements.text = ar.hdfFilename+":/elements"+spaceSuffix+`tCount`
                        nodes.text    = ar.hdfFilename+":/nodes"+spaceSuffix+`tCount`
                    if init or meshChanged:
                        #simple dg l2g mapping
                        dg_l2g = numpy.arange(Xdmf_NumberOfElements*Xdmf_NodesPerElement,dtype='i').reshape((Xdmf_NumberOfElements,Xdmf_NodesPerElement))
                        if ar.has_h5py:
                            ar.create_dataset_async('elements'+`ar.comm.rank()`+spaceSuffix+`tCount`, data = dg_l2g)
                        else:
                            ar.hdfFile.createArray("/",'elements'+spaceSuffix+`tCount`,dg_l2g)

                        dgnodes = numpy.reshape(mesh.nodeArray[mesh.elementNodesArray],(Xdmf_NumberOfElements*Xdmf_NodesPerElement,3))
                        if ar.has_h5py:
                            ar.create_dataset_async('nodes'+`ar.comm.rank()`+spaceSuffix+`tCount`, data = dgnodes)
                        else:
                            ar.hdfFile.createArray("/",'nodes'+spaceSuffix+`tCount`,dgnodes)
                else:
                    SubElement(elements,"xi:include",{"parse":"text","href":"./"+ar.textDataDir+"/elements"+spaceSuffix+`tCount`+".txt"})
                    SubElement(nodes,"xi:include",{"parse":"text","href":"./"+ar.textDataDir+"/nodes"+spaceSuffix+`tCount`+".txt"})
                    if init or meshChanged:
                        dg_l2g = numpy.arange(Xdmf_NumberOfElements*Xdmf_NodesPerElement,dtype='i').reshape((Xdmf_NumberOfElements,Xdmf_NodesPerElement))
                        numpy.savetxt(ar.textDataDir+"/elements"+spaceSuffix+`tCount`+".txt",dg_l2g,fmt='%d')

                        dgnodes = numpy.reshape(mesh.nodeArray[mesh.elementNodesArray],(Xdmf_NumberOfElements*Xdmf_NodesPerElement,3))
                        numpy.savetxt(ar.textDataDir+"/nodes"+spaceSuffix+`tCount`+".txt",dgnodes)

                    #
                #hdfile
            #need to write a grid
        return self.arGrid
    #def
    def writeFunctionXdmf_DGP1Lagrange(self,ar,u,tCount=0,init=True, dofMap=None):
        if ar.global_sync:
            assert dofMap
            attribute = SubElement(self.arGrid,"Attribute",{"Name":u.name,
                                                            "AttributeType":"Scalar",
                                                            "Center":"Node"})
            values    = SubElement(attribute,"DataItem",
                                   {"Format":ar.dataItemFormat,
                                    "DataType":"Float",
                                    "Precision":"8",
                                    "Dimensions":"%i" % (dofMap.nDOF_all_processes,)})
            if ar.hdfFile != None:
                if ar.has_h5py:
                    values.text = ar.hdfFilename+":/"+u.name+"_p"+"_t"+str(tCount)
                    ar.create_dataset_sync(u.name+"_p"+"_t"+str(tCount),
                                           offsets = dofMap.dof_offsets_owned_subdomain,
                                           data = u.dof[dofMap.dof_offsets_owned_subdomain[comm.rank()+1] - dofMap.dof_offsets_subdomain_owned[comm.rank()]])
                else:
                    assert False, "global_sync not implemented for pytables"
            else:
                assert False, "global_sync not implemented for text heavy data"
        else:
            attribute = SubElement(self.arGrid,"Attribute",{"Name":u.name,
                                                            "AttributeType":"Scalar",
                                                            "Center":"Node"})
            values    = SubElement(attribute,"DataItem",
                                   {"Format":ar.dataItemFormat,
                                    "DataType":"Float",
                                    "Precision":"8",
                                    "Dimensions":"%i" % (u.nDOF_global,)})
            if ar.hdfFile != None:
                if ar.has_h5py:
                    values.text = ar.hdfFilename+":/"+u.name+"_p"+`ar.comm.rank()`+"_t"+str(tCount)
                    ar.create_dataset_async(u.name+"_p"+`ar.comm.rank()`+"_t"+str(tCount), data = u.dof)
                else:
                    values.text = ar.hdfFilename+":/"+u.name+str(tCount)
                    ar.hdfFile.createArray("/",u.name+str(tCount),u.dof)
            else:
                numpy.savetxt(ar.textDataDir+"/"+u.name+str(tCount)+".txt",u.dof)
                SubElement(values,"xi:include",{"parse":"text","href":"./"+ar.textDataDir+"/"+u.name+str(tCount)+".txt"})

    def writeFunctionXdmf_DGP2Lagrange(self,ar,u,tCount=0,init=True, dofMap=None):
        if ar.global_sync:
            attribute = SubElement(self.arGrid,"Attribute",{"Name":u.name,
                                                            "AttributeType":"Scalar",
                                                            "Center":"Node"})
            values    = SubElement(attribute,"DataItem",
                                   {"Format":ar.dataItemFormat,
                                    "DataType":"Float",
                                    "Precision":"8",
                                    "Dimensions":"%i" % (dofMap.nDOF_all_processes,)})
            if ar.hdfFile != None:
                if ar.has_h5py:
                    values.text = ar.hdfFilename+":/"+u.name+str(tCount)
                    ar.create_dataset_sync(u.name+str(tCount),
                                           offsets = dofMap.dof_offests_subdomain_owned,
                                           data = u.dof[dofMap.dof_offests_subdomain_owned[comm.rank()+1] - dofMap.dof_offests_subdomain_owned[comm.rank()]])
                else:
                    assert False, "global_sync not implemented for pytables"
            else:
                assert False, "global_sync not implemented for text heavy data"
        else:
            attribute = SubElement(self.arGrid,"Attribute",{"Name":u.name,
                                                            "AttributeType":"Scalar",
                                                            "Center":"Node"})
            values    = SubElement(attribute,"DataItem",
                                   {"Format":ar.dataItemFormat,
                                    "DataType":"Float",
                                    "Precision":"8",
                                    "Dimensions":"%i" % (u.nDOF_global,)})
            if ar.hdfFile != None:
                if ar.has_h5py:
                    values.text = ar.hdfFilename+":/"+u.name+str(tCount)
                    ar.create_dataset_async(u.name+str(tCount), data = u.dof)
                else:
                    values.text = ar.hdfFilename+":/"+u.name+"_p"+`ar.comm.rank()`+"_t"+str(tCount)
                    ar.hdfFile.createArray("/",u.name+"_p"+`ar.comm.rank()`+"_t"+str(tCount),u.dof)
            else:
                numpy.savetxt(ar.textDataDir+"/"+u.name+str(tCount)+".txt",u.dof)
                SubElement(values,"xi:include",{"parse":"text","href":"./"+ar.textDataDir+"/"+u.name+str(tCount)+".txt"})
    def writeFunctionXdmf_CrouzeixRaviartP1(self,ar,u,tCount=0,init=True, dofMap=None):
        if ar.global_sync:
            Xdmf_NumberOfElements = u.femSpace.mesh.globalMesh.nElements_global
            Xdmf_NodesPerElement  = u.femSpace.mesh.nNodes_element
            name = u.name.replace(' ','_')
            #if writing as dgp1
            attribute = SubElement(self.arGrid,"Attribute",{"Name":name,
                                                            "AttributeType":"Scalar",
                                                            "Center":"Node"})
            values    = SubElement(attribute,"DataItem",
                                   {"Format":ar.dataItemFormat,
                                    "DataType":"Float",
                                    "Dimensions":"%i" % (Xdmf_NumberOfElements*Xdmf_NodesPerElement,)})
            nElements_owned = u.femSpace.mesh.globalMesh.elementOffsets_subdomain_owned[comm.rank()+1] - u.femSpace.mesh.globalMesh.elementOffsets_subdomain_owned[comm.rank()]
            u_tmp = numpy.zeros((nElements_owned*Xdmf_NodesPerElement,),'d')
            if u.femSpace.nSpace_global == 1:
                for eN in range(nElements_owned):
                    #dof associated with face id, so opposite usual C0P1 ordering here
                    u_tmp[eN*Xdmf_NodesPerElement + 0] = u.dof[u.femSpace.dofMap.l2g[eN,1]]
                    u_tmp[eN*Xdmf_NodesPerElement + 1] = u.dof[u.femSpace.dofMap.l2g[eN,0]]
            elif u.femSpace.nSpace_global == 2:
                for eN in range(nElements_owned):
                    #assume vertex associated with face across from it
                    u_tmp[eN*Xdmf_NodesPerElement + 0] = u.dof[u.femSpace.dofMap.l2g[eN,1]]
                    u_tmp[eN*Xdmf_NodesPerElement + 0]+= u.dof[u.femSpace.dofMap.l2g[eN,2]]
                    u_tmp[eN*Xdmf_NodesPerElement + 0]-= u.dof[u.femSpace.dofMap.l2g[eN,0]]

                    u_tmp[eN*Xdmf_NodesPerElement + 1] = u.dof[u.femSpace.dofMap.l2g[eN,0]]
                    u_tmp[eN*Xdmf_NodesPerElement + 1]+= u.dof[u.femSpace.dofMap.l2g[eN,2]]
                    u_tmp[eN*Xdmf_NodesPerElement + 1]-= u.dof[u.femSpace.dofMap.l2g[eN,1]]

                    u_tmp[eN*Xdmf_NodesPerElement + 2] = u.dof[u.femSpace.dofMap.l2g[eN,0]]
                    u_tmp[eN*Xdmf_NodesPerElement + 2]+= u.dof[u.femSpace.dofMap.l2g[eN,1]]
                    u_tmp[eN*Xdmf_NodesPerElement + 2]-= u.dof[u.femSpace.dofMap.l2g[eN,2]]
            else:
                for eN in range(nElements_owned):
                    for i in range(Xdmf_NodesPerElement):
                        u_tmp[eN*Xdmf_NodesPerElement + i] = u.dof[u.femSpace.dofMap.l2g[eN,i]]*(1.0-float(u.femSpace.nSpace_global)) + \
                                                             sum([u.dof[u.femSpace.dofMap.l2g[eN,j]] for j in range(Xdmf_NodesPerElement) if j != i])


            if ar.hdfFile != None:
                if ar.has_h5py:
                    values.text = ar.hdfFilename+":/"+name+"_p"+"_t"+str(tCount)
                    ar.create_dataset_sync(name+"_p"+"_t"+str(tCount),
                                           offsets = u.femspace.mesh.globalMesh.elementOffsets_subdomain_owned*Xdmf_NodesPerElement,
                                           data = u_tmp)
                else:
                    assert False, "global_sync not implemented for pytables"
            else:
                assert False, "global_sync not implemented for text heavy data"
            #if writing as face centered (true nc p1)
            #could be under self.arGrid or mesh.arGrid
            grid = u.femSpace.mesh.arGrid #self.arGrid
            attribute_dof = SubElement(grid,"Attribute",{"Name":name+"_dof",
                                                         "AttributeType":"Scalar",
                                                         "Center":"Face"})
            values_dof    = SubElement(attribute_dof,"DataItem",
                                   {"Format":ar.dataItemFormat,
                                    "DataType":"Float",
                                    "Dimensions":"%i" % (dofMap.nDOF_all_processes,)})
            if ar.hdfFile != None:
                if ar.has_h5py:
                    values_dof.text = ar.hdfFilename+":/"+name+"_dof"+"_p"+"_t"+str(tCount)
                    ar.create_dataset_sync(name+"_dof"+"_p"+"_t"+str(tCount),
                                           offsets = dofMap.dof_offsets_subdomain_owned,
                                           data = u.dof)
                else:
                    assert False, "global_sync not implemented for pytables"
            else:
                assert False, "global_sync not implemented for text heavy data"
        else:
            Xdmf_NumberOfElements = u.femSpace.mesh.nElements_global
            Xdmf_NodesPerElement  = u.femSpace.mesh.nNodes_element

            name = u.name.replace(' ','_')
            #if writing as dgp1
            attribute = SubElement(self.arGrid,"Attribute",{"Name":name,
                                                            "AttributeType":"Scalar",
                                                            "Center":"Node"})
            values    = SubElement(attribute,"DataItem",
                                   {"Format":ar.dataItemFormat,
                                    "DataType":"Float",
                                    "Dimensions":"%i" % (Xdmf_NumberOfElements*Xdmf_NodesPerElement,)})
            u_tmp = numpy.zeros((Xdmf_NumberOfElements*Xdmf_NodesPerElement,),'d')
            if u.femSpace.nSpace_global == 1:
                for eN in range(Xdmf_NumberOfElements):
                    #dof associated with face id, so opposite usual C0P1 ordering here
                    u_tmp[eN*Xdmf_NodesPerElement + 0] = u.dof[u.femSpace.dofMap.l2g[eN,1]]
                    u_tmp[eN*Xdmf_NodesPerElement + 1] = u.dof[u.femSpace.dofMap.l2g[eN,0]]
            elif u.femSpace.nSpace_global == 2:
                for eN in range(Xdmf_NumberOfElements):
                    #assume vertex associated with face across from it
                    u_tmp[eN*Xdmf_NodesPerElement + 0] = u.dof[u.femSpace.dofMap.l2g[eN,1]]
                    u_tmp[eN*Xdmf_NodesPerElement + 0]+= u.dof[u.femSpace.dofMap.l2g[eN,2]]
                    u_tmp[eN*Xdmf_NodesPerElement + 0]-= u.dof[u.femSpace.dofMap.l2g[eN,0]]

                    u_tmp[eN*Xdmf_NodesPerElement + 1] = u.dof[u.femSpace.dofMap.l2g[eN,0]]
                    u_tmp[eN*Xdmf_NodesPerElement + 1]+= u.dof[u.femSpace.dofMap.l2g[eN,2]]
                    u_tmp[eN*Xdmf_NodesPerElement + 1]-= u.dof[u.femSpace.dofMap.l2g[eN,1]]

                    u_tmp[eN*Xdmf_NodesPerElement + 2] = u.dof[u.femSpace.dofMap.l2g[eN,0]]
                    u_tmp[eN*Xdmf_NodesPerElement + 2]+= u.dof[u.femSpace.dofMap.l2g[eN,1]]
                    u_tmp[eN*Xdmf_NodesPerElement + 2]-= u.dof[u.femSpace.dofMap.l2g[eN,2]]
            else:
                for eN in range(Xdmf_NumberOfElements):
                    for i in range(Xdmf_NodesPerElement):
                        u_tmp[eN*Xdmf_NodesPerElement + i] = u.dof[u.femSpace.dofMap.l2g[eN,i]]*(1.0-float(u.femSpace.nSpace_global)) + \
                                                             sum([u.dof[u.femSpace.dofMap.l2g[eN,j]] for j in range(Xdmf_NodesPerElement) if j != i])


            if ar.hdfFile != None:
                if ar.has_h5py:
                    values.text = ar.hdfFilename+":/"+name+"_p"+`ar.comm.rank()`+"_t"+str(tCount)
                    ar.create_dataset_async(name+"_p"+`ar.comm.rank()`+"_t"+str(tCount), data = u_tmp)
                else:
                    values.text = ar.hdfFilename+":/"+name+str(tCount)
                    ar.hdfFile.createArray("/",name+str(tCount),u_tmp)
            else:
                numpy.savetxt(ar.textDataDir+"/"+name+str(tCount)+".txt",u_tmp)
                SubElement(values,"xi:include",{"parse":"text","href":"./"+ar.textDataDir+"/"+name+str(tCount)+".txt"})


            #if writing as face centered (true nc p1)
            #could be under self.arGrid or mesh.arGrid
            grid = u.femSpace.mesh.arGrid #self.arGrid
            attribute_dof = SubElement(grid,"Attribute",{"Name":name+"_dof",
                                                         "AttributeType":"Scalar",
                                                         "Center":"Face"})
            values_dof    = SubElement(attribute_dof,"DataItem",
                                   {"Format":ar.dataItemFormat,
                                    "DataType":"Float",
                                    "Dimensions":"%i" % (u.nDOF_global,)})
            if ar.hdfFile != None:
                if ar.has_h5py:
                    values_dof.text = ar.hdfFilename+":/"+name+"_dof"+"_p"+`ar.comm.rank()`+"_t"+str(tCount)
                    ar.create_dataset_async(name+"_dof"+"_p"+`ar.comm.rank()`+"_t"+str(tCount), data = u.dof)
                else:
                    values_dof.text = ar.hdfFilename+":/"+name+"_dof"+str(tCount)
                    ar.hdfFile.createArray("/",name+"_dof"+str(tCount),u.dof)
            else:
                numpy.savetxt(ar.textDataDir+"/"+name+"_dof"+str(tCount)+".txt",u.dof)
                SubElement(values,"xi:include",{"parse":"text","href":"./"+ar.textDataDir+"/"+name+"_dof"+str(tCount)+".txt"})

    def writeVectorFunctionXdmf_nodal(self,ar,uList,components,vectorName,spaceSuffix,tCount=0,init=True):
        concatNow=True
        nDOF_global = uList[components[0]].nDOF_global
        if concatNow:
            if ar.global_sync:
                attribute = SubElement(self.arGrid,"Attribute",{"Name":vectorName,
                                                                "AttributeType":"Vector",
                                                                "Center":"Node"})
                values    = SubElement(attribute,"DataItem",
                                       {"Format":ar.dataItemFormat,
                                        "DataType":"Float",
                                        "Dimensions":"%i %i" % (uList[components[0]].femSpace.dofMap.nDOF_all_processes,3)})
                u_dof = uList[components[0]].dof
                if len(components) < 2:
                    v_dof = numpy.zeros(u_dof.shape,dtype='d')
                else:
                    v_dof = uList[components[1]].dof
                if len(components) < 3:
                    w_dof = numpy.zeros(u_dof.shape,dtype='d')
                else:
                    w_dof = uList[components[2]].dof
                velocity = numpy.column_stack((u_dof,v_dof,w_dof))
                if ar.hdfFile != None:
                    if ar.has_h5py:
                        values.text = ar.hdfFilename+":/"+vectorName+"_p"+"_t"+str(tCount)
                        ar.create_dataset_sync(vectorName+"_p"+"_t"+str(tCount),
                                               offsets = uList[components[0]].femSpace.dofMap.dof_offsets_subdomain_owned*3,
                                               data = velocity)
                    else:
                        assert False, "global_sync not implemented  for pytables"
            else:
                attribute = SubElement(self.arGrid,"Attribute",{"Name":vectorName,
                                                                "AttributeType":"Vector",
                                                                "Center":"Node"})
                values    = SubElement(attribute,"DataItem",
                                       {"Format":ar.dataItemFormat,
                                        "DataType":"Float",
                                        "Dimensions":"%i %i" % (nDOF_global,3)})
                u_dof = uList[components[0]].dof
                if len(components) < 2:
                    v_dof = numpy.zeros(u_dof.shape,dtype='d')
                else:
                    v_dof = uList[components[1]].dof
                if len(components) < 3:
                    w_dof = numpy.zeros(u_dof.shape,dtype='d')
                else:
                    w_dof = uList[components[2]].dof
                velocity = numpy.column_stack((u_dof,v_dof,w_dof))
                if ar.hdfFile != None:
                    if ar.has_h5py:
                        values.text = ar.hdfFilename+":/"+vectorName+"_p"+`ar.comm.rank()`+"_t"+str(tCount)
                        ar.create_dataset_async(vectorName+"_p"+`ar.comm.rank()`+"_t"+str(tCount), data = velocity)
                    else:
                        values.text = ar.hdfFilename+":/"+vectorName+str(tCount)
                        ar.hdfFile.createArray("/",vectorName+str(tCount),velocity)
        else:
            attribute = SubElement(self.arGrid,"Attribute",{"Name":vectorName,
                                                            "AttributeType":"Vector",
                                                            "Center":"Node"})
            if len(components) == 2:
                values    = SubElement(attribute,"DataItem",
                                       {"ItemType":"Function",
                                        "Function":"JOIN($0 , $1 , (0.0 * $1 ))",
                                        "Dimensions":"%i %i" % (nDOF_global,3)})
            elif len(components) == 3:
                values    = SubElement(attribute,"DataItem",
                                       {"ItemType":"Function",
                                        "Function":"JOIN($0 , $1 , $2)",
                                        "Dimensions":"%i %i" % (nDOF_global,3)})
            for ci in components:
                ReferenceString="""/Xdmf/Domain/Grid[@Name=\"Mesh%s\"]/Grid[%i]/Attribute[%i]/DataItem""" % (spaceSuffix,tCount+1,ci+1)
                component = SubElement(values,"DataItem",{"Reference":ReferenceString})
    def writeVectorFunctionXdmf_CrouzeixRaviartP1(self,ar,uList,components,spaceSuffix,tCount=0,init=True):
        return self.writeVectorFunctionXdmf_nodal(ar,uList,components,"_ncp1_CrouzeixRaviart",
                                                  tCount=tCount,init=init)

    def writeMeshXdmf_MonomialDGPK(self,ar,mesh,spaceDim,interpolationPoints,t=0.0,
                                   init=False,meshChanged=False,arGrid=None,tCount=0):
        """
        as a first cut, archive DG monomial spaces using same approach as for element quadrature
        arrays using x = interpolation points (which are just Gaussian quadrature points) as values
        """

        #write out basic geometry if not already done?
        mesh.writeMeshXdmf(ar,"Spatial_Domain",t,init,meshChanged,tCount=tCount)
        #now try to write out a mesh that is a collection of points per element
        spaceSuffix = "_dgpk_Monomial"

        gridName = self.setGridCollectionAndGridElements(init,ar,arGrid,t,spaceSuffix)

        assert len(interpolationPoints.shape) == 3 #make sure have right type of dictionary
        if self.arGrid == None or self.arTime.get('Value') != str(t):
            Xdmf_ElementTopology = "Polyvertex"
            if ar.global_sync:
                Xdmf_NumberOfElements= mesh.globalMesh.nElements_global
                Xdmf_NodesPerElement = interpolationPoints.shape[1]
                Xdmf_NodesGlobal     = Xdmf_NumberOfElements*Xdmf_NodesPerElement

                self.arGrid = SubElement(self.arGridCollection,"Grid",{"Name":gridName,"GridType":"Uniform"})
                self.arTime = SubElement(self.arGrid,"Time",{"Value":str(t),"Name":str(tCount)})
                topology    = SubElement(self.arGrid,"Topology",
                                         {"Type":Xdmf_ElementTopology,
                                          "NumberOfElements":str(Xdmf_NumberOfElements),
                                          "NodesPerElement":str(Xdmf_NodesPerElement)})
                elements    = SubElement(topology,"DataItem",
                                         {"Format":ar.dataItemFormat,
                                          "DataType":"Int",
                                          "Dimensions":"%i %i" % (Xdmf_NumberOfElements,Xdmf_NodesPerElement)})
                geometry    = SubElement(self.arGrid,"Geometry",{"Type":"XYZ"})
                nodes       = SubElement(geometry,"DataItem",
                                         {"Format":ar.dataItemFormat,
                                          "DataType":"Float",
                                          "Precision":"8",
                                          "Dimensions":"%i %i" % (Xdmf_NodesGlobal,3)})
                if ar.hdfFile != None:
                    if ar.has_h5py:
                        elements.text = ar.hdfFilename+":/elements"+spaceSuffix+`tCount`
                        nodes.text    = ar.hdfFilename+":/nodes"+spaceSuffix+`tCount`
                        if init or meshChanged:
                            q_l2g = numpy.arange(mesh.nElements_owned*Xdmf_NodesPerElement,dtype='i').reshape((mesh.nElements_owned,Xdmf_NodesPerElement))
                            ar.create_dataset_sync('elements'+spaceSuffix+`tCount`,
                                                   offsets = mesh.globalMesh.elementOffsets_subdomain_owned,
                                                   data = q_l2g)
                            ar.create_dataset_sync('nodes'+spaceSuffix+`tCount`,
                                                   offsets = mesh.globalMesh.elementOffsets_subdomain_owned*Xdmf_NodesPerElement,
                                                   data = interpolationPoints[:mesh.nElements_owned].flat[:])
                    else:
                        assert False, "global_sync not implemented for pytables"
                else:
                    assert False, "global_sync not implementedf or text heavy data"
            else:
                Xdmf_NumberOfElements= interpolationPoints.shape[0]
                Xdmf_NodesPerElement = interpolationPoints.shape[1]
                Xdmf_NodesGlobal     = Xdmf_NumberOfElements*Xdmf_NodesPerElement

                self.arGrid = SubElement(self.arGridCollection,"Grid",{"Name":gridName,"GridType":"Uniform"})
                self.arTime = SubElement(self.arGrid,"Time",{"Value":str(t),"Name":str(tCount)})
                topology    = SubElement(self.arGrid,"Topology",
                                         {"Type":Xdmf_ElementTopology,
                                          "NumberOfElements":str(Xdmf_NumberOfElements),
                                          "NodesPerElement":str(Xdmf_NodesPerElement)})
                elements    = SubElement(topology,"DataItem",
                                         {"Format":ar.dataItemFormat,
                                          "DataType":"Int",
                                          "Dimensions":"%i %i" % (Xdmf_NumberOfElements,Xdmf_NodesPerElement)})
                geometry    = SubElement(self.arGrid,"Geometry",{"Type":"XYZ"})
                nodes       = SubElement(geometry,"DataItem",
                                         {"Format":ar.dataItemFormat,
                                          "DataType":"Float",
                                          "Precision":"8",
                                          "Dimensions":"%i %i" % (Xdmf_NodesGlobal,3)})
                if ar.hdfFile != None:
                    if ar.has_h5py:
                        elements.text = ar.hdfFilename+":/elements"+`ar.comm.rank()`+spaceSuffix+`tCount`
                        nodes.text    = ar.hdfFilename+":/nodes"+`ar.comm.rank()`+spaceSuffix+`tCount`
                        if init or meshChanged:
                            q_l2g = numpy.arange(Xdmf_NumberOfElements*Xdmf_NodesPerElement,dtype='i').reshape((Xdmf_NumberOfElements,Xdmf_NodesPerElement))
                            ar.create_dataset_async('elements'+`ar.comm.rank()`+spaceSuffix+`tCount`, data = q_l2g)
                            ar.create_dataset_async('nodes'+`ar.comm.rank()`+spaceSuffix+`tCount`, data = interpolationPoints.flat[:])
                    else:
                        elements.text = ar.hdfFilename+":/elements"+spaceSuffix+`tCount`
                        nodes.text    = ar.hdfFilename+":/nodes"+spaceSuffix+`tCount`
                        if init or meshChanged:
                            q_l2g = numpy.arange(Xdmf_NumberOfElements*Xdmf_NodesPerElement,dtype='i').reshape((Xdmf_NumberOfElements,Xdmf_NodesPerElement))
                            ar.hdfFile.createArray("/",'elements'+spaceSuffix+`tCount`,q_l2g)
                            ar.hdfFile.createArray("/",'nodes'+spaceSuffix+`tCount`,interpolationPoints.flat[:])
                else:
                    SubElement(elements,"xi:include",{"parse":"text","href":"./"+ar.textDataDir+"/elements"+spaceSuffix+`tCount`+".txt"})
                    SubElement(nodes,"xi:include",{"parse":"text","href":"./"+ar.textDataDir+"/nodes"+spaceSuffix+`tCount`+".txt"})
                    if init or meshChanged:
                        q_l2g = numpy.arange(Xdmf_NumberOfElements*Xdmf_NodesPerElement,dtype='i').reshape((Xdmf_NumberOfElements,Xdmf_NodesPerElement))
                        numpy.savetxt(ar.textDataDir+"/elements"+spaceSuffix+`tCount`+".txt",q_l2g,fmt='%d')
                        numpy.savetxt(ar.textDataDir+"/nodes"+spaceSuffix+`tCount`+".txt",interpolationPoints.flat[:])

                    #
                #hdfile
            #need to write a grid
        return self.arGrid
    #def
    def writeFunctionXdmf_MonomialDGPK(self,ar,interpolationValues,name,tCount=0,init=True):
        """
        Different than usual FemFunction Write routines since saves values at interpolation points
        need to check on way to save dofs as well
        """
        assert len(interpolationValues.shape) == 2
        if ar.global_sync:
            Xdmf_NodesGlobal = self.mesh.globalMesh.nElements_global*interpolationValues.shape[1]
            attribute = SubElement(self.arGrid,"Attribute",{"Name":name,
                                                            "AttributeType":"Scalar",
                                                            "Center":"Node"})
            values    = SubElement(attribute,"DataItem",
                                   {"Format":ar.dataItemFormat,
                                    "DataType":"Float",
                                    "Precision":"8",
                                    "Dimensions":"%i" % (Xdmf_NodesGlobal,)})
            if ar.hdfFile != None:
                if ar.has_h5py:
                    values.text = ar.hdfFilename+":/"+name+"_p"+"_t"+str(tCount)
                    ar.create_dataset_sync(name+"_p"+"_t"+str(tCount),
                                           offsets = self.mesh.globalMesh.elementOffsets_subdomain_owned,
                                           data = interpolationValues[:self.mesh.nElements_owned].flat[:])
                else:
                    assert False, "global_sync is not implemented for pytables"
            else:
                assert False, "global_sync  is not implemented for text heavy data"
        else:
            Xdmf_NodesGlobal = interpolationValues.shape[0]*interpolationValues.shape[1]
            attribute = SubElement(self.arGrid,"Attribute",{"Name":name,
                                                            "AttributeType":"Scalar",
                                                            "Center":"Node"})
            values    = SubElement(attribute,"DataItem",
                                   {"Format":ar.dataItemFormat,
                                    "DataType":"Float",
                                    "Precision":"8",
                                    "Dimensions":"%i" % (Xdmf_NodesGlobal,)})
            if ar.hdfFile != None:
                if ar.has_h5py:
                    values.text = ar.hdfFilename+":/"+name+"_p"+`ar.comm.rank()`+"_t"+str(tCount)
                    ar.create_dataset_async(name+"_p"+`ar.comm.rank()`+"_t"+str(tCount), data = interpolationValues.flat[:])
                else:
                    values.text = ar.hdfFilename+":/"+name+str(tCount)
                    ar.hdfFile.createArray("/",name+str(tCount),interpolationValues.flat[:])
            else:
                numpy.savetxt(ar.textDataDir+"/"+name+str(tCount)+".txt",interpolationValues.flat[:])
                SubElement(values,"xi:include",{"parse":"text","href":"./"+ar.textDataDir+"/"+name+str(tCount)+".txt"})

    def writeVectorFunctionXdmf_MonomialDGPK(self,ar,interpolationValues,name,tCount=0,init=True):
        """
        Different than usual FemFunction Write routines since saves values at interpolation points
        need to check on way to save dofs as well
        """
        assert len(interpolationValues.shape) == 3
        if ar.global_sync:
            Xdmf_NodesGlobal = self.mesh.globalMesh.nElements_global*interpolationValues.shape[1]
            Xdmf_NumberOfComponents = interpolationValues.shape[2]
            attribute = SubElement(self.arGrid,"Attribute",{"Name":name,
                                                            "AttributeType":"Vector",
                                                            "Center":"Node"})
            values    = SubElement(attribute,"DataItem",
                                   {"Format":ar.dataItemFormat,
                                    "DataType":"Float",
                                    "Precision":"8",
                                    "Dimensions":"%i %i" % (Xdmf_NodesGlobal,3)})#force 3d vector since points 3d
            #mwf brute force
            tmp = numpy.zeros((Xdmf_NodesGlobal,3),'d')
            tmp[:,:Xdmf_NumberOfComponents]=numpy.reshape(interpolationValues.flat,(interpolationValues.shape[0]*interpolationValues.shape[1],
                                                                                    Xdmf_NumberOfComponents))

            if ar.hdfFile != None:
                if ar.has_h5py:
                    values.text = ar.hdfFilename+":/"+name+"_p"+"_t"+str(tCount)
                    ar.create_dataset_sync(name+"_p"+"_t"+str(tCount),
                                           offsets = self.mesh.globalMesh.elementOffsets_subdomain_owned*interpolationValues.shape[1],
                                           data = tmp)
                else:
                    assert False, "global_sync not  implemented for pytables"
            else:
                assert False, "global_sync  not  implemented for text  heavy data"
        else:
            Xdmf_NodesGlobal = interpolationValues.shape[0]*interpolationValues.shape[1]
            Xdmf_NumberOfComponents = interpolationValues.shape[2]
            attribute = SubElement(self.arGrid,"Attribute",{"Name":name,
                                                            "AttributeType":"Vector",
                                                            "Center":"Node"})
            values    = SubElement(attribute,"DataItem",
                                   {"Format":ar.dataItemFormat,
                                    "DataType":"Float",
                                    "Precision":"8",
                                    "Dimensions":"%i %i" % (Xdmf_NodesGlobal,3)})#force 3d vector since points 3d
            #mwf brute force
            tmp = numpy.zeros((Xdmf_NodesGlobal,3),'d')
            tmp[:,:Xdmf_NumberOfComponents]=numpy.reshape(interpolationValues.flat,(Xdmf_NodesGlobal,Xdmf_NumberOfComponents))

            if ar.hdfFile != None:
                if ar.has_h5py:
                    values.text = ar.hdfFilename+":/"+name+"_p"+`ar.comm.rank()`+"_t"+str(tCount)
                    ar.create_dataset_async(name+"_p"+`ar.comm.rank()`+"_t"+str(tCount), data = tmp)
                else:
                    values.text = ar.hdfFilename+":/"+name+str(tCount)
                    ar.hdfFile.createArray("/",name+str(tCount),tmp)
            else:
                numpy.savetxt(ar.textDataDir+"/"+name+str(tCount)+".txt",tmp)
                SubElement(values,"xi:include",{"parse":"text","href":"./"+ar.textDataDir+"/"+name+str(tCount)+".txt"})


    def writeMeshXdmf_DGP0(self,ar,mesh,spaceDim,
                           t=0.0,init=False,meshChanged=False,arGrid=None,tCount=0):
        """
        as a first cut, archive piecewise constant space
        """

        #write out basic geometry if not already done?
        meshSpaceSuffix = "Spatial_Domain"
        mesh.writeMeshXdmf(ar,meshSpaceSuffix,t,init,meshChanged,tCount=tCount)
        #now try to write out a mesh that a constant per element
        spaceSuffix = "_dgp0"
        gridName = self.setGridCollectionAndGridElements(init,ar,arGrid,t,spaceSuffix)

        if self.arGrid == None or self.arTime.get('Value') != str(t):
            #mwf hack
            #allow for other types of topologies if the mesh has specified one
            if 'elementTopologyName' in dir(mesh):
                Xdmf_ElementTopology = mesh.elementTopologyName
            else:
                if spaceDim == 1:
                    Xdmf_ElementTopology = "Polyline"
                elif spaceDim == 2:
                    Xdmf_ElementTopology = "Triangle"
                elif spaceDim == 3:
                    Xdmf_ElementTopology = "Tetrahedron"
            self.arGrid = SubElement(self.arGridCollection,"Grid",{"Name":gridName,"GridType":"Uniform"})
            self.arTime = SubElement(self.arGrid,"Time",{"Value":str(t),"Name":str(tCount)})
            topology    = SubElement(self.arGrid,"Topology",
                                     {"Type":Xdmf_ElementTopology,
                                      "NumberOfElements":str(mesh.nElements_global)})
            #mwf hack, allow for a mixed element mesh
            if mesh.nNodes_element == None:
                assert 'xdmf_topology' in dir(mesh)
                elements = SubElement(topology,"DataItem",
                                      {"Format":ar.dataItemFormat,
                                       "DataType":"Int",
                                       "Dimensions":"%i" % len(self.xdmf_topology)})
            else:
                elements    = SubElement(topology,"DataItem",
                                         {"Format":ar.dataItemFormat,
                                          "DataType":"Int",
                                          "Dimensions":"%i %i" % (mesh.nElements_global,mesh.nNodes_element)})
            geometry    = SubElement(self.arGrid,"Geometry",{"Type":"XYZ"})
            nodes       = SubElement(geometry,"DataItem",
                                     {"Format":ar.dataItemFormat,
                                      "DataType":"Float",
                                      "Precision":"8",
                                      "Dimensions":"%i %i" % (mesh.nNodes_global,3)})
            #just reuse spatial mesh entries
            if ar.hdfFile != None:
                if ar.has_h5py:
                    elements.text = ar.hdfFilename+":/elements"+`ar.comm.rank()`+meshSpaceSuffix+`tCount`
                    nodes.text    = ar.hdfFilename+":/nodes"+`ar.comm.rank()`+meshSpaceSuffix+`tCount`
                else:
                    elements.text = ar.hdfFilename+":/elements"+meshSpaceSuffix+`tCount`
                    nodes.text    = ar.hdfFilename+":/nodes"+meshSpaceSuffix+`tCount`
            else:
                SubElement(elements,"xi:include",{"parse":"text","href":"./"+ar.textDataDir+"/elements"+meshSpaceSuffix+".txt"})
                SubElement(nodes,"xi:include",{"parse":"text","href":"./"+ar.textDataDir+"/nodes"+meshSpaceSuffix+".txt"})
            #hdfile
        #need to write a grid
        return self.arGrid
    #def
    def writeFunctionXdmf_DGP0(self,ar,u,tCount=0,init=True):
        name = u.name.replace(' ','_')
        if ar.global_sync:
            attribute = SubElement(self.arGrid,"Attribute",{"Name":name,
                                                            "AttributeType":"Scalar",
                                                            "Center":"Cell"})
            values    = SubElement(attribute,"DataItem",
                                   {"Format":ar.dataItemFormat,
                                    "DataType":"Float",
                                    "Precision":"8",
                                    "Dimensions":"%i" % (u.femSpace.elementMaps.mesh.globalMesh.nElements_global,)})
            if ar.hdfFile != None:
                if ar.has_h5py:
                    values.text = ar.hdfFilename+":/"+name+"_p"+"_t"+str(tCount)
                    ar.create_dataset_sync(name+"_p"+"_t"+str(tCount),
                                           offsets = u.femSpace.elementMaps.mesh.globalMesh.elementOffsets_subdomain_owned,
                                           data = u.dof[:u.femSpace.elementMaps.mesh.nElements_owned])
                else:
                    assert False, "global_sync not implemented for pytables"
            else:
                assert False, "global_sync  not implemented for text heavy data"
        else:
            attribute = SubElement(self.arGrid,"Attribute",{"Name":name,
                                                            "AttributeType":"Scalar",
                                                            "Center":"Cell"})
            values    = SubElement(attribute,"DataItem",
                                   {"Format":ar.dataItemFormat,
                                    "DataType":"Float",
                                    "Precision":"8",
                                    "Dimensions":"%i" % (u.femSpace.elementMaps.mesh.nElements_global,)})
            if ar.hdfFile != None:
                if ar.has_h5py:
                    values.text = ar.hdfFilename+":/"+name+"_p"+`ar.comm.rank()`+"_t"+str(tCount)
                    ar.create_dataset_async(name+"_p"+`ar.comm.rank()`+"_t"+str(tCount), data = u.dof)
                else:
                    values.text = ar.hdfFilename+":/"+name+str(tCount)
                    ar.hdfFile.createArray("/",name+str(tCount),u.dof)
            else:
                numpy.savetxt(ar.textDataDir+"/"+name+str(tCount)+".txt",u.dof)
                SubElement(values,"xi:include",{"parse":"text","href":"./"+ar.textDataDir+"/"+name+str(tCount)+".txt"})

    def writeVectorFunctionXdmf_DGP0(self,ar,uList,components,vectorName,tCount=0,init=True):
        concatNow=True
        if ar.global_sync:
            if concatNow:
                attribute = SubElement(self.arGrid,"Attribute",{"Name":vectorName,
                                                                "AttributeType":"Vector",
                                                                "Center":"Cell"})
                values    = SubElement(attribute,"DataItem",
                                       {"Format":ar.dataItemFormat,
                                        "DataType":"Float",
                                        "Precision":"8",
                                        "Dimensions":"%i %i" % (u.femSpace.elementMaps.mesh.globalMesh.nElements_global,3)})
                u_dof = uList[components[0]].dof
                if len(components) < 2:
                    v_dof = numpy.zeros(u_dof.shape,dtype='d')
                else:
                    v_dof = uList[components[1]].dof
                if len(components) < 3:
                    w_dof = numpy.zeros(u_dof.shape,dtype='d')
                else:
                    w_dof = uList[components[2]].dof
                velocity = numpy.column_stack((u_dof,v_dof,w_dof))
                if ar.hdfFile != None:
                    if ar.has_h5py:
                        values.text = ar.hdfFilename+":/"+vectorName+"_p"+"_t"+str(tCount)
                        ar.create_dataset_sync(vectorName+"_p"+"_t"+str(tCount),
                                               offsets = u.femSpace.elementMaps.mesh.globalMesh.elementOffsets_subdomain_owned,
                                               data = velocity[:u.femSpace.elementMaps.mesh.nElements_owned])
                    else:
                        assert False,  "global_sync not implemented for pytables"
            else:
                assert False, "global_sync not implemented for  contcatNow=False"
        else:
            if concatNow:
                attribute = SubElement(self.arGrid,"Attribute",{"Name":vectorName,
                                                                "AttributeType":"Vector",
                                                                "Center":"Cell"})
                values    = SubElement(attribute,"DataItem",
                                       {"Format":ar.dataItemFormat,
                                        "DataType":"Float",
                                        "Precision":"8",
                                        "Dimensions":"%i %i" % (u.femSpace.elementMaps.mesh.nElements_global,3)})
                u_dof = uList[components[0]].dof
                if len(components) < 2:
                    v_dof = numpy.zeros(u_dof.shape,dtype='d')
                else:
                    v_dof = uList[components[1]].dof
                if len(components) < 3:
                    w_dof = numpy.zeros(u_dof.shape,dtype='d')
                else:
                    w_dof = uList[components[2]].dof
                velocity = numpy.column_stack((u_dof,v_dof,w_dof))
                if ar.hdfFile != None:
                    if ar.has_h5py:
                        values.text = ar.hdfFilename+":/"+vectorName+"_p"+`ar.comm.rank()`+"_t"+str(tCount)
                        ar.create_dataset_async(vectorName+"_p"+`ar.comm.rank()`+"_t"+str(tCount), data = velocity)
                    else:
                        values.text = ar.hdfFilename+":/"+vectorName+str(tCount)
                        ar.hdfFile.createArray("/",vectorName+str(tCount),velocity)
            else:
                attribute = SubElement(uList[components[0]].femSpace.elementMaps.mesh.arGrid,"Attribute",{"Name":vectorName,
                                                                     "AttributeType":"Vector",
                                                                     "Center":"Cell"})
                if len(components) == 2:
                    values    = SubElement(attribute,"DataItem",
                                           {"ItemType":"Function",
                                            "Function":"JOIN($0 , $1 , (0.0 * $1 ))",
                                            "Dimensions":"%i %i" % (u.femSpace.elementMaps.mesh.nElements_global,3)})
                elif len(components) == 3:
                    values    = SubElement(attribute,"DataItem",
                                           {"ItemType":"Function",
                                            "Function":"JOIN($0 , $1 , $2)",
                                            "Dimensions":"%i %i" % (u.femSpace.elementMaps.mesh.nElements_global,3)})
                for ci in components:
                    ReferenceString="/Xdmf/Domain/Grid/Grid[%i]/Attribute[%i]/DataItem" % (tCount+1,ci+1)
                    component = SubElement(values,"DataItem",{"Reference":ReferenceString})

    #
    def writeMeshXdmf_P1Bubble(self,ar,mesh,spaceDim,dofMap,t=0.0,
                               init=False,meshChanged=False,arGrid=None,tCount=0):
        """
        represent P1 bubble space using just vertices for now
        """
        mesh.writeMeshXdmf(ar,"Spatial_Domain",t,init,meshChanged,tCount=tCount)
        spaceSuffix = "_c0p1_Bubble%s" % tCount
        gridName = self.setGridCollectionAndGridElements(init,ar,arGrid,t,spaceSuffix)

        if self.arGrid == None or self.arTime.get('Value') != str(t):
            if spaceDim == 1:
                Xdmf_ElementTopology = "Polyline"
            elif spaceDim == 2:
                Xdmf_ElementTopology = "Triangle"
            elif spaceDim == 3:
                Xdmf_ElementTopology = "Tetrahedron"
            Xdmf_NodesPerElement = spaceDim+1 #just handle vertices for now
            Xdmf_NumberOfNodes   = mesh.nNodes_global
            if  ar.global_sync:
                Xdmf_NumberOfElements= mesh.globalMesh.nElements_global
                self.arGrid = SubElement(self.arGridCollection,"Grid",{"Name":gridName,"GridType":"Uniform"})
                self.arTime = SubElement(self.arGrid,"Time",{"Value":str(t),"Name":str(tCount)})
                topology    = SubElement(self.arGrid,"Topology",
                                         {"Type":Xdmf_ElementTopology,
                                          "NumberOfElements":str(Xdmf_NumberOfElements)})
                elements    = SubElement(topology,"DataItem",
                                         {"Format":ar.dataItemFormat,
                                          "DataType":"Int",
                                          "Dimensions":"%i %i" % (Xdmf_NumberOfElements,Xdmf_NodesPerElement)})
                geometry    = SubElement(self.arGrid,"Geometry",{"Type":"XYZ"})
                nodes       = SubElement(geometry,"DataItem",
                                         {"Format":ar.dataItemFormat,
                                          "DataType":"Float",
                                          "Precision":"8",
                                          "Dimensions":"%i %i" % (Xdmf_NumberOfNodes,3)})
                if ar.hdfFile != None:
                    if ar.has_h5py:
                        elements.text = ar.hdfFilename+":/elements"+spaceSuffix+`tCount`
                        nodes.text    = ar.hdfFilename+":/nodes"+spaceSuffix+`tCount`
                        if init or meshChanged:
                            #c0p1 mapping for now
                            ar.create_dataset_sync('elements'+spaceSuffix+`tCount`,
                                                   offsets = mesh.globalMesh.elementOffsets_subdomain_owned,
                                                   data = mesh.elementNodesArray)
                            ar.create_dataset_sync('nodes'+spaceSuffix+`tCount`,
                                                   offsets = mesh.globalMesh.nodeOffsets_subdomain_owned,
                                                   data = mesh.nodeArray)
                    else:
                        assert False, "global_sync not implemented for pytables"
                else:
                    assert False, "global_sync not implemented for text heavy data"
            else:
                Xdmf_NumberOfElements= mesh.nElements_global
                self.arGrid = SubElement(self.arGridCollection,"Grid",{"Name":gridName,"GridType":"Uniform"})
                self.arTime = SubElement(self.arGrid,"Time",{"Value":str(t),"Name":str(tCount)})
                topology    = SubElement(self.arGrid,"Topology",
                                         {"Type":Xdmf_ElementTopology,
                                          "NumberOfElements":str(Xdmf_NumberOfElements)})
                elements    = SubElement(topology,"DataItem",
                                         {"Format":ar.dataItemFormat,
                                          "DataType":"Int",
                                          "Dimensions":"%i %i" % (Xdmf_NumberOfElements,Xdmf_NodesPerElement)})
                geometry    = SubElement(self.arGrid,"Geometry",{"Type":"XYZ"})
                nodes       = SubElement(geometry,"DataItem",
                                         {"Format":ar.dataItemFormat,
                                          "DataType":"Float",
                                          "Precision":"8",
                                          "Dimensions":"%i %i" % (Xdmf_NumberOfNodes,3)})
                if ar.hdfFile != None:
                    if ar.has_h5py:
                        elements.text = ar.hdfFilename+":/elements"+`ar.comm.rank()`+spaceSuffix+`tCount`
                        nodes.text    = ar.hdfFilename+":/nodes"+`ar.comm.rank()`+spaceSuffix+`tCount`
                        if init or meshChanged:
                            #c0p1 mapping for now
                            ar.create_dataset_async('elements'+`ar.comm.rank()`+spaceSuffix+`tCount`, data = mesh.elementNodesArray)
                            ar.create_dataset_async('nodes'+`ar.comm.rank()`+spaceSuffix+`tCount`, data = mesh.nodeArray)
                    else:
                        elements.text = ar.hdfFilename+":/elements"+spaceSuffix+`tCount`
                        nodes.text    = ar.hdfFilename+":/nodes"+spaceSuffix+`tCount`
                        if init or meshChanged:
                            #c0p1 mapping for now
                            ar.hdfFile.createArray("/",'elements'+spaceSuffix+`tCount`,mesh.elementNodesArray)
                            ar.hdfFile.createArray("/",'nodes'+spaceSuffix+`tCount`,mesh.nodeArray)
                else:
                    SubElement(elements,"xi:include",{"parse":"text","href":"./"+ar.textDataDir+"/elements"+spaceSuffix+`tCount`+".txt"})
                    SubElement(nodes,"xi:include",{"parse":"text","href":"./"+ar.textDataDir+"/nodes"+spaceSuffix+`tCount`+".txt"})
                    if init or meshChanged:
                        numpy.savetxt(ar.textDataDir+"/elements"+spaceSuffix+`tCount`+".txt",mesh.elementNodesArray,fmt='%d')
                        numpy.savetxt(ar.textDataDir+"/nodes"+spaceSuffix+`tCount`+".txt",mesh.nodeArray)

                    #
                #hdfile
            #need to write a grid
        return self.arGrid
    #def
    def writeFunctionXdmf_P1Bubble(self,ar,u,tCount=0,init=True):
        if ar.sync_global:
            #just write out nodal part right now
            Xdmf_NumberOfElements = u.femSpace.mesh.globalMesh.nElements_global
            Xdmf_NumberOfNodes    = u.femSpace.mesh.globalMesh.nNodes_global
            name = u.name.replace(' ','_')

            #if writing as dgp1
            attribute = SubElement(self.arGrid,"Attribute",{"Name":name,
                                                            "AttributeType":"Scalar",
                                                            "Center":"Node"})
            values    = SubElement(attribute,"DataItem",
                                   {"Format":ar.dataItemFormat,
                                    "DataType":"Float",
                                    "Precision":"8",
                                    "Dimensions":"%i" % (Xdmf_NumberOfNodes,)})
            if ar.hdfFile != None:
                if ar.has_h5py:
                    values.text = ar.hdfFilename+":/"+name+"_p"+"_t"+str(tCount)
                    ar.create_dataset_sync(name+"_p"+"_t"+str(tCount),
                                           offsets = u.femSpace.mesh.nodeOffsets_subdomain_owned,
                                           data = u.dof[0:u.femSpace.mesh.nNodes_owned])
                else:
                    assert False, "global_sync not implemented for  pytables"
            else:
                assert False, "global_sync not implemented for text heavy data"
        else:
            #just write out nodal part right now
            Xdmf_NumberOfElements = u.femSpace.mesh.nElements_global
            Xdmf_NumberOfNodes    = u.femSpace.mesh.nNodes_global
            name = u.name.replace(' ','_')

            #if writing as dgp1
            attribute = SubElement(self.arGrid,"Attribute",{"Name":name,
                                                            "AttributeType":"Scalar",
                                                            "Center":"Node"})
            values    = SubElement(attribute,"DataItem",
                                   {"Format":ar.dataItemFormat,
                                    "DataType":"Float",
                                    "Precision":"8",
                                    "Dimensions":"%i" % (Xdmf_NumberOfNodes,)})
            if ar.hdfFile != None:
                if ar.has_h5py:
                    values.text = ar.hdfFilename+":/"+name+"_p"+`ar.comm.rank()`+"_t"+str(tCount)
                    ar.create_dataset_async(name+"_p"+`ar.comm.rank()`+"_t"+str(tCount), data = u.dof[0:Xdmf_NumberOfNodes])
                else:
                    values.text = ar.hdfFilename+":/"+name+str(tCount)
                    ar.hdfFile.createArray("/",name+str(tCount),u.dof[0:Xdmf_NumberOfNodes])
            else:
                numpy.savetxt(ar.textDataDir+"/"+name+str(tCount)+".txt",u.dof[0:Xdmf_NumberOfNodes])
                SubElement(values,"xi:include",{"parse":"text","href":"./"+ar.textDataDir+"/"+name+str(tCount)+".txt"})

    def writeFunctionXdmf_C0P2Lagrange(self,ar,u,tCount=0,init=True):
        attribute = SubElement(self.arGrid,"Attribute",{"Name":u.name,
                                                 "AttributeType":"Scalar",
                                                 "Center":"Node"})
        if  ar.global_sync:
            values    = SubElement(attribute,"DataItem",
                                   {"Format":ar.dataItemFormat,
                                    "DataType":"Float",
                                    "Precision":"8",
                                    "Dimensions":"%i" % (u.femSpace.dofMap.nDOF_all_processes,)})
            if ar.hdfFile != None:
                if ar.has_h5py:
                    values.text = ar.hdfFilename+":/"+u.name+"_p"+"_t"+str(tCount)
                    ar.create_dataset_sync(u.name+"_p"+"_t"+str(tCount),
                                           offsets = u.femSpace.dofMap.dof_offsets_subdomain_owned,
                                           data = u.dof[:(u.femSpace.dofMap.dof_offsets_subdomain_owned[comm.rank()+1] - u.femSpace.dofMap.dof_offsets_subdomain_owned[comm.rank()])])
                else:
                    assert False, "global_sync not implemented for pytables"
            else:
                assert Fasle, "global_sync not implemented for text heavy data"
        else:
            values    = SubElement(attribute,"DataItem",
                                   {"Format":ar.dataItemFormat,
                                    "DataType":"Float",
                                    "Precision":"8",
                                    "Dimensions":"%i" % (u.nDOF_global,)})
            if ar.hdfFile != None:
                if ar.has_h5py:
                    values.text = ar.hdfFilename+":/"+u.name+"_p"+`ar.comm.rank()`+"_t"+str(tCount)
                    ar.create_dataset_async(u.name+"_p"+`ar.comm.rank()`+"_t"+str(tCount), data = u.dof)
                else:
                    values.text = ar.hdfFilename+":/"+u.name+str(tCount)
                    ar.hdfFile.createArray("/",u.name+str(tCount),u.dof)
            else:
                numpy.savetxt(ar.textDataDir+"/"+u.name+str(tCount)+".txt",u.dof)
                SubElement(values,"xi:include",{"parse":"text","href":"./"+ar.textDataDir+"/"+u.name+str(tCount)+".txt"})

    def writeVectorFunctionXdmf_P1Bubble(self,ar,uList,components,vectorName,spaceSuffix,tCount=0,init=True):
        concatNow=True
        if ar.global_sync:
            nDOF_global = uList[components[0]].femSpace.mesh.globalMesh.nNodes_global
            nDOF_local = (uList[components[0]].femSpace.mesh.globalMesh.nodeOffsets_subdomain_owned[comm.rank()+1] -
                          uList[components[0]].femSpace.mesh.globalMesh.nodeOffsets_subdomain_owned[comm.rank()])
            if concatNow:
                attribute = SubElement(self.arGrid,"Attribute",{"Name":vectorName,
                                                                "AttributeType":"Vector",
                                                                "Center":"Node"})
                values    = SubElement(attribute,"DataItem",
                                       {"Format":ar.dataItemFormat,
                                        "DataType":"Float",
                                        "Dimensions":"%i %i" % (nDOF_global,3)})
                u_dof = uList[components[0]].dof[0:nDOF_local]
                if len(components) < 2:
                    v_dof = numpy.zeros((nDOF_global,),dtype='d')
                else:
                    v_dof = uList[components[1]].dof[0:nDOF_local]
                if len(components) < 3:
                    w_dof = numpy.zeros((nDOF_global,),dtype='d')
                else:
                    w_dof = uList[components[2]].dof[0:nDOF_local]
                velocity = numpy.column_stack((u_dof,v_dof,w_dof))
                if ar.hdfFile != None:
                    if ar.has_h5py:
                        values.text = ar.hdfFilename+":/"+vectorName+"_p"+"_t"+str(tCount)
                        ar.create_dataset_sync(vectorName+"_p"+"_t"+str(tCount),
                                               offsets = uList[components[0]].femSpace.mesh.globalMesh.nodeOffsets_subdomain_owned,
                                               data = velocity)
                    else:
                        assert False, "global_sync not implemented  for pytables"
            else:
                assert False, "global_sync not implemented for concatNow=False"
        else:
            nDOF_global = uList[components[0]].femSpace.mesh.nNodes_global
            if concatNow:
                attribute = SubElement(self.arGrid,"Attribute",{"Name":vectorName,
                                                                "AttributeType":"Vector",
                                                                "Center":"Node"})
                values    = SubElement(attribute,"DataItem",
                                       {"Format":ar.dataItemFormat,
                                        "DataType":"Float",
                                        "Dimensions":"%i %i" % (nDOF_global,3)})
                u_dof = uList[components[0]].dof[0:nDOF_global]
                if len(components) < 2:
                    v_dof = numpy.zeros((nDOF_global,),dtype='d')
                else:
                    v_dof = uList[components[1]].dof[0:nDOF_global]
                if len(components) < 3:
                    w_dof = numpy.zeros((nDOF_global,),dtype='d')
                else:
                    w_dof = uList[components[2]].dof[0:nDOF_global]
                velocity = numpy.column_stack((u_dof,v_dof,w_dof))
                if ar.hdfFile != None:
                    if ar.has_h5py:
                        values.text = ar.hdfFilename+":/"+vectorName+"_p"+`ar.comm.rank()`+"_t"+str(tCount)
                        ar.create_dataset_async(vectorName+"_p"+`ar.comm.rank()`+"_t"+str(tCount), data = velocity)
                    else:
                        values.text = ar.hdfFilename+":/"+vectorName+str(tCount)
                        ar.hdfFile.createArray("/",vectorName+str(tCount),velocity)
            else:
                attribute = SubElement(self.arGrid,"Attribute",{"Name":vectorName,
                                                                "AttributeType":"Vector",
                                                                "Center":"Node"})
                if len(components) == 2:
                    values    = SubElement(attribute,"DataItem",
                                           {"ItemType":"Function",
                                            "Function":"JOIN($0 , $1 , (0.0 * $1 ))",
                                            "Dimensions":"%i %i" % (nDOF_global,3)})
                elif len(components) == 3:
                    values    = SubElement(attribute,"DataItem",
                                           {"ItemType":"Function",
                                            "Function":"JOIN($0 , $1 , $2)",
                                            "Dimensions":"%i %i" % (nDOF_global,3)})
                for ci in components:
                    ReferenceString="""/Xdmf/Domain/Grid[@Name=\"Mesh%s\"]/Grid[%i]/Attribute[%i]/DataItem""" % (spaceSuffix,tCount+1,ci+1)
                    component = SubElement(values,"DataItem",{"Reference":ReferenceString})

    def writeMeshXdmf_particles(self,ar,mesh,spaceDim,x,t=0.0,
                                init=False,meshChanged=False,arGrid=None,tCount=0,
                                spaceSuffix = "_particles"):
        """
        write out arbitrary set of points on a mesh
        """
        #spaceSuffix = "_particles"
        #write out basic geometry if not already done?
        mesh.writeMeshXdmf(ar,"Spatial_Domain",t,init,meshChanged,tCount=tCount)
        #now try to write out a mesh that is a collection of points per element

        gridName = self.setGridCollectionAndGridElements(init,ar,arGrid,t,spaceSuffix)
        nPoints = numpy.cumprod(x.shape)[-2]
        if self.arGrid == None or self.arTime.get('Value') != str(t):
            Xdmf_ElementTopology = "Polyvertex"
            Xdmf_NumberOfElements= nPoints
            Xdmf_NodesPerElement = 1
            Xdmf_NodesGlobal     = nPoints

            self.arGrid = SubElement(self.arGridCollection,"Grid",{"Name":gridName,"GridType":"Uniform"})
            self.arTime = SubElement(self.arGrid,"Time",{"Value":str(t),"Name":str(tCount)})
            topology    = SubElement(self.arGrid,"Topology",
                                     {"Type":Xdmf_ElementTopology,
                                      "NumberOfElements":str(Xdmf_NumberOfElements),
                                      "NodesPerElement":str(Xdmf_NodesPerElement)})
            elements    = SubElement(topology,"DataItem",
                                     {"Format":ar.dataItemFormat,
                                      "DataType":"Int",
                                      "Dimensions":"%i %i" % (Xdmf_NumberOfElements,Xdmf_NodesPerElement)})
            geometry    = SubElement(self.arGrid,"Geometry",{"Type":"XYZ"})
            nodes       = SubElement(geometry,"DataItem",
                                     {"Format":ar.dataItemFormat,
                                      "DataType":"Float",
                                      "Precision":"8",
                                      "Dimensions":"%i %i" % (Xdmf_NodesGlobal,3)})
            if ar.hdfFile != None:
                if ar.has_h5py:
                    elements.text = ar.hdfFilename+":/elements"+`ar.comm.rank()`+spaceSuffix+`tCount`
                    nodes.text    = ar.hdfFilename+":/nodes"+`ar.comm.rank()`+spaceSuffix+`tCount`
                else:
                    elements.text = ar.hdfFilename+":/elements"+spaceSuffix+`tCount`
                    nodes.text    = ar.hdfFilename+":/nodes"+spaceSuffix+`tCount`
                if init or meshChanged:
                    #this will fail if elements_dgp1 already exists
                    #q_l2g = numpy.zeros((Xdmf_NumberOfElements,Xdmf_NodesPerElement),'i')
                    #brute force to start
                    #for eN in range(Xdmf_NumberOfElements):
                    #    for nN in range(Xdmf_NodesPerElement):
                    #        q_l2g[eN,nN] = eN*Xdmf_NodesPerElement + nN
                    #
                    q_l2g = numpy.arange(Xdmf_NumberOfElements*Xdmf_NodesPerElement,dtype='i').reshape((Xdmf_NumberOfElements,Xdmf_NodesPerElement))
                    if ar.has_h5py:
                        ar.create_dataset_async('elements'+`ar.comm.rank()`+spaceSuffix+`tCount`, data = q_l2g)
                        ar.create_dataset_async('nodes'+`ar.comm.rank()`+spaceSuffix+`tCount`, data = x.flat[:])
                    else:
                        ar.hdfFile.createArray("/",'elements'+spaceSuffix+`tCount`,q_l2g)
                        ar.hdfFile.createArray("/",'nodes'+spaceSuffix+`tCount`,x.flat[:])
            else:
                SubElement(elements,"xi:include",{"parse":"text","href":"./"+ar.textDataDir+"/elements"+spaceSuffix+`tCount`+".txt"})
                SubElement(nodes,"xi:include",{"parse":"text","href":"./"+ar.textDataDir+"/nodes"+spaceSuffix+`tCount`+".txt"})
                if init or meshChanged:
                    #this will fail if elements_dgp1 already exists
                    #q_l2g = numpy.zeros((Xdmf_NumberOfElements,Xdmf_NodesPerElement),'i')
                    #brute force to start
                    #for eN in range(Xdmf_NumberOfElements):
                    #    for nN in range(Xdmf_NodesPerElement):
                    #        q_l2g[eN,nN] = eN*Xdmf_NodesPerElement + nN
                    #
                    q_l2g = numpy.arange(Xdmf_NumberOfElements*Xdmf_NodesPerElement,dtype='i').reshape((Xdmf_NumberOfElements,Xdmf_NodesPerElement))
                    numpy.savetxt(ar.textDataDir+"/elements"+spaceSuffix+`tCount`+".txt",q_l2g,fmt='%d')
                    numpy.savetxt(ar.textDataDir+"/nodes"+spaceSuffix+`tCount`+".txt",x.flat[:])

                #
            #hdfile
        #need to write a grid
        return self.arGrid
    #def
    def writeScalarXdmf_particles(self,ar,u,name,tCount=0,init=True):
        nPoints = numpy.cumprod(u.shape)[-1]

        Xdmf_NodesGlobal = nPoints
        attribute = SubElement(self.arGrid,"Attribute",{"Name":name,
                                                        "AttributeType":"Scalar",
                                                        "Center":"Node"})
        values    = SubElement(attribute,"DataItem",
                               {"Format":ar.dataItemFormat,
                                "DataType":"Float",
                                "Precision":"8",
                                "Dimensions":"%i" % (Xdmf_NodesGlobal,)})
        if ar.hdfFile != None:
            if ar.has_h5py:
                values.text = ar.hdfFilename+":/"+name+"_p"+`ar.comm.rank()`+"_t"+str(tCount)
                ar.create_dataset_async(name+"_p"+`ar.comm.rank()`+"_t"+str(tCount), data = u.flat[:])
            else:
                values.text = ar.hdfFilename+":/"+name+str(tCount)
                ar.hdfFile.createArray("/",name+str(tCount),u.flat[:])
        else:
            numpy.savetxt(ar.textDataDir+"/"+name+str(tCount)+".txt",u.flat[:])
            SubElement(values,"xi:include",{"parse":"text","href":"./"+ar.textDataDir+"/"+name+str(tCount)+".txt"})

    def writeVectorXdmf_particles(self,ar,u,name,tCount=0,init=True):
        nPoints = numpy.cumprod(u.shape)[-2]

        Xdmf_NodesGlobal = nPoints
        Xdmf_NumberOfComponents = u.shape[-1]
        attribute = SubElement(self.arGrid,"Attribute",{"Name":name,
                                                        "AttributeType":"Vector",
                                                        "Center":"Node"})
        values    = SubElement(attribute,"DataItem",
                               {"Format":ar.dataItemFormat,
                                "DataType":"Float",
                                "Precision":"8",
                                "Dimensions":"%i %i" % (Xdmf_NodesGlobal,3)})#force 3d vector since points 3d
        #mwf brute force
        tmp = numpy.zeros((Xdmf_NodesGlobal,3),'d')
        tmp[:,:Xdmf_NumberOfComponents]=numpy.reshape(u.flat,(Xdmf_NodesGlobal,Xdmf_NumberOfComponents))

        if ar.hdfFile != None:
            if ar.has_h5py:
                values.text = ar.hdfFilename+":/"+name+"_p"+`ar.comm.rank()`+"_t"+str(tCount)
                ar.create_dataset_async(name+"_p"+`ar.comm.rank()`+"_t"+str(tCount), data = tmp)
            else:
                values.text = ar.hdfFilename+":/"+name+str(tCount)
                ar.hdfFile.createArray("/",name+str(tCount),tmp)
        else:
            numpy.savetxt(ar.textDataDir+"/"+name+str(tCount)+".txt",tmp)
            SubElement(values,"xi:include",{"parse":"text","href":"./"+ar.textDataDir+"/"+name+str(tCount)+".txt"})

    def writeMeshXdmf_LowestOrderMixed(self,ar,mesh,spaceDim,t=0.0,init=False,meshChanged=False,arGrid=None,tCount=0,
                                       spaceSuffix = "_RT0"):
        #write out basic geometry if not already done?
        mesh.writeMeshXdmf(ar,"Spatial_Domain",t,init,meshChanged,tCount=tCount)
        #now try to write out a mesh that matches RT0 velocity as dgp1 lagrange
        gridName = self.setGridCollectionAndGridElements(init,ar,arGrid,t,spaceSuffix)

        if self.arGrid == None or self.arTime.get('Value') != str(t):
            if spaceDim == 1:
                Xdmf_ElementTopology = "Polyline"
            elif spaceDim == 2:
                Xdmf_ElementTopology = "Triangle"
            elif spaceDim == 3:
                Xdmf_ElementTopology = "Tetrahedron"
            Xdmf_NodesPerElement = spaceDim+1
            if ar.global_sync:
                Xdmf_NumberOfElements= mesh.globalMesh.nElements_global
                self.arGrid = SubElement(self.arGridCollection,"Grid",{"Name":gridName,"GridType":"Uniform"})
                self.arTime = SubElement(self.arGrid,"Time",{"Value":str(t),"Name":str(tCount)})
                topology    = SubElement(self.arGrid,"Topology",
                                         {"Type":Xdmf_ElementTopology,
                                          "NumberOfElements":str(Xdmf_NumberOfElements)})
                elements    = SubElement(topology,"DataItem",
                                         {"Format":ar.dataItemFormat,
                                          "DataType":"Int",
                                          "Dimensions":"%i %i" % (Xdmf_NumberOfElements,Xdmf_NodesPerElement)})
                geometry    = SubElement(self.arGrid,"Geometry",{"Type":"XYZ"})
                nodes       = SubElement(geometry,"DataItem",
                                         {"Format":ar.dataItemFormat,
                                          "DataType":"Float",
                                          "Dimensions":"%i %i" % (Xdmf_NumberOfElements*Xdmf_NodesPerElement,3)})
                if ar.hdfFile != None:
                    if ar.has_h5py:
                        elements.text = ar.hdfFilename+":/elements"+spaceSuffix+`tCount`
                        nodes.text    = ar.hdfFilename+":/nodes"+spaceSuffix+`tCount`
                        if init or meshChanged:
                            #simple dg l2g mapping
                            dg_l2g = numpy.arange(Xdmf_NumberOfElements*Xdmf_NodesPerElement,dtype='i').reshape((mesh.nElements_global,
                                                                                                                 Xdmf_NodesPerElement))
                            ar.create_dataset_sync('elements'+spaceSuffix+`tCount`,
                                                   offsets = mesh.globalMesh.elementOffsets_subdomain_owned,
                                                   data = dg_l2g)

                        dgnodes = numpy.reshape(mesh.nodeArray[mesh.elementNodesArray[:mesh.nElements_owned]],(mesh.nElements_owned*Xdmf_NodesPerElement,3))
                        ar.create_dataset_sync('nodes'+spaceSuffix+`tCount`,
                                               offsets = mesh.globalMesh.elementOffsets_subdomain_owned*Xdmf_NodesPerElement,
                                               data = dgnodes)
                    else:
                        assert False, "global_sync not implemented for pytables"
                else:
                    assert False, "global_sync not implemented for text heavy data"
            else:
                                Xdmf_NumberOfElements= mesh.nElements_global
                self.arGrid = SubElement(self.arGridCollection,"Grid",{"Name":gridName,"GridType":"Uniform"})
                self.arTime = SubElement(self.arGrid,"Time",{"Value":str(t),"Name":str(tCount)})
                topology    = SubElement(self.arGrid,"Topology",
                                         {"Type":Xdmf_ElementTopology,
                                          "NumberOfElements":str(Xdmf_NumberOfElements)})
                elements    = SubElement(topology,"DataItem",
                                         {"Format":ar.dataItemFormat,
                                          "DataType":"Int",
                                          "Dimensions":"%i %i" % (Xdmf_NumberOfElements,Xdmf_NodesPerElement)})
                geometry    = SubElement(self.arGrid,"Geometry",{"Type":"XYZ"})
                nodes       = SubElement(geometry,"DataItem",
                                         {"Format":ar.dataItemFormat,
                                          "DataType":"Float",
                                          "Dimensions":"%i %i" % (Xdmf_NumberOfElements*Xdmf_NodesPerElement,3)})
                if ar.hdfFile != None:
                    if ar.has_h5py:
                        elements.text = ar.hdfFilename+":/elements"+`ar.comm.rank()`+spaceSuffix+`tCount`
                        nodes.text    = ar.hdfFilename+":/nodes"+`ar.comm.rank()`+spaceSuffix+`tCount`
                        if init or meshChanged:
                            #simple dg l2g mapping
                            dg_l2g = numpy.arange(Xdmf_NumberOfElements*Xdmf_NodesPerElement,dtype='i').reshape((Xdmf_NumberOfElements,Xdmf_NodesPerElement))
                            ar.create_dataset_async('elements'+`ar.comm.rank()`+spaceSuffix+`tCount`, data = dg_l2g)

                        dgnodes = numpy.reshape(mesh.nodeArray[mesh.elementNodesArray],(Xdmf_NumberOfElements*Xdmf_NodesPerElement,3))
                        ar.create_dataset_async('nodes'+`ar.comm.rank()`+spaceSuffix+`tCount`, data = dgnodes)
                    else:
                        elements.text = ar.hdfFilename+":/elements"+spaceSuffix+`tCount`
                        nodes.text    = ar.hdfFilename+":/nodes"+spaceSuffix+`tCount`
                        if init or meshChanged:
                            #simple dg l2g mapping
                            dg_l2g = numpy.arange(Xdmf_NumberOfElements*Xdmf_NodesPerElement,dtype='i').reshape((Xdmf_NumberOfElements,Xdmf_NodesPerElement))
                            ar.hdfFile.createArray("/",'elements'+spaceSuffix+`tCount`,dg_l2g)

                        dgnodes = numpy.reshape(mesh.nodeArray[mesh.elementNodesArray],(Xdmf_NumberOfElements*Xdmf_NodesPerElement,3))
                        ar.hdfFile.createArray("/",'nodes'+spaceSuffix+`tCount`,dgnodes)
                else:
                    SubElement(elements,"xi:include",{"parse":"text","href":"./"+ar.textDataDir+"/elements"+spaceSuffix+`tCount`+".txt"})
                    SubElement(nodes,"xi:include",{"parse":"text","href":"./"+ar.textDataDir+"/nodes"+spaceSuffix+`tCount`+".txt"})
                    if init or meshChanged:
                        dg_l2g = numpy.arange(Xdmf_NumberOfElements*Xdmf_NodesPerElement,dtype='i').reshape((Xdmf_NumberOfElements,Xdmf_NodesPerElement))
                        numpy.savetxt(ar.textDataDir+"/elements"+spaceSuffix+`tCount`+".txt",dg_l2g,fmt='%d')

                        dgnodes = numpy.reshape(mesh.nodeArray[mesh.elementNodesArray],(Xdmf_NumberOfElements*Xdmf_NodesPerElement,3))
                        numpy.savetxt(ar.textDataDir+"/nodes"+spaceSuffix+`tCount`+".txt",dgnodes)

                    #
                #hdfile
            #need to write a grid
        return self.arGrid
    #def
    def writeVectorFunctionXdmf_LowestOrderMixed(self,ar,u,tCount=0,init=True,spaceSuffix="_RT0",name="velocity"):
        if ar.global_sync:
            Xdmf_NodesGlobal = self.mesh.globalMesh.nElements_global*u.shape[1]
            Xdmf_NumberOfComponents = u.shape[2]
            Xdmf_StorageDim = 3

            #if writing as dgp1
            attribute = SubElement(self.arGrid,"Attribute",{"Name":name,
                                                            "AttributeType":"Vector",
                                                            "Center":"Node"})
            values    = SubElement(attribute,"DataItem",
                                   {"Format":ar.dataItemFormat,
                                    "DataType":"Float",
                                    "Precision":"8",
                                    "Dimensions":"%i %i" % (Xdmf_NodesGlobal,Xdmf_StorageDim)})#force 3d vector since points 3d
            tmp = numpy.zeros((u.shape[0]*u.shape[1],Xdmf_StorageDim),'d')
            tmp[:,:Xdmf_NumberOfComponents]=numpy.reshape(u.flat,(u.shape[0]*u.shape[1],Xdmf_NumberOfComponents))

            if ar.hdfFile != None:
                if ar.has_h5py:
                    values.text = ar.hdfFilename+":/"+name+"_p"+"_t"+str(tCount)
                    ar.create_dataset_async(name+"_p"+"_t"+str(tCount), data = tmp)
                else:
                    assert False, "global_sync not implemented for pytables"
            else:
                assert False, "global_sync not implemented for text heavy data"
        else:
            Xdmf_NodesGlobal = u.shape[0]*u.shape[1]
            Xdmf_NumberOfComponents = u.shape[2]
            Xdmf_StorageDim = 3

            #if writing as dgp1
            attribute = SubElement(self.arGrid,"Attribute",{"Name":name,
                                                            "AttributeType":"Vector",
                                                            "Center":"Node"})
            values    = SubElement(attribute,"DataItem",
                                   {"Format":ar.dataItemFormat,
                                    "DataType":"Float",
                                    "Precision":"8",
                                    "Dimensions":"%i %i" % (Xdmf_NodesGlobal,Xdmf_StorageDim)})#force 3d vector since points 3d
            tmp = numpy.zeros((Xdmf_NodesGlobal,Xdmf_StorageDim),'d')
            tmp[:,:Xdmf_NumberOfComponents]=numpy.reshape(u.flat,(Xdmf_NodesGlobal,Xdmf_NumberOfComponents))

            if ar.hdfFile != None:
                if ar.has_h5py:
                    values.text = ar.hdfFilename+":/"+name+"_p"+`ar.comm.rank()`+"_t"+str(tCount)
                    ar.create_dataset_async(name+"_p"+`ar.comm.rank()`+"_t"+str(tCount), data = tmp)
                else:
                    values.text = ar.hdfFilename+":/"+name+str(tCount)
                    ar.hdfFile.createArray("/",name+str(tCount),tmp)
            else:
                numpy.savetxt(ar.textDataDir+"/"+name+str(tCount)+".txt",tmp)
                SubElement(values,"xi:include",{"parse":"text","href":"./"+ar.textDataDir+"/"+name+str(tCount)+".txt"})<|MERGE_RESOLUTION|>--- conflicted
+++ resolved
@@ -309,7 +309,6 @@
                 TimeAttrib = GridLocal[0].attrib['Value']
                 Grids = comm_world.gather(GridLocal)
                 max_grid_string_len = 0
-<<<<<<< HEAD
                 if self.comm.isMaster():
                     TemporalGridCollectionGlobal = DomainGlobal[i]
                     SpatialCollection=SubElement(TemporalGridCollectionGlobal,"Grid",{"GridType":"Collection",
@@ -342,40 +341,6 @@
                 max_grid_string_len = 0
                 if self.comm.isMaster():
                     TemporalGridCollectionGlobal = DomainGlobal[i]
-=======
-                if self.comm.isMaster():
-                    TemporalGridCollectionGlobal = DomainGlobal[i]
-                    SpatialCollection=SubElement(TemporalGridCollectionGlobal,"Grid",{"GridType":"Collection",
-                                                                                      "CollectionType":"Spatial"})
-                    SpatialCollection.append(GridLocal[0])#append Time in Spatial Collection
-                    for Grid in Grids:
-                        del Grid[0]#Time
-                        SpatialCollection.append(Grid) #append Grid without Time
-                        element_string = tostring(Grid)
-                        max_grid_string_len = max(len(element_string),
-                                                  max_grid_string_len)
-                max_grid_string_len_array = numpy.array(max_grid_string_len,'i')
-                comm_world.Bcast([max_grid_string_len_array,MPI.INT], root=0)
-                max_grid_string_len = int(max_grid_string_len_array)
-                if self.has_h5py: #only writing xml metadata to hdf5 using h5py right now
-                    dataset_name = TemporalGridCollection.attrib['Name']+"_"+ \
-                                   `self.n_datasets`
-                    dataset_name = dataset_name.replace(" ","_")
-                    xml_data  = self.hdfFile.create_dataset(name  = dataset_name,
-                                                            shape = (self.comm.size(),),
-                                                            dtype = '|S'+`max_grid_string_len`)
-                    xml_data.attrs['Time'] = TimeAttrib
-                    if self.comm.isMaster():
-                        for j, Grid in enumerate(Grids):
-                            xml_data[j] = tostring(Grid)
-        else:
-            comm_world = self.comm.comm.tompi4py()
-            for i, TemporalGridCollection in enumerate(Domain):
-                GridLocal = TemporalGridCollection[-1]
-                max_grid_string_len = 0
-                if self.comm.isMaster():
-                    TemporalGridCollectionGlobal = DomainGlobal[i]
->>>>>>> 48aa8e7c
                     TemporalGridCollectionGlobal.append(GridLocal) #append Grid without Time
                     element_string = tostring(GridLocal)
                     max_grid_string_len = len(element_string)
