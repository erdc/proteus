"""
Classes for archiving numerical solution data
"""
import Profiling
import Comm
import numpy
import os
from xml.etree.ElementTree import *

log = Profiling.logEvent
memory = Profiling.memory

def indentXML(elem, level=0):
    i = "\n" + level*"  "
    if len(elem):
        if not elem.text or not elem.text.strip():
            elem.text = i + "  "
        for e in elem:
            indentXML(e, level+1)
            if not e.tail or not e.tail.strip():
                e.tail = i + "  "
        if not e.tail or not e.tail.strip():
            e.tail = i
    else:
        if level and (not elem.tail or not elem.tail.strip()):
            elem.tail = i

class ArchiveFlags:
    EVERY_MODEL_STEP     = 0
    EVERY_USER_STEP      = 1
    EVERY_SEQUENCE_STEP  = 2
    UNDEFINED            =-1
#
class AR_base:
    def __init__(self,dataDir,filename,
                 useTextArchive=False,
                 gatherAtClose=True,
                 useGlobalXMF=True,
                 hotStart=False,
                 readOnly=False,
                 global_sync=True):
        import os.path
        import copy
        self.useGlobalXMF=useGlobalXMF
        comm=Comm.get()
        self.comm=comm
        self.dataDir=dataDir
        self.filename=filename
        self.hdfFileGlb=None # The global XDMF file for hotStarts
        self.comm=comm
        self.rank = comm.rank()
        self.size = comm.size()
        self.readOnly = readOnly
        self.n_datasets = 0
        import datetime
        #filename += datetime.datetime.now().isoformat()
        self.global_sync = global_sync
        try:
            import h5py
            self.has_h5py=True
            self.global_sync=True
            comm_world = self.comm.comm.tompi4py()
        except:
            self.has_h5py=False
            self.global_sync=False
        try:
            import tables
            self.hasTables=True
        except:
            self.hasTables=False
        self.xmlHeader = "<?xml version=\"1.0\" ?>\n<!DOCTYPE Xdmf SYSTEM \"Xdmf.dtd\" []>\n"
        if hotStart:
            if useGlobalXMF:
                xmlFile_old=open(os.path.join(self.dataDir,
                                              filename+".xmf"),
                                 "r")
            else:
                xmlFile_old=open(os.path.join(self.dataDir,
                                              filename+str(self.rank)+".xmf"),
                                 "r")
            self.tree=ElementTree(file=xmlFile_old)
            if self.comm.isMaster():
                self.xmlFileGlobal = open(os.path.join(self.dataDir,
                                                       filename+".xmf"),
                                          "a")
                self.treeGlobal=copy.deepcopy(self.tree)
            if not useGlobalXMF:
                self.xmlFile=open(os.path.join(self.dataDir,
                                               filename+str(self.rank)+".xmf"),
                                  "a")
            if self.has_h5py and not useTextArchive:
                self.hdfFilename=filename+".h5"
                self.hdfFile=h5py.File(self.hdfFilename,
                                       "a",
                                       driver="mpio",
                                       comm = comm_world)
                self.dataItemFormat="HDF"
            elif self.hasTables and not useTextArchive:
                self.hdfFilename=filename+str(self.rank)+".h5"
                self.hdfFile=tables.openFile(os.path.join(self.dataDir,
                                                          self.hdfFilename),
                                             mode = "a",
                                             title = filename+" Data")
                self.dataItemFormat="HDF"
            else:
                self.textDataDir=filename+"_Data"
                if not os.path.exists(self.textDataDir):
                    try:
                        os.mkdir(self.textDataDir)
                    except:
                        self.textDataDir=""
                self.hdfFile=None
                self.dataItemFormat="XML"
        elif readOnly:
            if useGlobalXMF:
                self.xmlFile=open(os.path.join(self.dataDir,
                                               filename+".xmf"),
                                  "r")
            else:
                self.xmlFile=open(os.path.join(self.dataDir,
                                               filename+str(self.rank)+".xmf"),
                                  "r")
            self.tree=ElementTree(file=self.xmlFile)
            if self.has_h5py and not useTextArchive:
                self.hdfFilename=filename+".h5"
                self.hdfFile=h5py.File(os.path.join(self.dataDir,
                                                    self.hdfFilename),
                                       "r",
                                       driver = 'mpio',
                                       comm = comm_world)
                try:
                    # The "global" extension is hardcoded in collect.py
                    self.hdfFileGlb=h5py.File(
                        os.path.join(self.dataDir,
                                     filename+"global.h5"),
                        "r",
                        driver = 'mpio',
                        comm = comm_world)
                except:
                    pass
                self.dataItemFormat="HDF"
            elif self.hasTables and not useTextArchive:
                self.hdfFilename=filename+str(self.rank)+".h5"
                self.hdfFile=tables.openFile(os.path.join(self.dataDir,
                                                          self.hdfFilename),
                                             mode = "r",
                                             title = filename+" Data")
                try:
                    # The "global" extension is hardcoded in collect.py
                    self.hdfFileGlb=tables.openFile(os.path.join(self.dataDir,
                                                                 filename+"global.h5"),
                                                    mode = "r",
                                                    title = filename+" Data")
                except:
                    pass
                self.dataItemFormat="HDF"
            else:
                self.textDataDir=filename+"_Data"
                assert(os.path.exists(self.textDataDir))
                self.hdfFile=None
                self.dataItemFormat="XML"
        else:
            if not self.useGlobalXMF:
                self.xmlFile=open(os.path.join(self.dataDir,
                                               filename+str(self.rank)+".xmf"),
                                  "w")
            self.tree=ElementTree(
                Element("Xdmf",
                        {"Version":"2.0",
                         "xmlns:xi":"http://www.w3.org/2001/XInclude"})
            )
            if self.comm.isMaster():
                self.xmlFileGlobal=open(
                    os.path.join(self.dataDir,
                                 filename+".xmf"),
                    "w")
                self.treeGlobal=ElementTree(
                    Element("Xdmf",
                            {"Version":"2.0",
                             "xmlns:xi":"http://www.w3.org/2001/XInclude"})
                )
            if self.has_h5py and not useTextArchive:
                self.hdfFilename=filename+".h5"
                self.hdfFile=h5py.File(os.path.join(self.dataDir,
                                                    self.hdfFilename),
                                       "w",
                                       driver = 'mpio',
                                       comm = comm_world)
                self.dataItemFormat="HDF"
                self.comm.barrier()
            elif self.hasTables and not useTextArchive:
                self.hdfFilename=filename+str(self.rank)+".h5"
                self.hdfFile=tables.openFile(os.path.join(self.dataDir,
                                                          self.hdfFilename),
                                             mode = "w",
                                             title = filename+" Data")
                self.dataItemFormat="HDF"
            else:
                self.textDataDir=filename+"_Data"
                if not os.path.exists(self.textDataDir):
                    try:
                        os.mkdir(self.textDataDir)
                    except:
                        self.textDataDir=""
                self.hdfFile=None
                self.dataItemFormat="XML"
        #
        self.gatherAtClose = gatherAtClose
    def gatherAndWriteTimes(self):
        """
        Pull all the time steps into the global tree and write
        """
        XDMF = self.treeGlobal.getroot()
        Domain = XDMF[0]
        for TemporalGridCollection in Domain:
            for i in range(self.n_datasets):
                if self.has_h5py and not self.global_sync:#only writing xml metadata to hdf5 using h5py right now
                    dataset_name = TemporalGridCollection.attrib['Name']+"_"+`i`
                    dataset_name = dataset_name.replace(" ","_")
                    grid_array = self.hdfFile["/"+dataset_name]
                    if self.global_sync:
                        TemporalGridCollection.append(fromstring(grid_array[0]))
                    else:
                        SpatialCollection=SubElement(TemporalGridCollection,"Grid",{"GridType":"Collection",
                                                                                    "CollectionType":"Spatial"})
                        time = SubElement(SpatialCollection,"Time",{"Value":grid_array.attrs['Time'],"Name":str(i)})
                        for j in range(self.comm.size()):
                            Grid = fromstring(grid_array[j])
                            SpatialCollection.append(Grid)
        self.clear_xml()
        self.xmlFileGlobal.write(self.xmlHeader)
        indentXML(self.treeGlobal.getroot())
        self.treeGlobal.write(self.xmlFileGlobal)
    def clear_xml(self):
        if not self.useGlobalXMF:
            self.xmlFile.seek(0)
            self.xmlFile.truncate()
        if self.comm.isMaster():
            self.xmlFileGlobal.seek(0)
            self.xmlFileGlobal.truncate()
    def close(self):
        log("Closing Archive")
        if not self.useGlobalXMF:
            self.xmlFile.close()
        if self.comm.isMaster() and self.useGlobalXMF:
            self.gatherAndWriteTimes()
            self.xmlFileGlobal.close()
        if self.hdfFile != None:
            self.hdfFile.close()
        log("Done Closing Archive")
        try:
            if not self.useGlobalXMF:
                if self.gatherAtClose:
                    self.allGather()
        except:
            pass
    def allGather(self):
        log("Gathering Archive")
        self.comm.barrier()
        if self.rank==0:
            #replace the bottom level grid with a spatial collection
            XDMF_all=self.tree.getroot()
            Domain_all=XDMF_all[-1]
            for TemporalGridCollection in Domain_all:
                Grids = TemporalGridCollection[:]
                del TemporalGridCollection[:]
                for Grid in Grids:
                    SpatialCollection=SubElement(TemporalGridCollection,"Grid",{"GridType":"Collection",
                                                                                "CollectionType":"Spatial"})
                    SpatialCollection.append(Grid[0])#append Time in Spatial Collection
                    del Grid[0]#delete Time in grid
                    SpatialCollection.append(Grid) #append Grid without Time
            for i in range(1,self.size):
                xmlFile=open(os.path.join(self.dataDir,self.filename+str(i)+".xmf"),"r")
                tree = ElementTree(file=xmlFile)
                XDMF=tree.getroot()
                Domain=XDMF[-1]
                for TemporalGridCollection,TemporalGridCollection_all in zip(Domain,Domain_all):
                    SpatialGridCollections = TemporalGridCollection_all.findall('Grid')
                    for Grid,Grid_all in zip(TemporalGridCollection,SpatialGridCollections):
                        del Grid[0]#Time
                        Grid_all.append(Grid)
                xmlFile.close()
            f = open(os.path.join(self.dataDir,self.filename+".xmf"),"w")
            indentXML(self.tree.getroot())
            self.tree.write(f)
            f.close()
        log("Done Gathering Archive")
    def allGatherIncremental(self):
        import copy
        from mpi4py import MPI
        log("Gathering Archive Time step")
        self.comm.barrier()
        XDMF =self.tree.getroot()
        Domain =XDMF[-1]
        #initialize Domain and grid collections on master if necessary
        if self.comm.isMaster():
            XDMFGlobal =self.treeGlobal.getroot()
            if len(XDMFGlobal) == 0:
                XDMFGlobal.append(copy.deepcopy(Domain))
                DomainGlobal = XDMFGlobal[-1]
                #delete any actual grids in the temporal  collections
                if not self.global_sync:
                    for TemporalGridCollectionGlobal in DomainGlobal:
                        del TemporalGridCollectionGlobal[:]
            else:
                DomainGlobal = XDMFGlobal[-1]
        #gather the latest grids in each collection onto master
        if  not self.global_sync:
            comm_world = self.comm.comm.tompi4py()
            for i, TemporalGridCollection in enumerate(Domain):
                GridLocal = TemporalGridCollection[-1]
                TimeAttrib = GridLocal[0].attrib['Value']
                Grids = comm_world.gather(GridLocal)
                max_grid_string_len = 0
<<<<<<< HEAD
                if self.comm.isMaster():
                    TemporalGridCollectionGlobal = DomainGlobal[i]
                    SpatialCollection=SubElement(TemporalGridCollectionGlobal,"Grid",{"GridType":"Collection",
                                                                                      "CollectionType":"Spatial"})
                    SpatialCollection.append(GridLocal[0])#append Time in Spatial Collection
                    for Grid in Grids:
                        del Grid[0]#Time
                        SpatialCollection.append(Grid) #append Grid without Time
                        element_string = tostring(Grid)
                        max_grid_string_len = max(len(element_string),
                                                  max_grid_string_len)
=======
                if self.comm.isMaster():
                    TemporalGridCollectionGlobal = DomainGlobal[i]
                    SpatialCollection=SubElement(TemporalGridCollectionGlobal,"Grid",{"GridType":"Collection",
                                                                                      "CollectionType":"Spatial"})
                    SpatialCollection.append(GridLocal[0])#append Time in Spatial Collection
                    for Grid in Grids:
                        del Grid[0]#Time
                        SpatialCollection.append(Grid) #append Grid without Time
                        element_string = tostring(Grid)
                        max_grid_string_len = max(len(element_string),
                                                  max_grid_string_len)
                max_grid_string_len_array = numpy.array(max_grid_string_len,'i')
                comm_world.Bcast([max_grid_string_len_array,MPI.INT], root=0)
                max_grid_string_len = int(max_grid_string_len_array)
                if self.has_h5py: #only writing xml metadata to hdf5 using h5py right now
                    dataset_name = TemporalGridCollection.attrib['Name']+"_"+ \
                                   `self.n_datasets`
                    dataset_name = dataset_name.replace(" ","_")
                    xml_data  = self.hdfFile.create_dataset(name  = dataset_name,
                                                            shape = (self.comm.size(),),
                                                            dtype = '|S'+`max_grid_string_len`)
                    xml_data.attrs['Time'] = TimeAttrib
                    if self.comm.isMaster():
                        for j, Grid in enumerate(Grids):
                            xml_data[j] = tostring(Grid)
        else:
            comm_world = self.comm.comm.tompi4py()
            for i, TemporalGridCollection in enumerate(Domain):
                GridLocal = TemporalGridCollection[-1]
                max_grid_string_len = 0
                if self.comm.isMaster():
                    TemporalGridCollectionGlobal = DomainGlobal[i]
                    TemporalGridCollectionGlobal.append(GridLocal) #append Grid without Time
                    element_string = tostring(GridLocal)
                    max_grid_string_len = len(element_string)
>>>>>>> a0a09586
                max_grid_string_len_array = numpy.array(max_grid_string_len,'i')
                comm_world.Bcast([max_grid_string_len_array,MPI.INT], root=0)
                max_grid_string_len = int(max_grid_string_len_array)
                if self.has_h5py: #only writing xml metadata to hdf5 using h5py right now
                    dataset_name = TemporalGridCollection.attrib['Name']+"_"+ \
                                   `self.n_datasets`
                    dataset_name = dataset_name.replace(" ","_")
                    xml_data  = self.hdfFile.create_dataset(name  = dataset_name,
<<<<<<< HEAD
                                                            shape = (self.comm.size(),),
                                                            dtype = '|S'+`max_grid_string_len`)
                    xml_data.attrs['Time'] = TimeAttrib
                    if self.comm.isMaster():
                        for j, Grid in enumerate(Grids):
                            xml_data[j] = tostring(Grid)
        else:
            pass
=======
                                                            shape = (1,),
                                                            dtype = '|S'+`max_grid_string_len`)
                    if self.comm.isMaster():
                        xml_data[0] = tostring(GridLocal)
>>>>>>> a0a09586
        self.n_datasets += 1
        log("Done Gathering Archive Time Step")
    def sync(self):
        log("Syncing Archive",level=3)
        memory()
        self.allGatherIncremental()
        self.clear_xml()
        if not self.useGlobalXMF:
            self.xmlFile.write(self.xmlHeader)
            indentXML(self.tree.getroot())
            self.tree.write(self.xmlFile)
            self.xmlFile.flush()
        #delete grids for step from tree
        XDMF =self.tree.getroot()
        Domain = XDMF[-1]
        for TemporalGridCollection in Domain:
            if self.has_h5py and not self.global_sync: #only writing xml metadata to hdf5 using h5py right now
                del TemporalGridCollection[:]
        if self.comm.isMaster():
            self.xmlFileGlobal.write(self.xmlHeader)
            indentXML(self.treeGlobal.getroot())
            self.treeGlobal.write(self.xmlFileGlobal)
            self.xmlFileGlobal.flush()
            #delete grids for step from tree
            XDMF = self.treeGlobal.getroot()
            Domain = XDMF[-1]
            for TemporalGridCollection in Domain:
                if self.has_h5py and not self.global_sync: #only writing xml metadata to hdf5 using h5py right now
                    del TemporalGridCollection[:]
        if self.hdfFile != None:
            if self.has_h5py:
                self.comm.barrier()
                self.hdfFile.flush()
                self.comm.barrier()
            else:
                self.hdfFile.flush()
        log("Done Syncing Archive",level=3)
        log(memory("Syncing Archive"),level=4)
    def create_dataset_async(self,name,data):
        comm_world = self.comm.comm.tompi4py()
        metadata = comm_world.allgather((name,data.shape,data.dtype))
        for i,m in enumerate(metadata):
            dataset = self.hdfFile.create_dataset(name  = m[0],
                                                  shape = m[1],
                                                  dtype = m[2])
            if i == self.comm.rank():
                dataset[:] = data
    def create_dataset_sync(self,name,offsets,data):
        dataset = self.hdfFile.create_dataset(name  = name,
                                              shape = tuple([offsets[-1]]+list(data.shape[1:])),
                                              dtype = data.dtype)
        dataset[offsets[self.comm.rank()]:offsets[self.comm.rank()+1]] = data

XdmfArchive=AR_base

########################################################################
#for writing out various quantities in Xdmf format
#import xml.etree.ElementTree as ElementTree
#from xml.etree.ElementTree import SubElement
import numpy
class XdmfWriter:
    """
    collect functionality for writing data to Xdmf format

    Writer is supposed to keep track of grid collection (temporal collection)

    as well as current grid under grid collection where data belong,
    since data are associated with a grid of specific type
    (e.g., P1 Lagrange, P2 Lagrange, elementQuadrature dictionary, ...)
    """
    def __init__(self,shareSingleGrid=True,arGridCollection=None,arGrid=None,arTime=None):
        self.arGridCollection = arGridCollection #collection of "grids" (at least one per time level)
        self.arGrid           = arGrid #grid in collection that data should be associated with
        self.arTime           = arTime #time level for data
        self.shareSingleGrid  = shareSingleGrid

    def setGridCollectionAndGridElements(self,init,ar,arGrid,t,spaceSuffix):
        """
        attempt at boiler plate code to grab current arGridCollection and grid for
        a given type and time level t
        returns gridName to use in writing mesh
        """
        if init:
            #ar should have domain now and mesh should have gridCollection
            #but want own grid collection to start
            self.arGridCollection = SubElement(ar.domain,"Grid",{"Name":"Mesh"+spaceSuffix,
                                                                 "GridType":"Collection",
                                                                 "CollectionType":"Temporal"})
        elif self.arGridCollection == None:#try to get existing grid collection
            for child in ar.domain:
                if child.tag == "Grid" and child.attrib["Name"] == "Mesh"+spaceSuffix:
                    self.arGridCollection = child
        assert self.arGridCollection != None

        #see if dgp1 grid exists with current time?

        if self.shareSingleGrid:
            gridName = "Grid"+spaceSuffix
            if arGrid != None:
                self.arGrid = arGrid
                gt = arGrid.find("Time")
                self.arTime = gt
            #brute force search through child grids of arGridCollection
            #grids = self.arGridCollection.findall("Grid")
            #for g in grids:
            #    for gt in g:
            #        if gt.tag == "Time" and gt.attrib["Value"] == str(t):
            #            self.arTime = gt
            #            self.arGrid = g
            #            break
            #end brute force search

        else:
            gridName = "Grid"+spaceSuffix+name
        return gridName

    def writeMeshXdmf_elementQuadrature(self,ar,mesh,spaceDim,x,t=0.0,
                                       init=False,meshChanged=False,arGrid=None,tCount=0):
        return self.writeMeshXdmf_quadraturePoints(ar,mesh,spaceDim,x,t=t,quadratureType="q",
                                                   init=init,meshChanged=meshChanged,arGrid=arGrid,tCount=tCount)
    def writeMeshXdmf_elementBoundaryQuadrature(self,ar,mesh,spaceDim,x,t=0.0,
                                                init=False,meshChanged=False,arGrid=None,tCount=0):
        return self.writeMeshXdmf_quadraturePoints(ar,mesh,spaceDim,x,t=t,quadratureType="ebq_global",
                                                   init=init,meshChanged=meshChanged,arGrid=arGrid,tCount=tCount)
    def writeMeshXdmf_exteriorElementBoundaryQuadrature(self,ar,mesh,spaceDim,x,t=0.0,
                                                        init=False,meshChanged=False,arGrid=None,tCount=0):
        return self.writeMeshXdmf_quadraturePoints(ar,mesh,spaceDim,x,t=t,quadratureType="ebqe",
                                                   init=init,meshChanged=meshChanged,arGrid=arGrid,tCount=tCount)

    def writeScalarXdmf_elementQuadrature(self,ar,u,name,tCount=0,init=True):
        qualifiedName = name.replace(' ','_')+"_elementQuadrature"
        return self.writeScalarXdmf_quadrature(ar,u,qualifiedName,tCount=tCount,init=init)
    def writeVectorXdmf_elementQuadrature(self,ar,u,name,tCount=0,init=True):
        qualifiedName = name.replace(' ','_')+"_elementQuadrature"
        return self.writeVectorXdmf_quadrature(ar,u,qualifiedName,tCount=tCount,init=init)
    def writeTensorXdmf_elementQuadrature(self,ar,u,name,tCount=0,init=True):
        qualifiedName = name.replace(' ','_')+"_elementQuadrature"
        return self.writeTensorXdmf_quadrature(ar,u,qualifiedName,tCount=tCount,init=init)
    #
    def writeScalarXdmf_elementBoundaryQuadrature(self,ar,u,name,tCount=0,init=True):
        qualifiedName = name.replace(' ','_')+"_elementBoundaryQuadrature"
        return self.writeScalarXdmf_quadrature(ar,u,qualifiedName,tCount=tCount,init=init)
    def writeVectorXdmf_elementBoundaryQuadrature(self,ar,u,name,tCount=0,init=True):
        qualifiedName = name.replace(' ','_')+"_elementBoundaryQuadrature"
        return self.writeVectorXdmf_quadrature(ar,u,qualifiedName,tCount=tCount,init=init)
    def writeTensorXdmf_elementBoundaryQuadrature(self,ar,u,name,tCount=0,init=True):
        qualifiedName = name.replace(' ','_')+"_elementBoundaryQuadrature"
        return self.writeTensorXdmf_quadrature(ar,u,qualifiedName,tCount=tCount,init=init)
    #
    def writeScalarXdmf_exteriorElementBoundaryQuadrature(self,ar,u,name,tCount=0,init=True):
        qualifiedName = name.replace(' ','_')+"_exteriorElementBoundaryQuadrature"
        return self.writeScalarXdmf_quadrature(ar,u,qualifiedName,tCount=tCount,init=init)
    def writeVectorXdmf_exteriorElementBoundaryQuadrature(self,ar,u,name,tCount=0,init=True):
        qualifiedName = name.replace(' ','_')+"_exteriorElementBoundaryQuadrature"
        return self.writeVectorXdmf_quadrature(ar,u,qualifiedName,tCount=tCount,init=init)
    def writeTensorXdmf_exteriorElementBoundaryQuadrature(self,ar,u,name,tCount=0,init=True):
        qualifiedName = name.replace(' ','_')+"_exteriorElementBoundaryQuadrature"
        return self.writeTensorXdmf_quadrature(ar,u,qualifiedName,tCount=tCount,init=init)


    def writeMeshXdmf_quadraturePoints(self,ar,mesh,spaceDim,x,t=0.0,quadratureType="q",
                                       init=False,meshChanged=False,arGrid=None,tCount=0):
        """
        write out quadrature point mesh for quadrature points that are unique to
        either elements or elementBoundaries

        quadrature type
           q  --> element
           ebq_global --> element boundary
           ebqe       --> exterior element boundary
        """
        if quadratureType == "q":
            spaceSuffix = "_elementQuadrature"
        elif quadratureType == "ebq_global":
            spaceSuffix = "_elementBoundaryQuadrature"
        elif quadratureType == "ebqe":
            spaceSuffix = "_exteriorElementBoundaryQuadrature"
        else:
            raise RuntimeError("quadratureType = %s not recognized" % quadratureType)

        #write out basic geometry if not already done?
        mesh.writeMeshXdmf(ar,"Spatial_Domain",t,init,meshChanged,tCount=tCount)
        #now try to write out a mesh that is a collection of points per element

        gridName = self.setGridCollectionAndGridElements(init,ar,arGrid,t,spaceSuffix)

        assert len(x.shape) == 3 #make sure have right type of dictionary
        if self.arGrid == None or self.arTime.get('Value') != str(t):
            if ar.global_sync:
                self.mesh = mesh
                Xdmf_ElementTopology = "Polyvertex"
                Xdmf_NumberOfElements= mesh.globalMesh.nElements_global
                Xdmf_NodesPerElement = x.shape[1]
                Xdmf_NodesGlobal     = Xdmf_NumberOfElements*Xdmf_NodesPerElement

                self.arGrid = SubElement(self.arGridCollection,"Grid",{"Name":gridName,"GridType":"Uniform"})
                self.arTime = SubElement(self.arGrid,"Time",{"Value":str(t),"Name":str(tCount)})
                topology    = SubElement(self.arGrid,"Topology",
                                         {"Type":Xdmf_ElementTopology,
                                          "NumberOfElements":str(Xdmf_NumberOfElements),
                                          "NodesPerElement":str(Xdmf_NodesPerElement)})
                elements    = SubElement(topology,"DataItem",
                                         {"Format":ar.dataItemFormat,
                                          "DataType":"Int",
                                          "Dimensions":"%i %i" % (Xdmf_NumberOfElements,Xdmf_NodesPerElement)})
                geometry    = SubElement(self.arGrid,"Geometry",{"Type":"XYZ"})
                nodes       = SubElement(geometry,"DataItem",
                                         {"Format":ar.dataItemFormat,
                                          "DataType":"Float",
                                          "Precision":"8",
                                          "Dimensions":"%i %i" % (Xdmf_NodesGlobal,3)})
                if ar.hdfFile != None:
                    if ar.has_h5py:
                        elements.text = ar.hdfFilename+":/elements"+spaceSuffix+`tCount`
                        nodes.text    = ar.hdfFilename+":/nodes"+spaceSuffix+`tCount`
                    else:
                        assert False, "global_sync not supported  with pytables"
                    if init or meshChanged:
                        #this will fail if elements_dgp1 already exists
                        #q_l2g = numpy.zeros((Xdmf_NumberOfElements,Xdmf_NodesPerElement),'i')
                        #brute force to start
                        #for eN in range(Xdmf_NumberOfElements):
                        #    for nN in range(Xdmf_NodesPerElement):
                        #        q_l2g[eN,nN] = eN*Xdmf_NodesPerElement + nN
                        #
                        q_l2g = numpy.arange(mesh.globalMesh.elementOffsets_subdomain_owned[comm.rank]*Xdmf_NodesPerElement,
                                             mesh.globalMesh.elementOffsets_subdomain_owned[comm.rank+1]*Xdmf_NodesPerElement,
                                             dtype='i').reshape((mesh.nElements_owned,Xdmf_NodesPerElement))
                        if ar.has_h5py:
                            ar.create_dataset_sync('elements'+spaceSuffix+`tCount`,
                                                   offsets=mesh.globalMesh.elementOffsets_subdomain_owned*Xdmf_NodesPerElement,
                                                   data = q_l2g)
                            ar.create_dataset_sync('nodes'+spaceSuffix+`tCount`,
                                                   offsets=mesh.globalMesh.elementOffsets_subdomain_owned*Xdmf_NodesPerElement,
                                                   data = x[:mesh.nElements_owned].reshape((mesh.nElements_owned*Xdmf_NodesPerElement,3)))
                        else:
                            assert False, "global_sync not supported wtih pytables"
                else:
                    assert False, "global_sync not supported with text  heavy data"
            else:
                Xdmf_ElementTopology = "Polyvertex"
                Xdmf_NumberOfElements= x.shape[0]
                Xdmf_NodesPerElement = x.shape[1]
                Xdmf_NodesGlobal     = Xdmf_NumberOfElements*Xdmf_NodesPerElement

                self.arGrid = SubElement(self.arGridCollection,"Grid",{"Name":gridName,"GridType":"Uniform"})
                self.arTime = SubElement(self.arGrid,"Time",{"Value":str(t),"Name":str(tCount)})
                topology    = SubElement(self.arGrid,"Topology",
                                         {"Type":Xdmf_ElementTopology,
                                          "NumberOfElements":str(Xdmf_NumberOfElements),
                                          "NodesPerElement":str(Xdmf_NodesPerElement)})
                elements    = SubElement(topology,"DataItem",
                                         {"Format":ar.dataItemFormat,
                                          "DataType":"Int",
                                          "Dimensions":"%i %i" % (Xdmf_NumberOfElements,Xdmf_NodesPerElement)})
                geometry    = SubElement(self.arGrid,"Geometry",{"Type":"XYZ"})
                nodes       = SubElement(geometry,"DataItem",
                                         {"Format":ar.dataItemFormat,
                                          "DataType":"Float",
                                          "Precision":"8",
                                          "Dimensions":"%i %i" % (Xdmf_NodesGlobal,3)})
                if ar.hdfFile != None:
                    if ar.has_h5py:
                        elements.text = ar.hdfFilename+":/elements"+`ar.comm.rank()`+spaceSuffix+`tCount`
                        nodes.text    = ar.hdfFilename+":/nodes"+`ar.comm.rank()`+spaceSuffix+`tCount`
                    else:
                        elements.text = ar.hdfFilename+":/elements"+spaceSuffix+`tCount`
                        nodes.text    = ar.hdfFilename+":/nodes"+spaceSuffix+`tCount`
                    if init or meshChanged:
                        #this will fail if elements_dgp1 already exists
                        #q_l2g = numpy.zeros((Xdmf_NumberOfElements,Xdmf_NodesPerElement),'i')
                        #brute force to start
                        #for eN in range(Xdmf_NumberOfElements):
                        #    for nN in range(Xdmf_NodesPerElement):
                        #        q_l2g[eN,nN] = eN*Xdmf_NodesPerElement + nN
                        #
                        q_l2g = numpy.arange(Xdmf_NumberOfElements*Xdmf_NodesPerElement,dtype='i').reshape((Xdmf_NumberOfElements,Xdmf_NodesPerElement))
                        if ar.has_h5py:
                            ar.create_dataset_async('elements'+`ar.comm.rank()`+spaceSuffix+`tCount`, data = q_l2g)
                            ar.create_dataset_async('nodes'+`ar.comm.rank()`+spaceSuffix+`tCount`, data = x.flat[:])
                        else:
                            ar.hdfFile.createArray("/",'elements'+spaceSuffix+`tCount`,q_l2g)
                            ar.hdfFile.createArray("/",'nodes'+spaceSuffix+`tCount`,x.flat[:])
                else:
                    SubElement(elements,"xi:include",{"parse":"text","href":"./"+ar.textDataDir+"/elements"+spaceSuffix+`tCount`+".txt"})
                    SubElement(nodes,"xi:include",{"parse":"text","href":"./"+ar.textDataDir+"/nodes"+spaceSuffix+`tCount`+".txt"})
                    if init or meshChanged:
                        #this will fail if elements_dgp1 already exists
                        #q_l2g = numpy.zeros((Xdmf_NumberOfElements,Xdmf_NodesPerElement),'i')
                        #brute force to start
                        #for eN in range(Xdmf_NumberOfElements):
                        #    for nN in range(Xdmf_NodesPerElement):
                        #        q_l2g[eN,nN] = eN*Xdmf_NodesPerElement + nN
                        #
                        q_l2g = numpy.arange(Xdmf_NumberOfElements*Xdmf_NodesPerElement,dtype='i').reshape((Xdmf_NumberOfElements,Xdmf_NodesPerElement))
                        numpy.savetxt(ar.textDataDir+"/elements"+spaceSuffix+`tCount`+".txt",q_l2g,fmt='%d')
                        numpy.savetxt(ar.textDataDir+"/nodes"+spaceSuffix+`tCount`+".txt",x.flat[:])

                    #
                #hdfile
        #need to write a grid
        return self.arGrid
    #def
    def writeScalarXdmf_quadrature(self,ar,u,name,tCount=0,init=True):
        assert len(u.shape) == 2
        if ar.global_sync:
            Xdmf_NodesGlobal = self.mesh.globalMesh.nElements_global*u.shape[1]
            attribute = SubElement(self.arGrid,"Attribute",{"Name":name,
                                                            "AttributeType":"Scalar",
                                                            "Center":"Node"})
            values    = SubElement(attribute,"DataItem",
                                   {"Format":ar.dataItemFormat,
                                    "DataType":"Float",
                                    "Precision":"8",
                                    "Dimensions":"%i" % (Xdmf_NodesGlobal,)})
            if ar.hdfFile != None:
                if ar.has_h5py:
                    values.text = ar.hdfFilename+":/"+name+"_p"+"_t"+str(tCount)
                    ar.create_dataset_sync(name+"_p"+"_t"+str(tCount),
                                           offsets = self.mesh.globalMesh.elementOffsets_subdomain_owned,
                                           data = u[:self.mesh.nElements_owned].flat)
                else:
                    assert False, "global_sync not supported with pytables"
            else:
                assert False, "global_sync not supported  with text heavy data"
                SubElement(values,"xi:include",{"parse":"text","href":"./"+ar.textDataDir+"/"+name+str(tCount)+".txt"})
        else:
            Xdmf_NodesGlobal = u.shape[0]*u.shape[1]
            attribute = SubElement(self.arGrid,"Attribute",{"Name":name,
                                                            "AttributeType":"Scalar",
                                                            "Center":"Node"})
            values    = SubElement(attribute,"DataItem",
                                   {"Format":ar.dataItemFormat,
                                    "DataType":"Float",
                                    "Precision":"8",
                                    "Dimensions":"%i" % (Xdmf_NodesGlobal,)})
            if ar.hdfFile != None:
                if ar.has_h5py:
                    values.text = ar.hdfFilename+":/"+name+"_p"+`ar.comm.rank()`+"_t"+str(tCount)
                    ar.create_dataset_async(name+"_p"+`ar.comm.rank()`+"_t"+str(tCount), data = u.flat[:])
                else:
                    values.text = ar.hdfFilename+":/"+name+str(tCount)
                    ar.hdfFile.createArray("/",name+str(tCount),u.flat[:])
            else:
                numpy.savetxt(ar.textDataDir+"/"+name+str(tCount)+".txt",u.flat[:])
                SubElement(values,"xi:include",{"parse":"text","href":"./"+ar.textDataDir+"/"+name+str(tCount)+".txt"})

    def writeVectorXdmf_quadrature(self,ar,u,name,tCount=0,init=True):
        assert len(u.shape) == 3
        if  ar.global_sync:
            Xdmf_NodesGlobal = self.mesh.globalMesh.nElements_global*u.shape[1]
            Xdmf_NumberOfComponents = u.shape[2]
            Xdmf_StorageDim = 3
            attribute = SubElement(self.arGrid,"Attribute",{"Name":name,
                                                            "AttributeType":"Vector",
                                                            "Center":"Node"})
            values    = SubElement(attribute,"DataItem",
                                   {"Format":ar.dataItemFormat,
                                    "DataType":"Float",
                                    "Precision":"8",
                                    "Dimensions":"%i %i" % (Xdmf_NodesGlobal,Xdmf_StorageDim)})#force 3d vector since points 3d
            tmp = numpy.zeros((Xdmf_NodesGlobal,Xdmf_StorageDim),'d')
            tmp[:,:Xdmf_NumberOfComponents]=numpy.reshape(u[:self.mesh.nElementsOwned].flat,(Xdmf_NodesGlobal,Xdmf_NumberOfComponents))

            if ar.hdfFile != None:
                if ar.has_h5py:
                    values.text = ar.hdfFilename+":/"+name+"_p"+`ar.comm.rank()`+"_t"+str(tCount)
                    ar.create_dataset_sync(name+"_p"+"_t"+str(tCount),
                                           offsets = self.mesh.globalMesh.elementOffsets_subdomain_owned*u.shape[1]*Xdmf_StorageDim,
                                           data = tmp)
                else:
                    assert False, "global_sync not supported  with pytables"
            else:
                assert False, "global_sync not supported with text heavy data"
        else:
            Xdmf_NodesGlobal = u.shape[0]*u.shape[1]
            Xdmf_NumberOfComponents = u.shape[2]
            Xdmf_StorageDim = 3
            attribute = SubElement(self.arGrid,"Attribute",{"Name":name,
                                                            "AttributeType":"Vector",
                                                            "Center":"Node"})
            values    = SubElement(attribute,"DataItem",
                                   {"Format":ar.dataItemFormat,
                                    "DataType":"Float",
                                    "Precision":"8",
                                    "Dimensions":"%i %i" % (Xdmf_NodesGlobal,Xdmf_StorageDim)})#force 3d vector since points 3d
            tmp = numpy.zeros((Xdmf_NodesGlobal,Xdmf_StorageDim),'d')
            tmp[:,:Xdmf_NumberOfComponents]=numpy.reshape(u.flat,(Xdmf_NodesGlobal,Xdmf_NumberOfComponents))

            if ar.hdfFile != None:
                if ar.has_h5py:
                    values.text = ar.hdfFilename+":/"+name+"_p"+`ar.comm.rank()`+"_t"+str(tCount)
                    ar.create_dataset_async(name+"_p"+`ar.comm.rank()`+"_t"+str(tCount), data = tmp)
                else:
                    values.text = ar.hdfFilename+":/"+name+str(tCount)
                    ar.hdfFile.createArray("/",name+str(tCount),tmp)
            else:
                numpy.savetxt(ar.textDataDir+"/"+name+str(tCount)+".txt",tmp)
                SubElement(values,"xi:include",{"parse":"text","href":"./"+ar.textDataDir+"/"+name+str(tCount)+".txt"})


    def writeTensorXdmf_quadrature(self,ar,u,name,tCount=0,init=True):
        """
        TODO make faster tmp creation
        """
        assert len(u.shape) == 4
        if ar.global_sync:
            Xdmf_NodesGlobal = self.mesh.globalMesh.nElements_global*u.shape[1]
            Xdmf_NumberOfComponents = u.shape[2]*u.shape[3] #Xdmf requires 9 though
            attribute = SubElement(self.arGrid,"Attribute",{"Name":name,
                                                            "AttributeType":"Tensor",
                                                            "Center":"Node"})
            values    = SubElement(attribute,"DataItem",
                                   {"Format":ar.dataItemFormat,
                                    "DataType":"Float",
                                    "Precision":"8",
                                    "Dimensions":"%i %i" % (Xdmf_NodesGlobal,9)})#force 3d vector since points 3d
            #mwf brute force
            tmp = numpy.zeros((Xdmf_NodesGlobal,9),'d')
            for k in range(Xdmf_NodesGlobal):
                for i in range(u.shape[2]):
                    for j in range(u.shape[3]):
                        tmp.flat[k*9 + i*3 + j]=u.flat[k*Xdmf_NumberOfComponents + i*u.shape[2] + j]

            if ar.hdfFile != None:
                if ar.has_h5py:
                    values.text = ar.hdfFilename+":/"+name+"_p"+"_t"+str(tCount)
                    ar.create_dataset_sync(name+"_p"+"_t"+str(tCount),
                                           offsets = self.mesh.elementOffsets_subdomain_owned*u.shape[1]*9,
                                           data = tmp)
                else:
                    assert False, "global_sync not supported  with pytables"
            else:
                assert False, "global_sync not supported with text heavy data"
        else:
            Xdmf_NodesGlobal = u.shape[0]*u.shape[1]
            Xdmf_NumberOfComponents = u.shape[2]*u.shape[3] #Xdmf requires 9 though
            attribute = SubElement(self.arGrid,"Attribute",{"Name":name,
                                                            "AttributeType":"Tensor",
                                                            "Center":"Node"})
            values    = SubElement(attribute,"DataItem",
                                   {"Format":ar.dataItemFormat,
                                    "DataType":"Float",
                                    "Precision":"8",
                                    "Dimensions":"%i %i" % (Xdmf_NodesGlobal,9)})#force 3d vector since points 3d
            #mwf brute force
            tmp = numpy.zeros((Xdmf_NodesGlobal,9),'d')
            for k in range(Xdmf_NodesGlobal):
                for i in range(u.shape[2]):
                    for j in range(u.shape[3]):
                        tmp.flat[k*9 + i*3 + j]=u.flat[k*Xdmf_NumberOfComponents + i*u.shape[2] + j]

            if ar.hdfFile != None:
                if ar.has_h5py:
                    values.text = ar.hdfFilename+":/"+name+"_p"+`ar.comm.rank()`+"_t"+str(tCount)
                    ar.create_dataset_async(name+"_p"+`ar.comm.rank()`+"_t"+str(tCount), data = tmp)
                else:
                    values.text = ar.hdfFilename+":/"+name+str(tCount)
                    ar.hdfFile.createArray("/",name+str(tCount),tmp)
            else:
                numpy.savetxt(ar.textDataDir+"/"+name+str(tCount)+".txt",tmp)
                SubElement(values,"xi:include",{"parse":"text","href":"./"+ar.textDataDir+"/"+name+str(tCount)+".txt"})


    def writeMeshXdmf_DGP1Lagrange(self,ar,name,mesh,spaceDim,dofMap,CGDOFMap,t=0.0,
                                   init=False,meshChanged=False,arGrid=None,tCount=0):
        """
        TODO Not tested yet
        """
        #assert False, "Not tested"
        #write out basic geometry if not already done?
        mesh.writeMeshXdmf(ar,"Spatial_Domain",t,init,meshChanged,tCount=tCount)
        #now try to write out a mesh that matches DG P1 layout

        spaceSuffix = "_dgp1_Lagrange"
        gridName = self.setGridCollectionAndGridElements(init,ar,arGrid,t,spaceSuffix)

        if self.arGrid == None or self.arTime.get('Value') != str(t):
            if spaceDim == 1:
                Xdmf_ElementTopology = "Polyline"
            elif spaceDim == 2:
                Xdmf_ElementTopology = "Triangle"
            elif spaceDim == 3:
                Xdmf_ElementTopology = "Tetrahedron"
            if ar.global_sync:
                self.arGrid = SubElement(self.arGridCollection,"Grid",{"Name":gridName,"GridType":"Uniform"})
                self.arTime = SubElement(self.arGrid,"Time",{"Value":str(t),"Name":str(tCount)})
                topology    = SubElement(self.arGrid,"Topology",
                                         {"Type":Xdmf_ElementTopology,
                                          "NumberOfElements":str(mesh.globalMesh.nElements_global)})
                elements    = SubElement(topology,"DataItem",
                                         {"Format":ar.dataItemFormat,
                                          "DataType":"Int",
                                          "Dimensions":"%i %i" % (mesh.globalMesh.nElements_global,mesh.nNodes_element)})
                geometry    = SubElement(self.arGrid,"Geometry",{"Type":"XYZ"})
                nodes       = SubElement(geometry,"DataItem",
                                         {"Format":ar.dataItemFormat,
                                          "DataType":"Float",
                                          "Precision":"8",
                                          "Dimensions":"%i %i" % (dofMap.nDOF_all_processes,3)})
                if ar.hdfFile != None:
                    if ar.has_h5py:
                        elements.text = ar.hdfFilename+":/elements"+spaceSuffix+`tCount`
                        nodes.text    = ar.hdfFilename+":/nodes"+spaceSuffix+`tCount`
                    else:
                        assert False, "global_sync not implemented for pytables"
                    if init or meshChanged:
                        #this will fail if elements_dgp1 already exists
                        if ar.has_h5py:
                            ar.create_dataset_sync('elements'+spaceSuffix+`tCount`,
                                                   offsets = mesh.globalMesh.elementOffsets_subdomain_owned,
                                                   data = dofMap.l2g)
                        else:
                            assert False, "global_sync not implemented  for pytables"
                        #bad
                        dgnodes = numpy.zeros((dofMap.nDOF,3),'d')
                        for eN in range(mesh.nElements_global):
                            for nN in range(mesh.nNodes_element):
                                dgnodes[dofMap.l2g[eN,nN],:]=mesh.nodeArray[mesh.elementNodesArray[eN,nN]]
                        #make more pythonic loop
                        if ar.has_h5py:
                            ar.create_dataset_sync('nodes'+spaceSuffix+`tCount`,
                                                   offsets=dofMap.dof_offsets_subdomain_owned,
                                                   data = dgnodes)
                        else:
                            assert False, "global_sync not implemented for pytables"
                else:
                    assert False, "Global sync  not implemented for text heavy data"
            else:
                self.arGrid = SubElement(self.arGridCollection,"Grid",{"Name":gridName,"GridType":"Uniform"})
                self.arTime = SubElement(self.arGrid,"Time",{"Value":str(t),"Name":str(tCount)})
                topology    = SubElement(self.arGrid,"Topology",
                                         {"Type":Xdmf_ElementTopology,
                                          "NumberOfElements":str(mesh.nElements_global)})
                elements    = SubElement(topology,"DataItem",
                                         {"Format":ar.dataItemFormat,
                                          "DataType":"Int",
                                          "Dimensions":"%i %i" % (mesh.nElements_global,mesh.nNodes_element)})
                geometry    = SubElement(self.arGrid,"Geometry",{"Type":"XYZ"})
                nodes       = SubElement(geometry,"DataItem",
                                         {"Format":ar.dataItemFormat,
                                          "DataType":"Float",
                                          "Precision":"8",
                                          "Dimensions":"%i %i" % (dofMap.nDOF,3)})
                if ar.hdfFile != None:
                    if ar.has_h5py:
                        elements.text = ar.hdfFilename+":/elements"+`ar.comm.rank()`+spaceSuffix+`tCount`
                        nodes.text    = ar.hdfFilename+":/nodes"+`ar.comm.rank()`+spaceSuffix+`tCount`
                    else:
                        elements.text = ar.hdfFilename+":/elements"+spaceSuffix+`tCount`
                        nodes.text    = ar.hdfFilename+":/nodes"+spaceSuffix+`tCount`
                    if init or meshChanged:
                        #this will fail if elements_dgp1 already exists
                        if ar.has_h5py:
                            ar.create_dataset_async('elements'+`ar.comm.rank()`+spaceSuffix+`tCount`, data = dofMap.l2g)
                        else:
                            ar.hdfFile.createArray("/",'elements'+`ar.comm.rank()`+spaceSuffix+`tCount`,dofMap.l2g)
                        #bad
                        dgnodes = numpy.zeros((dofMap.nDOF,3),'d')
                        for eN in range(mesh.nElements_global):
                            for nN in range(mesh.nNodes_element):
                                dgnodes[dofMap.l2g[eN,nN],:]=mesh.nodeArray[mesh.elementNodesArray[eN,nN]]
                        #make more pythonic loop
                        if ar.has_h5py:
                            ar.create_dataset_async('nodes'+`ar.comm.rank()`+spaceSuffix+`tCount`, data = dgnodes)
                        else:
                            ar.hdfFile.createArray("/",'nodes'+spaceSuffix+`tCount`,dgnodes)
                else:
                    SubElement(elements,"xi:include",{"parse":"text","href":"./"+ar.textDataDir+"/elements"+spaceSuffix+`tCount`+".txt"})
                    SubElement(nodes,"xi:include",{"parse":"text","href":"./"+ar.textDataDir+"/nodes"+spaceSuffix+`tCount`+".txt"})
                    if init or meshChanged:
                        numpy.savetxt(ar.textDataDir+"/elements"+spaceSuffix+`tCount`+".txt",dofMap.l2g,fmt='%d')
                        #bad
                        dgnodes = numpy.zeros((dofMap.nDOF,3),'d')
                        for eN in range(mesh.nElements_global):
                            for nN in range(mesh.nNodes_element):
                                dgnodes[dofMap.l2g[eN,nN],:]=mesh.nodeArray[mesh.elementNodesArray[eN,nN]]
                        #make more pythonic loop
                        numpy.savetxt(ar.textDataDir+"/nodes"+spaceSuffix+`tCount`+".txt",dgnodes)

                    #
                #hdfile
            #need to write a grid
        return self.arGrid
    #def
    def writeMeshXdmf_DGP2Lagrange(self,ar,name,mesh,spaceDim,dofMap,CGDOFMap,t=0.0,
                                   init=False,meshChanged=False,arGrid=None,tCount=0):
        #write out basic geometry if not already done?
        mesh.writeMeshXdmf(ar,"Spatial_Domain",t,init,meshChanged,tCount=tCount)
        #now try to write out a mesh that matches DG P1 layout
        #first duplicate geometry points etc then try to save space
        spaceSuffix = "_dgp2_Lagrange"
        gridName = self.setGridCollectionAndGridElements(init,ar,arGrid,t,spaceSuffix)

        if self.arGrid == None or self.arTime.get('Value') != str(t):
            if spaceDim == 1:
                Xdmf_ElementTopology = "Edge_3"
            elif spaceDim == 2:
                Xdmf_ElementTopology = "Tri_6"
            elif spaceDim == 3:
                Xdmf_ElementTopology = "Tet_10"
            if ar.global_sync:
                self.arGrid = SubElement(self.arGridCollection,"Grid",{"Name":gridName,"GridType":"Uniform"})
                self.arTime = SubElement(self.arGrid,"Time",{"Value":str(t),"Name":str(tCount)})
                topology    = SubElement(self.arGrid,"Topology",
                                         {"Type":Xdmf_ElementTopology,
                                          "NumberOfElements":str(mesh.globalMesh.nElements_global)})
                elements    = SubElement(topology,"DataItem",
                                         {"Format":ar.dataItemFormat,
                                          "DataType":"Int",
                                          "Dimensions":"%i %i" % (mesh.globalMesh.nElements_global,dofMap.l2g.shape[-1])})
                geometry    = SubElement(self.arGrid,"Geometry",{"Type":"XYZ"})
                #try to use fancy functions later
                nodes       = SubElement(geometry,"DataItem",
                                         {"Format":ar.dataItemFormat,
                                          "DataType":"Float",
                                          "Precision":"8",
                                          "Dimensions":"%i %i" % (dofMap.nDOF_all_processes,3)})
                if ar.hdfFile != None:
                    if ar.has_h5py:
                        elements.text = ar.hdfFilename+":/elements"+spaceSuffix+`tCount`
                        nodes.text    = ar.hdfFilename+":/nodes"+spaceSuffix+`tCount`
                    else:
                        assert False, "global_sync not implemented with pytables"
                    if init or meshChanged:
                        #this will fail if elements_dgp1 already exists
                        if ar.has_h5py:
                            ar.create_dataset_sync('elements'+spaceSuffix+`tCount`,
                                                   offsets = mesh.globalMesh.elementOffsets_subdomain_owned,
                                                   data = dofMap.l2g[:mesh.nElements_owned])
                        else:
                            assert False, "global_sync not implemented for pytables"
                        #bad
                        dgnodes = numpy.zeros((dofMap.nDOF,3),'d')
                        for eN in range(mesh.nElements_global):
                            for i in range(dofMap.l2g.shape[1]):
                                #for nN in range(mesh.nNodes_element):
                                #dgnodes[dofMap.l2g[eN,nN],:]=mesh.nodeArray[mesh.elementNodesArray[eN,nN]]
                                #now changed lagrange nodes to hold all nodes
                                dgnodes[dofMap.l2g[eN,i],:]= CGDOFMap.lagrangeNodesArray[CGDOFMap.l2g[eN,i],:]
                            #next loop over extra dofs on element and write out
                            #for nN in range(mesh.nNodes_element,dofMap.l2g.shape[1]):
                            #    dgnodes[dofMap.l2g[eN,nN],:]= CGDOFMap.lagrangeNodesArray[CGDOFMap.l2g[eN,nN]-mesh.nNodes_global,:]

                        #make more pythonic loop
                        if ar.has_h5py:
                            ar.create_dataset_sync('nodes'+spaceSuffix+`tCount`,
                                                   offsets = dofMap.dof_offsets_subdomain_owned,
                                                   data = dgnodes)
                        else:
                            assert False, "global_sync not implemented for pytables"
                else:
                    assert False, "global_sync not implemented for  text heavy data"
            else:
                self.arGrid = SubElement(self.arGridCollection,"Grid",{"Name":gridName,"GridType":"Uniform"})
                self.arTime = SubElement(self.arGrid,"Time",{"Value":str(t),"Name":str(tCount)})
                topology    = SubElement(self.arGrid,"Topology",
                                         {"Type":Xdmf_ElementTopology,
                                          "NumberOfElements":str(mesh.nElements_global)})
                elements    = SubElement(topology,"DataItem",
                                         {"Format":ar.dataItemFormat,
                                          "DataType":"Int",
                                          "Dimensions":"%i %i" % dofMap.l2g.shape})
                geometry    = SubElement(self.arGrid,"Geometry",{"Type":"XYZ"})
                #try to use fancy functions later
                nodes       = SubElement(geometry,"DataItem",
                                         {"Format":ar.dataItemFormat,
                                          "DataType":"Float",
                                          "Precision":"8",
                                          "Dimensions":"%i %i" % (dofMap.nDOF,3)})
                if ar.hdfFile != None:
                    if ar.has_h5py:
                        elements.text = ar.hdfFilename+":/elements"+`ar.comm.rank()`+spaceSuffix+`tCount`
                        nodes.text    = ar.hdfFilename+":/nodes"+`ar.comm.rank()`+spaceSuffix+`tCount`
                    else:
                        elements.text = ar.hdfFilename+":/elements"+spaceSuffix+`tCount`
                        nodes.text    = ar.hdfFilename+":/nodes"+spaceSuffix+`tCount`
                    if init or meshChanged:
                        #this will fail if elements_dgp1 already exists
                        if ar.has_h5py:
                            ar.create_dataset_async('elements'+`ar.comm.rank()`+spaceSuffix+`tCount`, data = dofMap.l2g)
                        else:
                            ar.hdfFile.createArray("/",'elements'+spaceSuffix+`tCount`,dofMap.l2g)
                        #bad
                        dgnodes = numpy.zeros((dofMap.nDOF,3),'d')
                        for eN in range(mesh.nElements_global):
                            for i in range(dofMap.l2g.shape[1]):
                                #for nN in range(mesh.nNodes_element):
                                #dgnodes[dofMap.l2g[eN,nN],:]=mesh.nodeArray[mesh.elementNodesArray[eN,nN]]
                                #now changed lagrange nodes to hold all nodes
                                dgnodes[dofMap.l2g[eN,i],:]= CGDOFMap.lagrangeNodesArray[CGDOFMap.l2g[eN,i],:]
                            #next loop over extra dofs on element and write out
                            #for nN in range(mesh.nNodes_element,dofMap.l2g.shape[1]):
                            #    dgnodes[dofMap.l2g[eN,nN],:]= CGDOFMap.lagrangeNodesArray[CGDOFMap.l2g[eN,nN]-mesh.nNodes_global,:]

                        #make more pythonic loop
                        if ar.has_h5py:
                            ar.create_dataset_async('nodes'+`ar.comm.rank()`+spaceSuffix+`tCount`, data = dgnodes)
                        else:
                            ar.hdfFile.createArray("/",'nodes'+spaceSuffix+`tCount`,dgnodes)
                else:
                    SubElement(elements,"xi:include",{"parse":"text","href":"./"+ar.textDataDir+"/elements"+spaceSuffix+`tCount`+".txt"})
                    SubElement(nodes,"xi:include",{"parse":"text","href":"./"+ar.textDataDir+"/nodes"+spaceSuffix+`tCount`+".txt"})
                    if init or meshChanged:
                        numpy.savetxt(ar.textDataDir+"/elements"+spaceSuffix+`tCount`+".txt",dofMap.l2g,fmt='%d')
                        #bad
                        dgnodes = numpy.zeros((dofMap.nDOF,3),'d')
                        for eN in range(mesh.nElements_global):
                            for i in range(dofMap.l2g.shape[1]):
                                #for nN in range(mesh.nNodes_element):
                                #dgnodes[dofMap.l2g[eN,nN],:]=mesh.nodeArray[mesh.elementNodesArray[eN,nN]]
                                dgnodes[dofMap.l2g[eN,i],:]= CGDOFMap.lagrangeNodesArray[CGDOFMap.l2g[eN,i],:]
                            #next loop over extra dofs on element and write out
                            #for nN in range(mesh.nNodes_element,dofMap.l2g.shape[1]):
                            #    dgnodes[dofMap.l2g[eN,nN],:]= CGDOFMap.lagrangeNodesArray[CGDOFMap.l2g[eN,nN]-mesh.nNodes_global,:]

                        #make more pythonic loop
                        numpy.savetxt(ar.textDataDir+"/nodes"+spaceSuffix+`tCount`+".txt",dgnodes)

                    #
                #hdfile
            #need to write a grid
        return self.arGrid

    def writeMeshXdmf_C0P2Lagrange(self,ar,name,mesh,spaceDim,dofMap,t=0.0,
                                   init=False,meshChanged=False,arGrid=None,tCount=0):
        """
        TODO: test new lagrangeNodes convention for 2d,3d, and concatNow=False
        """
        comm = Comm.get()
        #write out basic geometry if not already done?
        mesh.writeMeshXdmf(ar,"Spatial_Domain",t,init,meshChanged,tCount=tCount)
        spaceSuffix = "_c0p2_Lagrange"
        gridName = self.setGridCollectionAndGridElements(init,ar,arGrid,t,spaceSuffix)
        if self.arGrid == None or self.arTime.get('Value') != str(t):
            if spaceDim == 1:
                Xdmf_ElementTopology = "Edge_3"
            elif spaceDim == 2:
                Xdmf_ElementTopology = "Tri_6"
            elif spaceDim == 3:
                Xdmf_ElementTopology = "Tet_10"
            if ar.global_sync:
                self.arGrid = SubElement(self.arGridCollection,"Grid",{"Name":gridName,"GridType":"Uniform"})
                self.arTime = SubElement(self.arGrid,"Time",{"Value":str(t),"Name":str(tCount)})
                lagrangeNodesArray = dofMap.lagrangeNodesArray
                topology = SubElement(self.arGrid,"Topology",
                                      {"Type":Xdmf_ElementTopology,
                                       "NumberOfElements":str(mesh.globalMesh.nElements_global)})
                elements = SubElement(topology,"DataItem",
                                      {"Format":ar.dataItemFormat,
                                       "DataType":"Int",
                                       "Dimensions":"%i %i" % (mesh.globalMesh.nElements_global,dofMap.l2g.shape[-1])})
                geometry = SubElement(self.arGrid,"Geometry",{"Type":"XYZ"})
                concatNow = True
                if concatNow:
                    allNodes    = SubElement(geometry,"DataItem",
                                             {"Format":ar.dataItemFormat,
                                              "DataType":"Float",
                                              "Precision":"8",
                                              "Dimensions":"%i %i" % (dofMap.nDOF_all_processes,3)})
                else:
                    assert False, "Not implemented for global_sync"
                if ar.hdfFile != None:
                    if ar.has_h5py:
                        elements.text = ar.hdfFilename+":/elements"+spaceSuffix+`tCount`
                    else:
                        assert False, "global_sync not  implemented for pytables"
                    if concatNow:
                        if ar.has_h5py:
                            allNodes.text = ar.hdfFilename+":/nodes"+spaceSuffix+`tCount`
                        else:
                            assert False, "global_sync not implemetned for pytables"
                        import copy
                        if spaceDim == 3:
                            elements=copy.deepcopy(dofMap.l2g)
                            #proteus stores 3d dof as
                            #|n0,n1,n2,n3|(n0,n1),(n1,n2),(n2,n3)|(n0,n2),(n1,n3)|(n0,n3)|
                            #looks like xdmf wants them as
                            #|n0,n1,n2,n3|(n0,n1),(n1,n2),(n0,n2) (n0,n3),(n1,n3) (n2,n3)|
                            for eN in range(mesh.nElements_global):
                                elements[eN,4+2] = dofMap.l2g[eN,4+3]
                                elements[eN,4+3] = dofMap.l2g[eN,4+5]
                                elements[eN,4+5] = dofMap.l2g[eN,4+2]
                        else:
                            elements=dofMap.l2g
                        if init or meshChanged:
                            if ar.has_h5py:
                                ar.create_dataset_sync('elements'+spaceSuffix+`tCount`,
                                                       offsets = mesh.globalMesh.elementOffsets_subdomain_owned,
                                                       data = dofMap.subdomain2global[elements[:mesh.nElements_owned]])
                            else:
                                assert False, "global_sync not implemented for pytables"
                            if ar.has_h5py:
                                ar.create_dataset_sync('nodes'+spaceSuffix+`tCount`,
                                                       offsets = dofMap.dof_offsets_subdomain_owned,
                                                       data = lagrangeNodesArray[:dofMap.dof_offsets_subdomain_owned[comm.rank()+1]-dofMap.dof_offsets_subdomain_owned[comm.rank()]])
                            else:
                                assert False, "global_sync not implemented for pytables"
                    else:
                        assert False, "not implemented for global_sync"
                else:
                    assert False, "global_sync no implemented for text heavy data"
            else:
                self.arGrid = SubElement(self.arGridCollection,"Grid",{"Name":gridName,"GridType":"Uniform"})
                self.arTime = SubElement(self.arGrid,"Time",{"Value":str(t),"Name":str(tCount)})
                lagrangeNodesArray = dofMap.lagrangeNodesArray
                topology = SubElement(self.arGrid,"Topology",
                                      {"Type":Xdmf_ElementTopology,
                                       "NumberOfElements":str(mesh.nElements_global)})
                elements = SubElement(topology,"DataItem",
                                      {"Format":ar.dataItemFormat,
                                       "DataType":"Int",
                                       "Dimensions":"%i %i" % dofMap.l2g.shape})
                geometry = SubElement(self.arGrid,"Geometry",{"Type":"XYZ"})
                concatNow = True
                if concatNow:
                    allNodes    = SubElement(geometry,"DataItem",
                                             {"Format":ar.dataItemFormat,
                                              "DataType":"Float",
                                              "Precision":"8",
                                              "Dimensions":"%i %i" % (dofMap.nDOF,3)})
                else:
                    allNodes    = SubElement(geometry,"DataItem",
                                             {"Function":"JOIN( $0 ; $1 )",
                                              "DataType":"Float",
                                              "Precision":"8",
                                              "Dimensions":"%i %i" % (dofMap.nDOF,3)})
                    #nodes    = SubElement(allNodes,"DataItem",
                    #                      {"Format":ar.dataItemFormat,
                    #                       "DataType":"Float",
                    #                       "Precision":"8",
                    #                       "Dimensions":"%i %i" % mesh.elementNodesArray.shape})
                    lagrangeNodes    = SubElement(allNodes,"DataItem",
                                                  {"Format":ar.dataItemFormat,
                                                   "DataType":"Float",
                                                   "Precision":"8",
                                                   "Dimensions":"%i %i" % lagrangeNodesArray.shape})
                if ar.hdfFile != None:
                    if ar.has_h5py:
                        elements.text = ar.hdfFilename+":/elements"+`ar.comm.rank()`+spaceSuffix+`tCount`
                    else:
                        elements.text = ar.hdfFilename+":/elements"+spaceSuffix+`tCount`
                    if concatNow:
                        if ar.has_h5py:
                            allNodes.text = ar.hdfFilename+":/nodes"+`ar.comm.rank()`+spaceSuffix+`tCount`
                        else:
                            allNodes.text = ar.hdfFilename+":/nodes"+spaceSuffix+`tCount`
                        import copy
                        if spaceDim == 3:#
                            #mwf 10/19/09 orig no longer works because of changes in orderings for
                            #parallel
                            elements=copy.deepcopy(dofMap.l2g)
                            #proteus stores 3d dof as
                            #|n0,n1,n2,n3|(n0,n1),(n1,n2),(n2,n3)|(n0,n2),(n1,n3)|(n0,n3)|
                            #looks like xdmf wants them as
                            #|n0,n1,n2,n3|(n0,n1),(n1,n2),(n0,n2) (n0,n3),(n1,n3) (n2,n3)|
                            for eN in range(mesh.nElements_global):
                                elements[eN,4+2] = dofMap.l2g[eN,4+3]
                                elements[eN,4+3] = dofMap.l2g[eN,4+5]
                                elements[eN,4+5] = dofMap.l2g[eN,4+2]
                        else:
                            elements=dofMap.l2g
                        if init or meshChanged:
                            if ar.has_h5py:
                                ar.create_dataset_async('elements'+`ar.comm.rank()`+spaceSuffix+`tCount`, data = elements)
                            else:
                                ar.hdfFile.createArray("/",'elements'+spaceSuffix+`tCount`,elements)
                            #print "element nodes",elements
                            #mwf orig ar.hdfFile.createArray("/",'nodes'+spaceSuffix+`tCount`,numpy.concatenate((mesh.nodeArray,lagrangeNodesArray)))
                            #ar.hdfFile.createArray("/",'nodes'+spaceSuffix+`tCount`,numpy.concatenate((mesh.nodeArray.flat[:3*mesh.nNodes_owned],
                            #                                                                           lagrangeNodesArray.flat[:3*mesh.nElements_owned],
                            #                                                                           mesh.nodeArray.flat[3*mesh.nNodes_owned:3*mesh.nNodes_global],
                            #                                                                           lagrangeNodesArray.flat[3*mesh.nElements_owned:3*mesh.nElements_global])))
                            if ar.has_h5py:
                                ar.create_dataset_async('nodes'+`ar.comm.rank()`+spaceSuffix+`tCount`, data = lagrangeNodesArray)
                            else:
                                ar.hdfFile.createArray("/",'nodes'+spaceSuffix+`tCount`,lagrangeNodesArray)
                            #mwf debug
                            #print "nodes ",numpy.concatenate((mesh.nodeArray,lagrangeNodesArray))
                            #print "nodes ",numpy.concatenate((mesh.nodeArray.flat[:3*mesh.nNodes_owned],
                            #                                  lagrangeNodesArray.flat[:3*mesh.nElements_owned],
                            #                                  mesh.nodeArray.flat[3*mesh.nNodes_owned:3*mesh.nNodes_global],
                            #                                  lagrangeNodesArray.flat[3*mesh.nElements_owned:3*mesh.nElements_global]))
                    else:
                        if ar.has_h5py:
                            nodes.text = ar.hdfFilename+":/nodes"+`ar.comm.rank()`+spaceSuffix+`tCount`
                            lagrangeNodes.text = ar.hdfFilename+":/lagrangeNodes"+`ar.comm.rank()`+spaceSuffix+`tCount`
                            if init or meshChanged:
                                ar.create_dataset_async('elements'+`ar.comm.rank()`+spaceSuffix+`tCount`, data = dofMap.l2g)
                                #ar.create_dataset_async('nodes'+`ar.comm.rank()`+spaceSuffix+`tCount`, data = mesh.nodeArray)
                                ar.create_dataset_async('lagrangeNodes'+`ar.comm.rank()`+spaceSuffix+`tCount`, data = lagrangeNodesArray)
                        else:
                            nodes.text = ar.hdfFilename+":/nodes"+spaceSuffix+`tCount`
                            lagrangeNodes.text = ar.hdfFilename+":/lagrangeNodes"+spaceSuffix+`tCount`
                            if init or meshChanged:
                                ar.hdfFile.createArray("/",'elements'+spaceSuffix+`tCount`,dofMap.l2g)
                                #ar.hdfFile.createArray("/",'nodes'+spaceSuffix+`tCount`,mesh.nodeArray)
                                ar.hdfFile.createArray("/",'lagrangeNodes'+spaceSuffix+`tCount`,lagrangeNodesArray)

                else:
                    SubElement(elements,"xi:include",{"parse":"text","href":"./"+ar.textDataDir+"/elements"+spaceSuffix+`tCount`+".txt"})
                    if concatNow:
                        SubElement(allNodes,"xi:include",{"parse":"text","href":"./"+ar.textDataDir+"/nodes"+spaceSuffix+`tCount`+".txt"})
                        if init or meshChanged:
                            numpy.savetxt(ar.textDataDir+"/elements"+spaceSuffix+`tCount`+".txt",dofMap.l2g,fmt='%d')
                            numpy.savetxt(ar.textDataDir+"/nodes"+spaceSuffix+`tCount`+".txt",lagrangeNodesArray)
                    else:
                        #SubElement(nodes,"xi:include",{"parse":"text","href":"./"+ar.textDataDir+"/nodes"+spaceSuffix+`tCount`+".txt"})
                        SubElement(lagrangeNodes,"xi:include",{"parse":"text","href":"./"+ar.textDataDir+"/lagrangeNodes"+spaceSuffix+`tCount`+".txt"})
                        if init or meshChanged:
                            numpy.savetxt(ar.textDataDir+"/elements"+spaceSuffix+`tCount`+".txt",dofMap.l2g,fmt='%d')
                            #numpy.savetxt(ar.textDataDir+"/nodes"+spaceSuffix+`tCount`+".txt",mesh.nodeArray)
                            numpy.savetxt(ar.textDataDir+"/lagrangeNodes"+spaceSuffix+`tCount`+".txt",lagrangeNodesArray)
                        #

                    #
                #
            #need to write a grid
        return self.arGrid

    def writeMeshXdmf_C0Q2Lagrange(self,ar,name,mesh,spaceDim,dofMap,t=0.0,init=False,meshChanged=False,arGrid=None,tCount=0):
        """
        TODO: test new lagrangeNodes convention for 2d,3d, and concatNow=False
        """
        comm = Comm.get()
        #write out basic geometry if not already done?
        #mesh.writeMeshXdmf(ar,"Spatial_Domain",t,init,meshChanged,tCount=tCount)
        spaceSuffix = "_c0q2_Lagrange"
        gridName = self.setGridCollectionAndGridElements(init,ar,arGrid,t,spaceSuffix)
        if self.arGrid == None or self.arTime.get('Value') != str(t):
            if spaceDim == 1:
                print "No writeMeshXdmf_C0Q2Lagrange for 1D"
                return 0
            elif spaceDim == 2:
                print "No writeMeshXdmf_C0Q2Lagrange for 2D"
                return 0
            elif spaceDim == 3:
                Xdmf_ElementTopology = "Hexahedron"

                e2s=[[0,8,20,11,12,21,26,24], [8,1,9,20,21,13,22,26], [11,20,10,3,24,26,23,15], [20,9,2,10,26,22,14,23],
                     [12,21,26,24,4,16,25,19], [21,13,22,26,16,5,17,25], [24,26,23,15,19,25,18,7], [26,22,14,23,25,17,6,18] ]

                l2g = numpy.zeros((8*mesh.nElements_global,8),'i')
                nsubelements=8
                for eN in range(mesh.nElements_global):
                    dofs=dofMap.l2g[eN,:]
                    for i in range(8): #loop over subelements
                        for j in range(8): # loop over nodes of subelement
                            l2g[8*eN+i,j] = dofs[e2s[i][j]]
            if ar.global_sync:
                self.arGrid = SubElement(self.arGridCollection,"Grid",{"Name":gridName,"GridType":"Uniform"})
                self.arTime = SubElement(self.arGrid,"Time",{"Value":str(t),"Name":str(tCount)})

                lagrangeNodesArray = dofMap.lagrangeNodesArray

                topology = SubElement(self.arGrid,"Topology",
                                      {"Type":Xdmf_ElementTopology,
                                       "NumberOfElements":str(mesh.globalMesh.nElements_global*nsubelements)})
                elements = SubElement(topology,"DataItem",
                                      {"Format":ar.dataItemFormat,
                                       "DataType":"Int",
                                       "Dimensions":"%i %i" % (mesh.globalMesh.nElements_global*nsubelements, l2g.shape[-1])})
                geometry = SubElement(self.arGrid,"Geometry",{"Type":"XYZ"})

                concatNow = True
                if concatNow:
                    allNodes = SubElement(geometry,"DataItem",
                                             {"Format":ar.dataItemFormat,
                                              "DataType":"Float",
                                              "Precision":"8",
                                              "Dimensions":"%i %i" % (dofMap.nDOF_all_processes, lagrangeNodesArray.shape[-1])})
                else:
                    assert False, "not implemented  for global_sync"
                if ar.hdfFile != None:
                    if ar.has_h5py:
                        elements.text = ar.hdfFilename+":/elements"+spaceSuffix+`tCount`
                    else:
                        assert False, "global_sync not implemented for pytables"
                    if concatNow:
                        if ar.has_h5py:
                            allNodes.text = ar.hdfFilename+":/nodes"+spaceSuffix+`tCount`
                        else:
                            assert False, "global_sync not  implemented  for pytables"
                        import copy
                        if init or meshChanged:
                            if ar.has_h5py:
                                ar.create_dataset_sync('elements'+spaceSuffix+`tCount`,
                                                       offsets = mesh.globalMesh.elementOffsets_subdomain_owned*nsubelements,
                                                       data = dofMap.subdomain2global[l2g[:mesh.nElements_owned*nsubelements]])
                            else:
                                assert False, "global_sync not implemented for pytables"
                            if ar.has_h5py:
                                ar.create_dataset_sync('nodes'+spaceSuffix+`tCount`,
                                                       offsets = dofMap.dof_offsets_subdomain_owned,
                                                       data = lagrangeNodesArray[:dofMap.dof_offsets_subdomain_owned[comm.rank()+1]-dofMap.dof_offsets_subdomain_owned[comm.rank()]])
                            else:
                                assert False, "global_sync not implemented for pytables"
                    else:
                        assert False, "not implemented for global_sync"
                else:
                    assert False, "not implemented  for text heavy data"
            else:
                self.arGrid = SubElement(self.arGridCollection,"Grid",{"Name":gridName,"GridType":"Uniform"})
                self.arTime = SubElement(self.arGrid,"Time",{"Value":str(t),"Name":str(tCount)})

                lagrangeNodesArray = dofMap.lagrangeNodesArray

                topology = SubElement(self.arGrid,"Topology",
                                      {"Type":Xdmf_ElementTopology,
                                       "NumberOfElements":str(l2g.shape[0])})
                elements = SubElement(topology,"DataItem",
                                      {"Format":ar.dataItemFormat,
                                       "DataType":"Int",
                                       "Dimensions":"%i %i" % l2g.shape})
                geometry = SubElement(self.arGrid,"Geometry",{"Type":"XYZ"})

                concatNow = True
                if concatNow:

                    allNodes = SubElement(geometry,"DataItem",
                                             {"Format":ar.dataItemFormat,
                                              "DataType":"Float",
                                              "Precision":"8",
                                              "Dimensions":"%i %i" % lagrangeNodesArray.shape})
                else:
                    allNodes    = SubElement(geometry,"DataItem",
                                             {"Function":"JOIN( $0 ; $1 )",
                                              "DataType":"Float",
                                              "Precision":"8",
                                              "Dimensions":"%i %i" % lagrangeNodesArray.shape})
                    #nodes    = SubElement(allNodes,"DataItem",
                    #                      {"Format":ar.dataItemFormat,
                    #                       "DataType":"Float",
                    #                       "Precision":"8",
                    #                       "Dimensions":"%i %i" % mesh.elementNodesArray.shape})
                    lagrangeNodes    = SubElement(allNodes,"DataItem",
                                                  {"Format":ar.dataItemFormat,
                                                   "DataType":"Float",
                                                   "Precision":"8",
                                                   "Dimensions":"%i %i" % lagrangeNodesArray.shape})

                if ar.hdfFile != None:
                    if ar.has_h5py:
                        elements.text = ar.hdfFilename+":/elements"+`ar.comm.rank()`+spaceSuffix+`tCount`
                    else:
                        elements.text = ar.hdfFilename+":/elements"+spaceSuffix+`tCount`
                    if concatNow:
                        if ar.has_h5py:
                            allNodes.text = ar.hdfFilename+":/nodes"+`ar.comm.rank()`+spaceSuffix+`tCount`
                        else:
                            allNodes.text = ar.hdfFilename+":/nodes"+spaceSuffix+`tCount`
                        import copy
                        if init or meshChanged:
                            if ar.has_h5py:
                                ar.create_dataset_async('elements'+`ar.comm.rank()`+spaceSuffix+`tCount`, data = l2g)
                            else:
                                ar.hdfFile.createArray("/",'elements'+spaceSuffix+`tCount`,l2g)
                            #print "element nodes",elements
                            #mwf orig ar.hdfFile.createArray("/",'nodes'+spaceSuffix+`tCount`,numpy.concatenate((mesh.nodeArray,lagrangeNodesArray)))
                            #ar.hdfFile.createArray("/",'nodes'+spaceSuffix+`tCount`,numpy.concatenate((mesh.nodeArray.flat[:3*mesh.nNodes_owned],
                            #                                                                           lagrangeNodesArray.flat[:3*mesh.nElements_owned],
                            #                                                                           mesh.nodeArray.flat[3*mesh.nNodes_owned:3*mesh.nNodes_global],
                            #                                                                           lagrangeNodesArray.flat[3*mesh.nElements_owned:3*mesh.nElements_global])))
                            if ar.has_h5py:
                                ar.create_dataset_async('nodes'+`ar.comm.rank()`+spaceSuffix+`tCount`, data = lagrangeNodesArray)
                            else:
                                ar.hdfFile.createArray("/",'nodes'+spaceSuffix+`tCount`,lagrangeNodesArray)
                            #mwf debug
                            #print "nodes ",numpy.concatenate((mesh.nodeArray,lagrangeNodesArray))
                            #print "nodes ",numpy.concatenate((mesh.nodeArray.flat[:3*mesh.nNodes_owned],
                            #                                  lagrangeNodesArray.flat[:3*mesh.nElements_owned],
                            #                                  mesh.nodeArray.flat[3*mesh.nNodes_owned:3*mesh.nNodes_global],
                            #                                  lagrangeNodesArray.flat[3*mesh.nElements_owned:3*mesh.nElements_global]))
                    else:
                        if ar.has_h5py:
                            nodes.text = ar.hdfFilename+":/nodes"+`ar.comm.rank()`+spaceSuffix+`tCount`
                            lagrangeNodes.text = ar.hdfFilename+":/lagrangeNodes"+`ar.comm.rank()`+spaceSuffix+`tCount`
                        else:
                            nodes.text = ar.hdfFilename+":/nodes"+spaceSuffix+`tCount`
                            lagrangeNodes.text = ar.hdfFilename+":/lagrangeNodes"+spaceSuffix+`tCount`
                        if init or meshChanged:
                            if ar.has_h5py:
                                ar.create_dataset_async('elements'+`ar.comm.rank()`+spaceSuffix+`tCount`, data = l2g)
                                #ar.create_dataset_async('nodes'+`ar.comm.rank()`+spaceSuffix+`tCount`, data = mesh.nodeArray)
                                ar.create_dataset_async('lagrangeNodes'+`ar.comm.rank()`+spaceSuffix+`tCount`, data = lagrangeNodesArray)
                            else:
                                ar.hdfFile.createArray("/",'elements'+spaceSuffix+`tCount`,l2g)
                                #ar.hdfFile.createArray("/",'nodes'+spaceSuffix+`tCount`,mesh.nodeArray)
                                ar.hdfFile.createArray("/",'lagrangeNodes'+spaceSuffix+`tCount`,lagrangeNodesArray)
                else:
                    SubElement(elements,"xi:include",{"parse":"text","href":"./"+ar.textDataDir+"/elements"+spaceSuffix+`tCount`+".txt"})
                    if concatNow:
                        SubElement(allNodes,"xi:include",{"parse":"text","href":"./"+ar.textDataDir+"/nodes"+spaceSuffix+`tCount`+".txt"})
                        if init or meshChanged:
                            numpy.savetxt(ar.textDataDir+"/elements"+spaceSuffix+`tCount`+".txt",l2g,fmt='%d')
                            numpy.savetxt(ar.textDataDir+"/nodes"+spaceSuffix+`tCount`+".txt",lagrangeNodesArray)
                    else:
                        #SubElement(nodes,"xi:include",{"parse":"text","href":"./"+ar.textDataDir+"/nodes"+spaceSuffix+`tCount`+".txt"})
                        SubElement(lagrangeNodes,"xi:include",{"parse":"text","href":"./"+ar.textDataDir+"/lagrangeNodes"+spaceSuffix+`tCount`+".txt"})
                        if init or meshChanged:
                            numpy.savetxt(ar.textDataDir+"/elements"+spaceSuffix+`tCount`+".txt",l2g,fmt='%d')
                            #numpy.savetxt(ar.textDataDir+"/nodes"+spaceSuffix+`tCount`+".txt",mesh.nodeArray)
                            numpy.savetxt(ar.textDataDir+"/lagrangeNodes"+spaceSuffix+`tCount`+".txt",lagrangeNodesArray)
                        #

                    #
                #
            #need to write a grid
        return self.arGrid

    def writeMeshXdmf_CrouzeixRaviartP1(self,ar,mesh,spaceDim,dofMap,t=0.0,
                                        init=False,meshChanged=False,arGrid=None,tCount=0):
        """
        Write out nonconforming P1 approximation
        Write out as a (discontinuous) Lagrange P1 function to make visualization easier
        and dof's as face centered data on original grid
        """
        #write out basic geometry if not already done?
        mesh.writeMeshXdmf(ar,"Spatial_Domain",t,init,meshChanged,tCount=tCount)
        #now try to write out a mesh that matches DG P1 layout

        spaceSuffix = "_ncp1_CrouzeixRaviart"
        gridName = self.setGridCollectionAndGridElements(init,ar,arGrid,t,spaceSuffix)

        if self.arGrid == None or self.arTime.get('Value') != str(t):
            if spaceDim == 1:
                Xdmf_ElementTopology = "Polyline"
            elif spaceDim == 2:
                Xdmf_ElementTopology = "Triangle"
            elif spaceDim == 3:
                Xdmf_ElementTopology = "Tetrahedron"
            if ar.global_sync:
                Xdmf_NodesPerElement = spaceDim+1
                Xdmf_NumberOfElements= mesh.globalMesh.nElements_global
                self.arGrid = SubElement(self.arGridCollection,"Grid",{"Name":gridName,"GridType":"Uniform"})
                self.arTime = SubElement(self.arGrid,"Time",{"Value":str(t),"Name":str(tCount)})
                topology    = SubElement(self.arGrid,"Topology",
                                         {"Type":Xdmf_ElementTopology,
                                          "NumberOfElements":str(Xdmf_NumberOfElements)})
                elements    = SubElement(topology,"DataItem",
                                         {"Format":ar.dataItemFormat,
                                          "DataType":"Int",
                                          "Dimensions":"%i %i" % (Xdmf_NumberOfElements,Xdmf_NodesPerElement)})
                geometry    = SubElement(self.arGrid,"Geometry",{"Type":"XYZ"})
                nodes       = SubElement(geometry,"DataItem",
                                         {"Format":ar.dataItemFormat,
                                          "DataType":"Float",
                                          "Dimensions":"%i %i" % (Xdmf_NumberOfElements*Xdmf_NodesPerElement,3)})
                if ar.hdfFile != None:
                    if ar.has_h5py:
                        elements.text = ar.hdfFilename+":/elements"+spaceSuffix+`tCount`
                        nodes.text    = ar.hdfFilename+":/nodes"+spaceSuffix+`tCount`
                    else:
                        assert False, "global_sync not implemented for pytables"
                    if init or meshChanged:
                        #simple dg l2g mapping
                        dg_l2g = numpy.arange(mesh.nElements_owned*Xdmf_NodesPerElement,dtype='i').reshape((mesh.nElements_owned,Xdmf_NodesPerElement))
                        if ar.has_h5py:
                            ar.create_dataset_sync('elements'+spaceSuffix+`tCount`,
                                                   offsets = mesh.globalMesh.elementOffsets_subdomain_owned,
                                                   data = dg_l2g)
                        else:
                            assert False, "global_sync not implemented for pytables"
                        dgnodes = numpy.reshape(mesh.nodeArray[mesh.elementNodesArray[:mesh.nElements_owned]],
                                                (mesh.nElements_owned*Xdmf_NodesPerElement,3))
                        if ar.has_h5py:
                            ar.create_dataset_sync('nodes'+spaceSuffix+`tCount`,
                                                   offsets = mesh.globalMesh.elementOffsets_subdomain_owned*Xdmf_NodesPerElement,
                                                   data = dgnodes)
                        else:
                            assert False, "global_sync not  implemented for pytables"
                else:
                    assert False, "global_sync not implemented for text heavy data"
            else:
                Xdmf_NodesPerElement = spaceDim+1
                Xdmf_NumberOfElements= mesh.nElements_global
                self.arGrid = SubElement(self.arGridCollection,"Grid",{"Name":gridName,"GridType":"Uniform"})
                self.arTime = SubElement(self.arGrid,"Time",{"Value":str(t),"Name":str(tCount)})
                topology    = SubElement(self.arGrid,"Topology",
                                         {"Type":Xdmf_ElementTopology,
                                          "NumberOfElements":str(Xdmf_NumberOfElements)})
                elements    = SubElement(topology,"DataItem",
                                         {"Format":ar.dataItemFormat,
                                          "DataType":"Int",
                                          "Dimensions":"%i %i" % (Xdmf_NumberOfElements,Xdmf_NodesPerElement)})
                geometry    = SubElement(self.arGrid,"Geometry",{"Type":"XYZ"})
                nodes       = SubElement(geometry,"DataItem",
                                         {"Format":ar.dataItemFormat,
                                          "DataType":"Float",
                                          "Dimensions":"%i %i" % (Xdmf_NumberOfElements*Xdmf_NodesPerElement,3)})
                if ar.hdfFile != None:
                    if ar.has_h5py:
                        elements.text = ar.hdfFilename+":/elements"+`ar.comm.rank()`+spaceSuffix+`tCount`
                        nodes.text    = ar.hdfFilename+":/nodes"+`ar.comm.rank()`+spaceSuffix+`tCount`
                    else:
                        elements.text = ar.hdfFilename+":/elements"+spaceSuffix+`tCount`
                        nodes.text    = ar.hdfFilename+":/nodes"+spaceSuffix+`tCount`
                    if init or meshChanged:
                        #simple dg l2g mapping
                        dg_l2g = numpy.arange(Xdmf_NumberOfElements*Xdmf_NodesPerElement,dtype='i').reshape((Xdmf_NumberOfElements,Xdmf_NodesPerElement))
                        if ar.has_h5py:
                            ar.create_dataset_async('elements'+`ar.comm.rank()`+spaceSuffix+`tCount`, data = dg_l2g)
                        else:
                            ar.hdfFile.createArray("/",'elements'+spaceSuffix+`tCount`,dg_l2g)

                        dgnodes = numpy.reshape(mesh.nodeArray[mesh.elementNodesArray],(Xdmf_NumberOfElements*Xdmf_NodesPerElement,3))
                        if ar.has_h5py:
                            ar.create_dataset_async('nodes'+`ar.comm.rank()`+spaceSuffix+`tCount`, data = dgnodes)
                        else:
                            ar.hdfFile.createArray("/",'nodes'+spaceSuffix+`tCount`,dgnodes)
                else:
                    SubElement(elements,"xi:include",{"parse":"text","href":"./"+ar.textDataDir+"/elements"+spaceSuffix+`tCount`+".txt"})
                    SubElement(nodes,"xi:include",{"parse":"text","href":"./"+ar.textDataDir+"/nodes"+spaceSuffix+`tCount`+".txt"})
                    if init or meshChanged:
                        dg_l2g = numpy.arange(Xdmf_NumberOfElements*Xdmf_NodesPerElement,dtype='i').reshape((Xdmf_NumberOfElements,Xdmf_NodesPerElement))
                        numpy.savetxt(ar.textDataDir+"/elements"+spaceSuffix+`tCount`+".txt",dg_l2g,fmt='%d')

                        dgnodes = numpy.reshape(mesh.nodeArray[mesh.elementNodesArray],(Xdmf_NumberOfElements*Xdmf_NodesPerElement,3))
                        numpy.savetxt(ar.textDataDir+"/nodes"+spaceSuffix+`tCount`+".txt",dgnodes)

                    #
                #hdfile
            #need to write a grid
        return self.arGrid
    #def
    def writeFunctionXdmf_DGP1Lagrange(self,ar,u,tCount=0,init=True, dofMap=None):
        comm = Comm.get()
        if ar.global_sync:
            assert(dofMap)
            attribute = SubElement(self.arGrid,"Attribute",{"Name":u.name,
                                                            "AttributeType":"Scalar",
                                                            "Center":"Node"})
            values    = SubElement(attribute,"DataItem",
                                   {"Format":ar.dataItemFormat,
                                    "DataType":"Float",
                                    "Precision":"8",
                                    "Dimensions":"%i" % (dofMap.nDOF_all_processes,)})
            if ar.hdfFile != None:
                if ar.has_h5py:
                    values.text = ar.hdfFilename+":/"+u.name+"_p"+"_t"+str(tCount)
                    ar.create_dataset_sync(u.name+"_p"+"_t"+str(tCount),
                                           offsets = dofMap.dof_offsets_subdomain_owned,
                                           data = u.dof[:dofMap.dof_offsets_subdomain_owned[comm.rank()+1] - dofMap.dof_offsets_subdomain_owned[comm.rank()]])
                else:
                    assert False, "global_sync not implemented for pytables"
            else:
                assert False, "global_sync not implemented for text heavy data"
        else:
            attribute = SubElement(self.arGrid,"Attribute",{"Name":u.name,
                                                            "AttributeType":"Scalar",
                                                            "Center":"Node"})
            values    = SubElement(attribute,"DataItem",
                                   {"Format":ar.dataItemFormat,
                                    "DataType":"Float",
                                    "Precision":"8",
                                    "Dimensions":"%i" % (u.nDOF_global,)})
            if ar.hdfFile != None:
                if ar.has_h5py:
                    values.text = ar.hdfFilename+":/"+u.name+"_p"+`ar.comm.rank()`+"_t"+str(tCount)
                    ar.create_dataset_async(u.name+"_p"+`ar.comm.rank()`+"_t"+str(tCount), data = u.dof)
                else:
                    values.text = ar.hdfFilename+":/"+u.name+str(tCount)
                    ar.hdfFile.createArray("/",u.name+str(tCount),u.dof)
            else:
                numpy.savetxt(ar.textDataDir+"/"+u.name+str(tCount)+".txt",u.dof)
                SubElement(values,"xi:include",{"parse":"text","href":"./"+ar.textDataDir+"/"+u.name+str(tCount)+".txt"})

    def writeFunctionXdmf_DGP2Lagrange(self,ar,u,tCount=0,init=True, dofMap=None):
        comm = Comm.get()
        if ar.global_sync:
            attribute = SubElement(self.arGrid,"Attribute",{"Name":u.name,
                                                            "AttributeType":"Scalar",
                                                            "Center":"Node"})
            values    = SubElement(attribute,"DataItem",
                                   {"Format":ar.dataItemFormat,
                                    "DataType":"Float",
                                    "Precision":"8",
                                    "Dimensions":"%i" % (dofMap.nDOF_all_processes,)})
            if ar.hdfFile != None:
                if ar.has_h5py:
                    values.text = ar.hdfFilename+":/"+u.name+str(tCount)
                    ar.create_dataset_sync(u.name+str(tCount),
                                           offsets = dofMap.dof_offsets_subdomain_owned,
                                           data = u.dof[:dofMap.dof_offsets_subdomain_owned[comm.rank()+1] - dofMap.dof_offsets_subdomain_owned[comm.rank()]])
                else:
                    assert False, "global_sync not implemented for pytables"
            else:
                assert False, "global_sync not implemented for text heavy data"
        else:
            attribute = SubElement(self.arGrid,"Attribute",{"Name":u.name,
                                                            "AttributeType":"Scalar",
                                                            "Center":"Node"})
            values    = SubElement(attribute,"DataItem",
                                   {"Format":ar.dataItemFormat,
                                    "DataType":"Float",
                                    "Precision":"8",
                                    "Dimensions":"%i" % (u.nDOF_global,)})
            if ar.hdfFile != None:
                if ar.has_h5py:
                    values.text = ar.hdfFilename+":/"+u.name+str(tCount)
                    ar.create_dataset_async(u.name+str(tCount), data = u.dof)
                else:
                    values.text = ar.hdfFilename+":/"+u.name+"_p"+`ar.comm.rank()`+"_t"+str(tCount)
                    ar.hdfFile.createArray("/",u.name+"_p"+`ar.comm.rank()`+"_t"+str(tCount),u.dof)
            else:
                numpy.savetxt(ar.textDataDir+"/"+u.name+str(tCount)+".txt",u.dof)
                SubElement(values,"xi:include",{"parse":"text","href":"./"+ar.textDataDir+"/"+u.name+str(tCount)+".txt"})
    def writeFunctionXdmf_CrouzeixRaviartP1(self,ar,u,tCount=0,init=True, dofMap=None):
        comm = Comm.get()
        if ar.global_sync:
            Xdmf_NumberOfElements = u.femSpace.mesh.globalMesh.nElements_global
            Xdmf_NodesPerElement  = u.femSpace.mesh.nNodes_element
            name = u.name.replace(' ','_')
            #if writing as dgp1
            attribute = SubElement(self.arGrid,"Attribute",{"Name":name,
                                                            "AttributeType":"Scalar",
                                                            "Center":"Node"})
            values    = SubElement(attribute,"DataItem",
                                   {"Format":ar.dataItemFormat,
                                    "DataType":"Float",
                                    "Dimensions":"%i" % (Xdmf_NumberOfElements*Xdmf_NodesPerElement,)})
            nElements_owned = u.femSpace.mesh.globalMesh.elementOffsets_subdomain_owned[comm.rank()+1] - u.femSpace.mesh.globalMesh.elementOffsets_subdomain_owned[comm.rank()]
            u_tmp = numpy.zeros((nElements_owned*Xdmf_NodesPerElement,),'d')
            if u.femSpace.nSpace_global == 1:
                for eN in range(nElements_owned):
                    #dof associated with face id, so opposite usual C0P1 ordering here
                    u_tmp[eN*Xdmf_NodesPerElement + 0] = u.dof[u.femSpace.dofMap.l2g[eN,1]]
                    u_tmp[eN*Xdmf_NodesPerElement + 1] = u.dof[u.femSpace.dofMap.l2g[eN,0]]
            elif u.femSpace.nSpace_global == 2:
                for eN in range(nElements_owned):
                    #assume vertex associated with face across from it
                    u_tmp[eN*Xdmf_NodesPerElement + 0] = u.dof[u.femSpace.dofMap.l2g[eN,1]]
                    u_tmp[eN*Xdmf_NodesPerElement + 0]+= u.dof[u.femSpace.dofMap.l2g[eN,2]]
                    u_tmp[eN*Xdmf_NodesPerElement + 0]-= u.dof[u.femSpace.dofMap.l2g[eN,0]]

                    u_tmp[eN*Xdmf_NodesPerElement + 1] = u.dof[u.femSpace.dofMap.l2g[eN,0]]
                    u_tmp[eN*Xdmf_NodesPerElement + 1]+= u.dof[u.femSpace.dofMap.l2g[eN,2]]
                    u_tmp[eN*Xdmf_NodesPerElement + 1]-= u.dof[u.femSpace.dofMap.l2g[eN,1]]

                    u_tmp[eN*Xdmf_NodesPerElement + 2] = u.dof[u.femSpace.dofMap.l2g[eN,0]]
                    u_tmp[eN*Xdmf_NodesPerElement + 2]+= u.dof[u.femSpace.dofMap.l2g[eN,1]]
                    u_tmp[eN*Xdmf_NodesPerElement + 2]-= u.dof[u.femSpace.dofMap.l2g[eN,2]]
            else:
                for eN in range(nElements_owned):
                    for i in range(Xdmf_NodesPerElement):
                        u_tmp[eN*Xdmf_NodesPerElement + i] = u.dof[u.femSpace.dofMap.l2g[eN,i]]*(1.0-float(u.femSpace.nSpace_global)) + \
                                                             sum([u.dof[u.femSpace.dofMap.l2g[eN,j]] for j in range(Xdmf_NodesPerElement) if j != i])


            if ar.hdfFile != None:
                if ar.has_h5py:
                    values.text = ar.hdfFilename+":/"+name+"_p"+"_t"+str(tCount)
                    ar.create_dataset_sync(name+"_p"+"_t"+str(tCount),
                                           offsets = u.femSpace.mesh.globalMesh.elementOffsets_subdomain_owned*Xdmf_NodesPerElement,
                                           data = u_tmp)
                else:
                    assert False, "global_sync not implemented for pytables"
            else:
                assert False, "global_sync not implemented for text heavy data"
            #if writing as face centered (true nc p1)
            #could be under self.arGrid or mesh.arGrid
            grid = u.femSpace.mesh.arGrid #self.arGrid
            attribute_dof = SubElement(grid,"Attribute",{"Name":name+"_dof",
                                                         "AttributeType":"Scalar",
                                                         "Center":"Face"})
            values_dof    = SubElement(attribute_dof,"DataItem",
                                   {"Format":ar.dataItemFormat,
                                    "DataType":"Float",
                                    "Dimensions":"%i" % (dofMap.nDOF_all_processes,)})
            if ar.hdfFile != None:
                if ar.has_h5py:
                    values_dof.text = ar.hdfFilename+":/"+name+"_dof"+"_p"+"_t"+str(tCount)
                    ar.create_dataset_sync(name+"_dof"+"_p"+"_t"+str(tCount),
                                           offsets = dofMap.dof_offsets_subdomain_owned,
                                           data = u.dof)
                else:
                    assert False, "global_sync not implemented for pytables"
            else:
                assert False, "global_sync not implemented for text heavy data"
        else:
            Xdmf_NumberOfElements = u.femSpace.mesh.nElements_global
            Xdmf_NodesPerElement  = u.femSpace.mesh.nNodes_element

            name = u.name.replace(' ','_')
            #if writing as dgp1
            attribute = SubElement(self.arGrid,"Attribute",{"Name":name,
                                                            "AttributeType":"Scalar",
                                                            "Center":"Node"})
            values    = SubElement(attribute,"DataItem",
                                   {"Format":ar.dataItemFormat,
                                    "DataType":"Float",
                                    "Dimensions":"%i" % (Xdmf_NumberOfElements*Xdmf_NodesPerElement,)})
            u_tmp = numpy.zeros((Xdmf_NumberOfElements*Xdmf_NodesPerElement,),'d')
            if u.femSpace.nSpace_global == 1:
                for eN in range(Xdmf_NumberOfElements):
                    #dof associated with face id, so opposite usual C0P1 ordering here
                    u_tmp[eN*Xdmf_NodesPerElement + 0] = u.dof[u.femSpace.dofMap.l2g[eN,1]]
                    u_tmp[eN*Xdmf_NodesPerElement + 1] = u.dof[u.femSpace.dofMap.l2g[eN,0]]
            elif u.femSpace.nSpace_global == 2:
                for eN in range(Xdmf_NumberOfElements):
                    #assume vertex associated with face across from it
                    u_tmp[eN*Xdmf_NodesPerElement + 0] = u.dof[u.femSpace.dofMap.l2g[eN,1]]
                    u_tmp[eN*Xdmf_NodesPerElement + 0]+= u.dof[u.femSpace.dofMap.l2g[eN,2]]
                    u_tmp[eN*Xdmf_NodesPerElement + 0]-= u.dof[u.femSpace.dofMap.l2g[eN,0]]

                    u_tmp[eN*Xdmf_NodesPerElement + 1] = u.dof[u.femSpace.dofMap.l2g[eN,0]]
                    u_tmp[eN*Xdmf_NodesPerElement + 1]+= u.dof[u.femSpace.dofMap.l2g[eN,2]]
                    u_tmp[eN*Xdmf_NodesPerElement + 1]-= u.dof[u.femSpace.dofMap.l2g[eN,1]]

                    u_tmp[eN*Xdmf_NodesPerElement + 2] = u.dof[u.femSpace.dofMap.l2g[eN,0]]
                    u_tmp[eN*Xdmf_NodesPerElement + 2]+= u.dof[u.femSpace.dofMap.l2g[eN,1]]
                    u_tmp[eN*Xdmf_NodesPerElement + 2]-= u.dof[u.femSpace.dofMap.l2g[eN,2]]
            else:
                for eN in range(Xdmf_NumberOfElements):
                    for i in range(Xdmf_NodesPerElement):
                        u_tmp[eN*Xdmf_NodesPerElement + i] = u.dof[u.femSpace.dofMap.l2g[eN,i]]*(1.0-float(u.femSpace.nSpace_global)) + \
                                                             sum([u.dof[u.femSpace.dofMap.l2g[eN,j]] for j in range(Xdmf_NodesPerElement) if j != i])


            if ar.hdfFile != None:
                if ar.has_h5py:
                    values.text = ar.hdfFilename+":/"+name+"_p"+`ar.comm.rank()`+"_t"+str(tCount)
                    ar.create_dataset_async(name+"_p"+`ar.comm.rank()`+"_t"+str(tCount), data = u_tmp)
                else:
                    values.text = ar.hdfFilename+":/"+name+str(tCount)
                    ar.hdfFile.createArray("/",name+str(tCount),u_tmp)
            else:
                numpy.savetxt(ar.textDataDir+"/"+name+str(tCount)+".txt",u_tmp)
                SubElement(values,"xi:include",{"parse":"text","href":"./"+ar.textDataDir+"/"+name+str(tCount)+".txt"})


            #if writing as face centered (true nc p1)
            #could be under self.arGrid or mesh.arGrid
            grid = u.femSpace.mesh.arGrid #self.arGrid
            attribute_dof = SubElement(grid,"Attribute",{"Name":name+"_dof",
                                                         "AttributeType":"Scalar",
                                                         "Center":"Face"})
            values_dof    = SubElement(attribute_dof,"DataItem",
                                   {"Format":ar.dataItemFormat,
                                    "DataType":"Float",
                                    "Dimensions":"%i" % (u.nDOF_global,)})
            if ar.hdfFile != None:
                if ar.has_h5py:
                    values_dof.text = ar.hdfFilename+":/"+name+"_dof"+"_p"+`ar.comm.rank()`+"_t"+str(tCount)
                    ar.create_dataset_async(name+"_dof"+"_p"+`ar.comm.rank()`+"_t"+str(tCount), data = u.dof)
                else:
                    values_dof.text = ar.hdfFilename+":/"+name+"_dof"+str(tCount)
                    ar.hdfFile.createArray("/",name+"_dof"+str(tCount),u.dof)
            else:
                numpy.savetxt(ar.textDataDir+"/"+name+"_dof"+str(tCount)+".txt",u.dof)
                SubElement(values,"xi:include",{"parse":"text","href":"./"+ar.textDataDir+"/"+name+"_dof"+str(tCount)+".txt"})

    def writeVectorFunctionXdmf_nodal(self,ar,uList,components,vectorName,spaceSuffix,tCount=0,init=True):
        concatNow=True
        nDOF_global = uList[components[0]].nDOF_global
        if concatNow:
            if ar.global_sync:
                attribute = SubElement(self.arGrid,"Attribute",{"Name":vectorName,
                                                                "AttributeType":"Vector",
                                                                "Center":"Node"})
                values    = SubElement(attribute,"DataItem",
                                       {"Format":ar.dataItemFormat,
                                        "DataType":"Float",
                                        "Dimensions":"%i %i" % (uList[components[0]].femSpace.dofMap.nDOF_all_processes,3)})
                u_dof = uList[components[0]].dof
                if len(components) < 2:
                    v_dof = numpy.zeros(u_dof.shape,dtype='d')
                else:
                    v_dof = uList[components[1]].dof
                if len(components) < 3:
                    w_dof = numpy.zeros(u_dof.shape,dtype='d')
                else:
                    w_dof = uList[components[2]].dof
                velocity = numpy.column_stack((u_dof,v_dof,w_dof))
                if ar.hdfFile != None:
                    if ar.has_h5py:
                        values.text = ar.hdfFilename+":/"+vectorName+"_p"+"_t"+str(tCount)
                        ar.create_dataset_sync(vectorName+"_p"+"_t"+str(tCount),
                                               offsets = uList[components[0]].femSpace.dofMap.dof_offsets_subdomain_owned*3,
                                               data = velocity)
                    else:
                        assert False, "global_sync not implemented  for pytables"
            else:
                attribute = SubElement(self.arGrid,"Attribute",{"Name":vectorName,
                                                                "AttributeType":"Vector",
                                                                "Center":"Node"})
                values    = SubElement(attribute,"DataItem",
                                       {"Format":ar.dataItemFormat,
                                        "DataType":"Float",
                                        "Dimensions":"%i %i" % (nDOF_global,3)})
                u_dof = uList[components[0]].dof
                if len(components) < 2:
                    v_dof = numpy.zeros(u_dof.shape,dtype='d')
                else:
                    v_dof = uList[components[1]].dof
                if len(components) < 3:
                    w_dof = numpy.zeros(u_dof.shape,dtype='d')
                else:
                    w_dof = uList[components[2]].dof
                velocity = numpy.column_stack((u_dof,v_dof,w_dof))
                if ar.hdfFile != None:
                    if ar.has_h5py:
                        values.text = ar.hdfFilename+":/"+vectorName+"_p"+`ar.comm.rank()`+"_t"+str(tCount)
                        ar.create_dataset_async(vectorName+"_p"+`ar.comm.rank()`+"_t"+str(tCount), data = velocity)
                    else:
                        values.text = ar.hdfFilename+":/"+vectorName+str(tCount)
                        ar.hdfFile.createArray("/",vectorName+str(tCount),velocity)
        else:
            attribute = SubElement(self.arGrid,"Attribute",{"Name":vectorName,
                                                            "AttributeType":"Vector",
                                                            "Center":"Node"})
            if len(components) == 2:
                values    = SubElement(attribute,"DataItem",
                                       {"ItemType":"Function",
                                        "Function":"JOIN($0 , $1 , (0.0 * $1 ))",
                                        "Dimensions":"%i %i" % (nDOF_global,3)})
            elif len(components) == 3:
                values    = SubElement(attribute,"DataItem",
                                       {"ItemType":"Function",
                                        "Function":"JOIN($0 , $1 , $2)",
                                        "Dimensions":"%i %i" % (nDOF_global,3)})
            for ci in components:
                ReferenceString="""/Xdmf/Domain/Grid[@Name=\"Mesh%s\"]/Grid[%i]/Attribute[%i]/DataItem""" % (spaceSuffix,tCount+1,ci+1)
                component = SubElement(values,"DataItem",{"Reference":ReferenceString})
    def writeVectorFunctionXdmf_CrouzeixRaviartP1(self,ar,uList,components,spaceSuffix,tCount=0,init=True):
        return self.writeVectorFunctionXdmf_nodal(ar,uList,components,"_ncp1_CrouzeixRaviart",
                                                  tCount=tCount,init=init)

    def writeMeshXdmf_MonomialDGPK(self,ar,mesh,spaceDim,interpolationPoints,t=0.0,
                                   init=False,meshChanged=False,arGrid=None,tCount=0):
        """
        as a first cut, archive DG monomial spaces using same approach as for element quadrature
        arrays using x = interpolation points (which are just Gaussian quadrature points) as values
        """

        #write out basic geometry if not already done?
        mesh.writeMeshXdmf(ar,"Spatial_Domain",t,init,meshChanged,tCount=tCount)
        #now try to write out a mesh that is a collection of points per element
        spaceSuffix = "_dgpk_Monomial"

        gridName = self.setGridCollectionAndGridElements(init,ar,arGrid,t,spaceSuffix)

        assert len(interpolationPoints.shape) == 3 #make sure have right type of dictionary
        if self.arGrid == None or self.arTime.get('Value') != str(t):
            Xdmf_ElementTopology = "Polyvertex"
            if ar.global_sync:
                Xdmf_NumberOfElements= mesh.globalMesh.nElements_global
                Xdmf_NodesPerElement = interpolationPoints.shape[1]
                Xdmf_NodesGlobal     = Xdmf_NumberOfElements*Xdmf_NodesPerElement

                self.arGrid = SubElement(self.arGridCollection,"Grid",{"Name":gridName,"GridType":"Uniform"})
                self.arTime = SubElement(self.arGrid,"Time",{"Value":str(t),"Name":str(tCount)})
                topology    = SubElement(self.arGrid,"Topology",
                                         {"Type":Xdmf_ElementTopology,
                                          "NumberOfElements":str(Xdmf_NumberOfElements),
                                          "NodesPerElement":str(Xdmf_NodesPerElement)})
                elements    = SubElement(topology,"DataItem",
                                         {"Format":ar.dataItemFormat,
                                          "DataType":"Int",
                                          "Dimensions":"%i %i" % (Xdmf_NumberOfElements,Xdmf_NodesPerElement)})
                geometry    = SubElement(self.arGrid,"Geometry",{"Type":"XYZ"})
                nodes       = SubElement(geometry,"DataItem",
                                         {"Format":ar.dataItemFormat,
                                          "DataType":"Float",
                                          "Precision":"8",
                                          "Dimensions":"%i %i" % (Xdmf_NodesGlobal,3)})
                if ar.hdfFile != None:
                    if ar.has_h5py:
                        elements.text = ar.hdfFilename+":/elements"+spaceSuffix+`tCount`
                        nodes.text    = ar.hdfFilename+":/nodes"+spaceSuffix+`tCount`
                        if init or meshChanged:
                            q_l2g = numpy.arange(mesh.nElements_owned*Xdmf_NodesPerElement,dtype='i').reshape((mesh.nElements_owned,Xdmf_NodesPerElement))
                            ar.create_dataset_sync('elements'+spaceSuffix+`tCount`,
                                                   offsets = mesh.globalMesh.elementOffsets_subdomain_owned,
                                                   data = q_l2g)
                            ar.create_dataset_sync('nodes'+spaceSuffix+`tCount`,
                                                   offsets = mesh.globalMesh.elementOffsets_subdomain_owned,
                                                   data = interpolationPoints[:mesh.nElements_owned])
                    else:
                        assert False, "global_sync not implemented for pytables"
                else:
                    assert False, "global_sync not implementedf or text heavy data"
            else:
                Xdmf_NumberOfElements= interpolationPoints.shape[0]
                Xdmf_NodesPerElement = interpolationPoints.shape[1]
                Xdmf_NodesGlobal     = Xdmf_NumberOfElements*Xdmf_NodesPerElement

                self.arGrid = SubElement(self.arGridCollection,"Grid",{"Name":gridName,"GridType":"Uniform"})
                self.arTime = SubElement(self.arGrid,"Time",{"Value":str(t),"Name":str(tCount)})
                topology    = SubElement(self.arGrid,"Topology",
                                         {"Type":Xdmf_ElementTopology,
                                          "NumberOfElements":str(Xdmf_NumberOfElements),
                                          "NodesPerElement":str(Xdmf_NodesPerElement)})
                elements    = SubElement(topology,"DataItem",
                                         {"Format":ar.dataItemFormat,
                                          "DataType":"Int",
                                          "Dimensions":"%i %i" % (Xdmf_NumberOfElements,Xdmf_NodesPerElement)})
                geometry    = SubElement(self.arGrid,"Geometry",{"Type":"XYZ"})
                nodes       = SubElement(geometry,"DataItem",
                                         {"Format":ar.dataItemFormat,
                                          "DataType":"Float",
                                          "Precision":"8",
                                          "Dimensions":"%i %i" % (Xdmf_NodesGlobal,3)})
                if ar.hdfFile != None:
                    if ar.has_h5py:
                        elements.text = ar.hdfFilename+":/elements"+`ar.comm.rank()`+spaceSuffix+`tCount`
                        nodes.text    = ar.hdfFilename+":/nodes"+`ar.comm.rank()`+spaceSuffix+`tCount`
                        if init or meshChanged:
                            q_l2g = numpy.arange(Xdmf_NumberOfElements*Xdmf_NodesPerElement,dtype='i').reshape((Xdmf_NumberOfElements,Xdmf_NodesPerElement))
                            ar.create_dataset_async('elements'+`ar.comm.rank()`+spaceSuffix+`tCount`, data = q_l2g)
                            ar.create_dataset_async('nodes'+`ar.comm.rank()`+spaceSuffix+`tCount`, data = interpolationPoints.flat[:])
                    else:
                        elements.text = ar.hdfFilename+":/elements"+spaceSuffix+`tCount`
                        nodes.text    = ar.hdfFilename+":/nodes"+spaceSuffix+`tCount`
                        if init or meshChanged:
                            q_l2g = numpy.arange(Xdmf_NumberOfElements*Xdmf_NodesPerElement,dtype='i').reshape((Xdmf_NumberOfElements,Xdmf_NodesPerElement))
                            ar.hdfFile.createArray("/",'elements'+spaceSuffix+`tCount`,q_l2g)
                            ar.hdfFile.createArray("/",'nodes'+spaceSuffix+`tCount`,interpolationPoints.flat[:])
                else:
                    SubElement(elements,"xi:include",{"parse":"text","href":"./"+ar.textDataDir+"/elements"+spaceSuffix+`tCount`+".txt"})
                    SubElement(nodes,"xi:include",{"parse":"text","href":"./"+ar.textDataDir+"/nodes"+spaceSuffix+`tCount`+".txt"})
                    if init or meshChanged:
                        q_l2g = numpy.arange(Xdmf_NumberOfElements*Xdmf_NodesPerElement,dtype='i').reshape((Xdmf_NumberOfElements,Xdmf_NodesPerElement))
                        numpy.savetxt(ar.textDataDir+"/elements"+spaceSuffix+`tCount`+".txt",q_l2g,fmt='%d')
                        numpy.savetxt(ar.textDataDir+"/nodes"+spaceSuffix+`tCount`+".txt",interpolationPoints.flat[:])

                    #
                #hdfile
            #need to write a grid
        return self.arGrid
    #def
    def writeFunctionXdmf_MonomialDGPK(self,ar,interpolationValues,name,tCount=0,init=True, mesh=None):
        """
        Different than usual FemFunction Write routines since saves values at interpolation points
        need to check on way to save dofs as well
        """
        assert len(interpolationValues.shape) == 2
        if ar.global_sync:
            Xdmf_NodesGlobal = mesh.globalMesh.nElements_global*interpolationValues.shape[1]
            attribute = SubElement(self.arGrid,"Attribute",{"Name":name,
                                                            "AttributeType":"Scalar",
                                                            "Center":"Node"})
            values    = SubElement(attribute,"DataItem",
                                   {"Format":ar.dataItemFormat,
                                    "DataType":"Float",
                                    "Precision":"8",
                                    "Dimensions":"%i" % (Xdmf_NodesGlobal,)})
            if ar.hdfFile != None:
                if ar.has_h5py:
                    values.text = ar.hdfFilename+":/"+name+"_p"+"_t"+str(tCount)
                    ar.create_dataset_sync(name+"_p"+"_t"+str(tCount),
                                           offsets = mesh.globalMesh.elementOffsets_subdomain_owned,
                                           data = interpolationValues[:mesh.nElements_owned])
                else:
                    assert False, "global_sync is not implemented for pytables"
            else:
                assert False, "global_sync  is not implemented for text heavy data"
        else:
            Xdmf_NodesGlobal = interpolationValues.shape[0]*interpolationValues.shape[1]
            attribute = SubElement(self.arGrid,"Attribute",{"Name":name,
                                                            "AttributeType":"Scalar",
                                                            "Center":"Node"})
            values    = SubElement(attribute,"DataItem",
                                   {"Format":ar.dataItemFormat,
                                    "DataType":"Float",
                                    "Precision":"8",
                                    "Dimensions":"%i" % (Xdmf_NodesGlobal,)})
            if ar.hdfFile != None:
                if ar.has_h5py:
                    values.text = ar.hdfFilename+":/"+name+"_p"+`ar.comm.rank()`+"_t"+str(tCount)
                    ar.create_dataset_async(name+"_p"+`ar.comm.rank()`+"_t"+str(tCount), data = interpolationValues.flat[:])
                else:
                    values.text = ar.hdfFilename+":/"+name+str(tCount)
                    ar.hdfFile.createArray("/",name+str(tCount),interpolationValues.flat[:])
            else:
                numpy.savetxt(ar.textDataDir+"/"+name+str(tCount)+".txt",interpolationValues.flat[:])
                SubElement(values,"xi:include",{"parse":"text","href":"./"+ar.textDataDir+"/"+name+str(tCount)+".txt"})

    def writeVectorFunctionXdmf_MonomialDGPK(self,ar,interpolationValues,name,tCount=0,init=True):
        """
        Different than usual FemFunction Write routines since saves values at interpolation points
        need to check on way to save dofs as well
        """
        assert len(interpolationValues.shape) == 3
        if ar.global_sync:
            Xdmf_NodesGlobal = self.mesh.globalMesh.nElements_global*interpolationValues.shape[1]
            Xdmf_NumberOfComponents = interpolationValues.shape[2]
            attribute = SubElement(self.arGrid,"Attribute",{"Name":name,
                                                            "AttributeType":"Vector",
                                                            "Center":"Node"})
            values    = SubElement(attribute,"DataItem",
                                   {"Format":ar.dataItemFormat,
                                    "DataType":"Float",
                                    "Precision":"8",
                                    "Dimensions":"%i %i" % (Xdmf_NodesGlobal,3)})#force 3d vector since points 3d
            #mwf brute force
            tmp = numpy.zeros((Xdmf_NodesGlobal,3),'d')
            tmp[:,:Xdmf_NumberOfComponents]=numpy.reshape(interpolationValues.flat,(interpolationValues.shape[0]*interpolationValues.shape[1],
                                                                                    Xdmf_NumberOfComponents))

            if ar.hdfFile != None:
                if ar.has_h5py:
                    values.text = ar.hdfFilename+":/"+name+"_p"+"_t"+str(tCount)
                    ar.create_dataset_sync(name+"_p"+"_t"+str(tCount),
                                           offsets = self.mesh.globalMesh.elementOffsets_subdomain_owned*interpolationValues.shape[1],
                                           data = tmp)
                else:
                    assert False, "global_sync not  implemented for pytables"
            else:
                assert False, "global_sync  not  implemented for text  heavy data"
        else:
            Xdmf_NodesGlobal = interpolationValues.shape[0]*interpolationValues.shape[1]
            Xdmf_NumberOfComponents = interpolationValues.shape[2]
            attribute = SubElement(self.arGrid,"Attribute",{"Name":name,
                                                            "AttributeType":"Vector",
                                                            "Center":"Node"})
            values    = SubElement(attribute,"DataItem",
                                   {"Format":ar.dataItemFormat,
                                    "DataType":"Float",
                                    "Precision":"8",
                                    "Dimensions":"%i %i" % (Xdmf_NodesGlobal,3)})#force 3d vector since points 3d
            #mwf brute force
            tmp = numpy.zeros((Xdmf_NodesGlobal,3),'d')
            tmp[:,:Xdmf_NumberOfComponents]=numpy.reshape(interpolationValues.flat,(Xdmf_NodesGlobal,Xdmf_NumberOfComponents))

            if ar.hdfFile != None:
                if ar.has_h5py:
                    values.text = ar.hdfFilename+":/"+name+"_p"+`ar.comm.rank()`+"_t"+str(tCount)
                    ar.create_dataset_async(name+"_p"+`ar.comm.rank()`+"_t"+str(tCount), data = tmp)
                else:
                    values.text = ar.hdfFilename+":/"+name+str(tCount)
                    ar.hdfFile.createArray("/",name+str(tCount),tmp)
            else:
                numpy.savetxt(ar.textDataDir+"/"+name+str(tCount)+".txt",tmp)
                SubElement(values,"xi:include",{"parse":"text","href":"./"+ar.textDataDir+"/"+name+str(tCount)+".txt"})


    def writeMeshXdmf_DGP0(self,ar,mesh,spaceDim,
                           t=0.0,init=False,meshChanged=False,arGrid=None,tCount=0):
        """
        as a first cut, archive piecewise constant space
        """

        #write out basic geometry if not already done?
        meshSpaceSuffix = "Spatial_Domain"
        mesh.writeMeshXdmf(ar,meshSpaceSuffix,t,init,meshChanged,tCount=tCount)
        #now try to write out a mesh that a constant per element
        spaceSuffix = "_dgp0"
        gridName = self.setGridCollectionAndGridElements(init,ar,arGrid,t,spaceSuffix)

        if ar.global_sync:
            if self.arGrid == None or self.arTime.get('Value') != str(t):
                #mwf hack
                #allow for other types of topologies if the mesh has specified one
                if 'elementTopologyName' in dir(mesh):
                    Xdmf_ElementTopology = mesh.elementTopologyName
                else:
                    if spaceDim == 1:
                        Xdmf_ElementTopology = "Polyline"
                    elif spaceDim == 2:
                        Xdmf_ElementTopology = "Triangle"
                    elif spaceDim == 3:
                        Xdmf_ElementTopology = "Tetrahedron"
                self.arGrid = SubElement(self.arGridCollection,"Grid",{"Name":gridName,"GridType":"Uniform"})
                self.arTime = SubElement(self.arGrid,"Time",{"Value":str(t),"Name":str(tCount)})
                topology    = SubElement(self.arGrid,"Topology",
                                         {"Type":Xdmf_ElementTopology,
                                          "NumberOfElements":str(mesh.nElements_global)})
                #mwf hack, allow for a mixed element mesh
                if mesh.nNodes_element == None:
                    assert 'xdmf_topology' in dir(mesh)
                    elements = SubElement(topology,"DataItem",
                                          {"Format":ar.dataItemFormat,
                                           "DataType":"Int",
                                           "Dimensions":"%i" % len(self.xdmf_topology)})
                else:
                    elements    = SubElement(topology,"DataItem",
                                             {"Format":ar.dataItemFormat,
                                              "DataType":"Int",
                                              "Dimensions":"%i %i" % (mesh.nElements_global,mesh.nNodes_element)})
                geometry    = SubElement(self.arGrid,"Geometry",{"Type":"XYZ"})
                nodes       = SubElement(geometry,"DataItem",
                                         {"Format":ar.dataItemFormat,
                                          "DataType":"Float",
                                          "Precision":"8",
                                          "Dimensions":"%i %i" % (mesh.nNodes_global,3)})
                #just reuse spatial mesh entries
                if ar.hdfFile != None:
                    if ar.has_h5py:
                        elements.text = ar.hdfFilename+":/elements"+meshSpaceSuffix+`tCount`
                        nodes.text    = ar.hdfFilename+":/nodes"+meshSpaceSuffix+`tCount`
                    else:
                        assert False, "global_sync not implemented  for pytables"
                else:
                    assert False, "global_sync not implemented  for text heavy data"
                #hdfile
            #need to write a grid
        else:
            if self.arGrid == None or self.arTime.get('Value') != str(t):
                #mwf hack
                #allow for other types of topologies if the mesh has specified one
                if 'elementTopologyName' in dir(mesh):
                    Xdmf_ElementTopology = mesh.elementTopologyName
                else:
                    if spaceDim == 1:
                        Xdmf_ElementTopology = "Polyline"
                    elif spaceDim == 2:
                        Xdmf_ElementTopology = "Triangle"
                    elif spaceDim == 3:
                        Xdmf_ElementTopology = "Tetrahedron"
                self.arGrid = SubElement(self.arGridCollection,"Grid",{"Name":gridName,"GridType":"Uniform"})
                self.arTime = SubElement(self.arGrid,"Time",{"Value":str(t),"Name":str(tCount)})
                topology    = SubElement(self.arGrid,"Topology",
                                         {"Type":Xdmf_ElementTopology,
                                          "NumberOfElements":str(mesh.nElements_global)})
                #mwf hack, allow for a mixed element mesh
                if mesh.nNodes_element == None:
                    assert 'xdmf_topology' in dir(mesh)
                    elements = SubElement(topology,"DataItem",
                                          {"Format":ar.dataItemFormat,
                                           "DataType":"Int",
                                           "Dimensions":"%i" % len(self.xdmf_topology)})
                else:
                    elements    = SubElement(topology,"DataItem",
                                             {"Format":ar.dataItemFormat,
                                              "DataType":"Int",
                                              "Dimensions":"%i %i" % (mesh.nElements_global,mesh.nNodes_element)})
                geometry    = SubElement(self.arGrid,"Geometry",{"Type":"XYZ"})
                nodes       = SubElement(geometry,"DataItem",
                                         {"Format":ar.dataItemFormat,
                                          "DataType":"Float",
                                          "Precision":"8",
                                          "Dimensions":"%i %i" % (mesh.nNodes_global,3)})
                #just reuse spatial mesh entries
                if ar.hdfFile != None:
                    if ar.has_h5py:
                        elements.text = ar.hdfFilename+":/elements"+`ar.comm.rank()`+meshSpaceSuffix+`tCount`
                        nodes.text    = ar.hdfFilename+":/nodes"+`ar.comm.rank()`+meshSpaceSuffix+`tCount`
                    else:
                        elements.text = ar.hdfFilename+":/elements"+meshSpaceSuffix+`tCount`
                        nodes.text    = ar.hdfFilename+":/nodes"+meshSpaceSuffix+`tCount`
                else:
                    SubElement(elements,"xi:include",{"parse":"text","href":"./"+ar.textDataDir+"/elements"+meshSpaceSuffix+".txt"})
                    SubElement(nodes,"xi:include",{"parse":"text","href":"./"+ar.textDataDir+"/nodes"+meshSpaceSuffix+".txt"})
                #hdfile
            #need to write a grid
        return self.arGrid
    #def
    def writeFunctionXdmf_DGP0(self,ar,u,tCount=0,init=True):
        name = u.name.replace(' ','_')
        if ar.global_sync:
            attribute = SubElement(self.arGrid,"Attribute",{"Name":name,
                                                            "AttributeType":"Scalar",
                                                            "Center":"Cell"})
            values    = SubElement(attribute,"DataItem",
                                   {"Format":ar.dataItemFormat,
                                    "DataType":"Float",
                                    "Precision":"8",
                                    "Dimensions":"%i" % (u.femSpace.elementMaps.mesh.globalMesh.nElements_global,)})
            if ar.hdfFile != None:
                if ar.has_h5py:
                    values.text = ar.hdfFilename+":/"+name+"_p"+"_t"+str(tCount)
                    ar.create_dataset_sync(name+"_p"+"_t"+str(tCount),
                                           offsets = u.femSpace.elementMaps.mesh.globalMesh.elementOffsets_subdomain_owned,
                                           data = u.dof[:u.femSpace.elementMaps.mesh.nElements_owned])
                else:
                    assert False, "global_sync not implemented for pytables"
            else:
                assert False, "global_sync  not implemented for text heavy data"
        else:
            attribute = SubElement(self.arGrid,"Attribute",{"Name":name,
                                                            "AttributeType":"Scalar",
                                                            "Center":"Cell"})
            values    = SubElement(attribute,"DataItem",
                                   {"Format":ar.dataItemFormat,
                                    "DataType":"Float",
                                    "Precision":"8",
                                    "Dimensions":"%i" % (u.femSpace.elementMaps.mesh.nElements_global,)})
            if ar.hdfFile != None:
                if ar.has_h5py:
                    values.text = ar.hdfFilename+":/"+name+"_p"+`ar.comm.rank()`+"_t"+str(tCount)
                    ar.create_dataset_async(name+"_p"+`ar.comm.rank()`+"_t"+str(tCount), data = u.dof)
                else:
                    values.text = ar.hdfFilename+":/"+name+str(tCount)
                    ar.hdfFile.createArray("/",name+str(tCount),u.dof)
            else:
                numpy.savetxt(ar.textDataDir+"/"+name+str(tCount)+".txt",u.dof)
                SubElement(values,"xi:include",{"parse":"text","href":"./"+ar.textDataDir+"/"+name+str(tCount)+".txt"})

    def writeVectorFunctionXdmf_DGP0(self,ar,uList,components,vectorName,tCount=0,init=True):
        concatNow=True
        if ar.global_sync:
            if concatNow:
                attribute = SubElement(self.arGrid,"Attribute",{"Name":vectorName,
                                                                "AttributeType":"Vector",
                                                                "Center":"Cell"})
                values    = SubElement(attribute,"DataItem",
                                       {"Format":ar.dataItemFormat,
                                        "DataType":"Float",
                                        "Precision":"8",
                                        "Dimensions":"%i %i" % (u.femSpace.elementMaps.mesh.globalMesh.nElements_global,3)})
                u_dof = uList[components[0]].dof
                if len(components) < 2:
                    v_dof = numpy.zeros(u_dof.shape,dtype='d')
                else:
                    v_dof = uList[components[1]].dof
                if len(components) < 3:
                    w_dof = numpy.zeros(u_dof.shape,dtype='d')
                else:
                    w_dof = uList[components[2]].dof
                velocity = numpy.column_stack((u_dof,v_dof,w_dof))
                if ar.hdfFile != None:
                    if ar.has_h5py:
                        values.text = ar.hdfFilename+":/"+vectorName+"_p"+"_t"+str(tCount)
                        ar.create_dataset_sync(vectorName+"_p"+"_t"+str(tCount),
                                               offsets = u.femSpace.elementMaps.mesh.globalMesh.elementOffsets_subdomain_owned,
                                               data = velocity[:u.femSpace.elementMaps.mesh.nElements_owned])
                    else:
                        assert False,  "global_sync not implemented for pytables"
            else:
                assert False, "global_sync not implemented for  contcatNow=False"
        else:
            if concatNow:
                attribute = SubElement(self.arGrid,"Attribute",{"Name":vectorName,
                                                                "AttributeType":"Vector",
                                                                "Center":"Cell"})
                values    = SubElement(attribute,"DataItem",
                                       {"Format":ar.dataItemFormat,
                                        "DataType":"Float",
                                        "Precision":"8",
                                        "Dimensions":"%i %i" % (u.femSpace.elementMaps.mesh.nElements_global,3)})
                u_dof = uList[components[0]].dof
                if len(components) < 2:
                    v_dof = numpy.zeros(u_dof.shape,dtype='d')
                else:
                    v_dof = uList[components[1]].dof
                if len(components) < 3:
                    w_dof = numpy.zeros(u_dof.shape,dtype='d')
                else:
                    w_dof = uList[components[2]].dof
                velocity = numpy.column_stack((u_dof,v_dof,w_dof))
                if ar.hdfFile != None:
                    if ar.has_h5py:
                        values.text = ar.hdfFilename+":/"+vectorName+"_p"+`ar.comm.rank()`+"_t"+str(tCount)
                        ar.create_dataset_async(vectorName+"_p"+`ar.comm.rank()`+"_t"+str(tCount), data = velocity)
                    else:
                        values.text = ar.hdfFilename+":/"+vectorName+str(tCount)
                        ar.hdfFile.createArray("/",vectorName+str(tCount),velocity)
            else:
                attribute = SubElement(uList[components[0]].femSpace.elementMaps.mesh.arGrid,"Attribute",{"Name":vectorName,
                                                                     "AttributeType":"Vector",
                                                                     "Center":"Cell"})
                if len(components) == 2:
                    values    = SubElement(attribute,"DataItem",
                                           {"ItemType":"Function",
                                            "Function":"JOIN($0 , $1 , (0.0 * $1 ))",
                                            "Dimensions":"%i %i" % (u.femSpace.elementMaps.mesh.nElements_global,3)})
                elif len(components) == 3:
                    values    = SubElement(attribute,"DataItem",
                                           {"ItemType":"Function",
                                            "Function":"JOIN($0 , $1 , $2)",
                                            "Dimensions":"%i %i" % (u.femSpace.elementMaps.mesh.nElements_global,3)})
                for ci in components:
                    ReferenceString="/Xdmf/Domain/Grid/Grid[%i]/Attribute[%i]/DataItem" % (tCount+1,ci+1)
                    component = SubElement(values,"DataItem",{"Reference":ReferenceString})

    #
    def writeMeshXdmf_P1Bubble(self,ar,mesh,spaceDim,dofMap,t=0.0,
                               init=False,meshChanged=False,arGrid=None,tCount=0):
        """
        represent P1 bubble space using just vertices for now
        """
        mesh.writeMeshXdmf(ar,"Spatial_Domain",t,init,meshChanged,tCount=tCount)
        spaceSuffix = "_c0p1_Bubble%s" % tCount
        gridName = self.setGridCollectionAndGridElements(init,ar,arGrid,t,spaceSuffix)

        if self.arGrid == None or self.arTime.get('Value') != str(t):
            if spaceDim == 1:
                Xdmf_ElementTopology = "Polyline"
            elif spaceDim == 2:
                Xdmf_ElementTopology = "Triangle"
            elif spaceDim == 3:
                Xdmf_ElementTopology = "Tetrahedron"
            Xdmf_NodesPerElement = spaceDim+1 #just handle vertices for now
            Xdmf_NumberOfNodes   = mesh.nNodes_global
            if  ar.global_sync:
                Xdmf_NumberOfElements= mesh.globalMesh.nElements_global
                self.arGrid = SubElement(self.arGridCollection,"Grid",{"Name":gridName,"GridType":"Uniform"})
                self.arTime = SubElement(self.arGrid,"Time",{"Value":str(t),"Name":str(tCount)})
                topology    = SubElement(self.arGrid,"Topology",
                                         {"Type":Xdmf_ElementTopology,
                                          "NumberOfElements":str(Xdmf_NumberOfElements)})
                elements    = SubElement(topology,"DataItem",
                                         {"Format":ar.dataItemFormat,
                                          "DataType":"Int",
                                          "Dimensions":"%i %i" % (Xdmf_NumberOfElements,Xdmf_NodesPerElement)})
                geometry    = SubElement(self.arGrid,"Geometry",{"Type":"XYZ"})
                nodes       = SubElement(geometry,"DataItem",
                                         {"Format":ar.dataItemFormat,
                                          "DataType":"Float",
                                          "Precision":"8",
                                          "Dimensions":"%i %i" % (Xdmf_NumberOfNodes,3)})
                if ar.hdfFile != None:
                    if ar.has_h5py:
                        elements.text = ar.hdfFilename+":/elements"+spaceSuffix+`tCount`
                        nodes.text    = ar.hdfFilename+":/nodes"+spaceSuffix+`tCount`
                        if init or meshChanged:
                            #c0p1 mapping for now
                            ar.create_dataset_sync('elements'+spaceSuffix+`tCount`,
                                                   offsets = mesh.globalMesh.elementOffsets_subdomain_owned,
                                                   data = mesh.elementNodesArray)
                            ar.create_dataset_sync('nodes'+spaceSuffix+`tCount`,
                                                   offsets = mesh.globalMesh.nodeOffsets_subdomain_owned,
                                                   data = mesh.nodeArray)
                    else:
                        assert False, "global_sync not implemented for pytables"
                else:
                    assert False, "global_sync not implemented for text heavy data"
            else:
                Xdmf_NumberOfElements= mesh.nElements_global
                self.arGrid = SubElement(self.arGridCollection,"Grid",{"Name":gridName,"GridType":"Uniform"})
                self.arTime = SubElement(self.arGrid,"Time",{"Value":str(t),"Name":str(tCount)})
                topology    = SubElement(self.arGrid,"Topology",
                                         {"Type":Xdmf_ElementTopology,
                                          "NumberOfElements":str(Xdmf_NumberOfElements)})
                elements    = SubElement(topology,"DataItem",
                                         {"Format":ar.dataItemFormat,
                                          "DataType":"Int",
                                          "Dimensions":"%i %i" % (Xdmf_NumberOfElements,Xdmf_NodesPerElement)})
                geometry    = SubElement(self.arGrid,"Geometry",{"Type":"XYZ"})
                nodes       = SubElement(geometry,"DataItem",
                                         {"Format":ar.dataItemFormat,
                                          "DataType":"Float",
                                          "Precision":"8",
                                          "Dimensions":"%i %i" % (Xdmf_NumberOfNodes,3)})
                if ar.hdfFile != None:
                    if ar.has_h5py:
                        elements.text = ar.hdfFilename+":/elements"+`ar.comm.rank()`+spaceSuffix+`tCount`
                        nodes.text    = ar.hdfFilename+":/nodes"+`ar.comm.rank()`+spaceSuffix+`tCount`
                        if init or meshChanged:
                            #c0p1 mapping for now
                            ar.create_dataset_async('elements'+`ar.comm.rank()`+spaceSuffix+`tCount`, data = mesh.elementNodesArray)
                            ar.create_dataset_async('nodes'+`ar.comm.rank()`+spaceSuffix+`tCount`, data = mesh.nodeArray)
                    else:
                        elements.text = ar.hdfFilename+":/elements"+spaceSuffix+`tCount`
                        nodes.text    = ar.hdfFilename+":/nodes"+spaceSuffix+`tCount`
                        if init or meshChanged:
                            #c0p1 mapping for now
                            ar.hdfFile.createArray("/",'elements'+spaceSuffix+`tCount`,mesh.elementNodesArray)
                            ar.hdfFile.createArray("/",'nodes'+spaceSuffix+`tCount`,mesh.nodeArray)
                else:
                    SubElement(elements,"xi:include",{"parse":"text","href":"./"+ar.textDataDir+"/elements"+spaceSuffix+`tCount`+".txt"})
                    SubElement(nodes,"xi:include",{"parse":"text","href":"./"+ar.textDataDir+"/nodes"+spaceSuffix+`tCount`+".txt"})
                    if init or meshChanged:
                        numpy.savetxt(ar.textDataDir+"/elements"+spaceSuffix+`tCount`+".txt",mesh.elementNodesArray,fmt='%d')
                        numpy.savetxt(ar.textDataDir+"/nodes"+spaceSuffix+`tCount`+".txt",mesh.nodeArray)

                    #
                #hdfile
            #need to write a grid
        return self.arGrid
    #def
    def writeFunctionXdmf_P1Bubble(self,ar,u,tCount=0,init=True):
        if ar.sync_global:
            #just write out nodal part right now
            Xdmf_NumberOfElements = u.femSpace.mesh.globalMesh.nElements_global
            Xdmf_NumberOfNodes    = u.femSpace.mesh.globalMesh.nNodes_global
            name = u.name.replace(' ','_')

            #if writing as dgp1
            attribute = SubElement(self.arGrid,"Attribute",{"Name":name,
                                                            "AttributeType":"Scalar",
                                                            "Center":"Node"})
            values    = SubElement(attribute,"DataItem",
                                   {"Format":ar.dataItemFormat,
                                    "DataType":"Float",
                                    "Precision":"8",
                                    "Dimensions":"%i" % (Xdmf_NumberOfNodes,)})
            if ar.hdfFile != None:
                if ar.has_h5py:
                    values.text = ar.hdfFilename+":/"+name+"_p"+"_t"+str(tCount)
                    ar.create_dataset_sync(name+"_p"+"_t"+str(tCount),
                                           offsets = u.femSpace.mesh.nodeOffsets_subdomain_owned,
                                           data = u.dof[0:u.femSpace.mesh.nNodes_owned])
                else:
                    assert False, "global_sync not implemented for  pytables"
            else:
                assert False, "global_sync not implemented for text heavy data"
        else:
            #just write out nodal part right now
            Xdmf_NumberOfElements = u.femSpace.mesh.nElements_global
            Xdmf_NumberOfNodes    = u.femSpace.mesh.nNodes_global
            name = u.name.replace(' ','_')

            #if writing as dgp1
            attribute = SubElement(self.arGrid,"Attribute",{"Name":name,
                                                            "AttributeType":"Scalar",
                                                            "Center":"Node"})
            values    = SubElement(attribute,"DataItem",
                                   {"Format":ar.dataItemFormat,
                                    "DataType":"Float",
                                    "Precision":"8",
                                    "Dimensions":"%i" % (Xdmf_NumberOfNodes,)})
            if ar.hdfFile != None:
                if ar.has_h5py:
                    values.text = ar.hdfFilename+":/"+name+"_p"+`ar.comm.rank()`+"_t"+str(tCount)
                    ar.create_dataset_async(name+"_p"+`ar.comm.rank()`+"_t"+str(tCount), data = u.dof[0:Xdmf_NumberOfNodes])
                else:
                    values.text = ar.hdfFilename+":/"+name+str(tCount)
                    ar.hdfFile.createArray("/",name+str(tCount),u.dof[0:Xdmf_NumberOfNodes])
            else:
                numpy.savetxt(ar.textDataDir+"/"+name+str(tCount)+".txt",u.dof[0:Xdmf_NumberOfNodes])
                SubElement(values,"xi:include",{"parse":"text","href":"./"+ar.textDataDir+"/"+name+str(tCount)+".txt"})

    def writeFunctionXdmf_C0P2Lagrange(self,ar,u,tCount=0,init=True):
        comm = Comm.get()
        attribute = SubElement(self.arGrid,"Attribute",{"Name":u.name,
                                                 "AttributeType":"Scalar",
                                                 "Center":"Node"})
        if  ar.global_sync:
            values    = SubElement(attribute,"DataItem",
                                   {"Format":ar.dataItemFormat,
                                    "DataType":"Float",
                                    "Precision":"8",
                                    "Dimensions":"%i" % (u.femSpace.dofMap.nDOF_all_processes,)})
            if ar.hdfFile != None:
                if ar.has_h5py:
                    values.text = ar.hdfFilename+":/"+u.name+"_p"+"_t"+str(tCount)
                    ar.create_dataset_sync(u.name+"_p"+"_t"+str(tCount),
                                           offsets = u.femSpace.dofMap.dof_offsets_subdomain_owned,
                                           data = u.dof[:(u.femSpace.dofMap.dof_offsets_subdomain_owned[comm.rank()+1] - u.femSpace.dofMap.dof_offsets_subdomain_owned[comm.rank()])])
                else:
                    assert False, "global_sync not implemented for pytables"
            else:
                assert Fasle, "global_sync not implemented for text heavy data"
        else:
            values    = SubElement(attribute,"DataItem",
                                   {"Format":ar.dataItemFormat,
                                    "DataType":"Float",
                                    "Precision":"8",
                                    "Dimensions":"%i" % (u.nDOF_global,)})
            if ar.hdfFile != None:
                if ar.has_h5py:
                    values.text = ar.hdfFilename+":/"+u.name+"_p"+`ar.comm.rank()`+"_t"+str(tCount)
                    ar.create_dataset_async(u.name+"_p"+`ar.comm.rank()`+"_t"+str(tCount), data = u.dof)
                else:
                    values.text = ar.hdfFilename+":/"+u.name+str(tCount)
                    ar.hdfFile.createArray("/",u.name+str(tCount),u.dof)
            else:
                numpy.savetxt(ar.textDataDir+"/"+u.name+str(tCount)+".txt",u.dof)
                SubElement(values,"xi:include",{"parse":"text","href":"./"+ar.textDataDir+"/"+u.name+str(tCount)+".txt"})

    def writeVectorFunctionXdmf_P1Bubble(self,ar,uList,components,vectorName,spaceSuffix,tCount=0,init=True):
        concatNow=True
        if ar.global_sync:
            nDOF_global = uList[components[0]].femSpace.mesh.globalMesh.nNodes_global
            nDOF_local = (uList[components[0]].femSpace.mesh.globalMesh.nodeOffsets_subdomain_owned[comm.rank()+1] -
                          uList[components[0]].femSpace.mesh.globalMesh.nodeOffsets_subdomain_owned[comm.rank()])
            if concatNow:
                attribute = SubElement(self.arGrid,"Attribute",{"Name":vectorName,
                                                                "AttributeType":"Vector",
                                                                "Center":"Node"})
                values    = SubElement(attribute,"DataItem",
                                       {"Format":ar.dataItemFormat,
                                        "DataType":"Float",
                                        "Dimensions":"%i %i" % (nDOF_global,3)})
                u_dof = uList[components[0]].dof[0:nDOF_local]
                if len(components) < 2:
                    v_dof = numpy.zeros((nDOF_global,),dtype='d')
                else:
                    v_dof = uList[components[1]].dof[0:nDOF_local]
                if len(components) < 3:
                    w_dof = numpy.zeros((nDOF_global,),dtype='d')
                else:
                    w_dof = uList[components[2]].dof[0:nDOF_local]
                velocity = numpy.column_stack((u_dof,v_dof,w_dof))
                if ar.hdfFile != None:
                    if ar.has_h5py:
                        values.text = ar.hdfFilename+":/"+vectorName+"_p"+"_t"+str(tCount)
                        ar.create_dataset_sync(vectorName+"_p"+"_t"+str(tCount),
                                               offsets = uList[components[0]].femSpace.mesh.globalMesh.nodeOffsets_subdomain_owned,
                                               data = velocity)
                    else:
                        assert False, "global_sync not implemented  for pytables"
            else:
                assert False, "global_sync not implemented for concatNow=False"
        else:
            nDOF_global = uList[components[0]].femSpace.mesh.nNodes_global
            if concatNow:
                attribute = SubElement(self.arGrid,"Attribute",{"Name":vectorName,
                                                                "AttributeType":"Vector",
                                                                "Center":"Node"})
                values    = SubElement(attribute,"DataItem",
                                       {"Format":ar.dataItemFormat,
                                        "DataType":"Float",
                                        "Dimensions":"%i %i" % (nDOF_global,3)})
                u_dof = uList[components[0]].dof[0:nDOF_global]
                if len(components) < 2:
                    v_dof = numpy.zeros((nDOF_global,),dtype='d')
                else:
                    v_dof = uList[components[1]].dof[0:nDOF_global]
                if len(components) < 3:
                    w_dof = numpy.zeros((nDOF_global,),dtype='d')
                else:
                    w_dof = uList[components[2]].dof[0:nDOF_global]
                velocity = numpy.column_stack((u_dof,v_dof,w_dof))
                if ar.hdfFile != None:
                    if ar.has_h5py:
                        values.text = ar.hdfFilename+":/"+vectorName+"_p"+`ar.comm.rank()`+"_t"+str(tCount)
                        ar.create_dataset_async(vectorName+"_p"+`ar.comm.rank()`+"_t"+str(tCount), data = velocity)
                    else:
                        values.text = ar.hdfFilename+":/"+vectorName+str(tCount)
                        ar.hdfFile.createArray("/",vectorName+str(tCount),velocity)
            else:
                attribute = SubElement(self.arGrid,"Attribute",{"Name":vectorName,
                                                                "AttributeType":"Vector",
                                                                "Center":"Node"})
                if len(components) == 2:
                    values    = SubElement(attribute,"DataItem",
                                           {"ItemType":"Function",
                                            "Function":"JOIN($0 , $1 , (0.0 * $1 ))",
                                            "Dimensions":"%i %i" % (nDOF_global,3)})
                elif len(components) == 3:
                    values    = SubElement(attribute,"DataItem",
                                           {"ItemType":"Function",
                                            "Function":"JOIN($0 , $1 , $2)",
                                            "Dimensions":"%i %i" % (nDOF_global,3)})
                for ci in components:
                    ReferenceString="""/Xdmf/Domain/Grid[@Name=\"Mesh%s\"]/Grid[%i]/Attribute[%i]/DataItem""" % (spaceSuffix,tCount+1,ci+1)
                    component = SubElement(values,"DataItem",{"Reference":ReferenceString})

    def writeMeshXdmf_particles(self,ar,mesh,spaceDim,x,t=0.0,
                                init=False,meshChanged=False,arGrid=None,tCount=0,
                                spaceSuffix = "_particles"):
        """
        write out arbitrary set of points on a mesh
        """
        #spaceSuffix = "_particles"
        #write out basic geometry if not already done?
        mesh.writeMeshXdmf(ar,"Spatial_Domain",t,init,meshChanged,tCount=tCount)
        #now try to write out a mesh that is a collection of points per element

        gridName = self.setGridCollectionAndGridElements(init,ar,arGrid,t,spaceSuffix)
        nPoints = numpy.cumprod(x.shape)[-2]
        if self.arGrid == None or self.arTime.get('Value') != str(t):
            Xdmf_ElementTopology = "Polyvertex"
            Xdmf_NumberOfElements= nPoints
            Xdmf_NodesPerElement = 1
            Xdmf_NodesGlobal     = nPoints

            self.arGrid = SubElement(self.arGridCollection,"Grid",{"Name":gridName,"GridType":"Uniform"})
            self.arTime = SubElement(self.arGrid,"Time",{"Value":str(t),"Name":str(tCount)})
            topology    = SubElement(self.arGrid,"Topology",
                                     {"Type":Xdmf_ElementTopology,
                                      "NumberOfElements":str(Xdmf_NumberOfElements),
                                      "NodesPerElement":str(Xdmf_NodesPerElement)})
            elements    = SubElement(topology,"DataItem",
                                     {"Format":ar.dataItemFormat,
                                      "DataType":"Int",
                                      "Dimensions":"%i %i" % (Xdmf_NumberOfElements,Xdmf_NodesPerElement)})
            geometry    = SubElement(self.arGrid,"Geometry",{"Type":"XYZ"})
            nodes       = SubElement(geometry,"DataItem",
                                     {"Format":ar.dataItemFormat,
                                      "DataType":"Float",
                                      "Precision":"8",
                                      "Dimensions":"%i %i" % (Xdmf_NodesGlobal,3)})
            if ar.hdfFile != None:
                if ar.has_h5py:
                    elements.text = ar.hdfFilename+":/elements"+`ar.comm.rank()`+spaceSuffix+`tCount`
                    nodes.text    = ar.hdfFilename+":/nodes"+`ar.comm.rank()`+spaceSuffix+`tCount`
                else:
                    elements.text = ar.hdfFilename+":/elements"+spaceSuffix+`tCount`
                    nodes.text    = ar.hdfFilename+":/nodes"+spaceSuffix+`tCount`
                if init or meshChanged:
                    #this will fail if elements_dgp1 already exists
                    #q_l2g = numpy.zeros((Xdmf_NumberOfElements,Xdmf_NodesPerElement),'i')
                    #brute force to start
                    #for eN in range(Xdmf_NumberOfElements):
                    #    for nN in range(Xdmf_NodesPerElement):
                    #        q_l2g[eN,nN] = eN*Xdmf_NodesPerElement + nN
                    #
                    q_l2g = numpy.arange(Xdmf_NumberOfElements*Xdmf_NodesPerElement,dtype='i').reshape((Xdmf_NumberOfElements,Xdmf_NodesPerElement))
                    if ar.has_h5py:
                        ar.create_dataset_async('elements'+`ar.comm.rank()`+spaceSuffix+`tCount`, data = q_l2g)
                        ar.create_dataset_async('nodes'+`ar.comm.rank()`+spaceSuffix+`tCount`, data = x.flat[:])
                    else:
                        ar.hdfFile.createArray("/",'elements'+spaceSuffix+`tCount`,q_l2g)
                        ar.hdfFile.createArray("/",'nodes'+spaceSuffix+`tCount`,x.flat[:])
            else:
                SubElement(elements,"xi:include",{"parse":"text","href":"./"+ar.textDataDir+"/elements"+spaceSuffix+`tCount`+".txt"})
                SubElement(nodes,"xi:include",{"parse":"text","href":"./"+ar.textDataDir+"/nodes"+spaceSuffix+`tCount`+".txt"})
                if init or meshChanged:
                    #this will fail if elements_dgp1 already exists
                    #q_l2g = numpy.zeros((Xdmf_NumberOfElements,Xdmf_NodesPerElement),'i')
                    #brute force to start
                    #for eN in range(Xdmf_NumberOfElements):
                    #    for nN in range(Xdmf_NodesPerElement):
                    #        q_l2g[eN,nN] = eN*Xdmf_NodesPerElement + nN
                    #
                    q_l2g = numpy.arange(Xdmf_NumberOfElements*Xdmf_NodesPerElement,dtype='i').reshape((Xdmf_NumberOfElements,Xdmf_NodesPerElement))
                    numpy.savetxt(ar.textDataDir+"/elements"+spaceSuffix+`tCount`+".txt",q_l2g,fmt='%d')
                    numpy.savetxt(ar.textDataDir+"/nodes"+spaceSuffix+`tCount`+".txt",x.flat[:])

                #
            #hdfile
        #need to write a grid
        return self.arGrid
    #def
    def writeScalarXdmf_particles(self,ar,u,name,tCount=0,init=True):
        nPoints = numpy.cumprod(u.shape)[-1]

        Xdmf_NodesGlobal = nPoints
        attribute = SubElement(self.arGrid,"Attribute",{"Name":name,
                                                        "AttributeType":"Scalar",
                                                        "Center":"Node"})
        values    = SubElement(attribute,"DataItem",
                               {"Format":ar.dataItemFormat,
                                "DataType":"Float",
                                "Precision":"8",
                                "Dimensions":"%i" % (Xdmf_NodesGlobal,)})
        if ar.hdfFile != None:
            if ar.has_h5py:
                values.text = ar.hdfFilename+":/"+name+"_p"+`ar.comm.rank()`+"_t"+str(tCount)
                ar.create_dataset_async(name+"_p"+`ar.comm.rank()`+"_t"+str(tCount), data = u.flat[:])
            else:
                values.text = ar.hdfFilename+":/"+name+str(tCount)
                ar.hdfFile.createArray("/",name+str(tCount),u.flat[:])
        else:
            numpy.savetxt(ar.textDataDir+"/"+name+str(tCount)+".txt",u.flat[:])
            SubElement(values,"xi:include",{"parse":"text","href":"./"+ar.textDataDir+"/"+name+str(tCount)+".txt"})

    def writeVectorXdmf_particles(self,ar,u,name,tCount=0,init=True):
        nPoints = numpy.cumprod(u.shape)[-2]

        Xdmf_NodesGlobal = nPoints
        Xdmf_NumberOfComponents = u.shape[-1]
        attribute = SubElement(self.arGrid,"Attribute",{"Name":name,
                                                        "AttributeType":"Vector",
                                                        "Center":"Node"})
        values    = SubElement(attribute,"DataItem",
                               {"Format":ar.dataItemFormat,
                                "DataType":"Float",
                                "Precision":"8",
                                "Dimensions":"%i %i" % (Xdmf_NodesGlobal,3)})#force 3d vector since points 3d
        #mwf brute force
        tmp = numpy.zeros((Xdmf_NodesGlobal,3),'d')
        tmp[:,:Xdmf_NumberOfComponents]=numpy.reshape(u.flat,(Xdmf_NodesGlobal,Xdmf_NumberOfComponents))

        if ar.hdfFile != None:
            if ar.has_h5py:
                values.text = ar.hdfFilename+":/"+name+"_p"+`ar.comm.rank()`+"_t"+str(tCount)
                ar.create_dataset_async(name+"_p"+`ar.comm.rank()`+"_t"+str(tCount), data = tmp)
            else:
                values.text = ar.hdfFilename+":/"+name+str(tCount)
                ar.hdfFile.createArray("/",name+str(tCount),tmp)
        else:
            numpy.savetxt(ar.textDataDir+"/"+name+str(tCount)+".txt",tmp)
            SubElement(values,"xi:include",{"parse":"text","href":"./"+ar.textDataDir+"/"+name+str(tCount)+".txt"})

    def writeMeshXdmf_LowestOrderMixed(self,ar,mesh,spaceDim,t=0.0,init=False,meshChanged=False,arGrid=None,tCount=0,
                                       spaceSuffix = "_RT0"):
        #write out basic geometry if not already done?
        mesh.writeMeshXdmf(ar,"Spatial_Domain",t,init,meshChanged,tCount=tCount)
        #now try to write out a mesh that matches RT0 velocity as dgp1 lagrange
        gridName = self.setGridCollectionAndGridElements(init,ar,arGrid,t,spaceSuffix)

        if self.arGrid == None or self.arTime.get('Value') != str(t):
            if spaceDim == 1:
                Xdmf_ElementTopology = "Polyline"
            elif spaceDim == 2:
                Xdmf_ElementTopology = "Triangle"
            elif spaceDim == 3:
                Xdmf_ElementTopology = "Tetrahedron"
            Xdmf_NodesPerElement = spaceDim+1
            if ar.global_sync:
                Xdmf_NumberOfElements= mesh.globalMesh.nElements_global
                self.arGrid = SubElement(self.arGridCollection,"Grid",{"Name":gridName,"GridType":"Uniform"})
                self.arTime = SubElement(self.arGrid,"Time",{"Value":str(t),"Name":str(tCount)})
                topology    = SubElement(self.arGrid,"Topology",
                                         {"Type":Xdmf_ElementTopology,
                                          "NumberOfElements":str(Xdmf_NumberOfElements)})
                elements    = SubElement(topology,"DataItem",
                                         {"Format":ar.dataItemFormat,
                                          "DataType":"Int",
                                          "Dimensions":"%i %i" % (Xdmf_NumberOfElements,Xdmf_NodesPerElement)})
                geometry    = SubElement(self.arGrid,"Geometry",{"Type":"XYZ"})
                nodes       = SubElement(geometry,"DataItem",
                                         {"Format":ar.dataItemFormat,
                                          "DataType":"Float",
                                          "Dimensions":"%i %i" % (Xdmf_NumberOfElements*Xdmf_NodesPerElement,3)})
                if ar.hdfFile != None:
                    if ar.has_h5py:
                        elements.text = ar.hdfFilename+":/elements"+spaceSuffix+`tCount`
                        nodes.text    = ar.hdfFilename+":/nodes"+spaceSuffix+`tCount`
                        if init or meshChanged:
                            #simple dg l2g mapping
                            dg_l2g = numpy.arange(Xdmf_NumberOfElements*Xdmf_NodesPerElement,dtype='i').reshape((mesh.nElements_global,
                                                                                                                 Xdmf_NodesPerElement))
                            ar.create_dataset_sync('elements'+spaceSuffix+`tCount`,
                                                   offsets = mesh.globalMesh.elementOffsets_subdomain_owned,
                                                   data = dg_l2g)

                        dgnodes = numpy.reshape(mesh.nodeArray[mesh.elementNodesArray[:mesh.nElements_owned]],(mesh.nElements_owned*Xdmf_NodesPerElement,3))
                        ar.create_dataset_sync('nodes'+spaceSuffix+`tCount`,
                                               offsets = mesh.globalMesh.elementOffsets_subdomain_owned*Xdmf_NodesPerElement,
                                               data = dgnodes)
                    else:
                        assert False, "global_sync not implemented for pytables"
                else:
                    assert False, "global_sync not implemented for text heavy data"
            else:
                Xdmf_NumberOfElements= mesh.nElements_global
                self.arGrid = SubElement(self.arGridCollection,"Grid",{"Name":gridName,"GridType":"Uniform"})
                self.arTime = SubElement(self.arGrid,"Time",{"Value":str(t),"Name":str(tCount)})
                topology    = SubElement(self.arGrid,"Topology",
                                         {"Type":Xdmf_ElementTopology,
                                          "NumberOfElements":str(Xdmf_NumberOfElements)})
                elements    = SubElement(topology,"DataItem",
                                         {"Format":ar.dataItemFormat,
                                          "DataType":"Int",
                                          "Dimensions":"%i %i" % (Xdmf_NumberOfElements,Xdmf_NodesPerElement)})
                geometry    = SubElement(self.arGrid,"Geometry",{"Type":"XYZ"})
                nodes       = SubElement(geometry,"DataItem",
                                         {"Format":ar.dataItemFormat,
                                          "DataType":"Float",
                                          "Dimensions":"%i %i" % (Xdmf_NumberOfElements*Xdmf_NodesPerElement,3)})
                if ar.hdfFile != None:
                    if ar.has_h5py:
                        elements.text = ar.hdfFilename+":/elements"+`ar.comm.rank()`+spaceSuffix+`tCount`
                        nodes.text    = ar.hdfFilename+":/nodes"+`ar.comm.rank()`+spaceSuffix+`tCount`
                        if init or meshChanged:
                            #simple dg l2g mapping
                            dg_l2g = numpy.arange(Xdmf_NumberOfElements*Xdmf_NodesPerElement,dtype='i').reshape((Xdmf_NumberOfElements,Xdmf_NodesPerElement))
                            ar.create_dataset_async('elements'+`ar.comm.rank()`+spaceSuffix+`tCount`, data = dg_l2g)

                        dgnodes = numpy.reshape(mesh.nodeArray[mesh.elementNodesArray],(Xdmf_NumberOfElements*Xdmf_NodesPerElement,3))
                        ar.create_dataset_async('nodes'+`ar.comm.rank()`+spaceSuffix+`tCount`, data = dgnodes)
                    else:
                        elements.text = ar.hdfFilename+":/elements"+spaceSuffix+`tCount`
                        nodes.text    = ar.hdfFilename+":/nodes"+spaceSuffix+`tCount`
                        if init or meshChanged:
                            #simple dg l2g mapping
                            dg_l2g = numpy.arange(Xdmf_NumberOfElements*Xdmf_NodesPerElement,dtype='i').reshape((Xdmf_NumberOfElements,Xdmf_NodesPerElement))
                            ar.hdfFile.createArray("/",'elements'+spaceSuffix+`tCount`,dg_l2g)

                        dgnodes = numpy.reshape(mesh.nodeArray[mesh.elementNodesArray],(Xdmf_NumberOfElements*Xdmf_NodesPerElement,3))
                        ar.hdfFile.createArray("/",'nodes'+spaceSuffix+`tCount`,dgnodes)
                else:
                    SubElement(elements,"xi:include",{"parse":"text","href":"./"+ar.textDataDir+"/elements"+spaceSuffix+`tCount`+".txt"})
                    SubElement(nodes,"xi:include",{"parse":"text","href":"./"+ar.textDataDir+"/nodes"+spaceSuffix+`tCount`+".txt"})
                    if init or meshChanged:
                        dg_l2g = numpy.arange(Xdmf_NumberOfElements*Xdmf_NodesPerElement,dtype='i').reshape((Xdmf_NumberOfElements,Xdmf_NodesPerElement))
                        numpy.savetxt(ar.textDataDir+"/elements"+spaceSuffix+`tCount`+".txt",dg_l2g,fmt='%d')

                        dgnodes = numpy.reshape(mesh.nodeArray[mesh.elementNodesArray],(Xdmf_NumberOfElements*Xdmf_NodesPerElement,3))
                        numpy.savetxt(ar.textDataDir+"/nodes"+spaceSuffix+`tCount`+".txt",dgnodes)

                    #
                #hdfile
            #need to write a grid
        return self.arGrid
    #def
    def writeVectorFunctionXdmf_LowestOrderMixed(self,ar,u,tCount=0,init=True,spaceSuffix="_RT0",name="velocity"):
        if ar.global_sync:
            Xdmf_NodesGlobal = self.mesh.globalMesh.nElements_global*u.shape[1]
            Xdmf_NumberOfComponents = u.shape[2]
            Xdmf_StorageDim = 3

            #if writing as dgp1
            attribute = SubElement(self.arGrid,"Attribute",{"Name":name,
                                                            "AttributeType":"Vector",
                                                            "Center":"Node"})
            values    = SubElement(attribute,"DataItem",
                                   {"Format":ar.dataItemFormat,
                                    "DataType":"Float",
                                    "Precision":"8",
                                    "Dimensions":"%i %i" % (Xdmf_NodesGlobal,Xdmf_StorageDim)})#force 3d vector since points 3d
            tmp = numpy.zeros((u.shape[0]*u.shape[1],Xdmf_StorageDim),'d')
            tmp[:,:Xdmf_NumberOfComponents]=numpy.reshape(u.flat,(u.shape[0]*u.shape[1],Xdmf_NumberOfComponents))

            if ar.hdfFile != None:
                if ar.has_h5py:
                    values.text = ar.hdfFilename+":/"+name+"_p"+"_t"+str(tCount)
                    ar.create_dataset_async(name+"_p"+"_t"+str(tCount), data = tmp)
                else:
                    assert False, "global_sync not implemented for pytables"
            else:
                assert False, "global_sync not implemented for text heavy data"
        else:
            Xdmf_NodesGlobal = u.shape[0]*u.shape[1]
            Xdmf_NumberOfComponents = u.shape[2]
            Xdmf_StorageDim = 3

            #if writing as dgp1
            attribute = SubElement(self.arGrid,"Attribute",{"Name":name,
                                                            "AttributeType":"Vector",
                                                            "Center":"Node"})
            values    = SubElement(attribute,"DataItem",
                                   {"Format":ar.dataItemFormat,
                                    "DataType":"Float",
                                    "Precision":"8",
                                    "Dimensions":"%i %i" % (Xdmf_NodesGlobal,Xdmf_StorageDim)})#force 3d vector since points 3d
            tmp = numpy.zeros((Xdmf_NodesGlobal,Xdmf_StorageDim),'d')
            tmp[:,:Xdmf_NumberOfComponents]=numpy.reshape(u.flat,(Xdmf_NodesGlobal,Xdmf_NumberOfComponents))

            if ar.hdfFile != None:
                if ar.has_h5py:
                    values.text = ar.hdfFilename+":/"+name+"_p"+`ar.comm.rank()`+"_t"+str(tCount)
                    ar.create_dataset_async(name+"_p"+`ar.comm.rank()`+"_t"+str(tCount), data = tmp)
                else:
                    values.text = ar.hdfFilename+":/"+name+str(tCount)
                    ar.hdfFile.createArray("/",name+str(tCount),tmp)
            else:
                numpy.savetxt(ar.textDataDir+"/"+name+str(tCount)+".txt",tmp)
                SubElement(values,"xi:include",{"parse":"text","href":"./"+ar.textDataDir+"/"+name+str(tCount)+".txt"})<|MERGE_RESOLUTION|>--- conflicted
+++ resolved
@@ -58,7 +58,6 @@
         try:
             import h5py
             self.has_h5py=True
-            self.global_sync=True
             comm_world = self.comm.comm.tompi4py()
         except:
             self.has_h5py=False
@@ -214,7 +213,7 @@
         Domain = XDMF[0]
         for TemporalGridCollection in Domain:
             for i in range(self.n_datasets):
-                if self.has_h5py and not self.global_sync:#only writing xml metadata to hdf5 using h5py right now
+                if self.has_h5py:#only writing xml metadata to hdf5 using h5py right now
                     dataset_name = TemporalGridCollection.attrib['Name']+"_"+`i`
                     dataset_name = dataset_name.replace(" ","_")
                     grid_array = self.hdfFile["/"+dataset_name]
@@ -300,9 +299,8 @@
                 XDMFGlobal.append(copy.deepcopy(Domain))
                 DomainGlobal = XDMFGlobal[-1]
                 #delete any actual grids in the temporal  collections
-                if not self.global_sync:
-                    for TemporalGridCollectionGlobal in DomainGlobal:
-                        del TemporalGridCollectionGlobal[:]
+                for TemporalGridCollectionGlobal in DomainGlobal:
+                    del TemporalGridCollectionGlobal[:]
             else:
                 DomainGlobal = XDMFGlobal[-1]
         #gather the latest grids in each collection onto master
@@ -313,19 +311,6 @@
                 TimeAttrib = GridLocal[0].attrib['Value']
                 Grids = comm_world.gather(GridLocal)
                 max_grid_string_len = 0
-<<<<<<< HEAD
-                if self.comm.isMaster():
-                    TemporalGridCollectionGlobal = DomainGlobal[i]
-                    SpatialCollection=SubElement(TemporalGridCollectionGlobal,"Grid",{"GridType":"Collection",
-                                                                                      "CollectionType":"Spatial"})
-                    SpatialCollection.append(GridLocal[0])#append Time in Spatial Collection
-                    for Grid in Grids:
-                        del Grid[0]#Time
-                        SpatialCollection.append(Grid) #append Grid without Time
-                        element_string = tostring(Grid)
-                        max_grid_string_len = max(len(element_string),
-                                                  max_grid_string_len)
-=======
                 if self.comm.isMaster():
                     TemporalGridCollectionGlobal = DomainGlobal[i]
                     SpatialCollection=SubElement(TemporalGridCollectionGlobal,"Grid",{"GridType":"Collection",
@@ -361,7 +346,6 @@
                     TemporalGridCollectionGlobal.append(GridLocal) #append Grid without Time
                     element_string = tostring(GridLocal)
                     max_grid_string_len = len(element_string)
->>>>>>> a0a09586
                 max_grid_string_len_array = numpy.array(max_grid_string_len,'i')
                 comm_world.Bcast([max_grid_string_len_array,MPI.INT], root=0)
                 max_grid_string_len = int(max_grid_string_len_array)
@@ -370,21 +354,10 @@
                                    `self.n_datasets`
                     dataset_name = dataset_name.replace(" ","_")
                     xml_data  = self.hdfFile.create_dataset(name  = dataset_name,
-<<<<<<< HEAD
-                                                            shape = (self.comm.size(),),
-                                                            dtype = '|S'+`max_grid_string_len`)
-                    xml_data.attrs['Time'] = TimeAttrib
-                    if self.comm.isMaster():
-                        for j, Grid in enumerate(Grids):
-                            xml_data[j] = tostring(Grid)
-        else:
-            pass
-=======
                                                             shape = (1,),
                                                             dtype = '|S'+`max_grid_string_len`)
                     if self.comm.isMaster():
                         xml_data[0] = tostring(GridLocal)
->>>>>>> a0a09586
         self.n_datasets += 1
         log("Done Gathering Archive Time Step")
     def sync(self):
@@ -401,7 +374,7 @@
         XDMF =self.tree.getroot()
         Domain = XDMF[-1]
         for TemporalGridCollection in Domain:
-            if self.has_h5py and not self.global_sync: #only writing xml metadata to hdf5 using h5py right now
+            if self.has_h5py: #only writing xml metadata to hdf5 using h5py right now
                 del TemporalGridCollection[:]
         if self.comm.isMaster():
             self.xmlFileGlobal.write(self.xmlHeader)
@@ -412,7 +385,7 @@
             XDMF = self.treeGlobal.getroot()
             Domain = XDMF[-1]
             for TemporalGridCollection in Domain:
-                if self.has_h5py and not self.global_sync: #only writing xml metadata to hdf5 using h5py right now
+                if self.has_h5py: #only writing xml metadata to hdf5 using h5py right now
                     del TemporalGridCollection[:]
         if self.hdfFile != None:
             if self.has_h5py:
