
"""Tools for working with water waves.

The primary objective of this module is to provide solutions (exact and
approximate) for the free surface deformation and subsurface velocity
components of water waves. These can be used as boundary conditions, wave
generation sources, and validation solutions for numerical wave codes.
"""
from __future__ import print_function
from __future__ import absolute_import
from __future__ import division

from builtins import str
from builtins import zip
from builtins import range
#from builtins import object
from past.utils import old_div
import cython
import numpy as np
import cmath as cmat
<<<<<<< HEAD
from .Profiling import logEvent
=======
from Profiling import logEvent, logFile
>>>>>>> 75239acc
from proteus import Comm
import time as tt
import sys as sys

__all__ = ['SteadyCurrent',
           'SolitaryWave',
           'MonochromaticWaves',
           'RandomWaves',
           'MultiSpectraRandomWaves',
           'DirectionalWaves',
           'TimeSeries',
           'RandomWavesFast',
           'RandomNLWaves',
           'RandomNLWavesFast',
           'fastcos_test',
           'fastcosh_test',
           'fastsinh_test',
           'coshkzd_test',
           'sinhkzd_test',
           'loadExistingFunction',
           'setVertDir',
           'loadExistingFunction',
           'setVertDir',
           'setDirVector',
           'dirCheck',
           'reduceToIntervals',
           'returnRectangles',
           'returnRectangles3D',
           'normIntegral',
           'eta_mode',
           'Udrift',
           'vel_mode',
           'sigma',
           'JONSWAP',
           'PM_mod',
           'cos2s',
           'mitsuyasu',
           'dispersion',
           'tophat',
           'costap',
           'decompose_tseries']


def fastcos_test(phase,sinus=False):
    """Fast cosine function with Taylor approximation - TO BE USED FOR TESTING"
    Parameters
    ----------
    phase : double
            Phase  
    sinus : bool
            Switch for cosine or sine calculation
    
    Returns
    --------
    cos(phi) or sin(phi)

    """
    if(sinus):
        phase = old_div(np.pi,2.) - phase
    return fastcos(phase,True)
def fastcosh_test(k,Z,fast=True):
    """Fast hyperbolic cosine function with Taylor approximation - TO BE USED FOR TESTING"
    Parameters
    ----------
    k : double
        Wavenumber
    Z : double
        Z coordinate
    Returns
    --------
    cosh(k*z)

    """
    cython.declare(xx=cython.double[2])
    fastcosh(xx,k,Z,fast)
    return xx[0]
def fastsinh_test(k,Z,fast=True):
    """Fast hyperbolic sine function with Taylor approximation - TO BE USED FOR TESTING"
    Parameters
    ----------
    k : double
        Wavenumber
    Z : double
        Z coordinate
    Returns
    --------
    sinh(k*z)

    """
    cython.declare(xx=cython.double[2])
    fastcosh(xx,k,Z,fast)
    return xx[1]


def coshkzd_test(k,Z,d, fast=True):
    """Calculation of u horizontal profile cosh(k(d+Z))/sinh(kd) using fast appoximaitons
    and hyp trig relation cosh(a+b) = cosha*coshb+sinha*sinhb
    Parameters
    ----------
    ----------
    k : double
        Wavenumber
    Z : double
        Z coordinate
    d : double
        depth
    Returns
    --------
    cosh(k*(z+d))/sinh(kd) for Z>-d/2, 0 otherwise

    """
    if (Z > old_div(-d,2.)):
        return old_div(fastcosh_test(k,Z,fast), np.tanh(k*d)) + fastsinh_test(k,Z,fast)
    else:
        return 0. 

def sinhkzd_test(k,Z,d,fast=True):
    """Calculation of v vertical profile cosh(k(d+Z))/sinh(kd) using fast appoximaitons
    and hyp trig relation sinh(a+b) = sinha*coshb+cosha*sinhb
    Parameters
    ----------
    ----------
    k : double
        Wavenumber
    Z : double
        Z coordinate
    d : double
        depth
    Returns
    --------
    sinh(k*(z+d))/sinh(kd) for Z>-d/2, 0 otherwise

    """

    if (Z> old_div(-d,2.)):
        return fastcosh_test(k,Z,fast) + old_div(fastsinh_test(k,Z,fast), np.tanh(k*d))
    else:
        return 0. 

def loadExistingFunction(funcName, validFunctions):
    """Checks if a function name is known function and returns it

    Checks if a function name is present in a list of functions.
    If True, the function is returned. If False, raises SystemExit.

    Parameters
    ----------
    funcName : string
            Function name
    validFunctions : List[function]
            List of valid functions (list of objects)

    Returns
    --------
    function

    Raises
    ---------
    SystemExit


    """
    funcNames = []
    for func  in validFunctions:
            funcNames.append(func.__name__)
            if func.__name__ == funcName:
                func_ret = func
    if funcName not in funcNames:
        logEvent("ERROR! Wavetools.py: Wrong function type (%s) given: Valid wavetypes are %s" %(funcName,funcNames), level=0)
        sys.exit(1)
    return func_ret



def setVertDir(g):
    """ Returns the unit vector for the vertical direction

    The vertical direction is opposite to the gravity direction

    Parameters
    ----------
    g : numpy.ndarray
        Gravitational acceleration vector (must have 3 components)

    Returns
    --------
    numpy.ndarray

    """
    return -np.array(old_div(g,(sqrt(g[0]**2 + g[1]**2 + g[2]**2))))


def setDirVector(vector):
    """ Returns the direction of a vector in the form of a unit vector

    Parameters
    ----------
    vector : numpy.ndarray
           1D numpy array with three components

    Returns
    --------
    numpy.ndarray

    """
    return old_div(vector,(sqrt(vector[0]**2 + vector[1]**2 + vector[2]**2)))

def dirCheck(v1, v2):
    """ Checks if two vectors are vertical raises SystemError if True

    Parameters
    ----------
    v1 : numpy.ndarray
        1st vector with three components

    v2 : numpy.ndarray
        2nd vector with three components

    Returns
    --------
    None

    Raises
    ---------
    SystemExit

    """
    dircheck = abs(v1[0]*v2[0]+v1[1]*v2[1]+v1[2]*v2[2])
        #print self.dircheck
    if dircheck > 1e-10:
        logEvent("Wave direction is not perpendicular to gravity vector. Check input",level=0)
        return sys.exit(1)
    else:
        return None
def reduceToIntervals(fi,df):
    """ Prepares the x-axis array with N elements for numerical integration

    Integration is performed along he x- axis. If
    fi = [a1, a2, a3,...,a_N-1 a_N] then it returns the array
    [a1, 0.5(a1+a2), 0.5(a2+a3),...0.5(a_N-1+a_N), a_N].
    Input array must have constant step

    Parameters
    ----------
    fi : numpy.ndarray
        x- array with N elements
    df : float
        Constant step of array
    Returns
    --------
    numpy.ndarray

    """
    fim_tmp = (0.5*(fi[1:]+fi[:-1])).tolist()
    return np.array([fim_tmp[0]-0.5*df]+fim_tmp+[fim_tmp[-1]+0.5*df])
def returnRectangles(a,x):
    """ Returns 2D discrete integral array using the rectangle method

    The calculation for each array element is
    :math:`(\Delta y_i = 0.5(a_{n-1}+a_{n})*(x_{n-1}-x_{n})`

    Parameters
    ----------
    a : numpy.ndarray
        Description: Array of y(x) function with N+1 elements
    x : numpy.ndarray
        Description: x- coordinate array with N elements

    Returns
    --------
    numpy.ndarray


    """
    return 0.5*(a[1:]+a[:-1])*(x[1:]-x[:-1])
def returnRectangles3D(a,x,y):
    """ Returns 3D discrete integrals using the rectangle method

    The calculation for each array element is
    :math: `(\Delta y = 0.25*(a_(n-1,m-1)+a_(n,m-1)+a_(n-1,m) ...
    ...+a_(n,m))*(x_n-1-x_n) *(z_m-1-z_m))`

    Parameters
    ----------
    a : numpy.ndarray
        2D Array of y(x,y) function with (N+1)x(M+1)elements
    x : numpy.ndarray
        Description: x- coordinate array with N+1 elements
    y : numpy.ndarray
            Description: x- coordinate array with N+1 elements

    Returns
    --------
    numpy.ndarray
    """
    ai = 0.5*(a[1:,:]+a[:-1,:])
    ai = 0.5*(ai[:,1:]+ai[:,:-1])
    for ii in range(len(x)-1):
        ai[ii,:] *= (y[1:]-y[:-1])
    for jj in range(len(y) - 1):
        ai[:,jj] *= (x[1:]-x[:-1])
    return ai
def normIntegral(f,dom):
    """Returns a normalised 2D function

    The calculation is  :math: `(\int_\Omega f d\Omega =1)`

    Parameters
    ----------
    f : numpy.ndarray
        Discrete 2D function
        Numpy array or list

    dom : float
        Discrete function step

    Returns
    --------
    numpy.ndarray
    """
    G0 = old_div(1.,sum(returnRectangles(f,dom)))
    return G0*f



def eta_mode(x, t, kDir, omega, phi, amplitude):
    """Calculates the free surface elevation for a single frequency mode

    Parameters
    ----------
    x : numpy.ndarray
        Position vector
    t : float
        Time variable
    kDir : numpy.ndarray
        Wave number vector
    omega : float
        Angular frequency
    phi : float
        Description: Wave phase
    amp : float
        Description: Wave amplitude

    Returns
    --------
    float
        The free surface elevation at x,t

    """
    phase = x[0]*kDir[0]+x[1]*kDir[1]+x[2]*kDir[2] - omega*t  + phi
    return amplitude*cos(phase)
def Udrift(amp,gAbs,c,d):
    """Calculates the 2nd order Stokes drift for a linear mode 

    Parameters
    ----------
    amp : float
        Description: Wave amplitude
    gAbs : float
        Magnitude of gravitational acceleration
    c : float
        Wave celerity
    d : float
        Water depth


    Returns
    --------
    float
        Magnitude of the mean velocity drift
    """
    return 0.5*gAbs*amp*amp/c/d

def  vel_mode(x,  t, kDir, kAbs,  omega,  phi,  amplitude,  mwl, depth, vDir, gAbs):
    """Calculates the wave velocity components for a single frequency mode

    Parameters
    ----------
    x : numpy.ndarray
        Position vector
    t : float
        Time variable
    kDir : numpy.ndarray
        Wave number vector
    kAbs : floatkAbs
        Wave number magnitude
    omega : float
        Angular frequency
    phi : float
        Description: Wave phase
    amplidute : float
        Description: Wave amplitude
    mwl : float
        Mean water level
    depth : float
        Water depth
    vDir : numpy.ndarray
        Unit vector aligned with vertical direction


    Returns
    --------
    numpy.ndarray
        1D Numpy array of the velocity vector at x,t
    """

    phase = x[0]*kDir[0]+x[1]*kDir[1]+x[2]*kDir[2] - omega*t  + phi
    Z =  (vDir[0]*x[0] + vDir[1]*x[1]+ vDir[2]*x[2]) - mwl
    UH = 0.
    UV=0.
    ii=0.
    UH=amplitude*omega*cosh(kAbs*(Z + depth))*cos( phase )/sinh(kAbs*depth)
    UV=amplitude*omega*sinh(kAbs*(Z + depth))*sin( phase )/sinh(kAbs*depth)
    waveDir = old_div(kDir,kAbs)
    UH = UH - Udrift(amplitude,gAbs,old_div(omega,kAbs),depth)
#waves(period = 1./self.fi[ii], waveHeight = 2.*self.ai[ii],mwl = self.mwl, depth = self.d,g = self.g,waveDir = self.waveDir,wavelength=self.wi[ii], phi0 = self.phi[ii]).u(x,y,z,t)
    V = np.array([UH*waveDir[0]+UV*vDir[0],
                  UH*waveDir[1]+UV*vDir[1],
                  UH*waveDir[2]+UV*vDir[2]])
    return V



def sigma(omega,omega0):
    """Calculates sigma function for JONSWAP spectrum

       See http://www.wikiwaves.org/Ocean-Wave_Sectra
    Parameters
    ----------
    omega : numpy.ndarray
        Angular frequency array
    omega0 : numpy.ndarray
        Peak angular frequency
    Returns
    --------
    numpy.ndarray
        1D Numpy array of simga function with respect to f

    """
    sigmaReturn = np.where(omega > omega0,0.09,0.07)
    return sigmaReturn


def JONSWAP(f,f0,Hs,gamma=3.3,TMA=False, depth = None):
    """Calculates the JONSWAP frequency spectrum (Goda 2009)

    The calculation includes the TMA modification, if TMA =True

    Parameters
    ----------
    f : numpy.ndarray
        Frequency array
    f0 : float
        Peak frequency
    Hs : float
        Significant wave height
    gamma : Optional[float]
        Peak enhancement factor
    TMA : bool
            Description: TMA switch
    depth : Optional[float]
        Water depth

    Returns
    --------
    numpy.ndarray
        1D Numpy array of the spectrum in frequency domain

    """
    Tp = old_div(1.,f0)
    bj = 0.0624*(1.094-0.01915*log(gamma))/(0.23+0.0336*gamma-old_div(0.185,(1.9+gamma)))
    r = np.exp(old_div(-(Tp*f-1.)**2,(2.*sigma(f,f0)**2)))
    tma = 1.
    if TMA:
        if (depth is None):
            logEvent("Wavetools:py. Provide valid depth definition definition for TMA spectrum")
            logEvent("Wavetools:py. Stopping simulation")
            sys.exit(1)
        k = dispersion(2*M_PI*f,depth)
        tma = np.tanh(k*depth)*np.tanh(k*depth)/(1.+ 2.*k*depth/np.sinh(2.*k*depth))

    return tma * bj*(Hs**2)*(old_div(1.,((Tp**4) *(f**5))))*np.exp(-1.25*(old_div(1.,(Tp*f)**(4.))))*(gamma**r)

def PM_mod(f,f0,Hs):
    """Calculates the Pierson-Moskovitz spectrum (or Bretschneider or ISSC)

    Reference:
    http://www.orcina.com/SoftwareProducts/OrcaFlex/Documentation/Help/Content/html/Waves,WaveSpectra.htm
    And then to Tucker M J, 1991. Waves in Ocean Engineering. Ellis Horwood Ltd. (Chichester).

    Parameters
    --------
    f : numpy.ndarray
        Frequency array
    f0 : float
        Peak frequency
    Hs : float
        Significant wave height

    Returns
    --------
    numpy.ndarray
        1D Numpy array of the spectrum in frequency domain

    """
    return (old_div(5.0,16.0))*Hs**2*(old_div(f0**4,f**5))*np.exp((old_div(-5.0,4.0))*(old_div(f0,f))**4)

def cos2s(theta,f,s=10):
    """Calculates the cos-2s directional spreading function
    see USACE - CETN-I-28 http://chl.erdc.usace.army.mil/library/publications/chetn/pdf/cetn-i-28.pdf

    Parameters
    ----------
    theta : numpy.ndarray
        Wave angle array
    f : numpy.ndarray
        Frequency array
    s : Optional[float]
        Spreading parameter

    Returns
    --------
    numpy.ndarray
        2D Numpy array of cos-2s spectrum
    """
    fun = np.zeros((len(theta),len(f)),)
    for ii in range(len(fun[0,:])):
        fun[:,ii] = np.cos(old_div(theta,2))**(2*s)
    return fun
def mitsuyasu(theta,fi,f0,smax=10):
    """The cos2s wave directional spread with wave frequency dependency

    Equation from "Random Seas and Design of Maritime Structures" - Y. Goda - 2010
    (3rd ed) eq. 2.22 - 2.25

    Parameters
    ----------
    theta : numpy.ndarray
        Wave angle array
    fi : numpy.ndarray
        Frequency array
    f0 : float
        Peak frequency
    smax : Optional[float]
        Spreading parameter
    Returns
    --------
    numpy.ndarray
        2D Numpy array of Mitsuyashu-type spectrum
    """

    s = smax * (old_div(fi,f0))**(5)
    ii = np.where(fi>f0)[0][0]
    s[ii:] = smax * (old_div(fi[ii:],f0))**(-2.5)
    fun = np.zeros((len(theta),len(fi)),)
    for ii in range(len(fun[0,:])):
        fun[:,ii] = np.cos(old_div(theta,2))**(2.*s[ii])
    return fun





def dispersion(w,d, g = 9.81,niter = 1000):
    """Calculates the wave number for single or multiple frequencies using linear dispersion relation.

    Parameters
    ----------
    w : float or np.ndarray
        Angular frequency
    d : float
        Water depth
    g : Optional[float]
        Gravitational acceleration
    niter : Optional[int]
        Solution iterations

    Returns
    --------
    float or numpy.ndarray
        Wavenumber as a float or 1D array for multiple frequencies
    """
    w_aux = np.array(w)
    K = old_div(w_aux**2,g)
    for jj in range(niter):
        K =  old_div(w_aux**2,(g*np.tanh(K*d)))
    if type(K) is float:
        return K[0]
    else:
        return K


def tophat(l,cutoff):
    """ Calculates and returns a top hat filter array

    Parameters
    ----------
    l : int
        Length of array
    cutoff : float
         Cut off fraction at both the leading and tailing part of the array

    Returns
    --------
    numpy.ndarray

    """
    a = np.zeros(l,)
    cut = int(cutoff*l)
    a[cut:-cut] = 1.
    return a

def costap(l,cutoff=0.1):
    """ Calculates and returns a top hat filter array

    Parameters
    ----------
    l : int
        Length of array
    cutoff : float
         Cut off fraction at both the leading and tailing part of the array

    Returns
    --------
    numpy.ndarray
    """
    npoints = int(cutoff*l)
    wind = np.ones(l)
    for k in range(l): # (k,np) = (n,N) normally used
        if k < npoints:
            wind[k] = 0.5*(1.-cos(M_PI*float(k)/float(npoints)))
        if k > l - npoints -1:
            wind[k] = 0.5*(1.-cos(M_PI*float(l-k-1)/float(npoints)))
    return wind

def decompose_tseries(time,eta,dt):
    """ Performs spectral analysis and calculates angular frequency components, amplitude, phase and mean level power
    of a time series with constant sampling.

    Parameters
    ----------
    time : numpy.ndarray
        Time array
    eta :numpy.ndarray
        Signal array
    dt : float
        Sampling interval

    Returns
    --------
    List
        A list with results with four entries:
         0 -> numpy array with angular frequency components
         1 -> numpy array with amplitude of each component aa
         2 -> numpy array with phase of each component pp
         3 -> float of the 0th fourier mode (wave setup)

         """
    nfft = len(time)
    results = []
    fft_x = np.fft.fft(eta,nfft)
    freq = np.fft.fftfreq(nfft,dt)                              #%complex spectrum
    iend = np.where(freq<0)[0][0]
    setup = old_div(np.real(fft_x[0]),nfft)
    fft_x = fft_x[1:iend]
    freq = freq[1:iend]
                              #%retaining only first half of the spectrum
    aa = 2.*abs(fft_x)/nfft                                 #%amplitudes (only the ones related to positive frequencies)
    ww = 2*M_PI*freq


    pp = np.zeros(len(aa),complex)
    for k in range(len(aa)):
        pp[k]=cmat.phase(fft_x[k])                       #% Calculating phases phases
    pp = np.real(pp)                                         # Append results to list
    results.append(ww)
    results.append(aa)
    results.append(pp)
    results.append(setup)
    return results

class  SteadyCurrent(object):
    """
    This class is used for generating a steady current

    Parameters
    ----------
    U: numpy.ndarray
            Current velocity in vector form
    mwl : float
            Still water level
    rampTime : float
            Ramp time for current

            """
    def __init__(self,
                 U,
                 mwl,
                 rampTime = 0.):
        self.mwl = mwl
        self.U = U
        try:
            if len(self.U)!=3:
                logEvent("ERROR! Wavetools.py: SteadyCurrent velocity argument needs to be a vector with length = 3")
                sys.exit(1)

        except:
            logEvent("ERROR! Wavetools.py: SteadyCurrent velocity argument needs to be a vector with length = 3")
            sys.exit(1)

        self.ramp = rampTime
    def eta(self,x,t):
        """Calculates free surface elevation (SolitaryWave class)
        Parameters
        ----------
        x : numpy.ndarray
            Position vector
        t : float
            Time variable

        Returns
        --------
        float
            Free-surface elevation as a float

        """
        return 0.
    def u(self,x,t):
        """Calculates wave velocity vector (SolitaryWave class).
        Parameters
        ----------
        x : numpy.ndarray
            Position vector
        t : float
            Time variable

        Returns
        --------
        numpy.ndarray
            Velocity vector as 1D array

        """
        if(t<self.ramp):
            return self.U*t/self.ramp
        else:
            return self.U




class  SolitaryWave(object):
    """
    This class is used for generating 1st order solitary wave

    Parameters
    ----------
    waveHeight: float
            Regular wave height
    mwl : float
            Still water level
    depth : float
            Water depth
    g : numpy.ndarray
             Gravitational acceleration vector
    waveDir : numpy.ndarray
             Wave direction in vector form
    trans : numpy.ndarray
             Position vector of the peak              
    fast : bool
            Switch for optimised functions

            """
    def __init__(self,
                 waveHeight,
                 mwl,
                 depth,
                 g,
                 waveDir,
                 trans = np.zeros(3,"d"),
                 fast = True):
        
        self.H = waveHeight
        self.fast = fast
        self.g = np.array(g)
        self.waveDir =  setDirVector(np.array(waveDir))
        self.vDir = setVertDir(g)
        self.gAbs = sqrt(self.g[0]*self.g[0]+self.g[1]*self.g[1]+self.g[2]*self.g[2])
        self.trans = trans
        self.c =  np.sqrt(self.gAbs * (depth+self.H))
        self.mwl = mwl
        self.depth = depth
        self.K = old_div(np.sqrt(3. *self.H/ (4. * self.depth)),self.depth)
        self.d2 = depth*depth
        self.d3 = self.d2 * depth
#Checking if g and waveDir are perpendicular
        dirCheck(self.waveDir,self.vDir)

    def eta(self,x,t):
        """Calculates free surface elevation (SolitaryWave class)
        Parameters
        ----------
        x : numpy.ndarray
            Position vector
        t : float
            Time variable

        Returns
        --------
        float
            Free-surface elevation as a float

        """
        phase = sum( (x[:]-self.trans[:])*self.waveDir[:])  - self.c * t 
        a1 = self.K*phase
        return  self.H*1.0/ cosh(a1)**2
    def u(self,x,t):
        """Calculates wave velocity vector (SolitaryWave class).
        Parameters
        ----------
        x : numpy.ndarray
            Position vector
        t : float
            Time variable

        Returns
        --------
        numpy.ndarray
            Velocity vector as 1D array

        """


        phase = sum( (x[:]-self.trans[:])*self.waveDir[:])  - self.c * t 
        a1 =  cosh(self.K*phase*2.)	
        a2 =  cosh(self.K*phase)

        Z =  (self.vDir[0]*x[0] + self.vDir[1]*x[1]+ self.vDir[2]*x[2]) - self.mwl

        Uhorz =  1.0 /(4.0 * self.depth**4 ) * np.sqrt(self.gAbs * self.depth) *  self.H *(
            2.0 * self.d3 + self.d2 * self.H  + 12.0 * self.depth * self.H * Z + 6.0 *  self.H * Z**2.0 +
            (2.0 * self.d3 - self.d2 * self.H - 6.0 * self.depth * self.H * Z - 3.0 * self.H * Z**2 ) * a1)/(a2)**4
	
        Uvert =   1.0 / ( 4.0 * np.sqrt(self.gAbs* self.depth) ) * np.sqrt(3.0) * self.gAbs * (old_div(self.H, self.depth**3.0))** 1.5  * (self.depth + Z)*(
                2.0 * self.depth**3 - 7.0 * self.depth**2.0 * self.H + 10.0 * self.depth * self.H * Z + 5.0 * self.H * Z**2.0 +
                (2.0 * self.depth**3.0 + self.depth**2.0 * self.H - 2.0 * self.depth * self.H * Z - self.H * Z**2.0)*
                cosh(np.sqrt( 3.0 * self.H / self.depth**3.0) * phase ))/(
                cosh(np.sqrt( 3.0 * self.H / ( 4.0 * self.depth**3.0))*
                phase )   )** 4.0*( tanh( np.sqrt( 3.0 * self.H / ( 4.0 * self.depth**3.0))*phase ))
        return self.waveDir*Uhorz + self.vDir*Uvert




class  MonochromaticWaves(object):
    """
    This class is used for generating regular waves in both linear and nonlinear regimes. See Dean and Dalrymple 1994 for equations.

    Parameters
    ----------
    period : float
             Regular wave period
    waveHeight: float
            Regular wave height
    mwl : float
            Still water level
    depth : float
            Water depth
    g : numpy.ndarray
             Gravitational acceleration vector
    waveDir : numpy.ndarray
             Wave direction in vector form
    wavelength : float
             Regular wave lenght, calculated from linear dispersion if set to None
    waveType : string
             Defines regular wave theory ("Linear", "Fenton")
             Fenton: uses BCoeffs/YCoeffs provided by user
    autoFenton: bool
             autoFenton=True: uses waveheight, period, depth, and g to
                              calculate coeffs
             autoFenton=False: uses BCoeffs/YCoeffs provided by user
    autoFentonOpts: dict
             options for autoFenton. The dictionary must contain the following
             entries (here the default values if autoFentonOpts is None):
             autoFentonOpts = {'mode': 'Period',
                               'current_criterion': 1,
                               'height_steps': 1,
                               'niter': 40,
                               'conv_crit': 1e-05,
                               'points_freesurface': 50,
                               'points_velocity': 16,
                               'points_vertical': 20}
    Ycoeff : numpy.ndarray
             Fenton Fourier coefficients for free-surface elevation             
    Bcoeff : numpy.ndarray
             Fenton Fourier coefficients for velocity (set to None for linear wave theory)  
    Nf : integer
             Fenton Fourier components for reconstruction (set to 1000, needs to be equal to the size of Bcoeff and Ycoeff)  
    meanVelocity : numpy.ndarray
             Mean velocity for Fenton Fourier approximation            
    phi0 : float
            Regular wave phase (0 by default)            
    fast : bool
            Switch for optimised functions

            """
    def __init__(self,
                 period,
                 waveHeight,
                 mwl,
                 depth,
                 g,
                 waveDir,
                 wavelength=None,
                 waveType="Linear",
                 autoFenton=True,
                 autoFentonOpts=None,
                 Ycoeff = np.zeros(1000,),
                 Bcoeff =np.zeros(1000,), 
                 Nf = 1000,
                 meanVelocity = np.array([0.,0,0.]),
                 phi0 = 0.,
                 fast = True):
        
        self.fast = fast
        knownWaveTypes = ["Linear","Fenton"]
        self.waveType = waveType
        if waveType not in knownWaveTypes:
            logEvent("ERROR!!: Wrong wavetype given: Valid wavetypes are %s" %(knownWaveTypes), level=0)
            sys.exit(1)
        self.g = np.array(g)
        self.waveDir =  setDirVector(np.array(waveDir))
        self.vDir = setVertDir(g)
        self.gAbs = sqrt(self.g[0]*self.g[0]+self.g[1]*self.g[1]+self.g[2]*self.g[2])

#Checking if g and waveDir are perpendicular
        dirCheck(self.waveDir,self.vDir)
        self.phi0=phi0
        self.mwl = mwl
        self.depth = depth
        self.omega = 2.0*M_PI/period

        self.Nf = Nf
        self.Ycoeff = Ycoeff
        self.Bcoeff = Bcoeff
        self.tanhF = np.zeros(Nf,"d")
#Calculating / checking wavelength data
        if  waveType== "Linear":
            self.k = dispersion(w=self.omega,d=self.depth,g=self.gAbs)
            self.wavelength = 2.0*M_PI/self.k
        elif waveType == "Fenton":
            if autoFenton is False:
                try:
                    self.k = 2.0*M_PI/wavelength
                    self.wavelength=wavelength
                except:
                    logEvent("ERROR! Wavetools.py: Wavelenght is not defined for nonlinear waves. Enter wavelength in class arguments",level=0)
                    sys.exit(1)
                if ( (len(self.Ycoeff)!=self.Nf) or (len(self.Bcoeff)!=self.Nf) or (Ycoeff[0]==0.) or (Bcoeff[0]==0.) ):
                    logEvent("ERROR! Wavetools.py: Ycoeff and Bcoeff must have the same length and equal to Nf and the 1st order harmonic must not be zero",level=0)
                    sys.exit(1)
                else:
                    for ii in range(len(self.tanhF)):
                        kk = (ii+1)*self.k
                        self.tanhF[ii] = float(np.tanh(kk*self.depth) )
            elif autoFenton is True:
                from proteus.fenton import Fenton
                comm = Comm.get()
                if comm.isMaster():
                    if autoFentonOpts is None:
                        autoFentonOpts = {'mode': 'Period',
                                          'current_criterion': 1,
                                          'height_steps': 1,
                                          'niter': 40,
                                          'conv_crit': 1e-05,
                                          'points_freesurface': 50,
                                          'points_velocity': 16,
                                          'points_vertical': 20}
                    Fenton.writeInput(waveheight=waveHeight,
                                      depth=depth,
                                      period=period,
                                      mode=autoFentonOpts['mode'],
                                      current_criterion=autoFentonOpts['current_criterion'],
                                      current_magnitude=0,
                                      ncoeffs=Nf,
                                      height_steps=autoFentonOpts['height_steps'],
                                      g=np.linalg.norm(g),
                                      niter=autoFentonOpts['niter'],
                                      conv_crit=autoFentonOpts['conv_crit'],
                                      points_freesurface=autoFentonOpts['points_freesurface'],
                                      points_velocity=autoFentonOpts['points_velocity'],
                                      points_vertical=autoFentonOpts['points_vertical'])
                    Fenton.runFourier()
                    Fenton.copyFiles()
                comm.barrier()
                self.Bcoeff, self.Ycoeff = Fenton.getBYCoeffs()
                self.wavelength = Fenton.getWavelength()*depth
                self.k = 2.0*M_PI/self.wavelength
                for ii in range(len(self.tanhF)):
                    kk = (ii+1)*self.k
                    self.tanhF[ii] = float(np.tanh(kk*self.depth) )

           
        self.kDir = self.k * self.waveDir
        self.amplitude = 0.5*waveHeight
        self.mV = np.array(meanVelocity)
#Checking that meanvelocity is a vector

        if(len(meanVelocity) != 3):
            logEvent("ERROR! Wavetools.py: meanVelocity should be a vector with 3 components. ",level=0)
            sys.exit(1)
        if(self.Nf > 1000):
            logEvent("ERROR! Wavetools.py: You are not really using more than 1000 Fourier modes for a regular wave, right? ",level=0)
            sys.exit(1)

# C++ declarations
        
        self.tanhL =float(np.tanh(self.k*self.depth))
        for ij in range(3):
            self.kDir_c[ij] = self.kDir[ij]
            self.waveDir_c[ij] = self.waveDir[ij]
            self.vDir_c[ij] = self.vDir[ij]
            self.mV_c[ij] = self.mV[ij]
        self.kDir_ =  self.kDir_c
        self.waveDir_ =  self.waveDir_c
        self.vDir_ =  self.vDir_c
        self.mV_ =  self.mV_c

        


        if "Fenton" in self.waveType:
            for ij in range(Nf):
                self.Ycoeff_c[ij] = self.Ycoeff[ij]
                self.Bcoeff_c[ij] = self.Bcoeff[ij]
                self.tanh_c[ij] = self.tanhF[ij]
            self.Ycoeff_ =  self.Ycoeff_c
            self.Bcoeff_ =  self.Bcoeff_c
            self.tanhF_ = self.tanh_c





        
        if self.waveType == "Linear":
            self._cpp_eta = self.etaLinear
            self._cpp_u = self.uLinear
        else:
            self._cpp_eta = self.etaFenton
            self._cpp_u = self.uFenton

            
    def  etaLinear(self,  x,  t):    
 
        return __cpp_eta_mode(x ,t, self.kDir_,self.omega,self.phi0,self.amplitude, self.fast)

    def etaFenton(self,  x,  t):

        return __cpp_etaFenton(x,t,self.kDir_, self.k, self.omega,self.phi0,self.amplitude, self.Nf, self.Ycoeff_, self.fast)


    def  uLinear(self, U, x,  t):        
        __cpp_vel_mode_p(U, x, t, self.kDir_,self.k,self.omega,self.phi0,self.amplitude,self.mwl,self.depth,self.waveDir_,self.vDir_, self.tanhL, self.gAbs, self.fast)

    def  uFenton(self,  U, x,  t):
        __cpp_uFenton(U,x, t, self.kDir_,self.k,self.omega,self.phi0,self.amplitude,self.mwl, self.depth, self.gAbs,self.Nf, self.Bcoeff_, self.mV_,self.waveDir_,self.vDir_, self.tanhF_, self.fast)

    def eta(self,x,t):
        """Calculates free surface elevation (MonochromaticWaves class)
        Parameters
        ----------
        x : numpy.ndarray
            Position vector
        t : float
            Time variable

        Returns
        --------
        float
            Free-surface elevation as a float

        """
        cython.declare(xx=cython.double[3])
        xx[0] = x[0]
        xx[1] = x[1]
        xx[2] = x[2]
        if self.waveType =="Linear":
            return self.etaLinear(xx,t)
        else:
            return self.etaFenton(xx,t)

    def u(self,x,t):
        """Calculates wave velocity vector (MonochromaticWaves class).
        Parameters
        ----------
        x : numpy.ndarray
            Position vector
        t : float
            Time variable

        Returns
        --------
        numpy.ndarray
            Velocity vector as 1D array

        """
        cython.declare(xx=cython.double[3])
        cython.declare(cppU=cython.double[3])
        for ii in range(3):
            xx[ii] = x[ii]
            cppU[ii] = 0.


        U = np.zeros(3,)
        if self.waveType =="Linear":
            self.uLinear(cppU,xx,t)
            U[0] = cppU[0]
            U[1] = cppU[1]
            U[2] = cppU[2]
        else:
            self.uFenton(cppU,xx,t)            
            U[0] = cppU[0]
            U[1] = cppU[1]
            U[2] = cppU[2]
        return U

    
class RandomWaves(object):
    """
    This class is used for generating plane random waves using linear reconstruction of components from a
    wave spectrum

    Parameters
    ----------
    Tp : float
            Peak wave period            
    Hs : float
             Significant wave height            
    mwl : float
             Still water level            
    depth : float
             Water depth            
    waveDir : numpy.ndarray
             Wave direction vector            
    g : Numpy array
             Gravitational acceleration vector            
    N : int
             Number of frequency components
    bandFactor : float
             Spectral band factor. fmax = bandFactor/Tp, fmin = 1/(bandFactor*Tp)           
    spectName : string
             Name of spectral distribution
    spectral_params : dict
             Dictionary of arguments specific to the spectral distribution
            Example for JONSWAP = {"gamma": 3.3, "TMA":True,"depth": depth}
            TMA=True activates the TMA modification, which in turn needs the depth as a parameter            
    phi : numpy.ndarray
             Component phases (if set to None, phases are picked at random)            
    fast : bool
             Switch for optimised functions            
    """
    def __cinit__(self,
                 Tp,
                 Hs,
                 mwl,#m significant wave height
                 depth ,           #m depth
                 waveDir,
                 g,      #peak  frequency
                 N,
                 bandFactor,         #accelerationof gravity
                 spectName ,# random words will result in error and return the available spectra
                  spectral_params =  None, #JONPARAMS = {"gamma": 3.3, "TMA":True,"depth": depth}
                  phi=None, 
                  fast = True
                 ):
        self.fast= fast
        validSpectra = [JONSWAP,PM_mod]
        spec_fun =loadExistingFunction(spectName, validSpectra)
        self.g = np.array(g)
        waveDir =  setDirVector(np.array(waveDir))
        self.waveDir = waveDir
        self.vDir = setVertDir(g)
        dirCheck(self.waveDir,self.vDir)
        self.gAbs = sqrt(self.g[0]*self.g[0]+self.g[1]*self.g[1]+self.g[2]*self.g[2])
        self.Hs = Hs
        self.depth = depth
        self.Tp = Tp
        self.fp = old_div(1.,Tp)
        self.bandFactor = bandFactor
        self.N = N
        self.mwl = mwl
        fmax = self.bandFactor*self.fp
        fmin = old_div(self.fp,self.bandFactor)
        self.df = old_div((fmax-fmin),float(self.N-1))
        self.fi = np.linspace(fmin,fmax,self.N)
        self.omega = 2.*M_PI*self.fi
        self.ki = dispersion(self.omega,self.depth,g=self.gAbs)
        if phi is None:
            self.phi = 2.0*M_PI*np.random.random(self.fi.shape[0])
            logEvent('INFO Wavetools.py: No phase array is given. Assigning random phases. Outputing the phasing of the random waves')
        else:
            try:
                self.phi = np.array(phi)
                if self.phi.shape[0] != self.fi.shape[0]:
                    logEvent('ERROR! Wavetools.py: Phase array must have N elements')
                    sys.exit(1)

            except:
                logEvent('ERROR! Wavetools.py: phi argument must be an array with N elements')
                sys.exit(1)

        #ai = np.sqrt((Si_J[1:]+Si_J[:-1])*(fi[1:]-fi[:-1]))
        fim = reduceToIntervals(self.fi,self.df)
        self.fim = fim
        if (spectral_params is None):
            self.Si_Jm = spec_fun(fim,self.fp,self.Hs)
        else:
            try:
                self.Si_Jm = spec_fun(fim,self.fp,self.Hs,**spectral_params)
            except:
                logEvent('ERROR! Wavetools.py: Additional spectral parameters are not valid for the %s spectrum' %spectName)
                sys.exit(1)

        self.tanhF = np.zeros(N,"d")
        for ii in range(self.N):
            self.tanhF[ii] = float(np.tanh(self.ki[ii]*self.depth) )

 
        self.ai = np.sqrt(2.*returnRectangles(self.Si_Jm,fim))
        self.kDir = np.zeros((len(self.ki),3),)
        for ii in range(3):
             self.kDir[:,ii] = self.ki[:] * self.waveDir[ii]
        if(self.N > 10000):
            logEvent("ERROR! Wavetools.py: Maximum number of frequencies for Random Waves is 10000 ",level=0)

    #C++ declarations
        for ij in range(3):
            self.waveDir_c[ij] = self.waveDir[ij]
            self.vDir_c[ij] = self.vDir[ij]
        self.waveDir_ =  self.waveDir_c
        self.vDir_ =  self.vDir_c


        for ij in range(self.N):
            for kk in range(3):
                self.kDir_c[3*ij+kk] = self.kDir[ij,kk]
            self.omega_c[ij] = self.omega[ij]
            self.ki_c[ij]  =self.ki[ij]
            self.tanh_c[ij] = self.tanhF[ij]
            self.ai_c[ij] = self.ai[ij]
            self.phi_c[ij] = self.phi[ij]

        self.kDir_ = self.kDir_c
        self.omega_ = self.omega_c
        self.ki_  =self.ki_c
        self.ai_ = self.ai_c
        self.tanh_ = self.tanh_c
        self.phi_ = self.phi_c

    def _cpp_eta(self,  x,  t):

        return __cpp_etaRandom(x,t,self.kDir_, self.omega_,self.phi_,self.ai_, self.N, self.fast)

    def eta(self, x, t):
        """Calculates free surface elevation (RandomWaves class)
        Parameters
        ----------
        x : numpy.ndarray
            Position vector
        t : float
            Time variable

        Returns
        --------
        float
            Free-surface elevation as a float

        """
        cython.declare(xx=cython.double[3])
        xx[0] = x[0]
        xx[1] = x[1]
        xx[2] = x[2]
        return self._cpp_eta(xx,t)

    def _cpp_u(self,  U, x,  t):
        __cpp_uRandom(U, x,t,self.kDir_, self.ki_, self.omega_,self.phi_,self.ai_,self.mwl,self.depth, self.N, self.waveDir_, self.vDir_, self.tanh_, self.gAbs, self.fast)

    def u(self, x, t):
        """Calculates wave velocity vector (RandomWaves class)
        Parameters
        ----------
        x : numpy.ndarray
            Position vector
        t : float
            Time variable

        Returns
        --------
        numpy.ndarray
            Velocity vector as 1D array

        """

        cython.declare(xx=cython.double[3])
        cython.declare(cppU=cython.double[3])
        for ii in range(3):
            xx[ii] = x[ii]
            cppU[ii] = 0.
        U = np.zeros(3,)
        self._cpp_u(cppU,xx,t)            
        U[0] = cppU[0]
        U[1] = cppU[1]
        U[2] = cppU[2]

        return U
    def writeEtaSeries(self,Tstart,Tend,x0,fname,Lgen= np.array([0.,0,0])):
        """Writes a timeseries of the free-surface elevation

        It also returns the free surface elevation as a time-eta array.
        If Lgen !=[0.,0.,0.,] then Tstart is modified to account for the
        wave transformation at the most remote point of the relaxation zone.

        Parameters
        ----------
        Tstart : float
            Start time
        Tend : float
            End time
        x0 : numpy.ndarray
            Position vector of the time series
        fname : string
            Filename for timeseries file
        Lgen : Optional[numpy.ndarray]
            Length vector of relaxation zone


        Returns
        ----------
        numpy.ndarray
            2D numpy array Nx2 containing free-surface elevation in time.
        """
        if sum(Lgen[:]*self.waveDir[:])< 0 :
                logEvent('ERROR! Wavetools.py: Location vector of generation zone should not be opposite to the wave direction')
                sys.exit(1)
        dt = old_div(self.Tp,50.)
        Tlag = np.zeros(len(self.omega),)
        for j in range(len(self.omega)):
            Tlag[j] = old_div(sum(self.kDir[j,:]*Lgen[:]),self.omega[j])
        Tlag = max(Tlag)
        Tstart = Tstart - Tlag
        Np = int(old_div((Tend - Tstart),dt))
        time = np.linspace(Tstart,Tend,Np )
        etaR  = np.zeros(len(time), )
        for jj in range(len(time)):
            etaR[jj] = self.eta(x0,time[jj])
        np.savetxt(fname,list(zip(time,etaR)))
        series = np.zeros((len(time),2),)
        series[:,0] = time
        series[:,1] = etaR

        return series



class MultiSpectraRandomWaves(object):
    """This class is used for generating random waves by combining
    multiple spectra with different distributions and directions

    Parameters
    ----------

        Nspectra : int
                 Total number of spectra
        Tp : list
                 List of peak wave periods
        Hs : list
                 List of significant wave heights
        mwl : float
                 Still water level
                
        depth : float
                 Water depth
                
        waveDir : list
                 List of wave direction vector
                
        g : Numpy array
                 Gravitational acceleration vector
        N : list
                 List of numbers of frequency components
        bandFactor : list
                 List of spectral band factors
        spectName : list
                 List of names of spectral distribution
        spectral_params : list
                 List of names of spectral distribution (see RandomWaves class)
        phi : list
                 List of component phases
        fast : bool
                 Switch for optimised functions              
    """
    def __cinit__(self,
                 Nspectra,
                 Tp, # np array with
                 Hs,
                 mwl,#m significant wave height
                 depth ,           #m depth
                 waveDir,
                 g,      #peak  frequency
                 N,
                 bandFactor,         #accelerationof gravity
                 spectName ,# random words will result in error and return the available spectra
                 spectral_params, #JONPARAMS = {"gamma": 3.3, "TMA":True,"depth": depth}
                 phi,
                 fast=True
                 ):
# Checking length of arrays / lists to be equal to NSpectra
        self.fast = fast
        try:
            if (len(Tp) != Nspectra) or (len(Hs) != Nspectra) or (len(waveDir) != Nspectra) or \
               (len(N) != Nspectra) or (len(bandFactor) != Nspectra) or \
               (len(spectName) != Nspectra) or (len(spectral_params) != Nspectra) or(len(phi) != Nspectra):

                logEvent('ERROR! Wavetools.py: Parameters passed in MultiSpectraRandomWaves must be in array or list form with length Nspectra  ')
                sys.exit(1)

        except:
            logEvent('ERROR! Wavetools.py: Parameters passed in MultiSpectraRandomWaves must be in array or list form with length Nspectra  ')
            sys.exit(1)
        # Initialize numpy arrays for complete reconstruction
        self.Nall = 0
        self.mwl = mwl
        self.depth = depth
        self.g = np.array(g)
        self.vDir = setVertDir(g)
        self.gAbs = sqrt(g[0]*g[0]+g[1]*g[1]+g[2]*g[2])

        for nn in N:
            self.Nall+=nn
        if(self.Nall > 10000):
            logEvent("ERROR! Wavetools.py: Maximum (number of frequencies) x (No of spectra) for MultispectraRandomWaves is 10000 ",level=0)


        self.tanhFM = np.zeros(self.Nall,"d")
        self.omegaM = np.zeros(self.Nall,"d")
        self.kiM = np.zeros(self.Nall,"d")
        self.aiM = np.zeros(self.Nall,"d")
        self.kDirM = np.zeros((self.Nall,3),"d")
        self.phiM= np.zeros(self.Nall,"d")
        self.waveDir = np.zeros((self.Nall,3),"d")


        NN = 0
        for kk in range(Nspectra):
            logEvent("INFO Wavetools.py: Reading spectra No %s" %kk)
            NN1 = NN
            NN +=N[kk]
            RW = RandomWaves(
                Tp[kk], # np array with
                Hs[kk],
                mwl,#m significant wave height
                depth,           #m depth
                waveDir[kk],
                g,      #peak  frequency
                N[kk],
                bandFactor[kk],         #accelerationof gravity
                spectName[kk],# random words will result in error and return the available spectra
                spectral_params[kk], #JONPARAMS = {"gamma": 3.3, "TMA":True,"depth": depth}
                phi[kk],
                self.fast
                )
            self.tanhFM[NN1:NN] = RW.tanhF
            self.omegaM[NN1:NN] = RW.omega
            self.kiM[NN1:NN] = RW.ki
            self.aiM[NN1:NN] = RW.ai
            self.kDirM[NN1:NN,:] =RW.kDir[:,:]
            self.phiM[NN1:NN] = RW.phi
        for ij in range(3):
            self.vDir_c[ij] = self.vDir[ij]
        self.vDir_ =  self.vDir_c


        for ij in range(self.Nall):
            for kk in range(3):
                self.kDir_cM[3*ij+kk] = self.kDirM[ij,kk]
                self.waveDir_cM[3*ij+kk] = old_div(self.kDirM[ij,kk], self.kiM[ij])
            self.omega_cM[ij] = self.omegaM[ij]
            self.ki_cM[ij]  =self.kiM[ij]
            self.tanh_cM[ij] = self.tanhFM[ij]
            self.ai_cM[ij] = self.aiM[ij]
            self.phi_cM[ij] = self.phiM[ij]

        self.kDirM_ = self.kDir_cM
        self.omegaM_ = self.omega_cM
        self.kiM_  =self.ki_cM
        self.aiM_ = self.ai_cM
        self.tanhM_ = self.tanh_cM
        self.phiM_ = self.phi_cM
        self.waveDirM_ =  self.waveDir_cM


    def _cpp_eta(self,  x,  t):

        return __cpp_etaRandom(x,t,self.kDirM_, self.omegaM_,self.phiM_,self.aiM_, self.Nall,self.fast)

    def eta(self, x, t):
        """Calculates free surface elevation (RandomWaves class)
        Parameters
        ----------
        x : numpy.ndarray
            Position vector
        t : float
            Time variable

        Returns
        --------
        float
            Free-surface elevation as a float

        """
        cython.declare(xx=cython.double[3])
        xx[0] = x[0]
        xx[1] = x[1]
        xx[2] = x[2]
        return self._cpp_eta(xx,t)

    def _cpp_u(self,  U, x,  t):

        __cpp_uDir(U, x,t,self.kDirM_, self.kiM_, self.omegaM_,self.phiM_,self.aiM_,self.mwl,self.depth, self.Nall, self.waveDirM_, self.vDir_, self.tanhM_, self.gAbs, self.fast)

    def u(self, x, t):
        """Calculates wave velocity vector (RandomWaves class)
        Parameters
        ----------
        x : numpy.ndarray
            Position vector
        t : float
            Time variable

        Returns
        --------
        numpy.ndarray
            Velocity vector as 1D array

        """

        cython.declare(xx=cython.double[3])
        cython.declare(cppU=cython.double[3])
        for ii in range(3):
            xx[ii] = x[ii]
            cppU[ii] = 0.
        U = np.zeros(3,)
        self._cpp_u(cppU,xx,t)            
        U[0] = cppU[0]
        U[1] = cppU[1]
        U[2] = cppU[2]
        return U


class DirectionalWaves(object):
    """
    This class is used for generating directional random waves using linear reconstruction of components from a
    wave spectrum

    Parameters
    ----------
    M : int
             Number of directional components
    Tp : float
             Peak wave period
    Hs : float
             Significant wave height
    mwl : float
             Still water level
    depth : float
             Water depth
    waveDir0 : numpy.ndarray
             Leading wave direction vector
    g : Numpy array
             Gravitational acceleration vector
    N : int
             Number of frequency components
    bandFactor : float
             Spectral band factor. fmax = bandFactor/Tp, fmin = 1/(bandFactor*Tp)           
    spectName : string
             Name of spectral distribution
    spreadName : string
             Name of spreading distribution
    spectral_params : dict
             Dictionary of arguments specific to the spectral distribution (see RandomWaves class)            
    spread_params : dict
             Dictionary of arguments specific to the spreading distribution
            Example for Cos-2s = {"s": 10}
            Example for Mitsuyashu-type = {"fp": 1/Tp, "smax":10}
            
    phi : numpy.ndarray
             Component phases (if set to None, phases are picked at random)
            
    phiSymm : bool
             Switch for enabling a symmetric phase allocation across directional components
    fast : bool
             Switch for enabling optimised functions 

    """
    def __cinit__(self,
                 M,  #half bin of frequencies
                 Tp, # np array with
                 Hs, #
                 mwl,#m significant wave height
                 depth ,           #m depth
                 waveDir0,  # Lead direction
                 g,      #peak  frequency
                 N,    # Number of frequencies
                 bandFactor,         #accelerationof gravity
                 spectName ,# random words will result in error and return the available spectra
                 spreadName ,# random words will result in error and return the available spectra
                 spectral_params = None, #JONPARAMS = {"gamma": 3.3, "TMA":True,"depth": depth}
                 spread_params = None,
                 phi=None, # phi must be an (2*M+1)*N numpy array
                 phiSymm = False, # When true, phi[-pi/2,0] is symmetric to phi[0,pi/2]
                  fast = True ):
        self.fast = fast
        validSpread = [cos2s,mitsuyasu]
        spread_fun =  loadExistingFunction(spreadName, validSpread)
        self.Mtot = 2*M+1
        self.N = N
        self.Nall = self.Mtot*self.N
        self.waveDir0 = setDirVector(waveDir0)
        self.vDir = setVertDir(g)
        if(self.Nall > 100000):
            logEvent("ERROR! Wavetools.py: Maximum (number of frequencies) x (No of spectra) for DirectionalWaves is 100000 ",level=0)



 # Loading Random waves to get the frequency array the wavelegnths and the frequency spectrum
        RW = RandomWaves(
                             Tp, # np array with
                             Hs,
                             mwl,#m significant wave height
                             depth,           #m depth
                             self.waveDir0,
                             g,      #peak  frequency
                             N,
                             bandFactor,         #accelerationof gravity
                             spectName,# random words will result in error and return the available spectra
                             spectral_params, #JONPARAMS = {"gamma": 3.3, "TMA":True,"depth": depth}
                             phi = None
        )



        # Directional waves propagate usually in a plane -90 to 90 deg with respect to the direction vector, normal to the gavity direction. Rotating the waveDir0 vector around the g vector to produce the directional space
        from .SpatialTools import rotation3D
        thetas = np.linspace(old_div(-M_PI,2),old_div(M_PI,2),2*M+1)
        dth = (thetas[1] - thetas[0])
        self.waveDirs = np.zeros((2*M+1,3),)
        self.phiDirs = np.zeros((2*M+1,N),)
        self.aiDirs = np.zeros((2*M+1,N),)
        self.gAbs = sqrt(g[0]*g[0]+g[1]*g[1]+g[2]*g[2])

        temp_array = np.zeros((1,3),)
        temp_array[0,:] = waveDir0
        directions = list(range(0,self.Mtot))

# initialising wave directions
        for rr in directions:
            theta = thetas[rr]
            self.waveDirs[rr,:] = rotation3D(temp_array,theta,self.vDir)[0,:]
            self.waveDirs[rr,:]=setDirVector( self.waveDirs[rr,:])


# Initialising phasing
        if phi is None:
            self.phiDirs = 2.0*M_PI*np.random.rand(self.Mtot,RW.fi.shape[0])
        elif np.shape(phi) == (2*M+1,RW.fi.shape[0]):
            self.phiDirs = phi
        else:
            logEvent("ERROR! Wavetools.py: phi in DirectionalWaves class must be given either as None or as a list with 2*M + 1 numpy arrays with length N")
            sys.exit(1)

        if (phiSymm):
            for i in range(0,M):
                self.phiDirs[M+1+i,:] = self.phiDirs[self.M - 1 - i,:]




        theta_m = reduceToIntervals(thetas,dth)
        if (spread_params is None):
            Si_Sp = spread_fun(theta_m,RW.fim)
        else:
            try:
                Si_Sp = spread_fun(theta_m,RW.fim, **spread_params)
            except:
                logEvent('ERROR! Wavetools.py: Additional spread parameters are not valid for the %s spectrum' %spectName)
                sys.exit(1)

        # Setting amplitudes
        #Normalising the spreading function
        freq = list(range(0,N))
    # Normalising integral over all frequencies
        for ii in freq:
            Si_Sp[:,ii] = normIntegral(Si_Sp[:,ii],theta_m)
            Si_Sp[:,ii]*= RW.Si_Jm[ii]
    # Creating amplitudes spectrum
        self.aiDirs[:] = np.sqrt(2.*returnRectangles3D(Si_Sp,theta_m,RW.fim))
        self.mwl = mwl
        self.depth = depth
        self.kDirs = np.zeros((self.N, self.Mtot, 3),"d")
        for nn in range(self.N):
            for mm in range(self.Mtot):
                self.kDirs[nn,mm,:] = RW.ki[nn]*self.waveDirs[mm,:]

        for ij in range(3):
            self.vDir_c[ij] = self.vDir[ij]
        self.vDir_ =  self.vDir_c

        
        for mm in range(self.Mtot):
            for nn in range(self.N):
                ij = mm * self.N + nn
                self.ai_c[ij] = self.aiDirs[mm,nn]                
                self.phi_c[ij] = self.phiDirs[mm,nn]
                self.omega_c[ij] = RW.omega[nn]
                self.ki_c[ij]  =RW.ki[nn]
                self.tanh_c[ij] = RW.tanhF[nn]
                for kk in range(3):
                    self.kDir_c[3*ij+kk] = self.kDirs[nn,mm,kk]
                    self.waveDir_c[3*ij+kk] = self.waveDirs[mm,kk] 

        self.kDir_ = self.kDir_c
        self.omega_ = self.omega_c
        self.ki_  =self.ki_c
        self.ai_ = self.ai_c
        self.tanh_ = self.tanh_c
        self.phi_ = self.phi_c
        self.waveDir_ =  self.waveDir_c
        
    def _cpp_eta(self,  x,  t):

        return __cpp_etaRandom(x,t,self.kDir_, self.omega_,self.phi_,self.ai_, self.Nall, self.fast)

    def eta(self, x, t):
        """Calculates free surface elevation (RandomWaves class)
        Parameters
        ----------
        x : numpy.ndarray
            Position vector
        t : float
            Time variable

        Returns
        --------
        float
            Free-surface elevation as a float

        """
        cython.declare(xx=cython.double[3])
        xx[0] = x[0]
        xx[1] = x[1]
        xx[2] = x[2]
        return self._cpp_eta(xx,t)

    def _cpp_u(self,U,  x,  t):

        __cpp_uDir(U, x,t,self.kDir_, self.ki_, self.omega_,self.phi_,self.ai_,self.mwl,self.depth, self.Nall, self.waveDir_, self.vDir_, self.tanh_, self.gAbs, self.fast)

    def u(self, x, t):
        """Calculates wave velocity vector (RandomWaves class)
        Parameters
        ----------
        x : numpy.ndarray
            Position vector
        t : float
            Time variable

        Returns
        --------
        numpy.ndarray
            Velocity vector as 1D array

        """

        cython.declare(xx=cython.double[3])
        cython.declare(cppU=cython.double[3])
        for ii in range(3):
            xx[ii] = x[ii]
            cppU[ii] = 0.
        U = np.zeros(3,)
        self._cpp_u(cppU,xx,t)            
        U[0] = cppU[0]
        U[1] = cppU[1]
        U[2] = cppU[2]
        return U
       







class TimeSeries(object):
    """This class is used for generating waves from an arbirtrary free-surface elevation time series

    Parameters
    ----------
    timeSeriesFile : string
             Time series file name (csv or txt)
    skiprows : int
             Number of header rows in time series file            
    timeSeriesPosition : numpy.ndarrat
             Coordinates of the gauge / signal location            
    depth : float
             Water depth            
    N : int
             Number of frequency components
    mwl : float
             Still water level            
    waveDir : numpy.ndarray
             Leading wave direction vector            
    g : Numpy array
             Gravitational acceleration vector            
    cutoffTotal : float
             Cut off fraction, applied both at the leading and tailing parts of the series 
    rec_direct : bool
             Switch for activating direct decomposition
    window_params : dict
             Dictionary of parameters for window method
            e.g.  window_params = {"Nwaves":15, "Tm": Tp/1.1, "Window":"costap"} (minimum parameters required)
            e.g.  window_params = {"Nwaves":15, "Tm": Tp/1.1, "Window":"costap", "Overlap":0.5, "Cutoff":0.2} (full range of parameters)
            
    arrayData : bool
             Switch for passing the time series as an array (False by default)
    seriesArray : numpy.ndarray
             Free surface elevation time series given in an array format (None by default) 
    fast : bool
             Switch for enabling optimised functions 

    """
    def __init__(self,
                 timeSeriesFile, # e.g.= "Timeseries.txt",
                 skiprows,
                 timeSeriesPosition,
                 depth  ,
                 N ,          #number of frequency bins
                 mwl ,        #mean water level
                 waveDir,
                 g,
                 cutoffTotal = 0.01,
                 rec_direct = True,
                 window_params = None, #If rec_direct = False then wind_params = {"Nwaves":Nwaves,"Tm":Tm,"Window":wind_filt,"Overlap":overlap,"Cutoff":cutoff}
                 arrayData = False,
                 seriesArray = None,
                 Lgen = np.array([0.,0.,0]),
                 fast = True
                 ):
        self.fast = fast
        self.rec_direct = rec_direct
        # Setting the depth
        self.depth = depth
        # Number of wave components
        self.N = N
        self.tanhF = np.zeros(N,"d")
        Nwaves = None
        # Position of timeSeriesFile
        if(len(timeSeriesPosition)==3):
            self.x0 = timeSeriesPosition
        else:
            logEvent("ERROR! Wavetools.py: Location vector for timeSeries must have three-components",level=0)
            sys.exit(1)


        # Mean water level
        self.mwl = mwl
        # Wave direction
        self.waveDir = setDirVector(waveDir)
        # Gravity
        self.g = np.array(g)
        # Derived variables
        # Gravity magnitude
        self.gAbs = sqrt(sum(g * g))
        # Definition of gravity direction
        self.vDir = setVertDir(g)
        dirCheck(self.waveDir,self.vDir)
        #Reading time series


        if(arrayData):
            tdata = seriesArray
        else:
            filetype = timeSeriesFile[-4:]
            fid = open(timeSeriesFile,"r")
            if (filetype !=".txt") and (filetype != ".csv"):
                logEvent("ERROR! Wavetools.py: File %s must be given in .txt or .csv format" % (timeSeriesFile),level=0)
                sys.exit(1)
            elif (filetype == ".csv"):
                tdata = np.loadtxt(fid,skiprows=skiprows,delimiter=",")
            else:
                tdata = np.loadtxt(fid,skiprows=skiprows)
            fid.close()
        #Checks for tseries file
        # Only 2 columns: time & eta
        ncols = len(tdata[0,:])
        if ncols != 2:
            logEvent("ERROR! Wavetools.py: Timeseries file (%s) must have only two columns [time, eta]" % (timeSeriesFile),level=0)
            sys.exit(1)
        time_temp = tdata[:,0]
        self.dt = old_div((time_temp[-1]-time_temp[0]),(len(time_temp)-1))



        # If necessary, perform interpolation
        doInterp = False
        for i in range(1,len(time_temp)):
            dt_temp = time_temp[i]-time_temp[i-1]
        #check if time is at first column
            if time_temp[i]<=time_temp[i-1]:
                logEvent("ERROR! WaveTools.py:  Found not consistent time entry between %s and %s row in %s file. Time variable must be always at the first column of the file and increasing monotonically" %(i-1,i,timeSeriesFile) )
                sys.exit(1)
        #check if sampling rate is constant
            if dt_temp!=self.dt:
                doInterp = True
        if(doInterp):
            logEvent("INFO WaveTools.py: Not constant sampling rate found, proceeding to signal interpolation to a constant sampling rate",level=0)
            self.time = np.linspace(time_temp[0],time_temp[-1],len(time_temp))
            self.etaS = np.interp(self.time,time_temp,tdata[:,1])
        else:
            self.time = time_temp
            self.etaS = tdata[:,1]

        self.t0  = self.time[0]
        # Remove mean level from raw data
        self.etaS -= np.mean(self.etaS)
        # Filter out first 2.5 % and last 2.5% to make the signal periodic
        self.etaS *= costap(len(self.time),cutoff=cutoffTotal)
        # clear tdata from memory
        del tdata
        # Calculate time lenght
        self.tlength = (self.time[-1]-self.time[0])
        # Matrix initialisation
        self.windows_handover = []
        self.windows_rec = []
        self.Twindow = 10.

        
    # Direct decomposition of the time series for using at reconstruct_direct
        if (self.rec_direct):
            Nf = self.N
            nfft=len(self.time)
            logEvent("INFO: WaveTools.py: performing a direct series decomposition")
            decomp = decompose_tseries(self.time,self.etaS,self.dt)
            self.ai = decomp[1]
            ipeak = np.where(self.ai == max(self.ai))[0][0]
            imax = min(ipeak + old_div(Nf,2),len(self.ai))
            imin = max(0,ipeak - old_div(Nf,2))
            self.ai = self.ai[imin:imax]
            self.omega = decomp[0][imin:imax]
            self.phi = - decomp[2][imin:imax]
            self.ki = dispersion(self.omega,self.depth,g=self.gAbs)
            self.Nf = imax - imin
            self.setup = decomp[3]
            self.kDir = np.zeros((len(self.ki),3),"d")
            for ii in range(len(self.ki)):
                self.kDir[ii,:] = self.ki[ii]*self.waveDir[:]

            for ij in range(self.Nf):
                self.omega_c[ij] = self.omega[ij]
                self.ki_c[ij]  =self.ki[ij]
                self.tanh_c[ij] = np.tanh(self.ki[ij]*self.depth)
                self.ai_c[ij] = self.ai[ij]
                self.phi_c[ij] = self.phi[ij]
                for kk in range(3):
                    self.kDir_c[3*ij+kk] = self.kDir[ij,kk]
            self.kDir_ = self.kDir_c
            self.omega_ = self.omega_c
            self.ki_  =self.ki_c
            self.ai_ = self.ai_c
            self.tanh_ = self.tanh_c
            self.phi_ = self.phi_c





                # Spectral windowing
        else:
            if (window_params is None):
                logEvent("ERROR! WaveTools.py: Set parameters for spectral windowing. Argument window_params must be a dictionary")
                sys.exit(1)
            try:
                self.Nwaves = window_params["Nwaves"]
            except:
                logEvent("ERROR! WaveTools.py: Dictionary key 'Nwaves' (waves per window) not found in window_params dictionary")
                sys.exit(1)

            try:
                self.Tm = window_params["Tm"]
            except:
                logEvent("ERROR! WaveTools.py: Dictionary key 'Tm' (mean or characteristic wave period) not found in window_params dictionary")
                sys.exit(1)

            try:
                windowName = window_params["Window"]
            except:
                logEvent("ERROR! WaveTools.py: Dictionary key 'Window' (window function type) not found in window_params dictionary")
                sys.exit(1)

            if(self.Nwaves > 0.5*self.tlength / self.Tm):
                logEvent("ERROR! WaveTools.py: Reconstruction is expected to have two windows or more. Plese reduce the number of waves per window or switch to direct decomposition )")
                sys.exit(1)



            validWindows = [costap, tophat]
            wind_filt =  loadExistingFunction(windowName, validWindows)
            logEvent("INFO WaveTools.py: performing series decomposition with spectral windows")
            # Portion of overlap, compared to window time
            try:
                self.overlap = window_params["Overlap"]
            except:
                self.overlap = 0.7
                logEvent("INFO WaveTools.py: Overlap entry in window_params dictionary not found. Setting default value of 0.7 (70% of the window length)")

            try:
                self.cutoff = window_params["Cutoff"]
            except:
                self.cutoff= 0.1
                logEvent("INFO WaveTools.py: Cutoff entry in window_params dictionary not found. Setting default value of 0.1 (1/10 of the window length)")



            # Portion of window filtered with the Costap filter
            # Setting the handover time, either at the middle of the overlap or just after the filter
            self.handover = max(1.1 *self.cutoff,  old_div(self.overlap, 2.))
            if (self.handover > 0.9 * self.overlap):
                logEvent("ERROR! Wavetools.py: Window handover is not optimal as the cutoff is too close to the overlap. Decrease cutoff or increase overlap")
                sys.exit(1)
            self.Twindow =  self.Tm * self.Nwaves            # setting the window duration (approx.). Twindow = Tmean * Nwaves
            self.Toverlap = self.overlap * self.Twindow
            self.Nwindows = int( old_div((self.tlength -   self.Twindow ), (self.Twindow - self.Toverlap)) ) + 1             #Getting the actual number of windows  (N-1) * (Twindow - Toverlap) + Twindow = total time
            self.Twindow = old_div(self.tlength,(1. + (1. - self.overlap)*(self.Nwindows-1)))            # Correct Twindow and Toverlap for duration and integer number of windows
            self.Toverlap = self.overlap*self.Twindow
            logEvent("INFO: Wavetools.py: Correcting window duration for matching the exact time range of the series. Window duration correspond to %s waves approx." %(old_div(self.Twindow, self.Tm)) )
            diff = (self.Nwindows-1.)*(self.Twindow -self.Toverlap)+self.Twindow - self.tlength
            logEvent("INFO: Wavetools.py: Checking duration of windowed time series: %s per cent difference from original duration" %(100*diff) )
            logEvent("INFO: Wavetools.py: Using %s windows for reconstruction with %s sec duration and %s per cent overlap" %(self.Nwindows, self.Twindow,100*self.overlap ))
# Setting where each window starts and ends
            for jj in range(self.Nwindows):
                span = np.zeros(2,"d")
                tfirst = self.time[0] + self.Twindow
                tlast = self.time[-1] - self.Twindow
                if jj == 0:
                    ispan1 = 0
                    ispan2 = np.where(self.time> tfirst)[0][0]
                elif jj == self.Nwindows-1:
                    ispan1 = np.where(self.time > tlast)[0][0]
                    ispan2 = len(self.time)-1
                else:
                    tstart = self.time[ispan2] - self.Toverlap
                    ispan1 = np.where(self.time > tstart)[0][0]
                    ispan2 = np.where(self.time > tstart + self.Twindow )[0][0]
                span[0] = ispan1
                span[1] = ispan2
# Storing time series in windows and handover times
                self.windows_handover.append( self.time[ispan2] - self.handover*self.Twindow )
                self.windows_rec.append(np.array(list(zip(self.time[ispan1:ispan2],self.etaS[ispan1:ispan2]))))
# Decomposing windows to frequency domain
            self.decompose_window = []
#            style = "k-"
#            ii = 0

            for wind in self.windows_rec:
                nfft=len(wind[:,0])
                wind[:,1] *=wind_filt(nfft,cutoff = self.cutoff)
                decomp = decompose_tseries(wind[:,0],wind[:,1],self.dt)
                self.N = min(self.N, len(decomp[0]))
                Nftemp = self.N
                ipeak =  np.where(decomp[1] == max(decomp[1]))[0][0]
                imax = min(ipeak + old_div(Nftemp,2),len(decomp[1]))
                imin = max(0,ipeak - old_div(Nftemp,2))
                self.Nf = imax-imin
                if (self.Nf < self.N):
                    if imin == 0:
                        imax = imax + (self.N - self.Nf)
                    else:
                        imin = imin - (self.N - self.Nf)
                    self.Nf = self.N

                decomp[1] = decomp[1][imin:imax]
                decomp[0] = decomp[0][imin:imax]
                decomp[2] = -decomp[2][imin:imax]
                ki = dispersion(decomp[0],self.depth,g=self.gAbs)
                kDir = np.zeros((len(ki),3),"d")
                Tlag = np.zeros(ki.shape,)
                for ii in range(len(ki)):
                    kDir[ii,:] = ki[ii]*self.waveDir[:]
                    Tlag[ii] = old_div(sum(Lgen[:]*kDir[ii,:]),decomp[0][ii])
                self.Tlag = max(Tlag)
                if self.Tlag > (old_div(self.Toverlap,2.) - self.cutoff*self.Twindow):
                    logEvent("ERROR!: WaveTools.py: Relaxation zone lenght does not allow for spatial coherency in the windows method.Please a) increase number of waves per window or b) increase overlap or c) decrease lenght of the relaxation zone")
                    sys.exit(1)
                decomp.append(kDir)
                decomp.append(ki)

                self.decompose_window.append(decomp)


        #c++ declarations

            for ii in range(len(self.windows_handover)):
                self.whand_c[ii] = self.windows_handover[ii]
                self.T0[ii] = self.windows_rec[ii][0,0]
            self.whand_ = self.whand_c
            self.T0_ = self.T0
            for ii in range(self.Nwindows):
                for jj in range(self.N):
                    ij = ii*self.N + jj
                    if(jj <len(self.decompose_window[ii][0])):
                        self.omega_c[ij] = self.decompose_window[ii][0][jj]
                        self.ki_c[ij]  = self.decompose_window[ii][5][jj]
                        self.tanh_c[ij] = np.tanh(self.ki_c[ij]*self.depth)
                        self.ai_c[ij] = self.decompose_window[ii][1][jj]
                        self.phi_c[ij] =self.decompose_window[ii][2][jj]
                        for kk in range(3):
                            self.kDir_c[3*ij+kk] = self.decompose_window[ii][4][jj,kk]
                    else:
                        self.omega_c[ij] =1.
                        self.ki_c[ij]  = 1. 
                        self.tanh_c[ij] = 1.
                        self.ai_c[ij] = 0.
                        self.phi_c[ij] =0.
                        for kk in range(3):
                            self.kDir_c[3*ij+kk] = 1.
                        
            self.kDir_ = self.kDir_c
            self.omega_ = self.omega_c
            self.ki_  =self.ki_c
            self.ai_ = self.ai_c
            self.tanh_ = self.tanh_c
            self.phi_ = self.phi_c


            self.Nall = self.Nf*self.Nwindows
                


        for ii in range(3):
            self.x0_c[ii] = self.x0[ii]
            self.waveDir_c[ii] = self.waveDir[ii]
            self.vDir_c[ii] = self.vDir[ii]
        self.x0_ = self.x0_c
        self.waveDir_ = self.waveDir_c
        self.vDir_ = self.vDir_c
        if(self.rec_direct):
            self.eta = self.etaDirect
            self.u = self.uDirect
            self._cpp_eta = self._cpp_etaDirect
            self._cpp_u = self._cpp_uDirect
        else:
            self.eta =  self.etaWindow
            self.u = self.uWindow
            self._cpp_eta = self._cpp_etaWindow
            self._cpp_u = self._cpp_uWindow

    def windOut(self):
        return {"TWindow":self.Twindow,"TOverlap":self.Toverlap,"Tlag":self.Tlag, "rec_direct":self.rec_direct}


    def _cpp_etaDirect(self,x,t):
        return __cpp_etaDirect(x,self.x0_,t,self.kDir_,self.omega_,self.phi_,self.ai_,self.Nf, self.fast)
    def _cpp_uDirect(self,U,x,t):
        __cpp_uDirect(U,x,self.x0_,t,self.kDir_,self.ki_,self.omega_,self.phi_,self.ai_,self.mwl,self.depth,self.Nf,self.waveDir_, self.vDir_, self.tanh_, self.gAbs, self.fast)

    def etaDirect(self, x, t):

        """Calculates free surface elevation(Timeseries class-direct method
        Parameters
        ----------
        x : numpy.ndarray
            Position vector
        t : float
            Time variable

        Returns
        --------
        float
            Free-surface elevation as a float

        """
        cython.declare(xx=cython.double[3])
        xx[0] = x[0]
        xx[1] = x[1]
        xx[2] = x[2]
        return self._cpp_etaDirect(xx,t)

    def uDirect(self, x, t):
        """Calculates wave velocity vector (Timeseries class-direct method)
        Parameters
        ----------
        x : numpy.ndarray
            Position vector
        t : float
            Time variable

        Returns
        --------
        numpy.ndarray
            Velocity vector as 1D array

        """

        cython.declare(xx=cython.double[3])
        cython.declare(cppU=cython.double[3])
        for ii in range(3):
            xx[ii] = x[ii]
            cppU[ii] = 0.
        U = np.zeros(3,)
        self._cpp_uDirect(cppU,xx,t)            
        U[0] = cppU[0]
        U[1] = cppU[1]
        U[2] = cppU[2]

        return U
 
    def findWindow(self,t):
        """Returns the current spectral window in TimeSeries class."

        Parameters
        ----------

        t : float
                Time variable

        Returns
        -------
        int
            Index of window as an integer

        """
        return __cpp_findWindow(t,self.handover, self.t0,self.Twindow,self.Nwindows, self.whand_) #Nw

    def _cpp_etaWindow(self,x,t):
        Nw = __cpp_findWindow(t,self.handover, self.t0,self.Twindow,self.Nwindows, self.whand_) #Nw
        
        return __cpp_etaWindow(x,self.x0_,t,self.T0_,self.kDir_,self.omega_,self.phi_,self.ai_,self.Nf,Nw, self.fast)
    def _cpp_uWindow(self,U, x,t):
        Nw = __cpp_findWindow(t,self.handover, self.t0,self.Twindow,self.Nwindows, self.whand_) #Nw
        __cpp_uWindow(U,x,self.x0_,t,self.T0_,self.kDir_,self.ki_,self.omega_,self.phi_,self.ai_,self.mwl,self.depth,self.Nf,Nw,self.waveDir_, self.vDir_, self.tanh_, self.gAbs, self.fast)

    def etaWindow(self, x, t):
        """Calculates free surface elevation(Timeseries class-window method
        Parameters
        ----------
        x : numpy.ndarray
            Position vector
        t : float
            Time variable

        Returns
        --------
        float
            Free-surface elevation as a float

        """
        cython.declare(xx=cython.double[3])
        xx[0] = x[0]
        xx[1] = x[1]
        xx[2] = x[2]
        return self._cpp_etaWindow(xx,t)


    def uWindow(self, x, t):
        """Calculates wave velocity vector (Timeseries class-window method)
        Parameters
        ----------
        x : numpy.ndarray
            Position vector
        t : float
            Time variable

        Returns
        --------
        numpy.ndarray
            Velocity vector as 1D array

        """
        cython.declare(xx=cython.double[3])
        cython.declare(cppU=cython.double[3])
        for ii in range(3):
            xx[ii] = x[ii]
            cppU[ii] = 0.
        U = np.zeros(3,)
        self._cpp_uWindow(cppU,xx,t)            
        U[0] = cppU[0]
        U[1] = cppU[1]
        U[2] = cppU[2]

        return U



class RandomWavesFast(object):
    """
    This class is used for generating plane random waves in an optimised manner
    using linear reconstruction of components from a wave spectrum

    Parameters
    ----------
    Tstart : float
             Start time            
    Tend : float
             End time            
    x0 : numpy.ndarray
             Position vector for the time series            
    Tp : float
             Peak wave period
    Hs : float
             Significant wave height
    mwl : float
             Still water level
    depth : float
             Water depth
    waveDir : numpy.ndarray
             Wave direction vector
    g : Numpy array
             Gravitational acceleration vector
    N : int
             Number of frequency components
    bandFactor : float
             Spectral band factor. fmax = bandFactor/Tp, fmin = 1/(bandFactor*Tp)           
    spectName : string
             Name of spectral distribution
    spectral_params : dict
             Dictionary of arguments specific to the spectral distribution
            Example for JONSWAP = {"gamma": 3.3, "TMA":True,"depth": depth}
            TMA=True activates the TMA modification, which in turn needs the depth as a parameter
    phi : numpy.ndarray
             Component phases (if set to None, phases are picked at random)
    Lgen : numpy.ndarray
             Length of the generation zone (np.array([0., 0., 0.]) by default
    Nwaves : int
             Number of waves per window
    Nfreq : int
             Number of Fourier components per window
    checkAcc : bool
             Switch for enabling accuracy checks
    fast : bool
             Switch for enabling optimised functions 
    

    """

    def __init__(self,
                 Tstart,
                 Tend,
                 x0,
                 Tp,
                 Hs,
                 mwl,#m significant wave height
                 depth ,           #m depth
                 waveDir,
                 g,      #peak  frequency
                 N,
                 bandFactor,         #accelerationof gravity
                 spectName ,# random words will result in error and return the available spectra
                 spectral_params =  None, #JONPARAMS = {"gamma": 3.3, "TMA":True,"depth": depth}
                 phi=None,
                 Lgen = np.array([0., 0. ,0. ]),
                 Nwaves = 15,
                 Nfreq = 32,
                 checkAcc = True,
                 fast= True):
        RW  =         RandomWaves(
                                 Tp, # np array with
                                 Hs,
                                 mwl,#m significant wave height
                                 depth,           #m depth
                                 waveDir,
                                 g,      #peak  frequency
                                 N,
                                 bandFactor,         #accelerationof gravity
                                 spectName,# random words will result in error and return the available spectra
                                 spectral_params, #JONPARAMS = {"gamma": 3.3, "TMA":True,"depth": depth}
                                 phi
                             )
        self.Hs = Hs
        self.Tp = Tp
        self.depth = depth
        self.mwl = mwl
        cutoff_win = 0.1
        overl = 0.7
        fname = "RandomSeries"+"_Hs_"+str(self.Hs)+"_Tp_"+str(self.Tp)+"_depth_"+str(self.depth)
        self.series = RW.writeEtaSeries(Tstart,Tend,x0,fname,4.*Lgen)
        self.cutoff = max(0.2*self.Tp , cutoff_win*Nwaves*Tp)
        duration = (self.series[-1,0]-self.series[0,0])
        self.cutoff  = old_div(self.cutoff, duration)
        Tm = old_div(self.Tp,1.1)

            #Checking if there are enough windows
        Nwaves_tot = round(old_div((self.series[-1,0]-self.series[0,0]),Tm))
        Nwaves = min(Nwaves,Nwaves_tot)
        self.Nwind = int(old_div(Nwaves_tot,Nwaves))
        self.rec_d = False
        if self.Nwind < 3:
            logEvent("ERROR!: WaveTools.py: Found too few windows in RandomWavesFast. Consider increasing Tend (this is independent from the duration of the simulation)")
            sys.exit(1)
            




        self.fast = fast
        TS = TimeSeries(
                 fname, # e.g.= "Timeseries.txt",
                 0,
                 x0,
                 self.depth ,
                 Nfreq ,          #number of frequency bins
                 self.mwl ,        #mean water level
                 waveDir,
                 g,
                 cutoffTotal = self.cutoff,
                 rec_direct = self.rec_d,
                 window_params = {"Nwaves":Nwaves ,"Tm":Tm,"Window":"costap","Overlap":overl,"Cutoff":cutoff_win},
                 arrayData = True,
                 seriesArray = self.series,
                 Lgen = Lgen,
            fast=self.fast
                 )

        self.windows = TS.windows_rec
        self.ho = TS.windows_handover
        #Checking accuracy of the approximation
        cut = 2.* self.cutoff * duration
        ts = self.series[0,0]+cut
        te = self.series[-1,0]-cut
        i1 = np.where(self.series[:,0]>ts)[0][0]
        i2 = np.where(self.series[:,0]<te)[0][-1]
        errors = np.zeros(len(self.series),)
        for ii in range(i1,i2):
            errors[ii] = abs(self.series[ii,1]-TS.eta(x0,self.series[ii,0]) )
        self.er1 = old_div(max(errors[:]),self.Hs)
        if self.er1 > 0.01 and checkAcc:
                logEvent("ERROR!: WaveTools.py: Found large errors (>1%) during window reconstruction at RandomWavesFast. Please a) Increase Nfreq, b) Decrease waves per window. You can set checkAcc = False if you want to proceed with these errors")
                sys.exit(1)

        self.eta = TS.eta
        self.u = TS.u
        self.windOut = TS.windOut

    def printOut(self):
        """Prints some properties of the time series - ONLY FOR TESTING


        """
        print("Number of windows=",self.Nwind)
        print("Direct reconstruction? ",self.rec_d)
        print("Start Time =", self.series[0,0])
        print("End time= ",self.series[-1,0])
        print("Cutoff=", self.cutoff)
        print("Er1 =", self.er1)



class RandomNLWaves(object):
    """
    This class is contains functions for calculating random waves with 2nd order corrections

    Parameters
    ----------
    Tstart : float
             Start time
    Tend : float
             End time
    Tp : float
             Peak wave period
    Hs : float
             Significant wave height
    mwl : float
             Still water level
    depth : float
             Water depth
    waveDir : numpy.ndarray
             Wave direction vector
    g : Numpy array
             Gravitational acceleration vector
    N : int
             Number of frequency components
    bandFactor : float
             Spectral band factor. fmax = bandFactor/Tp, fmin = 1/(bandFactor*Tp)
    spectName : string
             Name of spectral distribution
    spectral_params : dict
             Dictionary of arguments specific to the spectral distribution
            Example for JONSWAP = {"gamma": 3.3, "TMA":True,"depth": depth}
            TMA=True activates the TMA modification, which in turn needs the depth as a parameter            
    phi : numpy.ndarray
             Component phases (if set to None, phases are picked at random)            
    fast : bool
           Switch for enabling optimised functions             
    """
    def __init__(self,
                 Tstart,
                 Tend,
                 Tp,                      #wave period
                 Hs,                      #significant wave height
                 mwl,                     #mean water level
                 depth,                   #water depth
                 waveDir,                 #wave direction vector with three components
                 g,                       #gravitational accelaration vector with three components
                 N,                       #number of frequency bins
                 bandFactor,              #width factor for band around peak frequency fp
                 spectName,               #random words will result in error and return the available spectra
                 spectral_params=None,    #JONPARAMS = {"gamma": 3.3, "TMA":True,"depth": depth}
                 phi=None,                 #array of component phases
                 fast = True                 ):
        self.fast= fast
        RW = RandomWaves(Tp,Hs,mwl,depth,waveDir,g,N,bandFactor,spectName,spectral_params,phi,fast = self.fast )

        self.gAbs = RW.gAbs
        self.eta_linear = RW.eta
        self.eta = self.wtError
        self.u = self.wtError
        self.omega = RW.omega
        self.ai = RW.ai
        self.ki = RW.ki
        self.kDir = RW.kDir
        self.phi = RW.phi
        self.N = N
        self.depth = depth
        self.tanhKd = np.zeros(self.N,"d")
        self.sinhKd = np.zeros(self.N,"d")
        for ii in range(self.N):
            self.tanhKd[ii] = np.tanh(self.ki[ii]*self.depth)
            self.sinhKd[ii] = np.sinh(self.ki[ii]*self.depth)
        self.waveDir = RW.waveDir

        for ij in range(self.N):
            for kk in range(3):
                self.kDir_c[3*ij+kk] = self.kDir[ij,kk]
            self.omega_c[ij] = self.omega[ij]
            self.ki_c[ij]  =self.ki[ij]
            self.tanh_c[ij] = self.tanhKd[ij]
            self.sinh_c[ij] = self.sinhKd[ij]
            self.ai_c[ij] = self.ai[ij]
            self.phi_c[ij] = self.phi[ij]

        self.kDir_ = self.kDir_c
        self.omega_ = self.omega_c
        self.ki_  =self.ki_c
        self.ai_ = self.ai_c
        self.tanhKd_ = self.tanh_c
        self.sinhKd_ = self.sinh_c
        self.phi_ = self.phi_c

        #c++ declarations

    def _cpp_eta_2ndOrder(self,x,t):
        return __cpp_eta2nd(x,t,self.kDir_,self.ki_,self.omega_,self.phi_,self.ai_,self.N,self.sinhKd_,self.tanhKd_, self.fast)
    def eta_2ndOrder(self,x,t):
        """Calculates the free surface elevation for 2nd-order terms

        Uses 2nd order random wave theory

        Parameters
        ----------
        x : numpy.ndarray
            Position vector
        t : float
            Time variable

        Returns
        --------
        float
            Free-surface elevation as a float

        """

        cython.declare(xx=cython.double[3])
        xx[0] = x[0]
        xx[1] = x[1]
        xx[2] = x[2]
        return self._cpp_eta_2ndOrder(xx,t)
        '''
        Eta2nd = 0.
        for i in range(0,self.N):
            ai_2nd = (self.ai_[i]**2*self.ki_[i]*(2+3/self.sinhKd[ii]**2))/(4*tanhKd[i](self.ki[i]*self.depth))
            wwi_2ndOrder = eta_mode(x,t,2*self.kDir[i],2*self.omega[i],2*self.phi[i],ai_2nd)
            Eta2nd += wwi_2ndOrder
        return Eta2nd
        '''

    def _cpp_eta_short(self,x,t):
        return __cpp_eta_short(x,t,self.kDir_,self.ki_,self.omega_,self.phi_,self.ai_,self.N,self.sinhKd_,self.tanhKd_,self.gAbs, self.fast)

    
    #higher harmonics
    def eta_short(self,x,t):
        """Calculates the free surface elevation for higher-order terms

        Uses 2nd order random wave theory

        Parameters
        ----------
        x : numpy.ndarray
            Position vector
        t : float
            Time variable

        Returns
        --------
        float
            Free-surface elevation as a float

        """
        cython.declare(xx=cython.double[3])
        xx[0] = x[0]
        xx[1] = x[1]
        xx[2] = x[2]
        return self._cpp_eta_short(xx,t)
        '''
        Etashort = 0.
        for i in range(0,self.N-1):
            for j in range(i+1,self.N):
                Dp = (self.omega[i]+self.omega[j])**2 - self.gAbs*(self.ki[i]+self.ki[j])*tanh((self.ki[i]+self.ki[j])*self.depth)
                Bp = (self.omega[i]**2+self.omega[j]**2)/(2*self.gAbs) 
                Bp = Bp-((self.omega[i]*self.omega[j])/(2*self.gAbs))*(1-1./(tanh(self.ki[i]*self.depth)*tanh(self.ki[j]*self.depth)))*(((self.omega[i]+self.omega[j])**2 + self.gAbs*(self.ki[i]+self.ki[j])*tanh((self.ki[i]+self.ki[j])*self.depth))/Dp)
                Bp=Bp+ ((self.omega[i]+self.omega[j])/(2*self.gAbs*Dp))*((self.omega[i]**3/sinh(self.ki[i]*self.depth)**2) + (self.omega[j]**3/sinh(self.ki[j]*self.depth)**2))
                ai_short = self.ai[i]*self.ai[j]*Bp
                wwi_short = eta_mode(x,t,self.kDir[i]+self.kDir[j],self.omega[i]+self.omega[j],self.phi[i]+self.phi[j],ai_short)
                Etashort += wwi_short
        return Etashort
        '''

    def _cpp_eta_long(self,x,t):
        return __cpp_eta_long(x,t,self.kDir_,self.ki_,self.omega_,self.phi_,self.ai_,self.N,self.sinhKd_,self.tanhKd_,self.gAbs, self.fast)

    #lower harmonics
    def eta_long(self,x,t):
        """Calculates the free surface elevation for lower-order terms

        Uses 2nd order random wave theory

        Parameters
        ----------
        x : numpy.ndarray
            Position vector
        t : float
            Time variable

        Returns
        --------
        float
            Free-surface elevation as a float

        """
        cython.declare(xx=cython.double[3])
        xx[0] = x[0]
        xx[1] = x[1]
        xx[2] = x[2]
        return self._cpp_eta_long(xx,t)


        '''
        Etalong = 0.
        for i in range(0,self.N-1):
            for j in range(i+1,self.N):
                Dm = (self.omega[i]-self.omega[j])**2 - self.gAbs*(self.ki[i]-self.ki[j])*tanh((self.ki[i]-self.ki[j])*self.depth)
                Bm = (self.omega[i]**2+self.omega[j]**2)/(2*self.gAbs) + ((self.omega[i]*self.omega[j])/(2*self.gAbs))*(1+1./(tanh(self.ki[i]*self.depth)*tanh(self.ki[j]*self.depth)))*(((self.omega[i]-self.omega[j])**2 + self.gAbs*(self.ki[i]-self.ki[j])*tanh((self.ki[i]-self.ki[j])*self.depth))/Dm) + ((self.omega[i]-self.omega[j])/(2*self.gAbs*Dm))*((self.omega[i]**3/sinh(self.ki[i]*self.depth)**2) - (self.omega[j]**3/sinh(self.ki[j]*self.depth)**2))
                ai_long = self.ai[i]*self.ai[j]*Bm
                wwi_long = eta_mode(x,t,self.kDir[i]-self.kDir[j],self.omega[i]-self.omega[j],self.phi[i]-self.phi[j],ai_long)
                Etalong += wwi_long
        return Etalong
        '''

    #set-up calculation
    def eta_setUp(self,x,t):
        """Calculates the free surface elevation set up

        Uses 2nd order random wave theory

        Parameters
        ----------
        x : numpy.ndarray
            Position vector
        t : float
            Time variable

        Returns
        --------
        float
            Free-surface elevation as a float

        """


        EtasetUp = 0.
        for i in range(0,self.N):
            wwi_setUp = old_div((self.ai[i]**2*self.ki[i]),(2*sinh(2*self.ki[i]*self.depth)))
            EtasetUp += wwi_setUp
        return EtasetUp



    #overall free surface elevation
    def eta_overall(self,x,t,setUp=False):
        """Calculates the free surface elevation with 2nd order corrections

        Uses 2nd order random wave theory

        Parameters
        ----------
        x : numpy.ndarray
            Position vector
        t : float
            Time variable

        Returns
        --------
        float
            Free-surface elevation as a float

        """
        cython.declare(xx=cython.double[3])
        xx[0] = x[0]
        xx[1] = x[1]
        xx[2] = x[2]
        Etaoverall =  self.eta_linear(x,t) + self._cpp_eta_2ndOrder(xx,t) + self._cpp_eta_short(xx,t) + self._cpp_eta_long(xx,t)
        if setUp:
            Etaoverall -= self.eta_setUp(xx,t)
        return Etaoverall



    def writeEtaSeries(self,Tstart,Tend,dt,x0,fname, mode="all",setUp=False,Lgen=np.array([0.,0.,0.])):
        """Writes a timeseries of the free-surface elevation

        It also returns the free surface elevation as a time-eta array.
        If Lgen !=[0.,0.,0.,] then Tstart is modified to account for the
        wave transformation at the most remote point of the relaxation zone.

        Parameters
        ----------
        Tstart : float
            Start time
        Tend : float
            End time
        dt : float
            Sampling interval
        x0 : numpy.ndarray
            Position vector of the time series
        fname : string
            Filename for timeseries file
        mode: Optional[string]
            Mode of set up calculations (all, long, short, setup)
        setUp: Optional[bool]
            Switch for activating setup calculation
        Lgen : Optional[numpy.ndarray]
            Length vector of relaxation zone


        Returns
        ----------
        numpy.ndarray
            2D numpy array Nx2 containing free-surface elevation in time.
        """
        if sum(Lgen[:]*self.waveDir[:])< 0 :
            logEvent('ERROR! Wavetools.py: Location vector of generation zone should not be opposite to the wave direction')
            sys.exit(1)

        Tlag = np.zeros(len(self.omega),)
        for j in range(len(self.omega)):
            Tlag[j] = old_div(sum(self.kDir[j,:]*Lgen[:]),self.omega[j])
        Tlag = max(Tlag)
        Tstart = Tstart - Tlag

        Nseries = int(old_div((Tend - Tstart),dt)) + 1
        timelst=np.linspace(Tstart, Tend, Nseries)
        series = np.zeros((Nseries,2),)
        series[:,0] = timelst
        for i in range(len(timelst)):
            time = series[i,0]
            if mode == "all":
                series[i,1] = self.eta_overall(x0,time,setUp)
            elif mode == "setup":
                series[i,1] = self.eta_setUp(x0,time)
            elif mode == "short":
                series[i,1] = self.eta_short(x0,time) + self.eta_2ndOrder(x0,time)
            elif mode == "long":
                series[i,1] = self.eta_long(x0,time)
            elif mode == "linear":
                series[i,1] = self.eta_linear(x0,time)
            else:
                logEvent('ERROR! Wavetools.pyx: Argument mode in RandomNLWaves.writeEtaSeries should be "all", "setup", "short", "long" or "linear"')
                sys.exit(1)
        delimiter =" "
        if fname[-4:]==".csv":
            delimiter = ","
        np.savetxt(fname,series,delimiter=delimiter)
        return series

    def wtError(self,x,t):
        """Raises error for using RandomNLWavesFast class instead

        Parameters
        ----------
        x : numpy.ndarray
            Position vector
        t : float
            Time variable


        Returns
        --------
        None

        Raises
        --------
        SystemExit

        """

        logEvent("ERROR! Wavetools.py: eta and u functions not available for this class. Please use RandomNLWavesFast for generating random waves with nonlinear correction",0)
        sys.exit(1)



class RandomNLWavesFast(object):
    """
    This class is used for generating plane random waves with 2ns order correction in an optimised manner
    using linear reconstruction of components from a wave spectrum

    Parameters
    ----------
    Tstart : float
             Start time            
    Tend : float
             End time            
    x0 : numpy.ndarray
             Position vector for the time series            
    Tp : float
             Peak wave period            
    Hs : float
             Significant wave height            
    mwl : float
             Still water level            
    depth : float
             Water depth            
    waveDir : np.ndarray
             Wave direction vector            
    g : Numpy array
             Gravitational acceleration vector            
    N : int
             Number of frequency components
    bandFactor : float
             Spectral band factor. fmax = bandFactor/Tp, fmin = 1/(bandFactor*Tp)           
    spectName : string
             Name of spectral distribution
    spectral_params : dict
             Dictionary of arguments specific to the spectral distribution
            Example for JONSWAP = {"gamma": 3.3, "TMA":True,"depth": depth}
            TMA=True activates the TMA modification, which in turn needs the depth as a parameter            
    phi : numpy.ndarray
             Component phases (if set to None, phases are picked at random)
            
    Lgen : numpy.ndarray
             Length of the generation zone (np.array([0., 0., 0.]) by default
            
    Nwaves : int
             Number of waves per window
    Nfreq : int
             Number of Fourier components per window
    NLongw : int
             Estmated ratio of long wave period to Tp
    fast : bool
             Switch for enabling optimised functions 
    """
    def __init__(self,
                 Tstart,
                 Tend,
                 x0,
                 Tp,                      #wave period
                 Hs,                      #significant wave height
                 mwl,                     #mean water level
                 depth,                   #water depth
                 waveDir,                 #wave direction vector with three components
                 g,                       #gravitational accelaration vector with three components
                 N,                       #number of frequency bins
                 bandFactor,              #width factor for band around peak frequency fp
                 spectName,               #random words will result in error and return the available spectra
                 spectral_params=None,    #JONPARAMS = {"gamma": 3.3, "TMA":True,"depth": depth}
                 phi=None,
                 Lgen = np.array([0.,0.,0.]),    #array of component phases
                 Nwaves = 15,
                 Nfreq = 32,
                 NLongW = 10.,
                 fast = True
                 ):
        self.fast = fast
        aR = RandomWaves(Tp,Hs,mwl,depth,waveDir,g,N,bandFactor,spectName,spectral_params,phi,fast = self.fast)
        aRN = RandomNLWaves(Tstart,Tend,Tp,Hs,mwl,depth,waveDir,g,N,bandFactor,spectName,spectral_params,phi, fast = self.fast)
        self.omega = aR.omega
        self.mwl = mwl

        Tmax =  NLongW*Tp/1.1
        modes = ["short","linear","long"]
        periods = [Tp/2./1.1,old_div(Tp,1.1), Tmax]
        self.TS= []
        ii = -1
        for mode in modes:
            logEvent("INFO: Calculating nonlinear corrections for "+mode+" waves. This may take a while")
            ii+=1
            fname = "randomNLWaves_"+mode+".csv"
            dt = old_div(periods[ii],50.)
            series = aRN.writeEtaSeries(Tstart,Tend,dt,x0,fname,mode,False,Lgen)
            Tstart_temp = series[0,0]
            cutoff = 0.2*periods[ii]/(Tend-Tstart_temp)

            #Checking if there are enough windows
            Nwaves_tot = int(old_div((Tend-Tstart_temp),periods[ii]))
            Nwaves = min(Nwaves,Nwaves_tot)
            Nwind = int(old_div(Nwaves_tot,Nwaves))
            if Nwind < 3:
                rec_d = True
            else:
                rec_d = False


            self.TS.append(TimeSeries(
                    fname,
                    0,
                    x0,
                    depth,
                    Nfreq,
                    mwl,
                    waveDir,
                    g,
                    cutoffTotal = cutoff,
                    rec_direct = rec_d,
                    window_params = {"Nwaves":Nwaves ,"Tm":periods[ii],"Window":"costap","Overlap":0.7,"Cutoff":0.1},
                    arrayData = True,
                    seriesArray = series,
                fast = self.fast)
                           )


    def eta(self,x,t):
        """Calculates free surface elevation (RandomNLWavesFast class)
        Parameters
        ----------
        x : numpy.ndarray
            Position vector
        t : float
            Time variable

        Returns
        --------
        float
            Free-surface elevation as a float

        """
        etaR = self.TS[0].eta(x,t)+ self.TS[1].eta(x,t)+self.TS[2].eta(x,t)
        return etaR


    def u(self,x,t):
        """Calculates wave velocity vector (RandomNLWavesFast class)
        Parameters
        ----------
        x : numpy.ndarray
            Position vector
        t : float
            Time variable

        Returns
        --------
        numpy.ndarray
            Velocity vector as 1D array

        """
        uR = self.TS[0].u(x,t)+ self.TS[1].u(x,t)+self.TS[2].u(x,t)
        return uR
    <|MERGE_RESOLUTION|>--- conflicted
+++ resolved
@@ -18,11 +18,7 @@
 import cython
 import numpy as np
 import cmath as cmat
-<<<<<<< HEAD
-from .Profiling import logEvent
-=======
-from Profiling import logEvent, logFile
->>>>>>> 75239acc
+from .Profiling import logEvent, logFile
 from proteus import Comm
 import time as tt
 import sys as sys
