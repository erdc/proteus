--- conflicted
+++ resolved
@@ -3787,13 +3787,9 @@
 
     def generatePartitionedMeshFromTetgenFiles(self,filebase,base,mesh0,refinementLevels,nLayersOfOverlap=1,
                                                parallelPartitioningType=MeshParallelPartitioningTypes.node):
-<<<<<<< HEAD
         from . import cmeshTools
-=======
-        import cmeshTools
         if filebase==None:
             filebase="mesh"
->>>>>>> e0c24a43
         assert(refinementLevels==1)
         assert(parallelPartitioningType==MeshParallelPartitioningTypes.node)
         assert(nLayersOfOverlap<=1)
