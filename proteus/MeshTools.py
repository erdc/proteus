"""
Tools for creating and manipulating 1,2, and 3D meshes
"""
from EGeometry import *
import numpy as np
import array
from Archiver import *
from LinearAlgebraTools import ParVec_petsc4py
from Profiling import logEvent,memory

class Node:
    """A numbered point in 3D Euclidean space

    :ivar N: node number
    :ivar p: Euclidean coordinates

    Comparison operators and a hash value are defined using the 3-tuple of
    coordinates.  This allows using Node objects and tuples of node objects as
    dictionary keys, but in that use case one should be careful not to modify
    the node coordinates.

    >>> n0 = Node(nodeNumber=0,x=0.0,y=0.0,z=0.0)
    >>> n1 = Node(nodeNumber=1,x=1.0,y=1.0,z=1.0)
    >>> n1 >= n0
    True
    """
    xUnitVector = EVec(1.0,0.0,0.0)
    yUnitVector = EVec(0.0,1.0,0.0)
    zUnitVector = EVec(0.0,0.0,1.0)
    def __init__(self,nodeNumber=0,x=0.0,y=0.0,z=0.0):
        self.N=nodeNumber
        self.p=EVec(x,y,z)
        self.basis = [Node.xUnitVector,
                      Node.yUnitVector,
                      Node.zUnitVector]
        self.elementBoundaries=[]
        self.barycenter = self.p
        self.length = 1.0
        self.diameter=self.length
        self.innerDiameter=self.length
        self.hasGeometricInfo = True
        self.unitNormal = Node.xUnitVector
        self.nodes=(self,)
    def computeGeometricInfo(self):
        pass
    def __str__(self):
        return str(self.N)+":"+str(self.p)
    def __hash__(self):
        return hash((self.p[X],self.p[Y],self.p[Z]))
    def __lt__(self,other):
        return  (self.p[X],self.p[Y],self.p[Z]) < \
               (other.p[X],other.p[Y],other.p[Z])
    def __le__(self,other):
        return  (self.p[X],self.p[Y],self.p[Z]) <= \
               (other.p[X],other.p[Y],other.p[Z])
    def __eq__(self,other):
        return  (self.p[X],self.p[Y],self.p[Z]) == \
               (other.p[X],other.p[Y],other.p[Z])
    def __ne__(self,other):
        return  (self.p[X],self.p[Y],self.p[Z]) != \
               (other.p[X],other.p[Y],other.p[Z])
    def __gt__(self,other):
        return  (self.p[X],self.p[Y],self.p[Z]) > \
               (other.p[X],other.p[Y],other.p[Z])
    def __ge__(self,other):
        return  (self.p[X],self.p[Y],self.p[Z]) >= \
               (other.p[X],other.p[Y],other.p[Z])

class Element:
    """An numbered polytope in R^n

    :ivar N: element number
    :ivar nodes: sorted tuple of nodes defining the polytope

    The nodes data member can be used as a dictionary key for the polytope as
    long as the nodes aren't later modified.
    """
    def __init__(self,elementNumber=0,nodes=[]):
        self.N = elementNumber
        nodeList = nodes
        nodeList.sort()
        self.nodes = tuple(nodeList)
        self.elementBoundaries=[]

class Edge(Element):
    xUnitVector = EVec(1.0,1.0,0.0)
    yUnitVector = EVec(0.0,1.0,0.0)
    zUnitVector = EVec(0.0,0.0,1.0)
    """
    1D Element--a line connecting two Nodes

    The nodes are stored as a lexicographically sorted node list.
    """
    def __init__(self,edgeNumber=0,nodes=[]):
        #Element.__init__(self,edgeNumber,nodes)
        #inline Element.__init__
        self.N = edgeNumber
        nodeList = nodes
        nodeList.sort()
        self.nodes = tuple(nodeList)
        #self.nodes=nodes
        #self.nodes=nodes[:]
        #self.nodes.sort()
        self.elementBoundaries = [self.nodes[1],self.nodes[0]]
        self.hasGeometricInfo = False

    def computeGeometricInfo(self):
        if not self.hasGeometricInfo:
            self.basis = [self.nodes[1].p - self.nodes[0].p,
                          Edge.yUnitVector,
                          Edge.zUnitVector]
            self.barycenter = (self.nodes[0].p + self.nodes[1].p)/2.0
            self.length = enorm(self.basis[0])
            self.normal = EVec(-self.basis[0][Y], self.basis[0][X],0.0)
            norm = enorm(self.normal)
            if  norm:
                self.unitNormal = self.normal/norm
            else:
                #in 3D edge normals don't make sense in general so above
                #may divide by zero if edge has zero projection onto x-y plane
                self.normal = EVec(0.0, -self.basis[0][Z], self.basis[0][Y])
                self.unitNormal = self.normal/enorm(self.normal)
            self.diameter=self.length
            self.innerDiameter = self.length
            self.hasGeometricInfo = True
            self.nodeUnitNormalList=[]
            self.nodeUnitNormalList.append(-self.basis[0]/self.length)
            self.nodeUnitNormalList.append(self.basis[0]/self.length)
            self.elementBoundaryUnitNormalList=self.nodeUnitNormalList
            self.elementBoundaryJacobianList=[Edge.xUnitVector,Edge.xUnitVector]
def getNodesFromEdges(edges):
    """Extract the subset of nodes from a list of edges."""
    nodes={}
    for e in edges:
        for n in e.nodes:
            nodes[n]=n
    return nodes.values()

class Polygon(Element):
    """An abstract 2D element--a closed set of Edges connecting a set of Nodes.

    The nodes and edges are stored as lexicographically sorted lists."""
    def __init__(self,polygonNumber=0,nodes=[]):
        Element.__init__(self,polygonNumber,nodes)
        #the edges have to be set up by the specific polygon
        self.edges=[]

def getEdgesFromPolygons(polygons):
    """Extract the subset of edges from a list of polygons"""
    edges={}
    for p in polygons:
        for e in p.edges:
            edges[e.nodes] = e
    return edges.values()

class Triangle(Polygon):
    """A 2D triangular element"""
    edgeMap = {(1,2):0,(0,2):1,(0,1):2}
    zUnitVector = EVec(0.0,0.0,1.0)
    def __init__(self,triangleNumber=0,nodes=[],edgeDict=None):
        #Polygon.__init__(self,triangleNumber,nodes)
        #inline
        self.edges=[]
        #Element.__init__
        #inline
        self.N = triangleNumber
        nodeList = nodes
        nodeList.sort()
        self.nodes = tuple(nodeList)
        #self.nodes=nodes[:]
        #self.nodes.sort()
        #
        edgeNodeList = [(self.nodes[1],self.nodes[2]),
                        (self.nodes[0],self.nodes[2]),
                        (self.nodes[0],self.nodes[1])]
        if edgeDict is None:
            self.edges = [Edge(eN,list(edgeNodes)) for \
                          eN,edgeNodes in enumerate(edgeNodeList)]
        else:
            self.edges = [edgeDict[edgeNodes] for edgeNodes in edgeNodeList]
        self.hasGeometricInfo=False
        self.elementBoundaries=self.edges

    def computeGeometricInfo(self):
        if not self.hasGeometricInfo:
            self.barycenter = (self.nodes[0].p +
                               self.nodes[1].p +
                               self.nodes[2].p)/3.0
            self.basis = [ n.p - self.nodes[0].p for n in self.nodes[1:]]
            self.basis.append(Triangle.zUnitVector)
            self.linearMap = ETen(self.basis[0],self.basis[1],self.basis[2])
            self.normal = ecross(self.basis[0],self.basis[1])
            normNormal = enorm(self.normal)
            self.unitNormal = self.normal/normNormal
            self.area = 0.5*normNormal
            for e in self.edges: e.computeGeometricInfo()
            self.diameter = max([e.length for e in self.edges])
            self.innerDiameter = 4.0*self.area/sum(
                [e.length for e in self.edges])
            self.edgeUnitNormalList=[]
            for nNt,eN in Triangle.edgeMap.iteritems():
                unitNormal = self.edges[eN].unitNormal
                if edot(unitNormal,self.nodes[nNt[0]].p - self.nodes[eN].p) < 0:
                    unitNormal*=-1.0
                self.edgeUnitNormalList.append(unitNormal)
            self.elementBoundaryUnitNormalList = self.edgeUnitNormalList
            self.hasGeometricInfo=True

class Quadrilateral(Polygon):
    """A 2D quadrilateral element"""
    def __init__(self,quadrilateralNumber=0,edges=[]):
        Polygon.__init__(self,quadrilateralNumber)
        self.edges = edges
        nodeList = getNodesFromEdges(self.edges)
        nodeList.sort()
        self.nodes = tuple(nodeList)
        self.hasGeometricInfo = False
        self.elementBoundaries = self.edges

    def computeGeometricInfo(self):
        if not self.hasGeometricInfo:
            for e in self.edges: e.computeGeometricInfo()
            #the nodes must lie in a plane
            #use triangles to compute area
            #grab one triangle
            t0 = Triangle(0,list(self.nodes[0:3]))
            t0.computeGeometricInfo()
            #find the nodes  that lie on the new edge,diagonal0
            for et in t0.edges:
                edgeIsNew=True
                for e in self.edges:
                    if e.nodes == et.nodes:
                        edgeIsNew=False
                if edgeIsNew:
                    break
            diagonal0=et
            t1 = Triangle(0,[self.nodes[3],
                             diagonal0.nodes[0],
                             diagonal0.nodes[1]])
            t1.computeGeometricInfo()
            #get normal from one of the triangles
            self.unitNormal = t0.unitNormal
            self.area = t0.area + t1.area
            #find the long diagonal
            diagonalNode=0
            for n in self.nodes[0:3]:
                if n != diagonal0.nodes[0] and n != diagonal0.nodes[1]:
                    diagonalNode=n
                    break;
            diagonal1 = Edge(0,[n,self.nodes[3]])
            diagonal1.computeGeometricInfo()
            self.diameter = max(diagonal1.length,diagonal0.length)
            self.innerDiameter = 4.0*self.area/sum(
                [e.length for e in self.edges])

class Polyhedron(Element):
    """
    An abstract 3D Element--a closed set of Polygons connecting a set
    of Edges.

    The nodes and edges are stored as lexicographically sorted lists.
    """
    def __init__(self,polyhedronNumber=0,nodes=[]):
        Element.__init__(self,polyhedronNumber,nodes)
        self.edges=[]
        self.polygons=[]
    def __cmp__(self,other):
        return compareNodes(self.nodes,other.nodes)

class Tetrahedron(Polyhedron):
    """A 3D tetrahedral element"""
    triangleMap = {(1,2,3):0,(0,2,3):1,(0,1,3):2,(0,1,2):3}
    edgeMap = {(0,1): 0,
               (0,2): 1,
               (0,3): 2,
               (1,2): 3,
               (1,3): 4,
               (2,3): 5}

    def __init__(self,tetrahedronNumber,nodes,edgeDict=None,triangleDict=None):
        #Polyhedron.__init__(self,tetrahedronNumber,nodes)
        #inline
        #Element.__init__
        #inline
        self.N = tetrahedronNumber
        nodeList = nodes
        nodeList.sort()
        self.nodes = tuple(nodeList)
        #self.nodes=nodes[:]
        #self.nodes.sort()
        #
        triangleNodeList = [(self.nodes[1],
                             self.nodes[2],
                             self.nodes[3]),
                            (self.nodes[0],
                             self.nodes[2],
                             self.nodes[3]),
                            (self.nodes[0],
                             self.nodes[1],
                             self.nodes[3]),
                            (self.nodes[0],
                             self.nodes[1],
                             self.nodes[2])]
        if triangleDict is None:
            self.triangles = [Triangle(triangleNumber=tN,
                                       nodes=list(triangleNodes))
                              for tN,triangleNodes in
                              enumerate(triangleNodeList)]
        else:
            self.triangles = [triangleDict[triangleNodes] for triangleNodes in
                              triangleNodeList]
        self.polygons=self.triangles
        edgeNodeList = [(self.nodes[0],self.nodes[1]),
                        (self.nodes[0],self.nodes[2]),
                        (self.nodes[0],self.nodes[3]),
                        (self.nodes[1],self.nodes[2]),
                        (self.nodes[1],self.nodes[3]),
                        (self.nodes[2],self.nodes[3])]
        if edgeDict is None:
            self.edges = [Edge(edgeNumber=eN,nodes=list(edgeNodes)) for
                          eN,edgeNodes in enumerate(edgeNodeList)]
        else:
            self.edges = [edgeDict[edgeNodes] for edgeNodes in edgeNodeList]
        self.hasGeometricInfo=False
        self.elementBoundaries = self.triangles

    def computeGeometricInfo(self):
        if not self.hasGeometricInfo:
            for t in self.triangles: t.computeGeometricInfo()
            self.barycenter =(self.nodes[0].p +
                              self.nodes[1].p +
                              self.nodes[2].p +
                              self.nodes[3].p)/4.0
            self.basis = [n.p - self.nodes[0].p for n in self.nodes[1:]]
            self.linearMap = ETen(self.basis[0],self.basis[1],self.basis[2])
            self.volume = abs(edet(self.linearMap))/6.0
            self.diameter = max([t.diameter for t in self.triangles])
             #Zhang's formula for rho=innerDiameter of a simplex
            self.innerDiameter = 6.0*self.volume/sum([t.area for t in
                                                      self.triangles])
            self.triangleUnitNormalList=[]
            for nNt,tN in Tetrahedron.triangleMap.iteritems():
                unitNormal = self.triangles[tN].unitNormal
                if edot(unitNormal,self.nodes[nNt[0]].p - self.nodes[tN].p) < 0:
                    unitNormal *= -1.0
                self.triangleUnitNormalList.append(unitNormal)
            self.elementBoundaryUnitNormalList = self.triangleUnitNormalList
            self.hasGeometricInfo=True

class Hexahedron(Polyhedron):
    """A 3D hexahedral element"""
    def __init__(self,HN,quadrilaterals):
        Polyhedron.__init__(self,HN)
        self.N = HN
        self.quadrilaterals = quadrilaterals
        self.polygons = self.quadrilaterals
        self.edges = getEdgesFromPolygons(quadrilaterals)
        #self.nodes = getNodesFromEdges(self.edges)
        #self.nodes.sort()
        nodeList = getNodesFromEdges(self.edges)
        nodeList.sort()
        self.nodes = tuple(nodeList)
        self.hasGeometricInfo=False
        self.elementBoundaries = self.quadrilaterals

#todo add enum34 and replace with real Python enum
class MeshParallelPartitioningTypes:
    """
    fake an enum for parallel partitioning options
    """
    element = 0 ;  node     = 1

class Mesh:
    """A partition of a domain in R^n into elements.

    This is the base class for meshes. Contains routines for
    plotting the edges of the mesh in Matlab
    """
    #cek adding parallel support
    def __init__(self):
        #array interface
        self.nSubdomains_global=1
        self.sN = 0
        #node coordinates indexed by node number
        self.nNodes_global=0
        self.nNodes_subdomain=0
        self.nodeArray=None
        self.nodeVelocityArray=None
        self.nNodes_element=0
        #element node numbers, indexed by element number
        self.nElements_global=0
        self.nElements_proc=0
        self.elementNodesArray=None
        self.max_nElements_node=0
        self.nElements_node=None #mwf warning not calculated in buildPythonFromC
        self.nodeElementsArray=None
        self.nodeElementOffsets=None
        #element boundary numbers, indexed by element number
        self.nElementBoundaries_element=0
        self.elementBoundariesArray=None
        #element numbers, indexed by element boundary number and left(0) and right(1) element
        self.nElementBoundaries_global=0
        self.elementBoundaryElementsArray=None
        #local element boundary numbers, indexed by element boundary number and left(0) and right(1) element
        self.elementBoundaryLocalElementBoundariesArray=None
        #neighboring element  numbers, indexed by local element boundary number
        self.elementNeighborsArray=None
        #node numbers, indexed by element boundary number
        self.elementBoundaryNodesArray=None
        #element boundary numbers, indexed by interior/exterior
        #element boundary number
        self.interiorElementBoundariesArray=None
        self.nInteriorElementBoundaries_global=0
        self.exteriorElementBoundariesArray=None
        self.nExteriorElementBoundaries_global=0
        #edge node numbers, indexed by edge number
        self.nEdges_global=0
        self.edgeNodesArray=None
        self.nodeStarArray=None
        self.nodeStarOffsets=None
        self.h=0.0
        self.hMin=0.0
        self.hasGeometricInfo=False
        self.boundaryMesh=None
        #physical coordinates of element barycenters and elementBoundary barycenters
        self.elementBarycentersArray=None
        self.elementBoundaryBarycentersArray=None
        self.nodeDiametersArray=None
        self.nodeSupportArray=None
        #unique labels for classes of elements, elementBoundaries, nodes,
        self.elementMaterialTypes=None
        self.elementBoundaryMaterialTypes=None
        self.nodeMaterialTypes=None
        #parallel stuff
        self.nElements_owned=self.nElements_global
        self.nNodes_owned=self.nNodes_global
        self.nElementBoundaries_owned=self.nElementBoundaries_global
        self.nEdges_owned=self.nEdges_global
        self.elementOffsets_subdomain_owned=[0,self.nElements_global]
        self.elementNumbering_subdomain2global=np.arange(self.nElements_global,dtype='i')
        self.elementNumbering_global2original=np.arange(self.nElements_global,dtype='i')
        self.nodeOffsets_subdomain_owned=[0,self.nNodes_global]
        self.nodeNumbering_subdomain2global=np.arange(self.nNodes_global,dtype='i')
        self.nodeNumbering_global2original=np.arange(self.nNodes_global,dtype='i')
        self.elementBoundaryOffsets_subdomain_owned=[0,self.nElementBoundaries_global]
        self.elementBoundaryNumbering_subdomain2global=np.arange(self.nElementBoundaries_global,dtype='i')
        self.elementBoundaryNumbering_global2original=np.arange(self.nElementBoundaries_global,dtype='i')
        self.edgeOffsets_subdomain_owned=[0,self.nEdges_global]
        self.edgeNumbering_subdomain2global=np.arange(self.nEdges_global,dtype='i')
        self.edgeNumbering_global2original=np.arange(self.nEdges_global,dtype='i')
        self.subdomainMesh=self
        self.globalMesh = None
        self.arGridCollection=None
        self.arGrid=None
        self.nLayersOfOverlap = None
        self.parallelPartitioningType = MeshParallelPartitioningTypes.element
    def partitionMesh(self,nLayersOfOverlap=1,parallelPartitioningType=MeshParallelPartitioningTypes.element):
        import cmeshTools
        import Comm
        import flcbdfWrappers
        comm = Comm.get()
        self.comm=comm
        log(memory("partitionMesh 1","MeshTools"),level=4)
        log("Partitioning mesh among %d processors using partitioningType = %d" % (comm.size(),parallelPartitioningType))
        self.subdomainMesh=self.__class__()
        self.subdomainMesh.globalMesh = self
        self.subdomainMesh.cmesh=cmeshTools.CMesh()
        self.nLayersOfOverlap = nLayersOfOverlap; self.parallelPartitioningType = parallelPartitioningType
        log(memory("partitionMesh 2","MeshTools"),level=4)
        if parallelPartitioningType == MeshParallelPartitioningTypes.node:
            #mwf for now always gives 1 layer of overlap
            (self.elementOffsets_subdomain_owned,
             self.elementNumbering_subdomain2global,
             self.elementNumbering_global2original,
             self.nodeOffsets_subdomain_owned,
             self.nodeNumbering_subdomain2global,
             self.nodeNumbering_global2original,
             self.elementBoundaryOffsets_subdomain_owned,
             self.elementBoundaryNumbering_subdomain2global,
             self.elementBoundaryNumbering_global2original,
             self.edgeOffsets_subdomain_owned,
             self.edgeNumbering_subdomain2global,
             self.edgeNumbering_global2original) = flcbdfWrappers.partitionNodes(nLayersOfOverlap,self.cmesh,self.subdomainMesh.cmesh)
        else:
            (self.elementOffsets_subdomain_owned,
             self.elementNumbering_subdomain2global,
             self.elementNumbering_global2original,
             self.nodeOffsets_subdomain_owned,
             self.nodeNumbering_subdomain2global,
             self.nodeNumbering_global2original,
             self.elementBoundaryOffsets_subdomain_owned,
             self.elementBoundaryNumbering_subdomain2global,
             self.elementBoundaryNumbering_global2original,
             self.edgeOffsets_subdomain_owned,
             self.edgeNumbering_subdomain2global,
             self.edgeNumbering_global2original) = flcbdfWrappers.partitionElements(nLayersOfOverlap,self.cmesh,self.subdomainMesh.cmesh)
        #
        log(memory("partitionMesh 3","MeshTools"),level=4)
        self.subdomainMesh.buildFromC(self.subdomainMesh.cmesh)
        self.subdomainMesh.nElements_owned = self.elementOffsets_subdomain_owned[comm.rank()+1] - self.elementOffsets_subdomain_owned[comm.rank()]
        self.subdomainMesh.nNodes_owned = self.nodeOffsets_subdomain_owned[comm.rank()+1] - self.nodeOffsets_subdomain_owned[comm.rank()]
        self.subdomainMesh.nElementBoundaries_owned = self.elementBoundaryOffsets_subdomain_owned[comm.rank()+1] - self.elementBoundaryOffsets_subdomain_owned[comm.rank()]
        self.subdomainMesh.nEdges_owned = self.edgeOffsets_subdomain_owned[comm.rank()+1] - self.edgeOffsets_subdomain_owned[comm.rank()]

        comm.barrier()
        log(memory("partitionMesh 4","MeshTools"),level=4)
        log("Number of Subdomain Elements Owned= "+str(self.subdomainMesh.nElements_owned))
        log("Number of Subdomain Elements = "+str(self.subdomainMesh.nElements_global))
        log("Number of Subdomain Nodes Owned= "+str(self.subdomainMesh.nNodes_owned))
        log("Number of Subdomain Nodes = "+str(self.subdomainMesh.nNodes_global))
        log("Number of Subdomain elementBoundaries Owned= "+str(self.subdomainMesh.nElementBoundaries_owned))
        log("Number of Subdomain elementBoundaries = "+str(self.subdomainMesh.nElementBoundaries_global))
        log("Number of Subdomain Edges Owned= "+str(self.subdomainMesh.nEdges_owned))
        log("Number of Subdomain Edges = "+str(self.subdomainMesh.nEdges_global))
        comm.barrier()
        log("Finished partitioning")
        par_nodeDiametersArray = ParVec_petsc4py(self.subdomainMesh.nodeDiametersArray,
                                                 bs=1,
                                                 n=self.subdomainMesh.nNodes_owned,
                                                 N=self.nNodes_global,
                                                 nghosts=self.subdomainMesh.nNodes_global - self.subdomainMesh.nNodes_owned,
                                                 subdomain2global=self.nodeNumbering_subdomain2global)
        par_nodeDiametersArray.scatter_forward_insert()
        # comm.beginSequential()
        # from Profiling import memory
        # memory()
        # log(memory("Partitioning Mesh","Mesh"),level=1)
        # del self.cmesh
        # #cmeshTools.deleteMeshDataStructures(self.cmesh)
        # log(memory("Without global mesh","Mesh"),level=1)
        # comm.endSequential()
    def partitionMeshFromFiles(self,filebase,base,nLayersOfOverlap=1,parallelPartitioningType=MeshParallelPartitioningTypes.element):
        import cmeshTools
        import Comm
        import flcbdfWrappers
        comm = Comm.get()
        self.comm=comm
        log(memory("partitionMesh 1","MeshTools"),level=4)
        log("Partitioning mesh among %d processors using partitioningType = %d" % (comm.size(),parallelPartitioningType))
        self.subdomainMesh=self.__class__()
        self.subdomainMesh.globalMesh = self
        self.subdomainMesh.cmesh=cmeshTools.CMesh()
        self.nLayersOfOverlap = nLayersOfOverlap; self.parallelPartitioningType = parallelPartitioningType
        log(memory("partitionMesh 2","MeshTools"),level=4)
        if parallelPartitioningType == MeshParallelPartitioningTypes.node:
            #mwf for now always gives 1 layer of overlap
            (self.elementOffsets_subdomain_owned,
             self.elementNumbering_subdomain2global,
             self.elementNumbering_global2original,
             self.nodeOffsets_subdomain_owned,
             self.nodeNumbering_subdomain2global,
             self.nodeNumbering_global2original,
             self.elementBoundaryOffsets_subdomain_owned,
             self.elementBoundaryNumbering_subdomain2global,
             self.elementBoundaryNumbering_global2original,
             self.edgeOffsets_subdomain_owned,
             self.edgeNumbering_subdomain2global,
             self.edgeNumbering_global2original) = flcbdfWrappers.partitionNodesFromTetgenFiles(filebase,base,nLayersOfOverlap,self.cmesh,self.subdomainMesh.cmesh)
        else:
            (self.elementOffsets_subdomain_owned,
             self.elementNumbering_subdomain2global,
             self.elementNumbering_global2original,
             self.nodeOffsets_subdomain_owned,
             self.nodeNumbering_subdomain2global,
             self.nodeNumbering_global2original,
             self.elementBoundaryOffsets_subdomain_owned,
             self.elementBoundaryNumbering_subdomain2global,
             self.elementBoundaryNumbering_global2original,
             self.edgeOffsets_subdomain_owned,
             self.edgeNumbering_subdomain2global,
             self.edgeNumbering_global2original) = flcbdfWrappers.partitionElementsFromTetgenFiles(filebase,base,nLayersOfOverlap,self.cmesh,self.subdomainMesh.cmesh)
        #
        log(memory("partitionMesh 3","MeshTools"),level=4)
        self.buildFromCNoArrays(self.cmesh)
        self.subdomainMesh.buildFromC(self.subdomainMesh.cmesh)
        self.subdomainMesh.nElements_owned = self.elementOffsets_subdomain_owned[comm.rank()+1] - self.elementOffsets_subdomain_owned[comm.rank()]
        self.subdomainMesh.nNodes_owned = self.nodeOffsets_subdomain_owned[comm.rank()+1] - self.nodeOffsets_subdomain_owned[comm.rank()]
        self.subdomainMesh.nElementBoundaries_owned = self.elementBoundaryOffsets_subdomain_owned[comm.rank()+1] - self.elementBoundaryOffsets_subdomain_owned[comm.rank()]
        self.subdomainMesh.nEdges_owned = self.edgeOffsets_subdomain_owned[comm.rank()+1] - self.edgeOffsets_subdomain_owned[comm.rank()]

        comm.barrier()
        log(memory("partitionMesh 4","MeshTools"),level=4)
        log("Number of Subdomain Elements Owned= "+str(self.subdomainMesh.nElements_owned))
        log("Number of Subdomain Elements = "+str(self.subdomainMesh.nElements_global))
        log("Number of Subdomain Nodes Owned= "+str(self.subdomainMesh.nNodes_owned))
        log("Number of Subdomain Nodes = "+str(self.subdomainMesh.nNodes_global))
        log("Number of Subdomain elementBoundaries Owned= "+str(self.subdomainMesh.nElementBoundaries_owned))
        log("Number of Subdomain elementBoundaries = "+str(self.subdomainMesh.nElementBoundaries_global))
        log("Number of Subdomain Edges Owned= "+str(self.subdomainMesh.nEdges_owned))
        log("Number of Subdomain Edges = "+str(self.subdomainMesh.nEdges_global))
        comm.barrier()
        log("Finished partitioning")
        par_nodeDiametersArray = ParVec_petsc4py(self.subdomainMesh.nodeDiametersArray,
                                                 bs=1,
                                                 n=self.subdomainMesh.nNodes_owned,
                                                 N=self.nNodes_global,
                                                 nghosts=self.subdomainMesh.nNodes_global - self.subdomainMesh.nNodes_owned,
                                                 subdomain2global=self.nodeNumbering_subdomain2global)
        par_nodeDiametersArray.scatter_forward_insert()
        # comm.beginSequential()
        # from Profiling import memory
        # memory()
        # log(memory("Partitioning Mesh","Mesh"),level=1)
        # del self.cmesh
        # #cmeshTools.deleteMeshDataStructures(self.cmesh)
        # log(memory("Without global mesh","Mesh"),level=1)
        # comm.endSequential()
    def writeMeshXdmf(self,ar,name='',t=0.0,init=False,meshChanged=False,Xdmf_ElementTopology="Triangle",tCount=0, EB=False):
        if self.arGridCollection != None:
            init = False
        elif not init:
            grids = ar.domain.findall("Grid")
            self.arGridCollection = grids[0]
            if EB:
                assert(len(grids) > 1)
                self.arEBGridCollection = grids[1]
        if init:
            self.arGridCollection = SubElement(ar.domain,"Grid",{"Name":"Mesh "+name,
                                                               "GridType":"Collection",
                                                               "CollectionType":"Temporal"})
            if EB:
                self.arEBGridCollection = SubElement(ar.domain,"Grid",{"Name":"EBMesh "+name,
                                                                       "GridType":"Collection",
                                                                       "CollectionType":"Temporal"})
        if self.arGrid == None or self.arTime.get('Value') != str(t):
            #
            #topology and geometry
            #
            if ar.global_sync:
                self.arGrid = SubElement(self.arGridCollection,"Grid",{"GridType":"Uniform"})
                self.arTime = SubElement(self.arGrid,"Time",{"Value":str(t),"Name":str(tCount)})
                topology = SubElement(self.arGrid,"Topology",
                                      {"Type":Xdmf_ElementTopology,
                                       "NumberOfElements":str(self.globalMesh.nElements_global)})
                elements = SubElement(topology,"DataItem",
                                      {"Format":ar.dataItemFormat,
                                       "DataType":"Int",
                                       "Dimensions":"%i %i" % (self.globalMesh.nElements_global,self.nNodes_element)})
                geometry = SubElement(self.arGrid,"Geometry",{"Type":"XYZ"})
                nodes    = SubElement(geometry,"DataItem",
                                      {"Format":ar.dataItemFormat,
                                       "DataType":"Float",
                                       "Precision":"8",
                                       "Dimensions":"%i %i" % (self.globalMesh.nNodes_global,3)})
                if ar.hdfFile != None:
                    if ar.has_h5py:
                        elements.text = ar.hdfFilename+":/elements"+name+`tCount`
                        nodes.text = ar.hdfFilename+":/nodes"+name+`tCount`
                        if init or meshChanged:
                            ar.create_dataset_sync('elements'+name+`tCount`,
                                                    offsets=self.globalMesh.elementOffsets_subdomain_owned,
                                                    data=self.globalMesh.nodeNumbering_subdomain2global[self.elementNodesArray[:self.nElements_owned]])
                            ar.create_dataset_sync('nodes'+name+`tCount`,
                                                   offsets=self.globalMesh.nodeOffsets_subdomain_owned,
                                                   data=self.nodeArray[:self.nNodes_owned])
                    else:
                        elements.text = ar.hdfFilename+":/elements"+name+`tCount`
                        nodes.text = ar.hdfFilename+":/nodes"+name+`tCount`
                        if init or meshChanged:
                            ar.hdfFile.createArray("/",'elements'+name+`tCount`,self.elementNodesArray[:self.nElements_owned])
                            ar.hdfFile.createArray("/",'nodes'+name+`tCount`,self.nodeArray)
                else:
                    SubElement(elements,"xi:include",{"parse":"text","href":"./"+ar.textDataDir+"/elements"+name+".txt"})
                    SubElement(nodes,"xi:include",{"parse":"text","href":"./"+ar.textDataDir+"/nodes"+name+".txt"})
                    if init or meshChanged:
                        numpy.savetxt(ar.textDataDir+"/elements"+name+".txt",self.elementNodesArray[:self.nElements_owned],fmt='%d')
                        numpy.savetxt(ar.textDataDir+"/nodes"+name+".txt",self.nodeArray)
            else:
<<<<<<< HEAD
                self.arGrid = SubElement(self.arGridCollection,"Grid",{"GridType":"Uniform"})
                self.arTime = SubElement(self.arGrid,"Time",{"Value":str(t),"Name":str(tCount)})
                topology = SubElement(self.arGrid,"Topology",
                                      {"Type":Xdmf_ElementTopology,
                                       "NumberOfElements":str(self.nElements_owned)})
                elements = SubElement(topology,"DataItem",
                                      {"Format":ar.dataItemFormat,
                                       "DataType":"Int",
                                       "Dimensions":"%i %i" % (self.nElements_owned,self.nNodes_element)})
                geometry = SubElement(self.arGrid,"Geometry",{"Type":"XYZ"})
                nodes    = SubElement(geometry,"DataItem",
                                      {"Format":ar.dataItemFormat,
                                       "DataType":"Float",
                                       "Precision":"8",
                                       "Dimensions":"%i %i" % (self.nNodes_global,3)})
                if ar.hdfFile != None:
                    if ar.has_h5py:
                        elements.text = ar.hdfFilename+":/elements"+`ar.comm.rank()`+name+`tCount`
                        nodes.text = ar.hdfFilename+":/nodes"+`ar.comm.rank()`+name+`tCount`
                        if init or meshChanged:
                            ar.create_dataset_async('elements'+`ar.comm.rank()`+name+`tCount`,data=self.elementNodesArray[:self.nElements_owned])
                            ar.create_dataset_async('nodes'+`ar.comm.rank()`+name+`tCount`,data=self.nodeArray)
                    else:
                        elements.text = ar.hdfFilename+":/elements"+name+`tCount`
                        nodes.text = ar.hdfFilename+":/nodes"+name+`tCount`
                        if init or meshChanged:
                            ar.hdfFile.createArray("/",'elements'+name+`tCount`,self.elementNodesArray[:self.nElements_owned])
                            ar.hdfFile.createArray("/",'nodes'+name+`tCount`,self.nodeArray)
                else:
                    SubElement(elements,"xi:include",{"parse":"text","href":"./"+ar.textDataDir+"/elements"+name+".txt"})
                    SubElement(nodes,"xi:include",{"parse":"text","href":"./"+ar.textDataDir+"/nodes"+name+".txt"})
                    if init or meshChanged:
                        numpy.savetxt(ar.textDataDir+"/elements"+name+".txt",self.elementNodesArray[:self.nElements_owned],fmt='%d')
                        numpy.savetxt(ar.textDataDir+"/nodes"+name+".txt",self.nodeArray)
=======
                SubElement(elements,"xi:include",{"parse":"text","href":"./"+ar.textDataDir+"/elements"+name+".txt"})
                SubElement(nodes,"xi:include",{"parse":"text","href":"./"+ar.textDataDir+"/nodes"+name+".txt"})
                if init or meshChanged:
                    np.savetxt(ar.textDataDir+"/elements"+name+".txt",self.elementNodesArray[:self.nElements_owned],fmt='%d')
                    np.savetxt(ar.textDataDir+"/nodes"+name+".txt",self.nodeArray)
>>>>>>> 6f1e4c2c
            #
            #element boundary topology and geometry
            #
            if EB:
                self.arEBGrid = SubElement(self.arEBGridCollection,"Grid",{"GridType":"Uniform"})
                self.arEBTime = SubElement(self.arEBGrid,"Time",{"Value":str(t),"Name":str(tCount)})
                Xdmf_ElementEBTopology = "Triangle" #cek hack
                ebtopology = SubElement(self.arEBGrid,"Topology",
                                    {"Type":Xdmf_ElementEBTopology,
                                     "NumberOfElements":str(self.nElementBoundaries_global)})
                ebelements = SubElement(ebtopology,"DataItem",
                                    {"Format":ar.dataItemFormat,
                                     "DataType":"Int",
                                     "Dimensions":"%i %i" % (self.nElementBoundaries_global,self.nNodes_elementBoundary)})
                ebgeometry = SubElement(self.arEBGrid,"Geometry",{"Type":"XYZ"})
                ebnodes    = SubElement(ebgeometry,"DataItem",
                                    {"Format":ar.dataItemFormat,
                                     "DataType":"Float",
                                     "Precision":"8",
                                     "Dimensions":"%i %i" % (self.nNodes_global,3)})
                if ar.hdfFile != None:
                    if ar.has_h5py:
                        ebelements.text = ar.hdfFilename+":/elementBoundaries"+`ar.comm.rank()`+name+`tCount`
                        ebnodes.text = ar.hdfFilename+":/nodes"+`ar.comm.rank()`+name+`tCount`
                        if init or meshChanged:
                            ar.create_dataset_async('elementBoundaries'+`ar.comm.rank()`+name+`tCount`, data = self.elementBoundaryNodesArray)
                            #ar.create_dataset_async('nodes'+`ar.comm.rank()`+name+`tCount`, data = self.nodeArray)
                    else:
                        ebelements.text = ar.hdfFilename+":/elementBoundaries"+name+`tCount`
                        ebnodes.text = ar.hdfFilename+":/nodes"+name+`tCount`
                        if init or meshChanged:
                            ar.hdfFile.createArray("/",'elementBoundaries'+name+`tCount`,self.elementBoundaryNodesArray)
                            #ar.hdfFile.createArray("/",'nodes'+name+`tCount`,self.nodeArray)
                else:
                    SubElement(ebelements,"xi:include",{"parse":"text","href":"./"+ar.textDataDir+"/elementBoundaries"+name+".txt"})
                    SubElement(ebnodes,"xi:include",{"parse":"text","href":"./"+ar.textDataDir+"/nodes"+name+".txt"})
                    if init or meshChanged:
                        np.savetxt(ar.textDataDir+"/elementBoundaries"+name+".txt",self.elementBoundaryNodesArray,fmt='%d')
                        #np.savetxt(ar.textDataDir+"/nodes"+name+".txt",self.nodeArray)

            #
            #ghost nodes and elements
            #
            # ghostNodesSet = SubElement(self.arGrid,"Set",{"SetType":"Node",
            #                                               "Ghost":"1"})
            # nGhostNodes = self.nNodes_global-self.nNodes_owned
            # ghostNodesArray = np.arange(self.nNodes_owned,self.nNodes_global,1,dtype='i')
            # if nGhostNodes > 0:
            #     ghostNodes = SubElement(ghostNodesSet,"DataItem",
            #                             {"Format":ar.dataItemFormat,
            #                              "DataType":"Int",
            #                              "Dimensions":"%i" % (nGhostNodes,)})
            # nGhostElements = self.nElements_global - self.nElements_owned
            # ghostElementsArray = np.arange(self.nElements_owned,self.nElements_global,1,dtype='i')
            # if nGhostElements > 0:
            #     ghostElementsSet = SubElement(self.arGrid,"Set",{"SetType":"Cell",
            #                                                      "Ghost":"1"})
            #     ghostElements = SubElement(ghostElementsSet,"DataItem",
            #                                {"Format":ar.dataItemFormat,
            #                                 "DataType":"Int",
            #                                 "Dimensions":"%i" % (self.nElements_global-self.nElements_owned,)})

            # if ar.hdfFile != None:
            #     if nGhostElements > 0:
            #         ghostElements.text = ar.hdfFilename+":/ghostElements"+name+`tCount`
            #     if nGhostNodes > 0:
            #         ghostNodes.text = ar.hdfFilename+":/ghostNodes"+name+`tCount`
            #     if init or meshChanged:
            #         if nGhostElements > 0:
            #             ar.hdfFile.createArray("/",'ghostElements'+name+`tCount`,ghostElementsArray)
            #         if nGhostNodes > 0:
            #             ar.hdfFile.createArray("/",'ghostNodes'+name+`tCount`,ghostNodesArray)
            # else:
            #     if nGhostElements > 0:
            #         SubElement(ghostElements,"xi:include",{"parse":"text","href":"./"+ar.textDataDir+"/ghostElements"+name+".txt"})
            #     if nGhostNodes > 0:
            #         SubElement(ghostNodes,"xi:include",{"parse":"text","href":"./"+ar.textDataDir+"/ghostNodes"+name+".txt"})
            #     if init or meshChanged:
            #         if nGhostElements > 0:
            #             np.savetxt(ar.textDataDir+"/ghostElements"+name+".txt",ghostElementsArray,fmt='%d')
            #         if nGhostNodes > 0:
            #             np.savetxt(ar.textDataDir+"/ghostNodes"+name+".txt",ghostNodesArray,fmt='%d')

            # Add the local->global index maps for collect.py and for
            # reverse mapping in hotstarts from a global XDMF file.
            if self.globalMesh != None and not ar.global_sync:
                nodeMapAtt = SubElement(self.arGrid,"Attribute",
                                        {"Name":"NodeMapL2G",
                                         "AttributeType":"Scalar",
                                         "Center":"Node"})
                nodeMap = SubElement(nodeMapAtt,"DataItem",
                                     {"Format":ar.dataItemFormat,
                                      "DataType":"Int",
                                      "Precision":"4",
                                      "Dimensions":str(self.nNodes_global)})
                elemMapAtt = SubElement(self.arGrid,"Attribute",
                                        {"Name":"CellMapL2G",
                                         "AttributeType":"Scalar",
                                         "Center":"Cell"})
                elemMap = SubElement(elemMapAtt,"DataItem",
                                     {"Format":ar.dataItemFormat,
                                      "DataType":"Int",
                                      "Precision":"4",
                                      "Dimensions":str(self.nElements_owned)})

                if ar.hdfFile != None:
                    if ar.has_h5py:
                        nodeMap.text = ar.hdfFilename+":/nodeMapL2G"+`ar.comm.rank()`+name+`tCount`
                        elemMap.text = ar.hdfFilename+":/cellMapL2G"+`ar.comm.rank()`+name+`tCount`
                        if init or meshChanged:
                            ar.create_dataset_async('nodeMapL2G'+`ar.comm.rank()`+name+`tCount`, data=self.globalMesh.nodeNumbering_subdomain2global)
                            ar.create_dataset_async('cellMapL2G'+`ar.comm.rank()`+name+`tCount`, data=self.globalMesh.elementNumbering_subdomain2global[:self.nElements_owned])
                    else:
                        nodeMap.text = ar.hdfFilename+":/nodeMapL2G"+name+`tCount`
                        elemMap.text = ar.hdfFilename+":/cellMapL2G"+name+`tCount`
                        if init or meshChanged:
                            ar.hdfFile.createArray("/",'nodeMapL2G'+name+`tCount`,self.globalMesh.nodeNumbering_subdomain2global)
                            ar.hdfFile.createArray("/",'cellMapL2G'+name+`tCount`,self.globalMesh.elementNumbering_subdomain2global[:self.nElements_owned])
                else:
                    SubElement(nodeMap,"xi:include",{"parse":"text","href":"./"+ar.textDataDir+"/nodeMapL2G"+name+".txt"})
                    SubElement(nodeMap,"xi:include",{"parse":"text","href":"./"+ar.textDataDir+"/cellMapL2G"+name+".txt"})
                    if init or meshChanged:
                        np.savetxt(ar.textDataDir+"/nodeMapL2G"+name+".txt",self.globalMesh.nodeNumbering_subdomain2global)
                        np.savetxt(ar.textDataDir+"/cellMapL2G"+name+".txt",self.globalMesh.elementNumbering_subdomain2global[:self.nElements_owned])
            #
            #material types
            #
            if ar.global_sync:
                nodeMaterialTypes = SubElement(self.arGrid,"Attribute",{"Name":"nodeMaterialTypes",
                                                                        "AttributeType":"Scalar",
                                                                        "Center":"Node"})
                nodeMaterialTypesValues = SubElement(nodeMaterialTypes,"DataItem",
                                                     {"Format":ar.dataItemFormat,
                                                      "DataType":"Int",
                                                      "Dimensions":"%i" % (self.globalMesh.nNodes_global,)})
                elementMaterialTypes = SubElement(self.arGrid,"Attribute",{"Name":"elementMaterialTypes",
                                                                           "AttributeType":"Scalar",
                                                                           "Center":"Cell"})
                # elementMaterialTypesValues = SubElement(elementMaterialTypes,"DataItem",
                #                                         {"Format":ar.dataItemFormat,
                #                                          "DataType":"Int",
                #                                          "Dimensions":"%i" % (self.nElements_global,)})
                elementMaterialTypesValues = SubElement(elementMaterialTypes,"DataItem",
                                                        {"Format":ar.dataItemFormat,
                                                         "DataType":"Int",
                                                         "Dimensions":"%i" % (self.globalMesh.nElements_global,)})
                if EB:
                    ebnodeMaterialTypes = SubElement(self.arEBGrid,"Attribute",{"Name":"ebnodeMaterialTypes",
                                                                          "AttributeType":"Scalar",
                                                                          "Center":"Node"})
                    ebnodeMaterialTypesValues = SubElement(ebnodeMaterialTypes,"DataItem",
                                                       {"Format":ar.dataItemFormat,
                                                        "DataType":"Int",
                                                        "Dimensions":"%i" % (self.globalMesh.nNodes_global,)})
                    elementBoundaryMaterialTypes = SubElement(self.arEBGrid,"Attribute",{"Name":"elementBoundaryMaterialTypes",
                                                                                             "AttributeType":"Scalar",
                                                                                             "Center":"Cell"})
                    elementBoundaryMaterialTypesValues = SubElement(elementBoundaryMaterialTypes,"DataItem",
                                                          {"Format":ar.dataItemFormat,
                                                           "DataType":"Int",
                                                           "Dimensions":"%i" % (self.globalMesh.nElementBoundaries_global,)})
                if ar.hdfFile != None:
                    if ar.has_h5py:
                        nodeMaterialTypesValues.text = ar.hdfFilename+":/"+"nodeMaterialTypes"+"_p"+"_t"+str(tCount)
                        ar.create_dataset_sync("nodeMaterialTypes"+"_p"+"_t"+str(tCount), offsets=self.globalMesh.nodeOffsets_subdomain_owned, data=self.nodeMaterialTypes[:self.nNodes_owned])
                        elementMaterialTypesValues.text = ar.hdfFilename+":/"+"elementMaterialTypes"+"_p"+"_t"+str(tCount)
                        ar.create_dataset_sync("elementMaterialTypes"+"_p"+"_t"+str(tCount), offsets=self.globalMesh.elementOffsets_subdomain_owned, data=self.elementMaterialTypes[:self.nElements_owned])
                        if EB:
                            ebnodeMaterialTypesValues.text = ar.hdfFilename+":/"+"nodeMaterialTypes"+"_p"+"_t"+str(tCount)
                            elementBoundaryMaterialTypesValues.text = ar.hdfFilename+":/"+"elementBoundaryMaterialTypes"+"_p"+"_t"+str(tCount)
                            ar.create_dataset_sync("elementBoundaryMaterialTypes"+"_p"+"_t"+str(tCount), offsets = self.globalMesh.elementBoundaryOffsets_subdomain_owned, data=self.elementBoundaryMaterialTypes[:self.nElementBoundaries_owned])
                    else:
                        nodeMaterialTypesValues.text = ar.hdfFilename+":/"+"nodeMaterialTypes"+str(tCount)
                        ar.hdfFile.createArray("/","nodeMaterialTypes"+str(tCount),self.nodeMaterialTypes)
                        elementMaterialTypesValues.text = ar.hdfFilename+":/"+"elementMaterialTypes"+str(tCount)
                        ar.hdfFile.createArray("/","elementMaterialTypes"+str(tCount),self.elementMaterialTypes[:self.nElements_owned])
                        if EB:
                            ebnodeMaterialTypesValues.text = ar.hdfFilename+":/"+"nodeMaterialTypes"+str(tCount)
                            #ar.hdfFile.createArray("/","nodeMaterialTypes"+str(tCount),self.nodeMaterialTypes)
                            elementBoundaryMaterialTypesValues.text = ar.hdfFilename+":/"+"elementBoundaryMaterialTypes"+str(tCount)
                            ar.hdfFile.createArray("/","elementBoundaryMaterialTypes"+str(tCount),self.elementBoundaryMaterialTypes)
                else:
                    numpy.savetxt(ar.textDataDir+"/"+"nodeMaterialTypes"+str(tCount)+".txt",self.nodeMaterialTypes)
                    SubElement(nodeMaterialTypesValues,"xi:include",{"parse":"text","href":"./"+ar.textDataDir+"/"+"nodeMaterialTypes"+str(tCount)+".txt"})
                    numpy.savetxt(ar.textDataDir+"/"+"elementMaterialTypes"+str(tCount)+".txt",self.elementMaterialTypes[:self.nElements_owned])
                    SubElement(elementMaterialTypesValues,"xi:include",{"parse":"text","href":"./"+ar.textDataDir+"/"+"elementMaterialTypes"+str(tCount)+".txt"})
            else:
<<<<<<< HEAD
                nodeMaterialTypes = SubElement(self.arGrid,"Attribute",{"Name":"nodeMaterialTypes",
                                                                        "AttributeType":"Scalar",
                                                                        "Center":"Node"})
                nodeMaterialTypesValues = SubElement(nodeMaterialTypes,"DataItem",
                                                     {"Format":ar.dataItemFormat,
                                                      "DataType":"Int",
                                                      "Dimensions":"%i" % (self.nNodes_global,)})
                elementMaterialTypes = SubElement(self.arGrid,"Attribute",{"Name":"elementMaterialTypes",
                                                                           "AttributeType":"Scalar",
                                                                           "Center":"Cell"})
                # elementMaterialTypesValues = SubElement(elementMaterialTypes,"DataItem",
                #                                         {"Format":ar.dataItemFormat,
                #                                          "DataType":"Int",
                #                                          "Dimensions":"%i" % (self.nElements_global,)})
                elementMaterialTypesValues = SubElement(elementMaterialTypes,"DataItem",
                                                        {"Format":ar.dataItemFormat,
                                                         "DataType":"Int",
                                                         "Dimensions":"%i" % (self.nElements_owned,)})
                if EB:
                    ebnodeMaterialTypes = SubElement(self.arEBGrid,"Attribute",{"Name":"ebnodeMaterialTypes",
                                                                          "AttributeType":"Scalar",
                                                                          "Center":"Node"})
                    ebnodeMaterialTypesValues = SubElement(ebnodeMaterialTypes,"DataItem",
                                                       {"Format":ar.dataItemFormat,
                                                        "DataType":"Int",
                                                        "Dimensions":"%i" % (self.nNodes_global,)})
                    elementBoundaryMaterialTypes = SubElement(self.arEBGrid,"Attribute",{"Name":"elementBoundaryMaterialTypes",
                                                                                             "AttributeType":"Scalar",
                                                                                             "Center":"Cell"})
                    elementBoundaryMaterialTypesValues = SubElement(elementBoundaryMaterialTypes,"DataItem",
                                                          {"Format":ar.dataItemFormat,
                                                           "DataType":"Int",
                                                           "Dimensions":"%i" % (self.nElementBoundaries_global,)})
                if ar.hdfFile != None:
                    if ar.has_h5py:
                        nodeMaterialTypesValues.text = ar.hdfFilename+":/"+"nodeMaterialTypes"+"_p"+`ar.comm.rank()`+"_t"+str(tCount)
                        ar.create_dataset_async("nodeMaterialTypes"+"_p"+`ar.comm.rank()`+"_t"+str(tCount), data=self.nodeMaterialTypes)
                        elementMaterialTypesValues.text = ar.hdfFilename+":/"+"elementMaterialTypes"+"_p"+`ar.comm.rank()`+"_t"+str(tCount)
                        ar.create_dataset_async("elementMaterialTypes"+"_p"+`ar.comm.rank()`+"_t"+str(tCount), data=self.elementMaterialTypes[:self.nElements_owned])
                        if EB:
                            ebnodeMaterialTypesValues.text = ar.hdfFilename+":/"+"nodeMaterialTypes"+"_p"+`ar.comm.rank()`+"_t"+str(tCount)
                            elementBoundaryMaterialTypesValues.text = ar.hdfFilename+":/"+"elementBoundaryMaterialTypes"+"_p"+`ar.comm.rank()`+"_t"+str(tCount)
                            ar.create_dataset_async("elementBoundaryMaterialTypes"+"_p"+`ar.comm.rank()`+"_t"+str(tCount), data=self.elementBoundaryMaterialTypes)
                    else:
                        nodeMaterialTypesValues.text = ar.hdfFilename+":/"+"nodeMaterialTypes"+str(tCount)
                        ar.hdfFile.createArray("/","nodeMaterialTypes"+str(tCount),self.nodeMaterialTypes)
                        elementMaterialTypesValues.text = ar.hdfFilename+":/"+"elementMaterialTypes"+str(tCount)
                        ar.hdfFile.createArray("/","elementMaterialTypes"+str(tCount),self.elementMaterialTypes[:self.nElements_owned])
                        if EB:
                            ebnodeMaterialTypesValues.text = ar.hdfFilename+":/"+"nodeMaterialTypes"+str(tCount)
                            #ar.hdfFile.createArray("/","nodeMaterialTypes"+str(tCount),self.nodeMaterialTypes)
                            elementBoundaryMaterialTypesValues.text = ar.hdfFilename+":/"+"elementBoundaryMaterialTypes"+str(tCount)
                            ar.hdfFile.createArray("/","elementBoundaryMaterialTypes"+str(tCount),self.elementBoundaryMaterialTypes)
                else:
                    numpy.savetxt(ar.textDataDir+"/"+"nodeMaterialTypes"+str(tCount)+".txt",self.nodeMaterialTypes)
                    SubElement(nodeMaterialTypesValues,"xi:include",{"parse":"text","href":"./"+ar.textDataDir+"/"+"nodeMaterialTypes"+str(tCount)+".txt"})
                    numpy.savetxt(ar.textDataDir+"/"+"elementMaterialTypes"+str(tCount)+".txt",self.elementMaterialTypes[:self.nElements_owned])
                    SubElement(elementMaterialTypesValues,"xi:include",{"parse":"text","href":"./"+ar.textDataDir+"/"+"elementMaterialTypes"+str(tCount)+".txt"})
=======
                np.savetxt(ar.textDataDir+"/"+"nodeMaterialTypes"+str(tCount)+".txt",self.nodeMaterialTypes)
                SubElement(nodeMaterialTypesValues,"xi:include",{"parse":"text","href":"./"+ar.textDataDir+"/"+"nodeMaterialTypes"+str(tCount)+".txt"})
                np.savetxt(ar.textDataDir+"/"+"elementMaterialTypes"+str(tCount)+".txt",self.elementMaterialTypes[:self.nElements_owned])
                SubElement(elementMaterialTypesValues,"xi:include",{"parse":"text","href":"./"+ar.textDataDir+"/"+"elementMaterialTypes"+str(tCount)+".txt"})
>>>>>>> 6f1e4c2c
            #done with material types
    def buildFromC(self,cmesh):
        import cmeshTools
        #
        log(memory("buildFromC","MeshTools"),level=4)
        self.cmesh = cmesh
        (self.nElements_global,
         self.nNodes_global,
         self.nNodes_element,
         self.nNodes_elementBoundary,
         self.nElementBoundaries_element,
         self.nElementBoundaries_global,
         self.nInteriorElementBoundaries_global,
         self.nExteriorElementBoundaries_global,
         self.max_nElements_node,
         self.nEdges_global,
         self.max_nNodeNeighbors_node,
         self.elementNodesArray,
         self.nodeElementsArray,
         self.nodeElementOffsets,
         self.elementNeighborsArray,
         self.elementBoundariesArray,
         self.elementBoundaryNodesArray,
         self.elementBoundaryElementsArray,
         self.elementBoundaryLocalElementBoundariesArray,
         self.interiorElementBoundariesArray,
         self.exteriorElementBoundariesArray,
         self.edgeNodesArray,
         self.nodeStarArray,
         self.nodeStarOffsets,
         self.elementMaterialTypes,
         self.elementBoundaryMaterialTypes,
         self.nodeMaterialTypes,
         self.nodeArray,
         self.nx,self.ny, self.nz,      #NURBS
         self.px,self.py, self.pz,      #NURBS
         self.elementIJK, #NURBS
         self.weights,    #NURBS
         self.U_KNOT,     #NURBS
         self.V_KNOT,     #NURBS
         self.W_KNOT,     #NURBS
         self.elementDiametersArray,
         self.elementInnerDiametersArray,
         self.elementBoundaryDiametersArray,
         self.elementBarycentersArray,
         self.elementBoundaryBarycentersArray,
         self.nodeDiametersArray,
         self.nodeSupportArray,
         self.h,
         self.hMin,
         self.sigmaMax,
         self.volume) = cmeshTools.buildPythonMeshInterface(self.cmesh)
        self.hasGeometricInfo = True
        #default to single processor
        self.nNodes_owned = self.nNodes_global
        self.nElements_owned = self.nElements_global
        self.nElementBoundaries_owned = self.nElementBoundaries_global
        self.nEdges_owned = self.nEdges_global
        log(memory("buildFromC","MeshTools"),level=4)
    def buildFromCNoArrays(self,cmesh):
        import cmeshTools
        #
        log(memory("buildFromC","MeshTools"),level=4)
        self.cmesh = cmesh
        (self.nElements_global,
         self.nNodes_global,
         self.nNodes_element,
         self.nNodes_elementBoundary,
         self.nElementBoundaries_element,
         self.nElementBoundaries_global,
         self.nInteriorElementBoundaries_global,
         self.nExteriorElementBoundaries_global,
         self.max_nElements_node,
         self.nEdges_global,
         self.max_nNodeNeighbors_node,
         self.h,
         self.hMin,
         self.sigmaMax,
         self.volume) = cmeshTools.buildPythonMeshInterfaceNoArrays(self.cmesh)
        self.hasGeometricInfo = False
        log(memory("buildFromCNoArrays","MeshTools"),level=4)
    def buildNodeStarArrays(self):
        if self.nodeStarArray == None:
            #cek old
            self.nodeStarList=[]
            for n in range(self.nNodes_global):
                self.nodeStarList.append([])
            for eNodes in self.edgeNodesArray:
                self.nodeStarList[eNodes[0]].append(eNodes[1])
                self.nodeStarList[eNodes[1]].append(eNodes[0])
            #cek new
            self.nodeStarOffsets = np.zeros((self.nNodes_global+1,),'i')
            lenNodeStarArray=0
            for nN in range(1,self.nNodes_global+1):
                self.nodeStarOffsets[nN] = self.nodeStarOffsets[nN-1] + len(self.nodeStarList[nN])
            self.nodeStarArray = np.array((self.nodeStarOffsets[-1],),'i')
            for nN in range(self.nNodes_global):
                for nN_star,offset in enumerate(range(self.nodeStarOffsets[nN],self.nodeStarOffsets[nN+1])):
                    self.nodeStarArray[offset] = self.nodeStarList[nN][nN_star]
            del self.nodeStarList
    def buildArraysFromLists(self):
        #nodes
        self.nNodes_global = len(self.nodeList)
        self.nodeArray = np.zeros((self.nNodes_global,3),'d')
        nodeElementsList=[]
        for nN,n in enumerate(self.nodeList):
            self.nodeArray[nN][:] = n.p
            nodeElementsList.append([])
        #elements
        self.nNodes_element = len(self.elementList[0].nodes)
        self.nElements_global = len(self.elementList)
        self.elementNodesArray = np.zeros((self.nElements_global,
                                                self.nNodes_element),
                                               'i')
        for en,e in enumerate(self.elementList):
            for nN_element,n in enumerate(e.nodes):
                self.elementNodesArray[en,nN_element]=n.N
                nodeElementsList[n.N].append(en)
        #elements per  node
        nodeElementsDict={}
        for eN in range(self.nElements_global):
            for nN_element in range(self.nNodes_element):
                nN = self.elementNodesArray[eN,nN_element]
                if nodeElementsDict.has_key(nN):
                    nodeElementsDict[nN].append(eN)
                else:
                    nodeElementsDict[nN] = [eN]
        self.max_nElements_node = max(len(nodeElementsDict[nN]) for  nN in range(self.nNodes_global))
        self.nElements_node = np.zeros((self.nNodes_global),'i')
        #mwf make a 1d array now
        #self.nodeElementsArray = np.zeros((self.nNodes_global,self.max_nElements_node),'i')
        self.nodeElementOffsets = np.zeros((self.nNodes_global+1,),'i')
        for nN,elementList in nodeElementsDict.iteritems():
            self.nElements_node[nN] = len(elementList)
            self.nodeElementOffsets[nN+1] = self.nodeElementOffsets[nN]+self.nElements_node[nN]
            #for eN_element,eN in enumerate(elementList):
            #    self.nodeElementsArray[nN,eN_element]=eN
        self.nodeElementsArray = np.zeros((self.nodeElementOffsets[self.nNodes_global],),'i')
        for nN,elementList in nodeElementsDict.iteritems():
            for eN_element,eN in enumerate(elementList):
                self.nodeElementsArray[self.nodeElementOffsets[nN]+eN_element]=eN
            #
        #
        #elementBoundariesArray
        self.nElementBoundaries_element = len(
            self.elementList[0].elementBoundaries)
        self.elementBoundariesArray = np.zeros(
            (self.nElements_global,self.nElementBoundaries_element),
            'i')
        #collect set of element boundaries while we're looping
        elementBoundaryNumbers=set()
        for eN,e in enumerate(self.elementList):
            for ebN_element,eb in enumerate(e.elementBoundaries):
                self.elementBoundariesArray[eN,ebN_element]=eb.N
                elementBoundaryNumbers.add(eb.N)
        self.nElementBoundaries_global=len(elementBoundaryNumbers)
        #elementBoundaryElementsArray
        self.elementBoundaryElementsArray=np.ones(
            (self.nElementBoundaries_global,2),'i')
        self.elementBoundaryElementsArray*=-1
        self.elementBoundaryLocalElementBoundariesArray=np.zeros(
            (self.nElementBoundaries_global,2),'i')
        elementBoundaryElementsCardArray =np.zeros(
            (self.nElementBoundaries_global),'i')
        for eN in range(self.nElements_global):
            for ebN_element in range(self.nElementBoundaries_element):
                ebN = self.elementBoundariesArray[eN,ebN_element]
                elementBoundaryElementsCardArray[ebN]+=1
                eN_boundaryElement=elementBoundaryElementsCardArray[ebN]-1
                self.elementBoundaryElementsArray[ebN,eN_boundaryElement]=eN
                self.elementBoundaryLocalElementBoundariesArray[ebN,eN_boundaryElement]=ebN_element
                if elementBoundaryElementsCardArray[ebN] > 2:
                    logEvent("WARNING, element neighbors of boundary element > 2")
                    elementBoundaryElementsCardArray[ebN]=2
        #interior and exterior
        self.nExteriorElementBoundaries_global=2*self.nElementBoundaries_global\
                                               - np.sum(
            elementBoundaryElementsCardArray)
        self.nInteriorElementBoundaries_global= self.nElementBoundaries_global-\
                                               self.nExteriorElementBoundaries_global
        self.exteriorElementBoundariesArray=np.zeros(
            (self.nExteriorElementBoundaries_global,),'i')
        self.interiorElementBoundariesArray=np.zeros(
            (self.nInteriorElementBoundaries_global,),'i')
        interior=0
        exterior=0
        for ebN in range(self.nElementBoundaries_global):
            if elementBoundaryElementsCardArray[ebN]==1:
                self.exteriorElementBoundariesArray[exterior]=ebN
                exterior+=1
            else:
                self.interiorElementBoundariesArray[interior]=ebN
                interior+=1
        del elementBoundaryElementsCardArray
        self.nNodes_elementBoundary = len(self.elementBoundaryList[0].nodes)
        self.elementBoundaryNodesArray = np.zeros((self.nElementBoundaries_global,
                                                        self.nNodes_elementBoundary),
                                                       'i')
        for ebN,eb in enumerate(self.elementBoundaryList):
            for nN_element,n in enumerate(eb.nodes):
                self.elementBoundaryNodesArray[ebN,nN_element]=n.N
        #element  neighbors
        self.elementNeighborsArray = np.zeros((self.nElements_global,self.nElementBoundaries_element),'i')
        for eN in range(self.nElements_global):
            for ebN_element in range(self.nElementBoundaries_element):
                ebN = self.elementBoundariesArray[eN,ebN_element]
                eN_left = self.elementBoundaryElementsArray[ebN,0]
                eN_right = self.elementBoundaryElementsArray[ebN,1]
                if eN == eN_left:
                    self.elementNeighborsArray[eN,ebN_element] = eN_right
                elif eN == eN_right:
                    self.elementNeighborsArray[eN,ebN_element] = eN_left
                else:
                    self.elementNeighborsArray[eN,ebN_element] = -1
        #edges
        self.edgeNodesArray = np.zeros(
            (len(self.edgeList),2),'i')
        for en,e in enumerate(self.edgeList):
            self.edgeNodesArray[en,0]=e.nodes[0].N
            self.edgeNodesArray[en,1]=e.nodes[1].N
        #geometric info
        self.computeGeometricInfo()
        self.elementDiametersArray = np.zeros((self.nElements_global,),'d')
        self.elementInnerDiametersArray = np.zeros((self.nElements_global,),'d')
        for en in range(self.nElements_global):
            self.elementDiametersArray[en] = self.elementList[en].diameter
            self.elementInnerDiametersArray[en]=self.elementList[en].innerDiameter
        self.elementBoundaryDiametersArray = np.zeros((self.nElementBoundaries_global,),'d')
        for eN,e in enumerate(self.elementList):
            for ebN_element,eb in enumerate(e.elementBoundaries):
                self.elementBoundaryDiametersArray[self.elementBoundariesArray[eN,ebN_element]] = eb.diameter
        self.elementMaterialTypes = np.zeros((self.nElements_global,),'i')
        self.elementBoundaryMaterialTypes = np.zeros((self.nElementBoundaries_global,),'i')
        self.nodeMaterialTypes = np.zeros((self.nNodes_global,),'i')
        #
        self.elementBarycentersArray         = np.zeros((self.nElements_global,3),'d')
        self.elementBoundaryBarycentersArray = np.zeros((self.nElementBoundaries_global,3),'d')
        for eN in range(self.nElements_global):
            self.elementBarycentersArray[eN,:] = 0.0
            for ebN in range(self.nNodes_element):
                self.elementBarycentersArray[eN,:] += self.nodeArray[self.elementNodesArray[eN,ebN],:]
            self.elementBarycentersArray[eN,:] /= float(self.nNodes_element)
        for ebN in range(self.nElementBoundaries_global):
            self.elementBoundaryBarycentersArray[ebN,:] = 0.0
            for nN in range(self.nNodes_elementBoundary):
                self.elementBoundaryBarycentersArray[ebN,:] += self.nodeArray[self.elementBoundaryNodesArray[ebN,nN],:]
            self.elementBoundaryBarycentersArray[ebN,:] /= float(self.nNodes_elementBoundary)
        #
        #now get rid of lists
        del self.nodeList
        del self.elementList
        del self.elementBoundaryList
        del self.edgeList
        #self.partitionMesh()
    def computeGeometricInfo(self):
        self.elementList[0].computeGeometricInfo()
        self.h=self.elementList[0].diameter
        self.hMin=self.h
        for e in self.elementList[1:]:
            e.computeGeometricInfo()
            self.h = max(self.h,e.diameter)
            self.hMin=min(self.hMin,e.diameter)
            for eb in e.elementBoundaries:
                e.computeGeometricInfo()
        self.hasGeometricInfo=True

    def buildMatlabMeshDataStructures(self,meshFileBase='meshMatlab',writeToFile=True):
        """
        build array data structures for matlab finite element mesh representation
        and write to a file to view and play with in matlatb. The current matlab support
        is mostly for 2d, but this will return basic arrays for 1d and 3d too

        in matlab can then print mesh with

        pdemesh(p,e,t)

        if one has pdetoolbox
        where

          p is the vertex or point matrix
          e is the edge matrix, and
          t is the element matrix
        e will be the elementBoundary matrix in 1d and 3d, but perhaps
        should remain the edge array?

        points matrix is [nd x num vertices]
          format :
             row 1 = x coord,
             row 2 = y coord for nodes in mesh
             row 3 = z coord for nodes in mesh ...
        edge matrix is [2*nd+3 x num faces]
          format:
             row 1  = start vertex number
             ...
             row nd   = end vertex number
             row nd+1 = start value in edge parameterization, should be 0
             row nd+2 = next value in edge parameterization, should be 1 or 2
             row nd+nd= end value in edge parameterization, should be 2 or 1
             row 2*nd+1 = global face id, base 1
             row 2*nd+2 = subdomain on left? always 1 for now
             row 2*nd+3 = subdomain on right? always 0 for now

        element matrix is [nd+2 x num elements]
            row 1 = vertex 1 global number
            row 2 = vertex 2 global number
            ...
            row nd+1 = vertex 3 global number
            row 4 = triangle subdomain number
         where 1,2,3 is a local counter clockwise numbering of vertices in
           triangle

         """
        matlabBase = 1
        nd = self.nNodes_element-1
        p = np.zeros((nd,self.nNodes_global),'d')
        e = np.zeros((2*nd+3,self.nElementBoundaries_global),'d')
        t = np.zeros((nd+2,self.nElements_global),'d')

        #load p,e,t and write file
        if writeToFile:
            mfile = open(meshFileBase+'.m','w')
        else:
            mfile = open('/dev/null','w')
        #
        if writeToFile:
            mfile.write('p = [ ... \n')
        for nN in range(self.nNodes_global):
            for I in range(nd):
                p[I,nN]=self.nodeArray[nN,I]
                if writeToFile:
                    mfile.write('%g ' % p[I,nN])
            mfile.write('\n')
        if writeToFile:
            mfile.write(']; \n')
            mfile.write("p = p\';\n")  #need transpose for matlab

        if writeToFile:
            mfile.write('e = [ ... \n')
        for ebN in range(self.nElementBoundaries_global):
            eN_left = self.elementBoundaryElementsArray[ebN,0]
            eN_right= self.elementBoundaryElementsArray[ebN,1]#-1 --> exterior
            for nN in range(self.nNodes_elementBoundary):
                e[nN,ebN]=self.elementBoundaryNodesArray[ebN,nN] + matlabBase #global node number of start node base 1
            #assume for now existing parameterization ok
            for nN in range(self.nNodes_elementBoundary):
                e[self.nNodes_elementBoundary+nN,ebN]=nN #edge param. is 0 to 1
            e[2*self.nNodes_elementBoundary+1,ebN] = ebN+matlabBase
            e[2*self.nNodes_elementBoundary+1,ebN] = self.elementMaterialTypes[eN_left] #subdomain to left
            if eN_right >= 0:
                e[2*self.nNodes_elementBoundary+2,ebN]= self.elementMaterialTypes[eN_right] #subdomain to right
            else:
                e[2*self.nNodes_elementBoundary+2,ebN]= -1
            if writeToFile:
                for i in range(e.shape[0]):
                    mfile.write(' %g ' % e[i,ebN])
                mfile.write(' \n ')
        if writeToFile:
            mfile.write(']; \n')
            mfile.write("e = e\';\n")  #need transpose for matlab

        #write triangles last
        if writeToFile:
            mfile.write('t = [ ... \n')
        for eN in range(self.nElements_global):
            for nN in range(self.nNodes_element):
                t[nN,eN]=self.elementNodesArray[eN,nN]+matlabBase    #global node number for vertex nN
            t[self.nNodes_element,eN]=self.elementMaterialTypes[eN]                     #subdomain id
            if writeToFile:
                for i in range(t.shape[0]):
                    mfile.write('%g ' % t[i,eN])
                mfile.write('\n')
        if writeToFile:
            mfile.write(']; \n');
            mfile.write("t = t\';\n") #need transpose for matlab


        mfile.close()
        return p,e,t

    def writeEdgesMatlab(self,filename):
        """store coordinates in files formatted for Matlab"""
        xfile=filename+'_x.grf'
        yfile=filename+'_y.grf'
        zfile=filename+'_z.grf'
        print 'Storing edge information in %s, %s, and %s' % \
              (xfile,yfile,zfile)
        xOut = open(xfile,'w')
        yOut = open(yfile,'w')
        zOut = open(zfile,'w')
        for edge in self.edgeList:
            xOut.write('%14.8e ' % edge.nodes[0].p[X] )
            yOut.write('%14.8e ' % edge.nodes[0].p[Y] )
            zOut.write('%14.8e ' % edge.nodes[0].p[Z] )
        xOut.write('\n')
        yOut.write('\n')
        zOut.write('\n')
        for edge in self.edgeList:
            xOut.write('%14.8e ' % edge.nodes[1].p[X])
            yOut.write('%14.8e ' % edge.nodes[1].p[Y])
            zOut.write('%14.8e ' % edge.nodes[1].p[Z])
        xOut.write('\n')
        yOut.write('\n')
        zOut.write('\n')
        xOut.close()
        yOut.close()
        zOut.close()

    def viewTetrahedraMatlab(self,filename):
        """plot the edges"""
        cmdfile = filename +'.m'
        xfile=filename+'_x.grf'
        yfile=filename+'_y.grf'
        zfile=filename+'_z.grf'
        xedges=filename+'_x'
        yedges=filename+'_y'
        zedges=filename+'_z'
        #the following is for debugging: plot each tet seperately
        nT = len(self.edgeList)/6
        plotcommand = "-r \"load " + xfile + \
                      ", load " + yfile + \
                      ", load " + zfile
        plots=''
        for i in range(nT):
            plots = plots + \
                    ", figure(" +`i+1`+")" \
                    ", axis([0 1 0 1 0 1]), plot3("+xedges+\
                    "(:,"+`i`+"*6+1:("+`i`+"+1)*6),"+yedges+\
                    "(:,"+`i`+"*6+1:("+`i`+"+1)*6),"+zedges+\
                    "(:,"+`i`+"*6+1:("+`i`+"+1)*6),\'b-\') "
        plotcommand = plotcommand + plots +'\"'
        cmdOut = open(cmdfile,'w')
        cmdOut.write(plotcommand)
        cmdOut.close()
        import os
        print 'Calling matlab to view mesh'
        os.execlp('matlab',
                  'matlab',
                  '-nodesktop',
                  '-nosplash',
                  '-r',
                  filename)

    def viewMeshMatlab(self,filename):
        """plot the edges"""
        cmdfile = filename +'.m'
        xfile=filename+'_x.grf'
        yfile=filename+'_y.grf'
        zfile=filename+'_z.grf'
        xedges=filename+'_x'
        yedges=filename+'_y'
        zedges=filename+'_z'
        plotcommand = "load " + xfile + \
                      ", load " + yfile + \
                      ", load " + zfile + \
                      ", figure " + \
                      ", axis([0 1 0 1 0 1]), plot3("+xedges+\
                      ","+yedges+\
                      ","+zedges+\
                      ",\'b-\')"
        print plotcommand
        cmdOut = open(cmdfile,'w')
        cmdOut.write(plotcommand)
        cmdOut.close()
        import os
        print 'Calling matlab to view mesh'
        os.execlp('matlab',
                  'matlab',
                  '-nodesktop',
                  '-nosplash',
                  '-r',
                  filename)
#          from os import popen
#          matlab = popen('matlab','w')
#          matlab.write(plotcommand+'\n')
#          matlab.flush()
#          raw_input('Please press return to continue...\n')

    def writeEdgesGnuplot(self,filename):
        """store coordinates in files formatted for Matlab"""
        datfile=filename+'.dat'
        print 'Storing edge information in %s' % datfile
        edgesOut = open(datfile,'w')
        for edge in self.edgeList:
            dataline = '%14.8e %14.8e %14.8e \n' % \
                       (edge.nodes[0].p[X],
                        edge.nodes[0].p[Y],
                        edge.nodes[0].p[Z])
            edgesOut.write(dataline)
            dataline = '%14.8e %14.8e %14.8e \n \n \n' % \
                       (edge.nodes[1].p[X],
                        edge.nodes[1].p[Y],
                        edge.nodes[1].p[Z])
            edgesOut.write(dataline)
        edgesOut.close()
    def writeEdgesGnuplot2(self,filename):
        """store coordinates in files formatted for Matlab"""
        datfile=filename+'.dat'
        print 'Storing edge information in %s' % datfile
        edgesOut = open(datfile,'w')
        for n0,n1 in self.edgeNodesArray:
            dataline = '%14.8e %14.8e %14.8e \n' % \
                       (self.nodeArray[n0][0],
                        self.nodeArray[n0][1],
                        self.nodeArray[n0][2])
            edgesOut.write(dataline)
            dataline = '%14.8e %14.8e %14.8e \n \n \n' % \
                       (self.nodeArray[n1][0],
                        self.nodeArray[n1][1],
                        self.nodeArray[n1][2])
            edgesOut.write(dataline)
        edgesOut.close()
    def viewMeshGnuplot(self,filename):
        cmdfile = filename +'.cmd'
        datfile = filename +'.dat'
        cmd = "set pointsize 2.5 \n set term x11 \n splot \'"+datfile+"\' with linespoints pointsize 2.5 pt 2\n"+\
              "set xlabel \'x\' \n set ylabel \'y\' \n set zlabel \'z\' \n "
        cmdOut = open(cmdfile,'w')
        cmdOut.write(cmd)
        cmdOut.close()
        from os import execlp
        print 'Calling gnuplot to view mesh'
        execlp('gnuplot','gnuplot',cmdfile,'-')
    def viewMeshGnuplotPipe(self,filename):
        cmdfile = filename +'.cmd'
        datfile = filename +'.dat'
        cmd = "set pointsize 1.5 \n set term x11 \n splot \'"+datfile+"\' with linespoints pointsize 2.5 pt 2 \n"+\
              "set xlabel \'x\' \n set ylabel \'y\' \n set zlabel \'z\' \n "
        cmdOut = open(cmdfile,'w')
        cmdOut.write(cmd)
        cmdOut.close()
        from os import execlp
        print 'Calling gnuplot to view mesh'
        from os import popen
        gnuplot = popen('gnuplot','w')
        gnuplot.write(cmd+'\n')
        gnuplot.flush()
        raw_input('Please press return to continue... \n')
    def viewMeshGnuplotPipePar(self,filenames):
        from os import popen
        gnuplot = popen('gnuplot','w')
        for i,filename in enumerate(filenames):
            cmdfile = filename +'.cmd'
            datfile = filename +'.dat'
            cmd = ("set term x11 %i \n splot \'" % (i,))+datfile+"\' with linespoints \n"+\
                  "set xlabel \'x\' \n set ylabel \'y\' \n set zlabel \'z\'"
            cmdOut = open(cmdfile,'w')
            cmdOut.write(cmd)
            cmdOut.close()
            from os import execlp
            print 'Calling gnuplot to view mesh'
            gnuplot.write(cmd+'\n')
            gnuplot.flush()
        raw_input('Please press return to continue... \n')

class MultilevelMesh(Mesh):
    """A hierchical multilevel mesh"""
    def __init__(self,levels=1):
        self.meshList=[]
        self.elementParents=None
    def buildFromC(self,cmultilevelMesh):
        import cmeshTools
        self.cmultilevelMesh = cmultilevelMesh
        (self.nLevels,
         self.cmeshList,
         self.elementParentsArrayList,
         self.elementChildrenArrayList,
         self.elementChildrenOffsetsList) = cmeshTools.buildPythonMultilevelMeshInterface(cmultilevelMesh)
    def refine(self):
        pass
    def locallyRefine(self,elementTagArray):
        pass
    def buildArrayLists(self):
        self.nLevels = len(self.meshList)
        self.calculateElementParents()
        self.elementParentsArrayList=[[]]
        self.elementChildrenArrayList=[]
        self.elementChildrenOffsetsList=[]
        for l in range(1,self.nLevels):
            self.elementParentsArrayList.append(self.elementParents[l])
            len_children=0
            for children in self.elementChildren[l-1].values():
                len_children += len(children)
            self.elementChildrenArrayList.append(np.zeros((len_children,),'i'))
            self.elementChildrenOffsetsList.append(np.zeros((self.meshList[l-1].nElements_global+1,),'i'))
            index=0
            for eN_p,children in enumerate(self.elementChildren[l-1].values()):
                self.elementChildrenOffsetsList[l-1][eN_p] = index
                for ec in children:
                    self.elementChildrenArrayList[l-1][index] = ec.N
                    index += 1
            self.elementChildrenOffsetsList[l-1][-1] = index
    def calculateElementParents(self,recalculate=False):
        """
        get array elementParents[l,e] = e_c, where element e_c is the parent of element e
            elementParents[0,:] = -1
        """
        if (self.elementParents == None or recalculate):
            self.elementParents = {}
            nLevels = len(self.meshList)
            for l in range(nLevels):
                nE   = self.meshList[l].nElements_global
                self.elementParents[l] = np.ones((nE,),'i')
                self.elementParents[l][:]=-1
            for l in range(0,nLevels-1):
                nEc = self.meshList[l].nElements_global
                for ec in range(nEc):
                    for ef in self.elementChildren[l][ec]:
                        #print """l=%s ec= %s ef.N= %s """ % (l,ec,ef.N)
                        self.elementParents[l+1][ef.N] = ec
                    #ef
                #ec
            #l

class PointMesh(Mesh):
    #Elements=Nodes
    """
    0D mesh
    """
    def __init__(self,points):
        self.nodeArray=points
        self.nNodes_global = points.shape[0]
        self.elementNodesArray=np.arange(self.nNodes_global,dtype='i')
        self.nElements_global = self.nNodes_global

MX=0
MY=1
MZ=2
I=0
J=1
K=1

class EdgeGrid(Mesh):
    """A 1D regular grid on an interval"""
    def __init__(self,nx=2,Lx=1.0):
        Mesh.__init__(self)
        #dimensions and ranges
        self.nx=nx
        self.ex=nx-1
        self.nRange_x = range(nx)
        self.eRange_x = range(self.ex)
        #lengths
        self.Lx=Lx
        self.dx = Lx/self.ex
        #node coordinates
        self.nodeGridArray = np.zeros((self.nx,3),'d')
        for i in self.nRange_x:
            self.nodeGridArray[i,MX] = i*self.dx
        #edge node numbers
        self.edgeNodesArray=np.zeros((self.ex,2),'i')
        #try to do this like we'll do 2d and 3d
        #edge nodes
        en=2
        edgeNodeNumbers = np.zeros((en,),'i')
        #reference edge
        eI=1
        refEdge_nodeIndeces = [-eI,eI]
        refEdge_NodeDict={}
        for rn,rnii in enumerate(refEdge_nodeIndeces):
            refEdge_NodeDict[rnii] = rn
        for i in self.eRange_x:
            #edge number
            eN=i
            #fine grid index of edge
            ii = 2*i + 1
            #fine grid index of edge nodes
            for rn,rnii in enumerate(refEdge_nodeIndeces):
                nii = rnii + ii
                edgeNodeNumbers[rn]=nii/2
            self.edgeNodesArray[eN,:]=edgeNodeNumbers
        #Mesh interface
        self.nNodes_global=self.nx
        self.nEdges_global=self.ex
        self.nElements_global=self.ex
        self.nElementBoundaries_global=self.nx
        self.nodeArray=self.nodeGridArray
        self.elementNodesArray=self.edgeNodesArray
        self.elementBoundariesArray=self.nodeArray
        self.boundaryMesh=PointMesh(np.array([self.nodeArray[0],
                                              self.nodeArray[-1]],dtype='d'))

class QuadrilateralGrid(Mesh):
    """A 2D regular grid of quadrilateral cells"""
    def __init__(self,nx=2,ny=2,Lx=1.0,Ly=1.0):
        Mesh.__init__(self)
        #nodes
        self.nx=nx
        self.ny=ny
        self.nxy=nx*ny
        #edges
        self.eXx=nx-1
        self.eXy=ny
        self.eXxy=self.eXx*self.eXy
        self.eYx=nx
        self.eYy=ny-1
        self.eYxy = self.eYx*self.eYy
        self.eXYx = self.eXx + self.eYx
        self.eXYy = self.eXy + self.eYy
        self.eXYxy = self.eXxy + self.eYxy
        #quads
        self.qx = nx-1
        self.qy = ny-1
        self.qxy = self.qx*self.qy
        #ranges
        self.nRange_x = range(self.nx)
        self.nRange_y = range(self.ny)
        self.qRange_x = range(self.qx)
        self.qRange_y = range(self.qx)
        #lengths
        self.Lx=Lx
        self.Ly=Ly
        self.dx = Lx/self.eXx
        self.dy = Ly/self.eYy
        #node coordinates
        self.nodeGridArray=np.zeros((nx,ny,3),'d')
        for i in self.nRange_x:
            for j in self.nRange_y:
                self.nodeGridArray[i,j,MX]=i*self.dx
                self.nodeGridArray[i,j,MY]=j*self.dy
        #edge node numbers
        en=2
        edgeNodeNumbers = np.zeros((en,),'i')
        self.edgeNodesArray=np.zeros((self.eXYxy,en),'i')
        #quad node numbers
        qn=4
        quadNodeNumbers = np.zeros((qn,),'i')
        self.quadrilateralNodesArray=np.zeros((self.qxy,qn),'i')
        #quad edge numbers
        qe=4
        quadEdgeNumbers = np.zeros((qe,),'i')
        self.quadrilateralEdgesArray=np.zeros((self.qxy,qe),'i')
        #reference quad
        refQuad_NodeIndeces = [(-1,-1),
                               (-1, 1),
                               ( 1,-1),
                               ( 1, 1)]
        refQuad_NodeIndeces.sort()
        #a map between reference node indeces and numbers
        refQuad_NodeDict={}
        for rn,rniijj in enumerate(refQuad_NodeIndeces):
            refQuad_NodeDict[rniijj]=rn
        refQuad_EdgeIndeces = [(-1,0),
                               ( 0,-1),
                               ( 0, 1),
                               ( 1, 0)]
        refQuad_EdgeIndeces.sort()
        refQuad_EdgeNodes=[]
        #use the map between indeces and numbers to
        #map edge indeces to the edge's node numbers
        for reiijj in refQuad_EdgeIndeces:
            if reiijj[I] == 0:
                refQuad_EdgeNodes.append([
                    refQuad_NodeDict[(-1,reiijj[J])],
                    refQuad_NodeDict[( 1,reiijj[J])]])
            else:
                refQuad_EdgeNodes.append([
                    refQuad_NodeDict[(reiijj[I],-1)],
                    refQuad_NodeDict[(reiijj[I], 1)]])
        for i in self.qRange_x:
            for j in self.qRange_y:
                #quad number
                qN = i*self.qy + j
                #fine grid indeces of quad
                ii = 2*i + 1
                jj = 2*j + 1
                #nodes
                for rn,rniijj in enumerate(refQuad_NodeIndeces):
                    nii = rniijj[I] + ii
                    njj = rniijj[J] + jj
                    nN = (nii/2)*self.ny + njj/2
                    quadNodeNumbers[rn]=nN
                self.quadrilateralNodesArray[qN][:]=quadNodeNumbers
                #edges
                for re,reiijj in enumerate(refQuad_EdgeIndeces):
                    eii = reiijj[I] + ii
                    ejj = reiijj[J] + jj
                    eN = (eii/2)*self.eXYy + (eii%2)*self.eYy + ejj/2
                    quadEdgeNumbers[re]=eN
                    #nodes
                    for n,rn in enumerate(refQuad_EdgeNodes[re]):
                        self.edgeNodesArray[eN][n] = quadNodeNumbers[rn]
                self.quadrilateralEdgesArray[qN][:]=quadEdgeNumbers
        #Mesh interface (dimensions)
        self.nNodes_global=self.nxy
        self.nEdges_global=self.eXYxy
        self.nElements_global=self.qxy
        self.nElementBoundaries_global=self.eXYxy
        self.nodeArray=np.reshape(self.nodeGridArray,(self.nxy,3))
        self.elementNodesArray=self.quadrilateralNodesArray
        self.elementBoundariesArray=self.edgeNodesArray
        #todo extract boundary mesh

class RectangularGrid(Mesh):
    """A regular partition into rectangles.

    Nodes, edges, and faces can be indexed by (i,j,k) as follows.
    The edges and faces are divided according to orientation (i.e. x-edge...).
    An (i,j,k) index is associated with the type of edge or face
    having node (i,j,k) as the first node in a lexicographically sorted
    list of nodes corresponding to the edge or face."""
    def __init__(self,nx=1,ny=1,nz=1,Lx=1.0,Ly=1.0,Lz=1.0):
        Mesh.__init__(self)
        self.Lx = Lx
        self.Ly = Ly
        self.Lz = Lz
        #nodes
        self.nx=nx
        self.ny=ny
        self.nz=nz
        self.nxy = nx*ny;
        self.nxyz = nx*ny*nz;

        #edges
        self.nXex=nx-1 #number of x-edges in the x dimension
        self.nXey=ny
        self.nXez=nz

        self.nYex=nx
        self.nYey=ny-1
        self.nYez=nz

        self.nZex=nx
        self.nZey=ny
        self.nZez=nz-1

        #number of edges of all types associated with a row of nodes
        self.nXYZex = self.nXex + self.nYex + self.nZex

        #number of edges associated with an xy plane of nodes
        self.nXexy=self.nXex*self.nXey
        self.nYexy=self.nYex*self.nYey
        self.nZexy=self.nZex*self.nZey
        self.nXYZexy = self.nXexy + self.nYexy + self.nZexy

        #number of edges of each type in the grid
        self.nXexyz = self.nXexy*self.nXez
        self.nYexyz = self.nYexy*self.nYez
        self.nZexyz = self.nZexy*self.nZez

        #total number of edges
        self.nXYZexyz = self.nXexyz + self.nYexyz + self.nZexyz

        #quadrilaterals
        self.nXYhx=nx-1 #number of XY quadrilaterals in x-dimension
        self.nXYhy=ny-1
        self.nXYhz=nz

        self.nXZhx=nx-1
        self.nXZhy=ny
        self.nXZhz=nz-1

        self.nYZhx=nx
        self.nYZhy=ny-1
        self.nYZhz=nz-1

        #number of quadrilaterals of all types associate with a row of nodes
        self.nXY_XZ_YZhx =self.nXYhx + self.nXZhx + self.nYZhx

        #number of quadrilaterals associated with an xy plane of nodes
        self.nXYhxy=self.nXYhx*self.nXYhy
        self.nXZhxy=self.nXZhx*self.nXZhy
        self.nYZhxy=self.nYZhx*self.nYZhy
        self.nXY_XZ_YZhxy =self.nXYhxy + self.nXZhxy + self.nYZhxy

        #number of quadrilaterals of each type in the grid
        self.nXYhxyz = self.nXYhxy*self.nXYhz
        self.nXZhxyz = self.nXZhxy*self.nXZhz
        self.nYZhxyz = self.nYZhxy*self.nYZhz

        #total number of quadrilaterals
        self.nXY_XZ_YZhxyz =self.nXYhxyz + self.nXZhxyz + self.nYZhxyz

        #hexahedra
        self.nHx=nx-1
        self.nHy=ny-1
        self.nHz=nz-1
        self.nHxy = self.nHx*self.nHy
        self.nHxyz = self.nHxy*self.nHz

        #encode red and black
        self.black=0
        self.red=1

        #dimensions of hexahedra
        if self.nHx>0:
            hx = Lx/(nx-1)
        else:
            hx = 1.0
        if self.nHy>0:
            hy = Ly/(ny-1)
        else:
            hy=1.0
        if self.nHz>0:
            hz = Lz/(nz-1)
        else:
            hz=1.0
        self.nodeDict={}
        self.xedgeDict={}
        self.yedgeDict={}
        self.zedgeDict={}
        self.xedgeList=[]
        self.yedgeList=[]
        self.zedgeList=[]
        self.XYQuadrilateralDict={}
        self.XZQuadrilateralDict={}
        self.YZQuadrilateralDict={}
        self.XYQuadrilateralList=[]
        self.XZQuadrilateralList=[]
        self.YZQuadrilateralList=[]
        self.hexahedronDict={}
        self.hexahedronList=[]
        self.nodeList=[]
        for k in range(self.nz):
            for j in range(self.ny):
                for i in range(self.nx):
                    n = self.getNodeNumber(i,j,k)
                    x = i*hx
                    y = j*hy
                    z = k*hz
                    self.nodeDict[(i,j,k)]=Node(n,x,y,z)
                    self.nodeList.append(self.nodeDict[(i,j,k)])
        for k in range(self.nXez):
            for j in range(self.nXey):
                for i in range(self.nXex):
                    en = self.getXEdgeNumber(i,j,k)
                    self.xedgeDict[(i,j,k)] = Edge(en,
                                                   [self.getNode(i,j,k),
                                                    self.getNode(i+1,j,k)])
                    self.xedgeList.append(self.xedgeDict[(i,j,k)])
        for k in range(self.nYez):
            for j in range(self.nYey):
                for i in range(self.nYex):
                    en = self.getYEdgeNumber(i,j,k)
                    self.yedgeDict[(i,j,k)] = Edge(en,
                                                   [self.getNode(i,j,k),
                                                    self.getNode(i,j+1,k)])
                    self.yedgeList.append(self.yedgeDict[(i,j,k)])
        for k in range(self.nZez):
            for j in range(self.nZey):
                for i in range(self.nZex):
                    en = self.getZEdgeNumber(i,j,k)
                    self.zedgeDict[(i,j,k)] = Edge(en,
                                                   [self.getNode(i,j,k),
                                                    self.getNode(i,j,k+1)])
                    self.zedgeList.append(self.zedgeDict[(i,j,k)])
        for k in range(self.nXYhz):
            for j in range(self.nXYhy):
                for i in range(self.nXYhx):
                    qn = self.getXYQuadrilateralNumber(i,j,k)
                    edges = [self.getXEdge(i,j,k),
                             self.getXEdge(i,j+1,k),
                             self.getYEdge(i,j,k),
                             self.getYEdge(i+1,j,k)]
                    self.XYQuadrilateralDict[(i,j,k)] = Quadrilateral(qn,edges)
                    self.XYQuadrilateralList.append(
                        self.XYQuadrilateralDict[(i,j,k)])
        for k in range(self.nXZhz):
            for j in range(self.nXZhy):
                for i in range(self.nXZhx):
                    qn = self.getXZQuadrilateralNumber(i,j,k)
                    edges = [self.getXEdge(i,j,k),
                             self.getXEdge(i,j,k+1),
                             self.getZEdge(i,j,k),
                             self.getZEdge(i+1,j,k)]
                    self.XZQuadrilateralDict[(i,j,k)] = Quadrilateral(qn,edges)
                    self.XZQuadrilateralList.append(
                        self.XZQuadrilateralDict[(i,j,k)])
        for k in range(self.nYZhz):
            for j in range(self.nYZhy):
                for i in range(self.nYZhx):
                    qn = self.getYZQuadrilateralNumber(i,j,k)
                    edges = [self.getYEdge(i,j,k),
                             self.getYEdge(i,j,k+1),
                             self.getZEdge(i,j,k),
                             self.getZEdge(i,j+1,k)]
                    self.YZQuadrilateralDict[(i,j,k)] = Quadrilateral(qn,edges)
                    self.YZQuadrilateralList.append(
                        self.YZQuadrilateralDict[(i,j,k)])
        for  k in range(self.nHz):
            for j in range(self.nHy):
                for i in range(self.nHx):
                    Hn = self.getHexahedronNumber(i,j,k)
                    quadrilaterals = [self.getXYQuadrilateral(i,j,k),
                                      self.getXYQuadrilateral(i,j,k+1),
                                      self.getXZQuadrilateral(i,j,k),
                                      self.getXZQuadrilateral(i,j+1,k),
                                      self.getYZQuadrilateral(i,j,k),
                                      self.getYZQuadrilateral(i+1,j,k)]
                    self.hexahedronDict[(i,j,k)] = Hexahedron(Hn,
                                                              quadrilaterals)
                    self.hexahedronList.append(self.hexahedronDict[(i,j,k)])
        #build lists for mesh base class
        self.edgeList = self.xedgeList + \
                        self.yedgeList + \
                        self.zedgeList
        #figure out if this is a 1D,2D, or 3D grid
        if self.nz > 1:
            self.elementList = self.hexahedronList
            self.elementDict = self.hexahedronDict
        elif self.ny > 1:
            self.elementList = self.XYQuadrilateralList
            self.elementDict = self.XYQuadrilateralDict
        else:
            self.elementList = self.xedgeList
            self.elementDict = self.xedgeDict
        #self.buildArraysFromLists()
        #todo: extract boundary mesh

    def getNodeNumber(self,i,j,k):
        return i + j*self.nx + k*self.nxy

    def getNode(self,i,j,k):
        return self.nodeDict[(i,j,k)]

    def getXEdgeNumber(self,ie,je,ke):
        return ie + je*self.nXex + ke*self.nXexy

    def getYEdgeNumber(self,ie,je,ke):
        return ie + je*self.nYex + ke*self.nYexy

    def getZEdgeNumber(self,ie,je,ke):
        return ie + je*self.nZex + ke*self.nZexy

    def getXEdge(self,ie,je,ke):
        return self.xedgeDict[(ie,je,ke)]

    def getYEdge(self,ie,je,ke):
        return self.yedgeDict[(ie,je,ke)]

    def getZEdge(self,ie,je,ke):
        return self.zedgeDict[(ie,je,ke)]

    def getXYQuadrilateralNumber(self,ih,jh,kh):
        return ih + jh*self.nXYhx + kh*self.nXYhxy

    def getXZQuadrilateralNumber(self,ih,jh,kh):
        return ih + jh*self.nXZhx + kh*self.nXZhxy

    def getYZQuadrilateralNumber(self,ih,jh,kh):
        return ih + jh*self.nYZhx + kh*self.nYZhxy

    def getXYQuadrilateral(self,ih,jh,kh):
        return self.XYQuadrilateralDict[(ih,jh,kh)]

    def getXZQuadrilateral(self,ih,jh,kh):
        return self.XZQuadrilateralDict[(ih,jh,kh)]

    def getYZQuadrilateral(self,ih,jh,kh):
        return self.YZQuadrilateralDict[(ih,jh,kh)]

    def getHexahedronNumber(self,iH,jH,kH):
        return iH + jH*self.nHx + kH*self.nHxy

    def getHexahedron(self,iH,jH,kH):
        return self.hexahedronDict[(iH,jH,kH)]

    def getColor(self,i,j,k):
        return (i%2 + j%2 + k%2)%2

    def refine(self,oldMesh,refineFactorX=2,refineFactorY=2,refineFactorZ=2):
        NX = oldMesh.nx
        NY = oldMesh.ny
        NZ = oldMesh.nz
        if NX > 1:
            NX = (NX-1)*refineFactorX + 1
        else:
            refineFactorX=1
        if NY > 1:
            NY = (NY-1)*refineFactorY + 1
        else:
            refineFactorY=1
        if NZ > 1:
            NZ = (NZ-1)*refineFactorZ + 1
        else:
            refineFactorZ=1
        RectangularGrid.__init__(self,NX,NY,NZ,
                                 oldMesh.Lx,oldMesh.Ly,oldMesh.Lz)
        childrenDict={}
        for IJK,e in oldMesh.elementDict.iteritems():
            I = IJK[0]
            J = IJK[1]
            K = IJK[2]
            childrenDict[e.N]=[]
            for xOffset in range(refineFactorX):
                for yOffset in range(refineFactorY):
                    for zOffset in range(refineFactorZ):
                        i = I*refineFactorX + xOffset
                        j = J*refineFactorY + yOffset
                        k = K*refineFactorZ + zOffset
                        childrenDict[e.N].append(self.elementDict[(i,j,k)])
        return childrenDict

class MultilevelRectangularGrid(MultilevelMesh):
    """A hierarchical multilevel grid"""
    def __init__(self,levels,nx,ny=1,nz=1,
                 Lx=1.0,Ly=1.0,Lz=1.0,
                 refinementLevels=1):
        MultilevelMesh.__init__(self)
        self.refineFactorList=[EVec(0,0,0)]
        self.meshList.append(RectangularGrid(nx,ny,nz,Lx,Ly,Lz))
        self.elementChildren = []
        log(self.meshList[0].meshInfo())
        for l in range(1,refinementLevels+1):
            self.refine()
            log(self.meshList[-1].meshInfo())

    def refine():
        self.meshList.append(RectangularMesh())
        childrenDict = self.meshList[-1].refine(self.meshList[-2])
        self.elementChildren.append(childrenDict)

class TetrahedralMesh(Mesh):
    """A mesh of tetrahedra.

    The nodes, edges, triangles, and tetrahedra are indexed by their
    node tuples. The corresponding lists are derived from the dictionaries, and
    sorted lexicographically. The global node numbers are redefined to
    give a lexicographic ordering.

    The mesh can be generated from a rectangular grid and refined using either
    4T or Freudenthal-Bey global refinement.
    """

    def __init__(self):
        Mesh.__init__(self)
        self.nodeDict={}
        self.edgeDict={}
        self.triangleDict={}
        self.triangleList=[]
        self.tetrahedronDict={}
        self.tetrahedronList=[]
        self.oldToNewNode=[]
        self.boundaryMesh=TriangularMesh()
    def computeGeometricInfo(self):
        import cmeshTools
        cmeshTools.computeGeometricInfo_tetrahedron(self.cmesh)
    def generateTetrahedralMeshFromRectangularGrid(self,nx,ny,nz,Lx,Ly,Lz):
        import cmeshTools
        self.cmesh = cmeshTools.CMesh()
        cmeshTools.generateTetrahedralMeshFromRectangularGrid(nx,ny,nz,Lx,Ly,Lz,self.cmesh)
        cmeshTools.allocateGeometricInfo_tetrahedron(self.cmesh)
        cmeshTools.computeGeometricInfo_tetrahedron(self.cmesh)
        self.buildFromC(self.cmesh)
        cmeshTools.writeTetgenFiles(self.cmesh,"tetgen",1)
    def rectangularToTetrahedral6T(self,grid):
        #copy the nodes from the rectangular mesh
        #I want to be able to renumber later without
        #changing the grid nodes, so I do deep copies here
        self.nodeList = [Node(n.N,n.p[X],n.p[Y],n.p[Z]) for n in grid.nodeList]
        self.nodeDict = dict([(n,n) for n in self.nodeList])
        for i in range(grid.nHx):
            for j in range(grid.nHy):
                for k in range(grid.nHz):
                    #associate the element (i,j,k) with the
                    #left, front, bottom node
                    #do a top down numbering to match Ong's dissertation
                    n1 = self.nodeList[grid.getNodeNumber(i,j,k+1)]
                    n2 = self.nodeList[grid.getNodeNumber(i,j+1,k+1)]
                    n3 = self.nodeList[grid.getNodeNumber(i+1,j+1,k+1)]
                    n4 = self.nodeList[grid.getNodeNumber(i+1,j,k+1)]
                    n5 = self.nodeList[grid.getNodeNumber(i,j,k)]
                    n6 = self.nodeList[grid.getNodeNumber(i,j+1,k)]
                    n7 = self.nodeList[grid.getNodeNumber(i+1,j+1,k)]
                    n8 = self.nodeList[grid.getNodeNumber(i+1,j,k)]
                    self.newTetrahedron(nodes=[n1,n2,n3,n6])
                    self.newTetrahedron(nodes=[n1,n3,n5,n6])
                    self.newTetrahedron(nodes=[n3,n5,n6,n7])
                    self.newTetrahedron(nodes=[n1,n3,n4,n5])
                    self.newTetrahedron(nodes=[n3,n4,n5,n7])
                    self.newTetrahedron(nodes=[n4,n5,n7,n8])
        self.finalize()

    def rectangularToTetrahedral5T(self,grid):
        #copy the nodes from the rectangular mesh
        #I want to be able to renumber later without
        #changing the grid nodes, so I do deep copies here
        self.nodeList = [Node(n.N,n.p[X],n.p[Y],n.p[Z]) for n in grid.nodeList]
        self.nodeDict = dict([(n,n) for n in self.nodeList])
        for i in range(grid.nHx):
            for j in range(grid.nHy):
                for k in range(grid.nHz):
                    #associate the element (i,j,k) with the
                    #left, front, bottom node
                    #get the left,front,bottom,node and its color
                    if (grid.getColor(i,j,k) == grid.black):
                        b0 = self.nodeList[grid.getNodeNumber(i,j,k)]
                        rx = self.nodeList[grid.getNodeNumber(i+1,j,k)]
                        ry = self.nodeList[grid.getNodeNumber(i,j+1,k)]
                        rz = self.nodeList[grid.getNodeNumber(i,j,k+1)]
                        r0 = self.nodeList[grid.getNodeNumber(i+1,j+1,k+1)]
                        bx = self.nodeList[grid.getNodeNumber(i,j+1,k+1)]
                        by = self.nodeList[grid.getNodeNumber(i+1,j,k+1)]
                        bz = self.nodeList[grid.getNodeNumber(i+1,j+1,k)]
                    else:
                        r0 = self.nodeList[grid.getNodeNumber(i,j,k)]
                        bx = self.nodeList[grid.getNodeNumber(i+1,j,k)]
                        by = self.nodeList[grid.getNodeNumber(i,j+1,k)]
                        bz = self.nodeList[grid.getNodeNumber(i,j,k+1)]
                        b0 = self.nodeList[grid.getNodeNumber(i+1,j+1,k+1)]
                        rx = self.nodeList[grid.getNodeNumber(i,j+1,k+1)]
                        ry = self.nodeList[grid.getNodeNumber(i+1,j,k+1)]
                        rz = self.nodeList[grid.getNodeNumber(i+1,j+1,k)]
                    self.newTetrahedron(nodes=[rx,by,bz,b0])
                    self.newTetrahedron(nodes=[ry,bz,bx,b0])
                    self.newTetrahedron(nodes=[rz,b0,bx,by])
                    self.newTetrahedron(nodes=[r0,bx,by,bz])
                    self.newTetrahedron(nodes=[b0,bx,by,bz])
        self.finalize()

    rectangularToTetrahedral = rectangularToTetrahedral6T

    def fixLocalNumbering(self):
        for TN in range(len(self.tetrahedronList)):
            self.tetrahedronList[TN].computeGeometricInfo()
            if edet(self.tetrahedronList[TN].linearMap) < 0:
                newNodes = list(self.tetrahedronList[TN].nodes)
                newNodes[2] = self.tetrahedronList[TN].nodes[1]
                newNodes[1] = self.tetrahedronList[TN].nodes[2]
                self.tetrahedronList[TN].nodes = newNodes
    def finalize(self):
        self.buildLists()
        #self.fixLocalNumbering()
        self.buildBoundaryMaps()
        self.buildArraysFromLists()
        self.hMax = 0.0
        self.hMin = 1.0e16
        self.sigmaMax = 0.0
        self.totalVolume = 0.0
        for T in self.tetrahedronList:
            T.computeGeometricInfo()
            self.hMax = max(T.diameter,self.hMax)
            self.hMin = min(T.diameter,self.hMin)
            self.sigmaMax = max(T.diameter/T.innerDiameter,self.sigmaMax)
            self.totalVolume += T.volume
    def buildLists(self):
        self.buildListsNodes()
        self.buildListsEdges()
        self.buildListsTriangles()
        self.buildListsTetrahedra()
        self.elementList = self.tetrahedronList
        self.elementBoundaryList = self.triangleList
    def buildListsNodes(self):
        keyList = self.nodeDict.keys()
        keyList.sort()
        self.nodeList=[]
        self.oldToNewNode=range(len(self.nodeDict))
        for nN,k in enumerate(keyList):
            self.oldToNewNode[self.nodeDict[k].N]=nN
            self.nodeDict[k].N = nN
            self.nodeList.append(self.nodeDict[k])

    def buildListsEdges(self):
        keyList = self.edgeDict.keys()
        keyList.sort()
        self.edgeList=[]
        for eN,k in enumerate(keyList):
            self.edgeDict[k].N = eN
            self.edgeList.append(self.edgeDict[k])

    def buildListsTriangles(self):
        keyList = self.triangleDict.keys()
        keyList.sort()
        self.triangleList=[]
        for tN,k in enumerate(keyList):
            self.triangleDict[k].N = tN
            self.triangleList.append(self.triangleDict[k])
        self.polygonList = self.triangleList

    def buildListsTetrahedra(self):
        keyList = self.tetrahedronDict.keys()
        keyList.sort()
        self.tetrahedronList=[]
        for TN,k in enumerate(keyList):
            self.tetrahedronDict[k].N = TN
            self.tetrahedronList.append(self.tetrahedronDict[k])
        self.polyhedronList = self.tetrahedronList

    def buildBoundaryMaps(self):
        """
        Extract a mapping tn -> list((TN,tnLocal)) that
        provides all elements with the boundary face (triangle) tn
        and the local triangle number for that triangle.
        Likewise build mappings for edges and nodes
        Also extract a list of the triangles with only one associate
        element; these are the external boundary triangles. Then extract
        the edges and nodes from the boundary triangles.
        """
        self.triangleMap=[[] for t in self.triangleList]
        self.edgeMap=[[] for e in self.edgeList]
        self.nodeMap=[[] for n in self.nodeList]
        self.boundaryTriangles=set()
        self.interiorTriangles=set()
        self.boundaryEdges=set()
        self.boundaryNodes=set()
        self.interiorEdges=set()
        self.interiorNodes=set()
        log("Building triangle,edge, and node maps")
        for T in self.tetrahedronList:
            for localTriangleNumber,t in enumerate(T.triangles):
                self.triangleMap[t.N].append((T.N,localTriangleNumber))
            for localEdgeNumber,e in enumerate(T.edges):
                self.edgeMap[e.N].append((T.N,localEdgeNumber))
            for localNodeNumber,n in enumerate(T.nodes):
                self.nodeMap[n.N].append((T.N,localNodeNumber))
        log("Extracting boundary and interior triangles")
        for tN,etList in enumerate(self.triangleMap):
            if len(etList) == 1:
                self.boundaryTriangles.add(self.triangleList[tN])
            else:
                self.interiorTriangles.add(self.triangleList[tN])
        log("Extracting boundary edges and nodes")
        for t in self.boundaryTriangles:
            self.boundaryEdges.update(t.edges)
            self.boundaryNodes.update(t.nodes)
        log("Extracting interior edges and nodes")
        for t in self.interiorTriangles:
            self.interiorEdges.update(t.edges)
            self.interiorNodes.update(t.nodes)
        self.boundaryMesh.buildFromSets(self.boundaryTriangles,
                                        self.boundaryEdges,self.boundaryNodes)

    def newTetrahedron(self,nodes):
        T = Tetrahedron(tetrahedronNumber=len(self.tetrahedronDict),
                        nodes=nodes)
        self.tetrahedronDict[T.nodes] = T
        self.registerTriangles(T)
        return T

    def registerEdges(self,t):
        for en,e in enumerate(t.edges):
            if self.edgeDict.has_key(e.nodes):
                t.edges[en]=self.edgeDict[e.nodes]
            else:
                eN=len(self.edgeDict)
                e.N=eN
                self.edgeDict[e.nodes]=e

    def registerTriangles(self,T):
        for tn,t in enumerate(T.triangles):
            if self.triangleDict.has_key(t.nodes):
                T.triangles[tn]=self.triangleDict[t.nodes]
            else:
                t.N=len(self.triangleDict)
                self.triangleDict[t.nodes]=t
                self.registerEdges(t)

    def registerNode(self,node):
        if self.nodeDict.has_key(node):
            node = self.nodeDict[node]
        else:
            node.N = len(self.nodeDict)
            self.nodeDict[node] = node
        return node

    def readMeshADH(self,filename,adhBase=1):
        meshIn = open(filename+'.3dm','r')
        firstLine = meshIn.readline()
        firstWords = firstLine.split()
        log("Reading object=%s from file=%s" % (firstWords[0],filename))
        line = meshIn.readline()
        columns = line.split()
        tets = []
        tetEdges=set()
        tetTriangles=set()
        log("Reading "+`filename`+" and building node lists for tetrahedra,triangles, and edges")
        #assume test are ordered by tet number
        while (columns[0] == 'E4T'):
            nodeNumbers = [int(c) - adhBase for c in columns[2:6]]
            nodeNumbers.sort()
            tets.append(array.array('i',nodeNumbers))
            tetTriangles.update([(nodeNumbers[1],nodeNumbers[2],nodeNumbers[3]),
                                 (nodeNumbers[0],nodeNumbers[2],nodeNumbers[3]),
                                 (nodeNumbers[0],nodeNumbers[1],nodeNumbers[3]),
                                 (nodeNumbers[0],nodeNumbers[1],nodeNumbers[2])])
            tetEdges.update([(nodeNumbers[0],nodeNumbers[1]),
                             (nodeNumbers[0],nodeNumbers[2]),
                             (nodeNumbers[0],nodeNumbers[3]),
                             (nodeNumbers[1],nodeNumbers[2]),
                             (nodeNumbers[1],nodeNumbers[3]),
                             (nodeNumbers[2],nodeNumbers[3])])
            line = meshIn.readline()
            columns = line.split()
        print "Building node list and dict"
        #assume nodes are ordered by node number
        while (len(columns) == 5):
            newNode = Node(int(columns[1]) - adhBase,
                           float(columns[2]),
                           float(columns[3]),
                           float(columns[4]))
            self.nodeList.append(newNode)
            self.nodeDict[newNode]=newNode
            line = meshIn.readline()
            columns = line.split()
        print "Number of tetrahedra:"+`len(tets)`
        print "Number of triangles :"+`len(tetTriangles)`
        print "Number of edges     :"+`len(tetEdges)`
        print "Number of nodes     :"+`len(self.nodeList)`
        print "Number of objects   :"+`len(tetEdges)+len(tetTriangles)+len(tets)+len(self.nodeList)`
        print "Building edge list"
        self.edgeList =[Edge(edgeNumber=eN,nodes=[self.nodeList[nN[0]],self.nodeList[nN[1]]]) \
                        for eN,nN in enumerate(tetEdges)]
        print "Building edge dict"
        self.edgeDict = dict([(e.nodes,e) for e in self.edgeList])
        print "Building triangle list"
        self.triangleList =[Triangle(triangleNumber=tN,nodes=[self.nodeList[nN[0]],self.nodeList[nN[1]],self.nodeList[nN[2]]],edgeDict=self.edgeDict) \
                            for tN,nN in enumerate(tetTriangles)]
        print "Building triangle dict"
        self.triangleDict = dict([(t.nodes,t) for t in self.triangleList])
        print "Building tetredron list"
        self.tetrahedronList = [Tetrahedron(tetrahedronNumber=TN,
                                            nodes=[self.nodeList[nN[0]],self.nodeList[nN[1]],self.nodeList[nN[2]],self.nodeList[nN[3]]],
                                            edgeDict=self.edgeDict,
                                            triangleDict=self.triangleDict) \
                                for TN,nN in enumerate(tets)]
        self.elementList = self.tetrahedronList
        self.elementBoundaryList = self.triangleList
        print "Building tetrahedron dict"
        self.tetrahedronDict = dict([(T.nodes,T) for T in self.tetrahedronList])
        print "Building boundary maps"
        self.buildBoundaryMaps()
    def writeMeshXdmf(self,ar,name='',t=0.0,init=False,meshChanged=False,tCount=0, EB=False):
        #print "Warning mwf hack for EB printing for tet writeMeshXdmf for now"
        #EB = True
        Mesh.writeMeshXdmf(self,ar,name,t,init,meshChanged,"Tetrahedron",tCount,EB=EB)
    def writeMeshEnsight(self,filename,description=None):
        base=1
        #write the casefile
        caseOut=open(filename+'.case','w')
        caseOut.write('FORMAT\n'+'type: ensight gold\n')
        caseOut.write('GEOMETRY\n'+'model: '+filename+'.geo\n')
        caseOut.close()
        meshOut=open(filename+'.geo','w')
        meshOut.write('Ensight Gold\n')
        meshOut.write('Unstructured Tetrahedral Mesh\n')
        meshOut.write('node id given\n')
        meshOut.write('element id given\n')
        #extents = 'extents\n %12.5E %12.5E\n %12.5E %12.5E\n %12.5E %12.5E\n' % (self.xmin,self.xmax,self.ymin,self.ymax,self.zmin,self.zmax)
        #meshOut.write('extents\n'+`self.xmin`+' '+`self.xmax`+'\n')
        meshOut.write('part \n'+'%10i\n' % 1)
        if description:
            meshOut.write(description+'\n')
        else:
            meshOut.write('A Mesh\n')
        meshOut.write('coordinates\n'+'%10i\n' % self.nNodes_global)
        for nN in range(self.nNodes_global):
            meshOut.write('%10i\n' % (nN+base))
        for nN in range(self.nNodes_global):
            meshOut.write('%12.5E\n' % self.nodeArray[nN,0])
        for nN in range(self.nNodes_global):
            meshOut.write('%12.5E\n' % self.nodeArray[nN,1])
        for nN in range(self.nNodes_global):
            meshOut.write('%12.5E\n' % self.nodeArray[nN,2])
        meshOut.write('tetra4\n'+'%10i\n' % self.nElements_global)
        for eN in range(self.nElements_global):
            meshOut.write('%10i\n' % (eN+base))
        for eN in range(self.nElements_global):
            meshOut.write('%10i%10i%10i%10i\n' % tuple((nN+base) for nN in self.elementNodesArray[eN,:]))
        meshOut.close()

    def appendMeshEnsight(self,filename,description=None):
        base=1
        #write the casefile
        caseOut=open(filename+'.case','a')
        caseOut.write('GEOMETRY\n'+'model: '+filename+'.geo\n')
        caseOut.close()
        meshOut=open(filename+'.geo','w')
        meshOut.write('Unstructured Tetrahedral Mesh\n\n')
        meshOut.write('node id given\n')
        meshOut.write('element id given\n')
        #extents = 'extents\n %12.5E %12.5E\n %12.5E %12.5E\n %12.5E %12.5E\n' % (self.xmin,self.xmax,self.ymin,self.ymax,self.zmin,self.zmax)
        #meshOut.write('extents\n'+`self.xmin`+' '+`self.xmax`+'\n')
        meshOut.write('part \n'+'%10i\n' % 1)
        if description:
            meshOut.write(description+'\n')
        else:
            meshOut.write("A Mesh")
        meshOut.write('coordinates\n'+'%10i\n' % len(self.nodeList))
        for n in self.nodeList:
            nN = n.N+base
            meshOut.write('%10i\n' % nN)
        for n in self.nodeList:
            meshOut.write('%12.5E\n' % n.p[X])
        for n in self.nodeList:
            meshOut.write('%12.5E\n' % n.p[Y])
        for n in self.nodeList:
            meshOut.write('%12.5E\n' % n.p[Z])
        meshOut.write('tetra4\n'+'%10i\n' % len(self.elementList))
        for e in self.elementList:
            eN = e.N + base
            meshOut.write('%10i\n' % eN)
        for e in self.elementList:
            meshOut.write('%10i%10i%10i%10i\n' % tuple(n.N+base for n in e.nodes))
        meshOut.close()

    def writeMeshADH(self,filename,adhBase=1):
        import cmeshTools
        cmeshTools.write3dmFiles(self.cmesh,filename,adhBase)

    def writeBoundaryFacesADH(self,filename,adhBase=1):
        boundaryFacesOut=open(filename,'w')
        for t in self.boundaryTriangles:
            TN = self.triangleMap[t.N][0][0]
            T = self.tetrahedronList[TN]
            localFaceNumber = self.triangleMap[t.N][0][1]
            T.computeGeometricInfo()
            DJ = edet(T.linearMap)
            if DJ < 0:
                #print "Negative determinant ="+`DJ`+" Swapping two nodes"
                newNodes = list(T.nodes)
                newNodes[3] = T.nodes[2]
                newNodes[2] = T.nodes[3]
                newBasis = [n - newNodes[0] for n in newNodes[1:]]
                newMap = ETen(newBasis[0],newBasis[1],newBasis[2])
                #print "New Determinant "+`edet(newMap)`
                if localFaceNumber == T.nodes[2]:
                    localFaceNumber = T.nodes[3]
                elif localFaceNumber == T.nodes[3]:
                    localFaceNumber = T.nodes[2]
            line = 'FCS %5i %5i %5i' % \
                          (T.N + adhBase,
                           localFaceNumber + adhBase,
                           1)
            #print line
            boundaryFacesOut.write(line+'\n')
        boundaryFacesOut.close()

    def writeBoundaryNodesADH(self,filename,adhBase=1):
        boundaryNodesOut=open(filename,'w')
        for n in self.boundaryNodes:
            line = 'NDS %5i %5i' % \
                          (n.N + adhBase,
                           1)
            #print line
            boundaryNodesOut.write(line+'\n')
        boundaryNodesOut.close()

    def refine4T(self,oldMesh):
        childrenDict={}
        for T in oldMesh.tetrahedronList:
            #deep copy old nodes because we'll renumber
            TNodes = [Node(eN,n.p[X],n.p[Y],n.p[Z]) for eN,n in enumerate(T.nodes)]
            for lnN,n in enumerate(TNodes): TNodes[lnN]=self.registerNode(n)
            #add new node
            T.computeGeometricInfo()
            newNode = Node(len(self.nodeDict),
                           T.barycenter[X],
                           T.barycenter[Y],
                           T.barycenter[Z])
            newNode = self.registerNode(newNode)
            T1=self.newTetrahedron([TNodes[0],TNodes[1],TNodes[2],newNode])
            T2=self.newTetrahedron([TNodes[1],TNodes[2],TNodes[3],newNode])
            T3=self.newTetrahedron([TNodes[2],TNodes[3],TNodes[0],newNode])
            T4=self.newTetrahedron([TNodes[3],TNodes[0],TNodes[1],newNode])
            childrenDict[T.N]=[T1,T2,T3,T4]
        self.finalize()
        return childrenDict

    def refineFreudenthalBey(self,oldMesh):
        log("Refining the mesh using Freudenthal-Bey refinement")
        childrenDict={}
        for T in oldMesh.tetrahedronDict.values():
            #deep copy old nodes because we'll renumber
            TNodes = [Node(nN,n.p[X],n.p[Y],n.p[Z]) for nN,n in \
                      enumerate(T.nodes)]
            for lnN,n in enumerate(TNodes): TNodes[lnN]=self.registerNode(n)
            #add new nodes (midpoints of edges)
            #use local edge tuples as keys
            newNodes={}
            for et,en in T.edgeMap.iteritems():
                T.edges[en].computeGeometricInfo()
                p = T.edges[en].barycenter
                newNodes[et] = Node(en,p[X],p[Y],p[Z])

            #set the global node numbers
            for k,n in newNodes.iteritems(): newNodes[k]=self.registerNode(n)
            #add corner tets
            T1=self.newTetrahedron([TNodes[0],
                                 newNodes[(0,1)],
                                 newNodes[(0,2)],
                                 newNodes[(0,3)]])
            T2=self.newTetrahedron([TNodes[1],
                                 newNodes[(0,1)],
                                 newNodes[(1,2)],
                                 newNodes[(1,3)]])
            T3=self.newTetrahedron([TNodes[2],
                                 newNodes[(0,2)],
                                 newNodes[(1,2)],
                                 newNodes[(2,3)]])
            T4=self.newTetrahedron([TNodes[3],
                                 newNodes[(0,3)],
                                 newNodes[(1,3)],
                                 newNodes[(2,3)]])
            #add center tets
            #choose the shortest diagonal of the octahedron
            dLengths = [enorm(newNodes[(0,1)].p-newNodes[(2,3)].p),
                        enorm(newNodes[(0,2)].p-newNodes[(1,3)].p),
                        enorm(newNodes[(0,3)].p-newNodes[(1,2)].p)]
            shortestEdgeLength = min(dLengths)
            if shortestEdgeLength == dLengths[0]:
                #diagonal (0,1)(2,3)
                T5=self.newTetrahedron([newNodes[(0,1)],
                                        newNodes[(2,3)],
                                        newNodes[(0,3)],
                                        newNodes[(1,3)]])
                T6=self.newTetrahedron([newNodes[(0,1)],
                                        newNodes[(2,3)],
                                        newNodes[(0,3)],
                                        newNodes[(0,2)]])
                T7=self.newTetrahedron([newNodes[(0,1)],
                                        newNodes[(2,3)],
                                        newNodes[(0,2)],
                                        newNodes[(1,2)]])
                T8=self.newTetrahedron([newNodes[(0,1)],
                                        newNodes[(2,3)],
                                        newNodes[(1,2)],
                                        newNodes[(1,3)]])
            elif shortestEdgeLength == dLengths[1]:
                #diagonal (0,2)(1,3)
                T5=self.newTetrahedron([newNodes[(0,2)],
                                        newNodes[(1,3)],
                                        newNodes[(0,3)],
                                        newNodes[(2,3)]])
                T6=self.newTetrahedron([newNodes[(0,2)],
                                        newNodes[(1,3)],
                                        newNodes[(2,3)],
                                        newNodes[(1,2)]])
                T7=self.newTetrahedron([newNodes[(0,2)],
                                        newNodes[(1,3)],
                                        newNodes[(1,2)],
                                        newNodes[(0,1)]])
                T8=self.newTetrahedron([newNodes[(0,2)],
                                        newNodes[(1,3)],
                                        newNodes[(0,1)],
                                        newNodes[(0,3)]])
            else:
                #diagonal (0,3)(1,2)
                T5=self.newTetrahedron([newNodes[(0,3)],
                                        newNodes[(1,2)],
                                        newNodes[(0,1)],
                                        newNodes[(1,3)]])
                T6=self.newTetrahedron([newNodes[(0,3)],
                                        newNodes[(1,2)],
                                        newNodes[(1,3)],
                                        newNodes[(2,3)]])
                T7=self.newTetrahedron([newNodes[(0,3)],
                                        newNodes[(1,2)],
                                        newNodes[(2,3)],
                                        newNodes[(0,2)]])
                T8=self.newTetrahedron([newNodes[(0,3)],
                                        newNodes[(1,2)],
                                        newNodes[(0,2)],
                                        newNodes[(0,1)]])
            childrenDict[T.N]=[T1,T2,T3,T4,T5,T6,T7,T8]
        self.finalize()
        return childrenDict
        #for debugging: print each tet
        #self.edgeList=[]
        #Tlist = self.tetrahedronDict.values()
        #for T in Tlist:
        #    self.edgeList = self.edgeList + T.edges

    def refine(self,oldMesh):
        return self.refineFreudenthalBey(oldMesh)

    def generateFromTetgenFiles(self,filebase,base,skipGeometricInit=True,parallel=False):
        import cmeshTools
        log(memory("declaring CMesh"),level=4)
        self.cmesh = cmeshTools.CMesh()
        log(memory("Initializing CMesh"),level=4)
        if parallel:
            cmeshTools.generateFromTetgenFilesParallel(self.cmesh,filebase,base)
        else:
            cmeshTools.generateFromTetgenFiles(self.cmesh,filebase,base)
        log(memory("calling cmeshTools.generateFromTetgenFiles","cmeshTools"),level=4)
        if skipGeometricInit == False:
            cmeshTools.allocateGeometricInfo_tetrahedron(self.cmesh)
            cmeshTools.computeGeometricInfo_tetrahedron(self.cmesh)
        self.buildFromC(self.cmesh)
        log(memory("calling buildFromC"),level=4)
    def generateFrom3DMFile(self,filebase,base=1):
        import cmeshTools
        self.cmesh = cmeshTools.CMesh()
        cmeshTools.generateFrom3DMFile(self.cmesh,filebase,base)
        cmeshTools.allocateGeometricInfo_tetrahedron(self.cmesh)
        cmeshTools.computeGeometricInfo_tetrahedron(self.cmesh)
        self.buildFromC(self.cmesh)
    def writeTetgenFiles(self,filebase,base):
        import cmeshTools
        cmeshTools.writeTetgenFiles(self.cmesh,filebase,base)
    def meshInfo(self):
        minfo = """Number of tetrahedra : %d
Number of triangles  : %d
Number of edges      : %d
Number of nodes      : %d
max(sigma_k)         : %d
min(h_k)             : %d\n""" % (self.nElements_global,
                                  self.nElementBoundaries_global,
                                  self.nEdges_global,
                                  self.nNodes_global,
                                  self.sigmaMax,
                                  self.hMin)
        if self.subdomainMesh != self:
            sinfo = self.subdomainMesh.meshInfo()
            info = "*** Global ***\n" + minfo + "\n*** Local ***\n" + sinfo
            return info
        return minfo

class HexahedralMesh(Mesh):
    """A mesh of hexahedra.

    """

    def __init__(self):
        Mesh.__init__(self)
        self.nodeDict={}
        self.edgeDict={}
        self.faceDict={}
        self.faceList=[]
        self.elemDict={}
        self.elemList=[]
        self.oldToNewNode=[]
        self.boundaryMesh=QuadrilateralMesh()

    def computeGeometricInfo(self):
        import cmeshTools
        print "no info yet for hexahedral mesh"
        #cmeshTools.computeGeometricInfo_tetrahedron(self.cmesh)
    def generateHexahedralMeshFromRectangularGrid(self,nx,ny,nz,Lx,Ly,Lz):
        import cmeshTools
        self.cmesh = cmeshTools.CMesh()
        cmeshTools.generateHexahedralMeshFromRectangularGrid(nx,ny,nz,0,0,0,Lx,Ly,Lz,self.cmesh)
        cmeshTools.allocateGeometricInfo_hexahedron(self.cmesh)
        cmeshTools.computeGeometricInfo_hexahedron(self.cmesh)
        self.buildFromC(self.cmesh)

    def finalize(self):
        self.buildLists()
        #self.fixLocalNumbering()
        self.buildBoundaryMaps()
        self.buildArraysFromLists()
        self.hMax = 0.0
        self.hMin = 1.0e16
        self.sigmaMax = 0.0
        self.totalVolume = 0.0
        for T in self.tetrahedronList:
            T.computeGeometricInfo()
            self.hMax = max(T.diameter,self.hMax)
            self.hMin = min(T.diameter,self.hMin)
            self.sigmaMax = max(T.diameter/T.innerDiameter,self.sigmaMax)
            self.totalVolume += T.volume

    def buildLists(self):
        self.buildListsNodes()
        self.buildListsEdges()
        self.buildListsFaces()
        self.buildListsElems()
        self.elementList = self.elemList
        self.elementBoundaryList = self.faceList
    def buildListsNodes(self):
        keyList = self.nodeDict.keys()
        keyList.sort()
        self.nodeList=[]
        self.oldToNewNode=range(len(self.nodeDict))
        for nN,k in enumerate(keyList):
            self.oldToNewNode[self.nodeDict[k].N]=nN
            self.nodeDict[k].N = nN
            self.nodeList.append(self.nodeDict[k])

    def buildListsEdges(self):
        keyList = self.edgeDict.keys()
        keyList.sort()
        self.edgeList=[]
        for eN,k in enumerate(keyList):
            self.edgeDict[k].N = eN
            self.edgeList.append(self.edgeDict[k])

    def buildListsFaces(self):
        keyList = self.faceDict.keys()
        keyList.sort()
        self.triangleList=[]
        for tN,k in enumerate(keyList):
            self.faceDict[k].N = tN
            self.faceList.append(self.faceDict[k])
        self.polygonList = self.faceList

    def buildListsElems(self):
        keyList = self.elemDict.keys()
        keyList.sort()
        self.elemList=[]
        for TN,k in enumerate(keyList):
            self.elemDict[k].N = TN
            self.elemList.append(self.elemDict[k])
        self.polyhedronList = self.elemList

    def buildBoundaryMaps(self):
        """
        Extract a mapping tn -> list((TN,tnLocal)) that
        provides all elements with the boundary face  tn
        and the local triangle number for that face
        Likewise build mappings for edges and nodes
        Also extract a list of the triangles with only one associate
        element; these are the external boundary triangles. Then extract
        the edges and nodes from the boundary triangles.
        """
        self.faceMap=[[] for t in self.faceList]
        self.edgeMap=[[] for e in self.edgeList]
        self.nodeMap=[[] for n in self.nodeList]
        self.boundaryTriangles=set()
        self.interiorTriangles=set()
        self.boundaryEdges=set()
        self.boundaryNodes=set()
        self.interiorEdges=set()
        self.interiorNodes=set()
        log("Building triangle,edge, and node maps")
        for T in self.elemList:
            for localFaceNumber,t in enumerate(T.faces):
                self.faceMap[t.N].append((T.N,localFaceNumber))
            for localEdgeNumber,e in enumerate(T.edges):
                self.edgeMap[e.N].append((T.N,localEdgeNumber))
            for localNodeNumber,n in enumerate(T.nodes):
                self.nodeMap[n.N].append((T.N,localNodeNumber))
        log("Extracting boundary and interior triangles")
        for tN,etList in enumerate(self.faceMap):
            if len(etList) == 1:
                self.boundaryFaces.add(self.faceList[tN])
            else:
                self.interiorFaces.add(self.faceList[tN])
        log("Extracting boundary edges and nodes")
        for t in self.boundaryTriangles:
            self.boundaryEdges.update(t.edges)
            self.boundaryNodes.update(t.nodes)
        log("Extracting interior edges and nodes")
        for t in self.interiorTriangles:
            self.interiorEdges.update(t.edges)
            self.interiorNodes.update(t.nodes)
        self.boundaryMesh.buildFromSets(self.boundaryFaces,
                                        self.boundaryEdges,self.boundaryNodes)

    def registerEdges(self,t):
        for en,e in enumerate(t.edges):
            if self.edgeDict.has_key(e.nodes):
                t.edges[en]=self.edgeDict[e.nodes]
            else:
                eN=len(self.edgeDict)
                e.N=eN
                self.edgeDict[e.nodes]=e

    def registerFaces(self,T):
        for tn,t in enumerate(T.faces):
            if self.faceDict.has_key(t.nodes):
                T.faces[tn]=self.faceDict[t.nodes]
            else:
                t.N=len(self.faceDict)
                self.faceDict[t.nodes]=t
                self.registerEdges(t)

    def registerNode(self,node):
        if self.nodeDict.has_key(node):
            node = self.nodeDict[node]
        else:
            node.N = len(self.nodeDict)
            self.nodeDict[node] = node
        return node

#    def refine(self,oldMesh):
#        return self.refineFreudenthalBey(oldMesh)

    def meshInfo(self):
        minfo = """Number of hexahedra  : %d
Number of faces      : %d
Number of edges      : %d
Number of nodes      : %d
max(sigma_k)         : %d
min(h_k)             : %d\n""" % (self.nElements_global,
                                  self.nElementBoundaries_global,
                                  self.nEdges_global,
                                  self.nNodes_global,
                                  self.sigmaMax,
                                  self.hMin)
        if self.subdomainMesh != self:
            sinfo = self.subdomainMesh.meshInfo()
            info = "*** Global ***\n" + minfo + "\n*** Local ***\n" + sinfo
            return info
        return minfo

    def writeMeshXdmf(self,ar,name='',t=0.0,init=False,meshChanged=False,tCount=0,EB=False):
        Mesh.writeMeshXdmf(self,ar,name,t,init,meshChanged,"Hexahedron",tCount,EB=EB)

    def generateFromHexFile(self,filebase,base=0):
        import cmeshTools
        self.cmesh = cmeshTools.CMesh()
        cmeshTools.generateFromHexFile(self.cmesh,filebase,base)
        cmeshTools.allocateGeometricInfo_hexahedron(self.cmesh)
        cmeshTools.computeGeometricInfo_hexahedron(self.cmesh)
        self.buildFromC(self.cmesh)

class Mesh2DM(Mesh):
    """A triangular mesh based on an ADH 3dm file"""
    def __init__(self,filename,adhBase=1):
        meshIn = open(filename+'.3dm','r')
        firstLine = meshIn.readline()
        firstWords = firstLine.split()
        log("Reading object=%s from file=%s" % (firstWords[0],filename))
        line = meshIn.readline()
        columns = line.split()
        #read in the tetrahedra and nodes as memory-efficiently as possible
        tn0 = array.array('i')
        tn1 = array.array('i')
        tn2 = array.array('i')
        material = array.array('i')
        nx  = array.array('d')
        ny  = array.array('d')
        nz  = array.array('d')
        print "Reading "+`filename`
        #assume tets are ordered by tet number
        while (len(columns) > 0 and (columns[0] == 'E3T' or columns[0] == 'GE3')):
            tn0.append(int(columns[2]))
            tn1.append(int(columns[3]))
            tn2.append(int(columns[4]))
            material.append(int(columns[5]))
            line = meshIn.readline()
            columns = line.split()
        #allow for missing lines
        while (len(columns) == 0):
            line = meshIn.readline()
            columns = line.split()
        #assume nodes are ordered by node number
        while (len(columns) == 5):
            nx.append(float(columns[2]))
            ny.append(float(columns[3]))
            nz.append(float(columns[4]))
            line = meshIn.readline()
            columns = line.split()
        meshIn.close()
        print "Allocating node and element arrays"
        self.nTriangles_global = len(tn0)
        self.triangleArray = np.zeros(
            (self.nTriangles_global,3),'i')
        tA = self.triangleArray
        self.triangleMaterialArray = np.zeros(
            (self.nTriangles_global,),'i')
        tMA = self.triangleMaterialArray
        self.nNodes_global = len(nx)
        self.nodeArray = np.zeros((self.nNodes_global,3),'d')
        for tN in range(self.nTriangles_global):
            tA[tN,0] = tn0[tN] - adhBase
            tA[tN,1] = tn1[tN] - adhBase
            tA[tN,2] = tn2[tN] - adhBase
            tMA[tN]  = material[tN] - adhBase
        for nN in range(self.nNodes_global):
            self.nodeArray[nN,0]= nx[nN]
            self.nodeArray[nN,1]= ny[nN]
            self.nodeArray[nN,2]= nz[nN]
        print "Deleting temporary storage"
        del tn0,tn1,tn2,nx,ny,nz
        self.nElements_global = self.nTriangles_global
        self.elementNodesArray = self.triangleArray
        self.elementMaterialTypes = self.triangleMaterialArray
        print "Number of triangles:"+`self.nElements_global`
        print "Number of nodes     :"+`self.nNodes_global`
        #archive with Xdmf
        self.nNodes_element = 3
        self.arGridCollection = None
        self.arGrid = None; self.arTime = None

    def buildEdgeArrays(self):
        print "Extracting edges triangles dictionary"
        edges_triangles={}
        t=self.triangleArray
        self.nInteriorEdges_global=0
        for N in range(self.nTriangles_global):
            #sort node numbers so the nodes can
            #uniquely identify the triangles/edges
            n = list(t[N,:])
            n.sort()
            edges = [(n[0],n[1]),
                     (n[0],n[2]),
                     (n[1],n[2])]
            for t in triangles:
                if edges_triangles.has_key(t):
                    edges_triangles[t].append(N)
                    self.nInteriorTriangles_global+=1
                else:
                    edges_triangles[t]=[N]
        print "Building edge and exterior arrays"
        self.nEdges_global = len(edges_triangles)
        self.edgeArray = np.zeros(
            (self.nEdges_global,2),'i')
        self.edgeMaterialArray = np.zeros(
            (self.nEdges_global,2),'i')
        self.interiorEdgeArray = np.zeros(
            (self.nInteriorEdges_global,),'i')
        self.nExteriorEdges_global = self.nEdges_global - \
                                     self.nInteriorEdges_global
        self.exteriorEdgeArray = np.zeros(
            (self.nExteriorEdges_global,),'i')
        eN=0
        ieN=0
        eeN=0
        exteriorNodes=set()
        eA = self.edgeArray
        eMA = self.edgeMaterialArray
        tMA = self.triangleMaterialArray
        for eNodes,tlist in edges_triangles.iteritems():
            eA[eN,0]=eNodes[0]
            eA[eN,1]=eNodes[1]
            if len(tlist)==2:
                self.interiorEdgeArray[ieN]=eN
                eMA[eN][0]= tMA[tlist[0]]
                eMA[eN][1]= tMA[Tlist[1]]
                ieN+=1
            else:
                exteriorNodes.update(tNodes)
                self.exteriorEdgeArray[eeN]=eN
                eMA[eN][0]=tMA[tlist[0]]
                eeN+=1
            eN+=1
        self.nExteriorNodes_global = len(exteriorNodes)
        self.exteriorNodeArray = np.zeros(
            (self.nExteriorNodes_global,),'i')
        self.globalToExteriorNodeArray = np.zeros(
            (self.nNodes_global,),'i')
        for nExtN,nN in enumerate(exteriorNodes):
            self.exteriorNodeArray[nExtN]=nN
            self.globalToExteriorNodeArray[nN]=nExtN
        print "Number of edges         :"+`self.nEdges_global`
        print "Number on interior      :"+`self.nInteriorEdges_global`
        print "Number on exterior      :"+`self.nExteriorEdges_global`
        print "Number of exterior nodes:"+`self.nExteriorNodes_global`
        #at this point we can easily build a boundary mesh by renumbering using
        #exteriorNodeArray and exteriorEdgeArray to renumber
        #and the info in nodeArray and edgeArray

    def writeBoundaryMeshADH(self,filename,adhBase=1):
        #I'll print it using node numbers from the 3D mesh
        meshOut = open(filename+'Boundary.3dm','w')
        meshOut.write('MESH1D\n')
        for eeN in range(self.nExteriorEdges_global):
            eN = self.exteriorEdgeArray[eeN]
            n0 = self.edgeArray[eN][0] + adhBase
            n1 = self.edgeArray[eN][1] + adhBase
            m  = self.edgeMaterialArray[eN][0] + adhBase
            line = 'E3T %5i %5i %5i %5i' % \
                          (tN+adhBase,n0,n1,m)
            meshOut.write(line+'\n')
        meshOut.close()

    def writeMeshEnsight(self,filename,description=None):
        base=1
        #write the casefile
        caseOut=open(filename+'.case','w')
        caseOut.write('FORMAT\n'+'type: ensight gold\n')
        caseOut.write('GEOMETRY\n'+'model: '+filename+'.geo\n')
        caseOut.close()
        meshOut=open(filename+'.geo','w')
        meshOut.write('Ensight Gold\n')
        meshOut.write('Unstructured Triangular Mesh\n')
        meshOut.write('node id given\n')
        meshOut.write('element id given\n')
        #extents = 'extents\n %12.5E %12.5E\n %12.5E %12.5E\n %12.5E %12.5E\n' % (self.xmin,self.xmax,self.ymin,self.ymax,self.zmin,self.zmax)
        #meshOut.write('extents\n'+`self.xmin`+' '+`self.xmax`+'\n')
        meshOut.write('part \n'+'%10i\n' % 1)
        if description:
            meshOut.write(description+'\n')
        else:
            meshOut.write('A Mesh\n')
        meshOut.write('coordinates\n'+'%10i\n' % self.nNodes_global)
        for nN in range(self.nNodes_global):
            ensightNodeNumber = (nN+base)
            meshOut.write('%10i\n' % ensightNodeNumber)
        for nN in range(self.nNodes_global):
            meshOut.write('%12.5E\n' % self.nodeArray[nN,0])
        for nN in range(self.nNodes_global):
            meshOut.write('%12.5E\n' % self.nodeArray[nN,1])
        for nN in range(self.nNodes_global):
            meshOut.write('%12.5E\n' % self.nodeArray[nN,2])
        meshOut.write('tria3\n'+'%10i\n' % self.nTriangles_global)
        for tN in range(self.nTriangles_global):
            ensightElementNumber = tN + base
            meshOut.write('%10i\n' % ensightElementNumber)
        tA = self.triangleArray
        for tN in range(self.nTriangles_global):
            meshOut.write('%10i%10i%10i\n' % (tA[tN,0]+base,tA[tN,1]+base,tA[tN,2]+base))
        meshOut.close()

    def writeMeshXdmf(self,ar,name='',t=0.0,init=False,meshChanged=False,Xdmf_ElementTopology="Triangle",tCount=0):
        if self.arGridCollection != None:
            init = False
        elif not init:
            self.arGridCollection = ar.domain.find("Grid")
        if init:
            self.arGridCollection = SubElement(ar.domain,"Grid",{"Name":"Mesh "+name,
                                                                "GridType":"Collection",
                                                                "CollectionType":"Temporal"})
        if self.arGrid == None or self.arTime.get('Value') != str(t):
            #
            #topology and geometry
            #
            self.arGrid = SubElement(self.arGridCollection,"Grid",{"GridType":"Uniform"})
            self.arTime = SubElement(self.arGrid,"Time",{"Value":str(t),"Name":str(tCount)})
            topology = SubElement(self.arGrid,"Topology",
                                  {"Type":Xdmf_ElementTopology,
                                   "NumberOfElements":str(self.nElements_owned)})
            elements = SubElement(topology,"DataItem",
                                  {"Format":ar.dataItemFormat,
                                   "DataType":"Int",
                                   "Dimensions":"%i %i" % (self.nElements_owned,self.nNodes_element)})
            geometry = SubElement(self.arGrid,"Geometry",{"Type":"XYZ"})
            nodes    = SubElement(geometry,"DataItem",
                                  {"Format":ar.dataItemFormat,
                                   "DataType":"Float",
                                   "Precision":"8",
                                   "Dimensions":"%i %i" % (self.nNodes_global,3)})
            #material types
            elementMaterialTypes = SubElement(self.arGrid,"Attribute",{"Name":"elementMaterialTypes",
                                                                       "AttributeType":"Scalar",
                                                                       "Center":"Cell"})
            elementMaterialTypesValues = SubElement(elementMaterialTypes,"DataItem",
                                                    {"Format":ar.dataItemFormat,
                                                     "DataType":"Int",
                                                     "Dimensions":"%i" % (self.nElements_owned,)})
            if ar.hdfFile != None:
                if ar.has_h5py:
                    elements.text = ar.hdfFilename+":/elements"+`ar.comm.rank()`+name+`tCount`
                    nodes.text = ar.hdfFilename+":/nodes"+`ar.comm.rank()`+name+`tCount`
                    elementMaterialTypesValues.text = ar.hdfFilename+":/"+"elementMaterialTypes"+"_p"+`ar.comm.rank()`+"_t"+str(tCount)
                    if init or meshChanged:
                        ar.create_dataset_async('elements'+`ar.comm.rank()`+name+`tCount`, data = self.elementNodesArray[:self.nElements_owned])
                        ar.create_dataset_async('nodes'+`ar.comm.rank()`+name+`tCount`, data = self.nodeArray)
                        ar.create_dataset_async("elementMaterialTypes"+"_p"+`ar.comm.rank()`+"_t"+str(tCount), data = self.elementMaterialTypes[:self.nElements_owned])
                else:
                    elements.text = ar.hdfFilename+":/elements"+name+`tCount`
                    nodes.text = ar.hdfFilename+":/nodes"+name+`tCount`
                    elementMaterialTypesValues.text = ar.hdfFilename+":/"+"elementMaterialTypes"+str(tCount)
                    if init or meshChanged:
                        ar.hdfFile.createArray("/",'elements'+name+`tCount`,self.elementNodesArray[:self.nElements_owned])
                        ar.hdfFile.createArray("/",'nodes'+name+`tCount`,self.nodeArray)
                        ar.hdfFile.createArray("/","elementMaterialTypes"+str(tCount),self.elementMaterialTypes[:self.nElements_owned])
            else:
                SubElement(elements,"xi:include",{"parse":"text","href":"./"+ar.textDataDir+"/elements"+name+".txt"})
                SubElement(nodes,"xi:include",{"parse":"text","href":"./"+ar.textDataDir+"/nodes"+name+".txt"})
                SubElement(elementMaterialTypesValues,"xi:include",{"parse":"text","href":"./"+ar.textDataDir+"/"+"elementMaterialTypes"+str(tCount)+".txt"})
                if init or meshChanged:
                    np.savetxt(ar.textDataDir+"/elements"+name+".txt",self.elementNodesArray[:self.nElements_owned],fmt='%d')
                    np.savetxt(ar.textDataDir+"/nodes"+name+".txt",self.nodeArray)
                    np.savetxt(ar.textDataDir+"/"+"elementMaterialTypes"+str(tCount)+".txt",self.elementMaterialTypes[:self.nElements_owned])
#      def writeBoundaryMeshEnsight(self,filename,description=None):
#          base=1
#          #write the casefile
#          caseOut=open(filename+'Boundary.case','w')
#          caseOut.write('FORMAT\n'+'type: ensight gold\n')
#          caseOut.write('GEOMETRY\n'+'model: '+filename+'.geo\n')
#          caseOut.close()
#          meshOut=open(filename+'Boundary.geo','w')
#          meshOut.write('Unstructured Triangular Surface Mesh\n\n')
#          meshOut.write('node id given\n')
#          meshOut.write('element id given\n')
#          #extents = 'extents\n %12.5E %12.5E\n %12.5E %12.5E\n %12.5E %12.5E\n' % (self.xmin,self.xmax,self.ymin,self.ymax,self.zmin,self.zmax)
#          #meshOut.write('extents\n'+`self.xmin`+' '+`self.xmax`+'\n')
#          meshOut.write('part \n'+'%10i\n' % 1)
#          if description:
#              meshOut.write(description+'\n')
#          else:
#              meshOut.write('A Mesh\n')
#          meshOut.write('coordinates\n'+'%10i\n' % self.nExteriorNodes_global)
#          for nN in range(self.nExteriorNodes_global):
#              ensightNodeNumber = (nN+base)
#              meshOut.write('%10i\n' % ensightNodeNumber)
#          for nN in range(self.nExteriorNodes_global):
#              meshOut.write('%12.5E\n' % self.nodeArray[self.exteriorNodeArray[nN],0])
#          for nN in range(self.nExteriorNodes_global):
#              meshOut.write('%12.5E\n' % self.nodeArray[self.exteriorNodeArray[nN],1])
#          for nN in range(self.nExteriorNodes_global):
#              meshOut.write('%12.5E\n' % self.nodeArray[self.exteriorNodeArray[nN],2])
#          meshOut.write('tria3\n'+'%10i\n' % self.nExteriorTriangles_global)
#          for tN in range(self.nExteriorTriangles_global):
#              ensightElementNumber = tN + base
#              meshOut.write('%10i\n' % ensightElementNumber)
#          tA = self.triangleArray
#          for tN in range(self.nExteriorTriangles_global):
#              meshOut.write('%10i%10i%10i\n' % (self.globalToExteriorNodeArray[tA[tN,0]]+base,
#                                                self.globalToExteriorNodeArray[tA[tN,1]]+base,
#                                                self.globalToExteriorNodeArray[tA[tN,2]]+base))
#          meshOut.close()

class Mesh3DM(Mesh):
    """
    A Mesh for reading in tetrahedral meshes in the .3dm format
    """
    def __init__(self,filename,adhBase=1):
        meshIn = open(filename+'.3dm','r')
        firstLine = meshIn.readline()
        firstWords = firstLine.split()
        print "Reading object=%s from file=%s" % (firstWords[0],filename)
        line = meshIn.readline()
        columns = line.split()
        #read in the tetrahedra and nodes as memory-efficiently as possible
        Tn0 = array.array('i')
        Tn1 = array.array('i')
        Tn2 = array.array('i')
        Tn3 = array.array('i')
        material = array.array('i')
        nx  = array.array('d')
        ny  = array.array('d')
        nz  = array.array('d')
        print "Reading "+`filename`
        #assume tets are ordered by tet number
        while (len(columns) > 0 and (columns[0] == 'E4T' or columns[0] == 'GE4')):
            Tn0.append(int(columns[2]))
            Tn1.append(int(columns[3]))
            Tn2.append(int(columns[4]))
            Tn3.append(int(columns[5]))
            material.append(int(columns[6]))
            line = meshIn.readline()
            columns = line.split()
        #assume nodes are ordered by node number
        while (len(columns) == 5):
            nx.append(float(columns[2]))
            ny.append(float(columns[3]))
            nz.append(float(columns[4]))
            line = meshIn.readline()
            columns = line.split()
        meshIn.close()
        print "Allocating node and element arrays"
        self.nTetrahedra_global = len(Tn0)
        self.tetrahedronArray = np.zeros(
            (self.nTetrahedra_global,4),'i')
        TA = self.tetrahedronArray
        self.tetrahedronMaterialArray = np.zeros(
            (self.nTetrahedra_global,),'i')
        TMA = self.tetrahedronMaterialArray
        self.nNodes_global = len(nx)
        self.nodeArray = np.zeros((self.nNodes_global,3),'d')
        for TN in range(self.nTetrahedra_global):
            TA[TN,0] = Tn0[TN] - adhBase
            TA[TN,1] = Tn1[TN] - adhBase
            TA[TN,2] = Tn2[TN] - adhBase
            TA[TN,3] = Tn3[TN] - adhBase
            TMA[TN]  = material[TN] - adhBase
        for nN in range(self.nNodes_global):
            self.nodeArray[nN,0]= nx[nN]
            self.nodeArray[nN,1]= ny[nN]
            self.nodeArray[nN,2]= nz[nN]
        print "Deleting temporary storage"
        del Tn0,Tn1,Tn2,Tn3,nx,ny,nz
        self.nElements_global = self.nTetrahedra_global
        self.elementNodesArray = self.tetrahedronArray
        self.elementMaterialTypes = self.tetrahedronMaterialArray
        self.arGridCollection=None
        print "Number of tetrahedra:"+`self.nElements_global`
        print "Number of nodes     :"+`self.nNodes_global`

    def buildTriangleArrays(self):
        print "Extracting triangles tetrahedra dictionary"
        triangles_tetrahedra={}
        T=self.tetrahedronArray
        self.nInteriorTriangles_global=0
        for N in range(self.nTetrahedra_global):
            #sort node numbers so the nodes can
            #uniquely identify the triangles/edges
            n = list(T[N,:])
            n.sort()
            triangles = [(n[0],n[1],n[2]),
                         (n[0],n[1],n[3]),
                         (n[0],n[2],n[3]),
                         (n[1],n[2],n[3])]
            for t in triangles:
                if triangles_tetrahedra.has_key(t):
                    triangles_tetrahedra[t].append(N)
                    self.nInteriorTriangles_global+=1
                else:
                    triangles_tetrahedra[t]=[N]
        print "Building triangle and exterior arrays"
        self.nTriangles_global = len(triangles_tetrahedra)
        self.triangleArray = np.zeros(
            (self.nTriangles_global,3),'i')
        self.triangleMaterialArray = np.zeros(
            (self.nTriangles_global,2),'i')
        self.interiorTriangleArray = np.zeros(
            (self.nInteriorTriangles_global,),'i')
        self.nExteriorTriangles_global = self.nTriangles_global - \
                                         self.nInteriorTriangles_global
        self.exteriorTriangleArray = np.zeros(
            (self.nExteriorTriangles_global,),'i')
        tN=0
        itN=0
        etN=0
        exteriorNodes=set()
        tA = self.triangleArray
        tMA = self.triangleMaterialArray
        TMA = self.tetrahedronMaterialArray
        for tNodes,Tlist in triangles_tetrahedra.iteritems():
            tA[tN,0]=tNodes[0]
            tA[tN,1]=tNodes[1]
            tA[tN,2]=tNodes[2]
            if len(Tlist)==2:
                self.interiorTriangleArray[itN]=tN
                tMA[tN][0]= TMA[Tlist[0]]
                tMA[tN][1]= TMA[Tlist[1]]
                itN+=1
            else:
                exteriorNodes.update(tNodes)
                self.exteriorTriangleArray[etN]=tN
                tMA[tN][0]=TMA[Tlist[0]]
                etN+=1
            tN+=1
        self.nExteriorNodes_global = len(exteriorNodes)
        self.exteriorNodeArray = np.zeros(
            (self.nExteriorNodes_global,),'i')
        self.globalToExteriorNodeArray = np.zeros(
            (self.nNodes_global,),'i')
        for nExtN,nN in enumerate(exteriorNodes):
            self.exteriorNodeArray[nExtN]=nN
            self.globalToExteriorNodeArray[nN]=nExtN
        print "Number of triangles     :"+`self.nTriangles_global`
        print "Number on interior      :"+`self.nInteriorTriangles_global`
        print "Number on exterior      :"+`self.nExteriorTriangles_global`
        print "Number of exterior nodes:"+`self.nExteriorNodes_global`
        #at this point we can easily build a boundary mesh by renumbering using
        #exteriorNodeArray and exteriorTriangleArray to renumber
        #and the info in nodeArray and triangleArray

    def buildEdgeArray(self):
        print "Extracting set of edges"
        edges = set()
        t=self.triangleArray
        for N in range(self.nTriangles_global):
            #triangle nodes are assumed sorted
            edges.update([(t[N,0],t[N,1]),
                          (t[N,0],t[N,2]),
                          (t[N,1],t[N,2])])
        print "Building edgeArray"
        self.nEdges_global = len(edges)
        self.edgeArray = np.zeros(
            (self.nEdges_global,2),'i')
        eN=0
        for e in edges:
            self.edgeArray[eN][0] = e[0]
            self.edgeArray[eN][1] = e[1]
        del edges
        print "Number of edges     :"+`self.nEdges_global`

    def writeBoundaryMeshADH(self,filename,adhBase=1):
        #I'll print it using node numbers from the 3D mesh
        meshOut = open(filename+'Boundary.3dm','w')
        meshOut.write('MESH2D\n')
        for tN in self.exteriorTriangleArray:
            n0 = self.triangleArray[tN][0] + adhBase
            n1 = self.triangleArray[tN][1] + adhBase
            n2 = self.triangleArray[tN][2] + adhBase
            m  = self.triangleMaterialArray[tN][0] + adhBase
            line = 'E3T %5i %5i %5i %5i %5i' % \
                          (tN+adhBase,n0,n1,n2,m)
            meshOut.write(line+'\n')
        for nN in self.exteriorNodeArray:
            n  = self.nodeArray[nN]
            line = 'ND %5i %14.8e %14.8e %14.8e' % \
                          (nN + adhBase,n[0],n[1],n[2])
            #print line
            meshOut.write(line+'\n')
        meshOut.close()

    def writeMeshEnsight(self,filename,description=None):
        base=1
        #write the casefile
        caseOut=open(filename+'.case','w')
        caseOut.write('FORMAT\n'+'type: ensight gold\n')
        caseOut.write('GEOMETRY\n'+'model: '+filename+'.geo\n')
        caseOut.close()
        meshOut=open(filename+'.geo','w')
        meshOut.write('Ensight Gold\n')
        meshOut.write('Unstructured Tetrahedral Mesh\n')
        meshOut.write('node id given\n')
        meshOut.write('element id given\n')
        #extents = 'extents\n %12.5E %12.5E\n %12.5E %12.5E\n %12.5E %12.5E\n' % (self.xmin,self.xmax,self.ymin,self.ymax,self.zmin,self.zmax)
        #meshOut.write('extents\n'+`self.xmin`+' '+`self.xmax`+'\n')
        meshOut.write('part \n'+'%10i\n' % 1)
        if description:
            meshOut.write(description+'\n')
        else:
            meshOut.write('A Mesh\n')
        meshOut.write('coordinates\n'+'%10i\n' % self.nNodes_global)
        for nN in range(self.nNodes_global):
            ensightNodeNumber = (nN+base)
            meshOut.write('%10i\n' % ensightNodeNumber)
        for nN in range(self.nNodes_global):
            meshOut.write('%12.5E\n' % self.nodeArray[nN,0])
        for nN in range(self.nNodes_global):
            meshOut.write('%12.5E\n' % self.nodeArray[nN,1])
        for nN in range(self.nNodes_global):
            meshOut.write('%12.5E\n' % self.nodeArray[nN,2])
        meshOut.write('tetra4\n'+'%10i\n' % self.nTetrahedra_global)
        for TN in range(self.nTetrahedra_global):
            ensightElementNumber = TN + base
            meshOut.write('%10i\n' % ensightElementNumber)
        TA = self.tetrahedronArray
        for TN in range(self.nTetrahedra_global):
            meshOut.write('%10i%10i%10i%10i\n' % (TA[TN,0]+base,
                                                  TA[TN,1]+base,
                                                  TA[TN,2]+base,
                                                  TA[TN,3]+base))
        meshOut.close()

    def writeBoundaryMeshEnsight(self,filename,description=None):
        base=1
        #write the casefile
        caseOut=open(filename+'Boundary.case','w')
        caseOut.write('FORMAT\n'+'type: ensight gold\n')
        caseOut.write('GEOMETRY\n'+'model: '+filename+'Boundary.geo\n')
        caseOut.close()
        meshOut=open(filename+'Boundary.geo','w')
        meshOut.write('Unstructured Triangular Surface Mesh\n\n')
        meshOut.write('node id given\n')
        meshOut.write('element id given\n')
        meshOut.write('part \n'+'%10i\n' % 1)
        if description:
            meshOut.write(description+'\n')
        else:
            meshOut.write('A Mesh\n')
        meshOut.write('coordinates\n'+'%10i\n' % self.nExteriorNodes_global)
        for nN in range(self.nExteriorNodes_global):
            ensightNodeNumber = (nN+base)
            meshOut.write('%10i\n' % ensightNodeNumber)
        for nN in range(self.nExteriorNodes_global):
            meshOut.write('%12.5E\n' %
                          self.nodeArray[self.exteriorNodeArray[nN],0])
        for nN in range(self.nExteriorNodes_global):
            meshOut.write('%12.5E\n' %
                          self.nodeArray[self.exteriorNodeArray[nN],1])
        for nN in range(self.nExteriorNodes_global):
            meshOut.write('%12.5E\n' %
                          self.nodeArray[self.exteriorNodeArray[nN],2])
        meshOut.write('tria3\n'+'%10i\n' % self.nExteriorTriangles_global)
        for tN in range(self.nExteriorTriangles_global):
            ensightElementNumber = tN + base
            meshOut.write('%10i\n' % ensightElementNumber)
        tA = self.triangleArray
        for tN in self.exteriorTriangleArray:
            meshOut.write('%10i%10i%10i\n' %
                          (self.globalToExteriorNodeArray[tA[tN,0]]+base,
                           self.globalToExteriorNodeArray[tA[tN,1]]+base,
                           self.globalToExteriorNodeArray[tA[tN,2]]+base))
        meshOut.close()

    def writeMeshXdmf(self,ar,name='',t=0.0,init=False,meshChanged=False,Xdmf_ElementTopology="Tetrahedron",tCount=0):
        if self.arGridCollection != None:
            init = False
        elif not init:
            self.arGridCollection = ar.domain.find("Grid")
        if init:
            self.arGridCollection = SubElement(ar.domain,"Grid",{"Name":"Mesh "+name,
                                                               "GridType":"Collection",
                                                               "CollectionType":"Temporal"})
        if self.arGrid == None or self.arTime.get('Value') != str(t):
            #
            #topology and geometry
            #
            self.arGrid = SubElement(self.arGridCollection,"Grid",{"GridType":"Uniform"})
            self.arTime = SubElement(self.arGrid,"Time",{"Value":str(t),"Name":str(tCount)})
            topology = SubElement(self.arGrid,"Topology",
                                  {"Type":Xdmf_ElementTopology,
                                   "NumberOfElements":str(self.nElements_owned)})
            elements = SubElement(topology,"DataItem",
                                  {"Format":ar.dataItemFormat,
                                   "DataType":"Int",
                                   "Dimensions":"%i %i" % (self.nElements_owned,self.nNodes_element)})
            geometry = SubElement(self.arGrid,"Geometry",{"Type":"XYZ"})
            nodes    = SubElement(geometry,"DataItem",
                                  {"Format":ar.dataItemFormat,
                                   "DataType":"Float",
                                   "Precision":"8",
                                   "Dimensions":"%i %i" % (self.nNodes_global,3)})
            #material types
            elementMaterialTypes = SubElement(self.arGrid,"Attribute",{"Name":"elementMaterialTypes",
                                                                       "AttributeType":"Scalar",
                                                                       "Center":"Cell"})
            elementMaterialTypesValues = SubElement(elementMaterialTypes,"DataItem",
                                                    {"Format":ar.dataItemFormat,
                                                     "DataType":"Int",
                                                     "Dimensions":"%i" % (self.nElements_owned,)})
            if ar.hdfFile != None:
                if ar.has_h5py:
                    elements.text = ar.hdfFilename+":/elements"+`ar.comm.rank()`+name+`tCount`
                    nodes.text = ar.hdfFilename+":/nodes"+`ar.comm.rank()`+name+`tCount`
                    elementMaterialTypesValues.text = ar.hdfFilename+":/"+"elementMaterialTypes"+"_p"+`ar.comm.rank()`+"_t"+str(tCount)
                    if init or meshChanged:
                        ar.create_dataset_async('elements'+`ar.comm.rank()`+name+`tCount`, data = self.elementNodesArray[:self.nElements_owned])
                        ar.create_dataset_async('nodes'+`ar.comm.rank()`+name+`tCount`, data = self.nodeArray)
                        ar.create_dataset_async("elementMaterialTypes"+"_p"+`ar.comm.rank()`+"_t"+str(tCount), data = self.elementMaterialTypes[:self.nElements_owned])
                else:
                    elements.text = ar.hdfFilename+":/elements"+name+`tCount`
                    nodes.text = ar.hdfFilename+":/nodes"+name+`tCount`
                    elementMaterialTypesValues.text = ar.hdfFilename+":/"+"elementMaterialTypes"+str(tCount)
                    if init or meshChanged:
                        ar.hdfFile.createArray("/",'elements'+name+`tCount`,self.elementNodesArray[:self.nElements_owned])
                        ar.hdfFile.createArray("/",'nodes'+name+`tCount`,self.nodeArray)
                        ar.hdfFile.createArray("/","elementMaterialTypes"+str(tCount),self.elementMaterialTypes[:self.nElements_owned])
            else:
                SubElement(elements,"xi:include",{"parse":"text","href":"./"+ar.textDataDir+"/elements"+name+".txt"})
                SubElement(nodes,"xi:include",{"parse":"text","href":"./"+ar.textDataDir+"/nodes"+name+".txt"})
                SubElement(elementMaterialTypesValues,"xi:include",{"parse":"text","href":"./"+ar.textDataDir+"/"+"elementMaterialTypes"+str(tCount)+".txt"})
                if init or meshChanged:
                    np.savetxt(ar.textDataDir+"/elements"+name+".txt",self.elementNodesArray[:self.nElements_owned],fmt='%d')
                    np.savetxt(ar.textDataDir+"/nodes"+name+".txt",self.nodeArray)
                    np.savetxt(ar.textDataDir+"/"+"elementMaterialTypes"+str(tCount)+".txt",self.elementMaterialTypes[:self.nElements_owned])
class MultilevelTetrahedralMesh(MultilevelMesh):
    """A hierarchical multilevel mesh with tetrahedral cells"""
    def __init__(self,nx,ny,nz,Lx=1.0,Ly=1.0,Lz=1.0,refinementLevels=1,skipInit=False,nLayersOfOverlap=1,
                 parallelPartitioningType=MeshParallelPartitioningTypes.element):
        import cmeshTools
        import Comm
        MultilevelMesh.__init__(self)
        self.useC = True
        self.nLayersOfOverlap = nLayersOfOverlap; self.parallelPartitioningType = parallelPartitioningType
        log("Generating tetrahedral mesh")
        if not skipInit:
            if self.useC:
                self.meshList.append(TetrahedralMesh())
                self.meshList[0].generateTetrahedralMeshFromRectangularGrid(nx,ny,nz,Lx,Ly,Lz)
                self.cmultilevelMesh = cmeshTools.CMultilevelMesh(self.meshList[0].cmesh,refinementLevels)
                self.buildFromC(self.cmultilevelMesh)
                self.meshList[0].partitionMesh(nLayersOfOverlap=nLayersOfOverlap,parallelPartitioningType=parallelPartitioningType)
                for l in range(1,refinementLevels):
                    self.meshList.append(TetrahedralMesh())
                    self.meshList[l].cmesh = self.cmeshList[l]
                    self.meshList[l].buildFromC(self.cmeshList[l])
                    self.meshList[l].partitionMesh(nLayersOfOverlap=nLayersOfOverlap,parallelPartitioningType=parallelPartitioningType)
            else:
                grid=RectangularGrid(nx,ny,nz,Lx,Ly,Lz)
                self.meshList.append(TetrahedralMesh())
                self.meshList[0].rectangularToTetrahedral(grid)
                self.elementChildren=[]
                log(self.meshList[0].meshInfo())
                for l in range(1,refinementLevels):
                    self.refine()
                    log(self.meshList[-1].meshInfo())
                self.buildArrayLists()
    def generateFromExistingCoarseMesh(self,mesh0,refinementLevels,nLayersOfOverlap=1,
                                       parallelPartitioningType=MeshParallelPartitioningTypes.element):
        import cmeshTools
        #blow away or just trust garbage collection
        self.nLayersOfOverlap=nLayersOfOverlap;self.parallelPartitioningType=parallelPartitioningType
        self.meshList = []
        self.elementParents = None
        self.cmultilevelMesh = None
        if self.useC:
            self.meshList.append(mesh0)
            log("cmeshTools.CMultilevelMesh")
            self.cmultilevelMesh = cmeshTools.CMultilevelMesh(self.meshList[0].cmesh,refinementLevels)
            log("buildFromC")
            self.buildFromC(self.cmultilevelMesh)
            log("partitionMesh")
            self.meshList[0].partitionMesh(nLayersOfOverlap=nLayersOfOverlap,parallelPartitioningType=parallelPartitioningType)
            for l in range(1,refinementLevels):
                self.meshList.append(TetrahedralMesh())
                self.meshList[l].cmesh = self.cmeshList[l]
                self.meshList[l].buildFromC(self.meshList[l].cmesh)
                self.meshList[l].partitionMesh(nLayersOfOverlap=nLayersOfOverlap,parallelPartitioningType=parallelPartitioningType)
        else:
            grid=RectangularGrid(nx,ny,nz,Lx,Ly,Lz)
            self.meshList.append(TetrahedralMesh())
            self.meshList[0].rectangularToTetrahedral(grid)
            self.meshList[0].subdomainMesh = self.meshList[0]
            self.elementChildren=[]
            log(self.meshList[0].meshInfo())
            for l in range(1,refinementLevels):
                self.refine()
                self.meshList[l].subdomainMesh = self.meshList[l]
                log(self.meshList[-1].meshInfo())
            self.buildArrayLists()
    def generatePartitionedMeshFromTetgenFiles(self,filebase,base,mesh0,refinementLevels,nLayersOfOverlap=1,
                                               parallelPartitioningType=MeshParallelPartitioningTypes.node):
        import cmeshTools
        assert(refinementLevels==1)
        assert(parallelPartitioningType==MeshParallelPartitioningTypes.node)
        assert(nLayersOfOverlap<=1)
        mesh0.cmesh = cmeshTools.CMesh()
        #blow away or just trust garbage collection
        self.nLayersOfOverlap=nLayersOfOverlap;self.parallelPartitioningType=parallelPartitioningType
        self.meshList = []
        self.elementParents = None
        self.cmultilevelMesh = None
        self.meshList.append(mesh0)
        log("cmeshTools.CMultilevelMesh")
        self.cmultilevelMesh = cmeshTools.CMultilevelMesh(self.meshList[0].cmesh,refinementLevels)
        log("buildFromC")
        self.buildFromC(self.cmultilevelMesh)
        log("partitionMesh")
        self.meshList[0].partitionMeshFromFiles(filebase,base,nLayersOfOverlap=nLayersOfOverlap,parallelPartitioningType=parallelPartitioningType)
    def refine(self):
        self.meshList.append(TetrahedralMesh())
        childrenDict = self.meshList[-1].refine(self.meshList[-2])
        self.elementChildren.append(childrenDict)
    def computeGeometricInfo(self):
        for m in self.meshList:
            m.computeGeometricInfo()

class MultilevelHexahedralMesh(MultilevelMesh):
    """A hierarchical multilevel mesh with hexahedral cells"""
    def __init__(self,nx,ny,nz,px=0,py=0,pz=0,Lx=1.0,Ly=1.0,Lz=1.0,refinementLevels=1,skipInit=False,nLayersOfOverlap=1,
                 parallelPartitioningType=MeshParallelPartitioningTypes.element):
        import cmeshTools
        import Comm
        MultilevelMesh.__init__(self)
        if refinementLevels == 1:
            self.useC = True
        else:
            self.useC = False
        self.nLayersOfOverlap = nLayersOfOverlap; self.parallelPartitioningType = parallelPartitioningType
        log("Generating hexahedral mesh")
        if not skipInit:
            if self.useC:
                self.meshList.append(HexahedralMesh())
                self.meshList[0].generateHexahedralMeshFromRectangularGrid(nx,ny,nz,Lx,Ly,Lz)
                self.cmultilevelMesh = cmeshTools.CMultilevelMesh(self.meshList[0].cmesh,refinementLevels)
                self.buildFromC(self.cmultilevelMesh)
                self.meshList[0].partitionMesh(nLayersOfOverlap=nLayersOfOverlap,parallelPartitioningType=parallelPartitioningType)
                for l in range(1,refinementLevels):
                    self.meshList.append(HexahedralMesh())
                    self.meshList[l].cmesh = self.cmeshList[l]
                    self.meshList[l].buildFromC(self.cmeshList[l])
                    self.meshList[l].partitionMesh(nLayersOfOverlap=nLayersOfOverlap,parallelPartitioningType=parallelPartitioningType)
            else:
                import pdb
                pdb.set_trace()
                grid=RectangularGrid(nx,ny,nz,Lx,Ly,Lz)
                self.meshList.append(HexahedralMesh())
                self.elementChildren=[]
                self.meshList[0].sigmaMax=0.0
                log(self.meshList[0].meshInfo())
                for l in range(1,refinementLevels):
                    self.refine()
                    self.meshList[-1].sigmaMax=0.0
                    log(self.meshList[-1].meshInfo())
                self.buildArrayLists()
    def generateFromExistingCoarseMesh(self,mesh0,refinementLevels,nLayersOfOverlap=1,
                                       parallelPartitioningType=MeshParallelPartitioningTypes.element):
        import cmeshTools
        #blow away or just trust garbage collection
        self.nLayersOfOverlap=nLayersOfOverlap;self.parallelPartitioningType=parallelPartitioningType
        self.meshList = []
        self.elementParents = None
        self.cmultilevelMesh = None

        self.meshList.append(mesh0)
        self.cmultilevelMesh = cmeshTools.CMultilevelMesh(self.meshList[0].cmesh,refinementLevels)
        self.buildFromC(self.cmultilevelMesh)
        self.meshList[0].partitionMesh(nLayersOfOverlap=nLayersOfOverlap,parallelPartitioningType=parallelPartitioningType)
        for l in range(1,refinementLevels):
            self.meshList.append(HexahedralMesh())
            self.meshList[l].cmesh = self.cmeshList[l]
            self.meshList[l].buildFromC(self.meshList[l].cmesh)
            self.meshList[l].partitionMesh(nLayersOfOverlap=nLayersOfOverlap,parallelPartitioningType=parallelPartitioningType)


    def refine(self):
        raise NotImplementedError
        self.meshList.append(HexahedralMesh())
        childrenDict = self.meshList[-1].refine(self.meshList[-2])
        self.elementChildren.append(childrenDict)
    def computeGeometricInfo(self):
        for m in self.meshList:
            m.computeGeometricInfo()




class TriangularMesh(Mesh):
    """A mesh of triangles

    The nodes, edges, and triangles are indexed by their
    node tuples. The corresponding lists are derived from the dictionaries, and
    sorted lexicographically. The global node numbers are redefined to
    give a lexicographic ordering.

    The mesh can be generated from a rectangular grid and refined using either
    3t or Freudenthal-Bey global refinement.
    """

    def __init__(self):
        Mesh.__init__(self)
        self.nodeDict={}
        self.edgeDict={}
        self.triangleDict={}
        self.triangleList=[]
        self.oldToNewNode=[]
    def computeGeometricInfo(self):
        import cmeshTools
        cmeshTools.computeGeometricInfo_triangle(self.cmesh)
    def generateTriangularMeshFromRectangularGrid(self,nx,ny,Lx,Ly,triangleFlag=1):
        import cmeshTools
        self.cmesh = cmeshTools.CMesh()
        cmeshTools.generateTriangularMeshFromRectangularGrid(nx,ny,Lx,Ly,self.cmesh,triangleFlag)
        cmeshTools.allocateGeometricInfo_triangle(self.cmesh)
        cmeshTools.computeGeometricInfo_triangle(self.cmesh)
        self.buildFromC(self.cmesh)
    def rectangularToTriangularOriented(self,grid):
        #copy the nodes from the rectangular mesh
        #I want to be able to renumber latter without
        #changing the grid nodes, so I do deep copies here
        self.nodeList = [Node(n.N,n.p[X],n.p[Y],n.p[Z]) for n in grid.nodeList]
        self.nodeDict = dict([(n,n) for n in self.nodeList])
        for i in range(grid.nHx):
            for j in range(grid.nHy):
                k=0
                n0 = self.nodeList[grid.getNodeNumber(i,j,k)]
                n1 = self.nodeList[grid.getNodeNumber(i,j+1,k)]
                n2 = self.nodeList[grid.getNodeNumber(i+1,j,k)]
                n3 = self.nodeList[grid.getNodeNumber(i+1,j+1,k)]
                self.newTriangle([n0,n1,n3])
                self.newTriangle([n0,n2,n3])
        self.finalize()
        #self.buildListsEdges()
        #self.buildListsTriangles()
    def rectangularToTriangularOrientedOtherWay(self,grid):
        #copy the nodes from the rectangular mesh
        #I want to be able to renumber latter without
        #changing the grid nodes, so I do deep copies here
        self.nodeList = [Node(n.N,n.p[X],n.p[Y],n.p[Z]) for n in grid.nodeList]
        self.nodeDict = dict([(n,n) for n in self.nodeList])
        for i in range(grid.nHx):
            for j in range(grid.nHy):
                k=0
                n0 = self.nodeList[grid.getNodeNumber(i,j,k)]
                n1 = self.nodeList[grid.getNodeNumber(i,j+1,k)]
                n2 = self.nodeList[grid.getNodeNumber(i+1,j,k)]
                n3 = self.nodeList[grid.getNodeNumber(i+1,j+1,k)]
                self.newTriangle([n0,n2,n1])
                self.newTriangle([n2,n3,n1])
        self.finalize()
        #self.buildListsEdges()
        #self.buildListsTriangles()

    def rectangularToTriangularRedBlack(self,grid):
        #copy the nodes from the rectangular mesh
        #I want to be able to renumber latter without
        #changing the grid nodes, so I do deep copies here
        self.nodeList = [Node(n.N,n.p[X],n.p[Y],n.p[Z]) for n in grid.nodeList]
        self.nodeDict = dict([(n,n) for n in self.nodeList])
        self.triangleDict={}
        for i in range(grid.nHx):
            for j in range(grid.nHy):
                k=0
                #associate the element (i,j,k) with the
                #left, front, bottom node
                #get the left,front,bottom,node and its color
                if (grid.getColor(i,j,k) == grid.black):
                    b0 = self.nodeList[grid.getNodeNumber(i,j,k)]
                    r0 = self.nodeList[grid.getNodeNumber(i+1,j,k)]
                    r1 = self.nodeList[grid.getNodeNumber(i,j+1,k)]
                    b1 = self.nodeList[grid.getNodeNumber(i+1,j+1,k)]
                else:
                    r0 = self.nodeList[grid.getNodeNumber(i,j,k)]
                    b0 = self.nodeList[grid.getNodeNumber(i+1,j,k)]
                    b1 = self.nodeList[grid.getNodeNumber(i,j+1,k)]
                    r1 = self.nodeList[grid.getNodeNumber(i+1,j+1,k)]
                self.newTriangle([b0,r0,r1])
                self.newTriangle([b1,r0,r1])
        self.finalize()
        #self.buildListsEdges()
        #self.buildListsTriangles()
    #mwf debug switch to redblac
    rectangularToTriangular = rectangularToTriangularOrientedOtherWay#rectangularToTriangularOriented
    def generateFromTriangleMesh(self,ctrirep,base):
        import cmeshTools
        self.cmesh = cmeshTools.CMesh()
        cmeshTools.generateFromTriangleMesh(self.cmesh,ctrirep,base)
        cmeshTools.allocateGeometricInfo_triangle(self.cmesh)
        cmeshTools.computeGeometricInfo_triangle(self.cmesh)
        self.buildFromC(self.cmesh)
    def generateFromTriangleFiles(self,filebase,base):
        import cmeshTools
        self.cmesh = cmeshTools.CMesh()
        cmeshTools.generateFromTriangleFiles(self.cmesh,filebase,base)
        cmeshTools.allocateGeometricInfo_triangle(self.cmesh)
        cmeshTools.computeGeometricInfo_triangle(self.cmesh)
        self.buildFromC(self.cmesh)
    def writeTriangleFiles(self,filebase,base):
        import cmeshTools
        cmeshTools.writeTriangleFiles(self.cmesh,filebase,base)
    def constructTriangularMeshOnRectangle(self,Lx,Ly,nx,ny,writeMesh=0,
                                           meshFileBase='mesh2d'):
        """
        wrapper function for making a triangular mesh on the rectangle
        [0,Lx] x [0,Ly].

        viewMesh is a flag to allow printing mesh when constructed
        viewMesh -- 0 no visualization
                    1 gnuplot
                    2 matlab

        mwf
        """
        nz = 1
        Lz = 1.0
        grid2d = RectangularGrid(nx,ny,nz,Lx,Ly,Lz)
        #grid2d.writeEdgesGnuplot('grid2d')
        #grid2d.viewMeshGnuplotPipe('grid2d')

        self.rectangularToTriangular(grid2d)

        if writeMesh == 1:
            #print mesh in gnuplot format
            self.writeEdgesGnuplot(meshFileBase)
            #can view with
            #self.viewMeshGnuplotPipe(meshFileBase)
        elif writeMesh == 2:
            self.writeEdgesMatlab(meshFileBase)
            #view in matlab with meshFileBase.m
        #end else

        return self

    def buildFromSets(self,triangleSet,edgeSet,nodeSet):
        self.nodeList = list(nodeSet)
        self.nodeDict = dict([(n,n) for n in self.nodeList])
        self.edgeList = list(edgeSet)
        self.edgeDict = dict([(e.nodes,e) for e in self.edgeList])
        self.triangleList = list(triangleSet)
        self.triangleDict = dict([(t.nodes,t) for t in self.triangleList])
        self.elementList = self.triangleList
        self.elementBoundaryList = self.edgeList
    def fixLocalNumbering(self):
        for tN in range(len(self.triangleList)):
            self.triangleList[tN].computeGeometricInfo()
            if edet(self.triangleList[tN].linearMap) < 0:
                newNodes = list(self.triangleList[tN].nodes)
                newNodes[2] = self.triangleList[tN].nodes[1]
                newNodes[1] = self.triangleList[tN].nodes[2]
                self.triangleList[tN].nodes = newNodes
    def finalize(self):
        self.buildLists()
        #self.fixLocalNumbering()
        self.buildArraysFromLists()
        #todo: build boundary mesh

    def buildLists(self):
        self.buildListsNodes()
        self.buildListsEdges()
        self.buildListsTriangles()
        self.elementList = self.triangleList
        self.elementBoundaryList = self.edgeList

    def buildListsNodes(self):
        keyList = self.nodeDict.keys()
        keyList.sort()
        self.nodeList=[]
        self.oldToNewNode=range(len(self.nodeDict))
        for nN,k in enumerate(keyList):
            self.oldToNewNode[self.nodeDict[k].N]=nN
            self.nodeDict[k].N = nN
            self.nodeList.append(self.nodeDict[k])

    def buildListsEdges(self):
        keyList = self.edgeDict.keys()
        keyList.sort()
        self.edgeList=[]
        for eN,k in enumerate(keyList):
            self.edgeDict[k].N = eN
            self.edgeList.append(self.edgeDict[k])

    def buildListsTriangles(self):
        keyList = self.triangleDict.keys()
        keyList.sort()
        self.triangleList=[]
        for tN,k in enumerate(keyList):
            self.triangleDict[k].N = tN
            self.triangleList.append(self.triangleDict[k])
        self.polygonList = self.triangleList

    def newTriangle(self,nodes):
        t = Triangle(len(self.triangleDict),nodes)
        self.triangleDict[t.nodes] = t
        self.registerEdges(t)
        return t

    def registerEdges(self,t):
        for en,e in enumerate(t.edges):
            if self.edgeDict.has_key(e.nodes):
                t.edges[en]=self.edgeDict[e.nodes]
            else:
                eN=len(self.edgeDict)
                e.N=eN
                self.edgeDict[e.nodes]=e

    def registerNode(self,node):
        if self.nodeDict.has_key(node):
            node = self.nodeDict[node]
        else:
            node.N = len(self.nodeDict)
            self.nodeDict[node] = node
        return node
    def buildLevelSetMesh(self,value,nodalValues):
        levelSetMesh = EdgeMesh()
        self.levelSetNodeNumbers = set()
        for t in self.triangleList:
            nodes={}
            for e in t.edges:
                nl = e.nodes[0]
                vl = nodalValues[nl.N]
                nr = e.nodes[1]
                vr = nodalValues[nr.N]
                if ((vl >= value and value >= vr) or
                    (vl <= value and value <= vr)):
                    if vl == vr:
                        newNl = Node(len(levelSetMesh.nodeDict),
                                     nl.p[X],
                                     nl.p[Y],
                                     nl.p[Z])
                        newNl = levelSetMesh.registerNode(newNl)
                        newNr = Node(len(levelSetMesh.nodeDict),
                                     nr.p[X],
                                     nr.p[Y],
                                     nr.p[Z])
                        newNr = levelSetMesh.registerNode(newNr)
                        levelSetMesh.newEdge([newNl,newNr])
                        self.levelSetNodeNumbers.add(nl.N)
                        self.levelSetNodeNumbers.add(nr.N)
                    elif value == vl:
                        newNode = Node(len(levelSetMesh.nodeDict),
                                       nl.p[X],
                                       nl.p[Y],
                                       nl.p[Z])
                        nodes[newNode] = newNode
                        self.levelSetNodeNumbers.add(nl.N)
                    elif value == vr and len(nodes) < 2:
                        newNode = Node(len(levelSetMesh.nodeDict),
                                       nr.p[X],
                                       nr.p[Y],
                                       nr.p[Z])
                        nodes[newNode] = newNode
                        self.levelSetNodeNumbers.add(nr.N)
                    else:
                        wr = (value - vl) / (vr - vl)
                        wl = (value - vr) / (vl - vr)
                        newPoint = nl.p*wl + nr.p*wr
                        newNode = Node(len(levelSetMesh.nodeDict),
                                       newPoint[X],
                                       newPoint[Y],
                                       newPoint[Z])
                        nodes[newNode] = newNode
                        self.levelSetNodeNumbers.add(nl.N)
                        self.levelSetNodeNumbers.add(nr.N)
                elif vl < value:
                    self.levelSetNodeNumbers.add(nl.N)
                elif vr < value:
                    self.levelSetNodeNumbers.add(nr.N)
            if len(nodes) == 0:
                pass
            elif len(nodes) == 1:
                print "singleton"
            elif len(nodes) == 2:
                newNodes=[]
                for n in nodes.values():
                    newNodes.append(levelSetMesh.registerNode(n))
                levelSetMesh.newEdge(newNodes)
            else:
                print "unexpected case in buildLevelSetMesh"
                print t.N
                for e in t.edges:
                    print e.N
                    for n in e.nodes:
                        print n.N
                        print n.p
                print "level set triangle"
                for n in nodes.values():
                    print n.p
        if len(levelSetMesh.edgeDict) == 0:
            print "level set does not cross any edges"
            return None
        else:
            levelSetMesh.finalize()
        return levelSetMesh
    def refine3t(self,oldMesh):
        childrenDict={}
        for t in oldMesh.triangleList:
            #deep copy old nodes because we'll renumber
            tNodes = [Node(eN,n.p[X],n.p[Y],n.p[Z])
                      for eN,n in enumerate(t.nodes)]
            for lnN,n in enumerate(tNodes): tNodes[lnN]=self.registerNode(n)
            #add new node
            t.computeGeometricInfo()
            newNode = Node(len(self.nodeDict),
                           t.barycenter[X],
                           t.barycenter[Y],
                           t.barycenter[Z])
            newNode = self.registerNode(newNode)
            t1=self.newTriangle([tNodes[0],tNodes[1],newNode])
            t2=self.newTriangle([tNodes[1],tNodes[2],newNode])
            t3=self.newTriangle([tNodes[2],tNodes[0],newNode])
            childrenDict[t.N]=[t1,t2,t3]
        self.finalize()
        return childrenDict

    def refineFreudenthalBey(self,oldMesh):
        log("Refining the mesh using Freudenthal-Bey refinement")
        childrenDict={}
        for t in oldMesh.triangleDict.values():
            #deep copy old nodes because we'll renumber
            tNodes = [Node(nN,n.p[X],n.p[Y],n.p[Z])
                      for nN,n in enumerate(t.nodes)]
            for lnN,n in enumerate(tNodes): tNodes[lnN]=self.registerNode(n)
            #add new nodes (midpoints of edges)
            #use local edge tuples as keys
            newNodes={}
            for et,en in t.edgeMap.iteritems():
                t.edges[en].computeGeometricInfo()
                p = t.edges[en].barycenter
                newNodes[et] = Node(en,p[X],p[Y],p[Z])

            #set the global node numbers
            for k,n in newNodes.iteritems(): newNodes[k]=self.registerNode(n)
            #add corner triangles
            t1=self.newTriangle([tNodes[0],
                              newNodes[(0,1)],
                              newNodes[(0,2)]])
            t2=self.newTriangle([tNodes[1],
                              newNodes[(0,1)],
                              newNodes[(1,2)]])
            t3=self.newTriangle([tNodes[2],
                              newNodes[(0,2)],
                              newNodes[(1,2)]])
            #add center triangle
            t4=self.newTriangle([newNodes[(0,1)],
                              newNodes[(1,2)],
                              newNodes[(0,2)]])
            childrenDict[t.N]=[t1,t2,t3,t4]
        self.finalize()
        return childrenDict
        #for debugging: print each tet
        #self.edgeList=[]
        #Tlist = self.tetrahedronDict.values()
        #for T in Tlist:
        #    self.edgeList = self.edgeList + T.edges

    def refine(self,oldMesh):
        return self.refineFreudenthalBey(oldMesh)

    def meshInfo(self):
        minfo = """Number of triangles  : %d
Number of edges : %d
Number of nodes : %d\n""" % (self.nElements_global,
                             self.nElementBoundaries_global,
                             self.nNodes_global)
        if self.subdomainMesh != self:
            sinfo = self.subdomainMesh.meshInfo()
            info = "*** Global ***\n" + minfo + "\n*** Local ***\n" + sinfo
            return info
        return minfo

    def readMeshADH(self,filename,adhBase=1,suffix='3dm'):
        meshIn = open(filename+'.'+suffix,'r')
        firstLine = meshIn.readline()
        firstWords = firstLine.split()
        print "Reading object=%s from file=%s" % (firstWords[0],filename)
        line = meshIn.readline()
        columns = line.split()
        triangles = []
        triangleEdges=set()
        log("Reading "+`filename`+ \
                " and building node lists for triangles, and edges")
        #assume triangles are ordered by triangle number
        while (columns[0] == 'E3T'):
            nodeNumbers = [int(c) - adhBase for c in columns[2:5]]
            nodeNumbers.sort()
            triangles.append(array.array('i',nodeNumbers))
            triangleEdges.update([(nodeNumbers[0],nodeNumbers[1]),
                                  (nodeNumbers[0],nodeNumbers[2]),
                                  (nodeNumbers[1],nodeNumbers[2])])
            line = meshIn.readline()
            columns = line.split()
        print "Building node list and dict"
        #assume nodes are ordered by node number
        while (len(columns) == 5):
            newNode = Node(int(columns[1]) - adhBase,
                           float(columns[2]),
                           float(columns[3]),
                           float(columns[4]))
            self.nodeList.append(newNode)
            self.nodeDict[newNode]=newNode
            line = meshIn.readline()
            columns = line.split()
        print "Number of triangles :"+`len(triangles)`
        print "Number of edges     :"+`len(triangleEdges)`
        print "Number of nodes     :"+`len(self.nodeList)`
        print "Number of objects   :"+\
              `len(triangleEdges)+len(triangles)+len(self.nodeList)`
        print "Building edge list"
        self.edgeList =[Edge(edgeNumber=eN,nodes=[self.nodeList[nN[0]],
                                                  self.nodeList[nN[1]]])
                        for eN,nN in enumerate(triangleEdges)]
        print "Building edge dict"
        self.edgeDict = dict([(e.nodes,e) for e in self.edgeList])
        print "Building triangle list"
        self.triangleList =[Triangle(triangleNumber=tN,
                                     nodes=[self.nodeList[nN[0]],
                                            self.nodeList[nN[1]],
                                            self.nodeList[nN[2]]],
                                     edgeDict=self.edgeDict)
                            for tN,nN in enumerate(triangles)]
        print "Building triangle dict"
        self.triangleDict = dict([(t.nodes,t) for t in self.triangleList])
        self.elementList = self.triangleList
        self.elementBoundaryList = self.edgeList

    def writeMeshXdmf(self,ar,name='',t=0.0,init=False,meshChanged=False,tCount=0,EB=False):
        Mesh.writeMeshXdmf(self,ar,name,t,init,meshChanged,"Triangle",tCount,EB=EB)
    def writeMeshEnsight(self,filename,description=None):
        base=1
        #write the casefile
        caseOut=open(filename+'.case','w')
        caseOut.write('FORMAT\n'+'type: ensight gold\n')
        caseOut.write('GEOMETRY\n'+'model: '+filename+'.geo\n')
        caseOut.close()
        meshOut=open(filename+'.geo','w')
        meshOut.write('Ensight Gold\n')
        meshOut.write('Unstructured Triangular Mesh\n')
        meshOut.write('node id given\n')
        meshOut.write('element id given\n')
        meshOut.write('part \n'+'%10i\n' % 1)
        if description:
            meshOut.write(description+'\n')
        else:
            meshOut.write('A Mesh\n')
        meshOut.write('coordinates\n'+'%10i\n' % self.nNodes_global)
        for nN in range(self.nNodes_global):
            meshOut.write('%10i\n' % (nN+base))
        for nN in range(self.nNodes_global):
            meshOut.write('%12.5E\n' % self.nodeArray[nN,0])
        for nN in range(self.nNodes_global):
            meshOut.write('%12.5E\n' % self.nodeArray[nN,1])
        for nN in range(self.nNodes_global):
            meshOut.write('%12.5E\n' % self.nodeArray[nN,2])
        meshOut.write('tria3\n'+'%10i\n' % self.nElements_global)
        for eN in range(self.nElements_global):
            meshOut.write('%10i\n' % (eN+base))
        for eN in range(self.nElements_global):
            meshOut.write('%10i%10i%10i\n' % tuple((nN+base) for nN in self.elementNodesArray[eN,:]))
        meshOut.close()

    def appendMeshEnsight(self,filename,description=None):
        base=1
        #write the casefile
        caseOut=open(filename+'.case','a')
        caseOut.write('GEOMETRY\n'+'model: '+filename+'.geo\n')
        caseOut.close()
        meshOut=open(filename+'.geo','w')
        meshOut.write('Unstructured Triangular Mesh\n\n')
        meshOut.write('node id given\n')
        meshOut.write('element id given\n')
        meshOut.write('part \n'+'%10i\n' % 1)
        if description:
            meshOut.write(description+'\n')
        else:
            meshOut.write('The whole mesh\n')
        meshOut.write('coordinates\n'+'%10i\n' % len(self.nodeList))
        for n in self.nodeList:
            nN = n.N+base
            meshOut.write('%10i\n' % nN)
        for n in self.nodeList:
            meshOut.write('%12.5E\n' % n.p[X])
        for n in self.nodeList:
            meshOut.write('%12.5E\n' % n.p[Y])
        for n in self.nodeList:
            meshOut.write('%12.5E\n' % n.p[Z])
        meshOut.write('tria3\n'+'%10i\n' % len(self.elementList))
        for e in self.elementList:
            eN = e.N + base
            meshOut.write('%10i\n' % eN)
        for e in self.elementList:
            meshOut.write('%10i%10i%10i\n' % tuple(n.N+base for n in e.nodes))
        meshOut.close()

    def writeMeshADH(self,filename,adhBase=1):
        import cmeshTools
        cmeshTools.write2dmFiles(self.cmesh,filename,adhBase)
    def writeAsymptote(self,fileprefix,L,x,units="m"):
        """
        Write a representation of the triangular mesh in the Asymptote vector graphics language
        """
        unitsize=4.0/L[0]
        f = open(fileprefix+".asy",'w')
        fileString="""
unitsize(4.0 inches / %(Lx)f);
size(5 inches);
real Lx=%(Lx)f;
real Ly=%(Ly)f;
real offset=0.0125Lx;
real x=%(x)f;
real y=%(y)f;
string strx="$%(Lx)2.2f\mbox{%(units)s}$";
string stry="$%(Ly)2.2f\mbox{%(units)s}$";
draw(strx,(x,y-offset)--(x+Lx,y-offset),S,black,Bars,Arrows,PenMargins);
draw(stry,(x-offset,y)--(x-offset,y+Ly),W,black,Bars,Arrows,PenMargins);
import graph;
import palette;
pen[] regionPens = Rainbow(NColors=%(nRegionFlags)d);
pen[] boundaryPens = Rainbow(NColors=%(nBoundaryFlags)d);
""" % {'Lx':L[0],'Ly':L[1],'x':x[0],'y':x[1],'units':units,
       'nRegionFlags':(max(self.elementMaterialTypes) - min(self.elementMaterialTypes)),
       'nBoundaryFlags':(max(self.elementBoundaryMaterialTypes)-min(self.elementBoundaryMaterialTypes))}
        #now draw triangles
        for t,tFlag in zip(self.elementNodesArray,self.elementMaterialTypes):
            fileString+="fill((%f,%f)--(%f,%f)--(%f,%f)--cycle,regionPens[%d]);\n" % (self.nodeArray[t[0]][0],self.nodeArray[t[0]][1],
                                                                                     self.nodeArray[t[1]][0],self.nodeArray[t[1]][1],
                                                                                     self.nodeArray[t[2]][0],self.nodeArray[t[2]][1],
                                                                                     tFlag-min(self.elementMaterialTypes))
        for eb,ebFlag in zip(self.elementBoundaryNodesArray,self.elementBoundaryMaterialTypes):
            if True:#ebFlag > 0:
                fileString+="draw((%f,%f)--(%f,%f),boundaryPens[%d]+linewidth(0.01));\n" % (self.nodeArray[eb[0]][0],self.nodeArray[eb[0]][1],
                                                                                           self.nodeArray[eb[1]][0],self.nodeArray[eb[1]][1],
                                                                                           ebFlag-min(self.elementBoundaryMaterialTypes))
        f.write(fileString)
        f.close()

#     def buildMatlabMeshDataStructures(self,meshFileBase='meshMatlab',writeToFile=True):
#         """
#         build array data structures for matlab finite element mesh representation
#         and write to a file to view and play with in matlatb

#         in matlab can then print mesh with

#         pdemesh(p,e,t)

#         where

#           p is the vertex or point matrix
#           e is the edge matrix, and
#           t is the element matrix

#         points matrix is [2 x num vertices]
#           format :
#              row 1 = x coord,
#              row 2 = y coord for nodes in mesh

#         edge matrix is [7 x num edges]
#           format:
#              row 1 = start vertex number
#              row 2 = end vertex number
#              row 3 = start value in edge parameterization, should be 0
#              row 4 = end   value in edge parameterization, should be 1
#              row 5 = global edge id, base 1
#              row 6 = subdomain on left? always 1 for now
#              row 7 = subdomain on right? always 0 for now

#         element matrix is [4 x num elements]
#             row 1 = vertex 1 global number
#             row 2 = vertex 2 global number
#             row 3 = vertex 3 global number
#             row 4 = triangle subdomain number
#          where 1,2,3 is a local counter clockwise numbering of vertices in
#            triangle

#          """
#         matlabBase = 1
#         p = np.zeros((2,self.nNodes_global),'d')
#         e = np.zeros((7,self.nElementBoundaries_global),'d')
#         t = np.zeros((4,self.nElements_global),'d')

#         #load p,e,t and write file
#         if writeToFile:
#             mfile = open(meshFileBase+'.m','w')
#         else:
#             mfile = open('/dev/null','w')
#         #
#         if writeToFile:
#             mfile.write('p = [ ... \n')
#         for nN in range(self.nNodes_global):
#             p[0,nN]=self.nodeArray[nN,0]
#             p[1,nN]=self.nodeArray[nN,1]
#             if writeToFile:
#                 mfile.write('%g %g \n' % tuple(p[:,nN]))
#         if writeToFile:
#             mfile.write(']; \n')
#             mfile.write("p = p\';\n")  #need transpose for matlab

#         if writeToFile:
#             mfile.write('e = [ ... \n')
#         for ebN in range(self.nElementBoundaries_global):
#             e[0,ebN]=self.elementBoundaryNodesArray[ebN,0] + matlabBase #global node number of start node base 1
#             e[1,ebN]=self.elementBoundaryNodesArray[ebN,1] + matlabBase #global node number of end node base 1
#             e[2,ebN]=0.0 #edge param. is 0 to 1
#             e[3,ebN]=1.0
#             e[4,ebN]=ebN + matlabBase  #global edge number base 1
#             e[5,ebN]=0 #subdomain to left
#             e[6,ebN]=1 #subdomain to right
#             if writeToFile:
#                 mfile.write('%g %g %g %g %g %g %g \n' % tuple(e[:,ebN]))
#         if writeToFile:
#             mfile.write(']; \n')
#             mfile.write("e = e\';\n")  #need transpose for matlab

#         #write triangles last
#         if writeToFile:
#             mfile.write('t = [ ... \n')
#         for eN in range(self.nElements_global):
#             t[0,eN]=self.elementNodesArray[eN,0]+matlabBase    #global node number for vertex 0
#             t[1,eN]=self.elementNodesArray[eN,1]+matlabBase    #global node number for vertex 0
#             t[2,eN]=self.elementNodesArray[eN,2]+matlabBase    #global node number for vertex 0
#             t[3,eN]=1                     #subdomain id
#             if writeToFile:
#                 mfile.write('%g %g %g %g \n' % tuple(t[:,eN]))
#         if writeToFile:
#             mfile.write(']; \n');
#             mfile.write("t = t\';\n") #need transpose for matlab



class QuadrilateralMesh(Mesh):
    """A mesh of quads

    The nodes, edges, and triangles are indexed by their
    node tuples. The corresponding lists are derived from the dictionaries, and
    sorted lexicographically. The global node numbers are redefined to
    give a lexicographic ordering.

    The mesh can be generated from a rectangular grid and refined using either
    3t or Freudenthal-Bey global refinement.
    """

    def __init__(self):
        Mesh.__init__(self)
        self.nodeDict={}
        self.edgeDict={}
        self.quadDict={}
        self.quadList=[]
        self.oldToNewNode=[]

    def buildFromSets(self,faceSet,edgeSet,nodeSet):
        self.nodeList = list(nodeSet)
        self.nodeDict = dict([(n,n) for n in self.nodeList])
        self.edgeList = list(edgeSet)
        self.edgeDict = dict([(e.nodes,e) for e in self.edgeList])
        self.quadList = list(faceSet)
        self.quadDict = dict([(t.nodes,t) for t in self.faceList])
        self.elementList = self.triangleList
        self.elementBoundaryList = self.edgeList


class MultilevelTriangularMesh(MultilevelMesh):
    """A hierarchical  multilevel mesh of triangular cells"""
    import cmeshTools
    def __init__(self,nx,ny,nz,Lx=1.0,Ly=1.0,Lz=1.0,refinementLevels=1,skipInit=False,nLayersOfOverlap=1,
                 parallelPartitioningType=MeshParallelPartitioningTypes.element,triangleFlag=0):
        import cmeshTools
        MultilevelMesh.__init__(self)
        self.useC = True
        self.nLayersOfOverlap=nLayersOfOverlap; self.parallelPartitioningType = parallelPartitioningType
        #self.useC = False
        if not skipInit:
            if self.useC:
                self.meshList.append(TriangularMesh())
                self.meshList[0].generateTriangularMeshFromRectangularGrid(nx,ny,Lx,Ly,triangleFlag=triangleFlag)
                self.cmultilevelMesh = cmeshTools.CMultilevelMesh(self.meshList[0].cmesh,refinementLevels)
                self.buildFromC(self.cmultilevelMesh)
                self.meshList[0].partitionMesh(nLayersOfOverlap=nLayersOfOverlap,parallelPartitioningType=parallelPartitioningType)
                for l in range(1,refinementLevels):
                    self.meshList.append(TriangularMesh())
                    self.meshList[l].cmesh = self.cmeshList[l]
                    self.meshList[l].buildFromC(self.meshList[l].cmesh)
                    self.meshList[l].partitionMesh(nLayersOfOverlap=nLayersOfOverlap,parallelPartitioningType=parallelPartitioningType)
            else:
                grid=RectangularGrid(nx,ny,nz,Lx,Ly,Lz)
                self.meshList.append(TriangularMesh())
                self.meshList[0].rectangularToTriangular(grid)
                self.meshList[0].subdomainMesh = self.meshList[0]
                self.elementChildren=[]
                log(self.meshList[0].meshInfo())
                for l in range(1,refinementLevels):
                    self.refine()
                    self.meshList[l].subdomainMesh = self.meshList[l]
                    log(self.meshList[-1].meshInfo())
                self.buildArrayLists()
    #
    #mwf what's the best way to build from an existing mesh
    def generateFromExistingCoarseMesh(self,mesh0,refinementLevels,nLayersOfOverlap=1,
                                       parallelPartitioningType=MeshParallelPartitioningTypes.element):
        import cmeshTools
        #blow away or just trust garbage collection
        self.nLayersOfOverlap = nLayersOfOverlap; self.parallelPartitioningType = parallelPartitioningType
        self.meshList = []
        self.elementParents = None
        self.cmultilevelMesh = None
        if self.useC:
            self.meshList.append(mesh0)
            self.cmultilevelMesh = cmeshTools.CMultilevelMesh(self.meshList[0].cmesh,refinementLevels)
            self.buildFromC(self.cmultilevelMesh)
            self.meshList[0].partitionMesh(nLayersOfOverlap=nLayersOfOverlap,parallelPartitioningType=parallelPartitioningType)
            for l in range(1,refinementLevels):
                self.meshList.append(TriangularMesh())
                self.meshList[l].cmesh = self.cmeshList[l]
                self.meshList[l].buildFromC(self.meshList[l].cmesh)
                self.meshList[l].partitionMesh(nLayersOfOverlap=nLayersOfOverlap,parallelPartitioningType=parallelPartitioningType)
        else:
            grid=RectangularGrid(nx,ny,nz,Lx,Ly,Lz)
            self.meshList.append(TriangularMesh())
            self.meshList[0].rectangularToTriangular(grid)
            self.meshList[0].subdomainMesh = self.meshList[0]
            self.elementChildren=[]
            log(self.meshList[0].meshInfo())
            for l in range(1,refinementLevels):
                self.refine()
                self.meshList[l].subdomainMesh = self.meshList[l]
                log(self.meshList[-1].meshInfo())
            self.buildArrayLists()

    def refine(self):
        self.meshList.append(TriangularMesh())
        childrenDict = self.meshList[-1].refine(self.meshList[-2])
        self.elementChildren.append(childrenDict)
    def computeGeometricInfo(self):
        for m in self.meshList:
            m.computeGeometricInfo()
    def locallyRefine(self,elementTagArray,flagForRefineType=0):
        """
        simple local refinement assuming elementTagArray[eN]=1 --> bisect

        flagForRefineType = 0 -- newest node, 1 -- 4T, 2 -- U4T
        """
        log("MultilevelTriangularMesh:locallyRefine")
        if flagForRefineType == 0:
            log("MultilevelTriangularMesh: calling cmeshTools.setNewestNodeBases")
            self.cmeshTools.setNewestNodeBases(2,self.cmultilevelMesh)
        if self.useC:
            log("MultilevelTriangularMesh: calling locallRefineMultilevelMesh")
            self.cmeshTools.locallyRefineMultilevelMesh(2,self.cmultilevelMesh,elementTagArray,flagForRefineType)
            log("MultilevelTriangularMesh: calling buildFromC")
            self.buildFromC(self.cmultilevelMesh)
            self.meshList.append(TriangularMesh())
            self.meshList[self.nLevels-1].cmesh = self.cmeshList[self.nLevels-1]
            self.meshList[self.nLevels-1].buildFromC(self.meshList[self.nLevels-1].cmesh)
            self.meshList[self.nLevels-1].partitionMesh(nLayersOfOverlap=self.nLayersOfOverlap,parallelPartitioningType=self.parallelPartitioningType)
        else:
            print """locallyRefine not implemented for self.useC= %s """ % (self.useC)
        #

class InterpolatedBathymetryMesh(MultilevelTriangularMesh):
    """A triangular mesh that interpolates bathymetry from a point cloud"""
    def __init__(self,
                 domain,
                 triangleOptions,
                 atol=1.0e-4,
                 rtol=1.0e-4,
                 maxElementDiameter=None,
                 maxLevels=20,
                 maxNodes=100000,
                 bathyType="points",#"grid"
                 bathyAssignmentScheme="interpolation",#"localAveraging","L2-projection","H1-projection"
                 errorNormType="L2", #L1,Linfty
                 refineType=0,
                 ):
        from matplotlib import tri as mpl_tri
        from scipy import interpolate as scipy_interpolate
        import TriangleTools
        if maxElementDiameter:
            self.maxElementDiameter = maxElementDiameter
        else:
            self.maxElementDiameter = np.inf
        self.atol = atol
        self.rtol = rtol
        self.maxLevels=maxLevels
        self.maxNodes=maxNodes
        self.domain = domain
        self.triangleOptions = triangleOptions
        self.bathyType=bathyType
        self.bathyAssignmentScheme=bathyAssignmentScheme
        self.errorNormType = errorNormType

        log("InterpolatedBathymetryMesh: Calling Triangle to generate 2D coarse mesh for "+self.domain.name)
        tmesh = TriangleTools.TriangleBaseMesh(baseFlags=self.triangleOptions,
                                               nbase=1,
                                               verbose=10)
        tmesh.readFromPolyFile(domain.polyfile)

        log("InterpolatedBathymetryMesh: Converting to Proteus Mesh")
        self.coarseMesh=tmesh.convertToProteusMesh(verbose=1)
        MultilevelTriangularMesh.__init__(self,0,0,0,skipInit=True,nLayersOfOverlap=0,
                                          parallelPartitioningType=MeshParallelPartitioningTypes.element)
        self.generateFromExistingCoarseMesh(self.coarseMesh,1,
                                            parallelPartitioningType=MeshParallelPartitioningTypes.element)
        self.computeGeometricInfo()
        print self.meshList[-1].volume
        #allocate some arrays based on the bathymetry data
        log("InterpolatedBathymetryMesh:Allocating data structures for bathymetry interpolation algorithm")
        if bathyType == "points":
            self.nPoints_global = self.domain.bathy.shape[0]
            self.pointElementsArray_old = -np.ones((self.nPoints_global,),'i')
            self.pointElementsArray = -np.ones((self.nPoints_global,),'i')
            self.pointNodeWeightsArray = np.zeros((self.nPoints_global,3),'d')
            self.bathyInterpolant = scipy_interpolate.LinearNDInterpolator(self.domain.bathy[:,:2],self.domain.bathy[:,2])
            self.bathyNearestNeighbor = scipy_interpolate.NearestNDInterpolator(self.domain.bathy[:,:2], self.domain.bathy[:,2])
        elif bathyType == "grid":
            self.nPoints_global = self.domain.bathy.shape[0]
            self.pointElementsArray_old = -np.ones((self.nPoints_global,),'i')
            self.pointElementsArray = -np.ones((self.nPoints_global,),'i')
            self.pointNodeWeightsArray = np.zeros((self.nPoints_global,3),'d')
            x = self.domain.bathy[:self.domain.bathyGridDim[1],0]
            y = self.domain.bathy[:self.domain.bathyGridDim[0]*self.domain.bathyGridDim[1]:self.domain.bathyGridDim[1],1]
            z = self.domain.bathy[:,2].reshape(self.domain.bathyGridDim).transpose()
            self.bathyInterpolant = scipy_interpolate.RectBivariateSpline(x,y,z,kx=1,ky=1)
            #self.bathyInterpolant = scipy_interpolate.interp2d(x,y,z)
        #
        log("InterpolatedBathymetryMesh: Locating points on initial mesh")
        self.locatePoints_initial(self.meshList[-1])
        log("InterpolatedBathymetryMesh:setting mesh bathymetry from data")
        self.setMeshBathymetry(self.meshList[-1])
        log("InterpolatedBathymetryMesh: tagging elements for refinement")
        self.tagElements(self.meshList[-1])
        levels = 0
        error = 1.0;
        while error >= 1.0 and self.meshList[-1].nNodes_global < self.maxNodes and levels < self.maxLevels:
            levels += 1
            log("InterpolatedBathymetryMesh: Locally refining, level = %i" % (levels,))
            self.locallyRefine(self.meshList[-1].elementTags,flagForRefineType=refineType)
            log("InterpolatedBathymetryMesh: interpolating bathymetry from parent mesh to refined mesh")
            self.interpolateBathymetry()
            log("InterpolatedBathymetryMesh: Locating points on child mesh")
            self.locatePoints_refined(self.meshList[-1])
            log("InterpolatedBathymetryMesh: setting mesh bathmetry from data")
            self.setMeshBathymetry(self.meshList[-1])
            log("InterpolatedBathymetryMesh: tagging elements for refinement")
            error = self.tagElements(self.meshList[-1])
            log("InterpolatedBathymetryMesh: error = %f atol = %f rtol = %f number of elements tagged = %i" % (error,self.atol,self.rtol,self.meshList[-1].elementTags.sum()))

    def setMeshBathymetry(self,mesh):
        if self.bathyAssignmentScheme == "interpolation":
            self.setMeshBathymetry_interpolate(mesh)
        elif self.bathyAssignmentScheme == "localAveraging":
            self.setMeshBathymetry_localAveraging(mesh)
        elif self.bathyAssignmentScheme == "L2-projection":
            raise NotImplementedError
        elif self.bathyAssignmentScheme == "H1-projection":
            raise NotImplementedError

    def setMeshBathymetry_interpolate(self,mesh):
        if self.bathyType == 'grid':
            mesh.nodeArray[:,2] = self.bathyInterpolant.ev(mesh.nodeArray[:,0],mesh.nodeArray[:,1])
        else:
            mesh.nodeArray[:,2] = self.bathyInterpolant(mesh.nodeArray[:,0],mesh.nodeArray[:,1])
            nI = np.isnan(mesh.nodeArray[:,2])
            mesh.nodeArray[nI,2] = self.bathyNearestNeighbor(mesh.nodeArray[nI,0],mesh.nodeArray[nI,1])

    def setMeshBathymetry_localAveraging(self,mesh):
        """
        calculate the arithmetic mean bathymetry of points inside each triangle and then assign the area-weighted average of the element means to each node
        """
        from FemTools import AffineMaps,ReferenceSimplex,LinearOnSimplexWithNodalBasis
        interpolationSpace = LinearOnSimplexWithNodalBasis(nd=2)
        #maps = AffineMaps(mesh,interpolationSpace.referenceElement,interpolationSpace)
        #maps.useC = True
        #calculate mean element height for each element
        #uses arithmetic mean, so it assumes the "patch" associated with each point the same size (weight)
        mesh.elementMeanZ = np.zeros((mesh.nElements_global,),'d')
        for pN in range(self.nPoints_global):
            eN = self.pointElementsArray[pN]
            if eN >= 0:
                if mesh.nPoints_element[eN] > 0:
                    mesh.elementMeanZ[eN] += self.domain.bathy[pN,2]/float(mesh.nPoints_element[eN])
                    mesh.nodeArray[mesh.elementNodesArray[eN,0],2] = 0.0
                    mesh.nodeArray[mesh.elementNodesArray[eN,1],2] = 0.0
                    mesh.nodeArray[mesh.elementNodesArray[eN,2],2] = 0.0
        #now assign the mesh node bathmetry as an area weighted average of the element mean
        sumArray = mesh.nodeArray[:,2].copy()
        sumArray[:]=0.0
        for eN in range(mesh.nElements_global):
            if mesh.nPoints_element[eN] > 0:#only calculate a contribution if this element contains a point
                #calculate triangle area and assign weighted average of element means to node
                xiArray = np.zeros((2,),'d')
                #
                grad_psi = np.zeros((interpolationSpace.dim,
                                        interpolationSpace.referenceElement.dim),
                                       'd')
                dx = np.zeros((interpolationSpace.referenceElement.dim),
                                 'd')
                jacobian = np.zeros((interpolationSpace.referenceElement.dim,
                                        interpolationSpace.referenceElement.dim),
                                       'd')
                inverseJacobian = np.zeros((interpolationSpace.referenceElement.dim,
                                               interpolationSpace.referenceElement.dim),
                                              'd')
                for j in interpolationSpace.range_dim:
                    grad_psi[j,:] = interpolationSpace.basisGradients[j](xiArray)#evaluate at zero because we can (psi is linear)
                jacobian.flat[:]=0.0
                inverseJacobian.flat[:]=0.0
                for j in interpolationSpace.range_dim:
                    J = mesh.elementNodesArray[eN,j]
                    for m in interpolationSpace.referenceElement.range_dim:
                        for n in interpolationSpace.referenceElement.range_dim:
                            jacobian[m,n] += mesh.nodeArray[J,m]*grad_psi[j,n]
                J = mesh.elementNodesArray[eN,0]
                inverseJacobian = inv(jacobian)
                area = 0.5*det(jacobian)
                sumArray[mesh.elementNodesArray[eN,0]] += area/mesh.nodeSupportArray[mesh.elementNodesArray[eN,0]]
                sumArray[mesh.elementNodesArray[eN,1]] += area/mesh.nodeSupportArray[mesh.elementNodesArray[eN,1]]
                sumArray[mesh.elementNodesArray[eN,2]] += area/mesh.nodeSupportArray[mesh.elementNodesArray[eN,2]]
                mesh.nodeArray[mesh.elementNodesArray[eN,0],2] += area*mesh.elementMeanZ[eN]/mesh.nodeSupportArray[mesh.elementNodesArray[eN,0]]
                mesh.nodeArray[mesh.elementNodesArray[eN,1],2] += area*mesh.elementMeanZ[eN]/mesh.nodeSupportArray[mesh.elementNodesArray[eN,1]]
                mesh.nodeArray[mesh.elementNodesArray[eN,2],2] += area*mesh.elementMeanZ[eN]/mesh.nodeSupportArray[mesh.elementNodesArray[eN,2]]
        #cek debug
        #print "sum of a nodes element areas divided by node support shoudl be 1 ",sumArray
    def locatePoints(self,mesh):
        """
        locate the element containing each point

        this should only be used on very coarse meshes
        """
        from FemTools import AffineMaps,ReferenceSimplex,LinearOnSimplexWithNodalBasis
        interpolationSpace = LinearOnSimplexWithNodalBasis(nd=2)
        #maps = AffineMaps(mesh,interpolationSpace.referenceElement,interpolationSpace)
        #maps.useC = False
        #find the elements that contain bathymetry points and calculate:
        # - for each element, the number of bathmetry points in that element
        # - for each node, the total area of the nodes elements that containing bathmetry points
        # - the area of each element
        # - the total area covered by elements containing bathmetry points
        mesh.nPoints_element = np.zeros((mesh.nElements_global,),'i')
        mesh.nodeSupportArray = np.zeros((mesh.nNodes_global,),'d')
        mesh.area_element =  np.zeros((mesh.nElements_global,),'d')
        self.pointElementsArray[:] = -1
        self.totalArea = 0.0
        for eN in range(mesh.nElements_global):
            #map points to reference space and test if it lies in the reference triangle
            xiArray = np.zeros((2,),'d')
            xiArray[:] = 0.0
            #
            grad_psi = np.zeros((interpolationSpace.dim,
                                    interpolationSpace.referenceElement.dim),
                                   'd')
            dx = np.zeros((interpolationSpace.referenceElement.dim),
                             'd')
            jacobian = np.zeros((interpolationSpace.referenceElement.dim,
                                    interpolationSpace.referenceElement.dim),
                                   'd')
            inverseJacobian = np.zeros((interpolationSpace.referenceElement.dim,
                                           interpolationSpace.referenceElement.dim),
                                          'd')
            for j in interpolationSpace.range_dim:
                grad_psi[j,:] = interpolationSpace.basisGradients[j](xiArray[0])#evalute at zero because we can (psi is linear)
            jacobian.flat[:]=0.0
            inverseJacobian.flat[:]=0.0
            for j in interpolationSpace.range_dim:
                J = mesh.elementNodesArray[eN,j]
                for m in interpolationSpace.referenceElement.range_dim:
                    for n in interpolationSpace.referenceElement.range_dim:
                        jacobian[m,n] += mesh.nodeArray[J,m]*grad_psi[j,n]
            J = mesh.elementNodesArray[eN,0]
            inverseJacobian = inv(jacobian)
            area = 0.5*det(jacobian)
            mesh.area_element[eN] = area
            self.totalArea += area
            for pN in range(self.nPoints_global):#can optimize by skipping previously found points
                xiArray[:] = 0.0
                dx[:]=self.domain.bathy[pN,:2]
                for m in interpolationSpace.referenceElement.range_dim:
                    dx[m]-=mesh.nodeArray[J,m]
                for m in interpolationSpace.referenceElement.range_dim:
                    for n in interpolationSpace.referenceElement.range_dim:
                        xiArray[m] += inverseJacobian[m,n]*dx[n]
                #barycentric coordinates are non-negative so we're in this element
                if xiArray[0] >=0.0 and xiArray[1] >= 0.0 and 1.0 - xiArray[0] - xiArray[1] >= 0.0:
                    self.pointElementsArray[pN] = eN
                    self.pointNodeWeightsArray[pN,0] = interpolationSpace.basis[0](xiArray)
                    self.pointNodeWeightsArray[pN,1] = interpolationSpace.basis[1](xiArray)
                    self.pointNodeWeightsArray[pN,2] = interpolationSpace.basis[2](xiArray)
        #count the number of points inside each element
        for pN in range(self.nPoints_global):
            if self.pointElementsArray[pN] >= 0:
                mesh.nPoints_element[self.pointElementsArray[pN]] += 1
        #add up the support area for each node
        for eN in range(mesh.nElements_global):
            if mesh.nPoints_element[eN] > 0:
                mesh.nodeSupportArray[mesh.elementNodesArray[eN,0]] += mesh.area_element[eN]
                mesh.nodeSupportArray[mesh.elementNodesArray[eN,1]] += mesh.area_element[eN]
                mesh.nodeSupportArray[mesh.elementNodesArray[eN,2]] += mesh.area_element[eN]
    def locatePoints_refined(self,mesh):
        """
        locate the element containing each point

        this should only be used on very coarse meshes
        """
        from FemTools import AffineMaps,ReferenceSimplex,LinearOnSimplexWithNodalBasis
        interpolationSpace = LinearOnSimplexWithNodalBasis(nd=2)
        #maps = AffineMaps(mesh,interpolationSpace.referenceElement,interpolationSpace)
        #maps.useC = False
        #find the elements that contain bathymetry points and calculate:
        # - for each element, the number of bathmetry points in that element
        # - for each node, the total area of the nodes elements that containing bathmetry points
        # - the area of each element
        # - the total area covered by elements containing bathmetry points
        mesh.nPoints_element = np.zeros((mesh.nElements_global,),'i')
        mesh.nodeSupportArray = np.zeros((mesh.nNodes_global,),'d')
        mesh.area_element =  np.zeros((mesh.nElements_global,),'d')
        self.totalArea = 0.0
        self.pointElementsArray_old[:] = self.pointElementsArray
        self.pointElementsArray[:] = -1
        for pN in range(self.nPoints_global):
            eN_parent = self.pointElementsArray_old[pN]
            for eN in self.elementChildrenArrayList[-1][self.elementChildrenOffsetsList[-1][eN_parent]:self.elementChildrenOffsetsList[-1][eN_parent+1]]:
                xiArray = np.zeros((2,),'d')
                xiArray[:] = 0.0
                grad_psi = np.zeros((interpolationSpace.dim,
                                        interpolationSpace.referenceElement.dim),
                                       'd')
                dx = np.zeros((interpolationSpace.referenceElement.dim),
                                 'd')
                jacobian = np.zeros((interpolationSpace.referenceElement.dim,
                                        interpolationSpace.referenceElement.dim),
                                       'd')
                inverseJacobian = np.zeros((interpolationSpace.referenceElement.dim,
                                               interpolationSpace.referenceElement.dim),
                                              'd')
                for j in interpolationSpace.range_dim:
                    grad_psi[j,:] = interpolationSpace.basisGradients[j](xiArray[0])#evalute at zero because we can (psi is linear)
                jacobian.flat[:]=0.0
                inverseJacobian.flat[:]=0.0
                for j in interpolationSpace.range_dim:
                    J = mesh.elementNodesArray[eN,j]
                    for m in interpolationSpace.referenceElement.range_dim:
                        for n in interpolationSpace.referenceElement.range_dim:
                            jacobian[m,n] += mesh.nodeArray[J,m]*grad_psi[j,n]
                J = mesh.elementNodesArray[eN,0]
                inverseJacobian = inv(jacobian)
                area = 0.5*det(jacobian)
                mesh.area_element[eN] = area
                self.totalArea += area
                xiArray[:] = 0.0
                dx[:]=self.domain.bathy[pN,:2]
                for m in interpolationSpace.referenceElement.range_dim:
                    dx[m]-=mesh.nodeArray[J,m]
                for m in interpolationSpace.referenceElement.range_dim:
                    for n in interpolationSpace.referenceElement.range_dim:
                        xiArray[m] += inverseJacobian[m,n]*dx[n]
                #barycentric coordinates are non-negative so we're in this element
                if xiArray[0] >=0.0 and xiArray[1] >= 0.0 and 1.0 - xiArray[0] - xiArray[1] >= 0.0:
                    self.pointElementsArray[pN] = eN
                    self.pointNodeWeightsArray[pN,0] = interpolationSpace.basis[0](xiArray)
                    self.pointNodeWeightsArray[pN,1] = interpolationSpace.basis[1](xiArray)
                    self.pointNodeWeightsArray[pN,2] = interpolationSpace.basis[2](xiArray)
        #count the number of points inside each element
        for pN in range(self.nPoints_global):
            if self.pointElementsArray[pN] >= 0:
                mesh.nPoints_element[self.pointElementsArray[pN]] += 1
        #add up the support area for each node
        for eN in range(mesh.nElements_global):
            if mesh.nPoints_element[eN] > 0:
                mesh.nodeSupportArray[mesh.elementNodesArray[eN,0]] += mesh.area_element[eN]
                mesh.nodeSupportArray[mesh.elementNodesArray[eN,1]] += mesh.area_element[eN]
                mesh.nodeSupportArray[mesh.elementNodesArray[eN,2]] += mesh.area_element[eN]
    def locatePoints_initial(self,mesh):
        """
        locate the element containing each point

        first find the nearest node, then loop over that node's  elements
        """
        from scipy.spatial import cKDTree
        from FemTools import AffineMaps,ReferenceSimplex,LinearOnSimplexWithNodalBasis
        interpolationSpace = LinearOnSimplexWithNodalBasis(nd=2)
        #find the elements that contain bathymetry points and calculate:
        # - for each element, the number of bathmetry points in that element
        # - for each node, the total area of the nodes elements that contain bathmetry points
        # - the area of each element
        # - the total area covered by elements containing bathmetry points
        mesh.nPoints_element = np.zeros((mesh.nElements_global,),'i')
        mesh.nodeSupportArray = np.zeros((mesh.nNodes_global,),'d')
        mesh.area_element =  np.zeros((mesh.nElements_global,),'d')
        self.totalArea = 0.0
        self.pointElementsArray[:] = -1
        tree = cKDTree(mesh.nodeArray[:,:2])
        xiArray = np.zeros((2,),'d')
        grad_psi = np.zeros((interpolationSpace.dim,
                                interpolationSpace.referenceElement.dim),
                               'd')
        dx = np.zeros((interpolationSpace.referenceElement.dim),
                         'd')
        jacobian = np.zeros((interpolationSpace.referenceElement.dim,
                                interpolationSpace.referenceElement.dim),
                               'd')
        inverseJacobian = np.zeros((interpolationSpace.referenceElement.dim,
                                       interpolationSpace.referenceElement.dim),
                                      'd')
        for pN in range(self.nPoints_global):
            (distance,nN) = tree.query(self.domain.bathy[pN,:2])
            for eN in mesh.nodeElementsArray[mesh.nodeElementOffsets[nN]:mesh.nodeElementOffsets[nN+1]]:
                xiArray[:] = 0.0
                for j in interpolationSpace.range_dim:
                    grad_psi[j,:] = interpolationSpace.basisGradients[j](xiArray[0])#evalute at zero because we can (psi is linear)
                jacobian.flat[:]=0.0
                inverseJacobian.flat[:]=0.0
                for j in interpolationSpace.range_dim:
                    J = mesh.elementNodesArray[eN,j]
                    for m in interpolationSpace.referenceElement.range_dim:
                        for n in interpolationSpace.referenceElement.range_dim:
                            jacobian[m,n] += mesh.nodeArray[J,m]*grad_psi[j,n]
                J = mesh.elementNodesArray[eN,0]
                inverseJacobian = inv(jacobian)
                area = 0.5*det(jacobian)
                mesh.area_element[eN] = area
                xiArray[:] = 0.0
                dx[:]=self.domain.bathy[pN,:2]
                for m in interpolationSpace.referenceElement.range_dim:
                    dx[m]-=mesh.nodeArray[J,m]
                for m in interpolationSpace.referenceElement.range_dim:
                    for n in interpolationSpace.referenceElement.range_dim:
                        xiArray[m] += inverseJacobian[m,n]*dx[n]
                #if the barycentric coordinates are non-negative we're in this element
                if xiArray[0] >=0.0 and xiArray[1] >= 0.0 and 1.0 - xiArray[0] - xiArray[1] >= 0.0:
                    self.pointElementsArray[pN] = eN
                    self.pointNodeWeightsArray[pN,0] = interpolationSpace.basis[0](xiArray)
                    self.pointNodeWeightsArray[pN,1] = interpolationSpace.basis[1](xiArray)
                    self.pointNodeWeightsArray[pN,2] = interpolationSpace.basis[2](xiArray)
        self.totalArea += mesh.area_element.sum()
        #count the number of points inside each element
        for pN in range(self.nPoints_global):
            if self.pointElementsArray[pN] >= 0:
                mesh.nPoints_element[self.pointElementsArray[pN]] += 1
        #add up the support area for each node
        for eN in range(mesh.nElements_global):
            if mesh.nPoints_element[eN] > 0:
                mesh.nodeSupportArray[mesh.elementNodesArray[eN,0]] += mesh.area_element[eN]
                mesh.nodeSupportArray[mesh.elementNodesArray[eN,1]] += mesh.area_element[eN]
                mesh.nodeSupportArray[mesh.elementNodesArray[eN,2]] += mesh.area_element[eN]
    def interpolateBathymetry(self):
        """
        interpolate bathymetry for the refinement from the parent  mesh
        """
        from proteus.FemTools import C0_AffineLinearOnSimplexWithNodalBasis,DOFBoundaryConditions,MultilevelProjectionOperators
        mlMeshTemp = MultilevelMesh(levels=2)
        mlMeshTemp.meshList = self.meshList[-2:]
        mlMeshTemp.nLevels=2
        mlMeshTemp.cmeshList = self.cmeshList[-2:]
        mlMeshTemp.elementParentsArrayList = self.elementParentsArrayList[-2:]
        mlMeshTemp.elementChildrenArrayList = self.elementChildrenArrayList[-1:]
        mlMeshTemp.elementChildrenOffsetsList = self.elementChildrenOffsetsList[-1:]
        nd=2
        TrialSpaceTypeDict = {0:C0_AffineLinearOnSimplexWithNodalBasis}
        trialSpaceDictParent = dict([ (cj,TrialSpaceType(mlMeshTemp.meshList[0],nd)) for (cj,TrialSpaceType) in TrialSpaceTypeDict.iteritems()])
        trialSpaceDictChild = dict([ (cj,TrialSpaceType(mlMeshTemp.meshList[1],nd)) for (cj,TrialSpaceType) in TrialSpaceTypeDict.iteritems()])
        trialSpaceDictList  = [trialSpaceDictParent,trialSpaceDictChild]
        offsetListList=[[0],[0]]
        strideListList=[[1],[1]]
        def getDBC(x,flag):
            return None
        bcDictList=[dict([(0,DOFBoundaryConditions(trialSpaceDictParent[0],getPointwiseBoundaryConditions=getDBC,weakDirichletConditions=False))]),
                    dict([(0,DOFBoundaryConditions(trialSpaceDictChild[0],getPointwiseBoundaryConditions=getDBC,weakDirichletConditions=False))])]
        self.meshTransfers = MultilevelProjectionOperators(
            mlMeshTemp,
            trialSpaceDictList,
            offsetListList,
            strideListList,
            bcDictList)
        zParent = self.meshList[-2].nodeArray[:,2].copy()
        zChild = self.meshList[-1].nodeArray[:,2].copy()
        self.meshTransfers.prolongList[-1].matvec(zParent,zChild)
        self.meshList[-1].nodeArray[:,2] = zChild
    def tagElements(self,mesh):
        """
        loop over points and calculate whether the interpolation error is within the tolerance

        this should only be used on very coarse meshes
        """
        mesh.elementTags = np.zeros((mesh.nElements_global,),'i')
        mesh.errorAverage_element =  np.zeros((mesh.nElements_global,),'d')
        errorInfty = 0.0
        mesh.elementTags[mesh.elementDiametersArray > self.maxElementDiameter ] = 1
        print mesh.elementTags
        for pN in range(self.nPoints_global):
            eN = self.pointElementsArray[pN]
            if eN >= 0:
                #print "pN = ",pN,"eN = ",eN,"nodes ",mesh.elementNodesArray[eN,:]
                zInterp = self.pointNodeWeightsArray[pN,0]*mesh.nodeArray[mesh.elementNodesArray[eN,0],2] +  \
                          self.pointNodeWeightsArray[pN,1]*mesh.nodeArray[mesh.elementNodesArray[eN,1],2] +  \
                          self.pointNodeWeightsArray[pN,2]*mesh.nodeArray[mesh.elementNodesArray[eN,2],2]
                errorPointwise = fabs(zInterp - self.domain.bathy[pN,2]) / (fabs(self.domain.bathy[pN,2])*self.rtol + self.atol)
                #print "error ",errorPointwise
                errorInfty = max(errorPointwise,errorInfty)
                mesh.errorAverage_element[eN] += (errorPointwise/float(mesh.nPoints_element[eN]))
                #print "error average",mesh.errorAverage_element[eN]
                if errorPointwise >= 1.0:
                    mesh.elementTags[eN] = 1
        if self.errorNormType == "L1":
            mesh.elementTags[:] = 0
            errorL1 = 0.0
            for eN in range(mesh.nElements_global):
                errorL1 += mesh.errorAverage_element[eN]*mesh.area_element[eN]
                if mesh.errorAverage_element[eN] >= 1.0:
                    mesh.elementTags[eN] = 1
            errorL1 /= self.totalArea#normalize by domain error to make error have units of length
            return errorL1
        if self.errorNormType == "L2":
            mesh.elementTags[:] = 0
            errorL2 = 0.0
            for eN in range(mesh.nElements_global):
                errorL2 += (mesh.errorAverage_element[eN])**2 * mesh.area_element[eN]
                if mesh.errorAverage_element[eN] >= 1.0:
                    mesh.elementTags[eN] = 1
            errorL2 = sqrt(errorL2)/self.totalArea#normalize by domain error to make error have units of length
            return errorL2
        else:
            #print "finished"
            return errorInfty

class EdgeMesh(Mesh):
    """A mesh of edges

    The nodes, and edges are indexed by their node tuples. The
    corresponding lists are derived from the dictionaries, and sorted
    lexicographically. The global node numbers are redefined to give a
    lexicographic ordering.
    """

    def __init__(self):
        Mesh.__init__(self)
        self.nodeDict={}
        self.edgeDict={}
        self.oldToNewNode=[]
    def computeGeometricInfo(self):
        import cmeshTools
        cmeshTools.computeGeometricInfo_edge(self.cmesh)
    def generateEdgeMeshFromRectangularGrid(self,nx,Lx):
        import cmeshTools
        self.cmesh = cmeshTools.CMesh()
        cmeshTools.generateEdgeMeshFromRectangularGrid(nx,Lx,self.cmesh)
        cmeshTools.allocateGeometricInfo_edge(self.cmesh)
        cmeshTools.computeGeometricInfo_edge(self.cmesh)
        self.buildFromC(self.cmesh)
        #mwf debug
        #print "EdgeMesh rect->edge after build nodes=%s " % (self.nodeArray)
    def rectangularToEdge(self,grid):
        #copy the nodes from the rectangular mesh
        #I want to be able to renumber latter without
        #changing the grid nodes, so I do deep copies here
        self.nodeList = [Node(n.N,n.p[X],n.p[Y],n.p[Z]) for n in grid.nodeList]
        self.nodeDict = dict([(n,n) for n in self.nodeList])
        for e in grid.edgeList:
            self.newEdge([self.nodeDict[e.nodes[0]],self.nodeDict[e.nodes[1]]])
        self.finalize()
        #self.buildListsEdges()

    def finalize(self):
        self.buildLists()
        self.buildArraysFromLists()
        #todo: build boundary mesh

    def buildLists(self):
        self.buildListsNodes()
        self.buildListsEdges()
        self.elementList = self.edgeList
        self.elementBoundaryList = self.nodeList

    def buildListsNodes(self):
        keyList = self.nodeDict.keys()
        keyList.sort()
        self.nodeList=[]
        self.oldToNewNode=range(len(self.nodeDict))
        for nN,k in enumerate(keyList):
            self.oldToNewNode[self.nodeDict[k].N]=nN
            self.nodeDict[k].N = nN
            self.nodeList.append(self.nodeDict[k])

    def buildListsEdges(self):
        keyList = self.edgeDict.keys()
        keyList.sort()
        self.edgeList=[]
        for eN,k in enumerate(keyList):
            self.edgeDict[k].N = eN
            self.edgeList.append(self.edgeDict[k])

    def newEdge(self,nodes):
        e = Edge(len(self.edgeDict),nodes)
        self.edgeDict[e.nodes] = e
        return e

    def registerNode(self,node):
        if self.nodeDict.has_key(node):
            node = self.nodeDict[node]
        else:
            node.N = len(self.nodeDict)
            self.nodeDict[node] = node
        return node

    def refine2e(self,oldMesh):
        childrenDict={}
        for e in oldMesh.edgeList:
            #deep copy old nodes because we'll renumber
            eNodes = [Node(eN,n.p[X],n.p[Y],n.p[Z])
                      for eN,n in enumerate(e.nodes)]
            for lnN,n in enumerate(eNodes): eNodes[lnN]=self.registerNode(n)
            #add new node
            e.computeGeometricInfo()
            newNode = Node(len(self.nodeDict),
                           e.barycenter[X],
                           e.barycenter[Y],
                           e.barycenter[Z])
            newNode = self.registerNode(newNode)
            e1=self.newEdge([eNodes[0],newNode])
            e2=self.newEdge([newNode,eNodes[1]])
            childrenDict[e.N]=[e1,e2]
        self.finalize()
        return childrenDict

    def refine(self,oldMesh):
        return self.refine2e(oldMesh)

    def meshInfo(self):
        minfo = """Number of edges : %d
Number of nodes : %d\n""" % (self.nElements_global,self.nNodes_global)
        if self.subdomainMesh != self:
            sinfo = self.subdomainMesh.meshInfo()
            info = "*** Global ***\n" + minfo + "\n*** Local ***\n" + sinfo
            return info
        return minfo

    def writeMeshADH(self,filename):
        pass
    def writeMeshXdmf(self,ar,name='',t=0.0,init=False,meshChanged=False,tCount=0):
        Mesh.writeMeshXdmf(self,ar,name,t,init,meshChanged,"Polyline",tCount)
    def writeMeshEnsight(self,filename,description=None):
        base=1
        #write the casefile
        caseOut=open(filename+'.case','w')
        caseOut.write('FORMAT\n'+'type: ensight gold\n')
        caseOut.write('GEOMETRY\n'+'model: '+filename+'.geo\n')
        caseOut.close()
        meshOut=open(filename+'.geo','w')
        meshOut.write('Ensight Gold\n')
        meshOut.write('Unstructured Edge Mesh\n')
        meshOut.write('node id given\n')
        meshOut.write('element id given\n')
        meshOut.write('part \n'+'%10i\n' % 1)
        if description:
            meshOut.write(description+'\n')
        else:
            meshOut.write('A Mesh\n')
        meshOut.write('coordinates\n'+'%10i\n' % self.nNodes_global)
        for nN in range(self.nNodes_global):
            meshOut.write('%10i\n' % (nN+base))
        for nN in range(self.nNodes_global):
            meshOut.write('%12.5E\n' % self.nodeArray[nN,0])
        for nN in range(self.nNodes_global):
            meshOut.write('%12.5E\n' % self.nodeArray[nN,1])
        for nN in range(self.nNodes_global):
            meshOut.write('%12.5E\n' % self.nodeArray[nN,2])
        meshOut.write('bar2\n'+'%10i\n' % self.nElements_global)
        for eN in range(self.nElements_global):
            meshOut.write('%10i\n' % (eN+base))
        for eN in range(self.nElements_global):
            meshOut.write('%10i%10i\n' % tuple((nN+base) for nN in self.elementNodesArray[eN,:]))
        meshOut.close()

class MultilevelEdgeMesh(MultilevelMesh):
    """A hierarchical multilevel mesh of intervals (edges)"""
    import cmeshTools
    def __init__(self,nx,ny,nz,Lx=1.0,Ly=1.0,Lz=1.0,refinementLevels=1,nLayersOfOverlap=1,
                 parallelPartitioningType=MeshParallelPartitioningTypes.element):
        import cmeshTools
        MultilevelMesh.__init__(self)
        self.useC=True
        self.nLayersOfOverlap=nLayersOfOverlap; self.parallelPartitioningType = parallelPartitioningType
        if self.useC:
            self.meshList.append(EdgeMesh())
            self.meshList[0].generateEdgeMeshFromRectangularGrid(nx,Lx)
            self.cmultilevelMesh = cmeshTools.CMultilevelMesh(self.meshList[0].cmesh,refinementLevels)
            self.buildFromC(self.cmultilevelMesh)
            self.meshList[0].partitionMesh(nLayersOfOverlap=nLayersOfOverlap,parallelPartitioningType=parallelPartitioningType)
            for l in range(1,refinementLevels):
                self.meshList.append(EdgeMesh())
                self.meshList[l].cmesh = self.cmeshList[l]
                self.meshList[l].buildFromC(self.meshList[l].cmesh)
                self.meshList[l].partitionMesh(nLayersOfOverlap=nLayersOfOverlap,parallelPartitioningType=parallelPartitioningType)
        else:
            grid=RectangularGrid(nx,ny,nz,Lx,Ly,Lz)
            self.meshList.append(EdgeMesh())
            self.meshList[0].rectangularToEdge(grid)
            self.elementChildren=[]
            print self.meshList[0].meshInfo()
            for l in range(1,refinementLevels):
                self.refine()
                print self.meshList[-1].meshInfo()

    def refine(self):
        self.meshList.append(EdgeMesh())
        childrenDict = self.meshList[-1].refine(self.meshList[-2])
        self.elementChildren.append(childrenDict)
    def computeGeometricInfo(self):
        for m in self.meshList:
            m.computeGeometricInfo()
    def locallyRefine(self,elementTagArray):
        """
        simple local refinement assuming elementTagArray[eN]=1 --> bisect
        """
        if self.useC:
            self.cmeshTools.locallyRefineMultilevelMesh(1,self.cmultilevelMesh,elementTagArray)
            self.buildFromC(self.cmultilevelMesh)
            self.meshList.append(EdgeMesh())
            self.meshList[self.nLevels-1].cmesh = self.cmeshList[self.nLevels-1]
            self.meshList[self.nLevels-1].buildFromC(self.meshList[self.nLevels-1].cmesh)
            self.meshList[self.nLevels-1].partitionMesh(nLayersOfOverlap=self.nLayersOfOverlap,parallelPartitioningType=self.parallelPartitioningType)
        else:
            print """locallyRefine not implemented for self.useC= %s """ % (self.useC)
        #
    #
class MultilevelSimplicialMesh(MultilevelMesh):
    """A wrapper for all the simplicial hierarchical meshes in 1,2, and 3D"""
    def __init__(self,nd,nx,ny=1,nz=1,Lx=1.0,Ly=1.0,Lz=1.0,refinementLevels=1):
        if nd==1:
            MultilevelEdgeMesh.__init__(self,nx,ny,nz,
                                        Lx,Ly,Lz,
                                        refinementLevels)
        elif nd==2:
            MultilevelTriangularMesh.__init__(self,nx,ny,nz,
                                              Lx,Ly,Lz,
                                              refinementLevels)
        elif nd==3:
            MultilevelTetrahedralMesh.__init__(self,nx,ny,nz,
                                               Lz,Ly,Lz,
                                               refineMentLevels)
    def refine(self):
        if nd==1:
            MultilevelEdgeMesh.refine(self)
        elif nd==2:
            MultilevelTrianglularMesh.refine(self)
        elif nd==3:
            MultilevelTetrahedralMesh.refine(self)

## @}

###utility functions for reading meshes from Xdmf
from xml.etree import ElementTree as ET
import tables,os

def findXMLgridElement(xmf,MeshTag='Spatial_Domain',id_in_collection=-1,verbose=0):
    """Try to find the element of the xml tree xmf that holds a uniform
    grid with the name given in MeshTag by searching through Temporal
    Grid Collections and Grid Collections.

    If MeshTag isn't found, uses the first entry in the Domain
    """
    Domain = xmf.getroot()[-1]
    GridCollection = None
    Grid = None
    for collection in Domain:
        if 'Name' in collection.attrib and MeshTag in collection.attrib['Name']:
            GridCollection = collection
            break
    if GridCollection == None:
        GridCollection = Domain[0]
    logEvent("Trying GridCollection.tag= %s" % (GridCollection.tag),4)
    if GridCollection.attrib['GridType'] == 'Collection':
        Grid = GridCollection[-1]
    elif GridCollection.attrib['GridType'] == 'Uniform':
        Grid = GridCollection
    assert Grid.tag == 'Grid'
    assert Grid.attrib['GridType'] == 'Uniform'

    return Grid

def extractPropertiesFromXdmfGridNode(Grid):
    """unpack the Topology, Geometry, NodeMaterials, and ElementMaterials
    nodes from xdmf node for a uniform grid
    """
    #Geometry first
    Topology = None; Geometry  = None; NodeMaterials= None; ElementMaterials = None
    for i,leaf in enumerate(Grid):
        logEvent("Grid leaf %d tag= %s " % (i,leaf.tag),4)
        if leaf.tag == 'Topology':
            Topology = Grid[i]
            logEvent("Topology found in leaf %d " % i,4)
        elif leaf.tag == 'Geometry':
            Geometry = Grid[i]
            logEvent("Geometry found in leaf %d " % i,4)
        elif leaf.tag == 'Attribute' and leaf.attrib['Name'] == 'nodeMaterialTypes':
            NodeMaterials = Grid[i]
            logEvent("NodeMaterials found in leaf %d " % i,4)
        elif leaf.tag == 'Attribute' and leaf.attrib['Name'] == 'elementMaterialTypes':
            ElementMaterials = Grid[i]
            logEvent("ElementMaterials found in leaf %d " % i,4)

    return Topology,Geometry,NodeMaterials,ElementMaterials

def readUniformElementTopologyFromXdmf(elementTopologyName,Topology,hdf5,topologyid2name,topology2nodes):
    """
    Read xmdf element topology information when there are uniform elements in the mesh
    Type of element given by elementTopologyName
    Heavy data stored in hdf5
    topologyid2name -- lookup for number of nodes in a given element type

    returns

    nElements_global  -- the number of elements in the mesh
    nNodes_element    -- number of nodes per element
    elementNodesArray -- element --> node connectivity
                         stored as flattened array accessed using elementNodes_offset
    elementNodes_offset -- offsets into the elementNodesArray storage for element connectivity
                        -- element eN nodes are in
                           elementNodesArray[elementNodes_offset[eN]:elementNodes_offset[eN+1]]

    """

    nNodes_element = topology2nodes[elementTopologyName]
    entry = Topology[0].text.split(':')[-1]
    logEvent("Reading  elementNodesArray from %s " % entry,3)

    elementNodesArray = hdf5.getNode(entry).read()
    assert elementNodesArray.shape[1] == nNodes_element
    nElements_global = elementNodesArray.shape[0]
    logEvent("nElements_global,nNodes_element= (%d,%d) " % (nElements_global,nNodes_element),3)

    elementNodes_offset = np.arange(nElements_global*nNodes_element+1,step=nNodes_element,dtype='i')

    return nElements_global, nNodes_element, elementNodesArray, elementNodes_offset

def readMixedElementTopologyFromXdmf(elementTopologyName,Topology,hdf5,topologyid2name,topology2nodes):
    """
    Read xmdf element topology information when there are mixed elements in the mesh
    Heavy data stored in hdf5
    topologyid2name -- lookup for number of nodes in a given element type

    returns

    nElements_global  -- the number of elements in the mesh
    elementNodesArray -- element --> node connectivity
                         stored as flattened array accessed using elementNodes_offset
    elementNodes_offset -- offsets into the elementNodesArray storage for element connectivity
                        -- element eN nodes are in
                           elementNodesArray[elementNodes_offset[eN]:elementNodes_offset[eN+1]]

    """
    assert elementTopologyName == 'Mixed'

    entry = Topology[0].text.split(':')[-1]
    logEvent("Reading xdmf_topology from %s " % entry,3)

    xdmf_topology = hdf5.getNode(entry).read()
    #build elementNodesArray and offsets now
    nElements_global = 0
    i = 0
    while i < len(xdmf_topology):
        nElements_global += 1
        nNodes_local = topology2nodes[topologyid2name[xdmf_topology[i]]]
        i += nNodes_local+1
    #
    logEvent("Mixed topology found %s elements " % nElements_global,3)
    elementNodes_offset = np.zeros((nElements_global+1,),'i')

    i = 0; eN = 0
    while i < len(xdmf_topology):
        nNodes_local = topology2nodes[topologyid2name[xdmf_topology[i]]]
        elementNodes_offset[eN+1] = elementNodes_offset[eN] + nNodes_local
        eN += 1; i += nNodes_local+1
    elementNodesArray = np.zeros((elementNodes_offset[nElements_global],),'i')
    i = 0; eN = 0
    while i < len(self.xdmf_topology):
        nNodes_local = topology2nodes[topologyid2name[xdmf_topology[i]]]
        elementNodesArray[elementNodes_offset[eN]:elementNodes_offset[eN+1]][:] = xdmf_topology[i+1:i+1+nNodes_local][:]
        eN += 1; i += nNodes_local+1

    return nElements_global, elementNodesArray, elementNodes_offset

def readMeshXdmf(xmf_archive_base,heavy_file_base,MeshTag="Spatial_Domain",hasHDF5=True,verbose=0):
    """
    start trying to read an xdmf archive with name xmf_archive_base.xmf
    assumes heavy_file_base.h5 has heavy data
    root Element is Xdmf
      last child of Xdmf which should be a Domain Element
         find child of Domain that is a Temporal Grid Collection with a name containing MeshTag, if None use first collection
            last child of Temporal Grid Collection should be a Uniform Grid at final time
               Attribute (usually 1) of child is  Topology
                  set elementTopologyName to Type
                  if Type != Mixed
                    get text attribute and read this entry from  hdf5 file
                    set nNodes_element based on Type, nElements_global from leading dimension of elementNodesArray
                    create elementNodes_offset from Type and flatten elementNodesArray
                  else
                    get text attribute and read this entry from  hdf5 file to place in into xdmf_topology
                    generate elementNodesArray from xdmf_topology, calculating the number of elements using
                      walk through xdmf_topology
               Attribute (usually 2) of child is Geometry  --> load data into nodeArray
                   set nNodes_global from nodeArray
               If has Attribute nodeMaterials read this from hdf file, else set to default of all zeros
               If has Attribute elementMaterialTypes, read this from hdf file, else set to default of all zeros

    returns a BasicMeshInfo object with the minimal information read
    """
    assert os.path.isfile(xmf_archive_base+'.xmf')
    assert os.path.isfile(heavy_file_base+'.h5')

    ###information about allowed Xdmf topologies
    #Xdmf cell type id to Name
    topologyid2name = {2:'Polyline',4:'Triangle',5:'Quadrilateral',6:'Tetrahedron',8:'Wedge',9:'Hexahedron',
                       112:'Mixed'} #Mixed isn't actually used 0x070
    #Topology name to number of local nodes
    topology2nodes = {'Polyline':2,'Triangle':3,'Quadrilateral':4,'Tetrahedron':4,'Wedge':6,'Hexahedron':8}

    #for output
    class BasicMeshInfo:
        def __init__(self):
            self.nNodes_global     = None
            self.nodeArray         = None
            self.nodeMaterialTypes = None
            self.nNodes_element    = None
            self.nElements_global  = None
            self.elementTopologyName = None
            self.elementNodesArray = None
            self.elementNodes_offset  = None
            self.elementMaterialTypes = None
            self.nNodes_owned         = None
            self.nElements_owned      = None
        #
    #
    MeshInfo = BasicMeshInfo()

    xmf = ET.parse(xmf_archive_base+'.xmf')
    hdf5= tables.openFile(heavy_file_base+'.h5',mode="r")
    assert hasHDF5

    Grid = findXMLgridElement(xmf,MeshTag,id_in_collection=-1,verbose=verbose)

    Topology,Geometry,NodeMaterials,ElementMaterials = extractPropertiesFromXdmfGridNode(Grid)

    assert Geometry != None
    entry = Geometry[0].text.split(':')[-1]
    logEvent("Reading nodeArray from %s " % entry,3)

    MeshInfo.nodeArray = hdf5.getNode(entry).read()
    MeshInfo.nNodes_global = MeshInfo.nodeArray.shape[0]

    if NodeMaterials != None:
        entry = NodeMaterials[0].text.split(':')[-1]
        logEvent("Reading nodeMaterialTypes from %s " % entry,4)
        MeshInfo.nodeMaterialTypes = hdf5.getNode(entry).read()
    else:
        MeshInfo.nodeMaterialTypes = np.zeros((MeshInfo.nNodes_global,),'i')

    assert Topology != None
    if 'Type' in Topology.attrib:
        MeshInfo.elementTopologyName = Topology.attrib['Type']
    elif 'TopologyType' in Topology.attrib:
        MeshInfo.elementTopologyName = Topology.attrib['TopologyType']
    assert MeshInfo.elementTopologyName != None

    logEvent("elementTopologyName= %s " % MeshInfo.elementTopologyName,3)
    assert MeshInfo.elementTopologyName in topologyid2name.values()

    if MeshInfo.elementTopologyName != 'Mixed':
        MeshInfo.nElements_global, MeshInfo.nNodes_element, \
            MeshInfo.elementNodesArray, MeshInfo.elementNodes_offset = readUniformElementTopologyFromXdmf(MeshInfo.elementTopologyName,Topology,
                                                                                                          hdf5,topologyid2name,topology2nodes)

    else:
        MeshInfo.nElements_global, MeshInfo.elementNodesArray, \
            MeshInfo.elementNodes_offset = readMixedElementTopologyFromXdmf(MeshInfo.elementTopologyName,Topology,hdf5,topologyid2name,topology2nodes)

    #
    if ElementMaterials != None:
        entry = ElementMaterials[0].text.split(':')[-1]
        logEvent("Reading elementMaterialTypes from %s " % entry,3)
        MeshInfo.elementMaterialTypes = hdf5.getNode(entry).read()

    else:
        MeshInfo.elementMaterialTypes = np.zeros((MeshInfo.nElements_global,),'i')
    #
    ###only serial for now
    MeshInfo.nNodes_owned = MeshInfo.nNodes_global
    MeshInfo.nElements_owned = MeshInfo.nElements_global
    hdf5.close()

    return MeshInfo
#
def writeHexMesh(mesh_info,hexfile_base,index_base=0):
    """
    Write a hex mesh in Ido's format with base numbering index_base
    HEX
    nNodes_global nElements_global
    x0 y0 z0
    x1 y1 z1
    ...
    xN yN zN
    [n0 n1 n2 n3 n4 n5 n6 n7 mat0]
    [n0 n1 n2 n3 n4 n5 n6 n7 mat1]
    """
    assert mesh_info.elementTopologyName=='Hexahedron'

    header="""HEX
{nNodes_global} {nElements_global}
""".format(nNodes_global=mesh_info.nNodes_global,nElements_global=mesh_info.nElements_global)

    with open(hexfile_base+'.mesh','w') as mout:
        mout.write(header)
        np.savetxt(mout,mesh_info.nodeArray)
        #format the elements, appending element material type
        elems_with_mat = np.append(mesh_info.elementNodesArray,mesh_info.elementMaterialTypes.reshape(mesh_info.nElements_global,1),axis=1)
        elems_with_mat[:,:-1] += index_base
        np.savetxt(mout,elems_with_mat,fmt='%d')


class MultilevelNURBSMesh(MultilevelMesh):
    def __init__(self,nx,ny,nz,px=1,py=1,pz=1,Lx=1.0,Ly=1.0,Lz=1.0,refinementLevels=1,skipInit=False,nLayersOfOverlap=1,
                 parallelPartitioningType=MeshParallelPartitioningTypes.element):
        import cmeshTools
        import Comm
        MultilevelMesh.__init__(self)
        self.useC = True
        self.nLayersOfOverlap = nLayersOfOverlap; self.parallelPartitioningType = parallelPartitioningType
        log("Generating NURBS mesh")
        if not skipInit:
            self.meshList.append(NURBSMesh())
            self.meshList[0].generateNURBSMeshFromRectangularGrid(nx,ny,nz,px,py,pz,Lx,Ly,Lz)
            self.cmultilevelMesh = cmeshTools.CMultilevelMesh(self.meshList[0].cmesh,refinementLevels)
            self.buildFromC(self.cmultilevelMesh)
            self.meshList[0].partitionMesh(nLayersOfOverlap=nLayersOfOverlap,parallelPartitioningType=parallelPartitioningType)
            for l in range(1,refinementLevels):
                self.meshList.append(NURBSMesh())
                self.meshList[l].cmesh = self.cmeshList[l]
                self.meshList[l].buildFromC(self.cmeshList[l])
                self.meshList[l].partitionMesh(nLayersOfOverlap=nLayersOfOverlap,parallelPartitioningType=parallelPartitioningType)

    def generateFromExistingCoarseMesh(self,mesh0,refinementLevels,nLayersOfOverlap=1,
                                       parallelPartitioningType=MeshParallelPartitioningTypes.element):
        import cmeshTools
        #blow away or just trust garbage collection
        self.nLayersOfOverlap=nLayersOfOverlap;self.parallelPartitioningType=parallelPartitioningType
        self.meshList = []
        self.elementParents = None
        self.cmultilevelMesh = None

        self.meshList.append(mesh0)
        self.cmultilevelMesh = cmeshTools.CMultilevelMesh(self.meshList[0].cmesh,refinementLevels)
        self.buildFromC(self.cmultilevelMesh)
        self.meshList[0].partitionMesh(nLayersOfOverlap=nLayersOfOverlap,parallelPartitioningType=parallelPartitioningType)
        for l in range(1,refinementLevels):
            self.meshList.append(NURBSMesh())
            self.meshList[l].cmesh = self.cmeshList[l]
            self.meshList[l].buildFromC(self.meshList[l].cmesh)
            self.meshList[l].partitionMesh(nLayersOfOverlap=nLayersOfOverlap,parallelPartitioningType=parallelPartitioningType)


    def refine(self):
        self.meshList.append(NURBSMesh())
        childrenDict = self.meshList[-1].refine(self.meshList[-2])
        self.elementChildren.append(childrenDict)
    def computeGeometricInfo(self):
        for m in self.meshList:
            m.computeGeometricInfo()





class NURBSMesh(HexahedralMesh):
    """A mesh consisting of NURBS.

    """
    def __init__(self):
        HexahedralMesh.__init__(self)

    def generateHexahedralMeshFromRectangularGrid(self,nx,ny,nz,Lx,Ly,Lz):
        generateNURBSMeshFromRectangularGrid(self,nx,ny,nz,1,1,1,Lx,Ly,Lz)

    def generateNURBSMeshFromRectangularGrid(self,nx,ny,nz,px,py,pz,Lx,Ly,Lz):
        import cmeshTools
        self.cmesh = cmeshTools.CMesh()
        cmeshTools.generateNURBSMeshFromRectangularGrid(nx,ny,nz,px,py,pz,Lx,Ly,Lz,self.cmesh)
        cmeshTools.allocateGeometricInfo_NURBS(self.cmesh)
        cmeshTools.computeGeometricInfo_NURBS(self.cmesh)
        self.buildFromC(self.cmesh)


def distance(a, b):
    norm = np.linalg.norm
    return norm(b - a)

def triangleVerticesToNormals(elementVertices):
    """
    Given a set of vertices to a triangle, return normals and a point corresponding to each normal
    """
    norm = np.linalg.norm

    elementVertices = np.asarray(elementVertices)

    if norm(elementVertices[:,2]) > 0:
        raise ValueError("Expected triangles in 2D plane, got something else")
    sets = ((0, 1), (0, 2), (1, 2))
    outs = (2, 1, 0)
    faces = []
    rotate = np.asarray(((0., -1., 0.),
                         (1., 0., 0.),
                         (0., 0., 0.)))

    for set, out in zip(sets, outs):
        vertices = elementVertices[[set]]
        ab = vertices[1] - vertices[0]
        v_out = vertices[0] - elementVertices[out]
        normal = rotate.dot(ab)
        # normal should point *away* from remaining point
        if normal.dot(v_out) < 0:
            normal = -1*normal
        faces.append((normal, vertices[0]))
    return faces

def tetrahedronVerticesToNormals(elementVertices):
    """
    Given a set of vertices to a tetrahedron, return normals and a point corresponding to each normal
    """

    elementVertices = np.asarray(elementVertices)

    sets = ((0, 1, 2), (0, 1, 3), (0, 2, 3), (1, 2, 3))
    outs = (3, 2, 1, 0)

    faces = []

    for set, out in zip(sets, outs):
        vertices = elementVertices[[set]]
        ab = vertices[1] - vertices[0]
        ac = vertices[2] - vertices[0]
        normal = np.cross(ab, ac)
        v_out = vertices[0] - elementVertices[out]
        # normal should point *away* from remaining point
        if normal.dot(v_out) < 0:
            normal = -1*normal
        faces.append((normal, vertices[0]))
    return faces


def intersectPoints(line, points):
    """
    Given a line segment (defined as two points), identify all points that the line segment intersects.

    This hasn't been vectorized.
    """

    a, b = line
    a = np.asarray(a)
    b = np.asarray(b)
    distanceAB = distance(a, b)

    def onAB(p):
        p = np.asarray(p)
        eps = 2*np.max((np.max(np.spacing(a)), np.max(np.spacing(b)), np.max(np.spacing(p))))
        distancePA = distance(a, p)
        distancePB = distance(p, b)
        return p if abs(distancePA + distancePB - distanceAB) < eps else None

    return [onAB(p) for p in points]


def intersectEdges(line, edges):
    """
    Given a line segment (defined as two points), identify the locations of its intersections with all
    given edges (defined as line segments).  If the line and an edge overlap, the *furthest* point
    along the line (closest to the second point) that is still on each edge is returned.

    This hasn't been vectorized.
    """
    norm = np.linalg.norm

    def intersectEdge(line, edge):

        line = np.asarray(line)
        edge = np.asarray(edge)
        a, b = line
        c, d = edge
        v_l = b - a
        v_e = d - c

        vl_cross_ve = np.cross(v_l, v_e)
        mag_vl_cross_ve = norm(vl_cross_ve)

        if mag_vl_cross_ve == 0:
            # lines are parallel, check for overlap
            intersects = intersectPoints(line, edge) + intersectPoints(edge, line)
            # test for an intersect in intersectPoints
            intersect = next((i for i in intersects if i is not None), None)
            if intersect is not None:
                # farthest endpoint is a, so start from there
                closest_endpoint = a
                closest_distance = distance(closest_endpoint, b)
                # could reuse iterator from above, but it's confusing enough as it is :)
                for intersect in intersects:
                    if intersect is None:
                        continue
                    intersect_distance = distance(intersect, b)
                    if intersect_distance < closest_distance:
                        closest_endpoint = intersect
                        closest_distance = intersect_distance
                return closest_endpoint
            else:
                return None

        # lines are not parallel, check for intersection
        vl_cross_ve = np.cross(v_l, v_e)

        # if v_l and v_e intersect, then there is an x that satisfies
        x_vl_cross_ve = np.cross((c - a), v_e)

        # but the two above vectors must be parallel
        if norm(np.cross(vl_cross_ve, x_vl_cross_ve)) > 1e-8:
            return None

        # two lines are parallel, solve for x
        x = norm(x_vl_cross_ve)/norm(vl_cross_ve)

        intersect = a + x*(b-a)

        # and verify intersection is on the line
        points = intersectPoints(line, [intersect])
        assert(len(points) == 1)
        return points[0]

    return [intersectEdge(line, edge) for edge in edges]


def intersectPolyhedron(line, polyhedron):
    """
    Given a line (defined as two points), identify the locations that it enters and exits the
    polyhedron (defined as a collection of half-planes in three-space in normal, vertex form)

    If the facets of the polyhedron are in edge form, the normal can be computed by taking the cross product of any
    two non-parallel edges of the facet (in three-space).  Any vertex of the facet will work.

    Implementation of algorithm described here: http://geomalgorithms.com/a13-_intersect-4.html

    This hasn't been vectorized.
    """

    a, b = line
    a, b = np.asarray(a), np.asarray(b)

    if distance(a, b) == 0:
        raise ValueError("Line segment must not have length 0")

    v_l = b - a
    t_e = 0  # location along line entering polyhedron (initial value 0)
    t_l = 1  # location along line leaving polyhedron (initial value 1)

    for plane in polyhedron:
        n, v = plane
        n, v = np.asarray(n), np.asarray(v)
        ndotba = -n.dot(a - v)
        d = n.dot(v_l)
        if d == 0:
            # the line segment is parallel to this face
            if ndotba < 0:
                # the line is outside the face
                return None
            else:
                # the line is in or on the face, ignore this face
                continue
        t = ndotba / float(d)
        if d < 0:
            # segment is entering polyhedron across this facet
            t_e = max(t_e, t)
            if t_e > t_l:
                # segment enters polyhedron after leaving, no intersection
                return None
        else:
            # segment is exiting polyhedron across this facet
            t_l = min(t_l, t)
            if t_l < t_e:
                # segment exits polyhedron before entering, no intersection
                return None

    assert(t_e <= t_l)

    return [a + t_e*v_l, a + t_l*v_l]


def getMeshIntersections(mesh, toPolyhedron, endpoints):
    """
    Return all intersections between a line segment and a Proteus mesh


    :param mesh - a Proteus mesh
    :param toPolyhedron - a method for converting Proteus element vertices to polyhedra in normal/point form
    :param endpoints - a pair of points in 3-space defining the line segment

    :return a list of pairs of intersections through the mesh
    """

    intersections = set()
    for element in mesh.elementNodesArray:
        # map nodes to physical vertices
        elementVertices = mesh.nodeArray[element]
        # get plane normals
        polyhedron = toPolyhedron(elementVertices)
        elementIntersections = intersectPolyhedron(endpoints, polyhedron)
        if elementIntersections:
            if np.array_equal(elementIntersections[0], elementIntersections[1]):
                continue
            intersections.update(((tuple(elementIntersections[0]), tuple(elementIntersections[1])),),)
    return intersections<|MERGE_RESOLUTION|>--- conflicted
+++ resolved
@@ -666,48 +666,11 @@
                         numpy.savetxt(ar.textDataDir+"/elements"+name+".txt",self.elementNodesArray[:self.nElements_owned],fmt='%d')
                         numpy.savetxt(ar.textDataDir+"/nodes"+name+".txt",self.nodeArray)
             else:
-<<<<<<< HEAD
-                self.arGrid = SubElement(self.arGridCollection,"Grid",{"GridType":"Uniform"})
-                self.arTime = SubElement(self.arGrid,"Time",{"Value":str(t),"Name":str(tCount)})
-                topology = SubElement(self.arGrid,"Topology",
-                                      {"Type":Xdmf_ElementTopology,
-                                       "NumberOfElements":str(self.nElements_owned)})
-                elements = SubElement(topology,"DataItem",
-                                      {"Format":ar.dataItemFormat,
-                                       "DataType":"Int",
-                                       "Dimensions":"%i %i" % (self.nElements_owned,self.nNodes_element)})
-                geometry = SubElement(self.arGrid,"Geometry",{"Type":"XYZ"})
-                nodes    = SubElement(geometry,"DataItem",
-                                      {"Format":ar.dataItemFormat,
-                                       "DataType":"Float",
-                                       "Precision":"8",
-                                       "Dimensions":"%i %i" % (self.nNodes_global,3)})
-                if ar.hdfFile != None:
-                    if ar.has_h5py:
-                        elements.text = ar.hdfFilename+":/elements"+`ar.comm.rank()`+name+`tCount`
-                        nodes.text = ar.hdfFilename+":/nodes"+`ar.comm.rank()`+name+`tCount`
-                        if init or meshChanged:
-                            ar.create_dataset_async('elements'+`ar.comm.rank()`+name+`tCount`,data=self.elementNodesArray[:self.nElements_owned])
-                            ar.create_dataset_async('nodes'+`ar.comm.rank()`+name+`tCount`,data=self.nodeArray)
-                    else:
-                        elements.text = ar.hdfFilename+":/elements"+name+`tCount`
-                        nodes.text = ar.hdfFilename+":/nodes"+name+`tCount`
-                        if init or meshChanged:
-                            ar.hdfFile.createArray("/",'elements'+name+`tCount`,self.elementNodesArray[:self.nElements_owned])
-                            ar.hdfFile.createArray("/",'nodes'+name+`tCount`,self.nodeArray)
-                else:
-                    SubElement(elements,"xi:include",{"parse":"text","href":"./"+ar.textDataDir+"/elements"+name+".txt"})
-                    SubElement(nodes,"xi:include",{"parse":"text","href":"./"+ar.textDataDir+"/nodes"+name+".txt"})
-                    if init or meshChanged:
-                        numpy.savetxt(ar.textDataDir+"/elements"+name+".txt",self.elementNodesArray[:self.nElements_owned],fmt='%d')
-                        numpy.savetxt(ar.textDataDir+"/nodes"+name+".txt",self.nodeArray)
-=======
                 SubElement(elements,"xi:include",{"parse":"text","href":"./"+ar.textDataDir+"/elements"+name+".txt"})
                 SubElement(nodes,"xi:include",{"parse":"text","href":"./"+ar.textDataDir+"/nodes"+name+".txt"})
                 if init or meshChanged:
                     np.savetxt(ar.textDataDir+"/elements"+name+".txt",self.elementNodesArray[:self.nElements_owned],fmt='%d')
                     np.savetxt(ar.textDataDir+"/nodes"+name+".txt",self.nodeArray)
->>>>>>> 6f1e4c2c
             #
             #element boundary topology and geometry
             #
@@ -895,71 +858,10 @@
                     numpy.savetxt(ar.textDataDir+"/"+"elementMaterialTypes"+str(tCount)+".txt",self.elementMaterialTypes[:self.nElements_owned])
                     SubElement(elementMaterialTypesValues,"xi:include",{"parse":"text","href":"./"+ar.textDataDir+"/"+"elementMaterialTypes"+str(tCount)+".txt"})
             else:
-<<<<<<< HEAD
-                nodeMaterialTypes = SubElement(self.arGrid,"Attribute",{"Name":"nodeMaterialTypes",
-                                                                        "AttributeType":"Scalar",
-                                                                        "Center":"Node"})
-                nodeMaterialTypesValues = SubElement(nodeMaterialTypes,"DataItem",
-                                                     {"Format":ar.dataItemFormat,
-                                                      "DataType":"Int",
-                                                      "Dimensions":"%i" % (self.nNodes_global,)})
-                elementMaterialTypes = SubElement(self.arGrid,"Attribute",{"Name":"elementMaterialTypes",
-                                                                           "AttributeType":"Scalar",
-                                                                           "Center":"Cell"})
-                # elementMaterialTypesValues = SubElement(elementMaterialTypes,"DataItem",
-                #                                         {"Format":ar.dataItemFormat,
-                #                                          "DataType":"Int",
-                #                                          "Dimensions":"%i" % (self.nElements_global,)})
-                elementMaterialTypesValues = SubElement(elementMaterialTypes,"DataItem",
-                                                        {"Format":ar.dataItemFormat,
-                                                         "DataType":"Int",
-                                                         "Dimensions":"%i" % (self.nElements_owned,)})
-                if EB:
-                    ebnodeMaterialTypes = SubElement(self.arEBGrid,"Attribute",{"Name":"ebnodeMaterialTypes",
-                                                                          "AttributeType":"Scalar",
-                                                                          "Center":"Node"})
-                    ebnodeMaterialTypesValues = SubElement(ebnodeMaterialTypes,"DataItem",
-                                                       {"Format":ar.dataItemFormat,
-                                                        "DataType":"Int",
-                                                        "Dimensions":"%i" % (self.nNodes_global,)})
-                    elementBoundaryMaterialTypes = SubElement(self.arEBGrid,"Attribute",{"Name":"elementBoundaryMaterialTypes",
-                                                                                             "AttributeType":"Scalar",
-                                                                                             "Center":"Cell"})
-                    elementBoundaryMaterialTypesValues = SubElement(elementBoundaryMaterialTypes,"DataItem",
-                                                          {"Format":ar.dataItemFormat,
-                                                           "DataType":"Int",
-                                                           "Dimensions":"%i" % (self.nElementBoundaries_global,)})
-                if ar.hdfFile != None:
-                    if ar.has_h5py:
-                        nodeMaterialTypesValues.text = ar.hdfFilename+":/"+"nodeMaterialTypes"+"_p"+`ar.comm.rank()`+"_t"+str(tCount)
-                        ar.create_dataset_async("nodeMaterialTypes"+"_p"+`ar.comm.rank()`+"_t"+str(tCount), data=self.nodeMaterialTypes)
-                        elementMaterialTypesValues.text = ar.hdfFilename+":/"+"elementMaterialTypes"+"_p"+`ar.comm.rank()`+"_t"+str(tCount)
-                        ar.create_dataset_async("elementMaterialTypes"+"_p"+`ar.comm.rank()`+"_t"+str(tCount), data=self.elementMaterialTypes[:self.nElements_owned])
-                        if EB:
-                            ebnodeMaterialTypesValues.text = ar.hdfFilename+":/"+"nodeMaterialTypes"+"_p"+`ar.comm.rank()`+"_t"+str(tCount)
-                            elementBoundaryMaterialTypesValues.text = ar.hdfFilename+":/"+"elementBoundaryMaterialTypes"+"_p"+`ar.comm.rank()`+"_t"+str(tCount)
-                            ar.create_dataset_async("elementBoundaryMaterialTypes"+"_p"+`ar.comm.rank()`+"_t"+str(tCount), data=self.elementBoundaryMaterialTypes)
-                    else:
-                        nodeMaterialTypesValues.text = ar.hdfFilename+":/"+"nodeMaterialTypes"+str(tCount)
-                        ar.hdfFile.createArray("/","nodeMaterialTypes"+str(tCount),self.nodeMaterialTypes)
-                        elementMaterialTypesValues.text = ar.hdfFilename+":/"+"elementMaterialTypes"+str(tCount)
-                        ar.hdfFile.createArray("/","elementMaterialTypes"+str(tCount),self.elementMaterialTypes[:self.nElements_owned])
-                        if EB:
-                            ebnodeMaterialTypesValues.text = ar.hdfFilename+":/"+"nodeMaterialTypes"+str(tCount)
-                            #ar.hdfFile.createArray("/","nodeMaterialTypes"+str(tCount),self.nodeMaterialTypes)
-                            elementBoundaryMaterialTypesValues.text = ar.hdfFilename+":/"+"elementBoundaryMaterialTypes"+str(tCount)
-                            ar.hdfFile.createArray("/","elementBoundaryMaterialTypes"+str(tCount),self.elementBoundaryMaterialTypes)
-                else:
-                    numpy.savetxt(ar.textDataDir+"/"+"nodeMaterialTypes"+str(tCount)+".txt",self.nodeMaterialTypes)
-                    SubElement(nodeMaterialTypesValues,"xi:include",{"parse":"text","href":"./"+ar.textDataDir+"/"+"nodeMaterialTypes"+str(tCount)+".txt"})
-                    numpy.savetxt(ar.textDataDir+"/"+"elementMaterialTypes"+str(tCount)+".txt",self.elementMaterialTypes[:self.nElements_owned])
-                    SubElement(elementMaterialTypesValues,"xi:include",{"parse":"text","href":"./"+ar.textDataDir+"/"+"elementMaterialTypes"+str(tCount)+".txt"})
-=======
                 np.savetxt(ar.textDataDir+"/"+"nodeMaterialTypes"+str(tCount)+".txt",self.nodeMaterialTypes)
                 SubElement(nodeMaterialTypesValues,"xi:include",{"parse":"text","href":"./"+ar.textDataDir+"/"+"nodeMaterialTypes"+str(tCount)+".txt"})
                 np.savetxt(ar.textDataDir+"/"+"elementMaterialTypes"+str(tCount)+".txt",self.elementMaterialTypes[:self.nElements_owned])
                 SubElement(elementMaterialTypesValues,"xi:include",{"parse":"text","href":"./"+ar.textDataDir+"/"+"elementMaterialTypes"+str(tCount)+".txt"})
->>>>>>> 6f1e4c2c
             #done with material types
     def buildFromC(self,cmesh):
         import cmeshTools
