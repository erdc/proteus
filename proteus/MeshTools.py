--- conflicted
+++ resolved
@@ -4901,12 +4901,7 @@
                     self.meshList[0].nodeNumbering_subdomain2global.itemset(node,node)
                 for element in range(self.meshList[0].nElements_global):
                     self.meshList[0].elementNumbering_subdomain2global.itemset(element,element)
-<<<<<<< HEAD
-		self.meshList[0].buildNodeStarArrays()
-=======
-
                 self.meshList[0].buildNodeStarArrays()
->>>>>>> aa3f58a8
                 for l in range(1,refinementLevels):
                     self.refine()
                     self.meshList[l].subdomainMesh = self.meshList[l]
