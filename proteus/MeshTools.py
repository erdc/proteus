--- conflicted
+++ resolved
@@ -6137,7 +6137,6 @@
             intersections.update(((tuple(elementIntersections[0]), tuple(elementIntersections[1])),),)
     return intersections
 
-<<<<<<< HEAD
 def runTetgen(polyfile,
               baseFlags="Yp",
               name = ""):
@@ -6213,8 +6212,6 @@
 from proteus import default_n as dn
 from proteus import default_p as dp
 
-=======
->>>>>>> 133c8013
 class MeshOptions:
     """
     Mesh options for the domain
