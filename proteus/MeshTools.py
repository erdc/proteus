"""
Tools for creating and manipulating 1,2, and 3D meshes.

.. inheritance-diagram:: proteus.MeshTools
   :parts: 1
"""
from EGeometry import *
import numpy as np
import array
from Archiver import *
from LinearAlgebraTools import ParVec_petsc4py
from .Profiling import logEvent,memory

class Node:
    """A numbered point in 3D Euclidean space

    :ivar N: node number
    :ivar p: Euclidean coordinates

    Comparison operators and a hash value are defined using the 3-tuple of
    coordinates.  This allows using Node objects and tuples of node objects as
    dictionary keys, but in that use case one should be careful not to modify
    the node coordinates.

    >>> n0 = Node(nodeNumber=0,x=0.0,y=0.0,z=0.0)
    >>> n1 = Node(nodeNumber=1,x=1.0,y=1.0,z=1.0)
    >>> n1 >= n0
    True
    """
    xUnitVector = EVec(1.0,0.0,0.0)
    yUnitVector = EVec(0.0,1.0,0.0)
    zUnitVector = EVec(0.0,0.0,1.0)
    def __init__(self,nodeNumber=0,x=0.0,y=0.0,z=0.0):
        self.N=nodeNumber
        self.p=EVec(x,y,z)
        self.basis = [Node.xUnitVector,
                      Node.yUnitVector,
                      Node.zUnitVector]
        self.elementBoundaries=[]
        self.barycenter = self.p
        self.length = 1.0
        self.diameter=self.length
        self.innerDiameter=self.length
        self.hasGeometricInfo = True
        self.unitNormal = Node.xUnitVector
        self.nodes=(self,)
    def computeGeometricInfo(self):
        pass
    def __str__(self):
        return str(self.N)+":"+str(self.p)
    def __hash__(self):
        return hash((self.p[X],self.p[Y],self.p[Z]))
    def __lt__(self,other):
        return  (self.p[X],self.p[Y],self.p[Z]) < \
               (other.p[X],other.p[Y],other.p[Z])
    def __le__(self,other):
        return  (self.p[X],self.p[Y],self.p[Z]) <= \
               (other.p[X],other.p[Y],other.p[Z])
    def __eq__(self,other):
        return  (self.p[X],self.p[Y],self.p[Z]) == \
               (other.p[X],other.p[Y],other.p[Z])
    def __ne__(self,other):
        return  (self.p[X],self.p[Y],self.p[Z]) != \
               (other.p[X],other.p[Y],other.p[Z])
    def __gt__(self,other):
        return  (self.p[X],self.p[Y],self.p[Z]) > \
               (other.p[X],other.p[Y],other.p[Z])
    def __ge__(self,other):
        return  (self.p[X],self.p[Y],self.p[Z]) >= \
               (other.p[X],other.p[Y],other.p[Z])

class Element:
    """An numbered polytope in R^n

    :ivar N: element number
    :ivar nodes: sorted tuple of nodes defining the polytope

    The nodes data member can be used as a dictionary key for the polytope as
    long as the nodes aren't later modified.
    """
    def __init__(self,elementNumber=0,nodes=[]):
        self.N = elementNumber
        nodeList = nodes
        nodeList.sort()
        self.nodes = tuple(nodeList)
        self.elementBoundaries=[]

class Edge(Element):
    xUnitVector = EVec(1.0,1.0,0.0)
    yUnitVector = EVec(0.0,1.0,0.0)
    zUnitVector = EVec(0.0,0.0,1.0)
    """
    1D Element--a line connecting two Nodes

    The nodes are stored as a lexicographically sorted node list.
    """
    def __init__(self,edgeNumber=0,nodes=[]):
        #Element.__init__(self,edgeNumber,nodes)
        #inline Element.__init__
        self.N = edgeNumber
        nodeList = nodes
        nodeList.sort()
        self.nodes = tuple(nodeList)
        #self.nodes=nodes
        #self.nodes=nodes[:]
        #self.nodes.sort()
        self.elementBoundaries = [self.nodes[1],self.nodes[0]]
        self.hasGeometricInfo = False

    def computeGeometricInfo(self):
        if not self.hasGeometricInfo:
            self.basis = [self.nodes[1].p - self.nodes[0].p,
                          Edge.yUnitVector,
                          Edge.zUnitVector]
            self.barycenter = (self.nodes[0].p + self.nodes[1].p)/2.0
            self.length = enorm(self.basis[0])
            self.normal = EVec(-self.basis[0][Y], self.basis[0][X],0.0)
            norm = enorm(self.normal)
            if  norm:
                self.unitNormal = self.normal/norm
            else:
                #in 3D edge normals don't make sense in general so above
                #may divide by zero if edge has zero projection onto x-y plane
                self.normal = EVec(0.0, -self.basis[0][Z], self.basis[0][Y])
                self.unitNormal = self.normal/enorm(self.normal)
            self.diameter=self.length
            self.innerDiameter = self.length
            self.hasGeometricInfo = True
            self.nodeUnitNormalList=[]
            self.nodeUnitNormalList.append(-self.basis[0]/self.length)
            self.nodeUnitNormalList.append(self.basis[0]/self.length)
            self.elementBoundaryUnitNormalList=self.nodeUnitNormalList
            self.elementBoundaryJacobianList=[Edge.xUnitVector,Edge.xUnitVector]
def getNodesFromEdges(edges):
    """Extract the subset of nodes from a list of edges."""
    nodes={}
    for e in edges:
        for n in e.nodes:
            nodes[n]=n
    return nodes.values()

class Polygon(Element):
    """An abstract 2D element--a closed set of Edges connecting a set of Nodes.

    The nodes and edges are stored as lexicographically sorted lists."""
    def __init__(self,polygonNumber=0,nodes=[]):
        Element.__init__(self,polygonNumber,nodes)
        #the edges have to be set up by the specific polygon
        self.edges=[]

def getEdgesFromPolygons(polygons):
    """Extract the subset of edges from a list of polygons"""
    edges={}
    for p in polygons:
        for e in p.edges:
            edges[e.nodes] = e
    return edges.values()

class Triangle(Polygon):
    """A 2D triangular element"""
    edgeMap = {(1,2):0,(0,2):1,(0,1):2}
    zUnitVector = EVec(0.0,0.0,1.0)
    def __init__(self,triangleNumber=0,nodes=[],edgeDict=None):
        #Polygon.__init__(self,triangleNumber,nodes)
        #inline
        self.edges=[]
        #Element.__init__
        #inline
        self.N = triangleNumber
        nodeList = nodes
        nodeList.sort()
        self.nodes = tuple(nodeList)
        #self.nodes=nodes[:]
        #self.nodes.sort()
        #
        edgeNodeList = [(self.nodes[1],self.nodes[2]),
                        (self.nodes[0],self.nodes[2]),
                        (self.nodes[0],self.nodes[1])]
        if edgeDict is None:
            self.edges = [Edge(eN,list(edgeNodes)) for \
                          eN,edgeNodes in enumerate(edgeNodeList)]
        else:
            self.edges = [edgeDict[edgeNodes] for edgeNodes in edgeNodeList]
        self.hasGeometricInfo=False
        self.elementBoundaries=self.edges

    def computeGeometricInfo(self):
        if not self.hasGeometricInfo:
            self.barycenter = (self.nodes[0].p +
                               self.nodes[1].p +
                               self.nodes[2].p)/3.0
            self.basis = [ n.p - self.nodes[0].p for n in self.nodes[1:]]
            self.basis.append(Triangle.zUnitVector)
            self.linearMap = ETen(self.basis[0],self.basis[1],self.basis[2])
            self.normal = ecross(self.basis[0],self.basis[1])
            normNormal = enorm(self.normal)
            self.unitNormal = self.normal/normNormal
            self.area = 0.5*normNormal
            for e in self.edges: e.computeGeometricInfo()
            self.diameter = max([e.length for e in self.edges])
            self.innerDiameter = 4.0*self.area/sum(
                [e.length for e in self.edges])
            self.edgeUnitNormalList=[]
            for nNt,eN in Triangle.edgeMap.iteritems():
                unitNormal = self.edges[eN].unitNormal
                if edot(unitNormal,self.nodes[nNt[0]].p - self.nodes[eN].p) < 0:
                    unitNormal*=-1.0
                self.edgeUnitNormalList.append(unitNormal)
            self.elementBoundaryUnitNormalList = self.edgeUnitNormalList
            self.hasGeometricInfo=True

class Quadrilateral(Polygon):
    """A 2D quadrilateral element"""
    def __init__(self,quadrilateralNumber=0,edges=[],simple=True):
        Polygon.__init__(self,quadrilateralNumber)
        self.edges = edges
        nodeList = getNodesFromEdges(self.edges)
        nodeList = self.sortNodes(nodeList)
        self.nodes = tuple(nodeList)
        self.hasGeometricInfo = False
        self.elementBoundaries = self.edges
        # This boolean flags whether the quadrilateral is simple
        # (eg. a rectangle).  Certain features are more difficult
        # to implement if this is not the case.
        self.simple = True

    def sortNodes(self,nodeList):
        newList = [None] * 4
        coordinate_list = [1,1,1]

        # initialize coordinate mins and maxs
        xMin = nodeList[0].p[X]
        xMax = nodeList[0].p[X]
        yMin = nodeList[0].p[Y]
        yMax = nodeList[0].p[Y]
        zMin = nodeList[0].p[Z]
        zMax = nodeList[0].p[Z]
        for node in nodeList:
            if xMin > node.p[X]:
                xMin = node.p[X]
            if xMax < node.p[X]:
                xMax = node.p[X]
            if yMin > node.p[Y]:
                yMin = node.p[Y]
            if yMax < node.p[Y]:
                yMax = node.p[Y]
            if zMin > node.p[Z]:
                zMin = node.p[Z]
            if zMax < node.p[Z]:
                zMax = node.p[Z]

        # indentity degenerate coordinate space.
        # NOTE - this is not entirely accurate, but assumes
        # 2D quadrilateral objects are orthogonal to one of
        # the cononical coordinate axes

        if xMin==xMax:
            coordinate_list[0] = 0
        if yMin==yMax:
            coordinate_list[1] = 0
        if zMin==zMax:
            coordinate_list[2] = 0
        if sum(coordinate_list) !=2:
            assert 0, 'Invalid 2D quadrilateral object'

        for i, t in enumerate(coordinate_list):
            if t == 0:
                case = i

        # x is degenerate variable
        if case == 0:
            var1 = 1        # y marked as first node
            var2 = 2        # z marked as second
            var1_min = yMin
            var1_max = yMax
            var2_min = zMin
            var2_max = zMax
        # y is degenerate variable
        elif case == 1:
            var1 = 0        # x marked as first node
            var2 = 2        # z marked as second
            var1_min = xMin
            var1_max = xMax
            var2_min = zMin
            var2_max = zMax
        # z is degenerate variable
        elif case == 2:
            var1 = 0        # x marked as first node
            var2 = 1        # y marked as second
            var1_min = xMin
            var1_max = xMax
            var2_min = yMin
            var2_max = yMax
        else:
            assert 0, 'Invalide Quadrilateral Mesh Case'

        for node in nodeList:
            if node.p[var1]==var1_min and node.p[var2]==var2_min:
                newList[0] = node
            elif node.p[var1]==var1_min and node.p[var2]==var2_max:
                newList[1] = node
            elif node.p[var1]==var1_max and node.p[var2]==var2_max:
                newList[2] = node
            elif node.p[var1]==var1_max and node.p[var2]==var2_min:
                newList[3] = node

#        import pdb
#        pdb.set_trace()

        for i,item in enumerate(newList):
            if not newList[i]:
                assert 0,'Quadrialteral Mesh Generation Error '+`newList`+" i = "+`i`
        return newList

    def computeGeometricInfo(self):
        if not self.hasGeometricInfo:
            for e in self.edges: e.computeGeometricInfo()
            #the nodes must lie in a plane
            #use triangles to compute area
            #grab one triangle
            t0 = Triangle(0,list(self.nodes[0:3]))
            t0.computeGeometricInfo()
            #find the nodes  that lie on the new edge,diagonal0
            for et in t0.edges:
                edgeIsNew=True
                for e in self.edges:
                    if e.nodes == et.nodes:
                        edgeIsNew=False
                if edgeIsNew:
                    break
            diagonal0=et
            t1 = Triangle(0,[self.nodes[3],
                             diagonal0.nodes[0],
                             diagonal0.nodes[1]])
            t1.computeGeometricInfo()
            #get normal from one of the triangles
            self.unitNormal = t0.unitNormal
            self.area = t0.area + t1.area
            #find the long diagonal
            diagonalNode=0
            for n in self.nodes[0:3]:
                if n != diagonal0.nodes[0] and n != diagonal0.nodes[1]:
                    diagonalNode=n
                    break;
            diagonal1 = Edge(0,[n,self.nodes[3]])
            diagonal1.computeGeometricInfo()
            self.diameter = max(diagonal1.length,diagonal0.length)
            self.innerDiameter = 4.0*self.area/sum(
                [e.length for e in self.edges])
            # Calculate the coordinate of a simple quad
            if self.simple==True:
                self.xmin = self.nodes[0].p[X]
                self.ymin = self.nodes[0].p[Y]
                self.xmax = self.nodes[0].p[X]
                self.ymax = self.nodes[0].p[Y]
                for node in self.nodes:
                    if node.p[X] < self.xmin:
                        self.xmin = node.p[X]
                    elif node.p[X] > self.xmax:
                        self.xmax = node.p[X]
                    else:
                        pass
                    if node.p[Y] < self.ymin:
                        self.ymin = node.p[Y]
                    elif node.p[Y] > self.ymax:
                        self.ymax = node.p[Y]
                    else:
                        pass
                self.xmid = (self.xmin+self.xmax)/2.
                self.ymid = (self.ymin+self.ymax)/2.
                self.zmid = 0.

class Polyhedron(Element):
    """
    An abstract 3D Element--a closed set of Polygons connecting a set
    of Edges.

    The nodes and edges are stored as lexicographically sorted lists.
    """
    def __init__(self,polyhedronNumber=0,nodes=[]):
        Element.__init__(self,polyhedronNumber,nodes)
        self.edges=[]
        self.polygons=[]
    def __cmp__(self,other):
        return compareNodes(self.nodes,other.nodes)

class Tetrahedron(Polyhedron):
    """A 3D tetrahedral element"""
    triangleMap = {(1,2,3):0,(0,2,3):1,(0,1,3):2,(0,1,2):3}
    edgeMap = {(0,1): 0,
               (0,2): 1,
               (0,3): 2,
               (1,2): 3,
               (1,3): 4,
               (2,3): 5}

    def __init__(self,tetrahedronNumber,nodes,edgeDict=None,triangleDict=None):
        #Polyhedron.__init__(self,tetrahedronNumber,nodes)
        #inline
        #Element.__init__
        #inline
        self.N = tetrahedronNumber
        nodeList = nodes
        nodeList.sort()
        self.nodes = tuple(nodeList)
        #self.nodes=nodes[:]
        #self.nodes.sort()
        #
        triangleNodeList = [(self.nodes[1],
                             self.nodes[2],
                             self.nodes[3]),
                            (self.nodes[0],
                             self.nodes[2],
                             self.nodes[3]),
                            (self.nodes[0],
                             self.nodes[1],
                             self.nodes[3]),
                            (self.nodes[0],
                             self.nodes[1],
                             self.nodes[2])]
        if triangleDict is None:
            self.triangles = [Triangle(triangleNumber=tN,
                                       nodes=list(triangleNodes))
                              for tN,triangleNodes in
                              enumerate(triangleNodeList)]
        else:
            self.triangles = [triangleDict[triangleNodes] for triangleNodes in
                              triangleNodeList]
        self.polygons=self.triangles
        edgeNodeList = [(self.nodes[0],self.nodes[1]),
                        (self.nodes[0],self.nodes[2]),
                        (self.nodes[0],self.nodes[3]),
                        (self.nodes[1],self.nodes[2]),
                        (self.nodes[1],self.nodes[3]),
                        (self.nodes[2],self.nodes[3])]
        if edgeDict is None:
            self.edges = [Edge(edgeNumber=eN,nodes=list(edgeNodes)) for
                          eN,edgeNodes in enumerate(edgeNodeList)]
        else:
            self.edges = [edgeDict[edgeNodes] for edgeNodes in edgeNodeList]
        self.hasGeometricInfo=False
        self.elementBoundaries = self.triangles

    def computeGeometricInfo(self):
        if not self.hasGeometricInfo:
            for t in self.triangles: t.computeGeometricInfo()
            self.barycenter =(self.nodes[0].p +
                              self.nodes[1].p +
                              self.nodes[2].p +
                              self.nodes[3].p)/4.0
            self.basis = [n.p - self.nodes[0].p for n in self.nodes[1:]]
            self.linearMap = ETen(self.basis[0],self.basis[1],self.basis[2])
            self.volume = abs(edet(self.linearMap))/6.0
            self.diameter = max([t.diameter for t in self.triangles])
             #Zhang's formula for rho=innerDiameter of a simplex
            self.innerDiameter = 6.0*self.volume/sum([t.area for t in
                                                      self.triangles])
            self.triangleUnitNormalList=[]
            for nNt,tN in Tetrahedron.triangleMap.iteritems():
                unitNormal = self.triangles[tN].unitNormal
                if edot(unitNormal,self.nodes[nNt[0]].p - self.nodes[tN].p) < 0:
                    unitNormal *= -1.0
                self.triangleUnitNormalList.append(unitNormal)
            self.elementBoundaryUnitNormalList = self.triangleUnitNormalList
            self.hasGeometricInfo=True

class Hexahedron(Polyhedron):
    """A 3D hexahedral element"""
    def __init__(self,HN,quadrilaterals):
        Polyhedron.__init__(self,HN)
        self.N = HN
        self.quadrilaterals = quadrilaterals
        self.polygons = self.quadrilaterals
        self.edges = getEdgesFromPolygons(quadrilaterals)
        #self.nodes = getNodesFromEdges(self.edges)
        #self.nodes.sort()
        nodeList = getNodesFromEdges(self.edges)
        nodeList.sort()
        self.nodes = tuple(nodeList)
        self.hasGeometricInfo=False
        self.elementBoundaries = self.quadrilaterals

#todo add enum34 and replace with real Python enum
class MeshParallelPartitioningTypes:
    """
    fake an enum for parallel partitioning options
    """
    element = 0 ;  node     = 1

class Mesh:
    """A partition of a domain in R^n into elements.

    This is the base class for meshes. Contains routines for
    plotting the edges of the mesh in Matlab

    Attributes
    ----------
    elementBoundariesArray : array type
        This array lists the global edge number associated with every
        edge or face of an element.
    """
    #cek adding parallel support
    def __init__(self):
        #array interface
        self.nSubdomains_global=1
        self.sN = 0
        #node coordinates indexed by node number
        self.nNodes_global=0
        self.nNodes_subdomain=0
        self.nodeArray=None
        self.nodeVelocityArray=None
        self.nNodes_element=0
        #element node numbers, indexed by element number
        self.nElements_global=0
        self.nElements_proc=0
        self.elementNodesArray=None
        self.max_nElements_node=0
        self.nElements_node=None #mwf warning not calculated in buildPythonFromC
        self.nodeElementsArray=None
        self.nodeElementOffsets=None
        #element boundary numbers, indexed by element number
        self.nElementBoundaries_element=0
        self.elementBoundariesArray=None
        #element numbers, indexed by element boundary number and left(0) and right(1) element
        self.nElementBoundaries_global=0
        self.elementBoundaryElementsArray=None
        #local element boundary numbers, indexed by element boundary number and left(0) and right(1) element
        self.elementBoundaryLocalElementBoundariesArray=None
        #neighboring element  numbers, indexed by local element boundary number
        self.elementNeighborsArray=None
        #node numbers, indexed by element boundary number
        self.elementBoundaryNodesArray=None
        #element boundary numbers, indexed by interior/exterior
        #element boundary number
        self.interiorElementBoundariesArray=None
        self.nInteriorElementBoundaries_global=0
        self.exteriorElementBoundariesArray=None
        self.nExteriorElementBoundaries_global=0
        #edge node numbers, indexed by edge number
        self.nEdges_global=0
        self.edgeNodesArray=None
        self.nodeStarArray=None
        self.nodeStarOffsets=None
        self.h=0.0
        self.hMin=0.0
        self.hasGeometricInfo=False
        self.boundaryMesh=None
        #physical coordinates of element barycenters and elementBoundary barycenters
        self.elementBarycentersArray=None
        self.elementBoundaryBarycentersArray=None
        self.nodeDiametersArray=None
        self.nodeSupportArray=None
        #unique labels for classes of elements, elementBoundaries, nodes,
        self.elementMaterialTypes=None
        self.elementBoundaryMaterialTypes=None
        self.nodeMaterialTypes=None
        #parallel stuff
        self.nElements_owned=self.nElements_global
        self.nNodes_owned=self.nNodes_global
        self.nElementBoundaries_owned=self.nElementBoundaries_global
        self.nEdges_owned=self.nEdges_global
        self.elementOffsets_subdomain_owned=[0,self.nElements_global]
        self.elementNumbering_subdomain2global=np.arange(self.nElements_global,dtype='i')
        self.nodeOffsets_subdomain_owned=[0,self.nNodes_global]
        self.nodeNumbering_subdomain2global=np.arange(self.nNodes_global,dtype='i')
        self.elementBoundaryOffsets_subdomain_owned=[0,self.nElementBoundaries_global]
        self.elementBoundaryNumbering_subdomain2global=np.arange(self.nElementBoundaries_global,dtype='i')
        self.edgeOffsets_subdomain_owned=[0,self.nEdges_global]
        self.edgeNumbering_subdomain2global=np.arange(self.nEdges_global,dtype='i')
        self.subdomainMesh=self
        self.globalMesh = None
        self.arGridCollection=None
        self.arGrid=None
        self.nLayersOfOverlap = None
        self.parallelPartitioningType = MeshParallelPartitioningTypes.element
    def partitionMesh(self,nLayersOfOverlap=1,parallelPartitioningType=MeshParallelPartitioningTypes.node):
        import cmeshTools
        import Comm
        import flcbdfWrappers
        comm = Comm.get()
        self.comm=comm
        logEvent(memory("partitionMesh 1","MeshTools"),level=4)
        logEvent("Partitioning mesh among %d processors using partitioningType = %d" % (comm.size(),parallelPartitioningType))
        self.subdomainMesh=self.__class__()
        self.subdomainMesh.globalMesh = self
        self.subdomainMesh.cmesh=cmeshTools.CMesh()
        self.nLayersOfOverlap = nLayersOfOverlap; self.parallelPartitioningType = parallelPartitioningType
        logEvent(memory("partitionMesh 2","MeshTools"),level=4)
        if parallelPartitioningType == MeshParallelPartitioningTypes.node:
            #mwf for now always gives 1 layer of overlap
            (self.elementOffsets_subdomain_owned,
             self.elementNumbering_subdomain2global,
             self.nodeOffsets_subdomain_owned,
             self.nodeNumbering_subdomain2global,
             self.elementBoundaryOffsets_subdomain_owned,
             self.elementBoundaryNumbering_subdomain2global,
             self.edgeOffsets_subdomain_owned,
             self.edgeNumbering_subdomain2global) = flcbdfWrappers.partitionNodes(nLayersOfOverlap,self.cmesh,self.subdomainMesh.cmesh)
        else:
            (self.elementOffsets_subdomain_owned,
             self.elementNumbering_subdomain2global,
             self.nodeOffsets_subdomain_owned,
             self.nodeNumbering_subdomain2global,
             self.elementBoundaryOffsets_subdomain_owned,
             self.elementBoundaryNumbering_subdomain2global,
             self.edgeOffsets_subdomain_owned,
             self.edgeNumbering_subdomain2global) = flcbdfWrappers.partitionElements(nLayersOfOverlap,self.cmesh,self.subdomainMesh.cmesh)
        #
        logEvent(memory("partitionMesh 3","MeshTools"),level=4)
        self.subdomainMesh.buildFromC(self.subdomainMesh.cmesh)
        self.subdomainMesh.nElements_owned = self.elementOffsets_subdomain_owned[comm.rank()+1] - self.elementOffsets_subdomain_owned[comm.rank()]
        self.subdomainMesh.nNodes_owned = self.nodeOffsets_subdomain_owned[comm.rank()+1] - self.nodeOffsets_subdomain_owned[comm.rank()]
        self.subdomainMesh.nElementBoundaries_owned = self.elementBoundaryOffsets_subdomain_owned[comm.rank()+1] - self.elementBoundaryOffsets_subdomain_owned[comm.rank()]
        self.subdomainMesh.nEdges_owned = self.edgeOffsets_subdomain_owned[comm.rank()+1] - self.edgeOffsets_subdomain_owned[comm.rank()]

        comm.barrier()
        logEvent(memory("partitionMesh 4","MeshTools"),level=4)
        logEvent("Number of Subdomain Elements Owned= "+str(self.subdomainMesh.nElements_owned))
        logEvent("Number of Subdomain Elements = "+str(self.subdomainMesh.nElements_global))
        logEvent("Number of Subdomain Nodes Owned= "+str(self.subdomainMesh.nNodes_owned))
        logEvent("Number of Subdomain Nodes = "+str(self.subdomainMesh.nNodes_global))
        logEvent("Number of Subdomain elementBoundaries Owned= "+str(self.subdomainMesh.nElementBoundaries_owned))
        logEvent("Number of Subdomain elementBoundaries = "+str(self.subdomainMesh.nElementBoundaries_global))
        logEvent("Number of Subdomain Edges Owned= "+str(self.subdomainMesh.nEdges_owned))
        logEvent("Number of Subdomain Edges = "+str(self.subdomainMesh.nEdges_global))
        comm.barrier()
        logEvent("Finished partitioning")
        par_nodeDiametersArray = ParVec_petsc4py(self.subdomainMesh.nodeDiametersArray,
                                                 bs=1,
                                                 n=self.subdomainMesh.nNodes_owned,
                                                 N=self.nNodes_global,
                                                 nghosts=self.subdomainMesh.nNodes_global - self.subdomainMesh.nNodes_owned,
                                                 subdomain2global=self.nodeNumbering_subdomain2global)
        par_nodeDiametersArray.scatter_forward_insert()
        # comm.beginSequential()
        # from Profiling import memory
        # memory()
        # logEvent(memory("Partitioning Mesh","Mesh"),level=1)
        # del self.cmesh
        # #cmeshTools.deleteMeshDataStructures(self.cmesh)
        # logEvent(memory("Without global mesh","Mesh"),level=1)
        # comm.endSequential()
    def partitionMeshFromFiles(self,filebase,base,nLayersOfOverlap=1,parallelPartitioningType=MeshParallelPartitioningTypes.node):
        import cmeshTools
        import Comm
        import flcbdfWrappers
        comm = Comm.get()
        self.comm=comm
        logEvent(memory("partitionMesh 1","MeshTools"),level=4)
        logEvent("Partitioning mesh among %d processors using partitioningType = %d" % (comm.size(),parallelPartitioningType))
        self.subdomainMesh=self.__class__()
        self.subdomainMesh.globalMesh = self
        self.subdomainMesh.cmesh=cmeshTools.CMesh()
        self.nLayersOfOverlap = nLayersOfOverlap; self.parallelPartitioningType = parallelPartitioningType
        logEvent(memory("partitionMesh 2","MeshTools"),level=4)
        if parallelPartitioningType == MeshParallelPartitioningTypes.node:
            #mwf for now always gives 1 layer of overlap
            (self.elementOffsets_subdomain_owned,
             self.elementNumbering_subdomain2global,
             self.nodeOffsets_subdomain_owned,
             self.nodeNumbering_subdomain2global,
             self.elementBoundaryOffsets_subdomain_owned,
             self.elementBoundaryNumbering_subdomain2global,
             self.edgeOffsets_subdomain_owned,
             self.edgeNumbering_subdomain2global) = flcbdfWrappers.partitionNodesFromTetgenFiles(filebase,base,nLayersOfOverlap,self.cmesh,self.subdomainMesh.cmesh)
        else:
            (self.elementOffsets_subdomain_owned,
             self.elementNumbering_subdomain2global,
             self.nodeOffsets_subdomain_owned,
             self.nodeNumbering_subdomain2global,
             self.elementBoundaryOffsets_subdomain_owned,
             self.elementBoundaryNumbering_subdomain2global,
             self.edgeOffsets_subdomain_owned,
             self.edgeNumbering_subdomain2global) = flcbdfWrappers.partitionElementsFromTetgenFiles(filebase,base,nLayersOfOverlap,self.cmesh,self.subdomainMesh.cmesh)
        #
        logEvent(memory("partitionMesh 3","MeshTools"),level=4)
        self.buildFromCNoArrays(self.cmesh)
        self.subdomainMesh.buildFromC(self.subdomainMesh.cmesh)
        self.subdomainMesh.nElements_owned = self.elementOffsets_subdomain_owned[comm.rank()+1] - self.elementOffsets_subdomain_owned[comm.rank()]
        self.subdomainMesh.nNodes_owned = self.nodeOffsets_subdomain_owned[comm.rank()+1] - self.nodeOffsets_subdomain_owned[comm.rank()]
        self.subdomainMesh.nElementBoundaries_owned = self.elementBoundaryOffsets_subdomain_owned[comm.rank()+1] - self.elementBoundaryOffsets_subdomain_owned[comm.rank()]
        self.subdomainMesh.nEdges_owned = self.edgeOffsets_subdomain_owned[comm.rank()+1] - self.edgeOffsets_subdomain_owned[comm.rank()]

        comm.barrier()
        logEvent(memory("partitionMesh 4","MeshTools"),level=4)
        logEvent("Number of Subdomain Elements Owned= "+str(self.subdomainMesh.nElements_owned))
        logEvent("Number of Subdomain Elements = "+str(self.subdomainMesh.nElements_global))
        logEvent("Number of Subdomain Nodes Owned= "+str(self.subdomainMesh.nNodes_owned))
        logEvent("Number of Subdomain Nodes = "+str(self.subdomainMesh.nNodes_global))
        logEvent("Number of Subdomain elementBoundaries Owned= "+str(self.subdomainMesh.nElementBoundaries_owned))
        logEvent("Number of Subdomain elementBoundaries = "+str(self.subdomainMesh.nElementBoundaries_global))
        logEvent("Number of Subdomain Edges Owned= "+str(self.subdomainMesh.nEdges_owned))
        logEvent("Number of Subdomain Edges = "+str(self.subdomainMesh.nEdges_global))
        comm.barrier()
        logEvent("Finished partitioning")
        par_nodeDiametersArray = ParVec_petsc4py(self.subdomainMesh.nodeDiametersArray,
                                                 bs=1,
                                                 n=self.subdomainMesh.nNodes_owned,
                                                 N=self.nNodes_global,
                                                 nghosts=self.subdomainMesh.nNodes_global - self.subdomainMesh.nNodes_owned,
                                                 subdomain2global=self.nodeNumbering_subdomain2global)
        par_nodeDiametersArray.scatter_forward_insert()
        # comm.beginSequential()
        # from Profiling import memory
        # memory()
        # logEvent(memory("Partitioning Mesh","Mesh"),level=1)
        # del self.cmesh
        # #cmeshTools.deleteMeshDataStructures(self.cmesh)
        # logEvent(memory("Without global mesh","Mesh"),level=1)
        # comm.endSequential()
    def writeMeshXdmf(self,ar,name='',t=0.0,init=False,meshChanged=False,Xdmf_ElementTopology="Triangle",tCount=0, EB=False):
        if self.arGridCollection != None:
            init = False
        elif not init:
            grids = ar.domain.findall("Grid")
            self.arGridCollection = grids[0]
            if EB:
                assert(len(grids) > 1)
                self.arEBGridCollection = grids[1]
        if init:
            self.arGridCollection = SubElement(ar.domain,"Grid",{"Name":"Mesh "+name,
                                                               "GridType":"Collection",
                                                               "CollectionType":"Temporal"})
            if EB:
                self.arEBGridCollection = SubElement(ar.domain,"Grid",{"Name":"EBMesh "+name,
                                                                       "GridType":"Collection",
                                                                       "CollectionType":"Temporal"})
        if self.arGrid == None or self.arTime.get('Value') != str(t):
            #
            #topology and geometry
            #
            if ar.global_sync:
                self.arGrid = SubElement(self.arGridCollection,"Grid",{"GridType":"Uniform"})
                self.arTime = SubElement(self.arGrid,"Time",{"Value":str(t),"Name":str(tCount)})
                topology = SubElement(self.arGrid,"Topology",
                                      {"Type":Xdmf_ElementTopology,
                                       "NumberOfElements":str(self.globalMesh.nElements_global)})
                elements = SubElement(topology,"DataItem",
                                      {"Format":ar.dataItemFormat,
                                       "DataType":"Int",
                                       "Dimensions":"%i %i" % (self.globalMesh.nElements_global,self.nNodes_element)})
                geometry = SubElement(self.arGrid,"Geometry",{"Type":"XYZ"})
                nodes    = SubElement(geometry,"DataItem",
                                      {"Format":ar.dataItemFormat,
                                       "DataType":"Float",
                                       "Precision":"8",
                                       "Dimensions":"%i %i" % (self.globalMesh.nNodes_global,3)})
                if ar.hdfFile != None:
                    if ar.has_h5py:
                        elements.text = ar.hdfFilename+":/elements"+name+`tCount`
                        nodes.text = ar.hdfFilename+":/nodes"+name+`tCount`
                        if init or meshChanged:
                            ar.create_dataset_sync('elements'+name+`tCount`,
                                                    offsets=self.globalMesh.elementOffsets_subdomain_owned,
                                                    data=self.globalMesh.nodeNumbering_subdomain2global[self.elementNodesArray[:self.nElements_owned]])
                            ar.create_dataset_sync('nodes'+name+`tCount`,
                                                   offsets=self.globalMesh.nodeOffsets_subdomain_owned,
                                                   data=self.nodeArray[:self.nNodes_owned])
                    else:
                        assert False, "global_sync not supported  with pytables"
                else:
                    assert False, "global_sync not  supported with text heavy data"
            else:
                self.arGrid = SubElement(self.arGridCollection,"Grid",{"GridType":"Uniform"})
                self.arTime = SubElement(self.arGrid,"Time",{"Value":str(t),"Name":str(tCount)})
                topology = SubElement(self.arGrid,"Topology",
                                      {"Type":Xdmf_ElementTopology,
                                       "NumberOfElements":str(self.nElements_owned)})
                elements = SubElement(topology,"DataItem",
                                      {"Format":ar.dataItemFormat,
                                       "DataType":"Int",
                                       "Dimensions":"%i %i" % (self.nElements_owned,self.nNodes_element)})
                geometry = SubElement(self.arGrid,"Geometry",{"Type":"XYZ"})
                nodes    = SubElement(geometry,"DataItem",
                                      {"Format":ar.dataItemFormat,
                                       "DataType":"Float",
                                       "Precision":"8",
                                       "Dimensions":"%i %i" % (self.nNodes_global,3)})
                if ar.hdfFile != None:
                    if ar.has_h5py:
                        elements.text = ar.hdfFilename+":/elements"+`ar.comm.rank()`+name+`tCount`
                        nodes.text = ar.hdfFilename+":/nodes"+`ar.comm.rank()`+name+`tCount`
                        if init or meshChanged:
                            ar.create_dataset_async('elements'+`ar.comm.rank()`+name+`tCount`,data=self.elementNodesArray[:self.nElements_owned])
                            ar.create_dataset_async('nodes'+`ar.comm.rank()`+name+`tCount`,data=self.nodeArray)
                    else:
                        elements.text = ar.hdfFilename+":/elements"+name+`tCount`
                        nodes.text = ar.hdfFilename+":/nodes"+name+`tCount`
                        if init or meshChanged:
                            ar.hdfFile.createArray("/",'elements'+name+`tCount`,self.elementNodesArray[:self.nElements_owned])
                            ar.hdfFile.createArray("/",'nodes'+name+`tCount`,self.nodeArray)
                else:
                    SubElement(elements,"xi:include",{"parse":"text","href":"./"+ar.textDataDir+"/elements"+name+".txt"})
                    SubElement(nodes,"xi:include",{"parse":"text","href":"./"+ar.textDataDir+"/nodes"+name+".txt"})
                    if init or meshChanged:
                        numpy.savetxt(ar.textDataDir+"/elements"+name+".txt",self.elementNodesArray[:self.nElements_owned],fmt='%d')
                        numpy.savetxt(ar.textDataDir+"/nodes"+name+".txt",self.nodeArray)
            #
            #element boundary topology and geometry
            #
            if EB:
                self.arEBGrid = SubElement(self.arEBGridCollection,"Grid",{"GridType":"Uniform"})
                self.arEBTime = SubElement(self.arEBGrid,"Time",{"Value":str(t),"Name":str(tCount)})
                Xdmf_ElementEBTopology = "Triangle" #cek hack
                ebtopology = SubElement(self.arEBGrid,"Topology",
                                    {"Type":Xdmf_ElementEBTopology,
                                     "NumberOfElements":str(self.nElementBoundaries_global)})
                ebelements = SubElement(ebtopology,"DataItem",
                                    {"Format":ar.dataItemFormat,
                                     "DataType":"Int",
                                     "Dimensions":"%i %i" % (self.nElementBoundaries_global,self.nNodes_elementBoundary)})
                ebgeometry = SubElement(self.arEBGrid,"Geometry",{"Type":"XYZ"})
                ebnodes    = SubElement(ebgeometry,"DataItem",
                                    {"Format":ar.dataItemFormat,
                                     "DataType":"Float",
                                     "Precision":"8",
                                     "Dimensions":"%i %i" % (self.nNodes_global,3)})
                if ar.hdfFile != None:
                    if ar.has_h5py:
                        ebelements.text = ar.hdfFilename+":/elementBoundaries"+`ar.comm.rank()`+name+`tCount`
                        ebnodes.text = ar.hdfFilename+":/nodes"+`ar.comm.rank()`+name+`tCount`
                        if init or meshChanged:
                            ar.create_dataset_async('elementBoundaries'+`ar.comm.rank()`+name+`tCount`, data = self.elementBoundaryNodesArray)
                            #ar.create_dataset_async('nodes'+`ar.comm.rank()`+name+`tCount`, data = self.nodeArray)
                    else:
                        ebelements.text = ar.hdfFilename+":/elementBoundaries"+name+`tCount`
                        ebnodes.text = ar.hdfFilename+":/nodes"+name+`tCount`
                        if init or meshChanged:
                            ar.hdfFile.createArray("/",'elementBoundaries'+name+`tCount`,self.elementBoundaryNodesArray)
                            #ar.hdfFile.createArray("/",'nodes'+name+`tCount`,self.nodeArray)
                else:
                    SubElement(ebelements,"xi:include",{"parse":"text","href":"./"+ar.textDataDir+"/elementBoundaries"+name+".txt"})
                    SubElement(ebnodes,"xi:include",{"parse":"text","href":"./"+ar.textDataDir+"/nodes"+name+".txt"})
                    if init or meshChanged:
                        np.savetxt(ar.textDataDir+"/elementBoundaries"+name+".txt",self.elementBoundaryNodesArray,fmt='%d')

            # Add the local->global index maps for collect.py and for
            # reverse mapping in hotstarts from a global XDMF file.
            if self.globalMesh != None and not ar.global_sync:
                nodeMapAtt = SubElement(self.arGrid,"Attribute",
                                        {"Name":"NodeMapL2G",
                                         "AttributeType":"Scalar",
                                         "Center":"Node"})
                nodeMap = SubElement(nodeMapAtt,"DataItem",
                                     {"Format":ar.dataItemFormat,
                                      "DataType":"Int",
                                      "Precision":"4",
                                      "Dimensions":str(self.nNodes_global)})
                elemMapAtt = SubElement(self.arGrid,"Attribute",
                                        {"Name":"CellMapL2G",
                                         "AttributeType":"Scalar",
                                         "Center":"Cell"})
                elemMap = SubElement(elemMapAtt,"DataItem",
                                     {"Format":ar.dataItemFormat,
                                      "DataType":"Int",
                                      "Precision":"4",
                                      "Dimensions":str(self.nElements_owned)})

                if ar.hdfFile != None:
                    if ar.has_h5py:
                        nodeMap.text = ar.hdfFilename+":/nodeMapL2G"+`ar.comm.rank()`+name+`tCount`
                        elemMap.text = ar.hdfFilename+":/cellMapL2G"+`ar.comm.rank()`+name+`tCount`
                        if init or meshChanged:
                            ar.create_dataset_async('nodeMapL2G'+`ar.comm.rank()`+name+`tCount`, data=self.globalMesh.nodeNumbering_subdomain2global)
                            ar.create_dataset_async('cellMapL2G'+`ar.comm.rank()`+name+`tCount`, data=self.globalMesh.elementNumbering_subdomain2global[:self.nElements_owned])
                    else:
                        nodeMap.text = ar.hdfFilename+":/nodeMapL2G"+name+`tCount`
                        elemMap.text = ar.hdfFilename+":/cellMapL2G"+name+`tCount`
                        if init or meshChanged:
                            ar.hdfFile.createArray("/",'nodeMapL2G'+name+`tCount`,self.globalMesh.nodeNumbering_subdomain2global)
                            ar.hdfFile.createArray("/",'cellMapL2G'+name+`tCount`,self.globalMesh.elementNumbering_subdomain2global[:self.nElements_owned])
                else:
                    SubElement(nodeMap,"xi:include",{"parse":"text","href":"./"+ar.textDataDir+"/nodeMapL2G"+name+".txt"})
                    SubElement(nodeMap,"xi:include",{"parse":"text","href":"./"+ar.textDataDir+"/cellMapL2G"+name+".txt"})
                    if init or meshChanged:
                        np.savetxt(ar.textDataDir+"/nodeMapL2G"+name+".txt",self.globalMesh.nodeNumbering_subdomain2global)
                        np.savetxt(ar.textDataDir+"/cellMapL2G"+name+".txt",self.globalMesh.elementNumbering_subdomain2global[:self.nElements_owned])
            #
            #material types
            #
            if ar.global_sync:
                nodeMaterialTypes = SubElement(self.arGrid,"Attribute",{"Name":"nodeMaterialTypes",
                                                                        "AttributeType":"Scalar",
                                                                        "Center":"Node"})
                nodeMaterialTypesValues = SubElement(nodeMaterialTypes,"DataItem",
                                                     {"Format":ar.dataItemFormat,
                                                      "DataType":"Int",
                                                      "Dimensions":"%i" % (self.globalMesh.nNodes_global,)})
                elementMaterialTypes = SubElement(self.arGrid,"Attribute",{"Name":"elementMaterialTypes",
                                                                           "AttributeType":"Scalar",
                                                                           "Center":"Cell"})
                elementMaterialTypesValues = SubElement(elementMaterialTypes,"DataItem",
                                                        {"Format":ar.dataItemFormat,
                                                         "DataType":"Int",
                                                         "Dimensions":"%i" % (self.globalMesh.nElements_global,)})
                if EB:
                    ebnodeMaterialTypes = SubElement(self.arEBGrid,"Attribute",{"Name":"ebnodeMaterialTypes",
                                                                          "AttributeType":"Scalar",
                                                                          "Center":"Node"})
                    ebnodeMaterialTypesValues = SubElement(ebnodeMaterialTypes,"DataItem",
                                                       {"Format":ar.dataItemFormat,
                                                        "DataType":"Int",
                                                        "Dimensions":"%i" % (self.globalMesh.nNodes_global,)})
                    elementBoundaryMaterialTypes = SubElement(self.arEBGrid,"Attribute",{"Name":"elementBoundaryMaterialTypes",
                                                                                             "AttributeType":"Scalar",
                                                                                             "Center":"Cell"})
                    elementBoundaryMaterialTypesValues = SubElement(elementBoundaryMaterialTypes,"DataItem",
                                                          {"Format":ar.dataItemFormat,
                                                           "DataType":"Int",
                                                           "Dimensions":"%i" % (self.globalMesh.nElementBoundaries_global,)})
                if ar.hdfFile != None:
                    if ar.has_h5py:
                        nodeMaterialTypesValues.text = ar.hdfFilename+":/"+"nodeMaterialTypes"+"_t"+str(tCount)
                        ar.create_dataset_sync("nodeMaterialTypes"+"_t"+str(tCount), offsets=self.globalMesh.nodeOffsets_subdomain_owned, data=self.nodeMaterialTypes[:self.nNodes_owned])
                        elementMaterialTypesValues.text = ar.hdfFilename+":/"+"elementMaterialTypes"+"_t"+str(tCount)
                        ar.create_dataset_sync("elementMaterialTypes"+"_t"+str(tCount), offsets=self.globalMesh.elementOffsets_subdomain_owned, data=self.elementMaterialTypes[:self.nElements_owned])
                        if EB:
                            ebnodeMaterialTypesValues.text = ar.hdfFilename+":/"+"nodeMaterialTypes"+"_t"+str(tCount)
                            elementBoundaryMaterialTypesValues.text = ar.hdfFilename+":/"+"elementBoundaryMaterialTypes"+"_t"+str(tCount)
                            ar.create_dataset_sync("elementBoundaryMaterialTypes"+"_t"+str(tCount), offsets = self.globalMesh.elementBoundaryOffsets_subdomain_owned, data=self.elementBoundaryMaterialTypes[:self.nElementBoundaries_owned])
                    else:
                        assert False, "global_sync not supported  with pytables"
                else:
                    assert False, "global_sync  not  supported with text heavy data"
            else:
                nodeMaterialTypes = SubElement(self.arGrid,"Attribute",{"Name":"nodeMaterialTypes",
                                                                        "AttributeType":"Scalar",
                                                                        "Center":"Node"})
                nodeMaterialTypesValues = SubElement(nodeMaterialTypes,"DataItem",
                                                     {"Format":ar.dataItemFormat,
                                                      "DataType":"Int",
                                                      "Dimensions":"%i" % (self.nNodes_global,)})
                elementMaterialTypes = SubElement(self.arGrid,"Attribute",{"Name":"elementMaterialTypes",
                                                                           "AttributeType":"Scalar",
                                                                           "Center":"Cell"})
                elementMaterialTypesValues = SubElement(elementMaterialTypes,"DataItem",
                                                        {"Format":ar.dataItemFormat,
                                                         "DataType":"Int",
                                                         "Dimensions":"%i" % (self.nElements_owned,)})
                if EB:
                    ebnodeMaterialTypes = SubElement(self.arEBGrid,"Attribute",{"Name":"ebnodeMaterialTypes",
                                                                          "AttributeType":"Scalar",
                                                                          "Center":"Node"})
                    ebnodeMaterialTypesValues = SubElement(ebnodeMaterialTypes,"DataItem",
                                                       {"Format":ar.dataItemFormat,
                                                        "DataType":"Int",
                                                        "Dimensions":"%i" % (self.nNodes_global,)})
                    elementBoundaryMaterialTypes = SubElement(self.arEBGrid,"Attribute",{"Name":"elementBoundaryMaterialTypes",
                                                                                             "AttributeType":"Scalar",
                                                                                             "Center":"Cell"})
                    elementBoundaryMaterialTypesValues = SubElement(elementBoundaryMaterialTypes,"DataItem",
                                                          {"Format":ar.dataItemFormat,
                                                           "DataType":"Int",
                                                           "Dimensions":"%i" % (self.nElementBoundaries_global,)})
                if ar.hdfFile != None:
                    if ar.has_h5py:
                        nodeMaterialTypesValues.text = ar.hdfFilename+":/"+"nodeMaterialTypes"+"_p"+`ar.comm.rank()`+"_t"+str(tCount)
                        ar.create_dataset_async("nodeMaterialTypes"+"_p"+`ar.comm.rank()`+"_t"+str(tCount), data=self.nodeMaterialTypes)
                        elementMaterialTypesValues.text = ar.hdfFilename+":/"+"elementMaterialTypes"+"_p"+`ar.comm.rank()`+"_t"+str(tCount)
                        ar.create_dataset_async("elementMaterialTypes"+"_p"+`ar.comm.rank()`+"_t"+str(tCount), data=self.elementMaterialTypes[:self.nElements_owned])
                        if EB:
                            ebnodeMaterialTypesValues.text = ar.hdfFilename+":/"+"nodeMaterialTypes"+"_p"+`ar.comm.rank()`+"_t"+str(tCount)
                            elementBoundaryMaterialTypesValues.text = ar.hdfFilename+":/"+"elementBoundaryMaterialTypes"+"_p"+`ar.comm.rank()`+"_t"+str(tCount)
                            ar.create_dataset_async("elementBoundaryMaterialTypes"+"_p"+`ar.comm.rank()`+"_t"+str(tCount), data=self.elementBoundaryMaterialTypes)
                    else:
                        nodeMaterialTypesValues.text = ar.hdfFilename+":/"+"nodeMaterialTypes"+str(tCount)
                        ar.hdfFile.createArray("/","nodeMaterialTypes"+str(tCount),self.nodeMaterialTypes)
                        elementMaterialTypesValues.text = ar.hdfFilename+":/"+"elementMaterialTypes"+str(tCount)
                        ar.hdfFile.createArray("/","elementMaterialTypes"+str(tCount),self.elementMaterialTypes[:self.nElements_owned])
                        if EB:
                            ebnodeMaterialTypesValues.text = ar.hdfFilename+":/"+"nodeMaterialTypes"+str(tCount)
                            #ar.hdfFile.createArray("/","nodeMaterialTypes"+str(tCount),self.nodeMaterialTypes)
                            elementBoundaryMaterialTypesValues.text = ar.hdfFilename+":/"+"elementBoundaryMaterialTypes"+str(tCount)
                            ar.hdfFile.createArray("/","elementBoundaryMaterialTypes"+str(tCount),self.elementBoundaryMaterialTypes)
                else:
                    numpy.savetxt(ar.textDataDir+"/"+"nodeMaterialTypes"+str(tCount)+".txt",self.nodeMaterialTypes)
                    SubElement(nodeMaterialTypesValues,"xi:include",{"parse":"text","href":"./"+ar.textDataDir+"/"+"nodeMaterialTypes"+str(tCount)+".txt"})
                    numpy.savetxt(ar.textDataDir+"/"+"elementMaterialTypes"+str(tCount)+".txt",self.elementMaterialTypes[:self.nElements_owned])
                    SubElement(elementMaterialTypesValues,"xi:include",{"parse":"text","href":"./"+ar.textDataDir+"/"+"elementMaterialTypes"+str(tCount)+".txt"})
            #done with material types
    def buildFromC(self,cmesh):
        import cmeshTools
        #
        logEvent(memory("buildFromC","MeshTools"),level=4)
        self.cmesh = cmesh
        (self.nElements_global,
         self.nNodes_global,
         self.nNodes_element,
         self.nNodes_elementBoundary,
         self.nElementBoundaries_element,
         self.nElementBoundaries_global,
         self.nInteriorElementBoundaries_global,
         self.nExteriorElementBoundaries_global,
         self.max_nElements_node,
         self.nEdges_global,
         self.max_nNodeNeighbors_node,
         self.elementNodesArray,
         self.nodeElementsArray,
         self.nodeElementOffsets,
         self.elementNeighborsArray,
         self.elementBoundariesArray,
         self.elementBoundaryNodesArray,
         self.elementBoundaryElementsArray,
         self.elementBoundaryLocalElementBoundariesArray,
         self.interiorElementBoundariesArray,
         self.exteriorElementBoundariesArray,
         self.edgeNodesArray,
         self.nodeStarArray,
         self.nodeStarOffsets,
         self.elementMaterialTypes,
         self.elementBoundaryMaterialTypes,
         self.nodeMaterialTypes,
         self.nodeArray,
         self.nx,self.ny, self.nz,      #NURBS
         self.px,self.py, self.pz,      #NURBS
         self.elementIJK, #NURBS
         self.weights,    #NURBS
         self.U_KNOT,     #NURBS
         self.V_KNOT,     #NURBS
         self.W_KNOT,     #NURBS
         self.elementDiametersArray,
         self.elementInnerDiametersArray,
         self.elementBoundaryDiametersArray,
         self.elementBarycentersArray,
         self.elementBoundaryBarycentersArray,
         self.nodeDiametersArray,
         self.nodeSupportArray,
         self.h,
         self.hMin,
         self.sigmaMax,
         self.volume) = cmeshTools.buildPythonMeshInterface(self.cmesh)
        self.hasGeometricInfo = True
        #default to single processor
        self.nNodes_owned = self.nNodes_global
        self.nElements_owned = self.nElements_global
        self.nElementBoundaries_owned = self.nElementBoundaries_global
        self.nEdges_owned = self.nEdges_global
        logEvent(memory("buildFromC","MeshTools"),level=4)
    def buildFromCNoArrays(self,cmesh):
        import cmeshTools
        #
        logEvent(memory("buildFromC","MeshTools"),level=4)
        self.cmesh = cmesh
        (self.nElements_global,
         self.nNodes_global,
         self.nNodes_element,
         self.nNodes_elementBoundary,
         self.nElementBoundaries_element,
         self.nElementBoundaries_global,
         self.nInteriorElementBoundaries_global,
         self.nExteriorElementBoundaries_global,
         self.max_nElements_node,
         self.nEdges_global,
         self.max_nNodeNeighbors_node,
         self.h,
         self.hMin,
         self.sigmaMax,
         self.volume) = cmeshTools.buildPythonMeshInterfaceNoArrays(self.cmesh)
        self.hasGeometricInfo = False
        logEvent(memory("buildFromCNoArrays","MeshTools"),level=4)
    def buildNodeStarArrays(self):
        if self.nodeStarArray == None:
            #cek old
            self.nodeStarList=[]
            for n in range(self.nNodes_global):
                self.nodeStarList.append([])
            for eNodes in self.edgeNodesArray:
                self.nodeStarList[eNodes[0]].append(eNodes[1])
                self.nodeStarList[eNodes[1]].append(eNodes[0])
            #cek new
            self.nodeStarOffsets = np.zeros((self.nNodes_global+1,),'i')
            lenNodeStarArray=0
            for nN in range(1,self.nNodes_global+1):
                self.nodeStarOffsets[nN] = self.nodeStarOffsets[nN-1] + len(self.nodeStarList[nN])
            self.nodeStarArray = np.array((self.nodeStarOffsets[-1],),'i')
            for nN in range(self.nNodes_global):
                for nN_star,offset in enumerate(range(self.nodeStarOffsets[nN],self.nodeStarOffsets[nN+1])):
                    self.nodeStarArray[offset] = self.nodeStarList[nN][nN_star]
            del self.nodeStarList
    def buildArraysFromLists(self):
        #nodes
        self.nNodes_global = len(self.nodeList)
        self.nodeArray = np.zeros((self.nNodes_global,3),'d')
        nodeElementsList=[]
        for nN,n in enumerate(self.nodeList):
            self.nodeArray[nN][:] = n.p
            nodeElementsList.append([])
        #elements
        self.nNodes_element = len(self.elementList[0].nodes)
        self.nElements_global = len(self.elementList)
        self.elementNodesArray = np.zeros((self.nElements_global,
                                                self.nNodes_element),
                                               'i')
        for en,e in enumerate(self.elementList):
            for nN_element,n in enumerate(e.nodes):
                self.elementNodesArray[en,nN_element]=n.N
                nodeElementsList[n.N].append(en)
        #elements per  node
        nodeElementsDict={}
        for eN in range(self.nElements_global):
            for nN_element in range(self.nNodes_element):
                nN = self.elementNodesArray[eN,nN_element]
                if nodeElementsDict.has_key(nN):
                    nodeElementsDict[nN].append(eN)
                else:
                    nodeElementsDict[nN] = [eN]
        self.max_nElements_node = max(len(nodeElementsDict[nN]) for  nN in range(self.nNodes_global))
        self.nElements_node = np.zeros((self.nNodes_global),'i')
        #mwf make a 1d array now
        #self.nodeElementsArray = np.zeros((self.nNodes_global,self.max_nElements_node),'i')
        self.nodeElementOffsets = np.zeros((self.nNodes_global+1,),'i')
        for nN,elementList in nodeElementsDict.iteritems():
            self.nElements_node[nN] = len(elementList)
            self.nodeElementOffsets[nN+1] = self.nodeElementOffsets[nN]+self.nElements_node[nN]
            #for eN_element,eN in enumerate(elementList):
            #    self.nodeElementsArray[nN,eN_element]=eN
        self.nodeElementsArray = np.zeros((self.nodeElementOffsets[self.nNodes_global],),'i')
        for nN,elementList in nodeElementsDict.iteritems():
            for eN_element,eN in enumerate(elementList):
                self.nodeElementsArray[self.nodeElementOffsets[nN]+eN_element]=eN
            #
        #
        #elementBoundariesArray
        self.nElementBoundaries_element = len(
            self.elementList[0].elementBoundaries)
        self.elementBoundariesArray = np.zeros(
            (self.nElements_global,self.nElementBoundaries_element),
            'i')
        #collect set of element boundaries while we're looping
        elementBoundaryNumbers=set()
        for eN,e in enumerate(self.elementList):
            for ebN_element,eb in enumerate(e.elementBoundaries):
                self.elementBoundariesArray[eN,ebN_element]=eb.N
                elementBoundaryNumbers.add(eb.N)
        self.nElementBoundaries_global=len(elementBoundaryNumbers)
        #elementBoundaryElementsArray
        self.elementBoundaryElementsArray=np.ones(
            (self.nElementBoundaries_global,2),'i')
        self.elementBoundaryElementsArray*=-1
        self.elementBoundaryLocalElementBoundariesArray=np.zeros(
            (self.nElementBoundaries_global,2),'i')
        elementBoundaryElementsCardArray =np.zeros(
            (self.nElementBoundaries_global),'i')
        for eN in range(self.nElements_global):
            for ebN_element in range(self.nElementBoundaries_element):
                ebN = self.elementBoundariesArray[eN,ebN_element]
                elementBoundaryElementsCardArray[ebN]+=1
                eN_boundaryElement=elementBoundaryElementsCardArray[ebN]-1
                self.elementBoundaryElementsArray[ebN,eN_boundaryElement]=eN
                self.elementBoundaryLocalElementBoundariesArray[ebN,eN_boundaryElement]=ebN_element
                if elementBoundaryElementsCardArray[ebN] > 2:
                    logEvent("WARNING, element neighbors of boundary element > 2")
                    elementBoundaryElementsCardArray[ebN]=2
        #interior and exterior
        self.nExteriorElementBoundaries_global=2*self.nElementBoundaries_global\
                                               - np.sum(
            elementBoundaryElementsCardArray)
        self.nInteriorElementBoundaries_global= self.nElementBoundaries_global-\
                                               self.nExteriorElementBoundaries_global
        self.exteriorElementBoundariesArray=np.zeros(
            (self.nExteriorElementBoundaries_global,),'i')
        self.interiorElementBoundariesArray=np.zeros(
            (self.nInteriorElementBoundaries_global,),'i')
        interior=0
        exterior=0
        for ebN in range(self.nElementBoundaries_global):
            if elementBoundaryElementsCardArray[ebN]==1:
                self.exteriorElementBoundariesArray[exterior]=ebN
                exterior+=1
            else:
                self.interiorElementBoundariesArray[interior]=ebN
                interior+=1
        del elementBoundaryElementsCardArray
        self.nNodes_elementBoundary = len(self.elementBoundaryList[0].nodes)
        self.elementBoundaryNodesArray = np.zeros((self.nElementBoundaries_global,
                                                        self.nNodes_elementBoundary),
                                                       'i')
        for ebN,eb in enumerate(self.elementBoundaryList):
            for nN_element,n in enumerate(eb.nodes):
                self.elementBoundaryNodesArray[ebN,nN_element]=n.N
        #element  neighbors
        self.elementNeighborsArray = np.zeros((self.nElements_global,self.nElementBoundaries_element),'i')
        for eN in range(self.nElements_global):
            for ebN_element in range(self.nElementBoundaries_element):
                ebN = self.elementBoundariesArray[eN,ebN_element]
                eN_left = self.elementBoundaryElementsArray[ebN,0]
                eN_right = self.elementBoundaryElementsArray[ebN,1]
                if eN == eN_left:
                    self.elementNeighborsArray[eN,ebN_element] = eN_right
                elif eN == eN_right:
                    self.elementNeighborsArray[eN,ebN_element] = eN_left
                else:
                    self.elementNeighborsArray[eN,ebN_element] = -1
        #edges
        self.edgeNodesArray = np.zeros(
            (len(self.edgeList),2),'i')
        for en,e in enumerate(self.edgeList):
            self.edgeNodesArray[en,0]=e.nodes[0].N
            self.edgeNodesArray[en,1]=e.nodes[1].N
        #geometric info
        self.computeGeometricInfo()
        self.elementDiametersArray = np.zeros((self.nElements_global,),'d')
        self.elementInnerDiametersArray = np.zeros((self.nElements_global,),'d')
        for en in range(self.nElements_global):
            self.elementDiametersArray[en] = self.elementList[en].diameter
            self.elementInnerDiametersArray[en]=self.elementList[en].innerDiameter
        self.elementBoundaryDiametersArray = np.zeros((self.nElementBoundaries_global,),'d')
        for eN,e in enumerate(self.elementList):
            for ebN_element,eb in enumerate(e.elementBoundaries):
                self.elementBoundaryDiametersArray[self.elementBoundariesArray[eN,ebN_element]] = eb.diameter
        self.elementMaterialTypes = np.zeros((self.nElements_global,),'i')
        self.elementBoundaryMaterialTypes = np.zeros((self.nElementBoundaries_global,),'i')
        self.nodeMaterialTypes = np.zeros((self.nNodes_global,),'i')
        #
        self.elementBarycentersArray         = np.zeros((self.nElements_global,3),'d')
        self.elementBoundaryBarycentersArray = np.zeros((self.nElementBoundaries_global,3),'d')
        for eN in range(self.nElements_global):
            self.elementBarycentersArray[eN,:] = 0.0
            for ebN in range(self.nNodes_element):
                self.elementBarycentersArray[eN,:] += self.nodeArray[self.elementNodesArray[eN,ebN],:]
            self.elementBarycentersArray[eN,:] /= float(self.nNodes_element)
        for ebN in range(self.nElementBoundaries_global):
            self.elementBoundaryBarycentersArray[ebN,:] = 0.0
            for nN in range(self.nNodes_elementBoundary):
                self.elementBoundaryBarycentersArray[ebN,:] += self.nodeArray[self.elementBoundaryNodesArray[ebN,nN],:]
            self.elementBoundaryBarycentersArray[ebN,:] /= float(self.nNodes_elementBoundary)
        #
        #now get rid of lists
        del self.nodeList
        del self.elementList
        del self.elementBoundaryList
        del self.edgeList
        #self.partitionMesh()
    def computeGeometricInfo(self):
        self.elementList[0].computeGeometricInfo()
        self.h=self.elementList[0].diameter
        self.hMin=self.h
        for e in self.elementList[1:]:
            e.computeGeometricInfo()
            self.h = max(self.h,e.diameter)
            self.hMin=min(self.hMin,e.diameter)
            for eb in e.elementBoundaries:
                e.computeGeometricInfo()
        self.hasGeometricInfo=True

    def buildMatlabMeshDataStructures(self,meshFileBase='meshMatlab',writeToFile=True):
        """
        build array data structures for matlab finite element mesh representation
        and write to a file to view and play with in matlatb. The current matlab support
        is mostly for 2d, but this will return basic arrays for 1d and 3d too

        in matlab can then print mesh with

        pdemesh(p,e,t)

        if one has pdetoolbox
        where

          p is the vertex or point matrix
          e is the edge matrix, and
          t is the element matrix

        e will be the elementBoundary matrix in 1d and 3d, but perhaps
        should remain the edge array?

        points matrix is [nd x num vertices]
          format :
             row 1 = x coord,
             row 2 = y coord for nodes in mesh
             row 3 = z coord for nodes in mesh ...
        edge matrix is [2*nd+3 x num faces]
          format:
             row 1  = start vertex number
             ...
             row nd   = end vertex number
             row nd+1 = start value in edge parameterization, should be 0
             row nd+2 = next value in edge parameterization, should be 1 or 2
             row nd+nd= end value in edge parameterization, should be 2 or 1
             row 2*nd+1 = global face id, base 1
             row 2*nd+2 = subdomain on left? always 1 for now
             row 2*nd+3 = subdomain on right? always 0 for now

        element matrix is [nd+2 x num elements]
            row 1 = vertex 1 global number
            row 2 = vertex 2 global number
            ...
            row nd+1 = vertex 3 global number
            row 4 = triangle subdomain number
         where 1,2,3 is a local counter clockwise numbering of vertices in
           triangle

         """
        matlabBase = 1
        nd = self.nNodes_element-1
        p = np.zeros((nd,self.nNodes_global),'d')
        e = np.zeros((2*nd+3,self.nElementBoundaries_global),'d')
        t = np.zeros((nd+2,self.nElements_global),'d')

        #load p,e,t and write file
        if writeToFile:
            mfile = open(meshFileBase+'.m','w')
        else:
            mfile = open('/dev/null','w')
        #
        if writeToFile:
            mfile.write('p = [ ... \n')
        for nN in range(self.nNodes_global):
            for I in range(nd):
                p[I,nN]=self.nodeArray[nN,I]
                if writeToFile:
                    mfile.write('%g ' % p[I,nN])
            mfile.write('\n')
        if writeToFile:
            mfile.write(']; \n')
            mfile.write("p = p\';\n")  #need transpose for matlab

        if writeToFile:
            mfile.write('e = [ ... \n')
        for ebN in range(self.nElementBoundaries_global):
            eN_left = self.elementBoundaryElementsArray[ebN,0]
            eN_right= self.elementBoundaryElementsArray[ebN,1]#-1 --> exterior
            for nN in range(self.nNodes_elementBoundary):
                e[nN,ebN]=self.elementBoundaryNodesArray[ebN,nN] + matlabBase #global node number of start node base 1
            #assume for now existing parameterization ok
            for nN in range(self.nNodes_elementBoundary):
                e[self.nNodes_elementBoundary+nN,ebN]=nN #edge param. is 0 to 1
            e[2*self.nNodes_elementBoundary+1,ebN] = ebN+matlabBase
            e[2*self.nNodes_elementBoundary+1,ebN] = self.elementMaterialTypes[eN_left] #subdomain to left
            if eN_right >= 0:
                e[2*self.nNodes_elementBoundary+2,ebN]= self.elementMaterialTypes[eN_right] #subdomain to right
            else:
                e[2*self.nNodes_elementBoundary+2,ebN]= -1
            if writeToFile:
                for i in range(e.shape[0]):
                    mfile.write(' %g ' % e[i,ebN])
                mfile.write(' \n ')
        if writeToFile:
            mfile.write(']; \n')
            mfile.write("e = e\';\n")  #need transpose for matlab

        #write triangles last
        if writeToFile:
            mfile.write('t = [ ... \n')
        for eN in range(self.nElements_global):
            for nN in range(self.nNodes_element):
                t[nN,eN]=self.elementNodesArray[eN,nN]+matlabBase    #global node number for vertex nN
            t[self.nNodes_element,eN]=self.elementMaterialTypes[eN]                     #subdomain id
            if writeToFile:
                for i in range(t.shape[0]):
                    mfile.write('%g ' % t[i,eN])
                mfile.write('\n')
        if writeToFile:
            mfile.write(']; \n');
            mfile.write("t = t\';\n") #need transpose for matlab


        mfile.close()
        return p,e,t

    def writeEdgesMatlab(self,filename):
        """store coordinates in files formatted for Matlab"""
        xfile=filename+'_x.grf'
        yfile=filename+'_y.grf'
        zfile=filename+'_z.grf'
        print 'Storing edge information in %s, %s, and %s' % \
              (xfile,yfile,zfile)
        xOut = open(xfile,'w')
        yOut = open(yfile,'w')
        zOut = open(zfile,'w')
        for edge in self.edgeList:
            xOut.write('%14.8e ' % edge.nodes[0].p[X] )
            yOut.write('%14.8e ' % edge.nodes[0].p[Y] )
            zOut.write('%14.8e ' % edge.nodes[0].p[Z] )
        xOut.write('\n')
        yOut.write('\n')
        zOut.write('\n')
        for edge in self.edgeList:
            xOut.write('%14.8e ' % edge.nodes[1].p[X])
            yOut.write('%14.8e ' % edge.nodes[1].p[Y])
            zOut.write('%14.8e ' % edge.nodes[1].p[Z])
        xOut.write('\n')
        yOut.write('\n')
        zOut.write('\n')
        xOut.close()
        yOut.close()
        zOut.close()

    def viewTetrahedraMatlab(self,filename):
        """plot the edges"""
        cmdfile = filename +'.m'
        xfile=filename+'_x.grf'
        yfile=filename+'_y.grf'
        zfile=filename+'_z.grf'
        xedges=filename+'_x'
        yedges=filename+'_y'
        zedges=filename+'_z'
        #the following is for debugging: plot each tet seperately
        nT = len(self.edgeList)/6
        plotcommand = "-r \"load " + xfile + \
                      ", load " + yfile + \
                      ", load " + zfile
        plots=''
        for i in range(nT):
            plots = plots + \
                    ", figure(" +`i+1`+")" \
                    ", axis([0 1 0 1 0 1]), plot3("+xedges+\
                    "(:,"+`i`+"*6+1:("+`i`+"+1)*6),"+yedges+\
                    "(:,"+`i`+"*6+1:("+`i`+"+1)*6),"+zedges+\
                    "(:,"+`i`+"*6+1:("+`i`+"+1)*6),\'b-\') "
        plotcommand = plotcommand + plots +'\"'
        cmdOut = open(cmdfile,'w')
        cmdOut.write(plotcommand)
        cmdOut.close()
        import os
        print 'Calling matlab to view mesh'
        os.execlp('matlab',
                  'matlab',
                  '-nodesktop',
                  '-nosplash',
                  '-r',
                  filename)

    def viewMeshMatlab(self,filename):
        """plot the edges"""
        cmdfile = filename +'.m'
        xfile=filename+'_x.grf'
        yfile=filename+'_y.grf'
        zfile=filename+'_z.grf'
        xedges=filename+'_x'
        yedges=filename+'_y'
        zedges=filename+'_z'
        plotcommand = "load " + xfile + \
                      ", load " + yfile + \
                      ", load " + zfile + \
                      ", figure " + \
                      ", axis([0 1 0 1 0 1]), plot3("+xedges+\
                      ","+yedges+\
                      ","+zedges+\
                      ",\'b-\')"
        print plotcommand
        cmdOut = open(cmdfile,'w')
        cmdOut.write(plotcommand)
        cmdOut.close()
        import os
        print 'Calling matlab to view mesh'
        os.execlp('matlab',
                  'matlab',
                  '-nodesktop',
                  '-nosplash',
                  '-r',
                  filename)
#          from os import popen
#          matlab = popen('matlab','w')
#          matlab.write(plotcommand+'\n')
#          matlab.flush()
#          raw_input('Please press return to continue...\n')

    def writeEdgesGnuplot(self,filename):
        """store coordinates in files formatted for Matlab"""
        datfile=filename+'.dat'
        print 'Storing edge information in %s' % datfile
        edgesOut = open(datfile,'w')
        for edge in self.edgeList:
            dataline = '%14.8e %14.8e %14.8e \n' % \
                       (edge.nodes[0].p[X],
                        edge.nodes[0].p[Y],
                        edge.nodes[0].p[Z])
            edgesOut.write(dataline)
            dataline = '%14.8e %14.8e %14.8e \n \n \n' % \
                       (edge.nodes[1].p[X],
                        edge.nodes[1].p[Y],
                        edge.nodes[1].p[Z])
            edgesOut.write(dataline)
        edgesOut.close()
    def writeEdgesGnuplot2(self,filename):
        """store coordinates in files formatted for Matlab"""
        datfile=filename+'.dat'
        print 'Storing edge information in %s' % datfile
        edgesOut = open(datfile,'w')
        for n0,n1 in self.edgeNodesArray:
            dataline = '%14.8e %14.8e %14.8e \n' % \
                       (self.nodeArray[n0][0],
                        self.nodeArray[n0][1],
                        self.nodeArray[n0][2])
            edgesOut.write(dataline)
            dataline = '%14.8e %14.8e %14.8e \n \n \n' % \
                       (self.nodeArray[n1][0],
                        self.nodeArray[n1][1],
                        self.nodeArray[n1][2])
            edgesOut.write(dataline)
        edgesOut.close()
    def viewMeshGnuplot(self,filename):
        cmdfile = filename +'.cmd'
        datfile = filename +'.dat'
        cmd = "set pointsize 2.5 \n set term x11 \n splot \'"+datfile+"\' with linespoints pointsize 2.5 pt 2\n"+\
              "set xlabel \'x\' \n set ylabel \'y\' \n set zlabel \'z\' \n "
        cmdOut = open(cmdfile,'w')
        cmdOut.write(cmd)
        cmdOut.close()
        from os import execlp
        print 'Calling gnuplot to view mesh'
        execlp('gnuplot','gnuplot',cmdfile,'-')
    def viewMeshGnuplotPipe(self,filename):
        cmdfile = filename +'.cmd'
        datfile = filename +'.dat'
        cmd = "set pointsize 1.5 \n set term x11 \n splot \'"+datfile+"\' with linespoints pointsize 2.5 pt 2 \n"+\
              "set xlabel \'x\' \n set ylabel \'y\' \n set zlabel \'z\' \n "
        cmdOut = open(cmdfile,'w')
        cmdOut.write(cmd)
        cmdOut.close()
        from os import execlp
        print 'Calling gnuplot to view mesh'
        from os import popen
        gnuplot = popen('gnuplot','w')
        gnuplot.write(cmd+'\n')
        gnuplot.flush()
        raw_input('Please press return to continue... \n')
    def viewMeshGnuplotPipePar(self,filenames):
        from os import popen
        gnuplot = popen('gnuplot','w')
        for i,filename in enumerate(filenames):
            cmdfile = filename +'.cmd'
            datfile = filename +'.dat'
            cmd = ("set term x11 %i \n splot \'" % (i,))+datfile+"\' with linespoints \n"+\
                  "set xlabel \'x\' \n set ylabel \'y\' \n set zlabel \'z\'"
            cmdOut = open(cmdfile,'w')
            cmdOut.write(cmd)
            cmdOut.close()
            from os import execlp
            print 'Calling gnuplot to view mesh'
            gnuplot.write(cmd+'\n')
            gnuplot.flush()
        raw_input('Please press return to continue... \n')

    def convertFromPUMI(self, PUMIMesh, faceList, parallel=False, dim=3):
        import cmeshTools
        import MeshAdaptPUMI
        import flcbdfWrappers
        import Comm
        comm = Comm.get()
        self.cmesh = cmeshTools.CMesh()
        if parallel:
          self.subdomainMesh=self.__class__()
          self.subdomainMesh.globalMesh = self
          self.subdomainMesh.cmesh = cmeshTools.CMesh()
          PUMIMesh.constructFromParallelPUMIMesh(self.cmesh,
              self.subdomainMesh.cmesh)
          for i in range(len(faceList)):
            for j in range(len(faceList[i])):
              PUMIMesh.updateMaterialArrays(self.subdomainMesh.cmesh, i+1,
                  faceList[i][j])
          if dim == 3:
            cmeshTools.allocateGeometricInfo_tetrahedron(self.subdomainMesh.cmesh)
            cmeshTools.computeGeometricInfo_tetrahedron(self.subdomainMesh.cmesh)
          if dim == 2:
            cmeshTools.allocateGeometricInfo_triangle(self.subdomainMesh.cmesh)
            cmeshTools.computeGeometricInfo_triangle(self.subdomainMesh.cmesh)
          self.buildFromCNoArrays(self.cmesh)
          (self.elementOffsets_subdomain_owned,
           self.elementNumbering_subdomain2global,
           self.nodeOffsets_subdomain_owned,
           self.nodeNumbering_subdomain2global,
           self.elementBoundaryOffsets_subdomain_owned,
           self.elementBoundaryNumbering_subdomain2global,
           self.edgeOffsets_subdomain_owned,
           self.edgeNumbering_subdomain2global) = (
              flcbdfWrappers.convertPUMIPartitionToPython(self.cmesh,
                  self.subdomainMesh.cmesh))
          self.subdomainMesh.buildFromC(self.subdomainMesh.cmesh)
          self.subdomainMesh.nElements_owned = (
              self.elementOffsets_subdomain_owned[comm.rank()+1] -
              self.elementOffsets_subdomain_owned[comm.rank()])
          self.subdomainMesh.nNodes_owned = (
              self.nodeOffsets_subdomain_owned[comm.rank()+1] -
              self.nodeOffsets_subdomain_owned[comm.rank()])
          self.subdomainMesh.nElementBoundaries_owned = (
              self.elementBoundaryOffsets_subdomain_owned[comm.rank()+1] -
              self.elementBoundaryOffsets_subdomain_owned[comm.rank()])
          self.subdomainMesh.nEdges_owned = (
              self.edgeOffsets_subdomain_owned[comm.rank()+1] -
              self.edgeOffsets_subdomain_owned[comm.rank()])
          comm.barrier()
          par_nodeDiametersArray = (
              ParVec_petsc4py(self.subdomainMesh.nodeDiametersArray,
                              bs=1,
                              n=self.subdomainMesh.nNodes_owned,
                              N=self.nNodes_global,
                              nghosts = self.subdomainMesh.nNodes_global -
                                        self.subdomainMesh.nNodes_owned,
                              subdomain2global = 
                                  self.nodeNumbering_subdomain2global))
          par_nodeDiametersArray.scatter_forward_insert()
          comm.barrier()
        else:
          PUMIMesh.constructFromSerialPUMIMesh(self.cmesh)
          for i in range(len(faceList)):
            for j in range(len(faceList[i])):
              PUMIMesh.updateMaterialArrays(self.cmesh, i+1, faceList[i][j])
          if dim == 3:
            cmeshTools.allocateGeometricInfo_tetrahedron(self.cmesh)
            cmeshTools.computeGeometricInfo_tetrahedron(self.cmesh)
          if dim == 2:
            cmeshTools.allocateGeometricInfo_triangle(self.cmesh)
            cmeshTools.computeGeometricInfo_triangle(self.cmesh)
          self.buildFromC(self.cmesh)
        logEvent("meshInfo says : \n"+self.meshInfo())

class MultilevelMesh(Mesh):
    """A hierchical multilevel mesh"""
    def __init__(self,levels=1):
        self.meshList=[]
        self.elementParents=None
    def buildFromC(self,cmultilevelMesh):
        import cmeshTools
        self.cmultilevelMesh = cmultilevelMesh
        (self.nLevels,
         self.cmeshList,
         self.elementParentsArrayList,
         self.elementChildrenArrayList,
         self.elementChildrenOffsetsList) = cmeshTools.buildPythonMultilevelMeshInterface(cmultilevelMesh)
    def refine(self):
        pass
    def locallyRefine(self,elementTagArray):
        pass
    def buildArrayLists(self):
        self.nLevels = len(self.meshList)
        self.calculateElementParents()
        self.elementParentsArrayList=[[]]
        self.elementChildrenArrayList=[]
        self.elementChildrenOffsetsList=[]
        for l in range(1,self.nLevels):
            self.elementParentsArrayList.append(self.elementParents[l])
            len_children=0
            for children in self.elementChildren[l-1].values():
                len_children += len(children)
            self.elementChildrenArrayList.append(np.zeros((len_children,),'i'))
            self.elementChildrenOffsetsList.append(np.zeros((self.meshList[l-1].nElements_global+1,),'i'))
            index=0
            for eN_p,children in enumerate(self.elementChildren[l-1].values()):
                self.elementChildrenOffsetsList[l-1][eN_p] = index
                for ec in children:
                    self.elementChildrenArrayList[l-1][index] = ec.N
                    index += 1
            self.elementChildrenOffsetsList[l-1][-1] = index
    def calculateElementParents(self,recalculate=False):
        """
        get array elementParents[l,e] = e_c, where element e_c is the parent of element e
            elementParents[0,:] = -1
        """
        if (self.elementParents == None or recalculate):
            self.elementParents = {}
            nLevels = len(self.meshList)
            for l in range(nLevels):
                nE   = self.meshList[l].nElements_global
                self.elementParents[l] = np.ones((nE,),'i')
                self.elementParents[l][:]=-1
            for l in range(0,nLevels-1):
                nEc = self.meshList[l].nElements_global
                for ec in range(nEc):
                    for ef in self.elementChildren[l][ec]:
                        #print """l=%s ec= %s ef.N= %s """ % (l,ec,ef.N)
                        self.elementParents[l+1][ef.N] = ec
                    #ef
                #ec
            #l

class PointMesh(Mesh):
    #Elements=Nodes
    """
    0D mesh
    """
    def __init__(self,points):
        self.nodeArray=points
        self.nNodes_global = points.shape[0]
        self.elementNodesArray=np.arange(self.nNodes_global,dtype='i')
        self.nElements_global = self.nNodes_global

MX=0
MY=1
MZ=2
I=0
J=1
K=1

class EdgeGrid(Mesh):
    """A 1D regular grid on an interval"""
    def __init__(self,nx=2,Lx=1.0):
        Mesh.__init__(self)
        #dimensions and ranges
        self.nx=nx
        self.ex=nx-1
        self.nRange_x = range(nx)
        self.eRange_x = range(self.ex)
        #lengths
        self.Lx=Lx
        self.dx = Lx/self.ex
        #node coordinates
        self.nodeGridArray = np.zeros((self.nx,3),'d')
        for i in self.nRange_x:
            self.nodeGridArray[i,MX] = i*self.dx
        #edge node numbers
        self.edgeNodesArray=np.zeros((self.ex,2),'i')
        #try to do this like we'll do 2d and 3d
        #edge nodes
        en=2
        edgeNodeNumbers = np.zeros((en,),'i')
        #reference edge
        eI=1
        refEdge_nodeIndeces = [-eI,eI]
        refEdge_NodeDict={}
        for rn,rnii in enumerate(refEdge_nodeIndeces):
            refEdge_NodeDict[rnii] = rn
        for i in self.eRange_x:
            #edge number
            eN=i
            #fine grid index of edge
            ii = 2*i + 1
            #fine grid index of edge nodes
            for rn,rnii in enumerate(refEdge_nodeIndeces):
                nii = rnii + ii
                edgeNodeNumbers[rn]=nii/2
            self.edgeNodesArray[eN,:]=edgeNodeNumbers
        #Mesh interface
        self.nNodes_global=self.nx
        self.nEdges_global=self.ex
        self.nElements_global=self.ex
        self.nElementBoundaries_global=self.nx
        self.nodeArray=self.nodeGridArray
        self.elementNodesArray=self.edgeNodesArray
        self.elementBoundariesArray=self.nodeArray
        self.boundaryMesh=PointMesh(np.array([self.nodeArray[0],
                                              self.nodeArray[-1]],dtype='d'))

class QuadrilateralGrid(Mesh):
    """A 2D regular grid of quadrilateral cells"""
    def __init__(self,nx=2,ny=2,Lx=1.0,Ly=1.0):
        Mesh.__init__(self)
        #nodes
        self.nx=nx
        self.ny=ny
        self.nxy=nx*ny
        #edges
        self.eXx=nx-1
        self.eXy=ny
        self.eXxy=self.eXx*self.eXy
        self.eYx=nx
        self.eYy=ny-1
        self.eYxy = self.eYx*self.eYy
        self.eXYx = self.eXx + self.eYx
        self.eXYy = self.eXy + self.eYy
        self.eXYxy = self.eXxy + self.eYxy
        #quads
        self.qx = nx-1
        self.qy = ny-1
        self.qxy = self.qx*self.qy
        #ranges
        self.nRange_x = range(self.nx)
        self.nRange_y = range(self.ny)
        self.qRange_x = range(self.qx)
        self.qRange_y = range(self.qx)
        #lengths
        self.Lx=Lx
        self.Ly=Ly
        self.dx = Lx/self.eXx
        self.dy = Ly/self.eYy
        #node coordinates
        self.nodeGridArray=np.zeros((nx,ny,3),'d')
        for i in self.nRange_x:
            for j in self.nRange_y:
                self.nodeGridArray[i,j,MX]=i*self.dx
                self.nodeGridArray[i,j,MY]=j*self.dy
        #edge node numbers
        en=2
        edgeNodeNumbers = np.zeros((en,),'i')
        self.edgeNodesArray=np.zeros((self.eXYxy,en),'i')
        #quad node numbers
        qn=4
        quadNodeNumbers = np.zeros((qn,),'i')
        self.quadrilateralNodesArray=np.zeros((self.qxy,qn),'i')
        #quad edge numbers
        qe=4
        quadEdgeNumbers = np.zeros((qe,),'i')
        self.quadrilateralEdgesArray=np.zeros((self.qxy,qe),'i')
        #reference quad
        refQuad_NodeIndeces = [(-1,-1),
                               (-1, 1),
                               ( 1,-1),
                               ( 1, 1)]
        refQuad_NodeIndeces.sort()
        #a map between reference node indeces and numbers
        refQuad_NodeDict={}
        for rn,rniijj in enumerate(refQuad_NodeIndeces):
            refQuad_NodeDict[rniijj]=rn
        refQuad_EdgeIndeces = [(-1,0),
                               ( 0,-1),
                               ( 0, 1),
                               ( 1, 0)]
        refQuad_EdgeIndeces.sort()
        refQuad_EdgeNodes=[]
        #use the map between indeces and numbers to
        #map edge indeces to the edge's node numbers
        for reiijj in refQuad_EdgeIndeces:
            if reiijj[I] == 0:
                refQuad_EdgeNodes.append([
                    refQuad_NodeDict[(-1,reiijj[J])],
                    refQuad_NodeDict[( 1,reiijj[J])]])
            else:
                refQuad_EdgeNodes.append([
                    refQuad_NodeDict[(reiijj[I],-1)],
                    refQuad_NodeDict[(reiijj[I], 1)]])
        for i in self.qRange_x:
            for j in self.qRange_y:
                #quad number
                qN = i*self.qy + j
                #fine grid indeces of quad
                ii = 2*i + 1
                jj = 2*j + 1
                #nodes
                for rn,rniijj in enumerate(refQuad_NodeIndeces):
                    nii = rniijj[I] + ii
                    njj = rniijj[J] + jj
                    nN = (nii/2)*self.ny + njj/2
                    quadNodeNumbers[rn]=nN
                self.quadrilateralNodesArray[qN][:]=quadNodeNumbers
                #edges
                for re,reiijj in enumerate(refQuad_EdgeIndeces):
                    eii = reiijj[I] + ii
                    ejj = reiijj[J] + jj
                    eN = (eii/2)*self.eXYy + (eii%2)*self.eYy + ejj/2
                    quadEdgeNumbers[re]=eN
                    #nodes
                    for n,rn in enumerate(refQuad_EdgeNodes[re]):
                        self.edgeNodesArray[eN][n] = quadNodeNumbers[rn]
                self.quadrilateralEdgesArray[qN][:]=quadEdgeNumbers
        #Mesh interface (dimensions)
        self.nNodes_global=self.nxy
        self.nEdges_global=self.eXYxy
        self.nElements_global=self.qxy
        self.nElementBoundaries_global=self.eXYxy
        self.nodeArray=np.reshape(self.nodeGridArray,(self.nxy,3))
        self.elementNodesArray=self.quadrilateralNodesArray
        self.elementBoundariesArray=self.edgeNodesArray
        #todo extract boundary mesh

class RectangularGrid(Mesh):
    """A regular partition into rectangles.

    Nodes, edges, and faces can be indexed by (i,j,k) as follows.
    The edges and faces are divided according to orientation (i.e. x-edge...).
    An (i,j,k) index is associated with the type of edge or face
    having node (i,j,k) as the first node in a lexicographically sorted
    list of nodes corresponding to the edge or face."""
    def __init__(self,nx=1,ny=1,nz=1,Lx=1.0,Ly=1.0,Lz=1.0):
        Mesh.__init__(self)
        self.Lx = Lx
        self.Ly = Ly
        self.Lz = Lz
        #nodes
        self.nx=nx
        self.ny=ny
        self.nz=nz
        self.nxy = nx*ny;
        self.nxyz = nx*ny*nz;

        #edges
        self.nXex=nx-1 #number of x-edges in the x dimension
        self.nXey=ny
        self.nXez=nz

        self.nYex=nx
        self.nYey=ny-1
        self.nYez=nz

        self.nZex=nx
        self.nZey=ny
        self.nZez=nz-1

        #number of edges of all types associated with a row of nodes
        self.nXYZex = self.nXex + self.nYex + self.nZex

        #number of edges associated with an xy plane of nodes
        self.nXexy=self.nXex*self.nXey
        self.nYexy=self.nYex*self.nYey
        self.nZexy=self.nZex*self.nZey
        self.nXYZexy = self.nXexy + self.nYexy + self.nZexy

        #number of edges of each type in the grid
        self.nXexyz = self.nXexy*self.nXez
        self.nYexyz = self.nYexy*self.nYez
        self.nZexyz = self.nZexy*self.nZez

        #total number of edges
        self.nXYZexyz = self.nXexyz + self.nYexyz + self.nZexyz

        #quadrilaterals
        self.nXYhx=nx-1 #number of XY quadrilaterals in x-dimension
        self.nXYhy=ny-1
        self.nXYhz=nz

        self.nXZhx=nx-1
        self.nXZhy=ny
        self.nXZhz=nz-1

        self.nYZhx=nx
        self.nYZhy=ny-1
        self.nYZhz=nz-1

        #number of quadrilaterals of all types associate with a row of nodes
        self.nXY_XZ_YZhx =self.nXYhx + self.nXZhx + self.nYZhx

        #number of quadrilaterals associated with an xy plane of nodes
        self.nXYhxy=self.nXYhx*self.nXYhy
        self.nXZhxy=self.nXZhx*self.nXZhy
        self.nYZhxy=self.nYZhx*self.nYZhy
        self.nXY_XZ_YZhxy =self.nXYhxy + self.nXZhxy + self.nYZhxy

        #number of quadrilaterals of each type in the grid
        self.nXYhxyz = self.nXYhxy*self.nXYhz
        self.nXZhxyz = self.nXZhxy*self.nXZhz
        self.nYZhxyz = self.nYZhxy*self.nYZhz

        #total number of quadrilaterals
        self.nXY_XZ_YZhxyz =self.nXYhxyz + self.nXZhxyz + self.nYZhxyz

        #hexahedra
        self.nHx=nx-1
        self.nHy=ny-1
        self.nHz=nz-1
        self.nHxy = self.nHx*self.nHy
        self.nHxyz = self.nHxy*self.nHz

        #encode red and black
        self.black=0
        self.red=1

        #dimensions of hexahedra
        if self.nHx>0:
            hx = Lx/(nx-1)
        else:
            hx = 1.0
        if self.nHy>0:
            hy = Ly/(ny-1)
        else:
            hy=1.0
        if self.nHz>0:
            hz = Lz/(nz-1)
        else:
            hz=1.0
        self.nodeDict={}
        self.xedgeDict={}
        self.yedgeDict={}
        self.zedgeDict={}
        self.xedgeList=[]
        self.yedgeList=[]
        self.zedgeList=[]
        self.XYQuadrilateralDict={}
        self.XZQuadrilateralDict={}
        self.YZQuadrilateralDict={}
        self.XYQuadrilateralList=[]
        self.XZQuadrilateralList=[]
        self.YZQuadrilateralList=[]
        self.hexahedronDict={}
        self.hexahedronList=[]
        self.nodeList=[]
        for k in range(self.nz):
            for j in range(self.ny):
                for i in range(self.nx):
                    n = self.getNodeNumber(i,j,k)
                    x = i*hx
                    y = j*hy
                    z = k*hz
                    self.nodeDict[(i,j,k)]=Node(n,x,y,z)
                    self.nodeList.append(self.nodeDict[(i,j,k)])
        for k in range(self.nXez):
            for j in range(self.nXey):
                for i in range(self.nXex):
                    en = self.getXEdgeNumber(i,j,k)
                    self.xedgeDict[(i,j,k)] = Edge(en,
                                                   [self.getNode(i,j,k),
                                                    self.getNode(i+1,j,k)])
                    self.xedgeList.append(self.xedgeDict[(i,j,k)])
        for k in range(self.nYez):
            for j in range(self.nYey):
                for i in range(self.nYex):
                    en = self.getYEdgeNumber(i,j,k)
                    self.yedgeDict[(i,j,k)] = Edge(en,
                                                   [self.getNode(i,j,k),
                                                    self.getNode(i,j+1,k)])
                    self.yedgeList.append(self.yedgeDict[(i,j,k)])
        for k in range(self.nZez):
            for j in range(self.nZey):
                for i in range(self.nZex):
                    en = self.getZEdgeNumber(i,j,k)
                    self.zedgeDict[(i,j,k)] = Edge(en,
                                                   [self.getNode(i,j,k),
                                                    self.getNode(i,j,k+1)])
                    self.zedgeList.append(self.zedgeDict[(i,j,k)])
        for k in range(self.nXYhz):
            for j in range(self.nXYhy):
                for i in range(self.nXYhx):
                    qn = self.getXYQuadrilateralNumber(i,j,k)
                    edges = [self.getXEdge(i,j,k),
                             self.getXEdge(i,j+1,k),
                             self.getYEdge(i,j,k),
                             self.getYEdge(i+1,j,k)]
                    self.XYQuadrilateralDict[(i,j,k)] = Quadrilateral(qn,edges)
                    self.XYQuadrilateralList.append(
                        self.XYQuadrilateralDict[(i,j,k)])
        for k in range(self.nXZhz):
            for j in range(self.nXZhy):
                for i in range(self.nXZhx):
                    qn = self.getXZQuadrilateralNumber(i,j,k)
                    edges = [self.getXEdge(i,j,k),
                             self.getXEdge(i,j,k+1),
                             self.getZEdge(i,j,k),
                             self.getZEdge(i+1,j,k)]
                    self.XZQuadrilateralDict[(i,j,k)] = Quadrilateral(qn,edges)
                    self.XZQuadrilateralList.append(
                        self.XZQuadrilateralDict[(i,j,k)])
        for k in range(self.nYZhz):
            for j in range(self.nYZhy):
                for i in range(self.nYZhx):
                    qn = self.getYZQuadrilateralNumber(i,j,k)
                    edges = [self.getYEdge(i,j,k),
                             self.getYEdge(i,j,k+1),
                             self.getZEdge(i,j,k),
                             self.getZEdge(i,j+1,k)]
                    self.YZQuadrilateralDict[(i,j,k)] = Quadrilateral(qn,edges)
                    self.YZQuadrilateralList.append(
                        self.YZQuadrilateralDict[(i,j,k)])
        for  k in range(self.nHz):
            for j in range(self.nHy):
                for i in range(self.nHx):
                    Hn = self.getHexahedronNumber(i,j,k)
                    quadrilaterals = [self.getXYQuadrilateral(i,j,k),
                                      self.getXYQuadrilateral(i,j,k+1),
                                      self.getXZQuadrilateral(i,j,k),
                                      self.getXZQuadrilateral(i,j+1,k),
                                      self.getYZQuadrilateral(i,j,k),
                                      self.getYZQuadrilateral(i+1,j,k)]
                    self.hexahedronDict[(i,j,k)] = Hexahedron(Hn,
                                                              quadrilaterals)
                    self.hexahedronList.append(self.hexahedronDict[(i,j,k)])
        #build lists for mesh base class
        self.edgeList = self.xedgeList + \
                        self.yedgeList + \
                        self.zedgeList
        #figure out if this is a 1D,2D, or 3D grid
        if self.nz > 1:
            self.elementList = self.hexahedronList
            self.elementDict = self.hexahedronDict
        elif self.ny > 1:
            self.elementList = self.XYQuadrilateralList
            self.elementDict = self.XYQuadrilateralDict
        else:
            self.elementList = self.xedgeList
            self.elementDict = self.xedgeDict
        #self.buildArraysFromLists()
        #todo: extract boundary mesh

    def getNodeNumber(self,i,j,k):
        return i + j*self.nx + k*self.nxy

    def getNode(self,i,j,k):
        return self.nodeDict[(i,j,k)]

    def getXEdgeNumber(self,ie,je,ke):
        return ie + je*self.nXex + ke*self.nXexy

    def getYEdgeNumber(self,ie,je,ke):
        return ie + je*self.nYex + ke*self.nYexy

    def getZEdgeNumber(self,ie,je,ke):
        return ie + je*self.nZex + ke*self.nZexy

    def getXEdge(self,ie,je,ke):
        return self.xedgeDict[(ie,je,ke)]

    def getYEdge(self,ie,je,ke):
        return self.yedgeDict[(ie,je,ke)]

    def getZEdge(self,ie,je,ke):
        return self.zedgeDict[(ie,je,ke)]

    def getXYQuadrilateralNumber(self,ih,jh,kh):
        return ih + jh*self.nXYhx + kh*self.nXYhxy

    def getXZQuadrilateralNumber(self,ih,jh,kh):
        return ih + jh*self.nXZhx + kh*self.nXZhxy

    def getYZQuadrilateralNumber(self,ih,jh,kh):
        return ih + jh*self.nYZhx + kh*self.nYZhxy

    def getXYQuadrilateral(self,ih,jh,kh):
        return self.XYQuadrilateralDict[(ih,jh,kh)]

    def getXZQuadrilateral(self,ih,jh,kh):
        return self.XZQuadrilateralDict[(ih,jh,kh)]

    def getYZQuadrilateral(self,ih,jh,kh):
        return self.YZQuadrilateralDict[(ih,jh,kh)]

    def getHexahedronNumber(self,iH,jH,kH):
        return iH + jH*self.nHx + kH*self.nHxy

    def getHexahedron(self,iH,jH,kH):
        return self.hexahedronDict[(iH,jH,kH)]

    def getColor(self,i,j,k):
        return (i%2 + j%2 + k%2)%2

    def refine(self,oldMesh,refineFactorX=2,refineFactorY=2,refineFactorZ=2):
        NX = oldMesh.nx
        NY = oldMesh.ny
        NZ = oldMesh.nz
        if NX > 1:
            NX = (NX-1)*refineFactorX + 1
        else:
            refineFactorX=1
        if NY > 1:
            NY = (NY-1)*refineFactorY + 1
        else:
            refineFactorY=1
        if NZ > 1:
            NZ = (NZ-1)*refineFactorZ + 1
        else:
            refineFactorZ=1
        RectangularGrid.__init__(self,NX,NY,NZ,
                                 oldMesh.Lx,oldMesh.Ly,oldMesh.Lz)
        childrenDict={}
        for IJK,e in oldMesh.elementDict.iteritems():
            I = IJK[0]
            J = IJK[1]
            K = IJK[2]
            childrenDict[e.N]=[]
            for xOffset in range(refineFactorX):
                for yOffset in range(refineFactorY):
                    for zOffset in range(refineFactorZ):
                        i = I*refineFactorX + xOffset
                        j = J*refineFactorY + yOffset
                        k = K*refineFactorZ + zOffset
                        childrenDict[e.N].append(self.elementDict[(i,j,k)])
        return childrenDict

class MultilevelRectangularGrid(MultilevelMesh):
    """A hierarchical multilevel grid"""
    def __init__(self,levels,nx,ny=1,nz=1,
                 Lx=1.0,Ly=1.0,Lz=1.0,
                 refinementLevels=1):
        MultilevelMesh.__init__(self)
        self.refineFactorList=[EVec(0,0,0)]
        self.meshList.append(RectangularGrid(nx,ny,nz,Lx,Ly,Lz))
        self.elementChildren = []
        logEvent(self.meshList[0].meshInfo())
        for l in range(1,refinementLevels+1):
            self.refine()
            logEvent(self.meshList[-1].meshInfo())

    def refine():
        self.meshList.append(RectangularMesh())
        childrenDict = self.meshList[-1].refine(self.meshList[-2])
        self.elementChildren.append(childrenDict)

class TetrahedralMesh(Mesh):
    """A mesh of tetrahedra.

    The nodes, edges, triangles, and tetrahedra are indexed by their
    node tuples. The corresponding lists are derived from the dictionaries, and
    sorted lexicographically. The global node numbers are redefined to
    give a lexicographic ordering.

    The mesh can be generated from a rectangular grid and refined using either
    4T or Freudenthal-Bey global refinement.
    """

    def __init__(self):
        Mesh.__init__(self)
        self.nodeDict={}
        self.edgeDict={}
        self.triangleDict={}
        self.triangleList=[]
        self.tetrahedronDict={}
        self.tetrahedronList=[]
        self.oldToNewNode=[]
        self.boundaryMesh=TriangularMesh()
    def meshType(self):
        return 'simplex'
    def computeGeometricInfo(self):
        import cmeshTools
        cmeshTools.computeGeometricInfo_tetrahedron(self.cmesh)
    def generateTetrahedralMeshFromRectangularGrid(self,nx,ny,nz,Lx,Ly,Lz):
        import cmeshTools
        self.cmesh = cmeshTools.CMesh()
        cmeshTools.generateTetrahedralMeshFromRectangularGrid(nx,ny,nz,Lx,Ly,Lz,self.cmesh)
        cmeshTools.allocateGeometricInfo_tetrahedron(self.cmesh)
        cmeshTools.computeGeometricInfo_tetrahedron(self.cmesh)
        self.buildFromC(self.cmesh)
        cmeshTools.writeTetgenFiles(self.cmesh,"tetgen",1)
    def rectangularToTetrahedral6T(self,grid):
        #copy the nodes from the rectangular mesh
        #I want to be able to renumber later without
        #changing the grid nodes, so I do deep copies here
        self.nodeList = [Node(n.N,n.p[X],n.p[Y],n.p[Z]) for n in grid.nodeList]
        self.nodeDict = dict([(n,n) for n in self.nodeList])
        for i in range(grid.nHx):
            for j in range(grid.nHy):
                for k in range(grid.nHz):
                    #associate the element (i,j,k) with the
                    #left, front, bottom node
                    #do a top down numbering to match Ong's dissertation
                    n1 = self.nodeList[grid.getNodeNumber(i,j,k+1)]
                    n2 = self.nodeList[grid.getNodeNumber(i,j+1,k+1)]
                    n3 = self.nodeList[grid.getNodeNumber(i+1,j+1,k+1)]
                    n4 = self.nodeList[grid.getNodeNumber(i+1,j,k+1)]
                    n5 = self.nodeList[grid.getNodeNumber(i,j,k)]
                    n6 = self.nodeList[grid.getNodeNumber(i,j+1,k)]
                    n7 = self.nodeList[grid.getNodeNumber(i+1,j+1,k)]
                    n8 = self.nodeList[grid.getNodeNumber(i+1,j,k)]
                    self.newTetrahedron(nodes=[n1,n2,n3,n6])
                    self.newTetrahedron(nodes=[n1,n3,n5,n6])
                    self.newTetrahedron(nodes=[n3,n5,n6,n7])
                    self.newTetrahedron(nodes=[n1,n3,n4,n5])
                    self.newTetrahedron(nodes=[n3,n4,n5,n7])
                    self.newTetrahedron(nodes=[n4,n5,n7,n8])
        self.finalize()

    def rectangularToTetrahedral5T(self,grid):
        #copy the nodes from the rectangular mesh
        #I want to be able to renumber later without
        #changing the grid nodes, so I do deep copies here
        self.nodeList = [Node(n.N,n.p[X],n.p[Y],n.p[Z]) for n in grid.nodeList]
        self.nodeDict = dict([(n,n) for n in self.nodeList])
        for i in range(grid.nHx):
            for j in range(grid.nHy):
                for k in range(grid.nHz):
                    #associate the element (i,j,k) with the
                    #left, front, bottom node
                    #get the left,front,bottom,node and its color
                    if (grid.getColor(i,j,k) == grid.black):
                        b0 = self.nodeList[grid.getNodeNumber(i,j,k)]
                        rx = self.nodeList[grid.getNodeNumber(i+1,j,k)]
                        ry = self.nodeList[grid.getNodeNumber(i,j+1,k)]
                        rz = self.nodeList[grid.getNodeNumber(i,j,k+1)]
                        r0 = self.nodeList[grid.getNodeNumber(i+1,j+1,k+1)]
                        bx = self.nodeList[grid.getNodeNumber(i,j+1,k+1)]
                        by = self.nodeList[grid.getNodeNumber(i+1,j,k+1)]
                        bz = self.nodeList[grid.getNodeNumber(i+1,j+1,k)]
                    else:
                        r0 = self.nodeList[grid.getNodeNumber(i,j,k)]
                        bx = self.nodeList[grid.getNodeNumber(i+1,j,k)]
                        by = self.nodeList[grid.getNodeNumber(i,j+1,k)]
                        bz = self.nodeList[grid.getNodeNumber(i,j,k+1)]
                        b0 = self.nodeList[grid.getNodeNumber(i+1,j+1,k+1)]
                        rx = self.nodeList[grid.getNodeNumber(i,j+1,k+1)]
                        ry = self.nodeList[grid.getNodeNumber(i+1,j,k+1)]
                        rz = self.nodeList[grid.getNodeNumber(i+1,j+1,k)]
                    self.newTetrahedron(nodes=[rx,by,bz,b0])
                    self.newTetrahedron(nodes=[ry,bz,bx,b0])
                    self.newTetrahedron(nodes=[rz,b0,bx,by])
                    self.newTetrahedron(nodes=[r0,bx,by,bz])
                    self.newTetrahedron(nodes=[b0,bx,by,bz])
        self.finalize()

    rectangularToTetrahedral = rectangularToTetrahedral6T

    def fixLocalNumbering(self):
        for TN in range(len(self.tetrahedronList)):
            self.tetrahedronList[TN].computeGeometricInfo()
            if edet(self.tetrahedronList[TN].linearMap) < 0:
                newNodes = list(self.tetrahedronList[TN].nodes)
                newNodes[2] = self.tetrahedronList[TN].nodes[1]
                newNodes[1] = self.tetrahedronList[TN].nodes[2]
                self.tetrahedronList[TN].nodes = newNodes
    def finalize(self):
        self.buildLists()
        #self.fixLocalNumbering()
        self.buildBoundaryMaps()
        self.buildArraysFromLists()
        self.hMax = 0.0
        self.hMin = 1.0e16
        self.sigmaMax = 0.0
        self.totalVolume = 0.0
        for T in self.tetrahedronList:
            T.computeGeometricInfo()
            self.hMax = max(T.diameter,self.hMax)
            self.hMin = min(T.diameter,self.hMin)
            self.sigmaMax = max(T.diameter/T.innerDiameter,self.sigmaMax)
            self.totalVolume += T.volume
    def buildLists(self):
        self.buildListsNodes()
        self.buildListsEdges()
        self.buildListsTriangles()
        self.buildListsTetrahedra()
        self.elementList = self.tetrahedronList
        self.elementBoundaryList = self.triangleList
    def buildListsNodes(self):
        keyList = self.nodeDict.keys()
        keyList.sort()
        self.nodeList=[]
        self.oldToNewNode=range(len(self.nodeDict))
        for nN,k in enumerate(keyList):
            self.oldToNewNode[self.nodeDict[k].N]=nN
            self.nodeDict[k].N = nN
            self.nodeList.append(self.nodeDict[k])

    def buildListsEdges(self):
        keyList = self.edgeDict.keys()
        keyList.sort()
        self.edgeList=[]
        for eN,k in enumerate(keyList):
            self.edgeDict[k].N = eN
            self.edgeList.append(self.edgeDict[k])

    def buildListsTriangles(self):
        keyList = self.triangleDict.keys()
        keyList.sort()
        self.triangleList=[]
        for tN,k in enumerate(keyList):
            self.triangleDict[k].N = tN
            self.triangleList.append(self.triangleDict[k])
        self.polygonList = self.triangleList

    def buildListsTetrahedra(self):
        keyList = self.tetrahedronDict.keys()
        keyList.sort()
        self.tetrahedronList=[]
        for TN,k in enumerate(keyList):
            self.tetrahedronDict[k].N = TN
            self.tetrahedronList.append(self.tetrahedronDict[k])
        self.polyhedronList = self.tetrahedronList

    def buildBoundaryMaps(self):
        """
        Extract a mapping tn -> list((TN,tnLocal)) that
        provides all elements with the boundary face (triangle) tn
        and the local triangle number for that triangle.
        Likewise build mappings for edges and nodes
        Also extract a list of the triangles with only one associate
        element; these are the external boundary triangles. Then extract
        the edges and nodes from the boundary triangles.
        """
        self.triangleMap=[[] for t in self.triangleList]
        self.edgeMap=[[] for e in self.edgeList]
        self.nodeMap=[[] for n in self.nodeList]
        self.boundaryTriangles=set()
        self.interiorTriangles=set()
        self.boundaryEdges=set()
        self.boundaryNodes=set()
        self.interiorEdges=set()
        self.interiorNodes=set()
        logEvent("Building triangle,edge, and node maps")
        for T in self.tetrahedronList:
            for localTriangleNumber,t in enumerate(T.triangles):
                self.triangleMap[t.N].append((T.N,localTriangleNumber))
            for localEdgeNumber,e in enumerate(T.edges):
                self.edgeMap[e.N].append((T.N,localEdgeNumber))
            for localNodeNumber,n in enumerate(T.nodes):
                self.nodeMap[n.N].append((T.N,localNodeNumber))
        logEvent("Extracting boundary and interior triangles")
        for tN,etList in enumerate(self.triangleMap):
            if len(etList) == 1:
                self.boundaryTriangles.add(self.triangleList[tN])
            else:
                self.interiorTriangles.add(self.triangleList[tN])
        logEvent("Extracting boundary edges and nodes")
        for t in self.boundaryTriangles:
            self.boundaryEdges.update(t.edges)
            self.boundaryNodes.update(t.nodes)
        logEvent("Extracting interior edges and nodes")
        for t in self.interiorTriangles:
            self.interiorEdges.update(t.edges)
            self.interiorNodes.update(t.nodes)
        self.boundaryMesh.buildFromSets(self.boundaryTriangles,
                                        self.boundaryEdges,self.boundaryNodes)

    def newTetrahedron(self,nodes):
        T = Tetrahedron(tetrahedronNumber=len(self.tetrahedronDict),
                        nodes=nodes)
        self.tetrahedronDict[T.nodes] = T
        self.registerTriangles(T)
        return T

    def registerEdges(self,t):
        for en,e in enumerate(t.edges):
            if self.edgeDict.has_key(e.nodes):
                t.edges[en]=self.edgeDict[e.nodes]
            else:
                eN=len(self.edgeDict)
                e.N=eN
                self.edgeDict[e.nodes]=e

    def registerTriangles(self,T):
        for tn,t in enumerate(T.triangles):
            if self.triangleDict.has_key(t.nodes):
                T.triangles[tn]=self.triangleDict[t.nodes]
            else:
                t.N=len(self.triangleDict)
                self.triangleDict[t.nodes]=t
                self.registerEdges(t)

    def registerNode(self,node):
        if self.nodeDict.has_key(node):
            node = self.nodeDict[node]
        else:
            node.N = len(self.nodeDict)
            self.nodeDict[node] = node
        return node

    def readMeshADH(self,filename,adhBase=1):
        meshIn = open(filename+'.3dm','r')
        firstLine = meshIn.readline()
        firstWords = firstLine.split()
        logEvent("Reading object=%s from file=%s" % (firstWords[0],filename))
        line = meshIn.readline()
        columns = line.split()
        tets = []
        tetEdges=set()
        tetTriangles=set()
        logEvent("Reading "+`filename`+" and building node lists for tetrahedra,triangles, and edges")
        #assume test are ordered by tet number
        while (columns[0] == 'E4T'):
            nodeNumbers = [int(c) - adhBase for c in columns[2:6]]
            nodeNumbers.sort()
            tets.append(array.array('i',nodeNumbers))
            tetTriangles.update([(nodeNumbers[1],nodeNumbers[2],nodeNumbers[3]),
                                 (nodeNumbers[0],nodeNumbers[2],nodeNumbers[3]),
                                 (nodeNumbers[0],nodeNumbers[1],nodeNumbers[3]),
                                 (nodeNumbers[0],nodeNumbers[1],nodeNumbers[2])])
            tetEdges.update([(nodeNumbers[0],nodeNumbers[1]),
                             (nodeNumbers[0],nodeNumbers[2]),
                             (nodeNumbers[0],nodeNumbers[3]),
                             (nodeNumbers[1],nodeNumbers[2]),
                             (nodeNumbers[1],nodeNumbers[3]),
                             (nodeNumbers[2],nodeNumbers[3])])
            line = meshIn.readline()
            columns = line.split()
        print "Building node list and dict"
        #assume nodes are ordered by node number
        while (len(columns) == 5):
            newNode = Node(int(columns[1]) - adhBase,
                           float(columns[2]),
                           float(columns[3]),
                           float(columns[4]))
            self.nodeList.append(newNode)
            self.nodeDict[newNode]=newNode
            line = meshIn.readline()
            columns = line.split()
        print "Number of tetrahedra:"+`len(tets)`
        print "Number of triangles :"+`len(tetTriangles)`
        print "Number of edges     :"+`len(tetEdges)`
        print "Number of nodes     :"+`len(self.nodeList)`
        print "Number of objects   :"+`len(tetEdges)+len(tetTriangles)+len(tets)+len(self.nodeList)`
        print "Building edge list"
        self.edgeList =[Edge(edgeNumber=eN,nodes=[self.nodeList[nN[0]],self.nodeList[nN[1]]]) \
                        for eN,nN in enumerate(tetEdges)]
        print "Building edge dict"
        self.edgeDict = dict([(e.nodes,e) for e in self.edgeList])
        print "Building triangle list"
        self.triangleList =[Triangle(triangleNumber=tN,nodes=[self.nodeList[nN[0]],self.nodeList[nN[1]],self.nodeList[nN[2]]],edgeDict=self.edgeDict) \
                            for tN,nN in enumerate(tetTriangles)]
        print "Building triangle dict"
        self.triangleDict = dict([(t.nodes,t) for t in self.triangleList])
        print "Building tetredron list"
        self.tetrahedronList = [Tetrahedron(tetrahedronNumber=TN,
                                            nodes=[self.nodeList[nN[0]],self.nodeList[nN[1]],self.nodeList[nN[2]],self.nodeList[nN[3]]],
                                            edgeDict=self.edgeDict,
                                            triangleDict=self.triangleDict) \
                                for TN,nN in enumerate(tets)]
        self.elementList = self.tetrahedronList
        self.elementBoundaryList = self.triangleList
        print "Building tetrahedron dict"
        self.tetrahedronDict = dict([(T.nodes,T) for T in self.tetrahedronList])
        print "Building boundary maps"
        self.buildBoundaryMaps()
    def writeMeshXdmf(self,ar,name='',t=0.0,init=False,meshChanged=False,tCount=0, EB=False):
        #print "Warning mwf hack for EB printing for tet writeMeshXdmf for now"
        #EB = True
        Mesh.writeMeshXdmf(self,ar,name,t,init,meshChanged,"Tetrahedron",tCount,EB=EB)
    def writeMeshEnsight(self,filename,description=None):
        base=1
        #write the casefile
        caseOut=open(filename+'.case','w')
        caseOut.write('FORMAT\n'+'type: ensight gold\n')
        caseOut.write('GEOMETRY\n'+'model: '+filename+'.geo\n')
        caseOut.close()
        meshOut=open(filename+'.geo','w')
        meshOut.write('Ensight Gold\n')
        meshOut.write('Unstructured Tetrahedral Mesh\n')
        meshOut.write('node id given\n')
        meshOut.write('element id given\n')
        #extents = 'extents\n %12.5E %12.5E\n %12.5E %12.5E\n %12.5E %12.5E\n' % (self.xmin,self.xmax,self.ymin,self.ymax,self.zmin,self.zmax)
        #meshOut.write('extents\n'+`self.xmin`+' '+`self.xmax`+'\n')
        meshOut.write('part \n'+'%10i\n' % 1)
        if description:
            meshOut.write(description+'\n')
        else:
            meshOut.write('A Mesh\n')
        meshOut.write('coordinates\n'+'%10i\n' % self.nNodes_global)
        for nN in range(self.nNodes_global):
            meshOut.write('%10i\n' % (nN+base))
        for nN in range(self.nNodes_global):
            meshOut.write('%12.5E\n' % self.nodeArray[nN,0])
        for nN in range(self.nNodes_global):
            meshOut.write('%12.5E\n' % self.nodeArray[nN,1])
        for nN in range(self.nNodes_global):
            meshOut.write('%12.5E\n' % self.nodeArray[nN,2])
        meshOut.write('tetra4\n'+'%10i\n' % self.nElements_global)
        for eN in range(self.nElements_global):
            meshOut.write('%10i\n' % (eN+base))
        for eN in range(self.nElements_global):
            meshOut.write('%10i%10i%10i%10i\n' % tuple((nN+base) for nN in self.elementNodesArray[eN,:]))
        meshOut.close()

    def appendMeshEnsight(self,filename,description=None):
        base=1
        #write the casefile
        caseOut=open(filename+'.case','a')
        caseOut.write('GEOMETRY\n'+'model: '+filename+'.geo\n')
        caseOut.close()
        meshOut=open(filename+'.geo','w')
        meshOut.write('Unstructured Tetrahedral Mesh\n\n')
        meshOut.write('node id given\n')
        meshOut.write('element id given\n')
        #extents = 'extents\n %12.5E %12.5E\n %12.5E %12.5E\n %12.5E %12.5E\n' % (self.xmin,self.xmax,self.ymin,self.ymax,self.zmin,self.zmax)
        #meshOut.write('extents\n'+`self.xmin`+' '+`self.xmax`+'\n')
        meshOut.write('part \n'+'%10i\n' % 1)
        if description:
            meshOut.write(description+'\n')
        else:
            meshOut.write("A Mesh")
        meshOut.write('coordinates\n'+'%10i\n' % len(self.nodeList))
        for n in self.nodeList:
            nN = n.N+base
            meshOut.write('%10i\n' % nN)
        for n in self.nodeList:
            meshOut.write('%12.5E\n' % n.p[X])
        for n in self.nodeList:
            meshOut.write('%12.5E\n' % n.p[Y])
        for n in self.nodeList:
            meshOut.write('%12.5E\n' % n.p[Z])
        meshOut.write('tetra4\n'+'%10i\n' % len(self.elementList))
        for e in self.elementList:
            eN = e.N + base
            meshOut.write('%10i\n' % eN)
        for e in self.elementList:
            meshOut.write('%10i%10i%10i%10i\n' % tuple(n.N+base for n in e.nodes))
        meshOut.close()

    def writeMeshADH(self,filename,adhBase=1):
        import cmeshTools
        cmeshTools.write3dmFiles(self.cmesh,filename,adhBase)

    def writeBoundaryFacesADH(self,filename,adhBase=1):
        boundaryFacesOut=open(filename,'w')
        for t in self.boundaryTriangles:
            TN = self.triangleMap[t.N][0][0]
            T = self.tetrahedronList[TN]
            localFaceNumber = self.triangleMap[t.N][0][1]
            T.computeGeometricInfo()
            DJ = edet(T.linearMap)
            if DJ < 0:
                #print "Negative determinant ="+`DJ`+" Swapping two nodes"
                newNodes = list(T.nodes)
                newNodes[3] = T.nodes[2]
                newNodes[2] = T.nodes[3]
                newBasis = [n - newNodes[0] for n in newNodes[1:]]
                newMap = ETen(newBasis[0],newBasis[1],newBasis[2])
                #print "New Determinant "+`edet(newMap)`
                if localFaceNumber == T.nodes[2]:
                    localFaceNumber = T.nodes[3]
                elif localFaceNumber == T.nodes[3]:
                    localFaceNumber = T.nodes[2]
            line = 'FCS %5i %5i %5i' % \
                          (T.N + adhBase,
                           localFaceNumber + adhBase,
                           1)
            #print line
            boundaryFacesOut.write(line+'\n')
        boundaryFacesOut.close()

    def writeBoundaryNodesADH(self,filename,adhBase=1):
        boundaryNodesOut=open(filename,'w')
        for n in self.boundaryNodes:
            line = 'NDS %5i %5i' % \
                          (n.N + adhBase,
                           1)
            #print line
            boundaryNodesOut.write(line+'\n')
        boundaryNodesOut.close()

    def refine4T(self,oldMesh):
        childrenDict={}
        for T in oldMesh.tetrahedronList:
            #deep copy old nodes because we'll renumber
            TNodes = [Node(eN,n.p[X],n.p[Y],n.p[Z]) for eN,n in enumerate(T.nodes)]
            for lnN,n in enumerate(TNodes): TNodes[lnN]=self.registerNode(n)
            #add new node
            T.computeGeometricInfo()
            newNode = Node(len(self.nodeDict),
                           T.barycenter[X],
                           T.barycenter[Y],
                           T.barycenter[Z])
            newNode = self.registerNode(newNode)
            T1=self.newTetrahedron([TNodes[0],TNodes[1],TNodes[2],newNode])
            T2=self.newTetrahedron([TNodes[1],TNodes[2],TNodes[3],newNode])
            T3=self.newTetrahedron([TNodes[2],TNodes[3],TNodes[0],newNode])
            T4=self.newTetrahedron([TNodes[3],TNodes[0],TNodes[1],newNode])
            childrenDict[T.N]=[T1,T2,T3,T4]
        self.finalize()
        return childrenDict

    def refineFreudenthalBey(self,oldMesh):
        logEvent("Refining the mesh using Freudenthal-Bey refinement")
        childrenDict={}
        for T in oldMesh.tetrahedronDict.values():
            #deep copy old nodes because we'll renumber
            TNodes = [Node(nN,n.p[X],n.p[Y],n.p[Z]) for nN,n in \
                      enumerate(T.nodes)]
            for lnN,n in enumerate(TNodes): TNodes[lnN]=self.registerNode(n)
            #add new nodes (midpoints of edges)
            #use local edge tuples as keys
            newNodes={}
            for et,en in T.edgeMap.iteritems():
                T.edges[en].computeGeometricInfo()
                p = T.edges[en].barycenter
                newNodes[et] = Node(en,p[X],p[Y],p[Z])

            #set the global node numbers
            for k,n in newNodes.iteritems(): newNodes[k]=self.registerNode(n)
            #add corner tets
            T1=self.newTetrahedron([TNodes[0],
                                 newNodes[(0,1)],
                                 newNodes[(0,2)],
                                 newNodes[(0,3)]])
            T2=self.newTetrahedron([TNodes[1],
                                 newNodes[(0,1)],
                                 newNodes[(1,2)],
                                 newNodes[(1,3)]])
            T3=self.newTetrahedron([TNodes[2],
                                 newNodes[(0,2)],
                                 newNodes[(1,2)],
                                 newNodes[(2,3)]])
            T4=self.newTetrahedron([TNodes[3],
                                 newNodes[(0,3)],
                                 newNodes[(1,3)],
                                 newNodes[(2,3)]])
            #add center tets
            #choose the shortest diagonal of the octahedron
            dLengths = [enorm(newNodes[(0,1)].p-newNodes[(2,3)].p),
                        enorm(newNodes[(0,2)].p-newNodes[(1,3)].p),
                        enorm(newNodes[(0,3)].p-newNodes[(1,2)].p)]
            shortestEdgeLength = min(dLengths)
            if shortestEdgeLength == dLengths[0]:
                #diagonal (0,1)(2,3)
                T5=self.newTetrahedron([newNodes[(0,1)],
                                        newNodes[(2,3)],
                                        newNodes[(0,3)],
                                        newNodes[(1,3)]])
                T6=self.newTetrahedron([newNodes[(0,1)],
                                        newNodes[(2,3)],
                                        newNodes[(0,3)],
                                        newNodes[(0,2)]])
                T7=self.newTetrahedron([newNodes[(0,1)],
                                        newNodes[(2,3)],
                                        newNodes[(0,2)],
                                        newNodes[(1,2)]])
                T8=self.newTetrahedron([newNodes[(0,1)],
                                        newNodes[(2,3)],
                                        newNodes[(1,2)],
                                        newNodes[(1,3)]])
            elif shortestEdgeLength == dLengths[1]:
                #diagonal (0,2)(1,3)
                T5=self.newTetrahedron([newNodes[(0,2)],
                                        newNodes[(1,3)],
                                        newNodes[(0,3)],
                                        newNodes[(2,3)]])
                T6=self.newTetrahedron([newNodes[(0,2)],
                                        newNodes[(1,3)],
                                        newNodes[(2,3)],
                                        newNodes[(1,2)]])
                T7=self.newTetrahedron([newNodes[(0,2)],
                                        newNodes[(1,3)],
                                        newNodes[(1,2)],
                                        newNodes[(0,1)]])
                T8=self.newTetrahedron([newNodes[(0,2)],
                                        newNodes[(1,3)],
                                        newNodes[(0,1)],
                                        newNodes[(0,3)]])
            else:
                #diagonal (0,3)(1,2)
                T5=self.newTetrahedron([newNodes[(0,3)],
                                        newNodes[(1,2)],
                                        newNodes[(0,1)],
                                        newNodes[(1,3)]])
                T6=self.newTetrahedron([newNodes[(0,3)],
                                        newNodes[(1,2)],
                                        newNodes[(1,3)],
                                        newNodes[(2,3)]])
                T7=self.newTetrahedron([newNodes[(0,3)],
                                        newNodes[(1,2)],
                                        newNodes[(2,3)],
                                        newNodes[(0,2)]])
                T8=self.newTetrahedron([newNodes[(0,3)],
                                        newNodes[(1,2)],
                                        newNodes[(0,2)],
                                        newNodes[(0,1)]])
            childrenDict[T.N]=[T1,T2,T3,T4,T5,T6,T7,T8]
        self.finalize()
        return childrenDict
        #for debugging: print each tet
        #self.edgeList=[]
        #Tlist = self.tetrahedronDict.values()
        #for T in Tlist:
        #    self.edgeList = self.edgeList + T.edges

    def refine(self,oldMesh):
        return self.refineFreudenthalBey(oldMesh)

    def generateFromTetgenFiles(self,filebase,base,skipGeometricInit=True,parallel=False):
        import cmeshTools
        logEvent(memory("declaring CMesh"),level=4)
        self.cmesh = cmeshTools.CMesh()
        logEvent(memory("Initializing CMesh"),level=4)
        if parallel:
            cmeshTools.generateFromTetgenFilesParallel(self.cmesh,filebase,base)
        else:
            cmeshTools.generateFromTetgenFiles(self.cmesh,filebase,base)
        logEvent(memory("calling cmeshTools.generateFromTetgenFiles","cmeshTools"),level=4)
        if skipGeometricInit == False:
            cmeshTools.allocateGeometricInfo_tetrahedron(self.cmesh)
            cmeshTools.computeGeometricInfo_tetrahedron(self.cmesh)
        self.buildFromC(self.cmesh)
        logEvent(memory("calling buildFromC"),level=4)
    def generateFrom3DMFile(self,filebase,base=1):
        import cmeshTools
        self.cmesh = cmeshTools.CMesh()
        cmeshTools.generateFrom3DMFile(self.cmesh,filebase,base)
        cmeshTools.allocateGeometricInfo_tetrahedron(self.cmesh)
        cmeshTools.computeGeometricInfo_tetrahedron(self.cmesh)
        self.buildFromC(self.cmesh)
    def writeTetgenFiles(self,filebase,base):
        import cmeshTools
        cmeshTools.writeTetgenFiles(self.cmesh,filebase,base)
    def meshInfo(self):
        minfo = """Number of tetrahedra : %d
Number of triangles  : %d
Number of edges      : %d
Number of nodes      : %d
max(sigma_k)         : %f
min(h_k)             : %f\n""" % (self.nElements_global,
                                  self.nElementBoundaries_global,
                                  self.nEdges_global,
                                  self.nNodes_global,
                                  self.sigmaMax,
                                  self.hMin)
        if self.subdomainMesh != self:
            sinfo = self.subdomainMesh.meshInfo()
            info = "*** Global ***\n" + minfo + "\n*** Local ***\n" + sinfo
            return info
        return minfo

class HexahedralMesh(Mesh):
    """A mesh of hexahedra.

    """

    def __init__(self):
        Mesh.__init__(self)
        self.nodeDict={}
        self.edgeDict={}
        self.faceDict={}
        self.faceList=[]
        self.elemDict={}
        self.elemList=[]
        self.oldToNewNode=[]
        self.boundaryMesh=QuadrilateralMesh()
    def meshType(self):
        return 'cuboid'
    def computeGeometricInfo(self):
        import cmeshTools
        print "no info yet for hexahedral mesh"
        #cmeshTools.computeGeometricInfo_tetrahedron(self.cmesh)
    def generateHexahedralMeshFromRectangularGrid(self,nx,ny,nz,Lx,Ly,Lz):
        import cmeshTools
        self.cmesh = cmeshTools.CMesh()
        cmeshTools.generateHexahedralMeshFromRectangularGrid(nx,ny,nz,0,0,0,Lx,Ly,Lz,self.cmesh)
        cmeshTools.allocateGeometricInfo_hexahedron(self.cmesh)
        cmeshTools.computeGeometricInfo_hexahedron(self.cmesh)
        self.buildFromC(self.cmesh)

    def finalize(self):
        self.buildLists()
        #self.fixLocalNumbering()
        self.buildBoundaryMaps()
        self.buildArraysFromLists()
        self.hMax = 0.0
        self.hMin = 1.0e16
        self.sigmaMax = 0.0
        self.totalVolume = 0.0
        for T in self.tetrahedronList:
            T.computeGeometricInfo()
            self.hMax = max(T.diameter,self.hMax)
            self.hMin = min(T.diameter,self.hMin)
            self.sigmaMax = max(T.diameter/T.innerDiameter,self.sigmaMax)
            self.totalVolume += T.volume

    def buildLists(self):
        self.buildListsNodes()
        self.buildListsEdges()
        self.buildListsFaces()
        self.buildListsElems()
        self.elementList = self.elemList
        self.elementBoundaryList = self.faceList
    def buildListsNodes(self):
        keyList = self.nodeDict.keys()
        keyList.sort()
        self.nodeList=[]
        self.oldToNewNode=range(len(self.nodeDict))
        for nN,k in enumerate(keyList):
            self.oldToNewNode[self.nodeDict[k].N]=nN
            self.nodeDict[k].N = nN
            self.nodeList.append(self.nodeDict[k])

    def buildListsEdges(self):
        keyList = self.edgeDict.keys()
        keyList.sort()
        self.edgeList=[]
        for eN,k in enumerate(keyList):
            self.edgeDict[k].N = eN
            self.edgeList.append(self.edgeDict[k])

    def buildListsFaces(self):
        keyList = self.faceDict.keys()
        keyList.sort()
        self.triangleList=[]
        for tN,k in enumerate(keyList):
            self.faceDict[k].N = tN
            self.faceList.append(self.faceDict[k])
        self.polygonList = self.faceList

    def buildListsElems(self):
        keyList = self.elemDict.keys()
        keyList.sort()
        self.elemList=[]
        for TN,k in enumerate(keyList):
            self.elemDict[k].N = TN
            self.elemList.append(self.elemDict[k])
        self.polyhedronList = self.elemList

    def buildBoundaryMaps(self):
        """
        Extract a mapping tn -> list((TN,tnLocal)) that
        provides all elements with the boundary face  tn
        and the local triangle number for that face
        Likewise build mappings for edges and nodes
        Also extract a list of the triangles with only one associate
        element; these are the external boundary triangles. Then extract
        the edges and nodes from the boundary triangles.
        """
        self.faceMap=[[] for t in self.faceList]
        self.edgeMap=[[] for e in self.edgeList]
        self.nodeMap=[[] for n in self.nodeList]
        self.boundaryTriangles=set()
        self.interiorTriangles=set()
        self.boundaryEdges=set()
        self.boundaryNodes=set()
        self.interiorEdges=set()
        self.interiorNodes=set()
        logEvent("Building triangle,edge, and node maps")
        for T in self.elemList:
            for localFaceNumber,t in enumerate(T.faces):
                self.faceMap[t.N].append((T.N,localFaceNumber))
            for localEdgeNumber,e in enumerate(T.edges):
                self.edgeMap[e.N].append((T.N,localEdgeNumber))
            for localNodeNumber,n in enumerate(T.nodes):
                self.nodeMap[n.N].append((T.N,localNodeNumber))
        logEvent("Extracting boundary and interior triangles")
        for tN,etList in enumerate(self.faceMap):
            if len(etList) == 1:
                self.boundaryFaces.add(self.faceList[tN])
            else:
                self.interiorFaces.add(self.faceList[tN])
        logEvent("Extracting boundary edges and nodes")
        for t in self.boundaryTriangles:
            self.boundaryEdges.update(t.edges)
            self.boundaryNodes.update(t.nodes)
        logEvent("Extracting interior edges and nodes")
        for t in self.interiorTriangles:
            self.interiorEdges.update(t.edges)
            self.interiorNodes.update(t.nodes)
        self.boundaryMesh.buildFromSets(self.boundaryFaces,
                                        self.boundaryEdges,self.boundaryNodes)

    def registerEdges(self,t):
        for en,e in enumerate(t.edges):
            if self.edgeDict.has_key(e.nodes):
                t.edges[en]=self.edgeDict[e.nodes]
            else:
                eN=len(self.edgeDict)
                e.N=eN
                self.edgeDict[e.nodes]=e

    def registerFaces(self,T):
        for tn,t in enumerate(T.faces):
            if self.faceDict.has_key(t.nodes):
                T.faces[tn]=self.faceDict[t.nodes]
            else:
                t.N=len(self.faceDict)
                self.faceDict[t.nodes]=t
                self.registerEdges(t)

    def registerNode(self,node):
        if self.nodeDict.has_key(node):
            node = self.nodeDict[node]
        else:
            node.N = len(self.nodeDict)
            self.nodeDict[node] = node
        return node

#    def refine(self,oldMesh):
#        return self.refineFreudenthalBey(oldMesh)

    def meshInfo(self):
        minfo = """Number of hexahedra  : %d
Number of faces      : %d
Number of edges      : %d
Number of nodes      : %d
max(sigma_k)         : %d
min(h_k)             : %d\n""" % (self.nElements_global,
                                  self.nElementBoundaries_global,
                                  self.nEdges_global,
                                  self.nNodes_global,
                                  self.sigmaMax,
                                  self.hMin)
        if self.subdomainMesh != self:
            sinfo = self.subdomainMesh.meshInfo()
            info = "*** Global ***\n" + minfo + "\n*** Local ***\n" + sinfo
            return info
        return minfo

    def writeMeshXdmf(self,ar,name='',t=0.0,init=False,meshChanged=False,tCount=0,EB=False):
        Mesh.writeMeshXdmf(self,ar,name,t,init,meshChanged,"Hexahedron",tCount,EB=EB)

    def generateFromHexFile(self,filebase,base=0):
        import cmeshTools
        self.cmesh = cmeshTools.CMesh()
        cmeshTools.generateFromHexFile(self.cmesh,filebase,base)
        cmeshTools.allocateGeometricInfo_hexahedron(self.cmesh)
        cmeshTools.computeGeometricInfo_hexahedron(self.cmesh)
        self.buildFromC(self.cmesh)

class Mesh2DM(Mesh):
    """A triangular mesh based on an ADH 3dm file"""
    def __init__(self,filename,adhBase=1):
        meshIn = open(filename+'.3dm','r')
        firstLine = meshIn.readline()
        firstWords = firstLine.split()
        logEvent("Reading object=%s from file=%s" % (firstWords[0],filename))
        line = meshIn.readline()
        columns = line.split()
        #read in the tetrahedra and nodes as memory-efficiently as possible
        tn0 = array.array('i')
        tn1 = array.array('i')
        tn2 = array.array('i')
        material = array.array('i')
        nx  = array.array('d')
        ny  = array.array('d')
        nz  = array.array('d')
        print "Reading "+`filename`
        #assume tets are ordered by tet number
        while (len(columns) > 0 and (columns[0] == 'E3T' or columns[0] == 'GE3')):
            tn0.append(int(columns[2]))
            tn1.append(int(columns[3]))
            tn2.append(int(columns[4]))
            material.append(int(columns[5]))
            line = meshIn.readline()
            columns = line.split()
        #allow for missing lines
        while (len(columns) == 0):
            line = meshIn.readline()
            columns = line.split()
        #assume nodes are ordered by node number
        while (len(columns) == 5):
            nx.append(float(columns[2]))
            ny.append(float(columns[3]))
            nz.append(float(columns[4]))
            line = meshIn.readline()
            columns = line.split()
        meshIn.close()
        print "Allocating node and element arrays"
        self.nTriangles_global = len(tn0)
        self.triangleArray = np.zeros(
            (self.nTriangles_global,3),'i')
        tA = self.triangleArray
        self.triangleMaterialArray = np.zeros(
            (self.nTriangles_global,),'i')
        tMA = self.triangleMaterialArray
        self.nNodes_global = len(nx)
        self.nodeArray = np.zeros((self.nNodes_global,3),'d')
        for tN in range(self.nTriangles_global):
            tA[tN,0] = tn0[tN] - adhBase
            tA[tN,1] = tn1[tN] - adhBase
            tA[tN,2] = tn2[tN] - adhBase
            tMA[tN]  = material[tN] - adhBase
        for nN in range(self.nNodes_global):
            self.nodeArray[nN,0]= nx[nN]
            self.nodeArray[nN,1]= ny[nN]
            self.nodeArray[nN,2]= nz[nN]
        print "Deleting temporary storage"
        del tn0,tn1,tn2,nx,ny,nz
        self.nElements_global = self.nTriangles_global
        self.elementNodesArray = self.triangleArray
        self.elementMaterialTypes = self.triangleMaterialArray
        print "Number of triangles:"+`self.nElements_global`
        print "Number of nodes     :"+`self.nNodes_global`
        #archive with Xdmf
        self.nNodes_element = 3
        self.arGridCollection = None
        self.arGrid = None; self.arTime = None

    def buildEdgeArrays(self):
        print "Extracting edges triangles dictionary"
        edges_triangles={}
        t=self.triangleArray
        self.nInteriorEdges_global=0
        for N in range(self.nTriangles_global):
            #sort node numbers so the nodes can
            #uniquely identify the triangles/edges
            n = list(t[N,:])
            n.sort()
            edges = [(n[0],n[1]),
                     (n[0],n[2]),
                     (n[1],n[2])]
            for t in triangles:
                if edges_triangles.has_key(t):
                    edges_triangles[t].append(N)
                    self.nInteriorTriangles_global+=1
                else:
                    edges_triangles[t]=[N]
        print "Building edge and exterior arrays"
        self.nEdges_global = len(edges_triangles)
        self.edgeArray = np.zeros(
            (self.nEdges_global,2),'i')
        self.edgeMaterialArray = np.zeros(
            (self.nEdges_global,2),'i')
        self.interiorEdgeArray = np.zeros(
            (self.nInteriorEdges_global,),'i')
        self.nExteriorEdges_global = self.nEdges_global - \
                                     self.nInteriorEdges_global
        self.exteriorEdgeArray = np.zeros(
            (self.nExteriorEdges_global,),'i')
        eN=0
        ieN=0
        eeN=0
        exteriorNodes=set()
        eA = self.edgeArray
        eMA = self.edgeMaterialArray
        tMA = self.triangleMaterialArray
        for eNodes,tlist in edges_triangles.iteritems():
            eA[eN,0]=eNodes[0]
            eA[eN,1]=eNodes[1]
            if len(tlist)==2:
                self.interiorEdgeArray[ieN]=eN
                eMA[eN][0]= tMA[tlist[0]]
                eMA[eN][1]= tMA[Tlist[1]]
                ieN+=1
            else:
                exteriorNodes.update(tNodes)
                self.exteriorEdgeArray[eeN]=eN
                eMA[eN][0]=tMA[tlist[0]]
                eeN+=1
            eN+=1
        self.nExteriorNodes_global = len(exteriorNodes)
        self.exteriorNodeArray = np.zeros(
            (self.nExteriorNodes_global,),'i')
        self.globalToExteriorNodeArray = np.zeros(
            (self.nNodes_global,),'i')
        for nExtN,nN in enumerate(exteriorNodes):
            self.exteriorNodeArray[nExtN]=nN
            self.globalToExteriorNodeArray[nN]=nExtN
        print "Number of edges         :"+`self.nEdges_global`
        print "Number on interior      :"+`self.nInteriorEdges_global`
        print "Number on exterior      :"+`self.nExteriorEdges_global`
        print "Number of exterior nodes:"+`self.nExteriorNodes_global`
        #at this point we can easily build a boundary mesh by renumbering using
        #exteriorNodeArray and exteriorEdgeArray to renumber
        #and the info in nodeArray and edgeArray

    def writeBoundaryMeshADH(self,filename,adhBase=1):
        #I'll print it using node numbers from the 3D mesh
        meshOut = open(filename+'Boundary.3dm','w')
        meshOut.write('MESH1D\n')
        for eeN in range(self.nExteriorEdges_global):
            eN = self.exteriorEdgeArray[eeN]
            n0 = self.edgeArray[eN][0] + adhBase
            n1 = self.edgeArray[eN][1] + adhBase
            m  = self.edgeMaterialArray[eN][0] + adhBase
            line = 'E3T %5i %5i %5i %5i' % \
                          (tN+adhBase,n0,n1,m)
            meshOut.write(line+'\n')
        meshOut.close()

    def writeMeshEnsight(self,filename,description=None):
        base=1
        #write the casefile
        caseOut=open(filename+'.case','w')
        caseOut.write('FORMAT\n'+'type: ensight gold\n')
        caseOut.write('GEOMETRY\n'+'model: '+filename+'.geo\n')
        caseOut.close()
        meshOut=open(filename+'.geo','w')
        meshOut.write('Ensight Gold\n')
        meshOut.write('Unstructured Triangular Mesh\n')
        meshOut.write('node id given\n')
        meshOut.write('element id given\n')
        #extents = 'extents\n %12.5E %12.5E\n %12.5E %12.5E\n %12.5E %12.5E\n' % (self.xmin,self.xmax,self.ymin,self.ymax,self.zmin,self.zmax)
        #meshOut.write('extents\n'+`self.xmin`+' '+`self.xmax`+'\n')
        meshOut.write('part \n'+'%10i\n' % 1)
        if description:
            meshOut.write(description+'\n')
        else:
            meshOut.write('A Mesh\n')
        meshOut.write('coordinates\n'+'%10i\n' % self.nNodes_global)
        for nN in range(self.nNodes_global):
            ensightNodeNumber = (nN+base)
            meshOut.write('%10i\n' % ensightNodeNumber)
        for nN in range(self.nNodes_global):
            meshOut.write('%12.5E\n' % self.nodeArray[nN,0])
        for nN in range(self.nNodes_global):
            meshOut.write('%12.5E\n' % self.nodeArray[nN,1])
        for nN in range(self.nNodes_global):
            meshOut.write('%12.5E\n' % self.nodeArray[nN,2])
        meshOut.write('tria3\n'+'%10i\n' % self.nTriangles_global)
        for tN in range(self.nTriangles_global):
            ensightElementNumber = tN + base
            meshOut.write('%10i\n' % ensightElementNumber)
        tA = self.triangleArray
        for tN in range(self.nTriangles_global):
            meshOut.write('%10i%10i%10i\n' % (tA[tN,0]+base,tA[tN,1]+base,tA[tN,2]+base))
        meshOut.close()

    def writeMeshXdmf(self,ar,name='',t=0.0,init=False,meshChanged=False,Xdmf_ElementTopology="Triangle",tCount=0):
        if self.arGridCollection != None:
            init = False
        elif not init:
            self.arGridCollection = ar.domain.find("Grid")
        if init:
            self.arGridCollection = SubElement(ar.domain,"Grid",{"Name":"Mesh "+name,
                                                                "GridType":"Collection",
                                                                "CollectionType":"Temporal"})
        if self.arGrid == None or self.arTime.get('Value') != str(t):
            #
            #topology and geometry
            #
            if ar.global_sync:
                self.arGrid = SubElement(self.arGridCollection,"Grid",{"GridType":"Uniform"})
                self.arTime = SubElement(self.arGrid,"Time",{"Value":str(t),"Name":str(tCount)})
                topology = SubElement(self.arGrid,"Topology",
                                      {"Type":Xdmf_ElementTopology,
                                       "NumberOfElements":str(self.globalMesh.nElements_global)})
                elements = SubElement(topology,"DataItem",
                                      {"Format":ar.dataItemFormat,
                                       "DataType":"Int",
                                       "Dimensions":"%i %i" % (self.globalMesh.nElements_global,
                                                               self.nNodes_element)})
                geometry = SubElement(self.arGrid,"Geometry",{"Type":"XYZ"})
                nodes    = SubElement(geometry,"DataItem",
                                      {"Format":ar.dataItemFormat,
                                       "DataType":"Float",
                                       "Precision":"8",
                                       "Dimensions":"%i %i" % (self.globalMesh.nNodes_global,3)})
                #material types
                elementMaterialTypes = SubElement(self.arGrid,"Attribute",{"Name":"elementMaterialTypes",
                                                                           "AttributeType":"Scalar",
                                                                           "Center":"Cell"})
                elementMaterialTypesValues = SubElement(elementMaterialTypes,"DataItem",
                                                        {"Format":ar.dataItemFormat,
                                                         "DataType":"Int",
                                                         "Dimensions":"%i" % (self.globalMesh.nElements_global,)})
                if ar.hdfFile != None:
                    if ar.has_h5py:
                        elements.text = ar.hdfFilename+":/elements"+name+`tCount`
                        nodes.text = ar.hdfFilename+":/nodes"+name+`tCount`
                        elementMaterialTypesValues.text = ar.hdfFilename+":/"+"elementMaterialTypes"+"_t"+str(tCount)
                        if init or meshChanged:
                            ar.create_dataset_sync('elements'+name+`tCount`,
                                                   offsets = self.globalMesh.elementOffsets_subdomain_owned,
                                                   data = self.globalMesh.nodeNumbering_subdomain2global[self.elementNodesArray[:self.nElements_owned]])
                            ar.create_dataset_sync('nodes'+name+`tCount`,
                                                   offsets = self.globalMesh.nodeOffsets_subdomain_owned,
                                                   data = self.nodeArray[:self.nNodes_owned])
                            ar.create_dataset_sync("elementMaterialTypes"+"_t"+str(tCount),
                                                   offsets = self.globalMesh.elementOffsets_subdomain_owned,
                                                   data = self.elementMaterialTypes[:self.nElements_owned])
                    else:
                        assert False, "global_sync with pytables not supported"
                else:
                    assert False, "global_sync with text heavy data not supported"
            else:
                self.arGrid = SubElement(self.arGridCollection,"Grid",{"GridType":"Uniform"})
                self.arTime = SubElement(self.arGrid,"Time",{"Value":str(t),"Name":str(tCount)})
                topology = SubElement(self.arGrid,"Topology",
                                      {"Type":Xdmf_ElementTopology,
                                       "NumberOfElements":str(self.nElements_owned)})
                elements = SubElement(topology,"DataItem",
                                      {"Format":ar.dataItemFormat,
                                       "DataType":"Int",
                                       "Dimensions":"%i %i" % (self.nElements_owned,self.nNodes_element)})
                geometry = SubElement(self.arGrid,"Geometry",{"Type":"XYZ"})
                nodes    = SubElement(geometry,"DataItem",
                                      {"Format":ar.dataItemFormat,
                                       "DataType":"Float",
                                       "Precision":"8",
                                       "Dimensions":"%i %i" % (self.nNodes_global,3)})
                #material types
                elementMaterialTypes = SubElement(self.arGrid,"Attribute",{"Name":"elementMaterialTypes",
                                                                           "AttributeType":"Scalar",
                                                                           "Center":"Cell"})
                elementMaterialTypesValues = SubElement(elementMaterialTypes,"DataItem",
                                                        {"Format":ar.dataItemFormat,
                                                         "DataType":"Int",
                                                         "Dimensions":"%i" % (self.nElements_owned,)})
                if ar.hdfFile != None:
                    if ar.has_h5py:
                        elements.text = ar.hdfFilename+":/elements"+`ar.comm.rank()`+name+`tCount`
                        nodes.text = ar.hdfFilename+":/nodes"+`ar.comm.rank()`+name+`tCount`
                        elementMaterialTypesValues.text = ar.hdfFilename+":/"+"elementMaterialTypes"+"_p"+`ar.comm.rank()`+"_t"+str(tCount)
                        if init or meshChanged:
                            ar.create_dataset_async('elements'+`ar.comm.rank()`+name+`tCount`, data = self.elementNodesArray[:self.nElements_owned])
                            ar.create_dataset_async('nodes'+`ar.comm.rank()`+name+`tCount`, data = self.nodeArray)
                            ar.create_dataset_async("elementMaterialTypes"+"_p"+`ar.comm.rank()`+"_t"+str(tCount), data = self.elementMaterialTypes[:self.nElements_owned])
                    else:
                        elements.text = ar.hdfFilename+":/elements"+name+`tCount`
                        nodes.text = ar.hdfFilename+":/nodes"+name+`tCount`
                        elementMaterialTypesValues.text = ar.hdfFilename+":/"+"elementMaterialTypes"+str(tCount)
                        if init or meshChanged:
                            ar.hdfFile.createArray("/",'elements'+name+`tCount`,self.elementNodesArray[:self.nElements_owned])
                            ar.hdfFile.createArray("/",'nodes'+name+`tCount`,self.nodeArray)
                            ar.hdfFile.createArray("/","elementMaterialTypes"+str(tCount),self.elementMaterialTypes[:self.nElements_owned])
                else:
                    SubElement(elements,"xi:include",{"parse":"text","href":"./"+ar.textDataDir+"/elements"+name+".txt"})
                    SubElement(nodes,"xi:include",{"parse":"text","href":"./"+ar.textDataDir+"/nodes"+name+".txt"})
                    SubElement(elementMaterialTypesValues,"xi:include",{"parse":"text","href":"./"+ar.textDataDir+"/"+"elementMaterialTypes"+str(tCount)+".txt"})
                    if init or meshChanged:
                        np.savetxt(ar.textDataDir+"/elements"+name+".txt",self.elementNodesArray[:self.nElements_owned],fmt='%d')
                        np.savetxt(ar.textDataDir+"/nodes"+name+".txt",self.nodeArray)
                        np.savetxt(ar.textDataDir+"/"+"elementMaterialTypes"+str(tCount)+".txt",self.elementMaterialTypes[:self.nElements_owned])


class Mesh3DM(Mesh):
    """
    A Mesh for reading in tetrahedral meshes in the .3dm format
    """
    def __init__(self,filename,adhBase=1):
        meshIn = open(filename+'.3dm','r')
        firstLine = meshIn.readline()
        firstWords = firstLine.split()
        print "Reading object=%s from file=%s" % (firstWords[0],filename)
        line = meshIn.readline()
        columns = line.split()
        #read in the tetrahedra and nodes as memory-efficiently as possible
        Tn0 = array.array('i')
        Tn1 = array.array('i')
        Tn2 = array.array('i')
        Tn3 = array.array('i')
        material = array.array('i')
        nx  = array.array('d')
        ny  = array.array('d')
        nz  = array.array('d')
        print "Reading "+`filename`
        #assume tets are ordered by tet number
        while (len(columns) > 0 and (columns[0] == 'E4T' or columns[0] == 'GE4')):
            Tn0.append(int(columns[2]))
            Tn1.append(int(columns[3]))
            Tn2.append(int(columns[4]))
            Tn3.append(int(columns[5]))
            material.append(int(columns[6]))
            line = meshIn.readline()
            columns = line.split()
        #assume nodes are ordered by node number
        while (len(columns) == 5):
            nx.append(float(columns[2]))
            ny.append(float(columns[3]))
            nz.append(float(columns[4]))
            line = meshIn.readline()
            columns = line.split()
        meshIn.close()
        print "Allocating node and element arrays"
        self.nTetrahedra_global = len(Tn0)
        self.tetrahedronArray = np.zeros(
            (self.nTetrahedra_global,4),'i')
        TA = self.tetrahedronArray
        self.tetrahedronMaterialArray = np.zeros(
            (self.nTetrahedra_global,),'i')
        TMA = self.tetrahedronMaterialArray
        self.nNodes_global = len(nx)
        self.nodeArray = np.zeros((self.nNodes_global,3),'d')
        for TN in range(self.nTetrahedra_global):
            TA[TN,0] = Tn0[TN] - adhBase
            TA[TN,1] = Tn1[TN] - adhBase
            TA[TN,2] = Tn2[TN] - adhBase
            TA[TN,3] = Tn3[TN] - adhBase
            TMA[TN]  = material[TN] - adhBase
        for nN in range(self.nNodes_global):
            self.nodeArray[nN,0]= nx[nN]
            self.nodeArray[nN,1]= ny[nN]
            self.nodeArray[nN,2]= nz[nN]
        print "Deleting temporary storage"
        del Tn0,Tn1,Tn2,Tn3,nx,ny,nz
        self.nElements_global = self.nTetrahedra_global
        self.elementNodesArray = self.tetrahedronArray
        self.elementMaterialTypes = self.tetrahedronMaterialArray
        self.arGridCollection=None
        print "Number of tetrahedra:"+`self.nElements_global`
        print "Number of nodes     :"+`self.nNodes_global`

    def buildTriangleArrays(self):
        print "Extracting triangles tetrahedra dictionary"
        triangles_tetrahedra={}
        T=self.tetrahedronArray
        self.nInteriorTriangles_global=0
        for N in range(self.nTetrahedra_global):
            #sort node numbers so the nodes can
            #uniquely identify the triangles/edges
            n = list(T[N,:])
            n.sort()
            triangles = [(n[0],n[1],n[2]),
                         (n[0],n[1],n[3]),
                         (n[0],n[2],n[3]),
                         (n[1],n[2],n[3])]
            for t in triangles:
                if triangles_tetrahedra.has_key(t):
                    triangles_tetrahedra[t].append(N)
                    self.nInteriorTriangles_global+=1
                else:
                    triangles_tetrahedra[t]=[N]
        print "Building triangle and exterior arrays"
        self.nTriangles_global = len(triangles_tetrahedra)
        self.triangleArray = np.zeros(
            (self.nTriangles_global,3),'i')
        self.triangleMaterialArray = np.zeros(
            (self.nTriangles_global,2),'i')
        self.interiorTriangleArray = np.zeros(
            (self.nInteriorTriangles_global,),'i')
        self.nExteriorTriangles_global = self.nTriangles_global - \
                                         self.nInteriorTriangles_global
        self.exteriorTriangleArray = np.zeros(
            (self.nExteriorTriangles_global,),'i')
        tN=0
        itN=0
        etN=0
        exteriorNodes=set()
        tA = self.triangleArray
        tMA = self.triangleMaterialArray
        TMA = self.tetrahedronMaterialArray
        for tNodes,Tlist in triangles_tetrahedra.iteritems():
            tA[tN,0]=tNodes[0]
            tA[tN,1]=tNodes[1]
            tA[tN,2]=tNodes[2]
            if len(Tlist)==2:
                self.interiorTriangleArray[itN]=tN
                tMA[tN][0]= TMA[Tlist[0]]
                tMA[tN][1]= TMA[Tlist[1]]
                itN+=1
            else:
                exteriorNodes.update(tNodes)
                self.exteriorTriangleArray[etN]=tN
                tMA[tN][0]=TMA[Tlist[0]]
                etN+=1
            tN+=1
        self.nExteriorNodes_global = len(exteriorNodes)
        self.exteriorNodeArray = np.zeros(
            (self.nExteriorNodes_global,),'i')
        self.globalToExteriorNodeArray = np.zeros(
            (self.nNodes_global,),'i')
        for nExtN,nN in enumerate(exteriorNodes):
            self.exteriorNodeArray[nExtN]=nN
            self.globalToExteriorNodeArray[nN]=nExtN
        print "Number of triangles     :"+`self.nTriangles_global`
        print "Number on interior      :"+`self.nInteriorTriangles_global`
        print "Number on exterior      :"+`self.nExteriorTriangles_global`
        print "Number of exterior nodes:"+`self.nExteriorNodes_global`
        #at this point we can easily build a boundary mesh by renumbering using
        #exteriorNodeArray and exteriorTriangleArray to renumber
        #and the info in nodeArray and triangleArray

    def buildEdgeArray(self):
        print "Extracting set of edges"
        edges = set()
        t=self.triangleArray
        for N in range(self.nTriangles_global):
            #triangle nodes are assumed sorted
            edges.update([(t[N,0],t[N,1]),
                          (t[N,0],t[N,2]),
                          (t[N,1],t[N,2])])
        print "Building edgeArray"
        self.nEdges_global = len(edges)
        self.edgeArray = np.zeros(
            (self.nEdges_global,2),'i')
        eN=0
        for e in edges:
            self.edgeArray[eN][0] = e[0]
            self.edgeArray[eN][1] = e[1]
        del edges
        print "Number of edges     :"+`self.nEdges_global`

    def writeBoundaryMeshADH(self,filename,adhBase=1):
        #I'll print it using node numbers from the 3D mesh
        meshOut = open(filename+'Boundary.3dm','w')
        meshOut.write('MESH2D\n')
        for tN in self.exteriorTriangleArray:
            n0 = self.triangleArray[tN][0] + adhBase
            n1 = self.triangleArray[tN][1] + adhBase
            n2 = self.triangleArray[tN][2] + adhBase
            m  = self.triangleMaterialArray[tN][0] + adhBase
            line = 'E3T %5i %5i %5i %5i %5i' % \
                          (tN+adhBase,n0,n1,n2,m)
            meshOut.write(line+'\n')
        for nN in self.exteriorNodeArray:
            n  = self.nodeArray[nN]
            line = 'ND %5i %14.8e %14.8e %14.8e' % \
                          (nN + adhBase,n[0],n[1],n[2])
            #print line
            meshOut.write(line+'\n')
        meshOut.close()

    def writeMeshEnsight(self,filename,description=None):
        base=1
        #write the casefile
        caseOut=open(filename+'.case','w')
        caseOut.write('FORMAT\n'+'type: ensight gold\n')
        caseOut.write('GEOMETRY\n'+'model: '+filename+'.geo\n')
        caseOut.close()
        meshOut=open(filename+'.geo','w')
        meshOut.write('Ensight Gold\n')
        meshOut.write('Unstructured Tetrahedral Mesh\n')
        meshOut.write('node id given\n')
        meshOut.write('element id given\n')
        #extents = 'extents\n %12.5E %12.5E\n %12.5E %12.5E\n %12.5E %12.5E\n' % (self.xmin,self.xmax,self.ymin,self.ymax,self.zmin,self.zmax)
        #meshOut.write('extents\n'+`self.xmin`+' '+`self.xmax`+'\n')
        meshOut.write('part \n'+'%10i\n' % 1)
        if description:
            meshOut.write(description+'\n')
        else:
            meshOut.write('A Mesh\n')
        meshOut.write('coordinates\n'+'%10i\n' % self.nNodes_global)
        for nN in range(self.nNodes_global):
            ensightNodeNumber = (nN+base)
            meshOut.write('%10i\n' % ensightNodeNumber)
        for nN in range(self.nNodes_global):
            meshOut.write('%12.5E\n' % self.nodeArray[nN,0])
        for nN in range(self.nNodes_global):
            meshOut.write('%12.5E\n' % self.nodeArray[nN,1])
        for nN in range(self.nNodes_global):
            meshOut.write('%12.5E\n' % self.nodeArray[nN,2])
        meshOut.write('tetra4\n'+'%10i\n' % self.nTetrahedra_global)
        for TN in range(self.nTetrahedra_global):
            ensightElementNumber = TN + base
            meshOut.write('%10i\n' % ensightElementNumber)
        TA = self.tetrahedronArray
        for TN in range(self.nTetrahedra_global):
            meshOut.write('%10i%10i%10i%10i\n' % (TA[TN,0]+base,
                                                  TA[TN,1]+base,
                                                  TA[TN,2]+base,
                                                  TA[TN,3]+base))
        meshOut.close()

    def writeBoundaryMeshEnsight(self,filename,description=None):
        base=1
        #write the casefile
        caseOut=open(filename+'Boundary.case','w')
        caseOut.write('FORMAT\n'+'type: ensight gold\n')
        caseOut.write('GEOMETRY\n'+'model: '+filename+'Boundary.geo\n')
        caseOut.close()
        meshOut=open(filename+'Boundary.geo','w')
        meshOut.write('Unstructured Triangular Surface Mesh\n\n')
        meshOut.write('node id given\n')
        meshOut.write('element id given\n')
        meshOut.write('part \n'+'%10i\n' % 1)
        if description:
            meshOut.write(description+'\n')
        else:
            meshOut.write('A Mesh\n')
        meshOut.write('coordinates\n'+'%10i\n' % self.nExteriorNodes_global)
        for nN in range(self.nExteriorNodes_global):
            ensightNodeNumber = (nN+base)
            meshOut.write('%10i\n' % ensightNodeNumber)
        for nN in range(self.nExteriorNodes_global):
            meshOut.write('%12.5E\n' %
                          self.nodeArray[self.exteriorNodeArray[nN],0])
        for nN in range(self.nExteriorNodes_global):
            meshOut.write('%12.5E\n' %
                          self.nodeArray[self.exteriorNodeArray[nN],1])
        for nN in range(self.nExteriorNodes_global):
            meshOut.write('%12.5E\n' %
                          self.nodeArray[self.exteriorNodeArray[nN],2])
        meshOut.write('tria3\n'+'%10i\n' % self.nExteriorTriangles_global)
        for tN in range(self.nExteriorTriangles_global):
            ensightElementNumber = tN + base
            meshOut.write('%10i\n' % ensightElementNumber)
        tA = self.triangleArray
        for tN in self.exteriorTriangleArray:
            meshOut.write('%10i%10i%10i\n' %
                          (self.globalToExteriorNodeArray[tA[tN,0]]+base,
                           self.globalToExteriorNodeArray[tA[tN,1]]+base,
                           self.globalToExteriorNodeArray[tA[tN,2]]+base))
        meshOut.close()

    def writeMeshXdmf(self,ar,name='',t=0.0,init=False,meshChanged=False,Xdmf_ElementTopology="Tetrahedron",tCount=0):
        if self.arGridCollection != None:
            init = False
        elif not init:
            self.arGridCollection = ar.domain.find("Grid")
        if init:
            self.arGridCollection = SubElement(ar.domain,"Grid",{"Name":"Mesh "+name,
                                                               "GridType":"Collection",
                                                               "CollectionType":"Temporal"})
        if self.arGrid == None or self.arTime.get('Value') != str(t):
            if ar.global_sync:
                #
                #topology and geometry
                #
                self.arGrid = SubElement(self.arGridCollection,"Grid",{"GridType":"Uniform"})
                self.arTime = SubElement(self.arGrid,"Time",{"Value":str(t),"Name":str(tCount)})
                topology = SubElement(self.arGrid,"Topology",
                                      {"Type":Xdmf_ElementTopology,
                                       "NumberOfElements":str(self.globalMesh.nElements_global)})
                elements = SubElement(topology,"DataItem",
                                      {"Format":ar.dataItemFormat,
                                       "DataType":"Int",
                                       "Dimensions":"%i %i" % (self.globalMesh.nElements_owned,
                                                               self.nNodes_element)})
                geometry = SubElement(self.arGrid,"Geometry",{"Type":"XYZ"})
                nodes    = SubElement(geometry,"DataItem",
                                      {"Format":ar.dataItemFormat,
                                       "DataType":"Float",
                                       "Precision":"8",
                                       "Dimensions":"%i %i" % (self.globalMesh.nNodes_global,3)})
                #material types
                elementMaterialTypes = SubElement(self.arGrid,"Attribute",{"Name":"elementMaterialTypes",
                                                                           "AttributeType":"Scalar",
                                                                           "Center":"Cell"})
                elementMaterialTypesValues = SubElement(elementMaterialTypes,"DataItem",
                                                        {"Format":ar.dataItemFormat,
                                                         "DataType":"Int",
                                                         "Dimensions":"%i" % (self.globalMesh.nElements_owned,)})
                if ar.hdfFile != None:
                    if ar.has_h5py:
                        elements.text = ar.hdfFilename+":/elements"+name+`tCount`
                        nodes.text = ar.hdfFilename+":/nodes"+name+`tCount`
                        elementMaterialTypesValues.text = ar.hdfFilename+":/"+"elementMaterialTypes"+"_t"+str(tCount)
                        if init or meshChanged:
                            ar.create_dataset_sync('elements'+name+`tCount`,
                                                   offsets = self.globalMesh.elementOffsets_subdomain_owned,
                                                   data = self.globalMesh.nodeNumbering_subdomain2global[self.elementNodesArray[:self.nElements_owned]])
                            ar.create_dataset_sync('nodes'+name+`tCount`,
                                                   offsets = self.globalMesh.nodeOffsets_subdomain_owned,
                                                   data = self.nodeArray[:self.nNodes_owned])
                            ar.create_dataset_sync("elementMaterialTypes"+"_t"+str(tCount),
                                                   offsets = self.globalMesh.elementOffsets_subdomain_owned,
                                                   data = self.elementMaterialTypes[:self.nElements_owned])
                    else:
                        assert False, "global_sync  not supported with pytables"
                else:
                    assert False, "global_sync not supported  with text heavy data"
            else:
                #
                #topology and geometry
                #
                self.arGrid = SubElement(self.arGridCollection,"Grid",{"GridType":"Uniform"})
                self.arTime = SubElement(self.arGrid,"Time",{"Value":str(t),"Name":str(tCount)})
                topology = SubElement(self.arGrid,"Topology",
                                      {"Type":Xdmf_ElementTopology,
                                       "NumberOfElements":str(self.nElements_owned)})
                elements = SubElement(topology,"DataItem",
                                      {"Format":ar.dataItemFormat,
                                       "DataType":"Int",
                                       "Dimensions":"%i %i" % (self.nElements_owned,self.nNodes_element)})
                geometry = SubElement(self.arGrid,"Geometry",{"Type":"XYZ"})
                nodes    = SubElement(geometry,"DataItem",
                                      {"Format":ar.dataItemFormat,
                                       "DataType":"Float",
                                       "Precision":"8",
                                       "Dimensions":"%i %i" % (self.nNodes_global,3)})
                #material types
                elementMaterialTypes = SubElement(self.arGrid,"Attribute",{"Name":"elementMaterialTypes",
                                                                           "AttributeType":"Scalar",
                                                                           "Center":"Cell"})
                elementMaterialTypesValues = SubElement(elementMaterialTypes,"DataItem",
                                                        {"Format":ar.dataItemFormat,
                                                         "DataType":"Int",
                                                         "Dimensions":"%i" % (self.nElements_owned,)})
                if ar.hdfFile != None:
                    if ar.has_h5py:
                        elements.text = ar.hdfFilename+":/elements"+`ar.comm.rank()`+name+`tCount`
                        nodes.text = ar.hdfFilename+":/nodes"+`ar.comm.rank()`+name+`tCount`
                        elementMaterialTypesValues.text = ar.hdfFilename+":/"+"elementMaterialTypes"+"_p"+`ar.comm.rank()`+"_t"+str(tCount)
                        if init or meshChanged:
                            ar.create_dataset_async('elements'+`ar.comm.rank()`+name+`tCount`, data = self.elementNodesArray[:self.nElements_owned])
                            ar.create_dataset_async('nodes'+`ar.comm.rank()`+name+`tCount`, data = self.nodeArray)
                            ar.create_dataset_async("elementMaterialTypes"+"_p"+`ar.comm.rank()`+"_t"+str(tCount), data = self.elementMaterialTypes[:self.nElements_owned])
                    else:
                        elements.text = ar.hdfFilename+":/elements"+name+`tCount`
                        nodes.text = ar.hdfFilename+":/nodes"+name+`tCount`
                        elementMaterialTypesValues.text = ar.hdfFilename+":/"+"elementMaterialTypes"+str(tCount)
                        if init or meshChanged:
                            ar.hdfFile.createArray("/",'elements'+name+`tCount`,self.elementNodesArray[:self.nElements_owned])
                            ar.hdfFile.createArray("/",'nodes'+name+`tCount`,self.nodeArray)
                            ar.hdfFile.createArray("/","elementMaterialTypes"+str(tCount),self.elementMaterialTypes[:self.nElements_owned])
                else:
                    SubElement(elements,"xi:include",{"parse":"text","href":"./"+ar.textDataDir+"/elements"+name+".txt"})
                    SubElement(nodes,"xi:include",{"parse":"text","href":"./"+ar.textDataDir+"/nodes"+name+".txt"})
                    SubElement(elementMaterialTypesValues,"xi:include",{"parse":"text","href":"./"+ar.textDataDir+"/"+"elementMaterialTypes"+str(tCount)+".txt"})
                    if init or meshChanged:
                        np.savetxt(ar.textDataDir+"/elements"+name+".txt",self.elementNodesArray[:self.nElements_owned],fmt='%d')
                        np.savetxt(ar.textDataDir+"/nodes"+name+".txt",self.nodeArray)
                        np.savetxt(ar.textDataDir+"/"+"elementMaterialTypes"+str(tCount)+".txt",self.elementMaterialTypes[:self.nElements_owned])

class MultilevelTetrahedralMesh(MultilevelMesh):
    """A hierarchical multilevel mesh with tetrahedral cells"""
    def __init__(self,
                 nx, ny, nz,
                 x=0.0, y=0.0, z=0.0,
                 Lx=1.0, Ly=1.0, Lz=1.0,
                 refinementLevels=1,
                 skipInit=False,
                 nLayersOfOverlap=1,
                 parallelPartitioningType=MeshParallelPartitioningTypes.node):
        import cmeshTools
        import Comm
        MultilevelMesh.__init__(self)
        self.useC = True
        self.nLayersOfOverlap = nLayersOfOverlap; self.parallelPartitioningType = parallelPartitioningType
        logEvent("Generating tetrahedral mesh")
        if not skipInit:
            if self.useC:
                self.meshList.append(TetrahedralMesh())
                self.meshList[0].generateTetrahedralMeshFromRectangularGrid(nx,ny,nz,Lx,Ly,Lz)
                self.cmultilevelMesh = cmeshTools.CMultilevelMesh(self.meshList[0].cmesh,refinementLevels)
                self.buildFromC(self.cmultilevelMesh)
                self.meshList[0].nodeArray[:,0] += x
                self.meshList[0].nodeArray[:,1] += y
                self.meshList[0].nodeArray[:,2] += z
                self.meshList[0].partitionMesh(nLayersOfOverlap=nLayersOfOverlap,parallelPartitioningType=parallelPartitioningType)
                for l in range(1,refinementLevels):
                    self.meshList.append(TetrahedralMesh())
                    self.meshList[l].cmesh = self.cmeshList[l]
                    self.meshList[l].buildFromC(self.cmeshList[l])
                    self.meshList[l].partitionMesh(nLayersOfOverlap=nLayersOfOverlap,parallelPartitioningType=parallelPartitioningType)
            else:
                grid=RectangularGrid(nx,ny,nz,Lx,Ly,Lz)
                self.meshList.append(TetrahedralMesh())
                self.meshList[0].rectangularToTetrahedral(grid)
                self.meshList[0].nodeArray[:,0] += x
                self.meshList[0].nodeArray[:,1] += y
                self.meshList[0].nodeArray[:,2] += z
                self.elementChildren=[]
                logEvent(self.meshList[0].meshInfo())
                for l in range(1,refinementLevels):
                    self.refine()
                    logEvent(self.meshList[-1].meshInfo())
                self.buildArrayLists()
    def generateFromExistingCoarseMesh(self,mesh0,refinementLevels,nLayersOfOverlap=1,
                                       parallelPartitioningType=MeshParallelPartitioningTypes.node):
        import cmeshTools
        #blow away or just trust garbage collection
        self.nLayersOfOverlap=nLayersOfOverlap;self.parallelPartitioningType=parallelPartitioningType
        self.meshList = []
        self.elementParents = None
        self.cmultilevelMesh = None
        if self.useC:
            self.meshList.append(mesh0)
            logEvent("cmeshTools.CMultilevelMesh")
            self.cmultilevelMesh = cmeshTools.CMultilevelMesh(self.meshList[0].cmesh,refinementLevels)
            logEvent("buildFromC")
            self.buildFromC(self.cmultilevelMesh)
            logEvent("partitionMesh")
            self.meshList[0].partitionMesh(nLayersOfOverlap=nLayersOfOverlap,parallelPartitioningType=parallelPartitioningType)
            for l in range(1,refinementLevels):
                self.meshList.append(TetrahedralMesh())
                self.meshList[l].cmesh = self.cmeshList[l]
                self.meshList[l].buildFromC(self.meshList[l].cmesh)
                self.meshList[l].partitionMesh(nLayersOfOverlap=nLayersOfOverlap,parallelPartitioningType=parallelPartitioningType)
        else:
            grid=RectangularGrid(nx,ny,nz,Lx,Ly,Lz)
            self.meshList.append(TetrahedralMesh())
            self.meshList[0].rectangularToTetrahedral(grid)
            self.meshList[0].subdomainMesh = self.meshList[0]
            self.elementChildren=[]
            logEvent(self.meshList[0].meshInfo())
            for l in range(1,refinementLevels):
                self.refine()
                self.meshList[l].subdomainMesh = self.meshList[l]
                logEvent(self.meshList[-1].meshInfo())
            self.buildArrayLists()

    def generatePartitionedMeshFromPUMI(self,mesh0,refinementLevels,nLayersOfOverlap=1):
        import cmeshTools
        self.meshList = []
        self.meshList.append(mesh0)
        self.cmultilevelMesh = cmeshTools.CMultilevelMesh(self.meshList[0].cmesh,refinementLevels)
        self.buildFromC(self.cmultilevelMesh)
        self.elementParents = None
        self.elementChildren=[]

    def generatePartitionedMeshFromTetgenFiles(self,filebase,base,mesh0,refinementLevels,nLayersOfOverlap=1,
                                               parallelPartitioningType=MeshParallelPartitioningTypes.node):
        import cmeshTools
        assert(refinementLevels==1)
        assert(parallelPartitioningType==MeshParallelPartitioningTypes.node)
        assert(nLayersOfOverlap<=1)
        mesh0.cmesh = cmeshTools.CMesh()
        #blow away or just trust garbage collection
        self.nLayersOfOverlap=nLayersOfOverlap;self.parallelPartitioningType=parallelPartitioningType
        self.meshList = []
        self.elementParents = None
        self.cmultilevelMesh = None
        self.meshList.append(mesh0)
        logEvent("cmeshTools.CMultilevelMesh")
        self.cmultilevelMesh = cmeshTools.CMultilevelMesh(self.meshList[0].cmesh,refinementLevels)
        logEvent("buildFromC")
        self.buildFromC(self.cmultilevelMesh)
        logEvent("partitionMesh")
        self.meshList[0].partitionMeshFromFiles(filebase,base,nLayersOfOverlap=nLayersOfOverlap,parallelPartitioningType=parallelPartitioningType)
    def refine(self):
        self.meshList.append(TetrahedralMesh())
        childrenDict = self.meshList[-1].refine(self.meshList[-2])
        self.elementChildren.append(childrenDict)
    def computeGeometricInfo(self):
        for m in self.meshList:
            m.computeGeometricInfo()

class MultilevelHexahedralMesh(MultilevelMesh):
    """A hierarchical multilevel mesh with hexahedral cells"""
    def __init__(self,
                 nx, ny, nz,
                 px=0, py=0, pz=0,
                 x=0.0, y=0.0, z=0.0,
                 Lx=1.0, Ly=1.0, Lz=1.0,
                 refinementLevels=1,
                 skipInit=False,
                 nLayersOfOverlap=1,
                 parallelPartitioningType=MeshParallelPartitioningTypes.node):
        import cmeshTools
        import Comm
        MultilevelMesh.__init__(self)
        if refinementLevels == 1:
            self.useC = True
        else:
            self.useC = False
        self.nLayersOfOverlap = nLayersOfOverlap; self.parallelPartitioningType = parallelPartitioningType
        logEvent("Generating hexahedral mesh")
        if not skipInit:
            if self.useC:
                self.meshList.append(HexahedralMesh())
                self.meshList[0].generateHexahedralMeshFromRectangularGrid(nx,ny,nz,Lx,Ly,Lz)
                self.meshList[0].nodeArray[:,0] += x
                self.meshList[0].nodeArray[:,1] += y
                self.meshList[0].nodeArray[:,2] += z
                self.cmultilevelMesh = cmeshTools.CMultilevelMesh(self.meshList[0].cmesh,refinementLevels)
                self.buildFromC(self.cmultilevelMesh)
                self.meshList[0].partitionMesh(nLayersOfOverlap=nLayersOfOverlap,parallelPartitioningType=parallelPartitioningType)
                for l in range(1,refinementLevels):
                    self.meshList.append(HexahedralMesh())
                    self.meshList[l].cmesh = self.cmeshList[l]
                    self.meshList[l].buildFromC(self.cmeshList[l])
                    self.meshList[l].partitionMesh(nLayersOfOverlap=nLayersOfOverlap,parallelPartitioningType=parallelPartitioningType)
            else:
                grid=RectangularGrid(nx,ny,nz,Lx,Ly,Lz)
                self.meshList.append(HexahedralMesh())
                self.elementChildren=[]
                self.meshList[0].sigmaMax=0.0
                logEvent(self.meshList[0].meshInfo())
                for l in range(1,refinementLevels):
                    self.refine()
                    self.meshList[-1].sigmaMax=0.0
                    logEvent(self.meshList[-1].meshInfo())
                self.buildArrayLists()
    def generateFromExistingCoarseMesh(self,mesh0,refinementLevels,nLayersOfOverlap=1,
                                       parallelPartitioningType=MeshParallelPartitioningTypes.node):
        import cmeshTools
        #blow away or just trust garbage collection
        self.nLayersOfOverlap=nLayersOfOverlap;self.parallelPartitioningType=parallelPartitioningType
        self.meshList = []
        self.elementParents = None
        self.cmultilevelMesh = None

        self.meshList.append(mesh0)
        self.cmultilevelMesh = cmeshTools.CMultilevelMesh(self.meshList[0].cmesh,refinementLevels)
        self.buildFromC(self.cmultilevelMesh)
        self.meshList[0].partitionMesh(nLayersOfOverlap=nLayersOfOverlap,parallelPartitioningType=parallelPartitioningType)
        for l in range(1,refinementLevels):
            self.meshList.append(HexahedralMesh())
            self.meshList[l].cmesh = self.cmeshList[l]
            self.meshList[l].buildFromC(self.meshList[l].cmesh)
            self.meshList[l].partitionMesh(nLayersOfOverlap=nLayersOfOverlap,parallelPartitioningType=parallelPartitioningType)


    def refine(self):
        raise NotImplementedError
        self.meshList.append(HexahedralMesh())
        childrenDict = self.meshList[-1].refine(self.meshList[-2])
        self.elementChildren.append(childrenDict)
    def computeGeometricInfo(self):
        for m in self.meshList:
            m.computeGeometricInfo()

def buildReferenceSimplex(nd=2):
    """
    Create and return a Proteus mesh object for the reference 
    element.

    Parameters
    ----------
    nd : int
        Dimension of reference element

    Returns
    -------
    mesh : :class:`proteus.MeshTools.TriangularMesh`
        Simplex mesh
    """
    from proteus import Domain
    from proteus import TriangleTools

    assert(nd in [1,2,3])

    if nd==1:
        pass # Note sure what needs to go here?!
    
    unit_simplex_domain = Domain.unitSimplex(nd)
    polyfile = "reference_element"
    unit_simplex_domain.writePoly(polyfile)

    if nd==2:
        tmesh = TriangleTools.TriangleBaseMesh(baseFlags="Yp",
                                               nbase=1,
                                               verbose=False)
        tmesh.readFromPolyFile(polyfile)
        mesh = tmesh.convertToProteusMesh(verbose=0)
        mesh.partitionMesh()
        mesh.globalMesh = mesh
        return mesh
    if nd==3:
        runTetgen(polyfile,
                  "Yp")
        mesh = genMeshWithTetgen(polyfile,
                                 nbase = 1)
        return mesh

class TriangularMesh(Mesh):
    """A mesh of triangles

    The nodes, edges, and triangles are indexed by their
    node tuples. The corresponding lists are derived from the dictionaries, and
    sorted lexicographically. The global node numbers are redefined to
    give a lexicographic ordering.

    The mesh can be generated from a rectangular grid and refined using either
    3t or Freudenthal-Bey global refinement.
    """

    def __init__(self):
        Mesh.__init__(self)
        self.nodeDict={}
        self.edgeDict={}
        self.triangleDict={}
        self.triangleList=[]
        self.oldToNewNode=[]
    def meshType(self):
        return 'simplex'
    def computeGeometricInfo(self):
        import cmeshTools
        cmeshTools.computeGeometricInfo_triangle(self.cmesh)
    def generateTriangularMeshFromRectangularGrid(self,nx,ny,Lx,Ly,triangleFlag=1):
        import cmeshTools
        self.cmesh = cmeshTools.CMesh()
        cmeshTools.generateTriangularMeshFromRectangularGrid(nx,ny,Lx,Ly,self.cmesh,triangleFlag)
        cmeshTools.allocateGeometricInfo_triangle(self.cmesh)
        cmeshTools.computeGeometricInfo_triangle(self.cmesh)
        self.buildFromC(self.cmesh)
    def rectangularToTriangularOriented(self,grid):
        #copy the nodes from the rectangular mesh
        #I want to be able to renumber latter without
        #changing the grid nodes, so I do deep copies here
        self.nodeList = [Node(n.N,n.p[X],n.p[Y],n.p[Z]) for n in grid.nodeList]
        self.nodeDict = dict([(n,n) for n in self.nodeList])
        for i in range(grid.nHx):
            for j in range(grid.nHy):
                k=0
                n0 = self.nodeList[grid.getNodeNumber(i,j,k)]
                n1 = self.nodeList[grid.getNodeNumber(i,j+1,k)]
                n2 = self.nodeList[grid.getNodeNumber(i+1,j,k)]
                n3 = self.nodeList[grid.getNodeNumber(i+1,j+1,k)]
                self.newTriangle([n0,n1,n3])
                self.newTriangle([n0,n2,n3])
        self.finalize()
        #self.buildListsEdges()
        #self.buildListsTriangles()
    def rectangularToTriangularOrientedOtherWay(self,grid):
        #copy the nodes from the rectangular mesh
        #I want to be able to renumber latter without
        #changing the grid nodes, so I do deep copies here
        self.nodeList = [Node(n.N,n.p[X],n.p[Y],n.p[Z]) for n in grid.nodeList]
        self.nodeDict = dict([(n,n) for n in self.nodeList])
        for i in range(grid.nHx):
            for j in range(grid.nHy):
                k=0
                n0 = self.nodeList[grid.getNodeNumber(i,j,k)]
                n1 = self.nodeList[grid.getNodeNumber(i,j+1,k)]
                n2 = self.nodeList[grid.getNodeNumber(i+1,j,k)]
                n3 = self.nodeList[grid.getNodeNumber(i+1,j+1,k)]
                self.newTriangle([n0,n2,n1])
                self.newTriangle([n2,n3,n1])
        self.finalize()
        #self.buildListsEdges()
        #self.buildListsTriangles()

    def rectangularToTriangularRedBlack(self,grid):
        #copy the nodes from the rectangular mesh
        #I want to be able to renumber latter without
        #changing the grid nodes, so I do deep copies here
        self.nodeList = [Node(n.N,n.p[X],n.p[Y],n.p[Z]) for n in grid.nodeList]
        self.nodeDict = dict([(n,n) for n in self.nodeList])
        self.triangleDict={}
        for i in range(grid.nHx):
            for j in range(grid.nHy):
                k=0
                #associate the element (i,j,k) with the
                #left, front, bottom node
                #get the left,front,bottom,node and its color
                if (grid.getColor(i,j,k) == grid.black):
                    b0 = self.nodeList[grid.getNodeNumber(i,j,k)]
                    r0 = self.nodeList[grid.getNodeNumber(i+1,j,k)]
                    r1 = self.nodeList[grid.getNodeNumber(i,j+1,k)]
                    b1 = self.nodeList[grid.getNodeNumber(i+1,j+1,k)]
                else:
                    r0 = self.nodeList[grid.getNodeNumber(i,j,k)]
                    b0 = self.nodeList[grid.getNodeNumber(i+1,j,k)]
                    b1 = self.nodeList[grid.getNodeNumber(i,j+1,k)]
                    r1 = self.nodeList[grid.getNodeNumber(i+1,j+1,k)]
                self.newTriangle([b0,r0,r1])
                self.newTriangle([b1,r0,r1])
        self.finalize()
        #self.buildListsEdges()
        #self.buildListsTriangles()
    #mwf debug switch to redblac
    rectangularToTriangular = rectangularToTriangularOrientedOtherWay#rectangularToTriangularOriented
    def generateFromTriangleMesh(self,ctrirep,base):
        import cmeshTools
        self.cmesh = cmeshTools.CMesh()
        cmeshTools.generateFromTriangleMesh(self.cmesh,ctrirep,base)
        cmeshTools.allocateGeometricInfo_triangle(self.cmesh)
        cmeshTools.computeGeometricInfo_triangle(self.cmesh)
        self.buildFromC(self.cmesh)
    def generateFromTriangleFiles(self,filebase,base):
        import cmeshTools
        self.cmesh = cmeshTools.CMesh()
        cmeshTools.generateFromTriangleFiles(self.cmesh,filebase,base)
        cmeshTools.allocateGeometricInfo_triangle(self.cmesh)
        cmeshTools.computeGeometricInfo_triangle(self.cmesh)
        self.buildFromC(self.cmesh)
    def writeTriangleFiles(self,filebase,base):
        import cmeshTools
        cmeshTools.writeTriangleFiles(self.cmesh,filebase,base)
    def constructTriangularMeshOnRectangle(self,Lx,Ly,nx,ny,writeMesh=0,
                                           meshFileBase='mesh2d'):
        """
        wrapper function for making a triangular mesh on the rectangle
        [0,Lx] x [0,Ly].

        """
        nz = 1
        Lz = 1.0
        grid2d = RectangularGrid(nx,ny,nz,Lx,Ly,Lz)
        #grid2d.writeEdgesGnuplot('grid2d')
        #grid2d.viewMeshGnuplotPipe('grid2d')

        self.rectangularToTriangular(grid2d)

        if writeMesh == 1:
            #print mesh in gnuplot format
            self.writeEdgesGnuplot(meshFileBase)
            #can view with
            #self.viewMeshGnuplotPipe(meshFileBase)
        elif writeMesh == 2:
            self.writeEdgesMatlab(meshFileBase)
            #view in matlab with meshFileBase.m
        #end else

        return self

    def buildFromSets(self,triangleSet,edgeSet,nodeSet):
        self.nodeList = list(nodeSet)
        self.nodeDict = dict([(n,n) for n in self.nodeList])
        self.edgeList = list(edgeSet)
        self.edgeDict = dict([(e.nodes,e) for e in self.edgeList])
        self.triangleList = list(triangleSet)
        self.triangleDict = dict([(t.nodes,t) for t in self.triangleList])
        self.elementList = self.triangleList
        self.elementBoundaryList = self.edgeList
    def fixLocalNumbering(self):
        for tN in range(len(self.triangleList)):
            self.triangleList[tN].computeGeometricInfo()
            if edet(self.triangleList[tN].linearMap) < 0:
                newNodes = list(self.triangleList[tN].nodes)
                newNodes[2] = self.triangleList[tN].nodes[1]
                newNodes[1] = self.triangleList[tN].nodes[2]
                self.triangleList[tN].nodes = newNodes
    def finalize(self):
        self.buildLists()
        #self.fixLocalNumbering()
        self.buildArraysFromLists()
        #todo: build boundary mesh

    def buildLists(self):
        self.buildListsNodes()
        self.buildListsEdges()
        self.buildListsTriangles()
        self.elementList = self.triangleList
        self.elementBoundaryList = self.edgeList

    def buildListsNodes(self):
        keyList = self.nodeDict.keys()
        keyList.sort()
        self.nodeList=[]
        self.oldToNewNode=range(len(self.nodeDict))
        for nN,k in enumerate(keyList):
            self.oldToNewNode[self.nodeDict[k].N]=nN
            self.nodeDict[k].N = nN
            self.nodeList.append(self.nodeDict[k])

    def buildListsEdges(self):
        keyList = self.edgeDict.keys()
        keyList.sort()
        self.edgeList=[]
        for eN,k in enumerate(keyList):
            self.edgeDict[k].N = eN
            self.edgeList.append(self.edgeDict[k])

    def buildListsTriangles(self):
        keyList = self.triangleDict.keys()
        keyList.sort()
        self.triangleList=[]
        for tN,k in enumerate(keyList):
            self.triangleDict[k].N = tN
            self.triangleList.append(self.triangleDict[k])
        self.polygonList = self.triangleList

    def newTriangle(self,nodes):
        t = Triangle(len(self.triangleDict),nodes)
        self.triangleDict[t.nodes] = t
        self.registerEdges(t)
        return t

    def registerEdges(self,t):
        for en,e in enumerate(t.edges):
            if self.edgeDict.has_key(e.nodes):
                t.edges[en]=self.edgeDict[e.nodes]
            else:
                eN=len(self.edgeDict)
                e.N=eN
                self.edgeDict[e.nodes]=e

    def registerNode(self,node):
        if self.nodeDict.has_key(node):
            node = self.nodeDict[node]
        else:
            node.N = len(self.nodeDict)
            self.nodeDict[node] = node
        return node
    def buildLevelSetMesh(self,value,nodalValues):
        levelSetMesh = EdgeMesh()
        self.levelSetNodeNumbers = set()
        for t in self.triangleList:
            nodes={}
            for e in t.edges:
                nl = e.nodes[0]
                vl = nodalValues[nl.N]
                nr = e.nodes[1]
                vr = nodalValues[nr.N]
                if ((vl >= value and value >= vr) or
                    (vl <= value and value <= vr)):
                    if vl == vr:
                        newNl = Node(len(levelSetMesh.nodeDict),
                                     nl.p[X],
                                     nl.p[Y],
                                     nl.p[Z])
                        newNl = levelSetMesh.registerNode(newNl)
                        newNr = Node(len(levelSetMesh.nodeDict),
                                     nr.p[X],
                                     nr.p[Y],
                                     nr.p[Z])
                        newNr = levelSetMesh.registerNode(newNr)
                        levelSetMesh.newEdge([newNl,newNr])
                        self.levelSetNodeNumbers.add(nl.N)
                        self.levelSetNodeNumbers.add(nr.N)
                    elif value == vl:
                        newNode = Node(len(levelSetMesh.nodeDict),
                                       nl.p[X],
                                       nl.p[Y],
                                       nl.p[Z])
                        nodes[newNode] = newNode
                        self.levelSetNodeNumbers.add(nl.N)
                    elif value == vr and len(nodes) < 2:
                        newNode = Node(len(levelSetMesh.nodeDict),
                                       nr.p[X],
                                       nr.p[Y],
                                       nr.p[Z])
                        nodes[newNode] = newNode
                        self.levelSetNodeNumbers.add(nr.N)
                    else:
                        wr = (value - vl) / (vr - vl)
                        wl = (value - vr) / (vl - vr)
                        newPoint = nl.p*wl + nr.p*wr
                        newNode = Node(len(levelSetMesh.nodeDict),
                                       newPoint[X],
                                       newPoint[Y],
                                       newPoint[Z])
                        nodes[newNode] = newNode
                        self.levelSetNodeNumbers.add(nl.N)
                        self.levelSetNodeNumbers.add(nr.N)
                elif vl < value:
                    self.levelSetNodeNumbers.add(nl.N)
                elif vr < value:
                    self.levelSetNodeNumbers.add(nr.N)
            if len(nodes) == 0:
                pass
            elif len(nodes) == 1:
                print "singleton"
            elif len(nodes) == 2:
                newNodes=[]
                for n in nodes.values():
                    newNodes.append(levelSetMesh.registerNode(n))
                levelSetMesh.newEdge(newNodes)
            else:
                print "unexpected case in buildLevelSetMesh"
                print t.N
                for e in t.edges:
                    print e.N
                    for n in e.nodes:
                        print n.N
                        print n.p
                print "level set triangle"
                for n in nodes.values():
                    print n.p
        if len(levelSetMesh.edgeDict) == 0:
            print "level set does not cross any edges"
            return None
        else:
            levelSetMesh.finalize()
        return levelSetMesh
    def refine3t(self,oldMesh):
        childrenDict={}
        for t in oldMesh.triangleList:
            #deep copy old nodes because we'll renumber
            tNodes = [Node(eN,n.p[X],n.p[Y],n.p[Z])
                      for eN,n in enumerate(t.nodes)]
            for lnN,n in enumerate(tNodes): tNodes[lnN]=self.registerNode(n)
            #add new node
            t.computeGeometricInfo()
            newNode = Node(len(self.nodeDict),
                           t.barycenter[X],
                           t.barycenter[Y],
                           t.barycenter[Z])
            newNode = self.registerNode(newNode)
            t1=self.newTriangle([tNodes[0],tNodes[1],newNode])
            t2=self.newTriangle([tNodes[1],tNodes[2],newNode])
            t3=self.newTriangle([tNodes[2],tNodes[0],newNode])
            childrenDict[t.N]=[t1,t2,t3]
        self.finalize()
        return childrenDict

    def refineFreudenthalBey(self,oldMesh):
        logEvent("Refining the mesh using Freudenthal-Bey refinement")
        childrenDict={}
        for t in oldMesh.triangleDict.values():
            #deep copy old nodes because we'll renumber
            tNodes = [Node(nN,n.p[X],n.p[Y],n.p[Z])
                      for nN,n in enumerate(t.nodes)]
            for lnN,n in enumerate(tNodes): tNodes[lnN]=self.registerNode(n)
            #add new nodes (midpoints of edges)
            #use local edge tuples as keys
            newNodes={}
            for et,en in t.edgeMap.iteritems():
                t.edges[en].computeGeometricInfo()
                p = t.edges[en].barycenter
                newNodes[et] = Node(en,p[X],p[Y],p[Z])

            #set the global node numbers
            for k,n in newNodes.iteritems(): newNodes[k]=self.registerNode(n)
            #add corner triangles
            t1=self.newTriangle([tNodes[0],
                              newNodes[(0,1)],
                              newNodes[(0,2)]])
            t2=self.newTriangle([tNodes[1],
                              newNodes[(0,1)],
                              newNodes[(1,2)]])
            t3=self.newTriangle([tNodes[2],
                              newNodes[(0,2)],
                              newNodes[(1,2)]])
            #add center triangle
            t4=self.newTriangle([newNodes[(0,1)],
                              newNodes[(1,2)],
                              newNodes[(0,2)]])
            childrenDict[t.N]=[t1,t2,t3,t4]
        self.finalize()
        return childrenDict
        #for debugging: print each tet
        #self.edgeList=[]
        #Tlist = self.tetrahedronDict.values()
        #for T in Tlist:
        #    self.edgeList = self.edgeList + T.edges

    def refine(self,oldMesh):
        return self.refineFreudenthalBey(oldMesh)

    def meshInfo(self):
        minfo = """Number of triangles  : %d
Number of edges : %d
Number of nodes : %d\n""" % (self.nElements_global,
                             self.nElementBoundaries_global,
                             self.nNodes_global)
        if self.subdomainMesh != self:
            sinfo = self.subdomainMesh.meshInfo()
            info = "*** Global ***\n" + minfo + "\n*** Local ***\n" + sinfo
            return info
        return minfo

    def readMeshADH(self,filename,adhBase=1,suffix='3dm'):
        meshIn = open(filename+'.'+suffix,'r')
        firstLine = meshIn.readline()
        firstWords = firstLine.split()
        print "Reading object=%s from file=%s" % (firstWords[0],filename)
        line = meshIn.readline()
        columns = line.split()
        triangles = []
        triangleEdges=set()
        logEvent("Reading "+`filename`+ \
                " and building node lists for triangles, and edges")
        #assume triangles are ordered by triangle number
        while (columns[0] == 'E3T'):
            nodeNumbers = [int(c) - adhBase for c in columns[2:5]]
            nodeNumbers.sort()
            triangles.append(array.array('i',nodeNumbers))
            triangleEdges.update([(nodeNumbers[0],nodeNumbers[1]),
                                  (nodeNumbers[0],nodeNumbers[2]),
                                  (nodeNumbers[1],nodeNumbers[2])])
            line = meshIn.readline()
            columns = line.split()
        print "Building node list and dict"
        #assume nodes are ordered by node number
        while (len(columns) == 5):
            newNode = Node(int(columns[1]) - adhBase,
                           float(columns[2]),
                           float(columns[3]),
                           float(columns[4]))
            self.nodeList.append(newNode)
            self.nodeDict[newNode]=newNode
            line = meshIn.readline()
            columns = line.split()
        print "Number of triangles :"+`len(triangles)`
        print "Number of edges     :"+`len(triangleEdges)`
        print "Number of nodes     :"+`len(self.nodeList)`
        print "Number of objects   :"+\
              `len(triangleEdges)+len(triangles)+len(self.nodeList)`
        print "Building edge list"
        self.edgeList =[Edge(edgeNumber=eN,nodes=[self.nodeList[nN[0]],
                                                  self.nodeList[nN[1]]])
                        for eN,nN in enumerate(triangleEdges)]
        print "Building edge dict"
        self.edgeDict = dict([(e.nodes,e) for e in self.edgeList])
        print "Building triangle list"
        self.triangleList =[Triangle(triangleNumber=tN,
                                     nodes=[self.nodeList[nN[0]],
                                            self.nodeList[nN[1]],
                                            self.nodeList[nN[2]]],
                                     edgeDict=self.edgeDict)
                            for tN,nN in enumerate(triangles)]
        print "Building triangle dict"
        self.triangleDict = dict([(t.nodes,t) for t in self.triangleList])
        self.elementList = self.triangleList
        self.elementBoundaryList = self.edgeList

    def writeMeshXdmf(self,ar,name='',t=0.0,init=False,meshChanged=False,tCount=0,EB=False):
        Mesh.writeMeshXdmf(self,ar,name,t,init,meshChanged,"Triangle",tCount,EB=EB)
    def writeMeshEnsight(self,filename,description=None):
        base=1
        #write the casefile
        caseOut=open(filename+'.case','w')
        caseOut.write('FORMAT\n'+'type: ensight gold\n')
        caseOut.write('GEOMETRY\n'+'model: '+filename+'.geo\n')
        caseOut.close()
        meshOut=open(filename+'.geo','w')
        meshOut.write('Ensight Gold\n')
        meshOut.write('Unstructured Triangular Mesh\n')
        meshOut.write('node id given\n')
        meshOut.write('element id given\n')
        meshOut.write('part \n'+'%10i\n' % 1)
        if description:
            meshOut.write(description+'\n')
        else:
            meshOut.write('A Mesh\n')
        meshOut.write('coordinates\n'+'%10i\n' % self.nNodes_global)
        for nN in range(self.nNodes_global):
            meshOut.write('%10i\n' % (nN+base))
        for nN in range(self.nNodes_global):
            meshOut.write('%12.5E\n' % self.nodeArray[nN,0])
        for nN in range(self.nNodes_global):
            meshOut.write('%12.5E\n' % self.nodeArray[nN,1])
        for nN in range(self.nNodes_global):
            meshOut.write('%12.5E\n' % self.nodeArray[nN,2])
        meshOut.write('tria3\n'+'%10i\n' % self.nElements_global)
        for eN in range(self.nElements_global):
            meshOut.write('%10i\n' % (eN+base))
        for eN in range(self.nElements_global):
            meshOut.write('%10i%10i%10i\n' % tuple((nN+base) for nN in self.elementNodesArray[eN,:]))
        meshOut.close()

    def appendMeshEnsight(self,filename,description=None):
        base=1
        #write the casefile
        caseOut=open(filename+'.case','a')
        caseOut.write('GEOMETRY\n'+'model: '+filename+'.geo\n')
        caseOut.close()
        meshOut=open(filename+'.geo','w')
        meshOut.write('Unstructured Triangular Mesh\n\n')
        meshOut.write('node id given\n')
        meshOut.write('element id given\n')
        meshOut.write('part \n'+'%10i\n' % 1)
        if description:
            meshOut.write(description+'\n')
        else:
            meshOut.write('The whole mesh\n')
        meshOut.write('coordinates\n'+'%10i\n' % len(self.nodeList))
        for n in self.nodeList:
            nN = n.N+base
            meshOut.write('%10i\n' % nN)
        for n in self.nodeList:
            meshOut.write('%12.5E\n' % n.p[X])
        for n in self.nodeList:
            meshOut.write('%12.5E\n' % n.p[Y])
        for n in self.nodeList:
            meshOut.write('%12.5E\n' % n.p[Z])
        meshOut.write('tria3\n'+'%10i\n' % len(self.elementList))
        for e in self.elementList:
            eN = e.N + base
            meshOut.write('%10i\n' % eN)
        for e in self.elementList:
            meshOut.write('%10i%10i%10i\n' % tuple(n.N+base for n in e.nodes))
        meshOut.close()

    def writeMeshADH(self,filename,adhBase=1):
        import cmeshTools
        cmeshTools.write2dmFiles(self.cmesh,filename,adhBase)
    def writeAsymptote(self,fileprefix,L,x,units="m"):
        """
        Write a representation of the triangular mesh in the Asymptote vector graphics language
        """
        unitsize=4.0/L[0]
        f = open(fileprefix+".asy",'w')
        fileString="""
unitsize(4.0 inches / %(Lx)f);
size(5 inches);
real Lx=%(Lx)f;
real Ly=%(Ly)f;
real offset=0.0125Lx;
real x=%(x)f;
real y=%(y)f;
string strx="$%(Lx)2.2f\mbox{%(units)s}$";
string stry="$%(Ly)2.2f\mbox{%(units)s}$";
draw(strx,(x,y-offset)--(x+Lx,y-offset),S,black,Bars,Arrows,PenMargins);
draw(stry,(x-offset,y)--(x-offset,y+Ly),W,black,Bars,Arrows,PenMargins);
import graph;
import palette;
pen[] regionPens = Rainbow(NColors=%(nRegionFlags)d);
pen[] boundaryPens = Rainbow(NColors=%(nBoundaryFlags)d);
""" % {'Lx':L[0],'Ly':L[1],'x':x[0],'y':x[1],'units':units,
       'nRegionFlags':(max(self.elementMaterialTypes) - min(self.elementMaterialTypes)),
       'nBoundaryFlags':(max(self.elementBoundaryMaterialTypes)-min(self.elementBoundaryMaterialTypes))}
        #now draw triangles
        for t,tFlag in zip(self.elementNodesArray,self.elementMaterialTypes):
            fileString+="fill((%f,%f)--(%f,%f)--(%f,%f)--cycle,regionPens[%d]);\n" % (self.nodeArray[t[0]][0],self.nodeArray[t[0]][1],
                                                                                     self.nodeArray[t[1]][0],self.nodeArray[t[1]][1],
                                                                                     self.nodeArray[t[2]][0],self.nodeArray[t[2]][1],
                                                                                     tFlag-min(self.elementMaterialTypes))
        for eb,ebFlag in zip(self.elementBoundaryNodesArray,self.elementBoundaryMaterialTypes):
            if True:#ebFlag > 0:
                fileString+="draw((%f,%f)--(%f,%f),boundaryPens[%d]+linewidth(0.01));\n" % (self.nodeArray[eb[0]][0],self.nodeArray[eb[0]][1],
                                                                                           self.nodeArray[eb[1]][0],self.nodeArray[eb[1]][1],
                                                                                           ebFlag-min(self.elementBoundaryMaterialTypes))
        f.write(fileString)
        f.close()

#     def buildMatlabMeshDataStructures(self,meshFileBase='meshMatlab',writeToFile=True):
#         """
#         build array data structures for matlab finite element mesh representation
#         and write to a file to view and play with in matlatb

#         in matlab can then print mesh with

#         pdemesh(p,e,t)

#         where

#           p is the vertex or point matrix
#           e is the edge matrix, and
#           t is the element matrix

#         points matrix is [2 x num vertices]
#           format :
#              row 1 = x coord,
#              row 2 = y coord for nodes in mesh

#         edge matrix is [7 x num edges]
#           format:
#              row 1 = start vertex number
#              row 2 = end vertex number
#              row 3 = start value in edge parameterization, should be 0
#              row 4 = end   value in edge parameterization, should be 1
#              row 5 = global edge id, base 1
#              row 6 = subdomain on left? always 1 for now
#              row 7 = subdomain on right? always 0 for now

#         element matrix is [4 x num elements]
#             row 1 = vertex 1 global number
#             row 2 = vertex 2 global number
#             row 3 = vertex 3 global number
#             row 4 = triangle subdomain number
#          where 1,2,3 is a local counter clockwise numbering of vertices in
#            triangle

#          """
#         matlabBase = 1
#         p = np.zeros((2,self.nNodes_global),'d')
#         e = np.zeros((7,self.nElementBoundaries_global),'d')
#         t = np.zeros((4,self.nElements_global),'d')

#         #load p,e,t and write file
#         if writeToFile:
#             mfile = open(meshFileBase+'.m','w')
#         else:
#             mfile = open('/dev/null','w')
#         #
#         if writeToFile:
#             mfile.write('p = [ ... \n')
#         for nN in range(self.nNodes_global):
#             p[0,nN]=self.nodeArray[nN,0]
#             p[1,nN]=self.nodeArray[nN,1]
#             if writeToFile:
#                 mfile.write('%g %g \n' % tuple(p[:,nN]))
#         if writeToFile:
#             mfile.write(']; \n')
#             mfile.write("p = p\';\n")  #need transpose for matlab

#         if writeToFile:
#             mfile.write('e = [ ... \n')
#         for ebN in range(self.nElementBoundaries_global):
#             e[0,ebN]=self.elementBoundaryNodesArray[ebN,0] + matlabBase #global node number of start node base 1
#             e[1,ebN]=self.elementBoundaryNodesArray[ebN,1] + matlabBase #global node number of end node base 1
#             e[2,ebN]=0.0 #edge param. is 0 to 1
#             e[3,ebN]=1.0
#             e[4,ebN]=ebN + matlabBase  #global edge number base 1
#             e[5,ebN]=0 #subdomain to left
#             e[6,ebN]=1 #subdomain to right
#             if writeToFile:
#                 mfile.write('%g %g %g %g %g %g %g \n' % tuple(e[:,ebN]))
#         if writeToFile:
#             mfile.write(']; \n')
#             mfile.write("e = e\';\n")  #need transpose for matlab

#         #write triangles last
#         if writeToFile:
#             mfile.write('t = [ ... \n')
#         for eN in range(self.nElements_global):
#             t[0,eN]=self.elementNodesArray[eN,0]+matlabBase    #global node number for vertex 0
#             t[1,eN]=self.elementNodesArray[eN,1]+matlabBase    #global node number for vertex 0
#             t[2,eN]=self.elementNodesArray[eN,2]+matlabBase    #global node number for vertex 0
#             t[3,eN]=1                     #subdomain id
#             if writeToFile:
#                 mfile.write('%g %g %g %g \n' % tuple(t[:,eN]))
#         if writeToFile:
#             mfile.write(']; \n');
#             mfile.write("t = t\';\n") #need transpose for matlab



class QuadrilateralMesh(Mesh):
    """A mesh of quads

    The nodes, edges, and triangles are indexed by their
    node tuples. The corresponding lists are derived from the dictionaries, and
    sorted lexicographically. The global node numbers are redefined to
    give a lexicographic ordering.

    The mesh can be generated from a rectangular grid and refined using either
    3t or Freudenthal-Bey global refinement.
    """

    def __init__(self):
        Mesh.__init__(self)
        self.nodeDict={}
        self.edgeDict={}
        self.quadDict={}
        self.quadList=[]
        self.oldToNewNode=[]
        # tempoaray
        self.max_nNodeNeighbors_node = 4


    def buildFromSets(self,faceSet,edgeSet,nodeSet):
        self.nodeList = list(nodeSet)
        self.nodeDict = dict([(n,n) for n in self.nodeList])
        self.edgeList = list(edgeSet)
        self.edgeDict = dict([(e.nodes,e) for e in self.edgeList])
        self.quadList = list(faceSet)
        self.quadDict = dict([(t.nodes,t) for t in self.faceList])
        self.elementList = self.triangleList
        self.elementBoundaryList = self.edgeList

    def rectangularToQuadrilateral(self,grid,x=0.0,y=0.0,z=0.0):
        ''' WIP - I think this is the first function that needs to be
            written so that MultilevelQuadrilateralMesh can work.  This
            function does not call C functions.
        '''
        self.nodeList = [Node(n.N,n.p[X]+x,n.p[Y]+y,n.p[Z]+z) for n in grid.nodeList]
        # Is the following line necessary?
        self.nodeDict = dict([(n,n) for n in self.nodeList])
        for i in range(grid.nHx):
            for j in range(grid.nHy):
                k=0
                n0 = self.nodeList[grid.getNodeNumber(i,j,k)]
                n1 = self.nodeList[grid.getNodeNumber(i,j+1,k)]
                n2 = self.nodeList[grid.getNodeNumber(i+1,j+1,k)]
                n3 = self.nodeList[grid.getNodeNumber(i+1,j,k)]
                e0 = Edge(nodes=[n0,n1])
                e1 = Edge(nodes=[n1,n2])
                e2 = Edge(nodes=[n2,n3])
                e3 = Edge(nodes=[n3,n0])
                self.newQuadrilateral([e0,e1,e2,e3])
        self.finalize()
    
    def meshType(self):
        return 'cuboid'

    def meshInfo(self):
        minfo = """Number of quadrilaterals  : %d
Number of edges : %d
Number of nodes : %d\n""" % (self.nElements_global,
                             self.nElementBoundaries_global,
                             self.nNodes_global)
        if self.subdomainMesh != self:
            sinfo = self.subdomainMesh.meshInfo()
            info = "*** Global ***\n" + minfo + "\n*** Local ***\n" + sinfo
            return info
        return minfo

    def newQuadrilateral(self,edges):
        q = Quadrilateral(len(self.quadDict),edges)
        self.quadDict[q.nodes] = q
        self.registerEdges(q)
        return q

    def registerEdges(self,q):
        '''check if an edge is in the mesh dictionary
           if it is, point to existing entry
           otherwise, create a new entry
        '''
        for en,e in enumerate(q.edges):
            if self.edgeDict.has_key(e.nodes):
                q.edges[en]=self.edgeDict[e.nodes]
            else:
                eN=len(self.edgeDict)
                e.N=eN
                self.edgeDict[e.nodes]=e

    def registerNode(self,node):
        ''' check if a node is in the mesh dictionary
            if it is, point to existing entry
            otherwise, create a new entry
        '''
        if self.nodeDict.has_key(node):
            node = self.nodeDict[node]
        else:
            node.N = len(self.nodeDict)
            self.nodeDict[node] = node
        return node

    def refine(self,oldMesh):
        logEvent("Refining Using Standard Quadrilateral Refinement")
        import pdb
#        pdb.set_trace()
        childrenDict={}
        for q in oldMesh.quadDict.values():
            qNodes = [Node(nN,n.p[X],n.p[Y],n.p[Z]) for nN,n in enumerate(q.nodes)]
            for lnN,n in enumerate(qNodes): qNodes[lnN] = self.registerNode(n)
            q.computeGeometricInfo()

            newNodeLeft = Node(len(self.nodeDict),q.xmin,q.ymid,q.zmid)
            newNodeLeft = self.registerNode(newNodeLeft)
            newNodeTop = Node(len(self.nodeDict),q.xmid,q.ymax,q.zmid)
            newNodeTop = self.registerNode(newNodeTop)
            newNodeRight = Node(len(self.nodeDict),q.xmax,q.ymid,q.zmid)
            newNodeRight = self.registerNode(newNodeRight)
            newNodeBottom = Node(len(self.nodeDict),q.xmid,q.ymin,q.zmid)
            newNodeBottom = self.registerNode(newNodeBottom)
            newNodeMid = Node(len(self.nodeDict),q.xmid,q.ymid,q.zmid)
            newNodeMid = self.registerNode(newNodeMid)

            e1 = Edge(nodes=[qNodes[0],newNodeLeft])
            e2 = Edge(nodes=[newNodeLeft,newNodeMid])
            e3 = Edge(nodes=[newNodeMid,newNodeBottom])
            e4 = Edge(nodes=[newNodeBottom,qNodes[0]])
            e5 = Edge(nodes=[newNodeLeft,qNodes[1]])
            e6 = Edge(nodes=[qNodes[1],newNodeTop])
            e7 = Edge(nodes=[newNodeTop,newNodeMid])
            e8 = Edge(nodes=[newNodeTop,qNodes[2]])
            e9 = Edge(nodes=[qNodes[2], newNodeRight])
            e10 = Edge(nodes=[newNodeRight, newNodeMid])
            e11 = Edge(nodes=[qNodes[3],newNodeBottom])
            e12 = Edge(nodes=[newNodeRight,qNodes[3]])

            q1 = self.newQuadrilateral([e1,e2,e3,e4])
            self.registerEdges(q1)
            q2 = self.newQuadrilateral([e5,e6,e7,e2])
            self.registerEdges(q2)
            q3 = self.newQuadrilateral([e3,e10,e12,e11])
            self.registerEdges(q3)
            q4 = self.newQuadrilateral([e7,e8,e9,e10])
            self.registerEdges(q4)

            childrenDict[q.N]=[q1,q2,q3,q4]
        self.finalize()
        return childrenDict


    def generateQuadrialteralMeshFromRectangularGrid(self,nx,ny,Lx,Ly,triangleFlag=1):
        ''' WIP - This function needs to be constructed to allow MultilevelQuadrilateralMesh
            to run using C.  Implementing this will require some work to the mesh.cpp module. '''
        pass


    def finalize(self):
        ''' WIP '''
        self.buildLists()
        self.buildArraysFromLists()

    def buildLists(self):
        ''' WIP '''
        self.buildListsNodes()
        self.buildListsEdges()
        self.buildListsQuadrilaterals()
        self.elementList = self.quadList
        self.elementBoundaryList = self.edgeList

    def buildListsNodes(self):
        keyList = self.nodeDict.keys()
        keyList.sort()
        self.nodeList=[]
        self.oldToNewNode=range(len(self.nodeDict))
        for nN,k in enumerate(keyList):
            self.oldToNewNode[self.nodeDict[k].N]=nN
            self.nodeDict[k].N = nN
            self.nodeList.append(self.nodeDict[k])

    def buildListsEdges(self):
        keyList = self.edgeDict.keys()
        keyList.sort()
        self.edgeList=[]
        for eN,k in enumerate(keyList):
            self.edgeDict[k].N = eN
            self.edgeList.append(self.edgeDict[k])

    def buildListsQuadrilaterals(self):
        keyList = self.quadDict.keys()
        keyList.sort()
        self.quadList = []
        for qN,q in enumerate(keyList):
            self.quadDict[q].N = qN
            self.quadList.append(self.quadDict[q])
        self.polygonList = self.quadList

    def writeMeshXdmf(self,ar,name='',t=0.0,init=False,meshChanged=False,tCount=0,EB=False):
        Mesh.writeMeshXdmf(self,ar,name,t,init,meshChanged,"Quadrilateral",tCount,EB=EB)


class MultilevelTriangularMesh(MultilevelMesh):
    """A hierarchical  multilevel mesh of triangular cells"""
    import cmeshTools
    def __init__(self,
                 nx, ny, nz,
                 x=0.0, y=0.0, z=0.0,
                 Lx=1.0, Ly=1.0, Lz=1.0,
                 refinementLevels=1,
                 skipInit=False,
                 nLayersOfOverlap=1,
                 parallelPartitioningType=MeshParallelPartitioningTypes.node,triangleFlag=0):
        import cmeshTools
        MultilevelMesh.__init__(self)
        self.useC = True
        self.nLayersOfOverlap=nLayersOfOverlap; self.parallelPartitioningType = parallelPartitioningType
        #self.useC = False
        if not skipInit:
            if self.useC:
                self.meshList.append(TriangularMesh())
                self.meshList[0].generateTriangularMeshFromRectangularGrid(nx,ny,Lx,Ly,triangleFlag=triangleFlag)
                self.cmultilevelMesh = cmeshTools.CMultilevelMesh(self.meshList[0].cmesh,refinementLevels)
                self.buildFromC(self.cmultilevelMesh)
                self.meshList[0].nodeArray[:,0] += x
                self.meshList[0].nodeArray[:,1] += y
                self.meshList[0].nodeArray[:,2] += z
                self.meshList[0].partitionMesh(nLayersOfOverlap=nLayersOfOverlap,parallelPartitioningType=parallelPartitioningType)
                for l in range(1,refinementLevels):
                    self.meshList.append(TriangularMesh())
                    self.meshList[l].cmesh = self.cmeshList[l]
                    self.meshList[l].buildFromC(self.meshList[l].cmesh)
                    self.meshList[l].partitionMesh(nLayersOfOverlap=nLayersOfOverlap,parallelPartitioningType=parallelPartitioningType)
            else:
                grid=RectangularGrid(nx,ny,nz,Lx,Ly,Lz)
                self.meshList.append(TriangularMesh())
                self.meshList[0].rectangularToTriangular(grid)
                self.meshList[0].nodeArray[:,0] += x
                self.meshList[0].nodeArray[:,1] += y
                self.meshList[0].nodeArray[:,2] += z
                self.meshList[0].subdomainMesh = self.meshList[0]
                self.elementChildren=[]
                logEvent(self.meshList[0].meshInfo())
                for l in range(1,refinementLevels):
                    self.refine()
                    self.meshList[l].subdomainMesh = self.meshList[l]
                    logEvent(self.meshList[-1].meshInfo())
                self.buildArrayLists()
    #
    #mwf what's the best way to build from an existing mesh
    def generateFromExistingCoarseMesh(self,mesh0,refinementLevels,nLayersOfOverlap=1,
                                       parallelPartitioningType=MeshParallelPartitioningTypes.node):
        import cmeshTools
        #blow away or just trust garbage collection
        self.nLayersOfOverlap = nLayersOfOverlap; self.parallelPartitioningType = parallelPartitioningType
        self.meshList = []
        self.elementParents = None
        self.cmultilevelMesh = None
        if self.useC:
            self.meshList.append(mesh0)
            self.cmultilevelMesh = cmeshTools.CMultilevelMesh(self.meshList[0].cmesh,refinementLevels)
            self.buildFromC(self.cmultilevelMesh)
            self.meshList[0].partitionMesh(nLayersOfOverlap=nLayersOfOverlap,parallelPartitioningType=parallelPartitioningType)
            for l in range(1,refinementLevels):
                self.meshList.append(TriangularMesh())
                self.meshList[l].cmesh = self.cmeshList[l]
                self.meshList[l].buildFromC(self.meshList[l].cmesh)
                self.meshList[l].partitionMesh(nLayersOfOverlap=nLayersOfOverlap,parallelPartitioningType=parallelPartitioningType)
        else:
            grid=RectangularGrid(nx,ny,nz,Lx,Ly,Lz)
            self.meshList.append(TriangularMesh())
            self.meshList[0].rectangularToTriangular(grid)
            self.meshList[0].subdomainMesh = self.meshList[0]
            self.elementChildren=[]
            logEvent(self.meshList[0].meshInfo())
            for l in range(1,refinementLevels):
                self.refine()
                self.meshList[l].subdomainMesh = self.meshList[l]
                logEvent(self.meshList[-1].meshInfo())
            self.buildArrayLists()

    def refine(self):
        self.meshList.append(TriangularMesh())
        childrenDict = self.meshList[-1].refine(self.meshList[-2])
        self.elementChildren.append(childrenDict)
    def computeGeometricInfo(self):
        for m in self.meshList:
            m.computeGeometricInfo()
    def locallyRefine(self,elementTagArray,flagForRefineType=0):
        """
        simple local refinement assuming elementTagArray[eN]=1 --> bisect

        flagForRefineType = 0 -- newest node, 1 -- 4T, 2 -- U4T
        """
        logEvent("MultilevelTriangularMesh:locallyRefine")
        if flagForRefineType == 0:
            logEvent("MultilevelTriangularMesh: calling cmeshTools.setNewestNodeBases")
            self.cmeshTools.setNewestNodeBases(2,self.cmultilevelMesh)
        if self.useC:
            logEvent("MultilevelTriangularMesh: calling locallRefineMultilevelMesh")
            self.cmeshTools.locallyRefineMultilevelMesh(2,self.cmultilevelMesh,elementTagArray,flagForRefineType)
            logEvent("MultilevelTriangularMesh: calling buildFromC")
            self.buildFromC(self.cmultilevelMesh)
            self.meshList.append(TriangularMesh())
            self.meshList[self.nLevels-1].cmesh = self.cmeshList[self.nLevels-1]
            self.meshList[self.nLevels-1].buildFromC(self.meshList[self.nLevels-1].cmesh)
            self.meshList[self.nLevels-1].partitionMesh(nLayersOfOverlap=self.nLayersOfOverlap,parallelPartitioningType=self.parallelPartitioningType)
        else:
            print """locallyRefine not implemented for self.useC= %s """ % (self.useC)
        #

class MultilevelQuadrilateralMesh(MultilevelMesh):
    """ A heirarchical multilevel mesh of quadrilaterals
       WIP """
    def __init__(self,
                 nx,ny,nz,
                 x=0.0,y=0.0,z=0.0,
                 Lx=1.0,Ly=1.0,Lz=1.0,
                 refinementLevels=1,
                 skipInit=False,
                 nLayersOfOverlap=1,
                 parallelPartitioningType=MeshParallelPartitioningTypes.node,triangleFlag=0):
        import cmeshTools
        MultilevelMesh.__init__(self)
        self.useC = False   # Implementing with C will take a bit more work. Disabling for now.
        self.nLayersOfOverlap=nLayersOfOverlap ; self.parallelPartitioningType = parallelPartitioningType
        if not skipInit:
            if self.useC:
                raise NotImplementedError ("C functionality sill not enabled for 2D quads")
            else:
                grid=RectangularGrid(nx,ny,nz,Lx,Ly,Lz)
                self.meshList.append(QuadrilateralMesh())
                self.meshList[0].rectangularToQuadrilateral(grid,x,y,z)
                self.meshList[0].subdomainMesh = self.meshList[0]
                self.elementChildren=[]
                logEvent(self.meshList[0].meshInfo())
                self.meshList[0].globalMesh = self.meshList[0]

                # The following four lines should be called elsewhere...Most of this is don in
                # the c-function calls that are not implemented yet for 2D quads
                self.meshList[0].nElements_owned = self.meshList[0].nElements_global
                self.meshList[0].nodeNumbering_subdomain2global.resize(self.meshList[0].nNodes_global)
                self.meshList[0].elementNumbering_subdomain2global.resize(self.meshList[0].nElements_global)
                self.meshList[0].nodeOffsets_subdomain_owned[-1] = self.meshList[0].nNodes_global
                self.meshList[0].nNodes_owned = self.meshList[0].nNodes_global
                self.meshList[0].elementOffsets_subdomain_owned[-1] = self.meshList[0].nElements_global

                for node in range(self.meshList[0].nNodes_global):
                    self.meshList[0].nodeNumbering_subdomain2global.itemset(node,node)
                for element in range(self.meshList[0].nElements_global):
                    self.meshList[0].elementNumbering_subdomain2global.itemset(element,element)
                for l in range(1,refinementLevels):
                    self.refine()
                    self.meshList[l].subdomainMesh = self.meshList[l]
                    logEvent(self.meshList[-1].meshInfo())
                self.buildArrayLists()

    def refine(self):
        self.meshList.append(QuadrilateralMesh())
        self.meshList[-1].globalMesh = self.meshList[-1]
        childrenDict = self.meshList[-1].refine(self.meshList[-2])

        # The following four lines should be called elsewhere...Most of this is don in
        # the c-function calls that are not implemented yet for 2D quads
        self.meshList[-1].nElements_owned = self.meshList[-1].nElements_global
        self.meshList[-1].nodeNumbering_subdomain2global.resize(self.meshList[-1].nNodes_global)
        self.meshList[-1].elementNumbering_subdomain2global.resize(self.meshList[-1].nElements_global)
        self.meshList[-1].nodeOffsets_subdomain_owned[-1] = self.meshList[-1].nNodes_global
        self.meshList[-1].nNodes_owned = self.meshList[-1].nNodes_global
        self.meshList[-1].elementOffsets_subdomain_owned[-1] = self.meshList[-1].nElements_global

        for node in range(self.meshList[-1].nNodes_global):
            self.meshList[-1].nodeNumbering_subdomain2global.itemset(node,node)
        for element in range(self.meshList[-1].nElements_global):
            self.meshList[-1].elementNumbering_subdomain2global.itemset(element,element)
        self.elementChildren.append(childrenDict)


class InterpolatedBathymetryMesh(MultilevelTriangularMesh):
    """A triangular mesh that interpolates bathymetry from a point cloud"""
    def __init__(self,
                 domain,
                 triangleOptions,
                 atol=1.0e-4,
                 rtol=1.0e-4,
                 maxElementDiameter=None,
                 maxLevels=20,
                 maxNodes=100000,
                 bathyType="points",#"grid"
                 bathyAssignmentScheme="interpolation",#"localAveraging","L2-projection","H1-projection"
                 errorNormType="L2", #L1,Linfty
                 refineType=0,
                 ):
        from matplotlib import tri as mpl_tri
        from scipy import interpolate as scipy_interpolate
        import TriangleTools
        if maxElementDiameter:
            self.maxElementDiameter = maxElementDiameter
        else:
            self.maxElementDiameter = np.inf
        self.atol = atol
        self.rtol = rtol
        self.maxLevels=maxLevels
        self.maxNodes=maxNodes
        self.domain = domain
        self.triangleOptions = triangleOptions
        self.bathyType=bathyType
        self.bathyAssignmentScheme=bathyAssignmentScheme
        self.errorNormType = errorNormType

        logEvent("InterpolatedBathymetryMesh: Calling Triangle to generate 2D coarse mesh for "+self.domain.name)
        tmesh = TriangleTools.TriangleBaseMesh(baseFlags=self.triangleOptions,
                                               nbase=1,
                                               verbose=10)
        tmesh.readFromPolyFile(domain.polyfile)

        logEvent("InterpolatedBathymetryMesh: Converting to Proteus Mesh")
        self.coarseMesh=tmesh.convertToProteusMesh(verbose=1)
        MultilevelTriangularMesh.__init__(self,0,0,0,skipInit=True,nLayersOfOverlap=0,
                                          parallelPartitioningType=MeshParallelPartitioningTypes.node)
        self.generateFromExistingCoarseMesh(self.coarseMesh,1,
                                            parallelPartitioningType=MeshParallelPartitioningTypes.node)
        self.computeGeometricInfo()
        print self.meshList[-1].volume
        #allocate some arrays based on the bathymetry data
        logEvent("InterpolatedBathymetryMesh:Allocating data structures for bathymetry interpolation algorithm")
        if bathyType == "points":
            self.nPoints_global = self.domain.bathy.shape[0]
            self.pointElementsArray_old = -np.ones((self.nPoints_global,),'i')
            self.pointElementsArray = -np.ones((self.nPoints_global,),'i')
            self.pointNodeWeightsArray = np.zeros((self.nPoints_global,3),'d')
            self.bathyInterpolant = scipy_interpolate.LinearNDInterpolator(self.domain.bathy[:,:2],self.domain.bathy[:,2])
            self.bathyNearestNeighbor = scipy_interpolate.NearestNDInterpolator(self.domain.bathy[:,:2], self.domain.bathy[:,2])
        elif bathyType == "grid":
            self.nPoints_global = self.domain.bathy.shape[0]
            self.pointElementsArray_old = -np.ones((self.nPoints_global,),'i')
            self.pointElementsArray = -np.ones((self.nPoints_global,),'i')
            self.pointNodeWeightsArray = np.zeros((self.nPoints_global,3),'d')
            x = self.domain.bathy[:self.domain.bathyGridDim[1],0]
            y = self.domain.bathy[:self.domain.bathyGridDim[0]*self.domain.bathyGridDim[1]:self.domain.bathyGridDim[1],1]
            z = self.domain.bathy[:,2].reshape(self.domain.bathyGridDim).transpose()
            self.bathyInterpolant = scipy_interpolate.RectBivariateSpline(x,y,z,kx=1,ky=1)
            #self.bathyInterpolant = scipy_interpolate.interp2d(x,y,z)
        #
        logEvent("InterpolatedBathymetryMesh: Locating points on initial mesh")
        self.locatePoints_initial(self.meshList[-1])
        logEvent("InterpolatedBathymetryMesh:setting mesh bathymetry from data")
        self.setMeshBathymetry(self.meshList[-1])
        logEvent("InterpolatedBathymetryMesh: tagging elements for refinement")
        self.tagElements(self.meshList[-1])
        levels = 0
        error = 1.0;
        while error >= 1.0 and self.meshList[-1].nNodes_global < self.maxNodes and levels < self.maxLevels:
            levels += 1
            logEvent("InterpolatedBathymetryMesh: Locally refining, level = %i" % (levels,))
            self.locallyRefine(self.meshList[-1].elementTags,flagForRefineType=refineType)
            logEvent("InterpolatedBathymetryMesh: interpolating bathymetry from parent mesh to refined mesh")
            self.interpolateBathymetry()
            logEvent("InterpolatedBathymetryMesh: Locating points on child mesh")
            self.locatePoints_refined(self.meshList[-1])
            logEvent("InterpolatedBathymetryMesh: setting mesh bathmetry from data")
            self.setMeshBathymetry(self.meshList[-1])
            logEvent("InterpolatedBathymetryMesh: tagging elements for refinement")
            error = self.tagElements(self.meshList[-1])
            logEvent("InterpolatedBathymetryMesh: error = %f atol = %f rtol = %f number of elements tagged = %i" % (error,self.atol,self.rtol,self.meshList[-1].elementTags.sum()))

    def setMeshBathymetry(self,mesh):
        if self.bathyAssignmentScheme == "interpolation":
            self.setMeshBathymetry_interpolate(mesh)
        elif self.bathyAssignmentScheme == "localAveraging":
            self.setMeshBathymetry_localAveraging(mesh)
        elif self.bathyAssignmentScheme == "L2-projection":
            raise NotImplementedError
        elif self.bathyAssignmentScheme == "H1-projection":
            raise NotImplementedError

    def setMeshBathymetry_interpolate(self,mesh):
        if self.bathyType == 'grid':
            mesh.nodeArray[:,2] = self.bathyInterpolant.ev(mesh.nodeArray[:,0],mesh.nodeArray[:,1])
        else:
            mesh.nodeArray[:,2] = self.bathyInterpolant(mesh.nodeArray[:,0],mesh.nodeArray[:,1])
            nI = np.isnan(mesh.nodeArray[:,2])
            mesh.nodeArray[nI,2] = self.bathyNearestNeighbor(mesh.nodeArray[nI,0],mesh.nodeArray[nI,1])

    def setMeshBathymetry_localAveraging(self,mesh):
        """
        calculate the arithmetic mean bathymetry of points inside each triangle and then assign the area-weighted average of the element means to each node
        """
        from FemTools import AffineMaps,ReferenceSimplex,LinearOnSimplexWithNodalBasis
        interpolationSpace = LinearOnSimplexWithNodalBasis(nd=2)
        #maps = AffineMaps(mesh,interpolationSpace.referenceElement,interpolationSpace)
        #maps.useC = True
        #calculate mean element height for each element
        #uses arithmetic mean, so it assumes the "patch" associated with each point the same size (weight)
        mesh.elementMeanZ = np.zeros((mesh.nElements_global,),'d')
        for pN in range(self.nPoints_global):
            eN = self.pointElementsArray[pN]
            if eN >= 0:
                if mesh.nPoints_element[eN] > 0:
                    mesh.elementMeanZ[eN] += self.domain.bathy[pN,2]/float(mesh.nPoints_element[eN])
                    mesh.nodeArray[mesh.elementNodesArray[eN,0],2] = 0.0
                    mesh.nodeArray[mesh.elementNodesArray[eN,1],2] = 0.0
                    mesh.nodeArray[mesh.elementNodesArray[eN,2],2] = 0.0
        #now assign the mesh node bathmetry as an area weighted average of the element mean
        sumArray = mesh.nodeArray[:,2].copy()
        sumArray[:]=0.0
        for eN in range(mesh.nElements_global):
            if mesh.nPoints_element[eN] > 0:#only calculate a contribution if this element contains a point
                #calculate triangle area and assign weighted average of element means to node
                xiArray = np.zeros((2,),'d')
                #
                grad_psi = np.zeros((interpolationSpace.dim,
                                        interpolationSpace.referenceElement.dim),
                                       'd')
                dx = np.zeros((interpolationSpace.referenceElement.dim),
                                 'd')
                jacobian = np.zeros((interpolationSpace.referenceElement.dim,
                                        interpolationSpace.referenceElement.dim),
                                       'd')
                inverseJacobian = np.zeros((interpolationSpace.referenceElement.dim,
                                               interpolationSpace.referenceElement.dim),
                                              'd')
                for j in interpolationSpace.range_dim:
                    grad_psi[j,:] = interpolationSpace.basisGradients[j](xiArray)#evaluate at zero because we can (psi is linear)
                jacobian.flat[:]=0.0
                inverseJacobian.flat[:]=0.0
                for j in interpolationSpace.range_dim:
                    J = mesh.elementNodesArray[eN,j]
                    for m in interpolationSpace.referenceElement.range_dim:
                        for n in interpolationSpace.referenceElement.range_dim:
                            jacobian[m,n] += mesh.nodeArray[J,m]*grad_psi[j,n]
                J = mesh.elementNodesArray[eN,0]
                inverseJacobian = inv(jacobian)
                area = 0.5*det(jacobian)
                sumArray[mesh.elementNodesArray[eN,0]] += area/mesh.nodeSupportArray[mesh.elementNodesArray[eN,0]]
                sumArray[mesh.elementNodesArray[eN,1]] += area/mesh.nodeSupportArray[mesh.elementNodesArray[eN,1]]
                sumArray[mesh.elementNodesArray[eN,2]] += area/mesh.nodeSupportArray[mesh.elementNodesArray[eN,2]]
                mesh.nodeArray[mesh.elementNodesArray[eN,0],2] += area*mesh.elementMeanZ[eN]/mesh.nodeSupportArray[mesh.elementNodesArray[eN,0]]
                mesh.nodeArray[mesh.elementNodesArray[eN,1],2] += area*mesh.elementMeanZ[eN]/mesh.nodeSupportArray[mesh.elementNodesArray[eN,1]]
                mesh.nodeArray[mesh.elementNodesArray[eN,2],2] += area*mesh.elementMeanZ[eN]/mesh.nodeSupportArray[mesh.elementNodesArray[eN,2]]
        #cek debug
        #print "sum of a nodes element areas divided by node support shoudl be 1 ",sumArray
    def locatePoints(self,mesh):
        """
        locate the element containing each point

        this should only be used on very coarse meshes
        """
        from FemTools import AffineMaps,ReferenceSimplex,LinearOnSimplexWithNodalBasis
        interpolationSpace = LinearOnSimplexWithNodalBasis(nd=2)
        #maps = AffineMaps(mesh,interpolationSpace.referenceElement,interpolationSpace)
        #maps.useC = False
        #find the elements that contain bathymetry points and calculate:
        # - for each element, the number of bathmetry points in that element
        # - for each node, the total area of the nodes elements that containing bathmetry points
        # - the area of each element
        # - the total area covered by elements containing bathmetry points
        mesh.nPoints_element = np.zeros((mesh.nElements_global,),'i')
        mesh.nodeSupportArray = np.zeros((mesh.nNodes_global,),'d')
        mesh.area_element =  np.zeros((mesh.nElements_global,),'d')
        self.pointElementsArray[:] = -1
        self.totalArea = 0.0
        for eN in range(mesh.nElements_global):
            #map points to reference space and test if it lies in the reference triangle
            xiArray = np.zeros((2,),'d')
            xiArray[:] = 0.0
            #
            grad_psi = np.zeros((interpolationSpace.dim,
                                    interpolationSpace.referenceElement.dim),
                                   'd')
            dx = np.zeros((interpolationSpace.referenceElement.dim),
                             'd')
            jacobian = np.zeros((interpolationSpace.referenceElement.dim,
                                    interpolationSpace.referenceElement.dim),
                                   'd')
            inverseJacobian = np.zeros((interpolationSpace.referenceElement.dim,
                                           interpolationSpace.referenceElement.dim),
                                          'd')
            for j in interpolationSpace.range_dim:
                grad_psi[j,:] = interpolationSpace.basisGradients[j](xiArray[0])#evalute at zero because we can (psi is linear)
            jacobian.flat[:]=0.0
            inverseJacobian.flat[:]=0.0
            for j in interpolationSpace.range_dim:
                J = mesh.elementNodesArray[eN,j]
                for m in interpolationSpace.referenceElement.range_dim:
                    for n in interpolationSpace.referenceElement.range_dim:
                        jacobian[m,n] += mesh.nodeArray[J,m]*grad_psi[j,n]
            J = mesh.elementNodesArray[eN,0]
            inverseJacobian = inv(jacobian)
            area = 0.5*det(jacobian)
            mesh.area_element[eN] = area
            self.totalArea += area
            for pN in range(self.nPoints_global):#can optimize by skipping previously found points
                xiArray[:] = 0.0
                dx[:]=self.domain.bathy[pN,:2]
                for m in interpolationSpace.referenceElement.range_dim:
                    dx[m]-=mesh.nodeArray[J,m]
                for m in interpolationSpace.referenceElement.range_dim:
                    for n in interpolationSpace.referenceElement.range_dim:
                        xiArray[m] += inverseJacobian[m,n]*dx[n]
                #barycentric coordinates are non-negative so we're in this element
                if xiArray[0] >=0.0 and xiArray[1] >= 0.0 and 1.0 - xiArray[0] - xiArray[1] >= 0.0:
                    self.pointElementsArray[pN] = eN
                    self.pointNodeWeightsArray[pN,0] = interpolationSpace.basis[0](xiArray)
                    self.pointNodeWeightsArray[pN,1] = interpolationSpace.basis[1](xiArray)
                    self.pointNodeWeightsArray[pN,2] = interpolationSpace.basis[2](xiArray)
        #count the number of points inside each element
        for pN in range(self.nPoints_global):
            if self.pointElementsArray[pN] >= 0:
                mesh.nPoints_element[self.pointElementsArray[pN]] += 1
        #add up the support area for each node
        for eN in range(mesh.nElements_global):
            if mesh.nPoints_element[eN] > 0:
                mesh.nodeSupportArray[mesh.elementNodesArray[eN,0]] += mesh.area_element[eN]
                mesh.nodeSupportArray[mesh.elementNodesArray[eN,1]] += mesh.area_element[eN]
                mesh.nodeSupportArray[mesh.elementNodesArray[eN,2]] += mesh.area_element[eN]
    def locatePoints_refined(self,mesh):
        """
        locate the element containing each point

        this should only be used on very coarse meshes
        """
        from FemTools import AffineMaps,ReferenceSimplex,LinearOnSimplexWithNodalBasis
        interpolationSpace = LinearOnSimplexWithNodalBasis(nd=2)
        #maps = AffineMaps(mesh,interpolationSpace.referenceElement,interpolationSpace)
        #maps.useC = False
        #find the elements that contain bathymetry points and calculate:
        # - for each element, the number of bathmetry points in that element
        # - for each node, the total area of the nodes elements that containing bathmetry points
        # - the area of each element
        # - the total area covered by elements containing bathmetry points
        mesh.nPoints_element = np.zeros((mesh.nElements_global,),'i')
        mesh.nodeSupportArray = np.zeros((mesh.nNodes_global,),'d')
        mesh.area_element =  np.zeros((mesh.nElements_global,),'d')
        self.totalArea = 0.0
        self.pointElementsArray_old[:] = self.pointElementsArray
        self.pointElementsArray[:] = -1
        for pN in range(self.nPoints_global):
            eN_parent = self.pointElementsArray_old[pN]
            for eN in self.elementChildrenArrayList[-1][self.elementChildrenOffsetsList[-1][eN_parent]:self.elementChildrenOffsetsList[-1][eN_parent+1]]:
                xiArray = np.zeros((2,),'d')
                xiArray[:] = 0.0
                grad_psi = np.zeros((interpolationSpace.dim,
                                        interpolationSpace.referenceElement.dim),
                                       'd')
                dx = np.zeros((interpolationSpace.referenceElement.dim),
                                 'd')
                jacobian = np.zeros((interpolationSpace.referenceElement.dim,
                                        interpolationSpace.referenceElement.dim),
                                       'd')
                inverseJacobian = np.zeros((interpolationSpace.referenceElement.dim,
                                               interpolationSpace.referenceElement.dim),
                                              'd')
                for j in interpolationSpace.range_dim:
                    grad_psi[j,:] = interpolationSpace.basisGradients[j](xiArray[0])#evalute at zero because we can (psi is linear)
                jacobian.flat[:]=0.0
                inverseJacobian.flat[:]=0.0
                for j in interpolationSpace.range_dim:
                    J = mesh.elementNodesArray[eN,j]
                    for m in interpolationSpace.referenceElement.range_dim:
                        for n in interpolationSpace.referenceElement.range_dim:
                            jacobian[m,n] += mesh.nodeArray[J,m]*grad_psi[j,n]
                J = mesh.elementNodesArray[eN,0]
                inverseJacobian = inv(jacobian)
                area = 0.5*det(jacobian)
                mesh.area_element[eN] = area
                self.totalArea += area
                xiArray[:] = 0.0
                dx[:]=self.domain.bathy[pN,:2]
                for m in interpolationSpace.referenceElement.range_dim:
                    dx[m]-=mesh.nodeArray[J,m]
                for m in interpolationSpace.referenceElement.range_dim:
                    for n in interpolationSpace.referenceElement.range_dim:
                        xiArray[m] += inverseJacobian[m,n]*dx[n]
                #barycentric coordinates are non-negative so we're in this element
                if xiArray[0] >=0.0 and xiArray[1] >= 0.0 and 1.0 - xiArray[0] - xiArray[1] >= 0.0:
                    self.pointElementsArray[pN] = eN
                    self.pointNodeWeightsArray[pN,0] = interpolationSpace.basis[0](xiArray)
                    self.pointNodeWeightsArray[pN,1] = interpolationSpace.basis[1](xiArray)
                    self.pointNodeWeightsArray[pN,2] = interpolationSpace.basis[2](xiArray)
        #count the number of points inside each element
        for pN in range(self.nPoints_global):
            if self.pointElementsArray[pN] >= 0:
                mesh.nPoints_element[self.pointElementsArray[pN]] += 1
        #add up the support area for each node
        for eN in range(mesh.nElements_global):
            if mesh.nPoints_element[eN] > 0:
                mesh.nodeSupportArray[mesh.elementNodesArray[eN,0]] += mesh.area_element[eN]
                mesh.nodeSupportArray[mesh.elementNodesArray[eN,1]] += mesh.area_element[eN]
                mesh.nodeSupportArray[mesh.elementNodesArray[eN,2]] += mesh.area_element[eN]
    def locatePoints_initial(self,mesh):
        """
        locate the element containing each point

        first find the nearest node, then loop over that node's  elements
        """
        from scipy.spatial import cKDTree
        from FemTools import AffineMaps,ReferenceSimplex,LinearOnSimplexWithNodalBasis
        interpolationSpace = LinearOnSimplexWithNodalBasis(nd=2)
        #find the elements that contain bathymetry points and calculate:
        # - for each element, the number of bathmetry points in that element
        # - for each node, the total area of the nodes elements that contain bathmetry points
        # - the area of each element
        # - the total area covered by elements containing bathmetry points
        mesh.nPoints_element = np.zeros((mesh.nElements_global,),'i')
        mesh.nodeSupportArray = np.zeros((mesh.nNodes_global,),'d')
        mesh.area_element =  np.zeros((mesh.nElements_global,),'d')
        self.totalArea = 0.0
        self.pointElementsArray[:] = -1
        tree = cKDTree(mesh.nodeArray[:,:2])
        xiArray = np.zeros((2,),'d')
        grad_psi = np.zeros((interpolationSpace.dim,
                                interpolationSpace.referenceElement.dim),
                               'd')
        dx = np.zeros((interpolationSpace.referenceElement.dim),
                         'd')
        jacobian = np.zeros((interpolationSpace.referenceElement.dim,
                                interpolationSpace.referenceElement.dim),
                               'd')
        inverseJacobian = np.zeros((interpolationSpace.referenceElement.dim,
                                       interpolationSpace.referenceElement.dim),
                                      'd')
        for pN in range(self.nPoints_global):
            (distance,nN) = tree.query(self.domain.bathy[pN,:2])
            for eN in mesh.nodeElementsArray[mesh.nodeElementOffsets[nN]:mesh.nodeElementOffsets[nN+1]]:
                xiArray[:] = 0.0
                for j in interpolationSpace.range_dim:
                    grad_psi[j,:] = interpolationSpace.basisGradients[j](xiArray[0])#evalute at zero because we can (psi is linear)
                jacobian.flat[:]=0.0
                inverseJacobian.flat[:]=0.0
                for j in interpolationSpace.range_dim:
                    J = mesh.elementNodesArray[eN,j]
                    for m in interpolationSpace.referenceElement.range_dim:
                        for n in interpolationSpace.referenceElement.range_dim:
                            jacobian[m,n] += mesh.nodeArray[J,m]*grad_psi[j,n]
                J = mesh.elementNodesArray[eN,0]
                inverseJacobian = inv(jacobian)
                area = 0.5*det(jacobian)
                mesh.area_element[eN] = area
                xiArray[:] = 0.0
                dx[:]=self.domain.bathy[pN,:2]
                for m in interpolationSpace.referenceElement.range_dim:
                    dx[m]-=mesh.nodeArray[J,m]
                for m in interpolationSpace.referenceElement.range_dim:
                    for n in interpolationSpace.referenceElement.range_dim:
                        xiArray[m] += inverseJacobian[m,n]*dx[n]
                #if the barycentric coordinates are non-negative we're in this element
                if xiArray[0] >=0.0 and xiArray[1] >= 0.0 and 1.0 - xiArray[0] - xiArray[1] >= 0.0:
                    self.pointElementsArray[pN] = eN
                    self.pointNodeWeightsArray[pN,0] = interpolationSpace.basis[0](xiArray)
                    self.pointNodeWeightsArray[pN,1] = interpolationSpace.basis[1](xiArray)
                    self.pointNodeWeightsArray[pN,2] = interpolationSpace.basis[2](xiArray)
        self.totalArea += mesh.area_element.sum()
        #count the number of points inside each element
        for pN in range(self.nPoints_global):
            if self.pointElementsArray[pN] >= 0:
                mesh.nPoints_element[self.pointElementsArray[pN]] += 1
        #add up the support area for each node
        for eN in range(mesh.nElements_global):
            if mesh.nPoints_element[eN] > 0:
                mesh.nodeSupportArray[mesh.elementNodesArray[eN,0]] += mesh.area_element[eN]
                mesh.nodeSupportArray[mesh.elementNodesArray[eN,1]] += mesh.area_element[eN]
                mesh.nodeSupportArray[mesh.elementNodesArray[eN,2]] += mesh.area_element[eN]
    def interpolateBathymetry(self):
        """
        interpolate bathymetry for the refinement from the parent  mesh
        """
        from proteus.FemTools import C0_AffineLinearOnSimplexWithNodalBasis,DOFBoundaryConditions,MultilevelProjectionOperators
        mlMeshTemp = MultilevelMesh(levels=2)
        mlMeshTemp.meshList = self.meshList[-2:]
        mlMeshTemp.nLevels=2
        mlMeshTemp.cmeshList = self.cmeshList[-2:]
        mlMeshTemp.elementParentsArrayList = self.elementParentsArrayList[-2:]
        mlMeshTemp.elementChildrenArrayList = self.elementChildrenArrayList[-1:]
        mlMeshTemp.elementChildrenOffsetsList = self.elementChildrenOffsetsList[-1:]
        nd=2
        TrialSpaceTypeDict = {0:C0_AffineLinearOnSimplexWithNodalBasis}
        trialSpaceDictParent = dict([ (cj,TrialSpaceType(mlMeshTemp.meshList[0],nd)) for (cj,TrialSpaceType) in TrialSpaceTypeDict.iteritems()])
        trialSpaceDictChild = dict([ (cj,TrialSpaceType(mlMeshTemp.meshList[1],nd)) for (cj,TrialSpaceType) in TrialSpaceTypeDict.iteritems()])
        trialSpaceDictList  = [trialSpaceDictParent,trialSpaceDictChild]
        offsetListList=[[0],[0]]
        strideListList=[[1],[1]]
        def getDBC(x,flag):
            return None
        bcDictList=[dict([(0,DOFBoundaryConditions(trialSpaceDictParent[0],getPointwiseBoundaryConditions=getDBC,weakDirichletConditions=False))]),
                    dict([(0,DOFBoundaryConditions(trialSpaceDictChild[0],getPointwiseBoundaryConditions=getDBC,weakDirichletConditions=False))])]
        self.meshTransfers = MultilevelProjectionOperators(
            mlMeshTemp,
            trialSpaceDictList,
            offsetListList,
            strideListList,
            bcDictList)
        zParent = self.meshList[-2].nodeArray[:,2].copy()
        zChild = self.meshList[-1].nodeArray[:,2].copy()
        self.meshTransfers.prolongList[-1].matvec(zParent,zChild)
        self.meshList[-1].nodeArray[:,2] = zChild
    def tagElements(self,mesh):
        """
        loop over points and calculate whether the interpolation error is within the tolerance

        this should only be used on very coarse meshes
        """
        mesh.elementTags = np.zeros((mesh.nElements_global,),'i')
        mesh.errorAverage_element =  np.zeros((mesh.nElements_global,),'d')
        errorInfty = 0.0
        mesh.elementTags[mesh.elementDiametersArray > self.maxElementDiameter ] = 1
        print mesh.elementTags
        for pN in range(self.nPoints_global):
            eN = self.pointElementsArray[pN]
            if eN >= 0:
                #print "pN = ",pN,"eN = ",eN,"nodes ",mesh.elementNodesArray[eN,:]
                zInterp = self.pointNodeWeightsArray[pN,0]*mesh.nodeArray[mesh.elementNodesArray[eN,0],2] +  \
                          self.pointNodeWeightsArray[pN,1]*mesh.nodeArray[mesh.elementNodesArray[eN,1],2] +  \
                          self.pointNodeWeightsArray[pN,2]*mesh.nodeArray[mesh.elementNodesArray[eN,2],2]
                errorPointwise = fabs(zInterp - self.domain.bathy[pN,2]) / (fabs(self.domain.bathy[pN,2])*self.rtol + self.atol)
                #print "error ",errorPointwise
                errorInfty = max(errorPointwise,errorInfty)
                mesh.errorAverage_element[eN] += (errorPointwise/float(mesh.nPoints_element[eN]))
                #print "error average",mesh.errorAverage_element[eN]
                if errorPointwise >= 1.0:
                    mesh.elementTags[eN] = 1
        if self.errorNormType == "L1":
            mesh.elementTags[:] = 0
            errorL1 = 0.0
            for eN in range(mesh.nElements_global):
                errorL1 += mesh.errorAverage_element[eN]*mesh.area_element[eN]
                if mesh.errorAverage_element[eN] >= 1.0:
                    mesh.elementTags[eN] = 1
            errorL1 /= self.totalArea#normalize by domain error to make error have units of length
            return errorL1
        if self.errorNormType == "L2":
            mesh.elementTags[:] = 0
            errorL2 = 0.0
            for eN in range(mesh.nElements_global):
                errorL2 += (mesh.errorAverage_element[eN])**2 * mesh.area_element[eN]
                if mesh.errorAverage_element[eN] >= 1.0:
                    mesh.elementTags[eN] = 1
            errorL2 = sqrt(errorL2)/self.totalArea#normalize by domain error to make error have units of length
            return errorL2
        else:
            #print "finished"
            return errorInfty

class EdgeMesh(Mesh):
    """A mesh of edges

    The nodes, and edges are indexed by their node tuples. The
    corresponding lists are derived from the dictionaries, and sorted
    lexicographically. The global node numbers are redefined to give a
    lexicographic ordering.
    """

    def __init__(self):
        Mesh.__init__(self)
        self.nodeDict={}
        self.edgeDict={}
        self.oldToNewNode=[]
    def computeGeometricInfo(self):
        import cmeshTools
        cmeshTools.computeGeometricInfo_edge(self.cmesh)
    def generateEdgeMeshFromRectangularGrid(self,nx,Lx):
        import cmeshTools
        self.cmesh = cmeshTools.CMesh()
        cmeshTools.generateEdgeMeshFromRectangularGrid(nx,Lx,self.cmesh)
        cmeshTools.allocateGeometricInfo_edge(self.cmesh)
        cmeshTools.computeGeometricInfo_edge(self.cmesh)
        self.buildFromC(self.cmesh)
        #mwf debug
        #print "EdgeMesh rect->edge after build nodes=%s " % (self.nodeArray)
    def rectangularToEdge(self,grid):
        #copy the nodes from the rectangular mesh
        #I want to be able to renumber latter without
        #changing the grid nodes, so I do deep copies here
        self.nodeList = [Node(n.N,n.p[X],n.p[Y],n.p[Z]) for n in grid.nodeList]
        self.nodeDict = dict([(n,n) for n in self.nodeList])
        for e in grid.edgeList:
            self.newEdge([self.nodeDict[e.nodes[0]],self.nodeDict[e.nodes[1]]])
        self.finalize()
        #self.buildListsEdges()

    def finalize(self):
        self.buildLists()
        self.buildArraysFromLists()
        #todo: build boundary mesh

    def buildLists(self):
        self.buildListsNodes()
        self.buildListsEdges()
        self.elementList = self.edgeList
        self.elementBoundaryList = self.nodeList

    def buildListsNodes(self):
        keyList = self.nodeDict.keys()
        keyList.sort()
        self.nodeList=[]
        self.oldToNewNode=range(len(self.nodeDict))
        for nN,k in enumerate(keyList):
            self.oldToNewNode[self.nodeDict[k].N]=nN
            self.nodeDict[k].N = nN
            self.nodeList.append(self.nodeDict[k])

    def buildListsEdges(self):
        keyList = self.edgeDict.keys()
        keyList.sort()
        self.edgeList=[]
        for eN,k in enumerate(keyList):
            self.edgeDict[k].N = eN
            self.edgeList.append(self.edgeDict[k])

    def newEdge(self,nodes):
        e = Edge(len(self.edgeDict),nodes)
        self.edgeDict[e.nodes] = e
        return e

    def registerNode(self,node):
        if self.nodeDict.has_key(node):
            node = self.nodeDict[node]
        else:
            node.N = len(self.nodeDict)
            self.nodeDict[node] = node
        return node

    def refine2e(self,oldMesh):
        childrenDict={}
        for e in oldMesh.edgeList:
            #deep copy old nodes because we'll renumber
            eNodes = [Node(eN,n.p[X],n.p[Y],n.p[Z])
                      for eN,n in enumerate(e.nodes)]
            for lnN,n in enumerate(eNodes): eNodes[lnN]=self.registerNode(n)
            #add new node
            e.computeGeometricInfo()
            newNode = Node(len(self.nodeDict),
                           e.barycenter[X],
                           e.barycenter[Y],
                           e.barycenter[Z])
            newNode = self.registerNode(newNode)
            e1=self.newEdge([eNodes[0],newNode])
            e2=self.newEdge([newNode,eNodes[1]])
            childrenDict[e.N]=[e1,e2]
        self.finalize()
        return childrenDict

    def refine(self,oldMesh):
        return self.refine2e(oldMesh)

    def meshInfo(self):
        minfo = """Number of edges : %d
Number of nodes : %d\n""" % (self.nElements_global,self.nNodes_global)
        if self.subdomainMesh != self:
            sinfo = self.subdomainMesh.meshInfo()
            info = "*** Global ***\n" + minfo + "\n*** Local ***\n" + sinfo
            return info
        return minfo

    def writeMeshADH(self,filename):
        pass
    def writeMeshXdmf(self,ar,name='',t=0.0,init=False,meshChanged=False,tCount=0):
        Mesh.writeMeshXdmf(self,ar,name,t,init,meshChanged,"Polyline",tCount)
    def writeMeshEnsight(self,filename,description=None):
        base=1
        #write the casefile
        caseOut=open(filename+'.case','w')
        caseOut.write('FORMAT\n'+'type: ensight gold\n')
        caseOut.write('GEOMETRY\n'+'model: '+filename+'.geo\n')
        caseOut.close()
        meshOut=open(filename+'.geo','w')
        meshOut.write('Ensight Gold\n')
        meshOut.write('Unstructured Edge Mesh\n')
        meshOut.write('node id given\n')
        meshOut.write('element id given\n')
        meshOut.write('part \n'+'%10i\n' % 1)
        if description:
            meshOut.write(description+'\n')
        else:
            meshOut.write('A Mesh\n')
        meshOut.write('coordinates\n'+'%10i\n' % self.nNodes_global)
        for nN in range(self.nNodes_global):
            meshOut.write('%10i\n' % (nN+base))
        for nN in range(self.nNodes_global):
            meshOut.write('%12.5E\n' % self.nodeArray[nN,0])
        for nN in range(self.nNodes_global):
            meshOut.write('%12.5E\n' % self.nodeArray[nN,1])
        for nN in range(self.nNodes_global):
            meshOut.write('%12.5E\n' % self.nodeArray[nN,2])
        meshOut.write('bar2\n'+'%10i\n' % self.nElements_global)
        for eN in range(self.nElements_global):
            meshOut.write('%10i\n' % (eN+base))
        for eN in range(self.nElements_global):
            meshOut.write('%10i%10i\n' % tuple((nN+base) for nN in self.elementNodesArray[eN,:]))
        meshOut.close()

class MultilevelEdgeMesh(MultilevelMesh):
    """A hierarchical multilevel mesh of intervals (edges)"""
    import cmeshTools
    def __init__(self,
                 nx, ny, nz,
                 x=0.0, y=0.0, z=0.0,
                 Lx=1.0, Ly=1.0, Lz=1.0,
                 refinementLevels=1,
                 nLayersOfOverlap=1,
                 parallelPartitioningType=MeshParallelPartitioningTypes.node):
        import cmeshTools
        MultilevelMesh.__init__(self)
        self.useC=True
        self.nLayersOfOverlap=nLayersOfOverlap; self.parallelPartitioningType = parallelPartitioningType
        if self.useC:
            self.meshList.append(EdgeMesh())
            self.meshList[0].generateEdgeMeshFromRectangularGrid(nx,Lx)
            self.cmultilevelMesh = cmeshTools.CMultilevelMesh(self.meshList[0].cmesh,refinementLevels)
            self.buildFromC(self.cmultilevelMesh)
            self.meshList[0].nodeArray[:,0] += x
            self.meshList[0].nodeArray[:,1] += y
            self.meshList[0].nodeArray[:,2] += z
            self.meshList[0].partitionMesh(nLayersOfOverlap=nLayersOfOverlap,parallelPartitioningType=parallelPartitioningType)
            for l in range(1,refinementLevels):
                self.meshList.append(EdgeMesh())
                self.meshList[l].cmesh = self.cmeshList[l]
                self.meshList[l].buildFromC(self.meshList[l].cmesh)
                self.meshList[l].partitionMesh(nLayersOfOverlap=nLayersOfOverlap,parallelPartitioningType=parallelPartitioningType)
        else:
            grid=RectangularGrid(nx,ny,nz,Lx,Ly,Lz)
            self.meshList.append(EdgeMesh())
            self.meshList[0].rectangularToEdge(grid)
            self.meshList[0].nodeArray[:,0] += x
            self.meshList[0].nodeArray[:,1] += y
            self.meshList[0].nodeArray[:,2] += z
            self.elementChildren=[]
            print self.meshList[0].meshInfo()
            for l in range(1,refinementLevels):
                self.refine()
                print self.meshList[-1].meshInfo()
    def refine(self):
        self.meshList.append(EdgeMesh())
        childrenDict = self.meshList[-1].refine(self.meshList[-2])
        self.elementChildren.append(childrenDict)
    def computeGeometricInfo(self):
        for m in self.meshList:
            m.computeGeometricInfo()
    def locallyRefine(self,elementTagArray):
        """
        simple local refinement assuming elementTagArray[eN]=1 --> bisect
        """
        if self.useC:
            self.cmeshTools.locallyRefineMultilevelMesh(1,self.cmultilevelMesh,elementTagArray)
            self.buildFromC(self.cmultilevelMesh)
            self.meshList.append(EdgeMesh())
            self.meshList[self.nLevels-1].cmesh = self.cmeshList[self.nLevels-1]
            self.meshList[self.nLevels-1].buildFromC(self.meshList[self.nLevels-1].cmesh)
            self.meshList[self.nLevels-1].partitionMesh(nLayersOfOverlap=self.nLayersOfOverlap,parallelPartitioningType=self.parallelPartitioningType)
        else:
            print """locallyRefine not implemented for self.useC= %s """ % (self.useC)
        #
    #
class MultilevelSimplicialMesh(MultilevelMesh):
    """A wrapper for all the simplicial hierarchical meshes in 1,2, and 3D"""
    def __init__(self,nd,nx,ny=1,nz=1,Lx=1.0,Ly=1.0,Lz=1.0,refinementLevels=1):
        if nd==1:
            MultilevelEdgeMesh.__init__(self,nx,ny,nz,
                                        Lx,Ly,Lz,
                                        refinementLevels)
        elif nd==2:
            MultilevelTriangularMesh.__init__(self,nx,ny,nz,
                                              Lx,Ly,Lz,
                                              refinementLevels)
        elif nd==3:
            MultilevelTetrahedralMesh.__init__(self,nx,ny,nz,
                                               Lz,Ly,Lz,
                                               refineMentLevels)
    def refine(self):
        if nd==1:
            MultilevelEdgeMesh.refine(self)
        elif nd==2:
            MultilevelTrianglularMesh.refine(self)
        elif nd==3:
            MultilevelTetrahedralMesh.refine(self)

## @}

###utility functions for reading meshes from Xdmf
from xml.etree import ElementTree as ET
import tables,os

def findXMLgridElement(xmf,MeshTag='Spatial_Domain',id_in_collection=-1,verbose=0):
    """Try to find the element of the xml tree xmf that holds a uniform
    grid with the name given in MeshTag by searching through Temporal
    Grid Collections and Grid Collections.

    If MeshTag isn't found, uses the first entry in the Domain
    """
    Domain = xmf.getroot()[-1]
    GridCollection = None
    Grid = None
    for collection in Domain:
        if 'Name' in collection.attrib and MeshTag in collection.attrib['Name']:
            GridCollection = collection
            break
    if GridCollection == None:
        GridCollection = Domain[0]
    logEvent("Trying GridCollection.tag= %s" % (GridCollection.tag),4)
    if GridCollection.attrib['GridType'] == 'Collection':
        Grid = GridCollection[-1]
    elif GridCollection.attrib['GridType'] == 'Uniform':
        Grid = GridCollection
    assert Grid.tag == 'Grid'
    assert Grid.attrib['GridType'] == 'Uniform'

    return Grid

def extractPropertiesFromXdmfGridNode(Grid):
    """unpack the Topology, Geometry, NodeMaterials, and ElementMaterials
    nodes from xdmf node for a uniform grid
    """
    #Geometry first
    Topology = None; Geometry  = None; NodeMaterials= None; ElementMaterials = None
    for i,leaf in enumerate(Grid):
        logEvent("Grid leaf %d tag= %s " % (i,leaf.tag),4)
        if leaf.tag == 'Topology':
            Topology = Grid[i]
            logEvent("Topology found in leaf %d " % i,4)
        elif leaf.tag == 'Geometry':
            Geometry = Grid[i]
            logEvent("Geometry found in leaf %d " % i,4)
        elif leaf.tag == 'Attribute' and leaf.attrib['Name'] == 'nodeMaterialTypes':
            NodeMaterials = Grid[i]
            logEvent("NodeMaterials found in leaf %d " % i,4)
        elif leaf.tag == 'Attribute' and leaf.attrib['Name'] == 'elementMaterialTypes':
            ElementMaterials = Grid[i]
            logEvent("ElementMaterials found in leaf %d " % i,4)

    return Topology,Geometry,NodeMaterials,ElementMaterials

def readUniformElementTopologyFromXdmf(elementTopologyName,Topology,hdf5,topologyid2name,topology2nodes):
    """
    Read xmdf element topology information when there are uniform elements in the mesh
    Type of element given by elementTopologyName
    Heavy data stored in hdf5
    topologyid2name -- lookup for number of nodes in a given element type

    returns

    nElements_global  -- the number of elements in the mesh
    nNodes_element    -- number of nodes per element
    elementNodesArray -- element --> node connectivity stored as flattened array accessed using elementNodes_offset
    elementNodes_offset -- offsets into the elementNodesArray storage for element connectivity, 
    element eN nodes are in elementNodesArray[elementNodes_offset[eN]:elementNodes_offset[eN+1]]

    """

    nNodes_element = topology2nodes[elementTopologyName]
    entry = Topology[0].text.split(':')[-1]
    logEvent("Reading  elementNodesArray from %s " % entry,3)

    elementNodesArray = hdf5.getNode(entry).read()
    assert elementNodesArray.shape[1] == nNodes_element
    nElements_global = elementNodesArray.shape[0]
    logEvent("nElements_global,nNodes_element= (%d,%d) " % (nElements_global,nNodes_element),3)

    elementNodes_offset = np.arange(nElements_global*nNodes_element+1,step=nNodes_element,dtype='i')

    return nElements_global, nNodes_element, elementNodesArray, elementNodes_offset

def readMixedElementTopologyFromXdmf(elementTopologyName,Topology,hdf5,topologyid2name,topology2nodes):
    """
    Read xmdf element topology information when there are mixed elements in the mesh
    Heavy data stored in hdf5
    topologyid2name -- lookup for number of nodes in a given element type

    returns

    nElements_global  -- the number of elements in the mesh
    elementNodesArray -- element --> node connectivity stored as flattened 
    array accessed using elementNodes_offset
    elementNodes_offset -- offsets into the elementNodesArray storage for element 
    connectivity, element eN nodes are 
    inelementNodesArray[elementNodes_offset[eN]:elementNodes_offset[eN+1]]
 
    """
    assert elementTopologyName == 'Mixed'

    entry = Topology[0].text.split(':')[-1]
    logEvent("Reading xdmf_topology from %s " % entry,3)

    xdmf_topology = hdf5.getNode(entry).read()
    #build elementNodesArray and offsets now
    nElements_global = 0
    i = 0
    while i < len(xdmf_topology):
        nElements_global += 1
        nNodes_local = topology2nodes[topologyid2name[xdmf_topology[i]]]
        i += nNodes_local+1
    #
    logEvent("Mixed topology found %s elements " % nElements_global,3)
    elementNodes_offset = np.zeros((nElements_global+1,),'i')

    i = 0; eN = 0
    while i < len(xdmf_topology):
        nNodes_local = topology2nodes[topologyid2name[xdmf_topology[i]]]
        elementNodes_offset[eN+1] = elementNodes_offset[eN] + nNodes_local
        eN += 1; i += nNodes_local+1
    elementNodesArray = np.zeros((elementNodes_offset[nElements_global],),'i')
    i = 0; eN = 0
    while i < len(self.xdmf_topology):
        nNodes_local = topology2nodes[topologyid2name[xdmf_topology[i]]]
        elementNodesArray[elementNodes_offset[eN]:elementNodes_offset[eN+1]][:] = xdmf_topology[i+1:i+1+nNodes_local][:]
        eN += 1; i += nNodes_local+1

    return nElements_global, elementNodesArray, elementNodes_offset

def readMeshXdmf(xmf_archive_base,heavy_file_base,MeshTag="Spatial_Domain",hasHDF5=True,verbose=0):
    """Read in a mesh from XDMF, assuming heavy data is in hdf5

    :return: a BasicMeshInfo object with the minimal information read
    
    """    
    # start trying to read an xdmf archive with name xmf_archive_base.xmf
    # assumes heavy_file_base.h5 has heavy data
    # root Element is Xdmf
    #   last child of Xdmf which should be a Domain Element
    #      find child of Domain that is a Temporal Grid Collection with a name containing MeshTag, if None use first collection
    #         last child of Temporal Grid Collection should be a Uniform Grid at final time
    #            Attribute (usually 1) of child is  Topology
    #               set elementTopologyName to Type
    #               if Type != Mixed
    #                 get text attribute and read this entry from  hdf5 file
    #                 set nNodes_element based on Type, nElements_global from leading dimension of elementNodesArray
    #                 create elementNodes_offset from Type and flatten elementNodesArray
    #               else
    #                 get text attribute and read this entry from  hdf5 file to place in into xdmf_topology
    #                 generate elementNodesArray from xdmf_topology, calculating the number of elements using
    #                   walk through xdmf_topology
    #            Attribute (usually 2) of child is Geometry  --> load data into nodeArray
    #                set nNodes_global from nodeArray
    #            If has Attribute nodeMaterials read this from hdf file, else set to default of all zeros
    #            If has Attribute elementMaterialTypes, read this from hdf file, else set to default of all zeros
    assert os.path.isfile(xmf_archive_base+'.xmf')
    assert os.path.isfile(heavy_file_base+'.h5')

    ###information about allowed Xdmf topologies
    #Xdmf cell type id to Name
    topologyid2name = {2:'Polyline',4:'Triangle',5:'Quadrilateral',6:'Tetrahedron',8:'Wedge',9:'Hexahedron',
                       112:'Mixed'} #Mixed isn't actually used 0x070
    #Topology name to number of local nodes
    topology2nodes = {'Polyline':2,'Triangle':3,'Quadrilateral':4,'Tetrahedron':4,'Wedge':6,'Hexahedron':8}

    #for output
    class BasicMeshInfo:
        def __init__(self):
            self.nNodes_global     = None
            self.nodeArray         = None
            self.nodeMaterialTypes = None
            self.nNodes_element    = None
            self.nElements_global  = None
            self.elementTopologyName = None
            self.elementNodesArray = None
            self.elementNodes_offset  = None
            self.elementMaterialTypes = None
            self.nNodes_owned         = None
            self.nElements_owned      = None
        #
    #
    MeshInfo = BasicMeshInfo()

    xmf = ET.parse(xmf_archive_base+'.xmf')
    hdf5= tables.openFile(heavy_file_base+'.h5',mode="r")
    assert hasHDF5

    Grid = findXMLgridElement(xmf,MeshTag,id_in_collection=-1,verbose=verbose)

    Topology,Geometry,NodeMaterials,ElementMaterials = extractPropertiesFromXdmfGridNode(Grid)

    assert Geometry != None
    entry = Geometry[0].text.split(':')[-1]
    logEvent("Reading nodeArray from %s " % entry,3)

    MeshInfo.nodeArray = hdf5.getNode(entry).read()
    MeshInfo.nNodes_global = MeshInfo.nodeArray.shape[0]

    if NodeMaterials != None:
        entry = NodeMaterials[0].text.split(':')[-1]
        logEvent("Reading nodeMaterialTypes from %s " % entry,4)
        MeshInfo.nodeMaterialTypes = hdf5.getNode(entry).read()
    else:
        MeshInfo.nodeMaterialTypes = np.zeros((MeshInfo.nNodes_global,),'i')

    assert Topology != None
    if 'Type' in Topology.attrib:
        MeshInfo.elementTopologyName = Topology.attrib['Type']
    elif 'TopologyType' in Topology.attrib:
        MeshInfo.elementTopologyName = Topology.attrib['TopologyType']
    assert MeshInfo.elementTopologyName != None

    logEvent("elementTopologyName= %s " % MeshInfo.elementTopologyName,3)
    assert MeshInfo.elementTopologyName in topologyid2name.values()

    if MeshInfo.elementTopologyName != 'Mixed':
        MeshInfo.nElements_global, MeshInfo.nNodes_element, \
            MeshInfo.elementNodesArray, MeshInfo.elementNodes_offset = readUniformElementTopologyFromXdmf(MeshInfo.elementTopologyName,Topology,
                                                                                                          hdf5,topologyid2name,topology2nodes)

    else:
        MeshInfo.nElements_global, MeshInfo.elementNodesArray, \
            MeshInfo.elementNodes_offset = readMixedElementTopologyFromXdmf(MeshInfo.elementTopologyName,Topology,hdf5,topologyid2name,topology2nodes)

    #
    if ElementMaterials != None:
        entry = ElementMaterials[0].text.split(':')[-1]
        logEvent("Reading elementMaterialTypes from %s " % entry,3)
        MeshInfo.elementMaterialTypes = hdf5.getNode(entry).read()

    else:
        MeshInfo.elementMaterialTypes = np.zeros((MeshInfo.nElements_global,),'i')
    #
    ###only serial for now
    MeshInfo.nNodes_owned = MeshInfo.nNodes_global
    MeshInfo.nElements_owned = MeshInfo.nElements_global
    hdf5.close()

    return MeshInfo
#
def writeHexMesh(mesh_info,hexfile_base,index_base=0):
    """
    Write a hex mesh in Ido's format with base numbering index_base
    HEX
    nNodes_global nElements_global
    x0 y0 z0
    x1 y1 z1
    ...
    xN yN zN
    [n0 n1 n2 n3 n4 n5 n6 n7 mat0]
    [n0 n1 n2 n3 n4 n5 n6 n7 mat1]
    """
    assert mesh_info.elementTopologyName=='Hexahedron'

    header="""HEX
{nNodes_global} {nElements_global}
""".format(nNodes_global=mesh_info.nNodes_global,nElements_global=mesh_info.nElements_global)

    with open(hexfile_base+'.mesh','w') as mout:
        mout.write(header)
        np.savetxt(mout,mesh_info.nodeArray)
        #format the elements, appending element material type
        elems_with_mat = np.append(mesh_info.elementNodesArray,mesh_info.elementMaterialTypes.reshape(mesh_info.nElements_global,1),axis=1)
        elems_with_mat[:,:-1] += index_base
        np.savetxt(mout,elems_with_mat,fmt='%d')


class MultilevelNURBSMesh(MultilevelMesh):
    def __init__(self,
                 nx, ny, nz,
                 x=0.0, y=0.0, z=0.0,
                 px=1, py=1, pz=1,
                 Lx=1.0, Ly=1.0, Lz=1.0,
                 refinementLevels=1,
                 skipInit=False,
                 nLayersOfOverlap=1,
                 parallelPartitioningType=MeshParallelPartitioningTypes.node):
        import cmeshTools
        import Comm
        MultilevelMesh.__init__(self)
        self.useC = True
        self.nLayersOfOverlap = nLayersOfOverlap; self.parallelPartitioningType = parallelPartitioningType
        logEvent("Generating NURBS mesh")
        if not skipInit:
            self.meshList.append(NURBSMesh())
            self.meshList[0].generateNURBSMeshFromRectangularGrid(nx,ny,nz,px,py,pz,Lx,Ly,Lz)
            self.cmultilevelMesh = cmeshTools.CMultilevelMesh(self.meshList[0].cmesh,refinementLevels)
            self.buildFromC(self.cmultilevelMesh)
            self.meshList[0].nodeArray[:,0] += x
            self.meshList[0].nodeArray[:,1] += y
            self.meshList[0].nodeArray[:,2] += z
            self.meshList[0].partitionMesh(nLayersOfOverlap=nLayersOfOverlap,parallelPartitioningType=parallelPartitioningType)
            for l in range(1,refinementLevels):
                self.meshList.append(NURBSMesh())
                self.meshList[l].cmesh = self.cmeshList[l]
                self.meshList[l].buildFromC(self.cmeshList[l])
                self.meshList[l].partitionMesh(nLayersOfOverlap=nLayersOfOverlap,parallelPartitioningType=parallelPartitioningType)

    def generateFromExistingCoarseMesh(self,mesh0,refinementLevels,nLayersOfOverlap=1,
                                       parallelPartitioningType=MeshParallelPartitioningTypes.node):
        import cmeshTools
        #blow away or just trust garbage collection
        self.nLayersOfOverlap=nLayersOfOverlap;self.parallelPartitioningType=parallelPartitioningType
        self.meshList = []
        self.elementParents = None
        self.cmultilevelMesh = None

        self.meshList.append(mesh0)
        self.cmultilevelMesh = cmeshTools.CMultilevelMesh(self.meshList[0].cmesh,refinementLevels)
        self.buildFromC(self.cmultilevelMesh)
        self.meshList[0].partitionMesh(nLayersOfOverlap=nLayersOfOverlap,parallelPartitioningType=parallelPartitioningType)
        for l in range(1,refinementLevels):
            self.meshList.append(NURBSMesh())
            self.meshList[l].cmesh = self.cmeshList[l]
            self.meshList[l].buildFromC(self.meshList[l].cmesh)
            self.meshList[l].partitionMesh(nLayersOfOverlap=nLayersOfOverlap,parallelPartitioningType=parallelPartitioningType)


    def refine(self):
        self.meshList.append(NURBSMesh())
        childrenDict = self.meshList[-1].refine(self.meshList[-2])
        self.elementChildren.append(childrenDict)
    def computeGeometricInfo(self):
        for m in self.meshList:
            m.computeGeometricInfo()





class NURBSMesh(HexahedralMesh):
    """A mesh consisting of NURBS.

    """
    def __init__(self):
        HexahedralMesh.__init__(self)

    def generateHexahedralMeshFromRectangularGrid(self,nx,ny,nz,Lx,Ly,Lz):
        generateNURBSMeshFromRectangularGrid(self,nx,ny,nz,1,1,1,Lx,Ly,Lz)

    def generateNURBSMeshFromRectangularGrid(self,nx,ny,nz,px,py,pz,Lx,Ly,Lz):
        import cmeshTools
        self.cmesh = cmeshTools.CMesh()
        cmeshTools.generateNURBSMeshFromRectangularGrid(nx,ny,nz,px,py,pz,Lx,Ly,Lz,self.cmesh)
        cmeshTools.allocateGeometricInfo_NURBS(self.cmesh)
        cmeshTools.computeGeometricInfo_NURBS(self.cmesh)
        self.buildFromC(self.cmesh)


def distance(a, b):
    norm = np.linalg.norm
    return norm(b - a)

def triangleVerticesToNormals(elementVertices):
    """
    Given a set of vertices to a triangle, return normals and a point corresponding to each normal
    """
    norm = np.linalg.norm

    elementVertices = np.asarray(elementVertices)

    if norm(elementVertices[:,2]) > 0:
        raise ValueError("Expected triangles in 2D plane, got something else")
    sets = ((0, 1), (0, 2), (1, 2))
    outs = (2, 1, 0)
    faces = []
    rotate = np.asarray(((0., -1., 0.),
                         (1., 0., 0.),
                         (0., 0., 0.)))

    for set, out in zip(sets, outs):
        vertices = elementVertices[[set]]
        ab = vertices[1] - vertices[0]
        v_out = vertices[0] - elementVertices[out]
        normal = rotate.dot(ab)
        # normal should point *away* from remaining point
        if normal.dot(v_out) < 0:
            normal = -1*normal
        faces.append((normal, vertices[0]))
    return faces

def tetrahedronVerticesToNormals(elementVertices):
    """
    Given a set of vertices to a tetrahedron, return normals and a point corresponding to each normal
    """

    elementVertices = np.asarray(elementVertices)

    sets = ((0, 1, 2), (0, 1, 3), (0, 2, 3), (1, 2, 3))
    outs = (3, 2, 1, 0)

    faces = []

    for set, out in zip(sets, outs):
        vertices = elementVertices[[set]]
        ab = vertices[1] - vertices[0]
        ac = vertices[2] - vertices[0]
        normal = np.cross(ab, ac)
        v_out = vertices[0] - elementVertices[out]
        # normal should point *away* from remaining point
        if normal.dot(v_out) < 0:
            normal = -1*normal
        faces.append((normal, vertices[0]))
    return faces


def intersectPoints(line, points):
    """
    Given a line segment (defined as two points), identify all points that the line segment intersects.

    This hasn't been vectorized.
    """

    a, b = line
    a = np.asarray(a)
    b = np.asarray(b)
    distanceAB = distance(a, b)

    def onAB(p):
        p = np.asarray(p)
        eps = 2*np.max((np.max(np.spacing(a)), np.max(np.spacing(b)), np.max(np.spacing(p))))
        distancePA = distance(a, p)
        distancePB = distance(p, b)
        return p if abs(distancePA + distancePB - distanceAB) < eps else None

    return [onAB(p) for p in points]


def intersectEdges(line, edges):
    """
    Given a line segment (defined as two points), identify the locations of its intersections with all
    given edges (defined as line segments).  If the line and an edge overlap, the *furthest* point
    along the line (closest to the second point) that is still on each edge is returned.

    This hasn't been vectorized.
    """
    norm = np.linalg.norm

    def intersectEdge(line, edge):

        line = np.asarray(line)
        edge = np.asarray(edge)
        a, b = line
        c, d = edge
        v_l = b - a
        v_e = d - c

        vl_cross_ve = np.cross(v_l, v_e)
        mag_vl_cross_ve = norm(vl_cross_ve)

        if mag_vl_cross_ve == 0:
            # lines are parallel, check for overlap
            intersects = intersectPoints(line, edge) + intersectPoints(edge, line)
            # test for an intersect in intersectPoints
            intersect = next((i for i in intersects if i is not None), None)
            if intersect is not None:
                # farthest endpoint is a, so start from there
                closest_endpoint = a
                closest_distance = distance(closest_endpoint, b)
                # could reuse iterator from above, but it's confusing enough as it is :)
                for intersect in intersects:
                    if intersect is None:
                        continue
                    intersect_distance = distance(intersect, b)
                    if intersect_distance < closest_distance:
                        closest_endpoint = intersect
                        closest_distance = intersect_distance
                return closest_endpoint
            else:
                return None

        # lines are not parallel, check for intersection
        vl_cross_ve = np.cross(v_l, v_e)

        # if v_l and v_e intersect, then there is an x that satisfies
        x_vl_cross_ve = np.cross((c - a), v_e)

        # but the two above vectors must be parallel
        if norm(np.cross(vl_cross_ve, x_vl_cross_ve)) > 1e-8:
            return None

        # two lines are parallel, solve for x
        x = norm(x_vl_cross_ve)/norm(vl_cross_ve)

        intersect = a + x*(b-a)

        # and verify intersection is on the line
        points = intersectPoints(line, [intersect])
        assert(len(points) == 1)
        return points[0]

    return [intersectEdge(line, edge) for edge in edges]


def intersectPolyhedron(line, polyhedron):
    """
    Given a line (defined as two points), identify the locations that it enters and exits the
    polyhedron (defined as a collection of half-planes in three-space in normal, vertex form)

    If the facets of the polyhedron are in edge form, the normal can be computed by taking the cross product of any
    two non-parallel edges of the facet (in three-space).  Any vertex of the facet will work.

    Implementation of algorithm described here: http://geomalgorithms.com/a13-_intersect-4.html

    This hasn't been vectorized.
    """

    a, b = line
    a, b = np.asarray(a), np.asarray(b)

    if distance(a, b) == 0:
        raise ValueError("Line segment must not have length 0")

    v_l = b - a
    t_e = 0  # location along line entering polyhedron (initial value 0)
    t_l = 1  # location along line leaving polyhedron (initial value 1)

    for plane in polyhedron:
        n, v = plane
        n, v = np.asarray(n), np.asarray(v)
        ndotba = -n.dot(a - v)
        d = n.dot(v_l)
        if d == 0:
            # the line segment is parallel to this face
            if ndotba < 0:
                # the line is outside the face
                return None
            else:
                # the line is in or on the face, ignore this face
                continue
        t = ndotba / float(d)
        if d < 0:
            # segment is entering polyhedron across this facet
            t_e = max(t_e, t)
            if t_e > t_l:
                # segment enters polyhedron after leaving, no intersection
                return None
        else:
            # segment is exiting polyhedron across this facet
            t_l = min(t_l, t)
            if t_l < t_e:
                # segment exits polyhedron before entering, no intersection
                return None

    assert(t_e <= t_l)

    return [a + t_e*v_l, a + t_l*v_l]


def getMeshIntersections(mesh, toPolyhedron, endpoints):
    """
    Return all intersections between a line segment and a Proteus mesh


    :param mesh - a Proteus mesh
    :param toPolyhedron - a method for converting Proteus element vertices to polyhedra in normal/point form
    :param endpoints - a pair of points in 3-space defining the line segment

    :return a list of pairs of intersections through the mesh
    """

    intersections = set()
    for element in mesh.elementNodesArray:
        # map nodes to physical vertices
        elementVertices = mesh.nodeArray[element]
        # get plane normals
        polyhedron = toPolyhedron(elementVertices)
        elementIntersections = intersectPolyhedron(endpoints, polyhedron)
        if elementIntersections:
            if np.array_equal(elementIntersections[0], elementIntersections[1]):
                continue
            intersections.update(((tuple(elementIntersections[0]), tuple(elementIntersections[1])),),)
    return intersections

<<<<<<< HEAD
def runTetgen(polyfile,
              baseFlags="Yp",
              name = ""):
    """
    Generate tetgen files from a polyfile.

    Arguments
    ---------
    polyfile : str
        Filename with appropriate data for tengen.
    baseFlags : str
        Standard Tetgen options for generation
    name : str
        

    """
    from subprocess import check_call
    tetcmd = "tetgen - %s %s.poly" % (baseFlags, polyfile)
    
    check_call(tetcmd,shell=True)
    
    logEvent("Done running tetgen")
    elefile = "%s.1.ele" % polyfile
    nodefile = "%s.1.node" % polyfile
    facefile = "%s.1.face" % polyfile
    edgefile = "%s.1.edge" % polyfile
    assert os.path.exists(elefile), "no 1.ele"
    tmp = "%s.ele" % polyfile
    os.rename(elefile,tmp)
    assert os.path.exists(tmp), "no .ele"
    assert os.path.exists(nodefile), "no 1.node"
    tmp = "%s.node" % polyfile
    os.rename(nodefile,tmp)
    assert os.path.exists(tmp), "no .node"
    if os.path.exists(facefile):
        tmp = "%s.face" % polyfile
        os.rename(facefile,tmp)
        assert os.path.exists(tmp), "no .face"
    if os.path.exists(edgefile):
        tmp = "%s.edge" % polyfile
        os.rename(edgefile,tmp)
        assert os.path.exists(tmp), "no .edge"

def genMeshWithTetgen(polyfile,
                      nbase=1):
   """
   Generate a mesh from a set of tetgen files.

   Arguments
   ---------
   polyfile : str
       Filename base for tetgen files
   nbase : int

   Returns
    -------
   mesh : :class:`proteus.MeshTools.TetrahedralMesh`
       Simplex mesh
   """
   elefile = "%s.ele" % polyfile
   nodefile = "%s.node" % polyfile
   facefile = "%s.face" % polyfile
   edgefile = "%s.edge" % polyfile
   assert os.path.exists(elefile), "no .ele file"
   assert os.path.exists(nodefile), "no  .node file"
   assert os.path.exists(facefile), "no .face file"
   mesh=TetrahedralMesh()
   mesh.generateFromTetgenFiles(polyfile,
                                base=nbase)
   return mesh
=======

from proteus import default_n as dn
from proteus import default_p as dp

class MeshOptions:
    """
    Mesh options for the domain

    Parameters
    ----------
    domain: proteus.Domain
    """
    def __init__(self, domain):
        self.Domain = domain
        self.he = 1.
        self.use_gmsh = False
        self.genMesh = dp.genMesh
        self.outputFiles_name = 'mesh'
        self.outputFiles = {'poly': True,     
                            'ply': False,        
                            'asymptote': False,
                            'geo': False}
        self.restrictFineSolutionToAllMeshes = dn.restrictFineSolutionToAllMeshes
        self.parallelPartitioningType = dn.parallelPartitioningType
        self.nLayersOfOverlapForParallel = dn.parallelPartitioningType
        self.triangleOptions = dn.triangleOptions  # defined when setTriangleOptions called
        self.nLevels = dn.nLevels
        if domain is not None:
            self.nd = domain.nd
            if self.nd == 2:
                self.triangle_string = 'VApq30Dena'
            if self.nd == 3:
                self.triangle_string = 'VApq1.35q12feena'
        else:
            self.triangle_string = None

    def setElementSize(self, he):
        """
        Sets element size for uniform mesh.

        Parameters
        ----------
        he: float
            mesh characteristic element size
        """
        self.he = he

    def setParallelPartitioningType(self, partitioning_type='node', layers_overlap=0):
        """
        Changes parallel partitioning type

        Parameters
        ----------
        partitioning_type: Optional[str, int]
            parallel partitioning type (default: 'node' (1))
        layers: int
            layers of overlap for paralllel (default: 0)
        """
        if partitioning_type == 'element' or partitioning_type == 0:
            self.parallelPartitioningType = mpt.element
        if partitioning_type == 'node' or partitioning_type == 1:
            self.parallelPartitioningType = mpt.node
        self.nLayersOfOverlapForParallel = layers_overlap

    def setTriangleOptions(self, triangle_options=None):
        """
        Sets the trangle options

        Parameters
        ----------
        triangle_options: Optional[str]
            string for triangle options. If not passed, it will be
            set with triangle_string attribute and 'he' value, with
            default for 2D: he**2/2; default for 3D: he**3/6
        """
        if triangle_options is not None:
            self.triangleOptions = triangle_options
        else:
            assert self.he is not None, 'Element size (he) must be set before setting triangle options'
            assert self.triangle_string is not None, 'triangle_string must be set before setting triangle options'
            if self.nd == 2:
                self.triangleOptions = self.triangle_string + '%8.8f' \
                                       % (self.he**2/2.,)
            elif self.nd == 3:
                self.triangleOptions = self.triangle_string + '%21.16e' \
                                       % (self.he**3/6.,)

    def setMeshGenerator(self, generator):
        """
        Indicates mesh generator to use

        Parameters
        ----------
        generator: str
            options: 'gmsh', 'triangle', 'tetgen'

        (!) Only has an effect when setting to 'gmsh' in current 
        implementation (triangle is default for 2D, tetgen for 3D)
        """
        generators = ['gmsh', 'triangle', 'tetgen']
        assert generator in generators, 'Unknown mesh generator'
        if generator == 'gmsh':
            self.use_gmsh = True
        else:
            self.use_gmsh = False

    def setOutputFiles(self, name='mesh', poly=True, ply=False, asymptote=False, geo=False):
        """
        Output files to be created 

        Parameters
        ----------
        name: Optional[str]
            name of the mesh files (prefix) (default: 'mesh')
        poly: Optional[bool]
            create a poly file
        ply: Optional[bool]
            create a ply file
        asymptote: Optional[bool]
            create an asymptote file
        geo:
            create a geofile
        """
        self.outputFiles_name = name
        self.outputFiles['poly'] = poly
        self.outputFiles['ply'] = ply
        self.outputFiles['asymptote'] = asymptote
        self.outputFiles['geo'] = gmsh


def msh2triangle(fileprefix):
    """
    Converts a .msh file (Gmsh) to .ele .edge .node files (triangle)

    Parameters
    ----------
    fileprefix: str
        prefix of the .msh file (e.g. 'mesh' if file called 'mesh.msh')

    """
    mshfile = open(fileprefix+'.msh', 'r')
    nodes = []
    edges_msh = []
    triangles = []
    tetrahedra = []
    triangle_nb = 0
    edge_nb = 0
    nd = 2
    switch = None
    switch_count = -1
    logEvent('msh2triangle: getting nodes and elements')
    for line in mshfile:
        if 'Nodes' in line:
            switch = 'nodes'
            switch_count = -1
        if 'Elements' in line:
            switch = 'elements'
            switch_count = -1
        if switch == 'nodes' and switch_count >= 0:
            words = line.split()
            if switch_count == 0:
                node_nb = int(words[0])
            else:
                nid = int(words[0])
                if nd == 2:
                    x, y, z = float(words[1]), float(words[2]), 0
                elif nd == 3:
                    x, y, z = float(words[1]), float(words[2]), float(words[3])
                nodes += [[nid, x, y, z, 0]]
        if switch == 'elements' and switch_count >= 0:
            words = line.split()
            if switch_count == 0:
                el_nb = int(words[0])
            else:
                el_id = int(words[0])
                el_type = int(words[1])
                nb_tags = int(words[2])
                if nb_tags == 2:
                    flag = int(words[3])
                else:
                    flag = 0
                s = 3+nb_tags # starting index on words for element info
                if el_type == 1: # segment
                    edge_nb += 1
                    edges_msh += [[edge_nb, int(words[s]), int(words[s+1]), flag]]
                elif el_type == 2: # triangle
                    triangle_nb += 1
                    triangles += [[triangle_nb, int(words[s]), int(words[s+1]), int(words[s+2]), flag]]
                elif el_type == 15: # node
                    nodes[el_id-1][4] = flag
        switch_count += 1
    mshfile.close()

    # construct ALL edges with flags and add flags to nodes
    edges_dict = {}
    triangles = np.array(triangles)
    edge_nb = 0
    edges = []

    logEvent('msh2triangle: constructing edges')
    for triangle in triangles[:,1:4]:  # take only vertices index
        for i in range(len(triangle)):
            edge = Edge(edgeNumber=edge_nb, nodes=[triangle[i-1], triangle[i]])
            edge_exist = bool(edges_dict.get(edge.nodes))
            if not edge_exist:
                edge_nb += 1
                edges_dict[edge.nodes] = edge
                edges += [[edge_nb, edge.nodes[0], edge.nodes[1], 0]]
    logEvent('msh2triangle: updating edges and nodes flags')
    edges = np.array(edges)
    for edge in edges_msh:
        edge_nodes = [edge[1], edge[2]]
        edge_nodes.sort()
        edge_nodes = tuple(edge_nodes)
        edge_class = edges_dict.get(edge_nodes)
        edges[edge_class.N, 3] = edge[3]
        # ! edge nodes are indexed from 1 with gmsh
        if nodes[edge[1]-1][-1] == 0:  # update node flags
            nodes[edge[1]-1][-1] = edge[3]
        if nodes[edge[2]-1][-1] == 0:  # update node flags
            nodes[edge[1]-1][-1] = edge[3]

    logEvent('msh2triangle: writing .node .ele .edge files')
    header = '{0:d} {1:d} 0 1'.format(node_nb, nd)

    if nd == 2:
        nodes = np.array(nodes)
        nodes = np.delete(nodes, 3, 1)
        fmt = ['%d', '%f', '%f', '%d']
    elif nd == 3:
       fmt = ['%d', '%f', '%f', '%f', '%d']
    np.savetxt(fileprefix+'.node', nodes, fmt=fmt, header=header, comments='')

    header = '{0:d} 1'.format(edge_nb)
    np.savetxt(fileprefix+'.edge', edges, fmt='%d', header=header, comments='')

    if nd == 2:
        header = '{0:d} 3 1'.format(triangle_nb)
        np.savetxt(fileprefix+'.ele', triangles, fmt='%d', header=header, comments='')

    logEvent('msh2triangle: finished converting .msh to triangle files')
>>>>>>> 0a5f49df
<|MERGE_RESOLUTION|>--- conflicted
+++ resolved
@@ -6134,7 +6134,6 @@
             intersections.update(((tuple(elementIntersections[0]), tuple(elementIntersections[1])),),)
     return intersections
 
-<<<<<<< HEAD
 def runTetgen(polyfile,
               baseFlags="Yp",
               name = ""):
@@ -6205,7 +6204,7 @@
    mesh.generateFromTetgenFiles(polyfile,
                                 base=nbase)
    return mesh
-=======
+
 
 from proteus import default_n as dn
 from proteus import default_p as dp
@@ -6446,5 +6445,4 @@
         header = '{0:d} 3 1'.format(triangle_nb)
         np.savetxt(fileprefix+'.ele', triangles, fmt='%d', header=header, comments='')
 
-    logEvent('msh2triangle: finished converting .msh to triangle files')
->>>>>>> 0a5f49df
+    logEvent('msh2triangle: finished converting .msh to triangle files')