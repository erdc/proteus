r"""
This module contains methods for solving

.. math:: m_t^i + \nabla \cdot (f^i - \sum_k a^{ik} \nabla \phi^k) + H^i(\nabla  u) + r^i = 0 \quad i=0,\ldots,nc-1

The solution is the vector of components :math:`u=u_0,\ldots,u_{nc-1}`, and
the nonlinear coefficients are :math:`m^i,f^i,a^{ik},\phi^k, H^i` and :math:`r^i`.
"""
from math import *

from EGeometry import *
from LinearAlgebraTools import *
from LinearSolvers import *
from MeshTools import *
from FemTools import *
import Quadrature
from TimeIntegration import *
from NonlinearSolvers import *
import cfemIntegrals
import Profiling
from TransportCoefficients import *
import NumericalFlux
import cnumericalFlux
import Comm
import flcbdfWrappers
import cmeshTools

log = Profiling.logEvent

class StorageSet(set):
    def __init__(self,initializer=[],shape=(0,),storageType='d'):
        set.__init__(self,initializer)
        self.shape = shape
        self.storageType = storageType
    def allocate(self,storageDict):
        for k in self:
            storageDict[k] = numpy.zeros(self.shape,self.storageType)

class OneLevelTransport(NonlinearEquation):
    r"""
    A class for finite element discretizations of multicomponent
    advective-diffusive-reactive transport on a single spatial mesh.

    Objects of this type take the initial-boundary value
    problem for

    .. math:: m_t^i + \nabla \cdot (\mathbf{f}^i - \sum_k \mathbf{a}^{ik} \nabla \phi^k) + H^i(\nabla u) + r^i = 0

    and turn it into the discrete (nonlinear or linear) algebraic
    problem

    .. math:: F(U) = 0

    where F and U have dimension self.dim. The Jacobian of F or an
    approximation for it may also be  provided.

    The NonlinearEquation interface is

    self.dim
    getResidual(u,r)
    getJacobian(jacobian)

    The rest of the functions in this class are either private functions
    or return various other pieces of information.
    """
    def __init__(self,
                 uDict,
                 phiDict,
                 testSpaceDict,
                 matType,
                 dofBoundaryConditionsDict,
                 dofBoundaryConditionsSetterDict,
                 coefficients,
                 elementQuadrature,
                 elementBoundaryQuadrature,
                 fluxBoundaryConditionsDict=None,
                 advectiveFluxBoundaryConditionsSetterDict=None,
                 diffusiveFluxBoundaryConditionsSetterDictDict=None,
                 stressFluxBoundaryConditionsSetterDict=None,
                 stabilization=None,
                 shockCapturing=None,
                 conservativeFluxDict=None,
                 numericalFluxType=None,
                 TimeIntegrationClass=None,
                 massLumping=False,
                 reactionLumping=False,
                 options=None,
                 name='defaultName',
                 reuse_trial_and_test_quadrature=False,
                 sd = True,
                 movingDomain=False):#,
        import Comm
        """
        Allocate storage and initialize some variables.

        uDict   -- a dictionary of FiniteElementFunction objects

        phiDict -- a dictionary of FiniteElementFunction objects

        testSpaceDict -- a dictionary of FiniteElementSpace objects

        dofBoundaryConditionsDict -- a dictionary of DOFBoundaryConditions objects for
        the Dirichlet conditions

        coefficients -- a TransportCoefficients object

        elementQuadratureDict -- a dictionary of dictionaries of quadrature rules for each
        element integral in each component equation

        elementBoundaryQuadratureDict -- a dictionary of dictionaries of quadrature rules
        for each element boundary integral in each component equation

        stabilization

        shockCapturing

        numericalFlux

        The constructor sets the input arguments, calculates
        dimensions, and allocates storage. The meanings of variable
        suffixes are

        _global          -- per physical domain
        _element         -- per element
        _elementBoundary -- per element boundary

        The prefix n means 'number of'.

        Storage is divided into quantities required at different sets
        of points or geometric entities. Each type of storage has a
        dictionary for all the quantities of that type. The names
        and dimensions of the storage dictionaries are

        e          -- at element
        q          -- at element quadrature, unique to elements
        ebq        -- at element boundary quadrature, unique to elements
        ebq_global -- at element boundary quadrature, unique to element boundary
        ebqe       -- at element boundary quadrature, unique to global, exterior element boundary
        phi_ip     -- at the generalized interpolation points required to build a nonlinear  phi
        """
        #
        #set the objects describing the method and boundary conditions
        #
        self.movingDomain=movingDomain
        self.tLast_mesh=None
        #
        self.name=name
        self.sd=sd
        for u in uDict.values():
            if u.femSpace.referenceFiniteElement.localFunctionSpace.nonzeroHessians:
                if stabilization != None:
                    self.Hess=True
        self.Hess=True#False
        self.lowmem=True
        self.timeTerm=True#allow turning off  the  time derivative
        #self.lowmem=False
        self.testIsTrial=True
        self.phiTrialIsTrial=True
        #trial-dup try to share trial and test information?
        self.uniform_trial_and_test_spaces = False
        self.unique_test_trial_range = range(coefficients.nc)
        self.duplicate_test_trial_range = range(0)
        if self.uniform_trial_and_test_spaces:
            self.unique_test_trial_range  = range(1)
            self.duplicate_test_trial_range = range(1,coefficients.nc)
        self.u = uDict
        self.ua = {}#analytical solutions
        self.phi  = phiDict
        self.dphi={}
        for ck,phi in phiDict.iteritems():
            if coefficients.potential.has_key(ck):
                for cj in coefficients.potential[ck].keys():
                    self.dphi[(ck,cj)] = FiniteElementFunction(phi.femSpace)
            else:
                self.dphi[(ck,ck)] = FiniteElementFunction(phi.femSpace)
        #check for nonlinearities in the diffusion coefficient that don't match the potential
        for ci,ckDict in coefficients.diffusion.iteritems():
            #for ck,cjDict in coefficients.diffusion.iteritems(): #cek: bug?
            for ck,cjDict in ckDict.iteritems():
                for cj in cjDict.keys():
                    if not self.dphi.has_key((ck,cj)):
                        self.dphi[(ck,cj)] = FiniteElementFunction(phi.femSpace)
        self.matType = matType
        #try to reuse test and trial information across components if spaces are the same
        self.reuse_test_trial_quadrature = reuse_trial_and_test_quadrature#True#False
        if self.reuse_test_trial_quadrature:
            for ci in range(1,coefficients.nc):
                assert self.u[ci].femSpace.__class__.__name__ == self.u[0].femSpace.__class__.__name__, "to reuse_test_trial_quad all femSpaces must be the same!"
        ## Simplicial Mesh
        self.mesh = self.u[0].femSpace.mesh #assume the same mesh for  all components for now
        self.testSpace = testSpaceDict
        self.dirichletConditions = dofBoundaryConditionsDict
        self.dirichletNodeSetList=None #explicit Dirichlet  conditions for now, no Dirichlet BC constraints
        self.coefficients = coefficients
        self.coefficients.initializeMesh(self.mesh)
        self.nc = self.coefficients.nc
        self.stabilization = stabilization
        self.shockCapturing = shockCapturing
        self.conservativeFlux = conservativeFluxDict #no velocity post-processing for now
        self.fluxBoundaryConditions=fluxBoundaryConditionsDict
        self.advectiveFluxBoundaryConditionsSetterDict=advectiveFluxBoundaryConditionsSetterDict
        self.diffusiveFluxBoundaryConditionsSetterDictDict = diffusiveFluxBoundaryConditionsSetterDictDict
        self.stressFluxBoundaryConditionsSetterDict = stressFluxBoundaryConditionsSetterDict
        #determine whether  the stabilization term is nonlinear
        self.stabilizationIsNonlinear = False
        if self.stabilization != None:
            for ci in range(self.nc):
                if coefficients.mass.has_key(ci):
                    for flag in coefficients.mass[ci].values():
                        if flag == 'nonlinear':
                            self.stabilizationIsNonlinear=True
                if  coefficients.advection.has_key(ci):
                    for  flag  in coefficients.advection[ci].values():
                        if flag == 'nonlinear':
                            self.stabilizationIsNonlinear=True
                if  coefficients.diffusion.has_key(ci):
                    for diffusionDict in coefficients.diffusion[ci].values():
                        for  flag  in diffusionDict.values():
                            if flag != 'constant':
                                self.stabilizationIsNonlinear=True
                if  coefficients.potential.has_key(ci):
                    for flag in coefficients.potential[ci].values():
                        if  flag == 'nonlinear':
                            self.stabilizationIsNonlinear=True
                if coefficients.reaction.has_key(ci):
                    for flag in coefficients.reaction[ci].values():
                        if  flag == 'nonlinear':
                            self.stabilizationIsNonlinear=True
                if coefficients.hamiltonian.has_key(ci):
                    for flag in coefficients.hamiltonian[ci].values():
                        if  flag == 'nonlinear':
                            self.stabilizationIsNonlinear=True
        #determine if we need element boundary storage
        self.elementBoundaryIntegrals = {}
        for ci  in range(self.nc):
            self.elementBoundaryIntegrals[ci] = ((self.conservativeFlux != None) or
                                                 (numericalFluxType != None) or
                                                 (self.fluxBoundaryConditions[ci] == 'outFlow') or
                                                 (self.fluxBoundaryConditions[ci] == 'mixedFlow') or
                                                 (self.fluxBoundaryConditions[ci] == 'setFlow'))
        #
        #calculate some dimensions
        #
        self.nSpace_global    = self.u[0].femSpace.nSpace_global #assume same space dim for all variables
        self.nDOF_trial_element     = [u_j.femSpace.max_nDOF_element for  u_j in self.u.values()]
        self.nDOF_phi_trial_element     = [phi_k.femSpace.max_nDOF_element for  phi_k in self.phi.values()]
        self.n_phi_ip_element = [phi_k.femSpace.referenceFiniteElement.interpolationConditions.nQuadraturePoints for  phi_k in self.phi.values()]
        self.nDOF_test_element     = [femSpace.max_nDOF_element for femSpace in self.testSpace.values()]
        self.nFreeDOF_global  = [dc.nFreeDOF_global for dc in self.dirichletConditions.values()]
        self.nVDOF_element    = sum(self.nDOF_trial_element)
        self.nFreeVDOF_global = sum(self.nFreeDOF_global)
        #cek make full diffusion default if not in sdInfo
        if self.sd:
            for ci,ckDict in coefficients.diffusion.iteritems():
                for ck in ckDict.keys():
                    if not coefficients.sdInfo.has_key((ci,ck)):
                        coefficients.sdInfo[(ci,ck)] = (numpy.arange(start=0,stop=self.nSpace_global**2+1,step=self.nSpace_global,dtype='i'),
                                                        numpy.array([range(self.nSpace_global) for row in range(self.nSpace_global)],dtype='i'))
                    log("Sparse diffusion information key "+`(ci,ck)`+' = '+`coefficients.sdInfo[(ci,ck)]`)
        #
        NonlinearEquation.__init__(self,self.nFreeVDOF_global)
        #
        #build the quadrature point dictionaries from the input (this
        #is just for convenience so that the input doesn't have to be
        #complete)
        #
        elementQuadratureDict={}
        elemQuadIsDict = isinstance(elementQuadrature,dict)
        if elemQuadIsDict: #set terms manually
            for I in self.coefficients.elementIntegralKeys:
                if elementQuadrature.has_key(I):
                    elementQuadratureDict[I] = elementQuadrature[I]
                else:
                    elementQuadratureDict[I] = elementQuadrature['default']
        else:
            for I in self.coefficients.elementIntegralKeys:
                elementQuadratureDict[I] = elementQuadrature
        if self.stabilization != None:
            for I in self.coefficients.elementIntegralKeys:
                if elemQuadIsDict:
                    if elementQuadrature.has_key(I):
                        elementQuadratureDict[('stab',)+I[1:]] = elementQuadrature[I]
                    else:
                        elementQuadratureDict[('stab',)+I[1:]] = elementQuadrature['default']
                else:
                    elementQuadratureDict[('stab',)+I[1:]] = elementQuadrature
        if self.shockCapturing != None:
            for ci in self.shockCapturing.components:
                if elemQuadIsDict:
                    if elementQuadrature.has_key(('numDiff',ci,ci)):
                        elementQuadratureDict[('numDiff',ci,ci)] = elementQuadrature[('numDiff',ci,ci)]
                    else:
                        elementQuadratureDict[('numDiff',ci,ci)] = elementQuadrature['default']
                else:
                    elementQuadratureDict[('numDiff',ci,ci)] = elementQuadrature
        if massLumping:
            for ci in self.coefficients.mass.keys():
                elementQuadratureDict[('m',ci)] = Quadrature.SimplexLobattoQuadrature(self.nSpace_global,1)
            for I in self.coefficients.elementIntegralKeys:
                elementQuadratureDict[('stab',)+I[1:]] = Quadrature.SimplexLobattoQuadrature(self.nSpace_global,1)
        if reactionLumping:
            for ci in self.coefficients.mass.keys():
                elementQuadratureDict[('r',ci)] = Quadrature.SimplexLobattoQuadrature(self.nSpace_global,1)
            for I in self.coefficients.elementIntegralKeys:
                elementQuadratureDict[('stab',)+I[1:]] = Quadrature.SimplexLobattoQuadrature(self.nSpace_global,1)
        elementBoundaryQuadratureDict={}
        if isinstance(elementBoundaryQuadrature,dict): #set terms manually
            for I in self.coefficients.elementBoundaryIntegralKeys:
                if elementBoundaryQuadrature.has_key(I):
                    elementBoundaryQuadratureDict[I] = elementBoundaryQuadrature[I]
                else:
                    elementBoundaryQuadratureDict[I] = elementBoundaryQuadrature['default']
        else:
            for I in self.coefficients.elementBoundaryIntegralKeys:
                elementBoundaryQuadratureDict[I] = elementBoundaryQuadrature
        #
        # find the union of all element quadrature points and
        # build a quadrature rule for each integral that has a
        # weight at each point in the union
        #mwf include tag telling me which indeces are which quadrature rule?
        (self.elementQuadraturePoints,self.elementQuadratureWeights,
         self.elementQuadratureRuleIndeces) = Quadrature.buildUnion(elementQuadratureDict)
        self.nQuadraturePoints_element = self.elementQuadraturePoints.shape[0]
        self.nQuadraturePoints_global = self.nQuadraturePoints_element*self.mesh.nElements_global
        #
        #Repeat the same thing for the element boundary quadrature
        #
        (self.elementBoundaryQuadraturePoints,
         self.elementBoundaryQuadratureWeights,
         self.elementBoundaryQuadratureRuleIndeces) = Quadrature.buildUnion(elementBoundaryQuadratureDict)
        self.nElementBoundaryQuadraturePoints_elementBoundary = self.elementBoundaryQuadraturePoints.shape[0]
        self.nElementBoundaryQuadraturePoints_global = (self.mesh.nElements_global*
                                                        self.mesh.nElementBoundaries_element*
                                                        self.nElementBoundaryQuadraturePoints_elementBoundary)
        #
        #storage dictionaries
        self.scalars_element = StorageSet(shape=(self.mesh.nElements_global,))
        #
        # element quadrature
        #
        self.q={}
        #now form sets for the different storage formats in self.q
        #coefficients
        self.points_quadrature = StorageSet(shape=(self.mesh.nElements_global,self.nQuadraturePoints_element,3))
        self.scalars_quadrature = StorageSet(shape=(self.mesh.nElements_global,self.nQuadraturePoints_element))
        self.vectors_quadrature = StorageSet(shape=(self.mesh.nElements_global,self.nQuadraturePoints_element,self.nSpace_global))
        self.tensors_quadrature = StorageSet(shape={})
        #shape functions
        self.test_shape_quadrature = StorageSet(shape={})
        self.trial_shape_quadrature = StorageSet(shape={})
        trial_shape_quadrature_duplicate = StorageSet(shape={})
        trial_shape_quadrature_duplicate_map = {}

        self.phi_trial_shape_quadrature = StorageSet(shape={})
        self.test_shapeGradient_quadrature = StorageSet(shape={})
        self.trial_shapeGradient_quadrature = StorageSet(shape={})
        self.phi_trial_shapeGradient_quadrature = StorageSet(shape={})
        self.phi_trial_shapeHessian_quadrature = StorageSet(shape={})
        self.test_shapeHessian_quadrature = StorageSet(shape={})
        self.trial_shape_X_test_shape_quadrature = StorageSet(shape={})
        self.phi_trial_shape_X_test_shape_quadrature = StorageSet(shape={})
        self.trial_shape_X_test_shapeGradient_quadrature = StorageSet(shape={})
        self.trial_shapeGradient_X_test_shape_quadrature = StorageSet(shape={})
        self.phi_trial_shapeGradient_X_test_shape_quadrature = StorageSet(shape={})
        self.gradient_X_test_shapeGradient_quadrature = StorageSet(shape={})
        self.trial_shapeGradient_X_test_shapeGradient_quadrature = StorageSet(shape={})
        self.phi_trial_shapeGradient_X_test_shapeGradient_quadrature = StorageSet(shape={})
        #
        # element boundary quadrature (element trace values)
        #
        self.ebq = {}
        #coefficients
        self.points_elementBoundaryQuadrature = StorageSet(shape=(self.mesh.nElements_global,self.mesh.nElementBoundaries_element,self.nElementBoundaryQuadraturePoints_elementBoundary,3))
        self.scalars_elementBoundaryQuadrature = StorageSet(shape=(self.mesh.nElements_global,self.mesh.nElementBoundaries_element,self.nElementBoundaryQuadraturePoints_elementBoundary))
        self.vectors_elementBoundaryQuadrature = StorageSet(shape=(self.mesh.nElements_global,self.mesh.nElementBoundaries_element,self.nElementBoundaryQuadraturePoints_elementBoundary,self.nSpace_global))
        self.tensors_elementBoundaryQuadrature = StorageSet(shape={})
        #shape
        self.trial_shape_elementBoundaryQuadrature = StorageSet(shape={})
        self.phi_trial_shape_elementBoundaryQuadrature = StorageSet(shape={})
        self.test_shape_elementBoundaryQuadrature = StorageSet(shape={})
        self.trial_shapeGradient_elementBoundaryQuadrature = StorageSet(shape={})
        self.phi_trial_shapeGradient_elementBoundaryQuadrature = StorageSet(shape={})
        self.trial_shape_X_test_shape_elementBoundaryQuadrature = StorageSet(shape={})
        self.trial_shapeGradient_X_test_shape_elementBoundaryQuadrature = StorageSet(shape={})
        self.phi_trial_shapeGradient_X_test_shape_elementBoundaryQuadrature = StorageSet(shape={})
        self.gradient_X_test_shapeGradient_normal_elementBoundaryQuadrature = StorageSet(shape={})
        #
        # element boundary quadrature (global)
        #
        self.ebq_global = {}
        #coefficients
        self.points_elementBoundaryQuadrature_global = StorageSet(shape=(self.mesh.nElementBoundaries_global,self.nElementBoundaryQuadraturePoints_elementBoundary,3))
        self.scalars_elementBoundaryQuadrature_global = StorageSet(shape=(self.mesh.nElementBoundaries_global,self.nElementBoundaryQuadraturePoints_elementBoundary))
        self.vectors_elementBoundaryQuadrature_global = StorageSet(shape=(self.mesh.nElementBoundaries_global,self.nElementBoundaryQuadraturePoints_elementBoundary,self.nSpace_global))
        #
        # phi generalized interpolation points
        #
        self.phi_ip = {}
        #coefficients
        self.points_phi_ip=StorageSet(shape=(self.mesh.nElements_global,self.n_phi_ip_element[0],3))
        self.scalars_phi_ip=StorageSet(shape=(self.mesh.nElements_global,self.n_phi_ip_element[0]))
        self.vectors_phi_ip=StorageSet(shape=(self.mesh.nElements_global,self.n_phi_ip_element[0],self.nSpace_global))
        self.tensors_phi_ip=StorageSet(shape={})
        #shape
        self.trial_shape_phi_ip=StorageSet(shape={})
        #mwf for interpolating residual
        if self.stabilization and self.stabilization.usesGradientStabilization:
            self.trial_shapeGradient_phi_ip = StorageSet(shape={})
            self.test_shape_phi_ip = StorageSet(shape={})
            self.test_shapeGradient_phi_ip = StorageSet(shape={})
            self.trial_shapeHessian_phi_ip  = StorageSet(shape={})
            self.test_shapeHessian_phi_ip = StorageSet(shape={})
        #
        # element boundary quadrature (global exterior)
        #
        self.ebqe = {}
        #coefficients
        #for now, just get everything that's in elementBoundaryQuadrature?
        #shape
        #for now, just get everything that's in elementBoundaryQuadrature?
        #
        # build sets
        #
        self.integralKeys = ['m','f','a','r','H','stab','numDiff','u','sigma']
        self.elementBoundaryIntegralKeys = ['f','a','u','H','sigma']
        #u
        self.scalars_quadrature |= set([('u',ci) for ci  in range(self.nc)])
        #trial-dup start
        #orig self.trial_shape_quadrature |= set([('v',ci) for ci in range(self.nc)])
        self.trial_shape_quadrature |= set([('v',ci) for ci in self.unique_test_trial_range])
        trial_shape_quadrature_duplicate |= set([('v',ci) for ci in self.duplicate_test_trial_range])
        for ci in self.duplicate_test_trial_range:
            trial_shape_quadrature_duplicate_map[('v',ci)] = ('v',self.unique_test_trial_range[0])
        #trial-dup end
        self.scalars_elementBoundaryQuadrature |= set([('u',ci) for ci  in range(self.nc)])
        self.trial_shape_elementBoundaryQuadrature |= set([('v',ci) for ci in range(self.nc)])
        self.scalars_phi_ip |= set([('u',ci) for ci  in range(self.nc)])
        self.trial_shape_phi_ip |= set([('v',ci) for ci in range(self.nc)])
        self.scalars_quadrature |= set([('dV_u',ci) for ci  in range(self.nc)])
        self.scalars_elementBoundaryQuadrature |= set([('dS_u',ci) for ci  in range(self.nc)])
        self.test_shape_elementBoundaryQuadrature |= set([('w*dS_u',ci) for ci  in range(self.nc)])
        #m
        self.scalars_quadrature |= set([('m',ci) for ci  in self.coefficients.mass.keys()])
        self.scalars_elementBoundaryQuadrature |= set([('m',ci) for ci  in self.coefficients.mass.keys()])
        self.scalars_phi_ip |= set([('m',ci) for ci  in self.coefficients.mass.keys()])
        self.scalars_quadrature |= set([('mt',ci) for ci  in self.coefficients.mass.keys()])
        self.test_shape_quadrature |= set([('w',ci) for ci in self.coefficients.mass.keys()])
        self.test_shape_quadrature |= set([('w*dV_m',ci) for ci in self.coefficients.mass.keys()])
        for ci,cjDict in self.coefficients.mass.iteritems():
            self.scalars_quadrature |= set([('dm',ci,cj) for cj  in cjDict.keys()])
            self.scalars_elementBoundaryQuadrature |= set([('dm',ci,cj) for cj  in cjDict.keys()])
            self.scalars_phi_ip |= set([('dm',ci,cj) for cj  in cjDict.keys()])
            self.scalars_quadrature |= set([('dmt',ci,cj) for cj  in cjDict.keys()])
            self.trial_shape_X_test_shape_quadrature |= set([('vXw*dV_m',cj,ci) for cj in cjDict.keys()])
        #f
        self.vectors_quadrature |= set([('f',ci) for ci  in self.coefficients.advection.keys()])
        self.vectors_elementBoundaryQuadrature |= set([('f',ci) for ci  in self.coefficients.advection.keys()])
        self.vectors_phi_ip |= set([('f',ci) for ci  in self.coefficients.advection.keys()])
        self.test_shapeGradient_quadrature |= set([('grad(w)',ci) for ci in self.coefficients.advection.keys()])
        self.test_shapeGradient_quadrature |= set([('grad(w)*dV_f',ci) for ci in self.coefficients.advection.keys()])
        self.test_shape_elementBoundaryQuadrature |= set([('w',ci) for ci in self.coefficients.advection.keys()])
        self.test_shape_elementBoundaryQuadrature |= set([('w*dS_f',ci) for ci in self.coefficients.advection.keys()])
        self.vectors_quadrature |= set([('velocity',ci) for ci  in self.coefficients.advection.keys()])
        self.vectors_elementBoundaryQuadrature |= set([('velocity',ci) for ci  in self.coefficients.advection.keys()])
        for ci,cjDict in self.coefficients.advection.iteritems():
            self.vectors_quadrature |= set([('df',ci,cj) for cj  in cjDict.keys()])
            self.vectors_elementBoundaryQuadrature |= set([('df',ci,cj) for cj  in cjDict.keys()])
            self.vectors_phi_ip |= set([('df',ci,cj) for cj  in cjDict.keys()])
            self.trial_shape_X_test_shapeGradient_quadrature |= set([('vXgrad(w)*dV_f',cj,ci) for cj in cjDict.keys()])
            self.trial_shape_X_test_shape_elementBoundaryQuadrature |= set([('vXw*dS_f',cj,ci) for cj in cjDict.keys()])
            #cek added these so they would be available for level set computations
            self.vectors_quadrature |= set([('grad(u)',cj) for cj in cjDict.keys()])
            self.vectors_elementBoundaryQuadrature |= set([('grad(u)',cj) for cj in cjDict.keys()])
            self.trial_shapeGradient_quadrature |= set([('grad(v)',cj) for cj in cjDict.keys()  ])
            self.trial_shapeGradient_elementBoundaryQuadrature |= set([('grad(v)',cj) for cj in cjDict.keys()])
        #a and phi
        self.vectors_quadrature |= set([('velocity',ci) for ci  in self.coefficients.diffusion.keys()])
        self.vectors_elementBoundaryQuadrature |= set([('velocity',ci) for ci  in self.coefficients.diffusion.keys()])
        self.test_shapeGradient_quadrature |= set([('grad(w)',ci) for ci in self.coefficients.diffusion.keys()])
        self.test_shape_elementBoundaryQuadrature |= set([('w',ci) for ci in self.coefficients.diffusion.keys()])
        self.scalars_quadrature |= set([('phi',ck) for ck  in self.coefficients.potential.keys()])
        self.scalars_elementBoundaryQuadrature |= set([('phi',ck) for ck  in self.coefficients.potential.keys()])
        self.scalars_phi_ip |= set([('phi',ck) for ck  in self.coefficients.potential.keys()])
        if numericalFluxType != None:
            self.test_shape_quadrature |= set([('w',ci) for ci in self.coefficients.diffusion.keys()])
        for ci,ckDict in self.coefficients.diffusion.iteritems():
            self.test_shapeGradient_quadrature |= set([('grad(w)*dV_a',ck,ci) for ck in ckDict])
            self.test_shape_elementBoundaryQuadrature |= set([('w*dS_a',ck,ci) for ck in ckDict])
            self.tensors_quadrature |= set([('a',ci,ck) for ck  in ckDict.keys()])
            self.tensors_elementBoundaryQuadrature |= set([('a',ci,ck) for ck  in ckDict.keys()])
            self.tensors_phi_ip |= set([('a',ci,ck) for ck  in ckDict.keys()])
            self.vectors_quadrature |= set([('grad(phi)',ck) for ck  in ckDict.keys()])
            self.vectors_quadrature |= set([('grad(u)',ck) for ck  in ckDict.keys()])            #\todo remove this when nonlinear phi fully supported
            self.phi_trial_shapeGradient_quadrature |= set([('grad(v)',ck) for ck  in ckDict.keys()])
            self.vectors_elementBoundaryQuadrature |= set([('grad(phi)',ck) for ck  in ckDict.keys()])
            self.vectors_elementBoundaryQuadrature |= set([('grad(u)',ck) for ck  in ckDict.keys()]) #\todo remove when nonlinear phi...
            self.phi_trial_shapeGradient_elementBoundaryQuadrature |= set([('grad(v)',ck) for ck  in ckDict.keys()])
            self.gradient_X_test_shapeGradient_quadrature |= set([('grad(phi)Xgrad(w)*dV_a',ck,ci) for ck in ckDict.keys()])
            self.gradient_X_test_shapeGradient_quadrature |= set([('grad(u)Xgrad(w)*dV_a',ck,ci) for ck in ckDict.keys()]) #\todo remove when nonlinear phi...
            if numericalFluxType != None:
                self.test_shape_quadrature |= set([('w*dV_a',ck,ci) for ck in ckDict.keys()])
            for ck,cjDict in ckDict.iteritems():
                self.tensors_quadrature |= set([('da',ci,ck,cj) for cj  in cjDict.keys()])
                self.tensors_elementBoundaryQuadrature |= set([('da',ci,ck,cj) for cj  in cjDict.keys()])
                self.tensors_phi_ip |= set([('da',ci,ck,cj) for cj  in cjDict.keys()])
                #mwf trial-dup start
                #mwf orig self.trial_shape_quadrature |= set([('v',cj) for cj in cjDict.keys()])
                unique_cj   = set.intersection(set(self.unique_test_trial_range),set(cjDict.keys()))
                duplicate_cj= set.intersection(set(self.duplicate_test_trial_range),set(cjDict.keys()))
                self.trial_shape_quadrature |= set([('v',cj) for cj in unique_cj])
                trial_shape_quadrature_duplicate |= set([('v',cj) for cj in duplicate_cj])
                #any reason to do this again
                for cj in self.duplicate_test_trial_range:
                    trial_shape_quadrature_duplicate_map[('v',cj)] = ('v',self.unique_test_trial_range[0])
                #mwf trial-dup end
                self.trial_shape_elementBoundaryQuadrature |= set([('v',cj) for cj in cjDict.keys()])
                #for now we need these even when the potential is not  nonlinear in this variable
                self.phi_trial_shapeGradient_quadrature |= set([('grad(v)',cj) for cj in cjDict.keys()])
                self.phi_trial_shapeGradient_X_test_shapeGradient_quadrature |= set([('grad(v)Xgrad(w)*dV_a',ck,cj,ci) for cj in cjDict.keys()])
                for cj in self.coefficients.potential[ck].keys():
                    self.scalars_quadrature |= set([('dphi',ck,cj)])
                    self.scalars_elementBoundaryQuadrature |= set([('dphi',ck,cj)])
                    self.scalars_phi_ip |= set([('dphi',ck,cj)])
                    self.phi_trial_shapeGradient_quadrature |= set([('grad(v)',cj)])
                    self.phi_trial_shapeGradient_X_test_shapeGradient_quadrature |= set([('grad(v)Xgrad(w)*dV_a',ck,cj,ci)])
                    self.phi_trial_shapeGradient_X_test_shape_elementBoundaryQuadrature |= set([('grad(v)Xw*dS_a',ck,cj,ci)])
                    if numericalFluxType != None:
                        self.trial_shape_X_test_shape_quadrature |= set([('vXw*dV_a',ck,cj,ci)])
        #mwf what if miss nonlinearities in diffusion that don't match potentials?
        for comb in self.dphi.keys():
            self.scalars_quadrature |= set([('dphi',comb[0],comb[1])])
            self.scalars_elementBoundaryQuadrature |= set([('dphi',comb[0],comb[1])])
            self.scalars_phi_ip |= set([('dphi',comb[0],comb[1])])
        #r
        self.scalars_quadrature |= set([('r',ci) for ci  in self.coefficients.reaction.keys()])
        self.scalars_elementBoundaryQuadrature |= set([('r',ci) for ci  in self.coefficients.reaction.keys()])
        self.scalars_phi_ip |= set([('r',ci) for ci  in self.coefficients.reaction.keys()])
        self.test_shape_quadrature |= set([('w',ci) for ci in self.coefficients.reaction.keys()])
        self.test_shape_quadrature |= set([('w*dV_r',ci) for ci in self.coefficients.reaction.keys()])
        for ci,cjDict in self.coefficients.reaction.iteritems():
            self.scalars_quadrature |= set([('dr',ci,cj) for cj  in cjDict.keys()])
            self.scalars_elementBoundaryQuadrature |= set([('dr',ci,cj) for cj  in cjDict.keys()])
            self.scalars_phi_ip |= set([('dr',ci,cj) for cj  in cjDict.keys()])
            self.trial_shape_X_test_shape_quadrature |= set([('vXw*dV_r',cj,ci) for cj in cjDict.keys()])
        #H
        self.scalars_quadrature |= set([('H',ci) for ci  in self.coefficients.hamiltonian.keys()])
        self.scalars_elementBoundaryQuadrature |= set([('H',ci) for ci  in self.coefficients.hamiltonian.keys()])
        self.scalars_phi_ip |= set([('H',ci) for ci  in self.coefficients.hamiltonian.keys()])
        self.test_shape_quadrature |= set([('w',ci) for ci in self.coefficients.hamiltonian.keys()])
        self.test_shape_quadrature |= set([('w*dV_H',ci) for ci in self.coefficients.hamiltonian.keys()])
        self.test_shapeGradient_quadrature |= set([('grad(w)',ci) for ci in self.coefficients.hamiltonian.keys()])
        self.test_shapeGradient_quadrature |= set([('grad(w)*dV_H',ci) for ci in self.coefficients.hamiltonian.keys()])
        for ci,cjDict in self.coefficients.hamiltonian.iteritems():
            self.vectors_quadrature |= set([('grad(u)',cj) for cj in cjDict.keys()])
            self.vectors_elementBoundaryQuadrature |= set([('grad(u)',cj) for cj in cjDict.keys()])
            self.trial_shapeGradient_quadrature |= set([('grad(v)',cj) for cj in cjDict.keys()  ])
            self.trial_shapeGradient_elementBoundaryQuadrature |= set([('grad(v)',cj) for cj in cjDict.keys()])
            self.vectors_quadrature |= set([('dH',ci,cj) for cj  in cjDict.keys()])
            self.vectors_elementBoundaryQuadrature |= set([('dH',ci,cj) for cj  in cjDict.keys()])
            self.scalars_phi_ip |= set([('dH',ci,cj) for cj  in cjDict.keys()])
            for cj in cjDict.keys():
                self.trial_shapeGradient_X_test_shape_quadrature |= set([('grad(v)Xw*dV_H',cj,ci) for cj in cjDict.keys()])
        #sigma cek try to keep it simple for now
        #test & trial
        self.trial_shapeGradient_quadrature |= set([('grad(v)',ci) for ci in self.coefficients.stress.keys()])
        self.test_shapeGradient_quadrature |= set([('grad(w)',ci) for ci in self.coefficients.stress.keys()])
        self.test_shapeGradient_quadrature |= set([('grad(w)*dV_sigma',ci) for ci in self.coefficients.stress.keys()])
        self.test_shape_elementBoundaryQuadrature |= set([('w',ci) for ci in self.coefficients.stress.keys()])
        self.test_shape_elementBoundaryQuadrature |= set([('w*dS_sigma',ci) for ci in self.coefficients.stress.keys()])
        self.phi_trial_shapeGradient_quadrature |= set([('grad(v)',ci) for ci  in self.coefficients.stress.keys()])
        self.phi_trial_shapeGradient_elementBoundaryQuadrature |= set([('grad(v)',ci) for ci  in self.coefficients.stress.keys()])
        #grad(u)
        self.vectors_quadrature |= set([('grad(u)',ci) for ci  in self.coefficients.stress.keys()])
        self.vectors_elementBoundaryQuadrature |= set([('grad(u)',ci) for ci  in self.coefficients.stress.keys()])
        #sigma
        if len(self.coefficients.stress.keys()) > 0:
            self.tensors_quadrature |= set(['sigma'])
            self.tensors_elementBoundaryQuadrature |= set(['sigma'])
        #dsigma
        for ci,cjDict in self.coefficients.stress.iteritems():
            self.tensors_quadrature |= set([('dsigma',ci,cj) for cj  in cjDict.keys()])
            self.tensors_elementBoundaryQuadrature |= set([('dsigma',ci,cj) for cj  in cjDict.keys()])
        #TODO
        if numericalFluxType != None:#put in more specific check
            self.test_shape_elementBoundaryQuadrature |= set([('w',ci) for ci in self.coefficients.hamiltonian.keys()])
            self.test_shape_elementBoundaryQuadrature |= set([('w*dS_H',ci) for ci in self.coefficients.hamiltonian.keys()])
            for ci,cjDict in self.coefficients.hamiltonian.iteritems():
                self.trial_shape_X_test_shape_elementBoundaryQuadrature |= set([('vXw*dS_H',cj,ci) for cj in cjDict.keys()])

        #stabilization
        if self.stabilization != None:
            for cjDict in self.coefficients.advection.values():
                self.vectors_quadrature |= set([('grad(u)',cj) for cj  in cjDict.keys()])
                self.trial_shapeGradient_quadrature |= set([('grad(v)',cj) for cj  in cjDict.keys()])
            for cjDict in self.coefficients.hamiltonian.values():
                self.vectors_quadrature |= set([('grad(u)',cj) for cj  in cjDict.keys()])
                self.trial_shapeGradient_quadrature |= set([('grad(v)',cj) for cj  in cjDict.keys()])
            self.test_shape_quadrature |= set([('w*dV_stab',ci) for ci in self.coefficients.mass.keys()])
            self.test_shapeGradient_quadrature |= set([('grad(w)*dV_stab',ci) for ci in self.coefficients.advection.keys()])

            for ci,ckDict in self.coefficients.diffusion.iteritems():
                if self.Hess:
                    self.tensors_quadrature |= set([('Hess(phi)',ck) for ck  in ckDict.keys()])
                    self.tensors_quadrature |= set([('Hess(u)',ck) for ck  in ckDict.keys()])
                    self.phi_trial_shapeHessian_quadrature |= set([('Hess(v)',ck) for ck in ckDict.keys()])
                    self.test_shapeHessian_quadrature |= set([('Hess(w)',ci)])
                    self.test_shapeHessian_quadrature |= set([('Hess(w)*dV_stab',ck,ci) for ck in ckDict])
                self.test_shapeGradient_quadrature |= set([('grad(w)*dV_stab',ck,ci) for ck in ckDict])
            self.test_shape_quadrature |= set([('w*dV_stab',ci) for ci in self.coefficients.reaction.keys()])
            self.test_shapeGradient_quadrature |= set([('grad(w)*dV_stab',ci) for ci in self.coefficients.hamiltonian.keys()])
            for ci in range(self.nc):
                self.scalars_quadrature |= set([('subgridError',ci)])
                self.scalars_quadrature |= set([('pdeResidual',ci)])
                for cj in self.coefficients.stencil[ci]:
                    self.trial_shape_quadrature |= set([('dpdeResidual',ci,cj)])
                    self.test_shape_quadrature |= set([('Lstar*w*dV',cj,ci)])
                for cj in range(self.coefficients.nc):
                    self.trial_shape_quadrature |= set([('dsubgridError',ci,cj)])
            #mwf for interpolating subgrid errorr
            if self.stabilization.usesGradientStabilization:
                for ci,ckDict in self.coefficients.diffusion.iteritems():
                    self.vectors_phi_ip |= set([('grad(phi)',ck) for ck  in ckDict.keys()])
                    self.scalars_phi_ip |= set([('mt',ci) for ci  in self.coefficients.mass.keys()])
                    for ci,cjDict in self.coefficients.mass.iteritems():
                        self.scalars_phi_ip |= set([('dmt',ci,cj) for cj  in cjDict.keys()])

                for cjDict in self.coefficients.advection.values():
                    self.vectors_phi_ip |= set([('grad(u)',cj) for cj  in cjDict.keys()])
                    self.trial_shapeGradient_phi_ip |= set([('grad(v)',cj) for cj  in cjDict.keys()])
                for cjDict in self.coefficients.hamiltonian.values():
                    self.vectors_phi_ip |= set([('grad(u)',cj) for cj  in cjDict.keys()])
                    self.trial_shapeGradient_phi_ip |= set([('grad(v)',cj) for cj  in cjDict.keys()])
                self.test_shape_phi_ip |= set([('w*dV_stab',ci) for ci in self.coefficients.mass.keys()])
                self.test_shapeGradient_phi_ip |= set([('grad(w)*dV_stab',ci) for ci in self.coefficients.advection.keys()])

                for ci,ckDict in self.coefficients.diffusion.iteritems():
                    if self.Hess:
                        self.tensors_phi_ip |= set([('Hess(phi)',ck) for ck  in ckDict.keys()])
                        self.tensors_phi_ip |= set([('Hess(u)',ck) for ck  in ckDict.keys()])
                        self.trial_shapeHessian_phi_ip |= set([('Hess(v)',ck) for ck in ckDict.keys()])
                        self.test_shapeHessian_phi_ip |= set([('Hess(w)',ci)])
                        self.test_shapeHessian_phi_ip |= set([('Hess(w)*dV_stab',ck,ci) for ck in ckDict])
                    self.test_shapeGradient_phi_ip |= set([('grad(w)*dV_stab',ck,ci) for ck in ckDict])
                self.test_shape_phi_ip |= set([('w*dV_stab',ci) for ci in self.coefficients.reaction.keys()])
                self.test_shapeGradient_phi_ip |= set([('grad(w)*dV_stab',ci) for ci in self.coefficients.hamiltonian.keys()])
                for ci in range(self.nc):
                    self.scalars_phi_ip |= set([('subgridError',ci)])
                    self.scalars_phi_ip |= set([('pdeResidual',ci)])
                    for cj in self.coefficients.stencil[ci]:
                        self.trial_shape_phi_ip |= set([('dpdeResidual',ci,cj)])
                        self.test_shape_phi_ip |= set([('Lstar*w*dV',cj,ci)])
                    for cj in range(self.coefficients.nc):
                        self.trial_shape_phi_ip |= set([('dsubgridError',ci,cj)])
                self.tensors_phi_ip |=  set(['J',
                                             'inverse(J)'])
                self.scalars_phi_ip |= set(['det(J)'])
                for ci in range(self.nc):
                    self.scalars_phi_ip |= set([('cfl',ci),
                                                ('pe',ci)])
            #end usesFEMinterpolant case

        #shock capturing
        if self.shockCapturing != None:
            for ci in self.shockCapturing.components:
                self.scalars_quadrature |= set([('numDiff',ci,ci)])
                self.scalars_quadrature |= set([('pdeResidual',ci)])
                self.vectors_quadrature |= set([('grad(u)',ci)])
                self.trial_shapeGradient_quadrature |= set([('grad(v)',ci)])
                self.test_shapeGradient_quadrature |= set([('grad(w)',ci)])
                self.test_shapeGradient_quadrature |= set([('grad(w)*dV_numDiff',ci,ci)])
                self.gradient_X_test_shapeGradient_quadrature |= set([('grad(u)Xgrad(w)*dV_numDiff',ci,ci)])
                self.trial_shapeGradient_X_test_shapeGradient_quadrature |= set([('grad(v)Xgrad(w)*dV_numDiff',ci,ci,ci)])
                for cj in self.coefficients.stencil[ci]:
                    self.trial_shape_quadrature |= set([('dpdeResidual',ci,cj)])
        # numerical flux
        #mwf switch quadrature sets for these after get ebqe working?
        for ci in self.elementBoundaryIntegrals.keys():
            for qk in ['massAverage','velocityJump','advectiveFlux','totalFlux']:
                self.scalars_elementBoundaryQuadrature_global |= set([(qk,ci)])
            if self.coefficients.diffusion.has_key(ci):
                for ck in self.coefficients.diffusion[ci]:
                    self.scalars_elementBoundaryQuadrature_global |= set(['penalty'])
                    for qk in ['diffusiveFlux']:
                        self.scalars_elementBoundaryQuadrature_global |= set([(qk,ck,ci)])
            for qk in ['massJump','velocityAverage']:
                self.vectors_elementBoundaryQuadrature_global |= set([(qk,ci)])
        for ci in self.coefficients.stress.keys():
            self.scalars_elementBoundaryQuadrature_global |= set(['penalty'])
            self.scalars_elementBoundaryQuadrature_global |= set([('stressFlux',ci)])
        #mesh
        self.scalars_quadrature |= set(['det(J)',
                                        'abs(det(J))'])
        self.tensors_quadrature |= set(['J',
                                        'inverse(J)'])
        self.scalars_elementBoundaryQuadrature |= set(['sqrt(det(g))'])
        self.vectors_elementBoundaryQuadrature |= set(['n'])
        self.vectors_elementBoundaryQuadrature_global |= set(['n'])
        self.points_quadrature |= set(['x'])
        self.points_phi_ip |= set(['x'])
        self.points_elementBoundaryQuadrature |= set(['x','hat(x)','bar(x)'])
        self.points_elementBoundaryQuadrature_global |= set(['x','hat(x)','bar(x)'])
        self.tensors_elementBoundaryQuadrature |= set(['inverse(J)'])
        if self.movingDomain:
            self.points_quadrature |= set(['xt','x_last'])
            self.points_elementBoundaryQuadrature |= set(['xt','x_last'])

        #misc
        for ci in range(self.nc):
            self.scalars_quadrature |= set([('cfl',ci),
                                            ('pe',ci)])
        #mwf add for inflow boundary calculations, wastes space for interor
        self.scalars_elementBoundaryQuadrature |= set([('inflowFlux',ci) for ci in self.coefficients.advection.keys()])
        #for 2-sided Hamilton Jacobi fluxes
        if numericalFluxType != None:#mwf TODO make more specific
            self.scalars_elementBoundaryQuadrature |= set([('HamiltonJacobiFlux',ci) for ci in self.coefficients.hamiltonian.keys()])
            #don't have to set exterior explicitly
        #mwf have to go back and separate out logic to remove duplication once things working
        #coefficients
        self.points_elementBoundaryQuadrature_exterior = StorageSet(set.union(self.points_elementBoundaryQuadrature,
                                                                              self.points_elementBoundaryQuadrature_global),
                                                                    shape=(self.mesh.nExteriorElementBoundaries_global,
                                                                           self.nElementBoundaryQuadraturePoints_elementBoundary,
                                                                           3))
        self.scalars_elementBoundaryQuadrature_exterior= StorageSet(set.union(self.scalars_elementBoundaryQuadrature,
                                                                              self.scalars_elementBoundaryQuadrature_global),
                                                                    shape=(self.mesh.nExteriorElementBoundaries_global,
                                                                           self.nElementBoundaryQuadraturePoints_elementBoundary))
        self.vectors_elementBoundaryQuadrature_exterior= StorageSet(set.union(self.vectors_elementBoundaryQuadrature,
                                                                              self.vectors_elementBoundaryQuadrature_global),
                                                                    shape=(self.mesh.nExteriorElementBoundaries_global,
                                                                           self.nElementBoundaryQuadraturePoints_elementBoundary,
                                                                           self.nSpace_global))
        self.tensors_elementBoundaryQuadrature_exterior= self.tensors_elementBoundaryQuadrature
        #shape
        self.trial_shape_elementBoundaryQuadrature_exterior = self.trial_shape_elementBoundaryQuadrature
        self.phi_trial_shape_elementBoundaryQuadrature_exterior = self.phi_trial_shape_elementBoundaryQuadrature
        self.test_shape_elementBoundaryQuadrature_exterior = self.test_shape_elementBoundaryQuadrature
        self.trial_shapeGradient_elementBoundaryQuadrature_exterior = self.trial_shapeGradient_elementBoundaryQuadrature
        self.phi_trial_shapeGradient_elementBoundaryQuadrature_exterior = self.phi_trial_shapeGradient_elementBoundaryQuadrature
        self.trial_shape_X_test_shape_elementBoundaryQuadrature_exterior = self.trial_shape_X_test_shape_elementBoundaryQuadrature
        self.trial_shapeGradient_X_test_shape_elementBoundaryQuadrature_exterior = self.trial_shapeGradient_X_test_shape_elementBoundaryQuadrature
        self.phi_trial_shapeGradient_X_test_shape_elementBoundaryQuadrature_exterior = self.phi_trial_shapeGradient_X_test_shape_elementBoundaryQuadrature
        self.gradient_X_test_shapeGradient_normal_elementBoundaryQuadrature_exterior = self.gradient_X_test_shapeGradient_normal_elementBoundaryQuadrature

        memory()
        #
        #start allocations
        #
        #element quadrature
        #
        self.scalars_element.allocate(self.q)
        #points element quadrature
        self.points_quadrature.allocate(self.q)
        #allocate scalars element quadrature
        self.scalars_quadrature.allocate(self.q)
        #allocate vectors element quadrature
        self.vectors_quadrature.allocate(self.q)
        #allocate tensors element quadrature
        for k in self.tensors_quadrature:
            if (self.sd
                and k[0] in ['a','da']
                and self.coefficients.sdInfo != None
                and (k[1],k[2]) in self.coefficients.sdInfo.keys()):
                self.q[k]=numpy.zeros(
                    (self.mesh.nElements_global,
                     self.nQuadraturePoints_element,
                     self.coefficients.sdInfo[(k[1],k[2])][0][self.nSpace_global]),
                    'd')
            else:
                self.q[k]=numpy.zeros(
                    (self.mesh.nElements_global,
                     self.nQuadraturePoints_element,
                     self.nSpace_global,
                     self.nSpace_global),
                    'd')
        log(memory("element quadrature","OneLevelTransport"),level=4)
        #
        # element boundary quadrature
        #
        #allocate points element boundary quadrature
        #
        #mwf only need ebq if
        # numerical flux (dg method)
        # postprocessing cg velocity fields
        #
        needEBQ = (numericalFluxType != None) and numericalFluxType.hasInterior
        if self.conservativeFlux != None:
            for ci in self.conservativeFlux.keys():
                needEBQ = needEBQ or self.conservativeFlux[ci] != None
        if options.needEBQ:
            needEBQ = True
        self.needEBQ=needEBQ
        if needEBQ:
            self.points_elementBoundaryQuadrature.allocate(self.ebq)
            #allocate scalars element boundary quadrature
            self.scalars_elementBoundaryQuadrature.allocate(self.ebq)
            #allocate vectors element boundary quadrature
            self.vectors_elementBoundaryQuadrature.allocate(self.ebq)
            #allocate tensors element boundary quadrature
            for k in self.tensors_elementBoundaryQuadrature:
                if (self.sd
                    and k[0] in ['a','da']
                    and self.coefficients.sdInfo != None
                    and (k[1],k[2]) in self.coefficients.sdInfo.keys()):
                    self.ebq[k]=numpy.zeros(
                        (self.mesh.nElements_global,
                         self.mesh.nElementBoundaries_element,
                         self.nElementBoundaryQuadraturePoints_elementBoundary,
                         self.coefficients.sdInfo[(k[1],k[2])][0][self.nSpace_global]),
                        'd')
                else:
                    self.ebq[k]=numpy.zeros(
                        (self.mesh.nElements_global,
                         self.mesh.nElementBoundaries_element,
                         self.nElementBoundaryQuadraturePoints_elementBoundary,
                         self.nSpace_global,
                         self.nSpace_global),
                        'd')
            #allocate the metric tensor
            self.ebq['g'] = numpy.zeros((self.mesh.nElements_global,
                                           self.mesh.nElementBoundaries_element,
                                           self.nElementBoundaryQuadraturePoints_elementBoundary,
                                           max(1,self.nSpace_global-1),
                                           max(1,self.nSpace_global-1)),
                                          'd')
            log(memory("element boundary quadrature","OneLevelTransport"),level=4)
        #
        # exterior element boundary quadrature
        #
        #allocate points element boundary quadrature
        #
        self.points_elementBoundaryQuadrature_exterior.allocate(self.ebqe)
        #allocate scalars element boundary quadrature
        self.scalars_elementBoundaryQuadrature_exterior.allocate(self.ebqe)
        #allocate vectors element boundary quadrature
        self.vectors_elementBoundaryQuadrature_exterior.allocate(self.ebqe)
        #allocate tensors element boundary quadrature
        for k in self.tensors_elementBoundaryQuadrature_exterior:
            if (self.sd
                and k[0] in ['a','da']
                and self.coefficients.sdInfo != None
                and (k[1],k[2]) in self.coefficients.sdInfo.keys()):
                self.ebqe[k]=numpy.zeros(
                    (self.mesh.nExteriorElementBoundaries_global,
                     self.nElementBoundaryQuadraturePoints_elementBoundary,
                     self.coefficients.sdInfo[(k[1],k[2])][0][self.nSpace_global]),
                    'd')
            else:
                self.ebqe[k]=numpy.zeros(
                    (self.mesh.nExteriorElementBoundaries_global,
                     self.nElementBoundaryQuadraturePoints_elementBoundary,
                     self.nSpace_global,
                     self.nSpace_global),
                    'd')
        #allocate the metric tensor
        self.ebqe['g'] = numpy.zeros((self.mesh.nExteriorElementBoundaries_global,
                                       self.nElementBoundaryQuadraturePoints_elementBoundary,
                                       max(1,self.nSpace_global-1),
                                       max(1,self.nSpace_global-1)),
                                      'd')
        log(memory("global exterior element boundary quadrature","OneLevelTransport"),level=4)
        self.forceStrongConditions= numericalFluxType.useStrongDirichletConstraints
        self.dirichletConditionsForceDOF = {}
        if self.forceStrongConditions:
            for cj in range(self.nc):
                self.dirichletConditionsForceDOF[cj] = DOFBoundaryConditions(self.u[cj].femSpace,dofBoundaryConditionsSetterDict[cj],weakDirichletConditions=False)
        #
        # element boundary quadrature global
        #
        #allocate points element boundary quadrature global
        #mwf only need ebq if
        # numerical flux (dg method)
        # postprocessing cg velocity fields
        needEBQ_GLOBAL = numericalFluxType != None
        if self.conservativeFlux != None:
            for ci in self.conservativeFlux.keys():
                needEBQ_GLOBAL = needEBQ_GLOBAL or self.conservativeFlux[ci] != None
        if options.needEBQ_GLOBAL:
            needEBQ_GLOBAL = True
        self.needEBQ_GLOBAL=needEBQ_GLOBAL
        if needEBQ_GLOBAL:
            self.points_elementBoundaryQuadrature_global.allocate(self.ebq_global)
            #allocate scalars element boundary quadrature global
            self.scalars_elementBoundaryQuadrature_global.allocate(self.ebq_global)
            #allocate vectors element boundary quadrature global
            self.vectors_elementBoundaryQuadrature_global.allocate(self.ebq_global)
            log(memory("element boundary quadrature global","OneLevelTransport"),level=4)
        #
        # phi interpolation points
        #
        #allocate scalars phi  interpolation points
        #
        #\todo cek right now  I'm assuming all interpolation for phi_k is same for all k
        self.phi_ip['x'] = self.phi[0].femSpace.updateInterpolationPoints()
        #mwf need to make sure all the keys are here for computing pdeResidual and Lstar*w*dV
        #if trying to use FEM interpolant for subgridError
        self.scalars_phi_ip.allocate(self.phi_ip)
        #allocate vectors phi interpolation points
        self.vectors_phi_ip.allocate(self.phi_ip)
        #allocate tensors phi interpolation points
        for k in self.tensors_phi_ip:
            if (self.sd
                and k[0] in ['a','da']
                and self.coefficients.sdInfo != None
                and (k[1],k[2]) in self.coefficients.sdInfo.keys()):
                self.phi_ip[k]=numpy.zeros(
                    (self.mesh.nElements_global,
                     self.n_phi_ip_element[0],
                     self.coefficients.sdInfo[(k[1],k[2])][0][self.nSpace_global]),
                    'd')
            else:
                self.phi_ip[k]=numpy.zeros(
                    (self.mesh.nElements_global,
                     self.n_phi_ip_element[0],
                     self.nSpace_global,
                     self.nSpace_global),
                    'd')
        #mwf try to share quadrature points here
        for k in self.trial_shape_phi_ip:
            self.phi_ip[k]=numpy.zeros(
                (self.mesh.nElements_global,
                 self.phi[k[-1]].femSpace.referenceFiniteElement.interpolationConditions.nQuadraturePoints,
                 self.nDOF_phi_trial_element[k[-1]]),
                'd')

        if self.stabilization and self.stabilization.usesGradientStabilization:
            for k in sorted(self.trial_shapeGradient_phi_ip):
                self.phi_ip[k]=numpy.zeros(
                    (self.mesh.nElements_global,
                     self.phi[k[-1]].femSpace.referenceFiniteElement.interpolationConditions.nQuadraturePoints,
                     self.nDOF_trial_element[k[-1]],
                     self.nSpace_global),
                    'd')
            for k in self.test_shape_phi_ip:
                self.phi_ip[k] = numpy.zeros(
                    (self.mesh.nElements_global,
                     self.phi[k[-1]].femSpace.referenceFiniteElement.interpolationConditions.nQuadraturePoints,
                     self.nDOF_test_element[k[-1]]),
                    'd')
            for k in self.test_shapeGradient_phi_ip:
                self.phi_ip[k] = numpy.zeros(
                    (self.mesh.nElements_global,
                     self.phi[k[-1]].femSpace.referenceFiniteElement.interpolationConditions.nQuadraturePoints,
                     self.nDOF_test_element[k[-1]],
                     self.nSpace_global),
                    'd')
            if self.Hess:
                #allocate phi trial shape function gradients
                for k in sorted(self.trial_shapeHessian_phi_ip):
                    self.phi_ip[k]=numpy.zeros(
                        (self.mesh.nElements_global,
                         self.phi[k[-1]].femSpace.referenceFiniteElement.interpolationConditions.nQuadraturePoints,
                         self.nDOF_phi_trial_element[k[-1]],
                         self.nSpace_global,
                         self.nSpace_global),
                        'd')
                for k in self.test_shapeHessian_phi_ip:
                    self.phi_ip[k]=numpy.zeros(
                        (self.mesh.nElements_global,
                         self.phi[k[-1]].femSpace.referenceFiniteElement.interpolationConditions.nQuadraturePoints,
                         self.nDOF_phi_trial_element[k[-1]],
                         self.nSpace_global,
                         self.nSpace_global),
                        'd')

        log(memory("interpolation points","OneLevelTransport"),level=4)
        #
        # shape
        #
        def makeAlias(sd,kw,vstring='v',wstring='w'):
            aliased=False
            kv0 = kw[0].replace(wstring,vstring)
            if len(kw) > 1:
                kv = (kv0,)+kw[1:]
            else:
                kv = kv0
            if self.testIsTrial:
                if kv in sd.keys():
                    log("Shallow copy of trial shape is being used for test shape %s " % kw[0],level=4)
                    sd[kw] = sd[kv]
                    aliased=True
            return aliased
        def makeAliasForComponent1(sd,k,entryStrings,refi=0):
            aliased=False
            #need to add combinatorial options
            ks = k[0]
            if ks not in entryStrings:
                return False
            k0 = (ks,)+(refi,)
            if self.reuse_test_trial_quadrature and refi != None:
                if k0 in sd.keys():
                    log("Shallow copy of trial shape %s is being used for trial shape %s" % (k0,k),level=4)
                    sd[k] = sd[k0]
                    aliased=True
            return aliased
        def findReferenceComponent_phi(diffusion):
            firstComp = None
            for ci,ckDict in diffusion.iteritems():
                tmp = sorted(ckDict.keys())
                if tmp:
                    if firstComp == None or tmp[0] < firstComp:
                        firstComp = tmp[0]
            return firstComp
        #
        # element quadrature
        #
        #allocate trial shape functions
        for k in sorted(self.trial_shape_quadrature):
            if not makeAliasForComponent1(self.q,k,['v'],refi=0):#need to handle multiple component combinations
                self.q[k]=numpy.zeros(
                    (self.mesh.nElements_global,
                     self.nQuadraturePoints_element,
                     self.nDOF_trial_element[k[-1]]),
                    'd')
        for k in trial_shape_quadrature_duplicate:
            self.q[k] = self.q[trial_shape_quadrature_duplicate_map[k]]
        #mwf trial-dup end
        log(memory("element quadrature, test/trial functions trial_shape","OneLevelTransport"),level=4)
        #allocate phi trial shape functions
        refComponent_phi = findReferenceComponent_phi(self.coefficients.diffusion)
        for k in sorted(self.phi_trial_shape_quadrature):
            if not makeAliasForComponent1(self.q,k,['v'],refi=refComponent_phi):
                self.q[k]=numpy.zeros(
                    (self.mesh.nElements_global,
                     self.nQuadraturePoints_element,
                     self.nDOF_phi_trial_element[k[-1]]),
                    'd')
        log(memory("element quadrature, test/trial functions phi_trial_shape","OneLevelTransport"),level=4)
        #allocate test shape functions
        for k in self.test_shape_quadrature:
            if not makeAlias(self.q,k):
                self.q[k]=numpy.zeros(
                    (self.mesh.nElements_global,
                     self.nQuadraturePoints_element,
                     self.nDOF_test_element[k[-1]]),
                    'd')
        log(memory("element quadrature, test/trial functions test_shape","OneLevelTransport"),level=4)
        #allocate trial shape function gradients
        for k in sorted(self.trial_shapeGradient_quadrature):
            if not makeAliasForComponent1(self.q,k,['grad(v)'],refi=0):#need to handle multiple component combinations
                self.q[k]=numpy.zeros(
                    (self.mesh.nElements_global,
                     self.nQuadraturePoints_element,
                     self.nDOF_trial_element[k[-1]],
                     self.nSpace_global),
                    'd')
        log(memory("element quadrature, test/trial functions trial_shapeGradient","OneLevelTransport"),level=4)
        #allocate phi trial shape function gradients
        for k in sorted(self.phi_trial_shapeGradient_quadrature):
            if not makeAliasForComponent1(self.q,k,['grad(v)'],refi=refComponent_phi):
                self.q[k]=numpy.zeros(
                    (self.mesh.nElements_global,
                     self.nQuadraturePoints_element,
                     self.nDOF_phi_trial_element[k[-1]],
                     self.nSpace_global),
                    'd')
        log(memory("element quadrature, test/trial functions phi_trial_shapeGradient","OneLevelTransport"),level=4)
        #allocate test shape function gradients
        for k in self.test_shapeGradient_quadrature:
            if not makeAlias(self.q,k):
                self.q[k]=numpy.zeros(
                    (self.mesh.nElements_global,
                     self.nQuadraturePoints_element,
                     self.nDOF_test_element[k[-1]],
                     self.nSpace_global),
                    'd')
        if self.Hess:
            #allocate phi trial shape function gradients
            for k in sorted(self.phi_trial_shapeHessian_quadrature):
                if not makeAliasForComponent1(self.q,k,['Hess(v)'],refi=refComponent_phi):#
                    self.q[k]=numpy.zeros(
                        (self.mesh.nElements_global,
                         self.nQuadraturePoints_element,
                         self.nDOF_phi_trial_element[k[-1]],
                         self.nSpace_global,
                         self.nSpace_global),
                        'd')
            #allocate phi trial shape function gradients
            for k in self.test_shapeHessian_quadrature:
                if not makeAlias(self.q,k,vstring='Hess(v)',wstring='Hess(w)'):#
                    self.q[k]=numpy.zeros(
                        (self.mesh.nElements_global,
                         self.nQuadraturePoints_element,
                         self.nDOF_phi_trial_element[k[-1]],
                         self.nSpace_global,
                         self.nSpace_global),
                        'd')
        log(memory("element quadrature, test/trial functions test_shapeGradient","OneLevelTransport"),level=4)
        if not self.lowmem:
            #allocate trial shape function X test shape functions
            for k in self.trial_shape_X_test_shape_quadrature:
                self.q[k]=numpy.zeros(
                    (self.mesh.nElements_global,
                     self.nQuadraturePoints_element,
                     self.nDOF_trial_element[k[1]],
                     self.nDOF_test_element[k[2]]),
                    'd')
            log(memory("element quadrature, test/trial functions trial_shape_X_test_shape","OneLevelTransport"),level=4)
            #allocate phi trial shape function X test shape functions
            for k in self.phi_trial_shape_X_test_shape_quadrature:
                self.q[k]=numpy.zeros(
                    (self.mesh.nElements_global,
                     self.nQuadraturePoints_element,
                     self.nDOF_phi_trial_element[k[1]],
                     self.nDOF_test_element[k[2]]),
                    'd')
            log(memory("element quadrature, test/trial functions phi_trial_shape_X_test_shape","OneLevelTransport"),level=4)
            #allocate gradient X test shape function gradients
            for k in self.gradient_X_test_shapeGradient_quadrature:
                self.q[k]=numpy.zeros(
                    (self.mesh.nElements_global,
                     self.nQuadraturePoints_element,
                     self.nDOF_test_element[k[1]],
                     self.nSpace_global,
                     self.nSpace_global),
                    'd')
            log(memory("element quadrature, test/trial functions gradient_X_test_shapeGradient","OneLevelTransport"),level=4)
            #allocate trial shape function X shape function gradients
            for k in self.trial_shape_X_test_shapeGradient_quadrature:
                self.q[k]=numpy.zeros(
                    (self.mesh.nElements_global,
                     self.nQuadraturePoints_element,
                     self.nDOF_trial_element[k[1]],
                     self.nDOF_test_element[k[2]],
                     self.nSpace_global),
                    'd')
            log(memory("element quadrature, test/trial functions trial_shape_X_test_shapeGradient","OneLevelTransport"),level=4)
            #
            #allocate trial shape function gradient X test shape function
            for k in self.trial_shapeGradient_X_test_shape_quadrature:
                self.q[k]=numpy.zeros(
                    (self.mesh.nElements_global,
                     self.nQuadraturePoints_element,
                     self.nDOF_trial_element[k[1]],
                     self.nDOF_test_element[k[2]],
                     self.nSpace_global),
                    'd')
            log(memory("element quadrature, test/trial functions trial_shapeGradient_X_test_shape","OneLevelTransport"),level=4)

            #allocate trial shape function gradient X test shape function gradients
            for k in self.trial_shapeGradient_X_test_shapeGradient_quadrature:
                self.q[k]=numpy.zeros(
                    (self.mesh.nElements_global,
                     self.nQuadraturePoints_element,
                     self.nDOF_trial_element[k[2]],
                     self.nDOF_test_element[k[3]],
                     self.nSpace_global,
                     self.nSpace_global),
                    'd')
            log(memory("element quadrature, test/trial functions trial_shapeGradient_X_test_shapeGradient","OneLevelTransport"),level=4)
            #allocate phi trial shape function gradient X test shape function gradients
            for k in self.phi_trial_shapeGradient_X_test_shapeGradient_quadrature:
                self.q[k]=numpy.zeros(
                    (self.mesh.nElements_global,
                     self.nQuadraturePoints_element,
                     self.nDOF_phi_trial_element[k[2]],
                     self.nDOF_test_element[k[3]],
                     self.nSpace_global,
                     self.nSpace_global),
                    'd')
            log(memory("element quadrature, test/trial functions phi_trial_shapeGradient_X_test_shapeGradient","OneLevelTransport"),level=4)
        #
        # element boundary quadrature
        #
        #allocate trial shape element boundary quadrature
        if needEBQ:
            for k in sorted(self.trial_shape_elementBoundaryQuadrature):
                if not makeAliasForComponent1(self.ebq,k,['v'],refi=0):
                    self.ebq[k]=numpy.zeros(
                        (self.mesh.nElements_global,
                         self.mesh.nElementBoundaries_element,
                         self.nElementBoundaryQuadraturePoints_elementBoundary,
                         self.nDOF_trial_element[k[-1]]),
                        'd')
            log(memory("element boundary quadrature, test/trial functions trial_shape","OneLevelTransport"),level=4)
            #allocate phi trial shape element boundary quadrature
            for k in sorted(self.phi_trial_shape_elementBoundaryQuadrature):
                if not makeAliasForComponent1(self.ebq,k,['v'],refi=refComponent_phi):
                    self.ebq[k]=numpy.zeros(
                        (self.mesh.nElements_global,
                         self.mesh.nElementBoundaries_element,
                         self.nElementBoundaryQuadraturePoints_elementBoundary,
                         self.nDOF_phi_trial_element[k[-1]]),
                        'd')
            log(memory("element boundary quadrature, test/trial functions phi_trial_shape","OneLevelTransport"),level=4)
            #allocate test shape element boundary quadrature
            for k in self.test_shape_elementBoundaryQuadrature:
                if not makeAlias(self.ebq,k):
                    self.ebq[k]=numpy.zeros(
                        (self.mesh.nElements_global,
                         self.mesh.nElementBoundaries_element,
                         self.nElementBoundaryQuadraturePoints_elementBoundary,
                         self.nDOF_test_element[k[-1]]),
                        'd')
            log(memory("element boundary quadrature, test/trial functions test_shape","OneLevelTransport"),level=4)
            #allocate trial shape gradient element boundary quadrature
            for k in sorted(self.trial_shapeGradient_elementBoundaryQuadrature):
                if not makeAliasForComponent1(self.ebq,k,['grad(v)'],refi=0):
                    self.ebq[k]=numpy.zeros(
                        (self.mesh.nElements_global,
                         self.mesh.nElementBoundaries_element,
                         self.nElementBoundaryQuadraturePoints_elementBoundary,
                         self.nDOF_trial_element[k[-1]],
                         self.nSpace_global),
                        'd')
            log(memory("element boundary quadrature, test/trial functions trial_shapeGradient","OneLevelTransport"),level=4)
            #allocate phi trial shape gradient element boundary quadrature
            for k in sorted(self.phi_trial_shapeGradient_elementBoundaryQuadrature):
                if not makeAliasForComponent1(self.ebq,k,['grad(v)'],refi=refComponent_phi):
                    self.ebq[k]=numpy.zeros(
                        (self.mesh.nElements_global,
                         self.mesh.nElementBoundaries_element,
                         self.nElementBoundaryQuadraturePoints_elementBoundary,
                         self.nDOF_phi_trial_element[k[-1]],
                         self.nSpace_global),
                        'd')
            log(memory("element boundary quadrature, test/trial functions phi_trial_shapeGradient","OneLevelTransport"),level=4)
            #allocate trial shape X test shape element boundary quadratre
            if not self.lowmem:
                for k in self.trial_shape_X_test_shape_elementBoundaryQuadrature:
                    self.ebq[k]=numpy.zeros(
                        (self.mesh.nElements_global,
                         self.mesh.nElementBoundaries_element,
                         self.nElementBoundaryQuadraturePoints_elementBoundary,
                         self.nDOF_trial_element[k[1]],
                         self.nDOF_test_element[k[2]]),
                        'd')
                log(memory("element boundary quadrature, test/trial functions trial_shape_X_test_shape","OneLevelTransport"),level=4)
        #
        # global exterior element boundary quadrature
        #
        #allocate trial shape element boundary quadrature
        #
        for k in sorted(self.trial_shape_elementBoundaryQuadrature):
            if not makeAliasForComponent1(self.ebqe,k,['v'],refi=0):
                self.ebqe[k]=numpy.zeros(
                    (self.mesh.nExteriorElementBoundaries_global,
                     self.nElementBoundaryQuadraturePoints_elementBoundary,
                     self.nDOF_trial_element[k[-1]]),
                    'd')
        log(memory("global exterior element boundary quadrature, test/trial functions trial_shape","OneLevelTransport"),level=4)
        #allocate phi trial shape element boundary quadrature
        for k in sorted(self.phi_trial_shape_elementBoundaryQuadrature):
            if not makeAliasForComponent1(self.ebqe,k,['v'],refi=refComponent_phi):
                self.ebqe[k]=numpy.zeros(
                    (self.mesh.nExteriorElementBoundaries_global,
                     self.nElementBoundaryQuadraturePoints_elementBoundary,
                     self.nDOF_phi_trial_element[k[-1]]),
                    'd')
        log(memory("global exterior element boundary quadrature, test/trial functions phi_trial_shape","OneLevelTransport"),level=4)
        #allocate test shape element boundary quadrature
        for k in self.test_shape_elementBoundaryQuadrature:
            if not makeAlias(self.ebqe,k):
                self.ebqe[k]=numpy.zeros(
                    (self.mesh.nExteriorElementBoundaries_global,
                     self.nElementBoundaryQuadraturePoints_elementBoundary,
                     self.nDOF_test_element[k[-1]]),
                    'd')
        log(memory("global exterior element boundary quadrature, test/trial functions test_shape","OneLevelTransport"),level=4)
        #allocate trial shape gradient element boundary quadrature
        for k in sorted(self.trial_shapeGradient_elementBoundaryQuadrature):
            if not makeAliasForComponent1(self.ebqe,k,['grad(v)'],refi=0):
                self.ebqe[k]=numpy.zeros(
                (self.mesh.nExteriorElementBoundaries_global,
                 self.nElementBoundaryQuadraturePoints_elementBoundary,
                 self.nDOF_trial_element[k[-1]],
                 self.nSpace_global),
                'd')
        log(memory("global exterior element boundary quadrature, test/trial functions trial_shapeGradient","OneLevelTransport"),level=4)
        #allocate phi trial shape gradient element boundary quadrature
        for k in sorted(self.phi_trial_shapeGradient_elementBoundaryQuadrature):
            #if not makeAlias(self.ebqe,k):
            if not makeAliasForComponent1(self.ebqe,k,['grad(v)'],refi=refComponent_phi):
                self.ebqe[k]=numpy.zeros(
                    (self.mesh.nExteriorElementBoundaries_global,
                     self.nElementBoundaryQuadraturePoints_elementBoundary,
                     self.nDOF_phi_trial_element[k[-1]],
                     self.nSpace_global),
                    'd')
        log(memory("global exterior element boundary quadrature, test/trial functions phi_trial_shapeGradient","OneLevelTransport"),level=4)
        #allocate trial shape X test shape element boundary quadratre
        if not self.lowmem:
            for k in self.trial_shape_X_test_shape_elementBoundaryQuadrature:
                self.ebqe[k]=numpy.zeros(
                    (self.mesh.nExteriorElementBoundaries_global,
                     self.nElementBoundaryQuadraturePoints_elementBoundary,
                     self.nDOF_trial_element[k[1]],
                     self.nDOF_test_element[k[2]]),
                    'd')
            log(memory("global exterior element boundary quadrature, test/trial functions trial_shape_X_test_shape","OneLevelTransport"),level=4)
        log("Dumping quadrature shapes for model %s" % self.name,level=9)
        log("Element quadrature array (q)", level=9)
        for (k,v) in self.q.iteritems(): log(str((k,v.shape)),level=9)
        log("Element boundary quadrature (ebq)",level=9)
        for (k,v) in self.ebq.iteritems(): log(str((k,v.shape)),level=9)
        log("Global element boundary quadrature (ebq_global)",level=9)
        for (k,v) in self.ebq_global.iteritems(): log(str((k,v.shape)),level=9)
        log("Exterior element boundary quadrature (ebqe)",level=9)
        for (k,v) in self.ebqe.iteritems(): log(str((k,v.shape)),level=9)
        log("Interpolation points for nonlinear diffusion potential (phi_ip)",level=9)
        for (k,v) in self.phi_ip.iteritems(): log(str((k,v.shape)),level=9)
        #
        # allocate residual and Jacobian storage
        #
        self.elementResidual = [numpy.zeros(
                (self.mesh.nElements_global,
                 self.nDOF_test_element[ci]),
                'd') for ci in range(self.nc)]
        self.elementSpatialResidual = [numpy.zeros(
                (self.mesh.nElements_global,
                 self.nDOF_test_element[ci]),
                'd') for ci in range(self.nc)]
        self.elementJacobian = {}
        self.elementJacobian_eb = {}
        for ci in range(self.nc):
            self.elementJacobian[ci]={}
            self.elementJacobian_eb[ci]={}
            for cj in range(self.nc):
                if cj in self.coefficients.stencil[ci]:
                    self.elementJacobian[ci][cj] = numpy.zeros(
                        (self.mesh.nElements_global,
                         self.nDOF_test_element[ci],
                         self.nDOF_trial_element[cj]),
                        'd')
                    self.elementJacobian_eb[ci][cj] = numpy.zeros(
                        (self.mesh.nElements_global,
                         self.mesh.nElementBoundaries_element,
                         self.nDOF_test_element[ci],
                         self.nDOF_trial_element[cj]),
                        'd')
        log(memory("element Jacobian","OneLevelTransport"),level=4)
        self.fluxJacobian = {}
        self.fluxJacobian_eb = {}
        self.fluxJacobian_exterior = {}
        self.fluxJacobian_hj = {}
        self.inflowFlag={}
        for ci in range(self.nc):
            self.fluxJacobian[ci]={}
            self.fluxJacobian_eb[ci]={}
            self.fluxJacobian_exterior[ci]={}
            self.fluxJacobian_hj[ci]={}
            for cj in self.coefficients.stencil[ci]:
                if (self.fluxBoundaryConditions[ci] == 'setFlow' or
                    self.fluxBoundaryConditions[ci] == 'outFlow' or
                    self.fluxBoundaryConditions[ci] == 'mixedFlow' or True):#cek hack
                    #
                    self.fluxJacobian_exterior[ci][cj] = numpy.zeros(
                        (self.mesh.nExteriorElementBoundaries_global,
                         self.nElementBoundaryQuadraturePoints_elementBoundary,
                         self.nDOF_trial_element[cj]),
                        'd')

                    self.inflowFlag[ci] = numpy.zeros(
                        (self.mesh.nExteriorElementBoundaries_global,
                         self.nElementBoundaryQuadraturePoints_elementBoundary),
                        'i')
                    self.ebqe[('dadvectiveFlux_left',ci,cj)] = numpy.zeros(
                        (self.mesh.nExteriorElementBoundaries_global,
                        self.nElementBoundaryQuadraturePoints_elementBoundary),
                        'd')
                    self.ebqe[('dadvectiveFlux_right',ci,cj)] = numpy.zeros(
                        (self.mesh.nExteriorElementBoundaries_global,
                        self.nElementBoundaryQuadraturePoints_elementBoundary),
                        'd')

                if numericalFluxType != None:
                    self.fluxJacobian_exterior[ci][cj] = numpy.zeros(
                        (self.mesh.nExteriorElementBoundaries_global,
                         self.nElementBoundaryQuadraturePoints_elementBoundary,
                         self.nDOF_trial_element[cj]),
                        'd')
                    self.ebqe[('dadvectiveFlux_left',ci,cj)] = numpy.zeros(
                        (self.mesh.nExteriorElementBoundaries_global,
                         self.nElementBoundaryQuadraturePoints_elementBoundary),
                        'd')
                    self.ebqe[('dadvectiveFlux_right',ci,cj)] = numpy.zeros(
                        (self.mesh.nExteriorElementBoundaries_global,
                         self.nElementBoundaryQuadraturePoints_elementBoundary),
                        'd')
                    #mwf hack
                    if numericalFluxType.hasInterior:
                        self.fluxJacobian[ci][cj] = numpy.zeros(
                            (self.mesh.nElementBoundaries_global,
                             2,
                             self.nElementBoundaryQuadraturePoints_elementBoundary,
                             self.nDOF_trial_element[cj]),
                            'd')
                        self.fluxJacobian_eb[ci][cj] = numpy.zeros(
                            (self.mesh.nElementBoundaries_global,
                             2,
                             self.mesh.nElementBoundaries_element,
                             self.nElementBoundaryQuadraturePoints_elementBoundary,
                             self.nDOF_trial_element[cj]),
                            'd')

                        self.ebq_global[('dadvectiveFlux_left',ci,cj)] = numpy.zeros(
                            (self.mesh.nElementBoundaries_global,
                             self.nElementBoundaryQuadraturePoints_elementBoundary),
                            'd')
                        self.ebq_global[('dadvectiveFlux_right',ci,cj)] = numpy.zeros(
                            (self.mesh.nElementBoundaries_global,
                             self.nElementBoundaryQuadraturePoints_elementBoundary),
                            'd')
                    #mwf TODO use fluxJacobian_eb for HamiltonJacobi - two-sided flux
                    #mwf TODO check convention on flux derivatives, should be (cj,ci) to be consistent?
                    #mwf hack
                    #treat as 1-sided flux on exterior boundary
                    self.ebqe[('dHamiltonJacobiFlux_left',ci,cj)] = numpy.zeros(
                        (self.mesh.nExteriorElementBoundaries_global,
                         self.nElementBoundaryQuadraturePoints_elementBoundary),
                        'd')
                    self.ebqe[('dHamiltonJacobiFlux_right',ci,cj)] = numpy.zeros(
                        (self.mesh.nExteriorElementBoundaries_global,
                         self.nElementBoundaryQuadraturePoints_elementBoundary),
                        'd')
                    if numericalFluxType.hasInterior:
                        self.ebq[('dHamiltonJacobiFlux_left',ci,cj)] = numpy.zeros(
                            (self.mesh.nElements_global,
                             self.mesh.nElementBoundaries_element,
                             self.nElementBoundaryQuadraturePoints_elementBoundary),
                            'd')
                        self.ebq[('dHamiltonJacobiFlux_right',ci,cj)] = numpy.zeros(
                            (self.mesh.nElements_global,
                             self.mesh.nElementBoundaries_element,
                             self.nElementBoundaryQuadraturePoints_elementBoundary),
                            'd')
                        self.fluxJacobian_hj[ci][cj] = numpy.zeros(
                            (self.mesh.nElementBoundaries_global,
                             2,#left flux or right flux
                             2,#left and right neighbor
                             self.nElementBoundaryQuadraturePoints_elementBoundary,
                             self.nDOF_trial_element[cj]),
                            'd')
                  #should be able to reusefluxJacobian_exterior since only 1 flux at boundary
        #
        # Build the node connectivity lists for solvers
        #
        # \todo fix for DG and multicomponent
        #
        #cek not used right now
#         self.mesh.buildNodeStarArray()
#         self.freeNodeStarList=[]
#         for n in range(self.mesh.nNodes_global):
#             self.freeNodeStarList.append([])
#         for n in range(self.mesh.nNodes_global):
#             if self.dirichletConditions[0].global2freeGlobal.has_key(n):
#                 N = self.dirichletConditions[0].global2freeGlobal[n]
#                 self.mesh.nodeStarList[n].sort()
#                 for m in self.mesh.nodeStarList[n]:
#                     if self.dirichletConditions[0].global2freeGlobal.has_key(m):
#                         M = self.dirichletConditions[0].global2freeGlobal[m]
#                         self.freeNodeStarList[N].append(M)
        #
        #
        #
        #
        log(memory("element and element boundary Jacobians","OneLevelTransport"),level=4)
        self.inflowBoundaryBC = {}
        self.inflowBoundaryBC_values = {}
        self.inflowFlux = {}
        for cj in range(self.nc):
            self.inflowBoundaryBC[cj] = numpy.zeros((self.mesh.nExteriorElementBoundaries_global,),'i')
            self.inflowBoundaryBC_values[cj] = numpy.zeros((self.mesh.nExteriorElementBoundaries_global,self.nDOF_trial_element[cj]),'d')
            self.inflowFlux[cj] = numpy.zeros((self.mesh.nExteriorElementBoundaries_global,self.nElementBoundaryQuadraturePoints_elementBoundary),'d')
        self.internalNodes = set(range(self.mesh.nNodes_global))
        #identify the internal nodes this is ought to be in mesh
        ##\todo move this to mesh
        for ebNE in range(self.mesh.nExteriorElementBoundaries_global):
            ebN = self.mesh.exteriorElementBoundariesArray[ebNE]
            eN_global   = self.mesh.elementBoundaryElementsArray[ebN,0]
            ebN_element  = self.mesh.elementBoundaryLocalElementBoundariesArray[ebN,0]
            for i in range(self.mesh.nNodes_element):
                if i != ebN_element:
                    I = self.mesh.elementNodesArray[eN_global,i]
                    self.internalNodes -= set([I])
        self.nNodes_internal = len(self.internalNodes)
        self.internalNodesArray=numpy.zeros((self.nNodes_internal,),'i')
        for nI,n in enumerate(self.internalNodes):
            self.internalNodesArray[nI]=n
        #
        del self.internalNodes
        self.internalNodes = None
        log("Updating local to global mappings",2)
        self.updateLocal2Global()
        log("Building time integration object",2)
        log(memory("inflowBC, internalNodes,updateLocal2Global","OneLevelTransport"),level=4)
        #mwf for interpolating subgrid error for gradients etc
        if self.stabilization and self.stabilization.usesGradientStabilization:
            self.timeIntegration = TimeIntegrationClass(self,integrateInterpolationPoints=True)
        else:
            self.timeIntegration = TimeIntegrationClass(self)

        if options != None:
            self.timeIntegration.setFromOptions(options)
        log(memory("TimeIntegration","OneLevelTransport"),level=4)
        log("Calculating numerical quadrature formulas",2)
        self.calculateQuadrature()

        comm = Comm.get()
        self.comm=comm
        if comm.size() > 1:
            assert numericalFluxType != None and numericalFluxType.useWeakDirichletConditions,"You must use a numerical flux to apply weak boundary conditions for parallel runs"

        if numericalFluxType != None and numericalFluxType.useWeakDirichletConditions:
            interleave_DOF=True
            for nDOF_trial_element_ci in self.nDOF_trial_element:
                if nDOF_trial_element_ci != self.nDOF_trial_element[0]:
                    interleave_DOF=False
        else:
            interleave_DOF=False
        self.setupFieldStrides(interleaved=interleave_DOF)

        log(memory("stride+offset","OneLevelTransport"),level=4)
        if numericalFluxType != None:
            if options == None or options.periodicDirichletConditions == None:
                self.numericalFlux = numericalFluxType(self,
                                                       dofBoundaryConditionsSetterDict,
                                                       advectiveFluxBoundaryConditionsSetterDict,
                                                       diffusiveFluxBoundaryConditionsSetterDictDict)
            else:
                self.numericalFlux = numericalFluxType(self,
                                                       dofBoundaryConditionsSetterDict,
                                                       advectiveFluxBoundaryConditionsSetterDict,
                                                       diffusiveFluxBoundaryConditionsSetterDictDict,
                                                       options.periodicDirichletConditions)
            if options != None:
                self.numericalFlux.setFromOptions(options)
        else:
            self.numericalFlux = None
        #set penalty terms
        #cek todo move into numerical flux initialization
        if self.ebq_global.has_key('penalty'):
            for ebN in range(self.mesh.nElementBoundaries_global):
                for k in range(self.nElementBoundaryQuadraturePoints_elementBoundary):
                    self.ebq_global['penalty'][ebN,k] = self.numericalFlux.penalty_constant/(self.mesh.elementBoundaryDiametersArray[ebN]**self.numericalFlux.penalty_power)
        #penalty term
        #cek move  to Numerical flux initialization
        if self.ebqe.has_key('penalty'):
            for ebNE in range(self.mesh.nExteriorElementBoundaries_global):
                ebN = self.mesh.exteriorElementBoundariesArray[ebNE]
                for k in range(self.nElementBoundaryQuadraturePoints_elementBoundary):
                    self.ebqe['penalty'][ebNE,k] = self.numericalFlux.penalty_constant/self.mesh.elementBoundaryDiametersArray[ebN]**self.numericalFlux.penalty_power
        log(memory("numericalFlux","OneLevelTransport"),level=4)
        self.elementEffectiveDiametersArray  = self.mesh.elementInnerDiametersArray
        #use post processing tools to get conservative fluxes, None by default
        import PostProcessingTools
        self.velocityPostProcessor = PostProcessingTools.VelocityPostProcessingChooser(self)
        log(memory("velocity postprocessor","OneLevelTransport"),level=4)
        #helper for writing out data storage
        import Archiver
        self.elementQuadratureDictionaryWriter = Archiver.XdmfWriter()
        self.elementBoundaryQuadratureDictionaryWriter = Archiver.XdmfWriter()
        self.exteriorElementBoundaryQuadratureDictionaryWriter = Archiver.XdmfWriter()
        #for model reduction
        self.mass_jacobian = None
        self.space_jacobian = None
        self.nzval_mass = None
        self.nzval_space = None
    #end __init__

    def setupFieldStrides(self, interleaved=True):
        """
        Set up the stride/offset layout for this object.  The default layout is interleaved.
        """

        if interleaved:
            self.offset = range(self.nc)
            self.stride = [self.nc] * self.nc
        else:
            self.offset = [0]
            for ci in range(1,self.nc):
                self.offset += [self.offset[ci-1]+self.nFreeDOF_global[ci-1]]
            self.stride = [1] * self.nc

    def setInitialConditions(self,getInitialConditionsDict,T=0.0):
        self.timeIntegration.t = T
        #
        #set the initial conditions for the DOF based on the generalized interpolation conditions
        #
        for cj in range(self.nc):
            interpolationValues = numpy.zeros((self.mesh.nElements_global,
                                                 self.u[cj].femSpace.referenceFiniteElement.interpolationConditions.nQuadraturePoints),
                                                'd')
            try:
                for eN in range(self.mesh.nElements_global):
                    materialFlag = self.mesh.elementMaterialTypes[eN]
                    for k in range(self.u[cj].femSpace.referenceFiniteElement.interpolationConditions.nQuadraturePoints):
                        interpolationValues[eN,k] = getInitialConditionsDict[cj].uOfXT(self.u[cj].femSpace.interpolationPoints[eN,k],T,materialFlag)
            except TypeError:
                for eN in range(self.mesh.nElements_global):
                    for k in range(self.u[cj].femSpace.referenceFiniteElement.interpolationConditions.nQuadraturePoints):
                        interpolationValues[eN,k] = getInitialConditionsDict[cj].uOfXT(self.u[cj].femSpace.interpolationPoints[eN,k],T)
            self.u[cj].projectFromInterpolationConditions(interpolationValues)
        #Load the Dirichlet conditions
        for cj in range(self.nc):
            for dofN,g in self.dirichletConditions[cj].DOFBoundaryConditionsDict.iteritems():
                self.u[cj].dof[dofN] = g(self.dirichletConditions[cj].DOFBoundaryPointDict[dofN],self.timeIntegration.t)
    #what about setting initial conditions directly from dofs calculated elsewhere?
    def archiveAnalyticalSolutions(self,archive,analyticalSolutionsDict,T=0.0,tCount=0):
        import copy
        import pdb
        #
        #set the initial conditions for the DOF based on the generalized interpolation conditions
        #
        if analyticalSolutionsDict == None:
            return
        for cj,sol in analyticalSolutionsDict.iteritems():
            #pdb.set_trace()
            if not self.ua.has_key(cj):
                self.ua[cj] = copy.deepcopy(self.u[cj])
                self.ua[cj].name=self.u[cj].name+'_analytical'
            interpolationValues = numpy.zeros((self.mesh.nElements_global,
                                               self.u[cj].femSpace.referenceFiniteElement.interpolationConditions.nQuadraturePoints),
                                              'd')
            try:
                for eN in range(self.mesh.nElements_global):
                    materialFlag = self.mesh.elementMaterialTypes[eN]
                    for k in range(self.u[cj].femSpace.referenceFiniteElement.interpolationConditions.nQuadraturePoints):
                        interpolationValues[eN,k] = sol.uOfXT(self.u[cj].femSpace.interpolationPoints[eN,k],T,materialFlag)
            except TypeError:
                for eN in range(self.mesh.nElements_global):
                    for k in range(self.u[cj].femSpace.referenceFiniteElement.interpolationConditions.nQuadraturePoints):
                        interpolationValues[eN,k] = sol.uOfXT(self.u[cj].femSpace.interpolationPoints[eN,k],T)
            self.ua[cj].projectFromInterpolationConditions(interpolationValues)
            self.u[cj].femSpace.writeFunctionXdmf(archive,self.ua[cj],tCount)
    #what about setting initial conditions directly from dofs calculated elsewhere?
    def setInitialConditionsFromDofs(self,getInitialConditionDofs,T=0.0):
        self.timeIntegration.t=T
        for cj in range(self.nc):
            for eN in range(self.mesh.nElements_global):
                for j in self.u[cj].femSpace.referenceFiniteElement.localFunctionSpace.range_dim:
                    jg = self.u[cj].femSpace.dofMap.l2g[eN,j]
                    self.u[cj].dof[jg]=getInitialConditionDofs.getICDofs(cj)[jg]
                #end j
            #end eN
        #end cj
        #self.calculateCoefficients()#unremoved
        #cek remove to make behavior consistent with other setInitialConditions...
    #end def
    def initializeTimeIntegration(self,t0,tOut,u0,r0,DTSET=None):
        self.timeIntegration.t=t0
        self.getResidual(u0,r0)
        self.estimate_mt()
        if DTSET != None:
            self.timeIntegration.chooseInitial_dt(t0,tOut,self.q)
            self.timeIntegration.set_dt(DTSET)
        else:
            self.timeIntegration.chooseInitial_dt(t0,tOut,self.q)
        self.timeIntegration.setInitialStageValues()
        self.timeIntegration.initializeTimeHistory(resetFromDOF=True)
        if self.stabilization != None:
            self.stabilization.updateSubgridErrorHistory(initializationPhase=True)#mwf added arg for tracking subscales
        if self.shockCapturing != None:
            self.shockCapturing.updateShockCapturingHistory()
    def initializeTimeHistory(self):
        if self.stabilization != None:
            self.stabilization.updateSubgridErrorHistory(initializationPhase=True)#mwf added arg for tracking subscales
        if self.shockCapturing != None:
            self.shockCapturing.updateShockCapturingHistory()
    def updateTimeHistory(self,T,resetFromDOF=False):
        """
        put a version on each level rather than just multilevel?
        """
#         self.timeIntegration.t=T
#         self.timeIntegration.updateTimeHistory(resetFromDOF)
        if self.stabilization != None:
            self.stabilization.updateSubgridErrorHistory()
        if self.shockCapturing != None:
            self.shockCapturing.updateShockCapturingHistory()
            #ci
        #if
    def calculateAuxiliaryQuantitiesAfterStep(self):
        if self.conservativeFlux != None and self.velocityPostProcessor != None:
            if self.movingDomain:
                for ci in range(self.nc):
                    try:
                        if self.velocityPostProcessor.updateConservationJacobian.has_key(ci):
                            self.velocityPostProcessor.updateConservationJacobian[ci]=True
                    except:
                        pass
            self.velocityPostProcessor.postprocess(verbose=0)
#         if self.movingDomain:
#             for ci in range(self.nc):
#                 if self.q.has_key(('velocity',ci)):
#                     for eN in range(self.mesh.nElements_global):
#                         for k in range(self.nQuadraturePoints_element):
#                             for I in range(self.nSpace_global):
#                                 self.q[('velocity',ci)][eN,k,I] += self.q['xt'][eN,k,I]
#                     for eN in range(self.mesh.nElements_global):
#                         for ebN in range(self.mesh.nElementBoundaries_element):
#                             for k in range(self.nElementBoundaryQuadraturePoints_elementBoundary):
#                                 for I in range(self.nSpace_global):
#                                     self.ebq[('velocity',ci)][eN,ebN,k,I]  += self.ebq['xt'][eN,ebN,k,I]
#                     for ebNE in range(self.mesh.nExteriorElementBoundaries_global):
#                         for k in range(self.nElementBoundaryQuadraturePoints_elementBoundary):
#                             for I in range(self.nSpace_global):
#                                 self.ebqe[('velocity',ci)][ebNE,k,I] += self.ebqe['xt'][ebNE,k,I]
    def getResidual(self,u,r):
        """
        Calculate the element residuals and add in to the global residual
        """
        #cek debug
        #u.tofile("u"+`self.nonlinear_function_evaluations`,sep="\n")
        r.fill(0.0)
        if self.forceStrongConditions:
            for cj in range(len(self.dirichletConditionsForceDOF)):
                for dofN,g in self.dirichletConditionsForceDOF[cj].DOFBoundaryConditionsDict.iteritems():
                    u[self.offset[cj]+self.stride[cj]*dofN] = g(self.dirichletConditionsForceDOF[cj].DOFBoundaryPointDict[dofN],self.timeIntegration.t)
        #Load the unknowns into the finite element dof
        self.timeIntegration.calculateU(u)
        self.setUnknowns(self.timeIntegration.u)
        self.calculateCoefficients()
        self.calculateElementResidual()
        self.scale_dt = False
        log("Element residual",level=9,data=self.elementResidual)
        if self.timeIntegration.dt < 1.0e-8*self.mesh.h:
            self.scale_dt = True
            log("Rescaling residual for small time steps")
        else:
            self.scale_dt = False
        for ci in range(self.nc):
            if self.scale_dt:
                self.elementResidual[ci]*=self.timeIntegration.dt
            cfemIntegrals.updateGlobalResidualFromElementResidual(self.offset[ci],
                                                                  self.stride[ci],
                                                                  self.l2g[ci]['nFreeDOF'],
                                                                  self.l2g[ci]['freeLocal'],
                                                                  self.l2g[ci]['freeGlobal'],
                                                                  self.elementResidual[ci],
                                                                  r);
        log("Global residual",level=9,data=r)
        if self.forceStrongConditions:#
            for cj in range(len(self.dirichletConditionsForceDOF)):#
                for dofN,g in self.dirichletConditionsForceDOF[cj].DOFBoundaryConditionsDict.iteritems():
                    r[self.offset[cj]+self.stride[cj]*dofN] = self.u[cj].dof[dofN] - g(self.dirichletConditionsForceDOF[cj].DOFBoundaryPointDict[dofN],self.timeIntegration.t)
        #for keeping solver statistics
        self.nonlinear_function_evaluations += 1
        #cek debug
        #r.tofile("residual"+`self.nonlinear_function_evaluations`,sep="\n")
        #mwf debug
        #imax = numpy.argmax(r); imin = numpy.argmin(r)
        #print "getResidual max,index r[%s]= %s min,index= r[%s] r= %s " % (imax,r[imax],imin,r[imin])
    def getJacobian(self,jacobian,skipMassTerms=False):
        import superluWrappers
        import numpy
        ##\todo clean up update,calculate,get,intialize usage
        self.calculateElementBoundaryJacobian()
        self.calculateExteriorElementBoundaryJacobian()
        self.calculateElementJacobian(skipMassTerms=skipMassTerms)
        if self.scale_dt:
            for ci in self.elementJacobian.keys():
                for cj in self.elementJacobian[ci].keys():
                    self.elementJacobian[ci][cj] *= self.timeIntegration.dt
            for ci in self.elementJacobian_eb.keys():
                for cj in self.elementJacobian_eb[ci].keys():
                    self.elementJacobian_eb[ci][cj] *= self.timeIntegration.dt
            for ci in self.fluxJacobian.keys():
                for cj in self.fluxJacobian[ci].keys():
                    self.fluxJacobian[ci][cj] *= self.timeIntegration.dt
            for ci in self.fluxJacobian_eb.keys():
                for cj in self.fluxJacobian_eb[ci].keys():
                    self.fluxJacobian_eb[ci][cj] *= self.timeIntegration.dt
            for ci in self.fluxJacobian_exterior.keys():
                for cj in self.fluxJacobian_exterior[ci].keys():
                    self.fluxJacobian_exterior[ci][cj] *= self.timeIntegration.dt
            for ci in self.fluxJacobian_hj.keys():
                for cj in self.fluxJacobian_hj[ci].keys():
                    self.fluxJacobian_hj[ci][cj] *= self.timeIntegration.dt
        log("Element Jacobian ",level=10,data=self.elementJacobian)
        if self.matType == superluWrappers.SparseMatrix:
            self.getJacobian_CSR(jacobian)
        elif self.matType  == numpy.array:
            self.getJacobian_dense(jacobian)
        else:
            raise TypeError("Matrix type must be SparseMatrix or array")
        log("Jacobian ",level=10,data=jacobian)
        if self.forceStrongConditions:
            for cj in range(self.nc):
                for dofN in self.dirichletConditionsForceDOF[cj].DOFBoundaryConditionsDict.keys():
                    global_dofN = self.offset[cj]+self.stride[cj]*dofN
<<<<<<< HEAD
                    self.nzval[numpy.where(self.colind == global_dofN)] == 0.0 #column
=======
                    self.nzval[numpy.where(self.colind == global_dofN)] = 0.0 #column
                    self.nzval[self.rowptr[global_dofN]:self.rowptr[global_dofN+1]] = 0.0 #row
>>>>>>> 4e1331a1
                    zeroRow=True
                    for i in range(self.rowptr[global_dofN],self.rowptr[global_dofN+1]):#row
                        if (self.colind[i] == global_dofN):
                            self.nzval[i] = 1.0
                            zeroRow = False
<<<<<<< HEAD
                        else:
                            self.nzval[i] = 0.0
=======
>>>>>>> 4e1331a1
                    if zeroRow:
                        raise RuntimeError("Jacobian has a zero row because sparse matrix has no diagonal entry at row "+`global_dofN`+". You probably need add diagonal mass or reaction term")
        #mwf decide if this is reasonable for solver statistics
        self.nonlinear_function_jacobian_evaluations += 1
        #cek debug
        #jacobian.fwrite("jacobian"+`self.nonlinear_function_jacobian_evaluations`)
        #don't leave this uncommented when you check it in
        #jacobian.fwrite("jacdebug_p%s_%s.txt" % (self.comm.rank(),self.nonlinear_function_jacobian_evaluations))
        return jacobian
    def getJacobian_dense(self,jacobian):
        import copy
        jacobian.fill(0.0)
        for ci in range(self.nc):
            for cj in self.coefficients.stencil[ci]:
                #
                #element contributions
                #
                cfemIntegrals.updateGlobalJacobianFromElementJacobian_dense(self.offset[ci],
                                                                            self.stride[ci],
                                                                            self.offset[cj],
                                                                            self.stride[cj],
                                                                            self.nFreeVDOF_global,
                                                                            self.l2g[ci]['nFreeDOF'],
                                                                            self.l2g[ci]['freeLocal'],
                                                                            self.l2g[ci]['freeGlobal'],
                                                                            self.l2g[cj]['nFreeDOF'],
                                                                            self.l2g[cj]['freeLocal'],
                                                                            self.l2g[cj]['freeGlobal'],
                                                                            self.elementJacobian[ci][cj],
                                                                            jacobian)
                if self.numericalFlux != None and self.numericalFlux.mixedDiffusion[ci] == True:
                    cfemIntegrals.updateGlobalJacobianFromElementJacobian_eb_dense(self.mesh.elementNeighborsArray,
                                                                                   self.offset[ci],
                                                                                   self.stride[ci],
                                                                                   self.offset[cj],
                                                                                   self.stride[cj],
                                                                                   self.nFreeVDOF_global,
                                                                                   self.l2g[ci]['nFreeDOF'],
                                                                                   self.l2g[ci]['freeLocal'],
                                                                                   self.l2g[ci]['freeGlobal'],
                                                                                   self.l2g[cj]['nFreeDOF'],
                                                                                   self.l2g[cj]['freeLocal'],
                                                                                   self.l2g[cj]['freeGlobal'],
                                                                                   self.elementJacobian_eb[ci][cj],
                                                                                   jacobian)
                #
                #element boundary contributions
                #
                if self.numericalFlux != None and type(self.numericalFlux) != NumericalFlux.DoNothing:
                    if self.numericalFlux.hasInterior:
                        cfemIntegrals.updateGlobalJacobianFromInteriorElementBoundaryFluxJacobian_dense(self.offset[ci],
                                                                                                        self.stride[ci],
                                                                                                        self.offset[cj],
                                                                                                        self.stride[cj],
                                                                                                        self.nFreeVDOF_global,
                                                                                                        self.mesh.interiorElementBoundariesArray,
                                                                                                        self.mesh.elementBoundaryElementsArray,
                                                                                                        self.mesh.elementBoundaryLocalElementBoundariesArray,
                                                                                                        self.l2g[ci]['nFreeDOF'],
                                                                                                        self.l2g[ci]['freeLocal'],
                                                                                                        self.l2g[ci]['freeGlobal'],
                                                                                                        self.l2g[cj]['nFreeDOF'],
                                                                                                        self.l2g[cj]['freeLocal'],
                                                                                                        self.l2g[cj]['freeGlobal'],
                                                                                                        self.fluxJacobian[ci][cj],
                                                                                                        self.ebq[('w*dS_f',ci)],
                                                                                                        jacobian)
                        if self.numericalFlux.mixedDiffusion[ci] == True:
                            cfemIntegrals.updateGlobalJacobianFromInteriorElementBoundaryFluxJacobian_eb_dense(self.mesh.elementNeighborsArray,
                                                                                                               self.mesh.nElements_global,
                                                                                                               self.offset[ci],
                                                                                                               self.stride[ci],
                                                                                                               self.offset[cj],
                                                                                                               self.stride[cj],
                                                                                                               self.nFreeVDOF_global,
                                                                                                               self.mesh.interiorElementBoundariesArray,
                                                                                                               self.mesh.elementBoundaryElementsArray,
                                                                                                               self.mesh.elementBoundaryLocalElementBoundariesArray,
                                                                                                               self.l2g[ci]['nFreeDOF'],
                                                                                                               self.l2g[ci]['freeLocal'],
                                                                                                               self.l2g[ci]['freeGlobal'],
                                                                                                               self.l2g[cj]['nFreeDOF'],
                                                                                                               self.l2g[cj]['freeLocal'],
                                                                                                               self.l2g[cj]['freeGlobal'],
                                                                                                               self.fluxJacobian_eb[ci][cj],
                                                                                                               self.ebq[('w*dS_f',ci)],
                                                                                                               jacobian)
                        if self.numericalFlux.HamiltonJacobiNumericalFlux[ci] == True:
                            cfemIntegrals.updateGlobalJacobianFromInteriorElementBoundaryFluxJacobian_2sided_dense(self.offset[ci],
                                                                                                                   self.stride[ci],
                                                                                                                   self.offset[cj],
                                                                                                                   self.stride[cj],
                                                                                                                   self.nFreeVDOF_global,
                                                                                                                   self.mesh.interiorElementBoundariesArray,
                                                                                                                   self.mesh.elementBoundaryElementsArray,
                                                                                                                   self.mesh.elementBoundaryLocalElementBoundariesArray,
                                                                                                                   self.l2g[ci]['nFreeDOF'],
                                                                                                                   self.l2g[ci]['freeLocal'],
                                                                                                                   self.l2g[ci]['freeGlobal'],
                                                                                                                   self.l2g[cj]['nFreeDOF'],
                                                                                                                   self.l2g[cj]['freeLocal'],
                                                                                                                   self.l2g[cj]['freeGlobal'],
                                                                                                                   self.fluxJacobian_hj[ci][cj],
                                                                                                                   self.ebq[('w*dS_f',ci)],
                                                                                                                   jacobian)
                    cfemIntegrals.updateGlobalJacobianFromExteriorElementBoundaryFluxJacobian_dense(self.offset[ci],
                                                                                                    self.stride[ci],
                                                                                                    self.offset[cj],
                                                                                                    self.stride[cj],
                                                                                                    self.nFreeVDOF_global,
                                                                                                    self.mesh.exteriorElementBoundariesArray,
                                                                                                    self.mesh.elementBoundaryElementsArray,
                                                                                                    self.mesh.elementBoundaryLocalElementBoundariesArray,
                                                                                                    self.l2g[ci]['nFreeDOF'],
                                                                                                    self.l2g[ci]['freeLocal'],
                                                                                                    self.l2g[ci]['freeGlobal'],
                                                                                                    self.l2g[cj]['nFreeDOF'],
                                                                                                    self.l2g[cj]['freeLocal'],
                                                                                                    self.l2g[cj]['freeGlobal'],
                                                                                                    self.fluxJacobian_exterior[ci][cj],
                                                                                                    self.ebqe[('w*dS_f',ci)],
                                                                                                    jacobian)
                    if self.numericalFlux.mixedDiffusion[ci] == True:
                        cfemIntegrals.updateGlobalJacobianFromExteriorElementBoundaryFluxJacobian_eb_dense(self.mesh.elementNeighborsArray,
                                                                                                           self.mesh.nElements_global,
                                                                                                           self.offset[ci],
                                                                                                           self.stride[ci],
                                                                                                           self.offset[cj],
                                                                                                           self.stride[cj],
                                                                                                           self.nFreeVDOF_global,
                                                                                                           self.mesh.exteriorElementBoundariesArray,
                                                                                                           self.mesh.elementBoundaryElementsArray,
                                                                                                           self.mesh.elementBoundaryLocalElementBoundariesArray,
                                                                                                           self.l2g[ci]['nFreeDOF'],
                                                                                                           self.l2g[ci]['freeLocal'],
                                                                                                           self.l2g[ci]['freeGlobal'],
                                                                                                           self.l2g[cj]['nFreeDOF'],
                                                                                                           self.l2g[cj]['freeLocal'],
                                                                                                           self.l2g[cj]['freeGlobal'],
                                                                                                           self.fluxJacobian_eb[ci][cj],
                                                                                                           self.ebqe[('w*dS_f',ci)],
                                                                                                           jacobian)
                else:
                    #cek these will be gone
                    if (( self.fluxBoundaryConditions[ci] == 'outFlow' or
                          self.fluxBoundaryConditions[ci] == 'mixedFlow')
                        and
                        self.timeIntegration.advectionIsImplicit[ci]):
                        cfemIntegrals.updateGlobalJacobianFromExteriorElementBoundaryFluxJacobian_dense(self.offset[ci],
                                                                                                        self.stride[ci],
                                                                                                        self.offset[cj],
                                                                                                        self.stride[cj],
                                                                                                        self.nFreeVDOF_global,
                                                                                                        self.mesh.exteriorElementBoundariesArray,
                                                                                                        self.mesh.elementBoundaryElementsArray,
                                                                                                        self.mesh.elementBoundaryLocalElementBoundariesArray,
                                                                                                        self.l2g[ci]['nFreeDOF'],
                                                                                                        self.l2g[ci]['freeLocal'],
                                                                                                        self.l2g[ci]['freeGlobal'],
                                                                                                        self.l2g[cj]['nFreeDOF'],
                                                                                                        self.l2g[cj]['freeLocal'],
                                                                                                        self.l2g[cj]['freeGlobal'],
                                                                                                        self.fluxJacobian_exterior[ci][cj],
                                                                                                        self.ebqe[('w*dS_f',ci)],
                                                                                                        jacobian)
                    #mwf TODO can't get here in logic?
                    if self.numericalFlux != None and self.numericalFlux.mixedDiffusion[ci] == True:
                        #
                        cfemIntegrals.updateGlobalJacobianFromExteriorElementBoundaryFluxJacobian_eb_dense(self.mesh.elementNeighborsArray,
                                                                                                           self.mesh.nElements_global,
                                                                                                           self.offset[ci],
                                                                                                           self.stride[ci],
                                                                                                           self.offset[cj],
                                                                                                           self.stride[cj],
                                                                                                           self.nFreeVDOF_global,
                                                                                                           self.mesh.exteriorElementBoundariesArray,
                                                                                                           self.mesh.elementBoundaryElementsArray,
                                                                                                           self.mesh.elementBoundaryLocalElementBoundariesArray,
                                                                                                           self.l2g[ci]['nFreeDOF'],
                                                                                                           self.l2g[ci]['freeLocal'],
                                                                                                           self.l2g[ci]['freeGlobal'],
                                                                                                           self.l2g[cj]['nFreeDOF'],
                                                                                                           self.l2g[cj]['freeLocal'],
                                                                                                           self.l2g[cj]['freeGlobal'],
                                                                                                           self.fluxJacobian_eb[ci][cj],
                                                                                                           self.ebqe[('w*dS_f',ci)],
                                                                                                           jacobian)
        #
        #element boundary contributions from diffusion
        #
        for ci,ckDict in self.coefficients.diffusion.iteritems():
            for ck in ckDict.keys():
                if self.numericalFlux.includeBoundaryAdjoint:
                    if self.sd:
                        if self.numericalFlux.hasInterior:
                            cfemIntegrals.updateGlobalJacobianFromInteriorElementBoundaryDiffusionAdjoint_dense_sd(self.coefficients.sdInfo[(ci,ck)][0],self.coefficients.sdInfo[(ci,ck)][1],
                                                                                                                   self.offset[ci],
                                                                                                                   self.stride[ci],
                                                                                                                   self.offset[ck],
                                                                                                                   self.stride[ck],
                                                                                                                   self.nFreeVDOF_global,
                                                                                                                   self.mesh.interiorElementBoundariesArray,
                                                                                                                   self.mesh.elementBoundaryElementsArray,
                                                                                                                   self.mesh.elementBoundaryLocalElementBoundariesArray,
                                                                                                                   self.l2g[ci]['nFreeDOF'],
                                                                                                                   self.l2g[ci]['freeLocal'],
                                                                                                                   self.l2g[ci]['freeGlobal'],
                                                                                                                   self.l2g[ck]['nFreeDOF'],
                                                                                                                   self.l2g[ck]['freeLocal'],
                                                                                                                   self.l2g[ck]['freeGlobal'],
                                                                                                                   self.numericalFlux.boundaryAdjoint_sigma,
                                                                                                                   self.ebq[('v',ck)],
                                                                                                                   self.ebq['n'],
                                                                                                                   self.ebq[('a',ci,ck)],
                                                                                                                   self.ebq[('grad(v)',ci)],
                                                                                                                   self.ebq[('dS_u',ck)],
                                                                                                                   jacobian)
                        if not self.numericalFlux.includeBoundaryAdjointInteriorOnly: #added to only eval interior tjp
                            cfemIntegrals.updateGlobalJacobianFromExteriorElementBoundaryDiffusionAdjoint_dense_sd(self.coefficients.sdInfo[(ci,ck)][0],self.coefficients.sdInfo[(ci,ck)][1],
                                                                                                               self.offset[ci],
                                                                                                               self.stride[ci],
                                                                                                               self.offset[ck],
                                                                                                               self.stride[ck],
                                                                                                               self.nFreeVDOF_global,
                                                                                                               self.mesh.exteriorElementBoundariesArray,
                                                                                                               self.mesh.elementBoundaryElementsArray,
                                                                                                               self.mesh.elementBoundaryLocalElementBoundariesArray,
                                                                                                               self.l2g[ci]['nFreeDOF'],
                                                                                                               self.l2g[ci]['freeLocal'],
                                                                                                               self.l2g[ci]['freeGlobal'],
                                                                                                               self.l2g[ck]['nFreeDOF'],
                                                                                                               self.l2g[ck]['freeLocal'],
                                                                                                               self.l2g[ck]['freeGlobal'],
                                                                                                               self.numericalFlux.isDOFBoundary[ck],
                                                                                                               self.numericalFlux.boundaryAdjoint_sigma,
                                                                                                               self.ebqe[('v',ck)],
                                                                                                               self.ebqe['n'],
                                                                                                               self.numericalFlux.ebqe[('a',ci,ck)],
                                                                                                               self.ebqe[('grad(v)',ci)],
                                                                                                               self.ebqe[('dS_u',ck)],
                                                                                                               jacobian)
                    else:
                        if self.numericalFlux.hasInterior:
                            cfemIntegrals.updateGlobalJacobianFromInteriorElementBoundaryDiffusionAdjoint_dense(self.offset[ci],
                                                                                                                self.stride[ci],
                                                                                                                self.offset[ck],
                                                                                                                self.stride[ck],
                                                                                                                self.nFreeVDOF_global,
                                                                                                                self.mesh.interiorElementBoundariesArray,
                                                                                                                self.mesh.elementBoundaryElementsArray,
                                                                                                                self.mesh.elementBoundaryLocalElementBoundariesArray,
                                                                                                                self.l2g[ci]['nFreeDOF'],
                                                                                                                self.l2g[ci]['freeLocal'],
                                                                                                                self.l2g[ci]['freeGlobal'],
                                                                                                                self.l2g[ck]['nFreeDOF'],
                                                                                                                self.l2g[ck]['freeLocal'],
                                                                                                                self.l2g[ck]['freeGlobal'],
                                                                                                                self.numericalFlux.boundaryAdjoint_sigma,
                                                                                                                self.ebq[('v',ck)],
                                                                                                                self.ebq['n'],
                                                                                                                self.ebq[('a',ci,ck)],
                                                                                                                self.ebq[('grad(v)',ci)],
                                                                                                                self.ebq[('dS_u',ck)],
                                                                                                                jacobian)
                        if not self.numericalFlux.includeBoundaryAdjointInteriorOnly: #added to only eval interior tjp
                            cfemIntegrals.updateGlobalJacobianFromExteriorElementBoundaryDiffusionAdjoint_dense(self.offset[ci],
                                                                                                            self.stride[ci],
                                                                                                            self.offset[ck],
                                                                                                            self.stride[ck],
                                                                                                            self.nFreeVDOF_global,
                                                                                                            self.mesh.exteriorElementBoundariesArray,
                                                                                                            self.mesh.elementBoundaryElementsArray,
                                                                                                            self.mesh.elementBoundaryLocalElementBoundariesArray,
                                                                                                            self.l2g[ci]['nFreeDOF'],
                                                                                                            self.l2g[ci]['freeLocal'],
                                                                                                            self.l2g[ci]['freeGlobal'],
                                                                                                            self.l2g[ck]['nFreeDOF'],
                                                                                                            self.l2g[ck]['freeLocal'],
                                                                                                            self.l2g[ck]['freeGlobal'],
                                                                                                            self.numericalFlux.isDOFBoundary[ck],
                                                                                                            self.numericalFlux.boundaryAdjoint_sigma,
                                                                                                            self.ebqe[('v',ck)],
                                                                                                            self.ebqe['n'],
                                                                                                            self.numericalFlux.ebqe[('a',ci,ck)],
                                                                                                            self.ebqe[('grad(v)',ci)],
                                                                                                            self.ebqe[('dS_u',ck)],
                                                                                                            jacobian)
#                     for ebNI,ebN in enumerate(self.mesh.interiorElementBoundariesArray):
#                         left_eN_global = self.mesh.elementBoundaryElementsArray[ebN,0]
#                         right_eN_global = self.mesh.elementBoundaryElementsArray[ebN,1]
#                         left_ebN_element = self.mesh.elementBoundaryLocalElementBoundariesArray[ebN,0]
#                         right_ebN_element = self.mesh.elementBoundaryLocalElementBoundariesArray[ebN,1]
#                         for ii in range(self.l2g[ci]['nFreeDOF'][left_eN_global]):
#                             left_i = self.l2g[ci]['freeLocal'][left_eN_global,ii]
#                             left_I = self.offset[ci] + self.stride[ci]*self.l2g[ci]['freeGlobal'][left_eN_global,ii]
#                             right_i = self.l2g[ci]['freeLocal'][right_eN_global,ii]
#                             right_I = self.offset[ci] + self.stride[ci]*self.l2g[ci]['freeGlobal'][right_eN_global,ii]
#                             for k in range(self.nElementBoundaryQuadraturePoints_elementBoundary):
#                                 for jj in range(self.l2g[ci]['nFreeDOF'][right_eN_global]):
#                                     left_j = self.l2g[ci]['freeLocal'][left_eN_global,jj]
#                                     left_J = self.offset[ci] + self.stride[ci]*self.l2g[ci]['freeGlobal'][left_eN_global,jj]
#                                     right_j = self.l2g[ci]['freeLocal'][right_eN_global,jj]
#                                     right_J = self.offset[ci] + self.stride[ci]*self.l2g[ci]['freeGlobal'][right_eN_global,jj]
#                                     for II in range(self.nSpace_global):
#                                         jacobian[left_J,left_I] -= self.numericalFlux.boundaryAdjoint_sigma*0.5*(self.ebq[('v',ci)][left_eN_global,left_ebN_element,k,left_j]
#                                                                     *self.ebq['n'][left_eN_global,left_ebN_element,k,II]
#                                                                     *self.ebq[('a',ci,ci)][left_eN_global,left_ebN_element,k,II*self.nSpace_global+II]
#                                                                     *self.ebq[('grad(v)',ci)][left_eN_global,left_ebN_element,k,left_i,II]
#                                                                     *self.ebq[('dS_u',ci)][left_eN_global,left_ebN_element,k])
#                                         jacobian[right_J,left_I] += self.numericalFlux.boundaryAdjoint_sigma*0.5*(self.ebq[('v',ci)][right_eN_global,right_ebN_element,k,right_j]
#                                                                      *self.ebq['n'][left_eN_global,left_ebN_element,k,II]
#                                                                      *self.ebq[('a',ci,ci)][left_eN_global,left_ebN_element,k,II*self.nSpace_global+II]
#                                                                      *self.ebq[('grad(v)',ci)][left_eN_global,left_ebN_element,k,left_i,II]
#                                                                      *self.ebq[('dS_u',ci)][left_eN_global,left_ebN_element,k])
#                                         jacobian[left_J,right_I] -= self.numericalFlux.boundaryAdjoint_sigma*0.5*(self.ebq[('v',ci)][left_eN_global,left_ebN_element,k,left_j]
#                                                                      *self.ebq['n'][left_eN_global,left_ebN_element,k,II]
#                                                                      *self.ebq[('a',ci,ci)][right_eN_global,right_ebN_element,k,II*self.nSpace_global+II]
#                                                                      *self.ebq[('grad(v)',ci)][right_eN_global,right_ebN_element,k,right_i,II]
#                                                                      *self.ebq[('dS_u',ci)][right_eN_global,right_ebN_element,k])
#                                         jacobian[right_J,right_I] += self.numericalFlux.boundaryAdjoint_sigma*0.5*(self.ebq[('v',ci)][right_eN_global,right_ebN_element,k,right_j]
#                                                                       *self.ebq['n'][left_eN_global,left_ebN_element,k,II]
#                                                                       *self.ebq[('a',ci,ci)][right_eN_global,right_ebN_element,k,II*self.nSpace_global+II]
#                                                                       *self.ebq[('grad(v)',ci)][right_eN_global,right_ebN_element,k,right_i,II]
#                                                                       *self.ebq[('dS_u',ci)][right_eN_global,right_ebN_element,k])
#                     for ebNE,ebN in enumerate(self.mesh.exteriorElementBoundariesArray):
#                         eN_global = self.mesh.elementBoundaryElementsArray[ebN,0]
#                         ebN_element = self.mesh.elementBoundaryLocalElementBoundariesArray[ebN,0]
#                         for ii in range(self.l2g[ci]['nFreeDOF'][eN_global]):
#                             i = self.l2g[ci]['freeLocal'][eN_global,ii]
#                             I = self.offset[ci] + self.stride[ci]*self.l2g[ci]['freeGlobal'][eN_global,ii]
#                             for k in range(self.nElementBoundaryQuadraturePoints_elementBoundary):
#                                 for jj in range(self.l2g[ci]['nFreeDOF'][eN_global]):
#                                     j = self.l2g[ci]['freeLocal'][eN_global,jj]
#                                     J = self.offset[ci] + self.stride[ci]*self.l2g[ci]['freeGlobal'][eN_global,jj]
#                                     for II in range(self.nSpace_global):
#                                         if self.numericalFlux.isDOFBoundary[ci][ebNE,k]:
#                                             jacobian[J,I] -= self.numericalFlux.boundaryAdjoint_sigma*(self.ebqe[('v',ci)][ebNE,k,j]
#                                                                     *self.ebqe['n'][ebNE,k,II]
#                                                                     *self.ebqe[('a',ci,ci)][ebNE,k,II*self.nSpace_global+II]
#                                                                     *self.ebqe[('grad(v)',ci)][ebNE,k,i,II]
#                                                                     *self.ebqe[('dS_u',ci)][ebNE,k])
        return jacobian
    def getJacobian_CSR(self,jacobian):
        """
        Add in the element jacobians to the global jacobian
        """
        cfemIntegrals.zeroJacobian_CSR(self.nNonzerosInJacobian,
                                       jacobian)
        for ci in range(self.nc):
            for cj in self.coefficients.stencil[ci]:
                #
                #element contributions
                #
                cfemIntegrals.updateGlobalJacobianFromElementJacobian_CSR(self.l2g[ci]['nFreeDOF'],
                                                                          self.l2g[ci]['freeLocal'],
                                                                          self.l2g[cj]['nFreeDOF'],
                                                                          self.l2g[cj]['freeLocal'],
                                                                          self.csrRowIndeces[(ci,cj)],
                                                                          self.csrColumnOffsets[(ci,cj)],
                                                                          self.elementJacobian[ci][cj],
                                                                          jacobian)
                if self.numericalFlux != None and self.numericalFlux.mixedDiffusion[ci] == True:
                    cfemIntegrals.updateGlobalJacobianFromElementJacobian_eb_CSR(self.mesh.elementNeighborsArray,
                                                                                 self.l2g[ci]['nFreeDOF'],
                                                                                 self.l2g[ci]['freeLocal'],
                                                                                 self.l2g[cj]['nFreeDOF'],
                                                                                 self.l2g[cj]['freeLocal'],
                                                                                 self.csrRowIndeces[(ci,cj)],
                                                                                 self.csrColumnOffsets_eNebN[(ci,cj)],
                                                                                 self.elementJacobian_eb[ci][cj],
                                                                                 jacobian)
                #
                #element boundary contributions
                #
                if self.numericalFlux != None and not isinstance(self.numericalFlux, NumericalFlux.DoNothing):
                    if self.numericalFlux.hasInterior:
                        cfemIntegrals.updateGlobalJacobianFromInteriorElementBoundaryFluxJacobian_CSR(self.mesh.interiorElementBoundariesArray,
                                                                                                      self.mesh.elementBoundaryElementsArray,
                                                                                                      self.mesh.elementBoundaryLocalElementBoundariesArray,
                                                                                                      self.l2g[ci]['nFreeDOF'],
                                                                                                      self.l2g[ci]['freeLocal'],
                                                                                                      self.l2g[cj]['nFreeDOF'],
                                                                                                      self.l2g[cj]['freeLocal'],
                                                                                                      self.csrRowIndeces[(ci,cj)],
                                                                                                      self.csrColumnOffsets_eb[(ci,cj)],
                                                                                                      self.fluxJacobian[ci][cj],
                                                                                                      self.ebq[('w*dS_f',ci)],
                                                                                                      jacobian)
                        if self.numericalFlux.mixedDiffusion[ci] == True:
                            cfemIntegrals.updateGlobalJacobianFromInteriorElementBoundaryFluxJacobian_eb_CSR(self.mesh.elementNeighborsArray,
                                                                                                             self.mesh.interiorElementBoundariesArray,
                                                                                                             self.mesh.elementBoundaryElementsArray,
                                                                                                             self.mesh.elementBoundaryLocalElementBoundariesArray,
                                                                                                             self.l2g[ci]['nFreeDOF'],
                                                                                                             self.l2g[ci]['freeLocal'],
                                                                                                             self.l2g[cj]['nFreeDOF'],
                                                                                                             self.l2g[cj]['freeLocal'],
                                                                                                             self.csrRowIndeces[(ci,cj)],
                                                                                                             self.csrColumnOffsets_eb_eNebN[(ci,cj)],
                                                                                                             self.fluxJacobian_eb[ci][cj],
                                                                                                             self.ebq[('w*dS_f',ci)],
                                                                                                             jacobian)
                        if self.numericalFlux.HamiltonJacobiNumericalFlux[ci] == True:
                            cfemIntegrals.updateGlobalJacobianFromInteriorElementBoundaryFluxJacobian_2sided_CSR(self.mesh.interiorElementBoundariesArray,
                                                                                                                 self.mesh.elementBoundaryElementsArray,
                                                                                                                 self.mesh.elementBoundaryLocalElementBoundariesArray,
                                                                                                                 self.l2g[ci]['nFreeDOF'],
                                                                                                                 self.l2g[ci]['freeLocal'],
                                                                                                                 self.l2g[cj]['nFreeDOF'],
                                                                                                                 self.l2g[cj]['freeLocal'],
                                                                                                                 self.csrRowIndeces[(ci,cj)],
                                                                                                                 self.csrColumnOffsets_eb[(ci,cj)],
                                                                                                                 self.fluxJacobian_hj[ci][cj],
                                                                                                                 self.ebq[('w*dS_f',ci)],
                                                                                                                 jacobian)
                    cfemIntegrals.updateGlobalJacobianFromExteriorElementBoundaryFluxJacobian_CSR(self.mesh.exteriorElementBoundariesArray,
                                                                                                  self.mesh.elementBoundaryElementsArray,
                                                                                                  self.mesh.elementBoundaryLocalElementBoundariesArray,
                                                                                                  self.l2g[ci]['nFreeDOF'],
                                                                                                  self.l2g[ci]['freeLocal'],
                                                                                                  self.l2g[cj]['nFreeDOF'],
                                                                                                  self.l2g[cj]['freeLocal'],
                                                                                                  self.csrRowIndeces[(ci,cj)],
                                                                                                  self.csrColumnOffsets_eb[(ci,cj)],
                                                                                                  self.fluxJacobian_exterior[ci][cj],
                                                                                                  self.ebqe[('w*dS_f',ci)],
                                                                                                  jacobian)
                    if self.numericalFlux.mixedDiffusion[ci] == True:
                        cfemIntegrals.updateGlobalJacobianFromExteriorElementBoundaryFluxJacobian_eb_CSR(self.mesh.elementNeighborsArray,
                                                                                                         self.mesh.exteriorElementBoundariesArray,
                                                                                                         self.mesh.elementBoundaryElementsArray,
                                                                                                         self.mesh.elementBoundaryLocalElementBoundariesArray,
                                                                                                         self.l2g[ci]['nFreeDOF'],
                                                                                                         self.l2g[ci]['freeLocal'],
                                                                                                         self.l2g[cj]['nFreeDOF'],
                                                                                                         self.l2g[cj]['freeLocal'],
                                                                                                         self.csrRowIndeces[(ci,cj)],
                                                                                                         self.csrColumnOffsets_eb_eNebN[(ci,cj)],
                                                                                                         self.fluxJacobian_eb[ci][cj],
                                                                                                         self.ebqe[('w*dS_f',ci)],
                                                                                                         jacobian)
                else:
                    #this will go away
                    if ((self.fluxBoundaryConditions[ci] == 'outFlow' or
                         self.fluxBoundaryConditions[ci] == 'mixedFlow')
                        and
                        self.timeIntegration.advectionIsImplicit[ci]):
                        if self.ebqe.has_key(('w*dS_f',ci)):
                            #
                            cfemIntegrals.updateGlobalJacobianFromExteriorElementBoundaryFluxJacobian_CSR(self.mesh.exteriorElementBoundariesArray,
                                                                                                          self.mesh.elementBoundaryElementsArray,
                                                                                                          self.mesh.elementBoundaryLocalElementBoundariesArray,
                                                                                                          self.l2g[ci]['nFreeDOF'],
                                                                                                          self.l2g[ci]['freeLocal'],
                                                                                                          self.l2g[cj]['nFreeDOF'],
                                                                                                          self.l2g[cj]['freeLocal'],
                                                                                                          self.csrRowIndeces[(ci,cj)],
                                                                                                          self.csrColumnOffsets_eb[(ci,cj)],
                                                                                                          self.fluxJacobian_exterior[ci][cj],
                                                                                                          self.ebqe[('w*dS_f',ci)],
                                                                                                          jacobian)
                            #mwf TODO can't get here with current logic?
                            if self.numericalFlux != None and self.numericalFlux.mixedDiffusion[ci] == True:
                            #
                                cfemIntegrals.updateGlobalJacobianFromExteriorElementBoundaryFluxJacobian_eb_CSR(self.mesh.exteriorElementBoundariesArray,
                                                                                                                 self.mesh.elementBoundaryElementsArray,
                                                                                                                 self.mesh.elementBoundaryLocalElementBoundariesArray,
                                                                                                                 self.l2g[ci]['nFreeDOF'],
                                                                                                                 self.l2g[ci]['freeLocal'],
                                                                                                                 self.l2g[cj]['nFreeDOF'],
                                                                                                                 self.l2g[cj]['freeLocal'],
                                                                                                                 self.csrRowIndeces[(ci,cj)],
                                                                                                                 self.csrColumnOffsets_eb_eNebN[(ci,cj)],
                                                                                                                 self.fluxJacobian_eb[ci][cj],
                                                                                                                 self.ebqe[('w*dS_f',ci)],
                                                                                                                 jacobian)

        #
        #element boundary contributions from diffusion
        #
        for ci,ckDict in self.coefficients.diffusion.iteritems():
            for ck in ckDict.keys():
                if self.numericalFlux.includeBoundaryAdjoint:
                    if self.sd:
                        if self.numericalFlux.hasInterior:
                            cfemIntegrals.updateGlobalJacobianFromInteriorElementBoundaryDiffusionAdjoint_CSR_sd(self.coefficients.sdInfo[(ci,ck)][0],self.coefficients.sdInfo[(ci,ck)][1],
                                                                                                                 self.offset[ci],
                                                                                                                 self.stride[ci],
                                                                                                                 self.offset[ck],
                                                                                                                 self.stride[ck],
                                                                                                                 self.nFreeVDOF_global,
                                                                                                                 self.mesh.interiorElementBoundariesArray,
                                                                                                                 self.mesh.elementBoundaryElementsArray,
                                                                                                                 self.mesh.elementBoundaryLocalElementBoundariesArray,
                                                                                                                 self.l2g[ci]['nFreeDOF'],
                                                                                                                 self.l2g[ci]['freeLocal'],
                                                                                                                 self.l2g[ci]['freeGlobal'],
                                                                                                                 self.l2g[ck]['nFreeDOF'],
                                                                                                                 self.l2g[ck]['freeLocal'],
                                                                                                                 self.l2g[ck]['freeGlobal'],
                                                                                                                 self.csrRowIndeces[(ci,ck)],
                                                                                                                 self.csrColumnOffsets_eb[(ci,ck)],
                                                                                                                 self.numericalFlux.boundaryAdjoint_sigma,
                                                                                                                 self.ebq[('v',ck)],
                                                                                                                 self.ebq['n'],
                                                                                                                 self.ebq[('a',ci,ck)],
                                                                                                                 self.ebq[('grad(v)',ci)],
                                                                                                                 self.ebq[('dS_u',ck)],
                                                                                                                 jacobian)
                        if not self.numericalFlux.includeBoundaryAdjointInteriorOnly: #added to only eval interior tjp
                            cfemIntegrals.updateGlobalJacobianFromExteriorElementBoundaryDiffusionAdjoint_CSR_sd(self.coefficients.sdInfo[(ci,ck)][0],
                                                                                                             self.coefficients.sdInfo[(ci,ck)][1],
                                                                                                             self.offset[ci],
                                                                                                             self.stride[ci],
                                                                                                             self.offset[ck],
                                                                                                             self.stride[ck],
                                                                                                             self.nFreeVDOF_global,
                                                                                                             self.mesh.exteriorElementBoundariesArray,
                                                                                                             self.mesh.elementBoundaryElementsArray,
                                                                                                             self.mesh.elementBoundaryLocalElementBoundariesArray,
                                                                                                             self.l2g[ci]['nFreeDOF'],
                                                                                                             self.l2g[ci]['freeLocal'],
                                                                                                             self.l2g[ci]['freeGlobal'],
                                                                                                             self.l2g[ck]['nFreeDOF'],
                                                                                                             self.l2g[ck]['freeLocal'],
                                                                                                             self.l2g[ck]['freeGlobal'],
                                                                                                             self.csrRowIndeces[(ci,ck)],
                                                                                                             self.csrColumnOffsets_eb[(ci,ck)],
                                                                                                             self.numericalFlux.isDOFBoundary[ck],
                                                                                                             self.numericalFlux.boundaryAdjoint_sigma,
                                                                                                             self.ebqe[('v',ck)],
                                                                                                             self.ebqe['n'],
                                                                                                             self.numericalFlux.ebqe[('a',ci,ck)],
                                                                                                             self.ebqe[('grad(v)',ci)],
                                                                                                             self.ebqe[('dS_u',ck)],
                                                                                                             jacobian)
                    else:
                        raise RuntimeError("boundary adjoint terms with CSR jacobian and dense diffusion tensor not implemented")
        #mwf debug
        #jacobian.fwrite("matdebug_p%s.txt" % self.comm.rank())
        return jacobian
    def calculateElementResidual(self):
        """Calculate all the element residuals"""
        import pdb
        #pdb.set_trace()
        for ci in range(self.nc):
            self.elementResidual[ci].fill(0.0)
        for ci  in self.coefficients.advection.keys():
            cfemIntegrals.updateAdvection_weak(self.q[('f',ci)],
                                               self.q[('grad(w)*dV_f',ci)],
                                               self.elementResidual[ci])
        for ci,ckDict in self.coefficients.diffusion.iteritems():
            for ck in ckDict.keys():
                if self.numericalFlux == None or self.numericalFlux.mixedDiffusion[ci] == False:
                    if self.sd:
                        cfemIntegrals.updateDiffusion_weak_sd(self.coefficients.sdInfo[(ci,ck)][0],self.coefficients.sdInfo[(ci,ck)][1],
                                                              self.q[('a',ci,ck)],
                                                              self.q[('grad(phi)',ck)],
                                                              self.q[('grad(w)*dV_a',ck,ci)],
                                                              self.elementResidual[ci])
                    elif self.lowmem:
                        cfemIntegrals.updateDiffusion_weak_lowmem(self.q[('a',ci,ck)],
                                                                  self.q[('grad(phi)',ck)],
                                                                  self.q[('grad(w)*dV_a',ck,ci)],
                                                                  self.elementResidual[ci])
                    else:
                        cfemIntegrals.updateDiffusion_weak(self.q[('a',ci,ck)],
                                                           self.q[('grad(phi)Xgrad(w)*dV_a',ck,ci)],
                                                           self.elementResidual[ci])

                else:
                    if not self.q.has_key(('grad(w)*dV_f',ck)):
                        self.q[('grad(w)*dV_f',ck)] = self.q[('grad(w)*dV_a',ci,ck)]
                    if 'rho_split' in dir(self.numericalFlux):
                        rho_split = self.numericalFlux.rho_split
                    else:
                        rho_split = 0
                    if self.sd:
                        #tjp need to zero velocity because this just updates
                        #import pdb
                        #pdb.set_trace()
                        self.q[('velocity',ck)].fill(0.0)
                        cfemIntegrals.updateDiffusion_MixedForm_weak_sd(self.coefficients.sdInfo[(ci,ck)][0],self.coefficients.sdInfo[(ci,ck)][1],
                                                                        self.numericalFlux.aTilde[(ci,ck)],
                                                                        self.numericalFlux.qV[ck],
                                                                        self.q[('grad(w)*dV_f',ck)],
                                                                        self.q[('velocity',ck)],#added for ldg coupling tjp
                                                                        self.elementResidual[ci],
                                                                        rho_split)
                    else:
                        cfemIntegrals.updateDiffusion_MixedForm_weak(self.numericalFlux.aTilde[(ci,ck)],
                                                                     self.numericalFlux.qV[ck],
                                                                     self.q[('grad(w)*dV_f',ck)],
                                                                     self.elementResidual[ci])
        for ci in self.coefficients.reaction.keys():
            cfemIntegrals.updateReaction_weak(self.q[('r',ci)],
                                              self.q[('w*dV_r',ci)],
                                              self.elementResidual[ci])
        for ci in self.coefficients.hamiltonian.keys():
            cfemIntegrals.updateHamiltonian_weak(self.q[('H',ci)],
                                                 self.q[('w*dV_H',ci)],
                                                 self.elementResidual[ci])
        if len(self.coefficients.stress.keys())>0:
#             import copy
#             sc = copy.deepcopy(self.q['sigma'])
#             sc.flat[:]=0.0
#             for ci in range(3):
#                 for ck in range(3):
#                     for eN in range(self.q[('dsigma',ci,ck)].shape[0]):
#                         for i in range(self.elementResidual[ci].shape[1]):
#                             for k in range(self.q[('dsigma',ci,ck)].shape[1]):
#                                 for I in range(3):
#                                     for J in range(3):
#                                         if i==0:
#                                             sc[eN,k,I,ci] += self.q[('dsigma',ci,ck)][eN,k,I,J]*self.q[('grad(u)',ck)][eN,k,J]
#                                         #self.elementResidual[ci][eN,i] += self.q[('dsigma',ci,ck)][eN,k,I,J]*self.q[('grad(u)',ck)][eN,k,J]*self.q[('grad(w)*dV_sigma',ci)][eN,k,i,I]
#             for ci in range(3):
#                 for eN in range(self.q[('dsigma',ci,ck)].shape[0]):
#                     for i in range(self.elementResidual[ci].shape[1]):
#                         for k in range(self.q[('dsigma',ci,ck)].shape[1]):
#                             for I in range(3):
#                                 self.elementResidual[ci][eN,i] += sc[eN,k,I,ci]*self.q[('grad(w)*dV_sigma',ci)][eN,k,i,I]
#                     cfemIntegrals.updateDiffusion_weak_lowmem(self.q[('dsigma',ci,ck)],
#                                                               self.q[('grad(u)',ck)],
#                                                               self.q[('grad(w)*dV_sigma',0)],
#                                                               self.elementResidual[ci])
#             #print "copy",sc
#             #print "diff",
#             print "diff",self.q['sigma'] - sc
            cfemIntegrals.updateStress_weak(self.q['sigma'],
                                            self.q[('grad(w)*dV_sigma',0)],
                                            self.elementResidual[0],
                                            self.elementResidual[1],
                                            self.elementResidual[2])
        if  self.stabilization != None:
            for ci in range(self.nc):
                for cj in self.coefficients.stencil[ci]:
                    cfemIntegrals.updateSubgridError(self.q[('subgridError',cj)],
                                                     self.q[('Lstar*w*dV',cj,ci)],
                                                     self.elementResidual[ci])
                    #now incorporate gradient stabilization if exists
                    if self.stabilization.usesGradientStabilization == True:
                        #mwf hack for now assume only term surviving gradient of
                        #L*w_h are mass and reaction terms
                        if self.lowmem:
                            cfemIntegrals.updateNumericalDiffusion_lowmem(self.q[('dmt_sge',ci,cj)],#check this
                                                                          self.q[('grad(subgridError)',ci)],
                                                                          self.q[('grad(w)*dV_f',ci)],
                                                                          self.elementResidual[ci])
                            #now try to manually insert to double check
                            #mwf also need dr_sge ...
                            cfemIntegrals.updateNumericalDiffusion_lowmem(self.q[('dr',ci,cj)],#check this
                                                                          self.q[('grad(subgridError)',ci)],
                                                                          self.q[('grad(w)*dV_f',ci)],
                                                                          self.elementResidual[ci])
                        else:
                            assert False, "need self.q[('grad(subgridError)Xgrad(w)*dV_numDiff',ci,ci)] if not self.lowmem "

        if self.shockCapturing != None:
            for ci in self.shockCapturing.components:
                if self.lowmem:
                    cfemIntegrals.updateNumericalDiffusion_lowmem(self.q[('numDiff',ci,ci)],
                                                                  self.q[('grad(u)',ci)],
                                                                  self.q[('grad(w)*dV_numDiff',ci,ci)],
                                                                  self.elementResidual[ci])
                else:
                    cfemIntegrals.updateNumericalDiffusion(self.q[('numDiff',ci,ci)],
                                                           self.q[('grad(u)Xgrad(w)*dV_numDiff',ci,ci)],
                                                           self.elementResidual[ci])
        # for eN in range(self.mesh.nElements_global):
        #     for i in range(self.nDOF_test_element[0]):
        #         print "element residual "+`eN`+'\t'+`i`
        #         print self.elementResidual[0][eN,i]
        #         print self.elementResidual[1][eN,i]
        #         print self.elementResidual[2][eN,i]
        if self.numericalFlux != None and not isinstance(self.numericalFlux, NumericalFlux.DoNothing):
            for ci in range(self.nc):
                self.ebq_global[('totalFlux',ci)].fill(0.0)
                self.ebqe[('totalFlux',ci)].fill(0.0)
            for ci in self.coefficients.advection.keys():
                if (self.numericalFlux.advectiveNumericalFlux.has_key(ci) and
                    self.numericalFlux.advectiveNumericalFlux[ci]) == True:
                    #cek do we let the numerical flux decide if interior is updated? yes we do. no we don't
                    if self.numericalFlux.hasInterior:
                        cfemIntegrals.updateInteriorElementBoundaryFlux(self.mesh.interiorElementBoundariesArray,
                                                                        self.mesh.elementBoundaryElementsArray,
                                                                        self.mesh.elementBoundaryLocalElementBoundariesArray,
                                                                        self.ebq_global[('advectiveFlux',ci)],
                                                                        self.ebq[('w*dS_f',ci)],
                                                                        self.elementResidual[ci])
                    cfemIntegrals.updateExteriorElementBoundaryFlux(self.mesh.exteriorElementBoundariesArray,
                                                                    self.mesh.elementBoundaryElementsArray,
                                                                    self.mesh.elementBoundaryLocalElementBoundariesArray,
                                                                    self.ebqe[('advectiveFlux',ci)],
                                                                    self.ebqe[('w*dS_f',ci)],
                                                                    self.elementResidual[ci])
                    if self.numericalFlux.hasInterior:
                        self.ebq_global[('totalFlux',ci)] += self.ebq_global[('advectiveFlux',ci)]
                    self.ebqe[('totalFlux',ci)]       += self.ebqe[('advectiveFlux',ci)]
            for ci in self.coefficients.diffusion.keys():
                if (self.numericalFlux.diffusiveNumericalFlux.has_key(ci) and
                    self.numericalFlux.diffusiveNumericalFlux[ci]) == True:
                    for ck in self.coefficients.diffusion[ci]:
                        if self.numericalFlux.hasInterior:
                            cfemIntegrals.updateInteriorElementBoundaryFlux(self.mesh.interiorElementBoundariesArray,
                                                                            self.mesh.elementBoundaryElementsArray,
                                                                            self.mesh.elementBoundaryLocalElementBoundariesArray,
                                                                            self.ebq_global[('diffusiveFlux',ck,ci)],
                                                                            self.ebq[('w*dS_a',ck,ci)],
                                                                        self.elementResidual[ci])
                        cfemIntegrals.updateExteriorElementBoundaryFlux(self.mesh.exteriorElementBoundariesArray,
                                                                        self.mesh.elementBoundaryElementsArray,
                                                                        self.mesh.elementBoundaryLocalElementBoundariesArray,
                                                                        self.ebqe[('diffusiveFlux',ck,ci)],
                                                                        self.ebqe[('w*dS_a',ck,ci)],
                                                                        self.elementResidual[ci])
                        if self.numericalFlux.hasInterior:
                            self.ebq_global[('totalFlux',ci)] += self.ebq_global[('diffusiveFlux',ck,ci)]
                        self.ebqe[('totalFlux',ci)]       += self.ebqe[('diffusiveFlux',ck,ci)]
                        if self.numericalFlux.includeBoundaryAdjoint:
                            if self.sd:
                                if self.numericalFlux.hasInterior:
                                    cfemIntegrals.updateInteriorElementBoundaryDiffusionAdjoint_sd(self.coefficients.sdInfo[(ci,ck)][0],self.coefficients.sdInfo[(ci,ck)][1],
                                                                                                   self.mesh.interiorElementBoundariesArray,
                                                                                                   self.mesh.elementBoundaryElementsArray,
                                                                                                   self.mesh.elementBoundaryLocalElementBoundariesArray,
                                                                                                   self.numericalFlux.boundaryAdjoint_sigma,
                                                                                                   self.ebq[('u',ck)],
                                                                                                   self.ebq['n'],
                                                                                                   self.ebq[('a',ci,ck)],
                                                                                                   self.ebq[('grad(v)',ci)],#cek should be grad(w)
                                                                                                   self.ebq[('dS_u',ci)],
                                                                                                   self.elementResidual[ci])
                                if not self.numericalFlux.includeBoundaryAdjointInteriorOnly: #added to only eval interior tjp
                                    cfemIntegrals.updateExteriorElementBoundaryDiffusionAdjoint_sd(self.coefficients.sdInfo[(ci,ck)][0],self.coefficients.sdInfo[(ci,ck)][1],
                                                                                               self.numericalFlux.isDOFBoundary[ck],
                                                                                               self.mesh.exteriorElementBoundariesArray,
                                                                                               self.mesh.elementBoundaryElementsArray,
                                                                                               self.mesh.elementBoundaryLocalElementBoundariesArray,
                                                                                               self.numericalFlux.boundaryAdjoint_sigma,
                                                                                               self.ebqe[('u',ck)],
                                                                                               self.numericalFlux.ebqe[('u',ck)],
                                                                                               self.ebqe['n'],
                                                                                               self.numericalFlux.ebqe[('a',ci,ck)],
                                                                                               self.ebqe[('grad(v)',ci)],#cek grad w
                                                                                               self.ebqe[('dS_u',ci)],
                                                                                               self.elementResidual[ci])
                            else:
                                if self.numericalFlux.hasInterior:
                                    cfemIntegrals.updateInteriorElementBoundaryDiffusionAdjoint(self.mesh.interiorElementBoundariesArray,
                                                                                                self.mesh.elementBoundaryElementsArray,
                                                                                                self.mesh.elementBoundaryLocalElementBoundariesArray,
                                                                                                self.numericalFlux.boundaryAdjoint_sigma,
                                                                                                self.ebq[('u',ck)],
                                                                                                self.ebq['n'],
                                                                                                self.ebq[('a',ci,ck)],
                                                                                                self.ebq[('grad(v)',ci)],#cek grad w
                                                                                                self.ebq[('dS_u',ci)],
                                                                                                self.elementResidual[ci])
                                if not self.numericalFlux.includeBoundaryAdjointInteriorOnly: #added to only eval interior tjp
                                    cfemIntegrals.updateExteriorElementBoundaryDiffusionAdjoint(self.numericalFlux.isDOFBoundary[ck],
                                                                                            self.mesh.exteriorElementBoundariesArray,
                                                                                            self.mesh.elementBoundaryElementsArray,
                                                                                            self.mesh.elementBoundaryLocalElementBoundariesArray,
                                                                                            self.numericalFlux.boundaryAdjoint_sigma,
                                                                                            self.ebqe[('u',ck)],
                                                                                            self.numericalFlux.ebqe[('u',ck)],
                                                                                            self.ebqe['n'],
                                                                                            self.numericalFlux.ebqe[('a',ci,ck)],
                                                                                            self.ebqe[('grad(v)',ci)],#cek grad w
                                                                                            self.ebqe[('dS_u',ci)],
                                                                                            self.elementResidual[ci])
#                             for ebNI,ebN in enumerate(self.mesh.interiorElementBoundariesArray):
#                                 left_eN_global = self.mesh.elementBoundaryElementsArray[ebN,0]
#                                 right_eN_global = self.mesh.elementBoundaryElementsArray[ebN,1]
#                                 left_ebN_element = self.mesh.elementBoundaryLocalElementBoundariesArray[ebN,0]
#                                 right_ebN_element = self.mesh.elementBoundaryLocalElementBoundariesArray[ebN,1]
#                                 for i in range(self.nDOF_test_element[ci]):
#                                     for k in range(self.nElementBoundaryQuadraturePoints_elementBoundary):
#                                         for I in range(self.nSpace_global):
#                                             self.elementResidual[ci][left_eN_global,i] -= self.numericalFlux.boundaryAdjoint_sigma*0.5*((self.ebq[('u',ci)][left_eN_global,left_ebN_element,k]
#                                                                                                                                          -self.ebq[('u',ci)][right_eN_global,right_ebN_element,k])
#                                                                                                                                         *self.ebq['n'][left_eN_global,left_ebN_element,k,I]
#                                                                                                                                         *self.ebq[('a',ci,ci)][left_eN_global,left_ebN_element,k,I*self.nSpace_global+I]
#                                                                                                                                         *self.ebq[('grad(v)',ci)][left_eN_global,left_ebN_element,k,i,I]
#                                                                                                                                         *self.ebq[('dS_u',ci)][left_eN_global,left_ebN_element,k])
#                                             self.elementResidual[ci][right_eN_global,i] -= self.numericalFlux.boundaryAdjoint_sigma*0.5*((self.ebq[('u',ci)][left_eN_global,left_ebN_element,k]
#                                                                                                                                           -self.ebq[('u',ci)][right_eN_global,right_ebN_element,k])
#                                                                                                                                          *self.ebq['n'][left_eN_global,left_ebN_element,k,I]
#                                                                                                                                          *self.ebq[('a',ci,ci)][right_eN_global,right_ebN_element,k,I*self.nSpace_global+I]
#                                                                                                                                          *self.ebq[('grad(v)',ci)][right_eN_global,right_ebN_element,k,i,I]
#                                                                                                                                          *self.ebq[('dS_u',ci)][right_eN_global,right_ebN_element,k])
#                             for ebNE,ebN in enumerate(self.mesh.exteriorElementBoundariesArray):
#                                 eN_global = self.mesh.elementBoundaryElementsArray[ebN,0]
#                                 ebN_element = self.mesh.elementBoundaryLocalElementBoundariesArray[ebN,0]
#                                 for i in range(self.nDOF_test_element[ci]):
#                                     for k in range(self.nElementBoundaryQuadraturePoints_elementBoundary):
#                                         for I in range(self.nSpace_global):
#                                             if self.numericalFlux.isDOFBoundary[ci][ebNE,k]:
#                                                 self.elementResidual[ci][eN_global,i] -= self.numericalFlux.boundaryAdjoint_sigma*((self.ebqe[('u',ci)][ebNE,k]
#                                                                                                                                     -self.numericalFlux.ebqe[('u',ci)][ebNE,k])
#                                                                                                                                    *self.ebqe['n'][ebNE,k,I]
#                                                                                                                                    *self.ebqe[('a',ci,ci)][ebNE,k,I*self.nSpace_global+I]
#                                                                                                                                    *self.ebqe[('grad(v)',ci)][ebNE,k,i,I]
#                                                                                                                                    *self.ebqe[('dS_u',ci)][ebNE,k])
            for ci in range(self.nc):
                if self.numericalFlux.hasInterior or self.conservativeFlux != None:
                    cfemIntegrals.copyExteriorElementBoundaryValuesToGlobalElementBoundaryValues(self.mesh.exteriorElementBoundariesArray,
                                                                                                 self.mesh.elementBoundaryElementsArray,
                                                                                                 self.mesh.elementBoundaryLocalElementBoundariesArray,
                                                                                                 self.ebqe[('totalFlux',ci)],
                                                                                                 self.ebq_global[('totalFlux',ci)])
            for ci in self.coefficients.hamiltonian.keys():
                if (self.numericalFlux.HamiltonJacobiNumericalFlux.has_key(ci) and
                    self.numericalFlux.HamiltonJacobiNumericalFlux[ci] == True):
                    if self.numericalFlux.hasInterior:
                        cfemIntegrals.updateInteriorTwoSidedElementBoundaryFlux(self.mesh.interiorElementBoundariesArray,
                                                                                self.mesh.elementBoundaryElementsArray,
                                                                                self.mesh.elementBoundaryLocalElementBoundariesArray,
                                                                                self.ebq[('HamiltonJacobiFlux',ci)],
                                                                                self.ebq[('w*dS_H',ci)],
                                                                                self.elementResidual[ci])
                    #1-sided on exterior boundary
                    cfemIntegrals.updateExteriorElementBoundaryFlux(self.mesh.exteriorElementBoundariesArray,
                                                                    self.mesh.elementBoundaryElementsArray,
                                                                    self.mesh.elementBoundaryLocalElementBoundariesArray,
                                                                    self.ebqe[('HamiltonJacobiFlux',ci)],
                                                                    self.ebqe[('w*dS_H',ci)],
                                                                    self.elementResidual[ci])
            for ci in self.coefficients.stress.keys():
                cfemIntegrals.updateExteriorElementBoundaryStressFlux(self.mesh.exteriorElementBoundariesArray,
                                                                      self.mesh.elementBoundaryElementsArray,
                                                                      self.mesh.elementBoundaryLocalElementBoundariesArray,
                                                                      self.ebqe[('stressFlux',ci)],
                                                                      self.ebqe[('w*dS_sigma',ci)],
                                                                      self.elementResidual[ci])
        else:
            #cek this will go away
            #cek need to clean up how BC's interact with numerical fluxes
            #outflow <=> zero diffusion, upwind advection
            #mixedflow <=> you set, otherwise calculated as free
            #setflow <=
            for ci,flag in self.fluxBoundaryConditions.iteritems():
                #put in total flux here as well?
                self.ebqe[('totalFlux',ci)].fill(0.0)
                if self.conservativeFlux != None and self.conservativeFlux.has_key(ci) and self.conservativeFlux[ci] != None and self.numericalFlux.hasInterior:
                    self.ebq_global[('totalFlux',ci)].fill(0.0)
                if (flag == 'outFlow' or
                    flag == 'mixedFlow' or
                    flag == 'setFlow'):
                    if self.coefficients.advection.has_key(ci):
                        cfemIntegrals.updateExteriorElementBoundaryFlux(self.mesh.exteriorElementBoundariesArray,
                                                                        self.mesh.elementBoundaryElementsArray,
                                                                        self.mesh.elementBoundaryLocalElementBoundariesArray,
                                                                        self.ebqe[('advectiveFlux',ci)],
                                                                        self.ebqe[('w*dS_f',ci)],
                                                                        self.elementResidual[ci])
                        self.ebqe[('totalFlux',ci)] += self.ebqe[('advectiveFlux',ci)]
                if (flag == 'mixedFlow' or
                    flag == 'setFlow'):
                    if  self.coefficients.diffusion.has_key(ci):
                        for ck in self.coefficients.diffusion[ci]:
                            #
                            cfemIntegrals.updateExteriorElementBoundaryFlux(self.mesh.exteriorElementBoundariesArray,
                                                                            self.mesh.elementBoundaryElementsArray,
                                                                            self.mesh.elementBoundaryLocalElementBoundariesArray,
                                                                            self.ebqe[('diffusiveFlux',ck,ci)],
                                                                            self.ebqe[('w*dS_a',ck,ci)],
                                                                            self.elementResidual[ci])
                            self.ebqe[('totalFlux',ci)]       += self.ebqe[('diffusiveFlux',ck,ci)]
                if self.conservativeFlux != None and self.conservativeFlux.has_key(ci) and self.conservativeFlux[ci] != None:
                    cfemIntegrals.copyExteriorElementBoundaryValuesToGlobalElementBoundaryValues(self.mesh.exteriorElementBoundariesArray,
                                                                                                 self.mesh.elementBoundaryElementsArray,
                                                                                                 self.mesh.elementBoundaryLocalElementBoundariesArray,
                                                                                                 self.ebqe[('totalFlux',ci)],
                                                                                                 self.ebq_global[('totalFlux',ci)])
        self.elementSpatialResidual[ci][:]=self.elementResidual[ci]
        self.timeIntegration.calculateElementSpatialResidual(self.elementResidual)
        if self.stabilization:
            self.stabilization.accumulateSubgridMassHistory(self.q)
        for ci in self.coefficients.mass.keys():
            cfemIntegrals.updateMass_weak(self.q[('mt',ci)],
                                          self.q[('w*dV_m',ci)],
                                          self.elementResidual[ci])
        if self.dirichletNodeSetList != None:
            for cj,nodeSetList in self.dirichletNodeSetList.iteritems():
                for eN in range(self.mesh.nElements_global):
                    for j in nodeSetList[eN]:
                        J = self.u[cj].femSpace.dofMap.l2g[eN,j]
                        self.weakFactor=3.0
                        self.elementResidual[cj][eN,j] = (self.u[cj].dof[J]-self.dirichletValues[cj][(eN,j)])*self.weakFactor*self.mesh.elementDiametersArray[eN]
                        #self.u[cj].dof[J] = self.dirichletValues[cj][(eN,j)]#
                        #self.elementResidual[cj][eN,j] = self.u[cj].dof[J]-self.dirichletValues[cj][(eN,j)]
    def estimate_mt(self):
        for ci in self.coefficients.mass.keys():
            cfemIntegrals.estimate_mt_lowmem(self.q[('w',ci)],
                                             self.q[('w*dV_m',ci)],
                                             self.elementSpatialResidual[ci],
                                             self.q[('mt',ci)])
    def calculateElementJacobian(self,skipMassTerms=False):
        for ci in range(self.nc):
            for cj in self.coefficients.stencil[ci]:
                self.elementJacobian[ci][cj].fill(0.0)
                self.elementJacobian_eb[ci][cj].fill(0.0)
        for ci,cjDict in self.coefficients.advection.iteritems():
            for cj in cjDict:
                if self.timeIntegration.advectionIsImplicit[ci]:
                    if self.lowmem:
                        cfemIntegrals.updateAdvectionJacobian_weak_lowmem(self.q[('df',ci,cj)],
                                                                          self.q[('v',cj)],
                                                                          self.q[('grad(w)*dV_f',ci)],
                                                                          self.elementJacobian[ci][cj])
                    else:
                        cfemIntegrals.updateAdvectionJacobian_weak(self.q[('df',ci,cj)],
                                                                   self.q[('vXgrad(w)*dV_f',cj,ci)],
                                                                   self.elementJacobian[ci][cj])
        ##\todo optimize nonlinear diffusion Jacobian calculation for the  different combinations of nonlinear a and phi
        for ci,ckDict in self.coefficients.diffusion.iteritems():
            for ck,cjDict in ckDict.iteritems():
                for cj in set(cjDict.keys()+self.coefficients.potential[ck].keys()):
                    if self.timeIntegration.diffusionIsImplicit[ci]:
                        if self.numericalFlux == None or self.numericalFlux.mixedDiffusion[ci] == False:
                            if self.sd:
                                cfemIntegrals.updateDiffusionJacobian_weak_sd(self.coefficients.sdInfo[(ci,ck)][0],self.coefficients.sdInfo[(ci,ck)][1],
                                                                              self.phi[ck].femSpace.dofMap.l2g,
                                                                              self.q[('a',ci,ck)],
                                                                              self.q[('da',ci,ck,cj)],
                                                                              self.q[('grad(phi)',ck)],
                                                                              self.q[('grad(w)*dV_a',ck,ci)],
                                                                              self.dphi[(ck,cj)].dof,
                                                                              self.q[('v',cj)],
                                                                              self.q[('grad(v)',cj)],
                                                                              self.elementJacobian[ci][cj])
                            elif self.lowmem:
                                #mwf getting a problem right now when have multiple potentials since
                                #femIntegral routine uses nDOF_trial_element for accessing phi but this might not
                                #be the same when there are different spaces for different components
                                #e.g. when computing jacobian[0][1], 0 component has local dim 3, (trial space)
                                #component 1 has local dim 2 and potential, ck = 1 so phi has local dim 2
                                cfemIntegrals.updateDiffusionJacobian_weak_lowmem(self.phi[ck].femSpace.dofMap.l2g,
                                                                                  self.q[('a',ci,ck)],
                                                                                  self.q[('da',ci,ck,cj)],
                                                                                  self.q[('grad(phi)',ck)],
                                                                                  self.q[('grad(w)*dV_a',ck,ci)],
                                                                                  self.dphi[(ck,cj)].dof,
                                                                                  self.q[('v',cj)],
                                                                                  self.q[('grad(v)',cj)],
                                                                                  self.elementJacobian[ci][cj])
                            else:
                                cfemIntegrals.updateDiffusionJacobian_weak(self.phi[ck].femSpace.dofMap.l2g,
                                                                           self.q[('a',ci,ck)],
                                                                           self.q[('da',ci,ck,cj)],
                                                                           self.q[('grad(phi)Xgrad(w)*dV_a',ck,ci)],
                                                                           self.dphi[(ck,cj)].dof,
                                                                           self.q[('v',cj)],
                                                                           self.q[('grad(v)Xgrad(w)*dV_a',ck,cj,ci)],
                                                                           self.elementJacobian[ci][cj])
                        else:
                            if self.sd:
                                cfemIntegrals.updateDiffusionJacobian_MixedForm_weak_sd(self.coefficients.sdInfo[(ci,ck)][0],self.coefficients.sdInfo[(ci,ck)][1],
                                                                                        self.numericalFlux.aTilde[(ci,ck)],
                                                                                        #self.q[('a',ci,ck)],
                                                                                        self.q[('da',ci,ck,cj)],
                                                                                        self.numericalFlux.qV[ck],
                                                                                        self.numericalFlux.qDV[ck],
                                                                                        self.numericalFlux.qDV_eb[ck],
                                                                                        self.q[('grad(w)*dV_f',ck)],
                                                                                        self.q[('v',cj)],
                                                                                        self.elementJacobian[ci][cj],
                                                                                        self.elementJacobian_eb[ci][cj])
                            else:
                                cfemIntegrals.updateDiffusionJacobian_MixedForm_weak(self.numericalFlux.aTilde[(ci,ck)],
                                                                                     #self.q[('a',ci,ck)],
                                                                                     self.q[('da',ci,ck,cj)],
                                                                                     self.numericalFlux.qV[ck],
                                                                                     self.numericalFlux.qDV[ck],
                                                                                     self.numericalFlux.qDV_eb[ck],
                                                                                     self.q[('grad(w)*dV_f',ck)],
                                                                                     self.q[('v',cj)],
                                                                                     self.elementJacobian[ci][cj],
                                                                                     self.elementJacobian_eb[ci][cj])
        for ci,cjDict in self.coefficients.reaction.iteritems():
            for cj in cjDict:
                if self.timeIntegration.reactionIsImplicit[ci]:
                    if self.lowmem:
                        cfemIntegrals.updateReactionJacobian_weak_lowmem(self.q[('dr',ci,cj)],
                                                                         self.q[('v',cj)],
                                                                         self.q[('w*dV_r',ci)],
                                                                         self.elementJacobian[ci][cj])
                    else:
                        cfemIntegrals.updateReactionJacobian_weak(self.q[('dr',ci,cj)],
                                                                  self.q[('vXw*dV_r',cj,ci)],
                                                                  self.elementJacobian[ci][cj])
        for ci,cjDict in self.coefficients.hamiltonian.iteritems():
            for cj in cjDict:
                if self.timeIntegration.hamiltonianIsImplicit[ci]:
                    if self.lowmem:
                        cfemIntegrals.updateHamiltonianJacobian_weak_lowmem(self.q[('dH',ci,cj)],
                                                                            self.q[('grad(v)',cj)],
                                                                            self.q[('w*dV_H',ci)],
                                                                            self.elementJacobian[ci][cj])
                    else:
                        cfemIntegrals.updateHamiltonianJacobian_weak(self.q[('dH',ci,cj)],
                                                                     self.q[('grad(v)Xw*dV_H',cj,ci)],
                                                                     self.elementJacobian[ci][cj])
        if len(self.coefficients.stress) > 0:
            cfemIntegrals.updateStressJacobian_weak(self.q[('dsigma',0,0)],
                                                    self.q[('dsigma',0,1)],
                                                    self.q[('dsigma',0,2)],
                                                    self.q[('dsigma',1,0)],
                                                    self.q[('dsigma',1,1)],
                                                    self.q[('dsigma',1,2)],
                                                    self.q[('dsigma',2,0)],
                                                    self.q[('dsigma',2,1)],
                                                    self.q[('dsigma',2,2)],
                                                    self.q[('grad(v)',0)],
                                                    self.q[('grad(w)*dV_sigma',0)],
                                                    self.elementJacobian[0][0],
                                                    self.elementJacobian[0][1],
                                                    self.elementJacobian[0][2],
                                                    self.elementJacobian[1][0],
                                                    self.elementJacobian[1][1],
                                                    self.elementJacobian[1][2],
                                                    self.elementJacobian[2][0],
                                                    self.elementJacobian[2][1],
                                                    self.elementJacobian[2][2])
        if self.stabilization!= None:
            for ci in range(self.coefficients.nc):
                if self.timeIntegration.stabilizationIsImplicit[ci]:
                    for cj in self.coefficients.stencil[ci]:
                        for cjj in self.coefficients.stencil[ci]:
                            cfemIntegrals.updateSubgridErrorJacobian(self.q[('dsubgridError',cj,cjj)],
                                                                     self.q[('Lstar*w*dV',cj,ci)],
                                                                     self.elementJacobian[ci][cjj])
                    if self.stabilization.usesGradientStabilization == True:
                        for cj in self.coefficients.stencil[ci]:
                            if self.lowmem:
                                #mwf hack to try to get something running for linear problems
                                cfemIntegrals.updateNumericalDiffusionJacobian_lowmem(self.q[('dgrad(subgridError)',ci,cj)],
                                                                                      self.q[('grad(v)',ci)],
                                                                                      self.q[('grad(w)*dV_f',ci)],
                                                                                      self.elementJacobian[ci][ci])
                            else:
                                assert False
        if self.shockCapturing != None:
            for ci in self.shockCapturing.components:
                if self.timeIntegration.shockCapturingIsImplicit[ci]:
                    if self.lowmem:
                        cfemIntegrals.updateNumericalDiffusionJacobian_lowmem(self.q[('numDiff',ci,ci)],
                                                                              self.q[('grad(v)',ci)],
                                                                              self.q[('grad(w)*dV_numDiff',ci,ci)],
                                                                              self.elementJacobian[ci][ci])
                    else:
                        cfemIntegrals.updateNumericalDiffusionJacobian(self.q[('numDiff',ci,ci)],
                                                                       self.q[('grad(v)Xgrad(w)*dV_numDiff',ci,ci,ci)],
                                                                       self.elementJacobian[ci][ci])
        self.timeIntegration.calculateElementSpatialJacobian(self.elementJacobian)
        if not skipMassTerms:
            for ci,cjDict in self.coefficients.mass.iteritems():
                for cj in cjDict:
                    if self.timeIntegration.massIsImplicit[ci]:
                        if self.lowmem:
                            cfemIntegrals.updateMassJacobian_weak_lowmem(self.q[('dmt',ci,cj)],
                                                                         self.q[('v',cj)],
                                                                         self.q[('w*dV_m',ci)],
                                                                         self.elementJacobian[ci][cj])
                        else:
                            cfemIntegrals.updateMassJacobian_weak(self.q[('dmt',ci,cj)],
                                                                  self.q[('vXw*dV_m',cj,ci)],
                                                                  self.elementJacobian[ci][cj])
            for cj in range(self.nc):
                if self.timeIntegration.duStar_du[cj] != None:
                    self.elementJacobian[ci][cj] *= self.timeIntegration.duStar_du[cj]
        if self.dirichletNodeSetList != None:
            for cj,nodeSetList in self.dirichletNodeSetList.iteritems():
                for eN in range(self.mesh.nElements_global):
                    for j in nodeSetList[eN]:
                        self.elementJacobian[cj][cj][eN,j,:]=0.0
                        self.elementJacobian[cj][cj][eN,j,j]=self.weakFactor*self.mesh.elementDiametersArray[eN]
    def calculateElementMassJacobian(self):
        """
        calculate just the mass matrix terms for element jacobian (i.e., those that multiply the accumulation term)
        does not include dt
        """
        for ci in range(self.nc):
            for cj in self.coefficients.stencil[ci]:
                self.elementJacobian[ci][cj].fill(0.0)
        for ci,cjDict in self.coefficients.mass.iteritems():
            for cj in cjDict:
                if self.timeIntegration.massIsImplicit[ci]:
                    if self.lowmem:
                        cfemIntegrals.updateMassJacobian_weak_lowmem(self.q[('dm',ci,cj)],
                                                                     self.q[('v',cj)],
                                                                     self.q[('w*dV_m',ci)],
                                                                     self.elementJacobian[ci][cj])
                    else:
                        cfemIntegrals.updateMassJacobian_weak(self.q[('dm',ci,cj)],
                                                              self.q[('vXw*dV_m',cj,ci)],
                                                              self.elementJacobian[ci][cj])
        for cj in range(self.nc):
            if self.timeIntegration.duStar_du[cj] != None:
                self.elementJacobian[ci][cj] *= self.timeIntegration.duStar_du[cj]
        if self.dirichletNodeSetList != None:
            for cj,nodeSetList in self.dirichletNodeSetList.iteritems():
                for eN in range(self.mesh.nElements_global):
                    for j in nodeSetList[eN]:
                        self.elementJacobian[cj][cj][eN,j,:]=0.0
                        self.elementJacobian[cj][cj][eN,j,j]=self.weakFactor*self.mesh.elementDiametersArray[eN]


    def calculateElementBoundaryJacobian(self):
        evalElementBoundaryJacobian = False; evalElementBoundaryJacobian_hj = False
        for jDict in self.fluxJacobian.values():
            for j in jDict.values():
                evalElementBoundaryJacobian = True
                j.fill(0.0)
        for jDict in self.fluxJacobian_eb.values():
            for j in jDict.values():
                j.fill(0.0)
        for jDict in self.fluxJacobian_hj.values():
            for j in jDict.values():
                evalElementBoundaryJacobian_hj = True
                j.fill(0.0)
        #cek clean up this logic using numerical flux
        if self.numericalFlux != None and not isinstance(self.numericalFlux, NumericalFlux.DoNothing):
            #
            self.numericalFlux.updateInteriorNumericalFluxJacobian(self.l2g,self.q,self.ebq,self.ebq_global,self.dphi,
                                                                   self.fluxJacobian,self.fluxJacobian_eb,self.fluxJacobian_hj)
        #end else
        if evalElementBoundaryJacobian:
            self.timeIntegration.calculateElementSpatialBoundaryJacobian(self.fluxJacobian,self.fluxJacobian_eb,)
        #mwf TODO what about fluxJacobian_hj
        if evalElementBoundaryJacobian_hj:
            self.timeIntegration.calculateElementSpatialBoundaryJacobian(self.fluxJacobian_hj,self.fluxJacobian_eb)#cek hack added eb, need to provide hj function

    def calculateExteriorElementBoundaryJacobian(self):
        for jDict in self.fluxJacobian_exterior.values():
            for j in jDict.values():
                j.fill(0.0)
        if self.numericalFlux != None and not isinstance(self.numericalFlux, NumericalFlux.DoNothing):
            self.numericalFlux.updateExteriorNumericalFluxJacobian(self.l2g,self.inflowFlag,self.q,self.ebqe,self.dphi,
                                                                   self.fluxJacobian_exterior,self.fluxJacobian_eb,self.fluxJacobian_hj)
        else:
            for ci,cjDict in self.coefficients.advection.iteritems():
                if ((self.fluxBoundaryConditions[ci] == 'outFlow' or
                     self.fluxBoundaryConditions[ci] == 'mixedFlow') and
                    self.timeIntegration.advectionIsImplicit[ci]):
                    for cj in cjDict:
                        cnumericalFlux.updateExteriorNumericalAdvectiveFluxJacobian(self.mesh.exteriorElementBoundariesArray,
                                                                                    self.mesh.elementBoundaryElementsArray,
                                                                                    self.mesh.elementBoundaryLocalElementBoundariesArray,
                                                                                    self.inflowFlag[ci],
                                                                                    self.ebqe[('dadvectiveFlux_left',ci,cj)],
                                                                                    self.ebqe[('v',cj)],
                                                                                    self.fluxJacobian_exterior[ci][cj])
        #end else
        self.timeIntegration.calculateExteriorElementSpatialBoundaryJacobian(self.fluxJacobian_exterior)

    def calculateCoefficients(self):
        #cek could put logic her for element/internal eb/external eb
        self.calculateElementCoefficients()
        if self.needEBQ:
            self.calculateElementBoundaryCoefficients()
        self.calculateExteriorElementBoundaryCoefficients()
    def calculateSolutionAtQuadrature(self):
        for cj in range(self.nc):
            self.u[cj].getValues(self.q[('v',cj)],
                                 self.q[('u',cj)])
            if self.q.has_key(('grad(u)',cj)):
                self.u[cj].getGradientValues(self.q[('grad(v)',cj)],
                                             self.q[('grad(u)',cj)])
            self.u[cj].getValuesGlobalExteriorTrace(self.ebqe[('v',cj)],
                                                    self.ebqe[('u',cj)])
            if self.ebqe.has_key(('grad(u)',cj)):
                self.u[cj].getGradientValuesGlobalExteriorTrace(self.ebqe[('grad(v)',cj)],
                                                                self.ebqe[('grad(u)',cj)])
        if self.needEBQ:
            for cj in range(self.nc):
                self.u[cj].getValuesTrace(self.ebq[('v',cj)],
                                     self.ebq[('u',cj)])
                if self.ebq.has_key(('grad(u)',cj)):
                    self.u[cj].getGradientValuesTrace(self.ebq[('grad(v)',cj)],
                                                 self.ebq[('grad(u)',cj)])

    def calculateStrongResidualAndAdjoint(self,cq):
        """
        break off computation of strong residual and adjoint so that we can do this at different quadrature locations?
        """
        if (self.stabilization or self.shockCapturing):
            for ci in range(self.nc):
                cq[('pdeResidual',ci)].fill(0.0)
                for cj in self.coefficients.stencil[ci]:
                    if self.stabilization:
                        cq[('Lstar*w*dV',cj,ci)].fill(0.0)
                    cq[('dpdeResidual',ci,cj)].fill(0.0)
            for ci,cjDict  in self.coefficients.advection.iteritems():
                for cj in cjDict:
                    if cq.has_key(('df_sge',ci,cj)):
                        cfemIntegrals.updateAdvection_strong(cq[('df_sge',ci,cj)],
                                                             cq[('grad(u)',cj)],
                                                             cq[('pdeResidual',ci)])
                        if self.stabilization:
                            cfemIntegrals.updateAdvection_adjoint(cq[('df_sge',ci,cj)],
                                                                  cq[('grad(w)*dV_stab',ci)],
                                                                  cq[('Lstar*w*dV',cj,ci)])
                        if self.timeIntegration.advectionIsImplicit[ci]:
                            cfemIntegrals.updateAdvectionJacobian_strong(cq[('df_sge',ci,cj)],
                                                                         cq[('grad(v)',cj)],
                                                                         cq[('dpdeResidual',ci,cj)])
            for ci,ckDict in self.coefficients.diffusion.iteritems():
                for ck,cjDict in ckDict.iteritems():
                    if self.Hess and self.stabilization != None:
                        if self.sd:
                            cfemIntegrals.updateDiffusion2_strong_sd(self.coefficients.sdInfo[(ci,ck)][0],self.coefficients.sdInfo[(ci,ck)][1],
                                                                     cq[('a',ci,ck)],
                                                                     cq[('Hess(phi)',ck)],
                                                                     cq[('pdeResidual',ci)])
                        else:
                            cfemIntegrals.updateDiffusion2_strong(cq[('a',ci,ck)],
                                                                  cq[('Hess(phi)',ck)],
                                                                  cq[('pdeResidual',ci)])
                        if self.stabilization:
                            if self.sd:
                                cfemIntegrals.updateDiffusion2_adjoint_sd(self.coefficients.sdInfo[(ci,ck)][0],self.coefficients.sdInfo[(ci,ck)][1],
                                                                          cq[('a',ci,ck)],
                                                                          cq[('Hess(w)*dV_stab',ck,ci)],
                                                                          cq[('Lstar*w*dV',ck,ci)])
                            else:
                                cfemIntegrals.updateDiffusion2_adjoint(cq[('a',ci,ck)],
                                                                       cq[('Hess(w)*dV_stab',ck,ci)],
                                                                       cq[('Lstar*w*dV',ck,ci)])
                    for cj in cjDict.keys():
                        if self.sd:
                            cfemIntegrals.updateDiffusion_strong_sd(self.coefficients.sdInfo[(ci,ck)][0],self.coefficients.sdInfo[(ci,ck)][1],
                                                                    cq[('da_sge',ci,ck,cj)],
                                                                    cq[('grad(phi)_sge',ck)],
                                                                    cq[('grad(u)',cj)],
                                                                    cq[('pdeResidual',ci)])
                        else:
                            cfemIntegrals.updateDiffusion_strong(cq[('da_sge',ci,ck,cj)],
                                                                 cq[('grad(phi)_sge',ck)],
                                                                 cq[('grad(u)',cj)],
                                                                 cq[('pdeResidual',ci)])
                        if self.stabilization:
                            if self.sd:
                                cfemIntegrals.updateDiffusion_adjoint_sd(self.coefficients.sdInfo[(ci,ck)][0],self.coefficients.sdInfo[(ci,ck)][1],
                                                                         cq[('da_sge',ci,ck,cj)],
                                                                         cq[('grad(phi)_sge',ck)],
                                                                         cq[('grad(w)*dV_stab',ck,ci)],
                                                                         cq[('Lstar*w*dV',cj,ci)])
                            else:
                                cfemIntegrals.updateDiffusion_adjoint(cq[('da_sge',ci,ck,cj)],
                                                                      cq[('grad(phi)_sge',ck)],
                                                                      cq[('grad(w)*dV_stab',ck,ci)],
                                                                      cq[('Lstar*w*dV',cj,ci)])
                        if self.timeIntegration.diffusionIsImplicit[ci]:
                            if self.sd:
                                cfemIntegrals.updateDiffusionJacobian_strong_sd(self.coefficients.sdInfo[(ci,ck)][0],self.coefficients.sdInfo[(ci,ck)][1],
                                                                                self.phi[ck].femSpace.dofMap.l2g,
                                                                                cq[('da_sge',ci,ck,cj)],
                                                                                cq[('dphi_sge',ck,cj)],
                                                                                cq[('grad(phi)_sge',ck)],
                                                                                cq[('grad(u)',cj)],
                                                                                cq[('grad(v)',cj)],
                                                                                cq[('dpdeResidual',ci,cj)])
                            else:
                                cfemIntegrals.updateDiffusionJacobian_strong(self.phi[ck].femSpace.dofMap.l2g,
                                                                             cq[('da_sge',ci,ck,cj)],
                                                                             cq[('dphi_sge',ck,cj)],
                                                                             cq[('grad(phi)_sge',ck)],
                                                                             cq[('grad(u)',cj)],
                                                                             cq[('grad(v)',cj)],
                                                                             cq[('dpdeResidual',ci,cj)])
                    if self.Hess and self.stabilization != None:
                        for cj in self.coefficients.potential[ck].keys():
                            if self.sd:
                                cfemIntegrals.updateDiffusionJacobian2_strong_sd(self.coefficients.sdInfo[(ci,ck)][0],self.coefficients.sdInfo[(ci,ck)][1],
                                                                                 self.phi[ck].femSpace.dofMap.l2g,
                                                                                 cq[('a',ci,ck)],
                                                                                 cq[('da',ci,ck,cj)],#cek hack
                                                                                 cq[('v',ck)],#cek hack, need to split the nonlinear case
                                                                                 cq[('Hess(phi)',ck)],
                                                                                 cq[('dphi',ck,cj)],
                                                                                 cq[('Hess(v)',cj)],
                                                                                 cq[('dpdeResidual',ci,cj)])
                            else:
                                cfemIntegrals.updateDiffusionJacobian2_strong(self.phi[ck].femSpace.dofMap.l2g,
                                                                              cq[('a',ci,ck)],
                                                                              cq[('da',ci,ck,cj)],#cek hack
                                                                              cq[('v',ck)],#cek hack, need to split the nonlinear case
                                                                              cq[('Hess(phi)',ck)],
                                                                              cq[('dphi',ck,cj)],
                                                                              cq[('Hess(v)',cj)],
                                                                              cq[('dpdeResidual',ci,cj)])
            for ci,cjDict in self.coefficients.reaction.iteritems():
                cfemIntegrals.updateReaction_strong(cq[('r',ci)],
                                                    cq[('pdeResidual',ci)])
                for cj in cjDict:
                    if self.stabilization:
                        cfemIntegrals.updateReaction_adjoint(cq[('dr',ci,cj)],
                                                             cq[('w*dV_stab',ci)],
                                                             cq[('Lstar*w*dV',cj,ci)])
                    if self.timeIntegration.reactionIsImplicit[ci]:
                        cfemIntegrals.updateReactionJacobian_strong(cq[('dr',ci,cj)],
                                                                    cq[('v',cj)],
                                                                    cq[('dpdeResidual',ci,cj)])
            for ci,cjDict in self.coefficients.hamiltonian.iteritems():
                for cj in cjDict:
                    #cek todo, need dH_sge here
                    cfemIntegrals.updateHamiltonian_strong(cq[('dH_sge',ci,cj)],
                                                           cq[('grad(u)',cj)],
                                                           cq[('pdeResidual',ci)])
                    if self.stabilization:
                        cfemIntegrals.updateHamiltonian_adjoint(cq[('dH_sge',ci,cj)],
                                                                cq[('grad(w)*dV_stab',cj)],
                                                                cq[('Lstar*w*dV',cj,ci)])
                    if True:#self.timeIntegration.hamiltonianIsImplicit[ci]:
                        cfemIntegrals.updateHamiltonianJacobian_strong(cq[('dH_sge',ci,cj)],
                                                                       cq[('grad(v)',cj)],
                                                                       cq[('dpdeResidual',ci,cj)])
            self.timeIntegration.calculateStrongElementSpatialResidual(cq)
            #cek do we need both these sets of loops
            for ci,cjDict in self.coefficients.mass.iteritems():
                #mwf assume mt never lagged (what about setting to zero if lagged?)
                cfemIntegrals.updateMass_strong(cq[('mt',ci)],
                                                cq[('pdeResidual',ci)])
                for cj in cjDict:
                    #mwf May 1 2009 uncommented, then moved below
                    #if self.stabilization:
                    #    #mwf this needs to be dmt_sge, but needs to go after calculateSubgridError then
                    #    cfemIntegrals.updateMass_adjoint(cq[('dmt',ci,cj)],
                    #                                     cq[('w*dV_stab',ci)],
                    #                                     cq[('Lstar*w*dV',cj,ci)])
                    if self.timeIntegration.massIsImplicit[ci]:
                        cfemIntegrals.updateMassJacobian_strong(cq[('dmt',ci,cj)],
                                                                cq[('v',cj)],
                                                                cq[('dpdeResidual',ci,cj)])
            #now try to handle dmt term in adjoint
            for ci,cjDict in self.coefficients.mass.iteritems():
                for cj in cjDict:
                    #mwf May 1 2009 uncommented, try to move after calculateSubgridError for stablization to track
                    #subscales
                    if self.stabilization and self.stabilization.trackSubScales:# or self.stabilization.usesGradientStabilization):
                        #mwf this needs to be dmt_sge, but needs to go after calculateSubgridError then
                        #mwf debug
                        log("Transport adding adjoint mass term dmt_sge(%s,%s) max=%s min=%s " % (ci,cj,cq[('dmt_sge',ci,cj)].max(),cq[('dmt_sge',ci,cj)].min()))
                        cfemIntegrals.updateMass_adjoint(cq[('dmt_sge',ci,cj)],
                                                         cq[('w*dV_stab',ci)],
                                                         cq[('Lstar*w*dV',cj,ci)])


    def calculateElementCoefficients(self):
        """
        calculate the nonlinear coefficients at the quadrature points and nodes
        """
        #
        #get u,grad(u), and grad(u)Xgrad(w) at the quadrature points
        #
        for cj in range(self.nc):
            self.u[cj].getValues(self.q[('v',cj)],
                                 self.q[('u',cj)])
            if self.q.has_key(('grad(u)',cj)):
                self.u[cj].getGradientValues(self.q[('grad(v)',cj)],
                                             self.q[('grad(u)',cj)])
            if self.stabilization != None:
                if self.q.has_key(('Hess(u)',cj)):
                    self.u[cj].getHessianValues(self.q[('Hess(v)',cj)],
                                                self.q[('Hess(u)',cj)])
            if not self.lowmem:
                for ci in range(self.nc):
                    for I in self.integralKeys:
                        if self.q.has_key(('grad(u)Xgrad(w)*dV_'+I,cj,ci)):
                            self.u[cj].getGradientTensorValues(self.q[('grad(v)Xgrad(w)*dV_'+I,cj,cj,ci)],
                                                               self.q[('grad(u)Xgrad(w)*dV_'+I,cj,ci)])
        #
        #get functions of (t,x,u) at the quadrature points
        #
        self.coefficients.evaluate(self.timeIntegration.t,self.q)
        if self.movingDomain and self.coefficients.movingDomain:
            self.coefficients.updateToMovingDomain(self.timeIntegration.t,self.q)
#             for ci in range(self.nc):
#                 if self.q.has_key(('f',ci)):
#                     for eN in range(self.mesh.nElements_global):
#                         for k in range(self.nQuadraturePoints_element):
#                             for I in range(self.nSpace_global):
#                                 if self.q.has_key(('m',ci)):
#                                     self.q[('f',ci)][eN,k,I]-=self.q[('m',ci)][eN,k]*self.q['xt'][eN,k,I]
#                                 else:
#                                     self.q[('f',ci)][eN,k,I]-=self.q['xt'][eN,k,I]
#                     for cj in range(self.nc):
#                         if self.q.has_key(('dm',ci,cj)):
#                             for eN in range(self.mesh.nElements_global):
#                                 for k in range(self.nQuadraturePoints_element):
#                                     for I in range(self.nSpace_global):
#                                         self.q[('df',ci,cj)][eN,k,I]-=self.q[('dm',ci,cj)][eN,k]*self.q['xt'][eN,k,I]
#                     print "f",ci,self.q[('f',ci)]
        log("Coefficients on element",level=10,data=self.q)
        #
        # let the time integrator calculate m_t and possibly other coefficients at the quadrature points
        #
        if self.timeTerm:
            self.timeIntegration.calculateElementCoefficients(self.q)
        #
        #cek and mwf need to go through this section to clean up, some of next two blocks could go to calcQuad
        #
        for cj in range(self.nc):
            if self.stabilization and self.stabilization.usesGradientStabilization:
                self.u[cj].femSpace.getBasisValues(self.phi[cj].femSpace.referenceFiniteElement.interpolationConditions.quadraturePointArray,
                                                   self.phi_ip[('v',cj)])
                self.u[cj].femSpace.elementMaps.getValues(self.phi[cj].femSpace.referenceFiniteElement.interpolationConditions.quadraturePointArray,
                                                          self.phi_ip[('x')])

                self.u[cj].getValues(self.phi_ip[('v',cj)],
                                     self.phi_ip[('u',cj)])
                self.u[cj].getGradientValues(self.phi_ip[('grad(v)',cj)],
                                             self.phi_ip[('grad(u)',cj)])
                self.coefficients.evaluate(self.timeIntegration.t,self.phi_ip)
        phiIsNonlinear=False
        for ck,cjDict in self.coefficients.potential.iteritems():
            for cj,flag in cjDict.iteritems():
                if flag == 'nonlinear':
                    phiIsNonlinear= True
                    for cj in range(self.coefficients.nc):
                        self.u[cj].femSpace.getBasisValues(self.phi[cj].femSpace.referenceFiniteElement.interpolationConditions.quadraturePointArray,
                                                           self.phi_ip[('v',cj)])
                        self.u[cj].femSpace.elementMaps.getValues(self.phi[cj].femSpace.referenceFiniteElement.interpolationConditions.quadraturePointArray,
                                                                  self.phi_ip[('x')])

                        self.u[cj].getValues(self.phi_ip[('v',cj)],
                                             self.phi_ip[('u',cj)])
                    #mwf check with Chris if we can pull this out of ck loop and call only if flag=='nonlinear' for some potential
                    self.coefficients.evaluate(self.timeIntegration.t,self.phi_ip)
                    break
        for ck,cjDict in self.coefficients.potential.iteritems():
            for cj,flag in cjDict.iteritems():
                if flag == 'nonlinear':
                    #mwf
                    #import pdb
                    #pdb.set_trace()
                    self.phi[ck].projectFromInterpolationConditions(self.phi_ip[('phi',ck)])
                    self.dphi[(ck,cj)].projectFromInterpolationConditions(self.phi_ip[('dphi',ck,cj)])
                    #mwf need to communicate values across processors if have spatial heterogeneity and spatial dependence of
                    #potential
                    if self.phi[ck].par_dof != None:
                        self.phi[ck].par_dof.scatter_forward_insert()
                    if self.dphi[(ck,cj)].par_dof != None:
                        self.dphi[(ck,cj)].par_dof.scatter_forward_insert()

                    self.phi[ck].getValues(self.q[('v',ck)],
                                           self.q[('phi',ck)])
                    self.phi[ck].getGradientValues(self.q[('grad(v)',ck)],
                                                   self.q[('grad(phi)',ck)])
                    if self.stabilization != None and self.Hess:
                        self.phi[ck].getHessianValues(self.q[('Hess(v)',ck)],
                                                      self.q[('Hess(phi)',ck)])
                    for ci in self.coefficients.diffusion.keys():
                        if self.coefficients.diffusion[ci].has_key(ck):
                            if not self.lowmem:
                                self.phi[ck].getGradientTensorValues(self.q[('grad(v)Xgrad(w)*dV_a',ck,cj,ci)],
                                                                     self.q[('grad(phi)Xgrad(w)*dV_a',ck,ci)])
                else:
                    self.phi[ck].dof[:]=self.u[ck].dof
                    self.dphi[(ck,cj)].dof.fill(1.0)
                    self.q[('phi',ck)][:]=self.q[('u',ck)]
                    self.q[('dphi',ck,cj)].fill(1.0)
                    self.q[('grad(phi)',ck)][:]=self.q[('grad(u)',ck)]
                    if self.stabilization != None and self.Hess:
                        self.q[('Hess(phi)',ck)][:]=self.q[('Hess(u)',ck)]
                    for ci in self.coefficients.diffusion.keys():
                        if self.coefficients.diffusion[ci].has_key(ck):
                            if not self.lowmem:
                                self.q[('grad(phi)Xgrad(w)*dV_a',ck,ci)][:]=self.q[('grad(u)Xgrad(w)*dV_a',ck,ci)]

        if (self.stabilization or self.shockCapturing):
            if self.shockCapturing and not self.stabilization:
                self.calculateStrongResidualAndAdjoint(self.q)
            if self.stabilization:
                if self.stabilization.usesGradientStabilization:

                    #mwf hack pick up adjoint terms first
                    self.calculateStrongResidualAndAdjoint(self.q)
                    self.coefficients.evaluate(self.timeIntegration.t,self.phi_ip)
                    if self.timeTerm:
                        self.timeIntegration.calculateGeneralizedInterpolationCoefficients(self.phi_ip)
                    self.calculateStrongResidualAndAdjoint(self.phi_ip)
                else:
                    self.calculateStrongResidualAndAdjoint(self.q)

            if self.stabilization:
                self.stabilization.calculateSubgridError(self.q)

        else:
            #cek need to clean up calculation of dimless numbers, might as well do it all the time and pass to subgrid error
            #mwf figure out what to do with this
            #what happens if stabilization didn't compute cfl?
            for ci in range(self.nc):
                #cek try to skip this for stokes
                if (self.q.has_key(('df',ci,ci)) and self.q.has_key(('a',ci,ci)) and
                    self.q.has_key(('dr',ci,ci)) and self.q.has_key(('dmt',ci,ci)) and
                    self.q.has_key(('a',ci,ci)) and self.q.has_key(('dphi',ci,ci))):
                    if self.sd:
                        cfemIntegrals.calculateDimensionlessNumbersADR_sd(self.mesh.nElements_global,
                                                                          self.nQuadraturePoints_element,
                                                                          self.nSpace_global,
                                                                          self.coefficients.sdInfo[(ci,ci)][0],self.coefficients.sdInfo[(ci,ci)][1],
                                                                          self.elementEffectiveDiametersArray,
                                                                          self.q[('df',ci,ci)],
                                                                          self.q[('a',ci,ci)],
                                                                          self.q[('dphi',ci,ci)],
                                                                          self.q[('dr',ci,ci)],
                                                                          self.q[('dmt',ci,ci)],
                                                                          self.q[('pe',ci)],
                                                                          self.q[('cfl',ci)])
                    else:
                        cfemIntegrals.calculateDimensionlessNumbersADR(self.mesh.nElements_global,
                                                                       self.nQuadraturePoints_element,
                                                                       self.nSpace_global,
                                                                       self.elementEffectiveDiametersArray,
                                                                       self.q[('df',ci,ci)],
                                                                       self.q[('a',ci,ci)],
                                                                       self.q[('dphi',ci,ci)],
                                                                       self.q[('dr',ci,ci)],
                                                                       self.q[('dmt',ci,ci)],
                                                                       self.q[('pe',ci)],
                                                                       self.q[('cfl',ci)])
                elif (self.q.has_key(('df',ci,ci)) and self.q.has_key(('dH',ci,ci)) and
                      self.q.has_key(('dm',ci,ci))):
                    #not likely?
                    cfemIntegrals.calculateCFLADR2speeds(self.elementEffectiveDiametersArray,
                                                         self.q[('dm',ci,ci)],
                                                         self.q[('df',ci,ci)],
                                                         self.q[('dH',ci,ci)],
                                                         self.q[('cfl',ci)])

                elif (self.q.has_key(('df',ci,ci)) and self.q.has_key(('dm',ci,ci))):
                    cfemIntegrals.calculateCFLADR(self.elementEffectiveDiametersArray,
                                                  self.q[('dm',ci,ci)],
                                                  self.q[('df',ci,ci)],
                                                  self.q[('cfl',ci)])
                elif (self.q.has_key(('dH',ci,ci)) and self.q.has_key(('dm',ci,ci))):
                    cfemIntegrals.calculateCFLADR(self.elementEffectiveDiametersArray,
                                                  self.q[('dm',ci,ci)],
                                                  self.q[('dH',ci,ci)],
                                                  self.q[('cfl',ci)])

        if self.shockCapturing != None:
            self.shockCapturing.calculateNumericalDiffusion(self.q)
    def calculateElementBoundaryCoefficients(self):
        """
        Calculate the nonlinear coefficients at the element boundary quadrature points
        """
        #mwf add check for ebq
        #cek fix trickiness
        if 'x' not in self.ebq.keys():
            return
        #
        #get u and grad(u) at the quadrature points
        #
        for ci in range(self.nc):
            self.u[ci].getValuesTrace(self.ebq[('v',ci)],self.ebq[('u',ci)])
            if self.ebq.has_key(('grad(u)',ci)):
                self.u[ci].getGradientValuesTrace(self.ebq[('grad(v)',ci)],self.ebq[('grad(u)',ci)])
        #
        #get coefficients at the element boundary quadrature points
        #
        self.coefficients.evaluate(t = self.timeIntegration.t, c = self.ebq)
        if self.movingDomain and self.coefficients.movingDomain:
            self.coefficients.updateToMovingDomain(self.timeIntegration.t,self.ebq)
#             for ci in range(self.nc):
#                 if self.ebq.has_key(('f',ci)):
#                     for eN in range(self.mesh.nElements_global):
#                         for ebN in range(self.mesh.nElementBoundaries_element):
#                             for k in range(self.nElementBoundaryQuadraturePoints_elementBoundary):
#                                 for I in range(self.nSpace_global):
#                                     if self.ebq.has_key(('m',ci)):
#                                         self.ebq[('f',ci)][eN,ebN,k,I]-=self.ebq[('m',ci)][eN,ebN,k]*self.ebq['xt'][eN,ebN,k,I]
#                                     else:
#                                         self.ebq[('f',ci)][eN,ebN,k,I]-=self.ebq['xt'][eN,ebN,k,I]
#                     for cj in range(self.nc):
#                         if self.ebq.has_key(('dm',ci,cj)):
#                             for eN in range(self.mesh.nElements_global):
#                                 for ebN in range(self.mesh.nElementBoundaries_element):
#                                     for k in range(self.nElementBoundaryQuadraturePoints_elementBoundary):
#                                         for I in range(self.nSpace_global):
#                                             self.ebq[('df',ci,cj)][eN,ebN,k,I]-=self.ebq[('dm',ci,cj)][eN,ebN,k]*self.ebq['xt'][eN,ebN,k,I]
        #
        #time integration
        #
        self.timeIntegration.calculateElementBoundaryCoefficients(self.ebq)
        #
        #get phi at the quadrature points if necessary
        #
        for ck,cjDict in self.coefficients.potential.iteritems():
            for cj,flag in cjDict.iteritems():
                if flag == 'nonlinear':
                    self.phi[ck].getValuesTrace(self.ebq[('v',ck)],
                                                self.ebq[('phi',ck)])
                    self.phi[ck].getGradientValuesTrace(self.ebq[('grad(v)',ck)],
                                                        self.ebq[('grad(phi)',ck)])
                else:
                    self.ebq[('phi',ck)][:]=self.ebq[('u',ck)]
                    self.ebq[('dphi',ck,cj)].fill(1.0)
                    self.ebq[('grad(phi)',ck)][:]=self.ebq[('grad(u)',ck)]
        #
        # calculate the averages and jumps at element boundaries
        #
        if self.numericalFlux != None and not isinstance(self.numericalFlux, NumericalFlux.DoNothing):
            self.numericalFlux.calculateInteriorNumericalFlux(self.q,self.ebq,self.ebq_global)
        if self.conservativeFlux != None:
            for ci in self.conservativeFlux.keys():
                #don't need for p1-nc?
                if self.conservativeFlux[ci] not in ['p1-nc','dg','dg-bdm','dg-point-eval','point-eval-gwvd'] and self.conservativeFlux[ci] != None:
                    self.ebq[('velocity',ci)].fill(0.0)
                    #self.ebq_global[('velocity',ci)].fill(0.0)
                    self.ebq_global[('velocityAverage',ci)].fill(0.0)
                    if self.coefficients.diffusion.has_key(ci):
                        for ck in self.coefficients.diffusion[ci].keys():
                            if self.sd:
                                cfemIntegrals.updateInteriorElementBoundaryDiffusiveVelocity_sd(self.coefficients.sdInfo[(ci,ck)][0],self.coefficients.sdInfo[(ci,ck)][1],
                                                                                                self.mesh.interiorElementBoundariesArray,
                                                                                                self.mesh.elementBoundaryElementsArray,
                                                                                                self.mesh.elementBoundaryLocalElementBoundariesArray,
                                                                                                self.ebq[('a',ci,ck)],
                                                                                                self.ebq[('grad(phi)',ck)],
                                                                                                self.ebq[('velocity',ci)])
                                cfemIntegrals.updateExteriorElementBoundaryDiffusiveVelocity_sd(self.coefficients.sdInfo[(ci,ck)][0],self.coefficients.sdInfo[(ci,ck)][1],
                                                                                                self.mesh.exteriorElementBoundariesArray,
                                                                                                self.mesh.elementBoundaryElementsArray,
                                                                                                self.mesh.elementBoundaryLocalElementBoundariesArray,
                                                                                                self.ebq[('a',ci,ck)],
                                                                                                self.ebq[('grad(phi)',ck)],
                                                                                                self.ebq[('velocity',ci)])
                            else:
                                cfemIntegrals.updateInteriorElementBoundaryDiffusiveVelocity(self.mesh.interiorElementBoundariesArray,
                                                                                             self.mesh.elementBoundaryElementsArray,
                                                                                             self.mesh.elementBoundaryLocalElementBoundariesArray,
                                                                                             self.ebq[('a',ci,ck)],
                                                                                             self.ebq[('grad(phi)',ck)],
                                                                                             self.ebq[('velocity',ci)])
                                cfemIntegrals.updateExteriorElementBoundaryDiffusiveVelocity(self.mesh.exteriorElementBoundariesArray,
                                                                                             self.mesh.elementBoundaryElementsArray,
                                                                                             self.mesh.elementBoundaryLocalElementBoundariesArray,
                                                                                             self.ebq[('a',ci,ck)],
                                                                                             self.ebq[('grad(phi)',ck)],
                                                                                             self.ebq[('velocity',ci)])
                    if self.coefficients.advection.has_key(ci):
                        cfemIntegrals.updateInteriorElementBoundaryAdvectiveVelocity(self.mesh.interiorElementBoundariesArray,
                                                                                     self.mesh.elementBoundaryElementsArray,
                                                                                     self.mesh.elementBoundaryLocalElementBoundariesArray,
                                                                                     self.ebq[('f',ci)],
                                                                                     self.ebq[('velocity',ci)])
                        cfemIntegrals.updateExteriorElementBoundaryAdvectiveVelocity(self.mesh.exteriorElementBoundariesArray,
                                                                                     self.mesh.elementBoundaryElementsArray,
                                                                                     self.mesh.elementBoundaryLocalElementBoundariesArray,
                                                                                     self.ebq[('f',ci)],
                                                                                     self.ebq[('velocity',ci)])
                    #
                    #cek can we get rid fo this flag if we're always doing it
                    includeShockCapturingVelocity = True
                    if self.shockCapturing != None and includeShockCapturingVelocity:
                        fact=1.0
                        cfemIntegrals.updateInteriorElementBoundaryShockCapturingVelocity(self.mesh.interiorElementBoundariesArray,
                                                                                          self.mesh.elementBoundaryElementsArray,
                                                                                          self.mesh.elementBoundaryLocalElementBoundariesArray,
                                                                                          fact*self.q[('numDiff',ci,ci)],
                                                                                          self.ebq[('grad(u)',ci)],
                                                                                          self.ebq[('velocity',ci)])
                        #
                        cfemIntegrals.updateExteriorElementBoundaryShockCapturingVelocity(self.mesh.exteriorElementBoundariesArray,
                                                                                          self.mesh.elementBoundaryElementsArray,
                                                                                          self.mesh.elementBoundaryLocalElementBoundariesArray,
                                                                                          fact*self.q[('numDiff',ci,ci)],
                                                                                          self.ebq[('grad(u)',ci)],
                                                                                          self.ebq[('velocity',ci)])
                    cfemIntegrals.calculateInteriorElementBoundaryAverageVelocity(self.mesh.interiorElementBoundariesArray,
                                                                                  self.mesh.elementBoundaryElementsArray,
                                                                                  self.mesh.elementBoundaryLocalElementBoundariesArray,
                                                                                  self.ebq[('velocity',ci)],
                                                                                  self.ebq_global[('velocityAverage',ci)])
                    #mwf can never get here! Need to fix
                    #if self.numericalFlux == None:
                    #cfemIntegrals.calculateExteriorElementBoundaryAverageVelocity(self.mesh.exteriorElementBoundariesArray,
                    #                                                              self.mesh.elementBoundaryElementsArray,
                    #                                                              self.mesh.elementBoundaryLocalElementBoundariesArray,
                    #                                                              self.ebq[('velocity',ci)],
                    #                                                              self.ebq_global[('velocityAverage',ci)])
                #end not p1-nc
            #end ci
        #end cons flux
    def calculateExteriorElementBoundaryCoefficients(self):
        """
        Calculate the nonlinear coefficients at global exterior element boundary quadrature points
        """
        #
        #get u and grad(u) at the quadrature points
        #
        for ci in range(self.nc):
            self.u[ci].getValuesGlobalExteriorTrace(self.ebqe[('v',ci)],self.ebqe[('u',ci)])
            if self.ebqe.has_key(('grad(u)',ci)):
                self.u[ci].getGradientValuesGlobalExteriorTrace(self.ebqe[('grad(v)',ci)],self.ebqe[('grad(u)',ci)])
        #
        #get coefficients at the element boundary quadrature points
        #
        self.coefficients.evaluate(t = self.timeIntegration.t, c = self.ebqe)
        if self.movingDomain and self.coefficients.movingDomain:
            self.coefficients.updateToMovingDomain(self.timeIntegration.t,self.ebqe)
#             for ci in range(self.nc):
#                 if self.ebqe.has_key(('f',ci)):
#                     for ebNE in range(self.mesh.nExteriorElementBoundaries_global):
#                         for k in range(self.nElementBoundaryQuadraturePoints_elementBoundary):
#                             for I in range(self.nSpace_global):
#                                 if self.ebqe.has_key(('m',ci)):
#                                     self.ebqe[('f',ci)][ebNE,k,I]-=self.ebqe[('m',ci)][ebNE,k]*self.ebqe['xt'][ebNE,k,I]
#                                 else:
#                                     self.ebqe[('f',ci)][ebNE,k,I]-=self.ebqe['xt'][ebNE,k,I]
#                     for cj in range(self.nc):
#                         if self.ebqe.has_key(('dm',ci,cj)):
#                             for ebNE in range(self.mesh.nExteriorElementBoundaries_global):
#                                 for k in range(self.nElementBoundaryQuadraturePoints_elementBoundary):
#                                     for I in range(self.nSpace_global):
#                                         self.ebqe[('df',ci,cj)][ebNE,k,I]-=self.ebqe[('dm',ci,cj)][ebNE,k]*self.ebqe['xt'][ebNE,k,I]
        #
        #time integration
        #
        self.timeIntegration.calculateExteriorElementBoundaryCoefficients(self.ebqe)
        #
        #get phi at the quadrature points if necessary
        #
        for ck,cjDict in self.coefficients.potential.iteritems():
            for cj,flag in cjDict.iteritems():
                if flag == 'nonlinear':
                    self.phi[ck].getValuesGlobalExteriorTrace(self.ebqe[('v',ck)],
                                                self.ebqe[('phi',ck)])
                    self.phi[ck].getGradientValuesGlobalExteriorTrace(self.ebqe[('grad(v)',ck)],
                                                                      self.ebqe[('grad(phi)',ck)])
                else:
                    self.ebqe[('phi',ck)][:]=self.ebqe[('u',ck)]
                    self.ebqe[('dphi',ck,cj)].fill(1.0)
                    self.ebqe[('grad(phi)',ck)][:]=self.ebqe[('grad(u)',ck)]
        #
        # calculate the averages and jumps at element boundaries
        #
        if self.numericalFlux != None and not isinstance(self.numericalFlux, NumericalFlux.DoNothing):
            self.numericalFlux.calculateExteriorNumericalFlux(self.inflowFlag,self.q,self.ebqe)
        else:
            #cek this wll go away
            for ci,cjDict in self.coefficients.advection.iteritems():
                if (self.fluxBoundaryConditions[ci] == 'outFlow' or
                    self.fluxBoundaryConditions[ci] == 'mixedFlow'):
                    for cj in cjDict:
                        cnumericalFlux.calculateExteriorNumericalAdvectiveFlux_NoBC(self.mesh.exteriorElementBoundariesArray,
                                                                                    self.mesh.elementBoundaryElementsArray,
                                                                                    self.mesh.elementBoundaryLocalElementBoundariesArray,
                                                                                    self.inflowFlag[ci],
                                                                                    self.ebqe['n'],
                                                                                    self.ebqe[('f',ci)],
                                                                                    self.ebqe[('df',ci,cj)],
                                                                                    self.ebqe[('advectiveFlux',ci)],
                                                                                    self.ebqe[('dadvectiveFlux_left',ci,cj)])
        for ci,fbcObject  in self.fluxBoundaryConditionsObjectsDict.iteritems():
            for t,g in fbcObject.advectiveFluxBoundaryConditionsDict.iteritems():
                if self.coefficients.advection.has_key(ci):
                    self.ebqe[('advectiveFlux',ci)][t[0],t[1]] = g(self.ebqe[('x')][t[0],t[1]],self.timeIntegration.t)
                    for cj in self.coefficients.advection[ci].keys():
                        #
                        self.ebqe[('dadvectiveFlux_left',ci,cj)][t[0],t[1]] = 0.0
            for ck,diffusiveFluxBoundaryConditionsDict in fbcObject.diffusiveFluxBoundaryConditionsDictDict.iteritems():
                for t,g in diffusiveFluxBoundaryConditionsDict.iteritems():
                    #
                    self.ebqe[('diffusiveFlux',ck,ci)][t[0],t[1]] = g(self.ebqe[('x')][t[0],t[1]],self.timeIntegration.t)
        for ci,sbcObject  in self.stressFluxBoundaryConditionsObjectsDict.iteritems():
            for t,g in sbcObject.stressFluxBoundaryConditionsDict.iteritems():
                self.ebqe[('stressFlux',ci)][t[0],t[1]] = g(self.ebqe[('x')][t[0],t[1]],self.timeIntegration.t)


    def calculateQuadrature(self):
        log("Element Quadrature",level=3)
        self.calculateElementQuadrature()
        log("Element Boundary Quadrature",level=3)
        self.calculateElementBoundaryQuadrature()
        log("Global Exterior Element Boundary Quadrature",level=3)
        self.calculateExteriorElementBoundaryQuadrature()
    def updateAfterMeshMotion(self):
        self.calculateQuadrature()#not always the right thing to do (e.g. for optimized models)
    def calculateElementQuadrature(self):
        """
        Calculate the physical location and weights of the quadrature rules
        and the shape information at the quadrature points.

        This function should be called only when the mesh changes.
        """
        #
        #get physical locations of quadrature points and jacobian information there
        #assume all components live on the same mesh
        #
        self.u[0].femSpace.elementMaps.getValues(self.elementQuadraturePoints,
                                                  self.q['x'])
        if self.movingDomain:
            if self.tLast_mesh != None:
                self.q['xt'][:]=self.q['x']
                self.q['xt']-=self.q['x_last']
                alpha = 1.0/(self.t_mesh - self.tLast_mesh)
                self.q['xt']*=alpha
            else:
                self.q['xt'][:]=0.0
            self.q['x_last'][:]=self.q['x']
        self.u[0].femSpace.elementMaps.getJacobianValues(self.elementQuadraturePoints,
                                                         self.q['J'],
                                                         self.q['inverse(J)'],
                                                         self.q['det(J)'])
        self.q['abs(det(J))']=numpy.absolute(self.q['det(J)'])
        #
        #
        for ci in range(self.nc):
            if self.q.has_key(('dV_u',ci)):
                cfemIntegrals.calculateIntegrationWeights(self.q['abs(det(J))'],
                                                          self.elementQuadratureWeights[('u',ci)],
                                                          self.q[('dV_u',ci)])

            #
            if not self.q.has_key('dV') and self.q.has_key(('dV_u',ci)):
                self.q['dV'] = self.q[('dV_u',ci)]

        #
        #get shape information at the quadrature points
        #
        for ci in range(self.nc):
            if self.q.has_key(('w',ci)):
                self.testSpace[ci].getBasisValues(self.elementQuadraturePoints,
                                                  self.q[('w',ci)])
                for I in self.integralKeys:
                    if self.q.has_key(('w*dV_'+I,ci)):
                        cfemIntegrals.calculateWeightedShape(self.elementQuadratureWeights[(I,ci)],
                                                             self.q['abs(det(J))'],
                                                             self.q[('w',ci)],
                                                             self.q[('w*dV_'+I,ci)])
                    for ck in range(self.nc):
                        if self.q.has_key(('w*dV_'+I,ck,ci)):
                            cfemIntegrals.calculateWeightedShape(self.elementQuadratureWeights[(I,ci,ck)],
                                                                 self.q['abs(det(J))'],
                                                                 self.q[('w',ci)],
                                                                 self.q[('w*dV_'+I,ck,ci)])
            if self.q.has_key(('grad(w)',ci)):
                self.testSpace[ci].getBasisGradientValues(self.elementQuadraturePoints,
                                                          self.q['inverse(J)'],
                                                          self.q[('grad(w)',ci)])
                for I in self.integralKeys:
                    if self.q.has_key(('grad(w)*dV_'+I,ci)):
                        cfemIntegrals.calculateWeightedShapeGradients(self.elementQuadratureWeights[(I,ci)],
                                                                      self.q['abs(det(J))'],
                                                                      self.q[('grad(w)',ci)],
                                                                      self.q[('grad(w)*dV_'+I,ci)])
                    for ck in range(self.nc):
                        if self.q.has_key(('grad(w)*dV_'+I,ck,ci)):
                            cfemIntegrals.calculateWeightedShapeGradients(self.elementQuadratureWeights[(I,ci,ck)],
                                                                          self.q['abs(det(J))'],
                                                                          self.q[('grad(w)',ci)],
                                                                          self.q[('grad(w)*dV_'+I,ck,ci)])
            if self.q.has_key(('Hess(w)',ci)):
                self.testSpace[ci].getBasisHessianValues(self.elementQuadraturePoints,
                                                         self.q['inverse(J)'],
                                                         self.q[('Hess(w)',ci)])
                for I in self.integralKeys:
                    for ck in range(self.nc):
                        if self.q.has_key(('Hess(w)*dV_'+I,ck,ci)):
                            cfemIntegrals.calculateWeightedShapeHessians(self.elementQuadratureWeights[(I,ci,ck)],
                                                                         self.q['abs(det(J))'],
                                                                         self.q[('Hess(w)',ci)],
                                                                         self.q[('Hess(w)*dV_'+I,ck,ci)])
        for cj in range(self.nc):
            if self.q.has_key(('v',cj)):
                self.u[cj].femSpace.getBasisValues(self.elementQuadraturePoints,
                                                   self.q[('v',cj)])
            if self.q.has_key(('grad(v)',cj)):
                self.u[cj].femSpace.getBasisGradientValues(self.elementQuadraturePoints,
                                                           self.q['inverse(J)'],
                                                           self.q[('grad(v)',cj)])
            if self.q.has_key(('Hess(v)',cj)):
                self.u[cj].femSpace.getBasisHessianValues(self.elementQuadraturePoints,
                                                          self.q['inverse(J)'],
                                                          self.q[('Hess(v)',cj)])
        #
        #get tensor products of shape information
        #
        if not self.lowmem:
            for ci in range(self.nc):
                for cj in range(self.nc):
                    for I in self.integralKeys:
                        if self.q.has_key(('vXw*dV_'+I,cj,ci)):
                            cfemIntegrals.calculateShape_X_weightedShape(self.q[('v',cj)],
                                                                         self.q[('w*dV_'+I,ci)],
                                                                         self.q[('vXw*dV_'+I,cj,ci)])
                        if self.q.has_key(('vXgrad(w)*dV_'+I,cj,ci)):
                            cfemIntegrals.calculateShape_X_weightedGradShape(self.q[('v',cj)],
                                                                             self.q[('grad(w)*dV_'+I,ci)],
                                                                             self.q[('vXgrad(w)*dV_'+I,cj,ci)])
                        if  self.q.has_key(('grad(v)Xw*dV_'+I,cj,ci)):
                            cfemIntegrals.calculateGradShape_X_weightedShape(self.q[('grad(v)',cj)],
                                                                             self.q[('w*dV_'+I,ci)],
                                                                             self.q[('grad(v)Xw*dV_'+I,cj,ci)])
                        for ck in range(self.nc):
                            if self.q.has_key(('vXw*dV_'+I,ck,cj,ci)):
                                cfemIntegrals.calculateShape_X_weightedShape(self.q[('v',cj)],
                                                                             self.q[('w*dV_'+I,ck,ci)],
                                                                             self.q[('vXw*dV_'+I,ck,cj,ci)])
                            if self.q.has_key(('grad(v)Xgrad(w)*dV_'+I,ck,cj,ci)):
                                cfemIntegrals.calculateGradShape_X_weightedGradShape(self.q[('grad(v)',cj)],
                                                                                     self.q[('grad(w)*dV_'+I,ck,ci)],
                                                                                     self.q[('grad(v)Xgrad(w)*dV_'+I,ck,cj,ci)])
        #
        #cek this is where we need check for nonlinear phi, I think
        #
        for ci in range(self.nc):
            if self.coefficients.potential.has_key(ci):
                ##\todo put back in ability to leave out interpolation points
                pass

                #if self.coefficients.potential[ci][ci] != 'u':
                #    self.phi[ci].femSpace.updateInterpolationPoints()
                #self.dphi[ci].femSpace.interpolationPoints = self.phi.femSpace.interpolationPoints
        #cek todo, I think this needs to be moved, we don't want to re-initialize variables, just update Eulerian coordinates and quadrature formulas
        self.coefficients.initializeElementQuadrature(self.timeIntegration.t,self.q)
        if self.stabilization != None:
            #mwf hack interpolating subgrid error
            if self.stabilization.usesGradientStabilization:
                self.phi[0].femSpace.elementMaps.getJacobianValues(self.phi[0].femSpace.referenceFiniteElement.interpolationConditions.quadraturePointArray,
                                                                   self.phi_ip['J'],
                                                                   self.phi_ip['inverse(J)'],
                                                                   self.phi_ip['det(J)'])
                for cj in range(self.nc):
                    if self.phi_ip.has_key(('v',cj)):
                        self.phi[cj].femSpace.getBasisValues(self.phi[cj].femSpace.referenceFiniteElement.interpolationConditions.quadraturePointArray,
                                                             self.phi_ip[('v',cj)])
                    if self.phi_ip.has_key(('grad(v)',cj)):
                        self.phi[cj].femSpace.getBasisGradientValues(self.phi[cj].femSpace.referenceFiniteElement.interpolationConditions.quadraturePointArray,
                                                                   self.phi_ip['inverse(J)'],
                                                                   self.phi_ip[('grad(v)',cj)])
                    if self.phi_ip.has_key(('Hess(v)',cj)):
                        self.phi[cj].femSpace.getBasisHessianValues(self.phi[cj].femSpace.referenceFiniteElement.interpolationConditions.quadraturePointArray,
                                                                  self.phi_ip['inverse(J)'],
                                                                  self.phi_ip[('Hess(v)',cj)])

                #mwf check to see if this needs to go after coefficients.initializeGeneralizedInterpolationPointQuadrature
                self.stabilization.initializeElementQuadrature(self.mesh,self.timeIntegration.t,self.q,self.phi_ip)
            else:
                self.stabilization.initializeElementQuadrature(self.mesh,self.timeIntegration.t,self.q)
            self.stabilization.initializeTimeIntegration(self.timeIntegration)
        if self.shockCapturing != None:
            self.shockCapturing.initializeElementQuadrature(self.mesh,self.timeIntegration.t,self.q)
        #update interpolation points here?
        ##\todo put logic in to evaluate only when necessary
        self.coefficients.initializeGeneralizedInterpolationPointQuadrature(self.timeIntegration.t,self.phi_ip)
    def calculateElementBoundaryQuadrature(self):
        """
        Calculate the physical location and weights of the quadrature rules
        and the shape information at the quadrature points on element boundaries.

        This function should be called only when the mesh changes.
        """
        import pdb
        #
        #cek get rid of trickiness
        #
        if 'x' not in self.ebq.keys():
            return
        #
        #get physical locations of element boundary quadrature points
        #
        #assume all components live on the same mesh
        self.u[0].femSpace.elementMaps.getValuesTrace(self.elementBoundaryQuadraturePoints,
                                                      self.ebq['x'])
        #
        #get metric tensor and unit normals
        #
        if self.movingDomain:
            if self.tLast_mesh != None:
                self.ebq['xt'][:]=self.ebq['x']
                self.ebq['xt']-=self.ebq['x_last']
                alpha = 1.0/(self.t_mesh - self.tLast_mesh)
                self.ebq['xt']*=alpha
            else:
                self.ebq['xt'][:]=0.0
            self.ebq['x_last'][:]=self.ebq['x']
            self.u[0].femSpace.elementMaps.getJacobianValuesTrace_movingDomain(self.elementBoundaryQuadraturePoints,
                                                                               self.ebq['xt'],
                                                                               self.ebq['inverse(J)'],
                                                                               self.ebq['g'],
                                                                               self.ebq['sqrt(det(g))'],
                                                                               self.ebq['n'])
#             self.u[0].femSpace.elementMaps.getJacobianValuesTrace(self.elementBoundaryQuadraturePoints,
#                                                                   self.ebq['inverse(J)'],
#                                                                   self.ebq['g'],
#                                                                   self.ebq['sqrt(det(g))'],
#                                                                   self.ebq['n'])
        else:
            self.u[0].femSpace.elementMaps.getJacobianValuesTrace(self.elementBoundaryQuadraturePoints,
                                                                  self.ebq['inverse(J)'],
                                                                  self.ebq['g'],
                                                                  self.ebq['sqrt(det(g))'],
                                                                  self.ebq['n'])
        useC=True
        #
        #the boundary quadrature points will correspond to the ones on the "left side"
        #of each element boundary so we need to fix the "right side"
        #
        #first copy left information into ebq_global storage
        if not useC:
            for ebN in range(self.mesh.nElementBoundaries_global):
                left_eN_global   = self.mesh.elementBoundaryElementsArray[ebN,0]
                left_ebN_element  = self.mesh.elementBoundaryLocalElementBoundariesArray[ebN,0]
                for k in range(self.nElementBoundaryQuadraturePoints_elementBoundary):
                    self.ebq_global['x'][ebN,k] = self.ebq['x'][left_eN_global,left_ebN_element,k]
                    self.ebq_global['n'][ebN,k,:] = self.ebq['n'][left_eN_global,left_ebN_element,k]
            #now copy left information into right physical points on interior element boundaries
            for ebNI in range(self.mesh.nInteriorElementBoundaries_global):
                ebN = self.mesh.interiorElementBoundariesArray[ebNI]
                right_eN_global  = self.mesh.elementBoundaryElementsArray[ebN,1]
                right_ebN_element = self.mesh.elementBoundaryLocalElementBoundariesArray[ebN,1]
                for k in range(self.nElementBoundaryQuadraturePoints_elementBoundary):
                    self.ebq['x'][right_eN_global,right_ebN_element,k,:] = self.ebq_global['x'][ebN,k]
                    self.ebq['n'][right_eN_global,right_ebN_element,k,:] = - self.ebq_global['n'][ebN,k,:]
        else:
            cfemIntegrals.copyLeftElementBoundaryInfo(self.mesh.elementBoundaryElementsArray,
                                                      self.mesh.elementBoundaryLocalElementBoundariesArray,
                                                      self.mesh.exteriorElementBoundariesArray,
                                                      self.mesh.interiorElementBoundariesArray,
                                                      self.ebq['x'],
                                                      self.ebq['n'],
                                                      self.ebq_global['x'],
                                                      self.ebq_global['n'])
        if self.movingDomain:
            cfemIntegrals.copyLeftElementBoundaryInfo_movingDomain(self.mesh.elementBoundaryElementsArray,
                                                                   self.mesh.elementBoundaryLocalElementBoundariesArray,
                                                                   self.mesh.exteriorElementBoundariesArray,
                                                                   self.mesh.interiorElementBoundariesArray,
                                                                   self.ebq['xt'])

#         if self.movingDomain:
#             if self.tLast_mesh != None:
#                 self.ebq['xt']-=self.ebq['x']
#                 alpha = -1.0/(self.t_mesh - self.tLast_mesh)
#                 self.ebq['xt']*=alpha
#                 #modify the metric tensor and normal
#                 if self.useC_md:
#                     cfemIntegrals.updateBoundaryInfo_movingDomain(self.ebq['xt'],self.ebq['n'],self.ebq['sqrt(det(g))'])
#                 else:
#                     for eN in range(self.mesh.nElements_global):
#                         for ebN in range(self.mesh.nElementBoundaries_element):
#                             for k in range(self.nElementBoundaryQuadraturePoints_elementBoundary):
#                                 n_dot_xt=0.0
#                                 xt_dot_xt=0.0
#                                 for I in range(self.nSpace_global):
#                                     n_dot_xt += self.ebq['n'][eN,ebN,k,I]*self.ebq['xt'][eN,ebN,k,I]
#                                     xt_dot_xt += self.ebq['xt'][eN,ebN,k,I]*self.ebq['xt'][eN,ebN,k,I]
#                                 self.ebq['sqrt(det(g))'][eN,ebN,k]*=math.sqrt(1.0+xt_dot_xt)
#                                 self.ebq['n'][eN,ebN,k]/=math.sqrt(1.0+n_dot_xt*n_dot_xt)
#             else:
#                 self.ebq['xt'][:]=0.0
        #now map the physical points back to the reference element
        #assume all components live  on same mesh
        self.u[0].femSpace.elementMaps.getInverseValuesTrace(self.ebq['inverse(J)'],self.ebq['x'],self.ebq['hat(x)'])
        self.u[0].femSpace.elementMaps.getPermutations(self.ebq['hat(x)'])
        #
        #since the points on the reference boundary may be reordered on many right element boundaries, we
        #have to use an array of reference boundary points on all element boundaries
        #first copy the left reference element boundary quadrature points from the reference element boundary
        useC = True
        if useC == False:
            for ebN in range(self.mesh.nElementBoundaries_global):
                left_eN_global   = self.mesh.elementBoundaryElementsArray[ebN,0]
                left_ebN_element  = self.mesh.elementBoundaryLocalElementBoundariesArray[ebN,0]
                for k in range(self.nElementBoundaryQuadraturePoints_elementBoundary):
                    self.ebq['bar(x)'][left_eN_global,left_ebN_element,k,:] = self.elementBoundaryQuadraturePoints[k]
            #now get the right element boundary quadrature points and normals from the inverse map
            #note that the inverses are only defined on the boundaries of the reference element
            boundaryMapInverseList = self.u[0].femSpace.referenceFiniteElement.referenceElement.boundaryMapInverseList
            for ebNI in range(self.mesh.nInteriorElementBoundaries_global):
                ebN = self.mesh.interiorElementBoundariesArray[ebNI]
                left_eN_global   = self.mesh.elementBoundaryElementsArray[ebN,0]
                right_eN_global  = self.mesh.elementBoundaryElementsArray[ebN,1]
                left_ebN_element  = self.mesh.elementBoundaryLocalElementBoundariesArray[ebN,0]
                right_ebN_element = self.mesh.elementBoundaryLocalElementBoundariesArray[ebN,1]
                for k in range(self.nElementBoundaryQuadraturePoints_elementBoundary):
                    self.ebq['bar(x)'][right_eN_global,right_ebN_element,k,:] = boundaryMapInverseList[right_ebN_element](
                        self.ebq['hat(x)'][right_eN_global,right_ebN_element,k])
        #
        #get the shape information at the reference element boundary quadrature points
        #
        for ci in range(self.nc):
            if self.ebq.has_key(('w',ci)):
                if useC == True:
                    self.testSpace[ci].getBasisValuesTrace(self.u[0].femSpace.elementMaps.permutations,
                                                           self.ebq['hat(x)'],
                                                           self.ebq[('w',ci)])
                else:
                    self.testSpace[ci].getBasisValuesTraceAtArray(self.ebq['bar(x)'],
                                                                  self.ebq[('w',ci)])
                for I in self.elementBoundaryIntegralKeys:
                    if self.ebq.has_key((I,ci)):
                        cfemIntegrals.calculateWeightedShapeTrace(self.elementBoundaryQuadratureWeights[(I,ci)],
                                                                  self.ebq['sqrt(det(g))'],
                                                                  self.ebq[('w',ci)],
                                                                  self.ebq[('w*dS_'+I,ci)])
                    #for w*dS_a
                    for ck in range(self.nc):
                        if self.ebq.has_key((I,ci,ck)):
                            cfemIntegrals.calculateWeightedShapeTrace(self.elementBoundaryQuadratureWeights[(I,ci,ck)],
                                                                      self.ebq['sqrt(det(g))'],
                                                                      self.ebq[('w',ci)],
                                                                      self.ebq[('w*dS_'+I,ci,ck)])
                if not self.ebq.has_key(('w*dS_f',ci)) and len(self.elementBoundaryIntegralKeys) > 0:
                    for ck in range(self.nc):
                        try:
                            self.ebq[('w*dS_f',ci)] = self.ebq[('w*dS_a',ci,ck)]
                            break
                        except:
                            try:
                                self.ebq[('w*dS_f',ci)] = self.ebq[('w*dS_H',ci)]
                            except:
                                pass
                    assert self.ebq.has_key(('w*dS_f',ci))
        for cj in range(self.nc):
            if self.ebq.has_key(('v',cj)):
                if useC == True:
                    self.u[cj].femSpace.getBasisValuesTrace(self.u[0].femSpace.elementMaps.permutations,
                                                            self.ebq['hat(x)'],
                                                            self.ebq[('v',cj)])
                else:
                    self.u[cj].femSpace.getBasisValuesTraceAtArray(self.ebq['bar(x)'],
                                                                   self.ebq[('v',cj)])
            if self.ebq.has_key(('grad(v)',cj)):
                if useC == True:
                    self.u[cj].femSpace.getBasisGradientValuesTrace(self.u[0].femSpace.elementMaps.permutations,
                                                                    self.ebq['hat(x)'],
                                                                    self.ebq['inverse(J)'],
                                                                    self.ebq[('grad(v)',cj)])
                else:
                    self.u[cj].femSpace.getBasisGradientValuesTraceAtArray(self.ebq['bar(x)'],
                                                                           self.ebq['inverse(J)'],
                                                                           self.ebq[('grad(v)',cj)])
        #tensor products of shape information
        if not self.lowmem:
            for ci in range(self.nc):
                for cj in range(self.nc):
                    for I in self.elementBoundaryIntegralKeys:
                        if self.ebq.has_key(('vXw*dS_'+I,cj,ci)):
                            cfemIntegrals.calculateShape_X_weightedShapeTrace(self.ebq[('v',cj)],
                                                                              self.ebq[('w*dS_'+I,ci)],
                                                                              self.ebq[('vXw*dS_'+I,cj,ci)])
                        for ck in range(self.nc):
                            if self.ebq.has_key(('grad(v)Xw*dS_'+I,ck,cj,ci)):
                                cfemIntegrals.calculateGradShape_X_weightedShapeTrace(self.ebq[('grad(v)',cj)],
                                                                                      self.ebq[('w*dS_'+I,ck,ci)],
                                                                                      self.ebq[('grad(v)Xw*dS_'+I,ck,cj,ci)])

        #setup flux boundary conditions
        #note for now requires advectiveFluxBoundaryConditions to have key if want
        #to set diffusiveFluxBCs
        #mwf should be able to get rid of this too
        #setup flux boundary conditions
        fluxBoundaryCondition_components = set()
        if self.advectiveFluxBoundaryConditionsSetterDict != None:
            fluxBoundaryCondition_components = fluxBoundaryCondition_components.union(set(self.advectiveFluxBoundaryConditionsSetterDict.keys()))
        if self.diffusiveFluxBoundaryConditionsSetterDictDict != None:
            fluxBoundaryCondition_components = fluxBoundaryCondition_components.union(set(self.diffusiveFluxBoundaryConditionsSetterDictDict .keys()))
        self.fluxBoundaryConditionsObjectsDictGlobalElementBoundary = {}
        for ci in fluxBoundaryCondition_components:
            if ci in self.advectiveFluxBoundaryConditionsSetterDict:
                advectiveFluxBC = self.advectiveFluxBoundaryConditionsSetterDict[ci]
            else:
                advectiveFluxBC = None
            if ci in self.diffusiveFluxBoundaryConditionsSetterDictDict:
                diffusiveFluxBC = self.diffusiveFluxBoundaryConditionsSetterDictDict[ci]
            else:
                diffusiveFluxBC = {}
            self.fluxBoundaryConditionsObjectsDictGlobalElementBoundary[ci] = FluxBoundaryConditionsGlobalElementBoundaries(self.mesh,
                                                                                                                          self.nElementBoundaryQuadraturePoints_elementBoundary,
                                                                                                                          self.ebq_global[('x')],
                                                                                                                          advectiveFluxBC,
                                                                                                                          diffusiveFluxBC)
        #
        for ci in range(self.nc):
            if self.ebq.has_key(('dS_u',ci)):
                cfemIntegrals.calculateElementBoundaryIntegrationWeights(self.ebq['sqrt(det(g))'],
                                                                         self.elementBoundaryQuadratureWeights[('u',ci)],
                                                                         self.ebq[('dS_u',ci)])
        self.coefficients.initializeElementBoundaryQuadrature(self.timeIntegration.t,self.ebq,self.ebq_global)
    def calculateExteriorElementBoundaryQuadrature(self):
        """
        Calculate the physical location and weights of the quadrature rules
        and the shape information at the quadrature points on global element boundaries.

        This function should be called only when the mesh changes.
        """
        #
        #get physical locations of element boundary quadrature points
        #
        #assume all components live on the same mesh
        self.u[0].femSpace.elementMaps.getValuesGlobalExteriorTrace(self.elementBoundaryQuadraturePoints,
                                                                    self.ebqe['x'])
        #
        #get metric tensor and unit normals
        #
        if self.movingDomain:
            if self.tLast_mesh != None:
                self.ebqe['xt'][:]=self.ebqe['x']
                self.ebqe['xt']-=self.ebqe['x_last']
                alpha = 1.0/(self.t_mesh - self.tLast_mesh)
                self.ebqe['xt']*=alpha
            else:
                self.ebqe['xt'][:]=0.0
            self.ebqe['x_last'][:]=self.ebqe['x']
            self.u[0].femSpace.elementMaps.getJacobianValuesGlobalExteriorTrace_movingDomain(self.elementBoundaryQuadraturePoints,
                                                                                             self.ebqe['xt'],
                                                                                             self.ebqe['inverse(J)'],
                                                                                             self.ebqe['g'],
                                                                                             self.ebqe['sqrt(det(g))'],
                                                                                             self.ebqe['n'])
        else:
            self.u[0].femSpace.elementMaps.getJacobianValuesGlobalExteriorTrace(self.elementBoundaryQuadraturePoints,
                                                                                self.ebqe['inverse(J)'],
                                                                                self.ebqe['g'],
                                                                                self.ebqe['sqrt(det(g))'],
                                                                                self.ebqe['n'])
#         if self.movingDomain:
#             if self.tLast_mesh != None:
#                 self.ebqe['xt']-=self.ebqe['x']
#                 alpha = -1.0/(self.t_mesh - self.tLast_mesh)
#                 self.ebqe['xt']*=alpha
#                 #modify the metric tensor and normal
#                 if self.useC_md:
#                     cfemIntegrals.updateBoundaryInfo_movingDomain(self.ebqe['xt'],self.ebqe['n'],self.ebqe['sqrt(det(g))'])
#                 else:
#                     for ebNE in range(self.mesh.nExteriorElementBoundaries_global):
#                         for k in range(self.nElementBoundaryQuadraturePoints_elementBoundary):
#                             n_dot_xt=0.0
#                             xt_dot_xt=0.0
#                             for I in range(self.nSpace_global):
#                                 n_dot_xt += self.ebqe['n'][ebNE,k,I]*self.ebqe['xt'][ebNE,k,I]
#                                 xt_dot_xt += self.ebqe['xt'][ebNE,k,I]*self.ebqe['xt'][ebNE,k,I]
#                             self.ebqe['sqrt(det(g))'][ebNE,k] *= math.sqrt(1.0+xt_dot_xt)
#                             self.ebqe['n'][ebNE,k] /= math.sqrt(1.0+n_dot_xt*n_dot_xt)
#             else:
#                 self.ebqe['xt'][:]=0.0
        #now map the physical points back to the reference element
        #assume all components live  on same mesh
        #self.u[0].femSpace.elementMaps.getInverseValuesGlobalExteriorTrace(self.ebqe['inverse(J)'],self.ebqe['x'],self.ebqe['hat(x)'])
        #
        #since the points on the reference boundary may be reordered on many right element boundaries, we
        #have to use an array of reference boundary points on all element boundaries
        #first copy the left reference element boundary quadrature points from the reference element boundary
        #mwf I think it's safe to get rid of bar(x) for ebqe ...
        useC = True
        #if useC == False:
        #    for ebNE in range(self.mesh.nExteriorElementBoundaries_global):
        #        for k in range(self.nElementBoundaryQuadraturePoints_elementBoundary):
        #            self.ebqe['bar(x)'][ebNE,k,:] = self.elementBoundaryQuadraturePoints[k]
        #
        #get the shape information at the reference element boundary quadrature points
        #
        for ci in range(self.nc):
            if self.ebqe.has_key(('w',ci)):
                if useC == True:
                    self.testSpace[ci].getBasisValuesGlobalExteriorTrace(self.elementBoundaryQuadraturePoints,
                                                                         self.ebqe[('w',ci)])
                else:
                    self.testSpace[ci].getBasisValuesGlobalExteriorTraceAtArray(self.ebqe['bar(x)'],
                                                                                self.ebqe[('w',ci)])

                for I in self.elementBoundaryIntegralKeys:
                    if self.ebqe.has_key(('w*dS_'+I,ci)) and self.elementBoundaryQuadratureWeights.has_key((I,ci)):
                        cfemIntegrals.calculateWeightedShapeGlobalExteriorTrace(self.mesh.exteriorElementBoundariesArray,
                                                                                self.mesh.elementBoundaryElementsArray,
                                                                                self.mesh.elementBoundaryLocalElementBoundariesArray,
                                                                                self.elementBoundaryQuadratureWeights[(I,ci)],
                                                                                self.ebqe['sqrt(det(g))'],
                                                                                self.ebqe[('w',ci)],
                                                                                self.ebqe[('w*dS_'+I,ci)])

                    #for w*dS_a
                    for ck in range(self.nc):
                        if self.ebqe.has_key(('w*dS_'+I,ci,ck)):
                            cfemIntegrals.calculateWeightedShapeGlobalExteriorTrace(self.mesh.exteriorElementBoundariesArray,
                                                                                    self.mesh.elementBoundaryElementsArray,
                                                                                    self.mesh.elementBoundaryLocalElementBoundariesArray,
                                                                                    self.elementBoundaryQuadratureWeights[(I,ci,ck)],
                                                                                    self.ebqe['sqrt(det(g))'],
                                                                                    self.ebqe[('w',ci)],
                                                                                    self.ebqe[('w*dS_'+I,ci,ck)])
                if not self.ebqe.has_key(('w*dS_f',ci)):
                    for ck in range(self.nc):
                        try:
                            self.ebqe[('w*dS_f',ci)] = self.ebqe[('w*dS_a',ci,ck)]
                            break
                        except:
                            try:
                                self.ebqe[('w*dS_f',ci)] = self.ebqe[('w*dS_H',ci)]
                            except:
                                pass
                        try:
                            self.ebqe[('w*dS_f',ci)] = self.ebqe[('w*dS_sigma',ci)]
                        except:
                            pass
                    assert self.ebqe.has_key(('w*dS_f',ci))

        for cj in range(self.nc):
            if self.ebqe.has_key(('v',cj)):
                if useC == True:
                    self.u[cj].femSpace.getBasisValuesGlobalExteriorTrace(self.elementBoundaryQuadraturePoints,
                                                                          self.ebqe[('v',cj)])
                else:
                    self.u[cj].femSpace.getBasisValuesGlobalExteriorTraceAtArray(self.ebqe['bar(x)'],
                                                                                 self.ebqe[('v',cj)])
            if self.ebqe.has_key(('grad(v)',cj)):
                if useC == True:
                    self.u[cj].femSpace.getBasisGradientValuesGlobalExteriorTrace(self.elementBoundaryQuadraturePoints,
                                                                                  self.ebqe['inverse(J)'],
                                                                                  self.ebqe[('grad(v)',cj)])
                else:
                    self.u[cj].femSpace.getBasisGradientValuesGlobalExteriorTraceAtArray(self.ebqe['bar(x)'],
                                                                                         self.ebqe['inverse(J)'],
                                                                                         self.ebqe[('grad(v)',cj)])
        #tensor products of shape information
        if not self.lowmem:
            for ci in range(self.nc):
                for cj in range(self.nc):
                    for I in self.elementBoundaryIntegralKeys:
                        if self.ebqe.has_key(('vXw*dS_'+I,cj,ci)):
                            cfemIntegrals.calculateShape_X_weightedShapeGlobalExteriorTrace(self.mesh.exteriorElementBoundariesArray,
                                                                                            self.mesh.elementBoundaryElementsArray,
                                                                                            self.mesh.elementBoundaryLocalElementBoundariesArray,
                                                                                            self.ebqe[('v',cj)],
                                                                                            self.ebqe[('w*dS_'+I,ci)],
                                                                                            self.ebqe[('vXw*dS_'+I,cj,ci)])
                        for ck in range(self.nc):
                            if self.ebqe.has_key(('grad(v)Xw*dS_'+I,ck,cj,ci)):
                                cfemIntegrals.calculateGradShape_X_weightedShapeGlobalExteriorTrace(self.mesh.exteriorElementBoundariesArray,
                                                                                                    self.mesh.elementBoundaryElementsArray,
                                                                                                    self.mesh.elementBoundaryLocalElementBoundariesArray,
                                                                                                    self.ebqe[('grad(v)',cj)],
                                                                                                    self.ebqe[('w*dS_'+I,ck,ci)],
                                                                                                    self.ebqe[('grad(v)Xw*dS_'+I,ck,cj,ci)])

        #setup flux boundary conditions
        fluxBoundaryCondition_components = set()
        if self.advectiveFluxBoundaryConditionsSetterDict != None:
            fluxBoundaryCondition_components = fluxBoundaryCondition_components.union(set(self.advectiveFluxBoundaryConditionsSetterDict.keys()))
        if self.diffusiveFluxBoundaryConditionsSetterDictDict != None:
            fluxBoundaryCondition_components = fluxBoundaryCondition_components.union(set(self.diffusiveFluxBoundaryConditionsSetterDictDict .keys()))
        self.fluxBoundaryConditionsObjectsDict = {}
        for ci in fluxBoundaryCondition_components:
            if ci in self.advectiveFluxBoundaryConditionsSetterDict:
                advectiveFluxBC = self.advectiveFluxBoundaryConditionsSetterDict[ci]
            else:
                advectiveFluxBC = None
            if ci in self.diffusiveFluxBoundaryConditionsSetterDictDict:
                diffusiveFluxBC = self.diffusiveFluxBoundaryConditionsSetterDictDict[ci]
            else:
                diffusiveFluxBC = {}
            self.fluxBoundaryConditionsObjectsDict[ci] = FluxBoundaryConditions(self.mesh,
                                                                                self.nElementBoundaryQuadraturePoints_elementBoundary,
                                                                                self.ebqe[('x')],
                                                                                advectiveFluxBC,
                                                                                diffusiveFluxBC)
        self.stressFluxBoundaryConditionsObjectsDict = dict([(cj,FluxBoundaryConditions(self.mesh,
                                                                                        self.nElementBoundaryQuadraturePoints_elementBoundary,
                                                                                        self.ebqe[('x')],
                                                                                        getStressFluxBoundaryConditions=self.stressFluxBoundaryConditionsSetterDict[cj]))
                                                         for cj in self.stressFluxBoundaryConditionsSetterDict.keys()])
        #mwf what do I need for getting raw weights in physical space on elements?
        #
        for ci in range(self.nc):
            if self.ebqe.has_key(('dS_u',ci)):
                cfemIntegrals.calculateIntegrationWeights(self.ebqe['sqrt(det(g))'],
                                                          self.elementBoundaryQuadratureWeights[('u',ci)],
                                                          self.ebqe[('dS_u',ci)])
            if not self.ebqe.has_key('dS') and self.ebqe.has_key(('dS_u',ci)):
                self.ebqe['dS'] = self.ebqe[('dS_u',ci)]
        self.coefficients.initializeGlobalExteriorElementBoundaryQuadrature(self.timeIntegration.t,self.ebqe)
    def setFreeDOF(self,free_u):
        """
        Set the free(non-Dirichlet) DOF from the global DOF
        """
        for cj in range(self.nc):
            fromFreeToGlobal=0 #direction copying
            cfemIntegrals.copyBetweenFreeUnknownsAndGlobalUnknowns(fromFreeToGlobal,
                                                                   self.offset[cj],
                                                                   self.stride[cj],
                                                                   self.dirichletConditions[cj].global2freeGlobal_global_dofs,
                                                                   self.dirichletConditions[cj].global2freeGlobal_free_dofs,
                                                                   free_u,
                                                                   self.u[cj].dof)
    def updateLocal2Global(self):
        """
        Build a mapping between local DOF numbers and global free DOF
        numbers, that is, EXCLUDING Dirichlet DOF.  We have to use a
        list of local dof because of the exclusion of Dirichlet nodes
        (otherwise we could just loop over range(self.nDOF_element).
        """
        self.l2g=[{'nFreeDOF':numpy.zeros((self.mesh.nElements_global,),'i'),
                   'freeLocal':numpy.zeros((self.mesh.nElements_global,self.nDOF_trial_element[cj]),'i'),
                   'freeGlobal':numpy.zeros((self.mesh.nElements_global,self.nDOF_trial_element[cj]),'i')} for cj in range(self.nc)]
        for cj in range(self.nc):
            for eN in range(self.mesh.nElements_global):
                nFreeDOF=0
                for j in range(self.nDOF_trial_element[cj]):
                    J = self.u[cj].femSpace.dofMap.l2g[eN,j]
                    if self.dirichletConditions[cj].global2freeGlobal.has_key(J):
                        self.l2g[cj]['freeLocal'][eN,nFreeDOF]=j
                        self.l2g[cj]['freeGlobal'][eN,nFreeDOF]=self.dirichletConditions[cj].global2freeGlobal[J]
                        nFreeDOF+=1
                self.l2g[cj]['nFreeDOF'][eN]=nFreeDOF
    def setInflowFlux(self):
        for ci in range(self.nc):
            cfemIntegrals.setInflowFlux(self.mesh.exteriorElementBoundariesArray,
                                        self.ebqe[('advectiveFlux',ci)],
                                        self.inflowFlux[ci])
    def setUnknowns(self,free_u):
        for cj in range(self.nc):
            assert len(self.dirichletConditions[cj].global2freeGlobal_global_dofs) == len(self.dirichletConditions[cj].global2freeGlobal_free_dofs)
            fromFreeToGlobal=1 #direction copying
            cfemIntegrals.copyBetweenFreeUnknownsAndGlobalUnknowns(fromFreeToGlobal,
                                                                   self.offset[cj],
                                                                   self.stride[cj],
                                                                   self.dirichletConditions[cj].global2freeGlobal_global_dofs,
                                                                   self.dirichletConditions[cj].global2freeGlobal_free_dofs,
                                                                   free_u,
                                                                   self.u[cj].dof)
    def initializeJacobian(self):
        #
        #build sparse  matrix and extract the stuff we  need  to directly load/update csr matrices
        #from element matrices
        #
        needNumericalFluxJacobian = False; needOutflowJacobian = False
        for ci in range(self.nc):
            #start off assuming anything implicit means have to numerical flux jacobian, then scale back
            #just to advection,diffusion,hamiltonian
            needNumericalFluxJacobian = (needNumericalFluxJacobian                         or
                                         self.timeIntegration.advectionIsImplicit[ci]      or
                                         self.timeIntegration.diffusionIsImplicit[ci]      or
                                         self.timeIntegration.hamiltonianIsImplicit[ci]    or
                                         self.timeIntegration.reactionIsImplicit[ci]       or
                                         self.timeIntegration.stabilizationIsImplicit[ci]  or
                                         self.timeIntegration.shockCapturingIsImplicit[ci])
            #for now assume needOutflowJacobian if anything is implicit for space
            needOutflowJacobian      = (needOutflowJacobian                               or
                                        self.timeIntegration.advectionIsImplicit[ci]      or
                                        self.timeIntegration.diffusionIsImplicit[ci]      or
                                        self.timeIntegration.hamiltonianIsImplicit[ci]    or
                                        self.timeIntegration.reactionIsImplicit[ci]       or
                                        self.timeIntegration.stabilizationIsImplicit[ci]  or
                                        self.timeIntegration.shockCapturingIsImplicit[ci])

        columnIndecesDict={}#replace with C++ map (this  collects column indeces for each row)
        log("Building sparse matrix structure",level=2)
        self.sparsityInfo = cmeshTools.SparsityInfo()
        useC=True
        for ci in range(self.nc):
            for cj in self.coefficients.stencil[ci]: #if we make stencil an array this can pass to C++
                if useC:
                    hasNumericalFlux=0
                    if self.numericalFlux != None and self.numericalFlux.hasInterior:
                        hasNumericalFlux = 1
                    hasDiffusionInMixedForm = int(self.numericalFlux != None and  self.numericalFlux.mixedDiffusion[ci] == True)
                    needNumericalFluxJacobian_int = int(needNumericalFluxJacobian)
                    hasOutflowBoundary = int(self.fluxBoundaryConditions[ci] == 'outFlow')
                    needsOutflowJacobian_int = int(needOutflowJacobian == True)
                    self.sparsityInfo.findNonzeros(self.mesh.nElements_global,
                                                   self.nDOF_test_element[ci],
                                                   self.nDOF_trial_element[cj],
                                                   self.l2g[ci]['nFreeDOF'],
                                                   self.l2g[ci]['freeGlobal'],
                                                   self.l2g[cj]['nFreeDOF'],
                                                   self.l2g[cj]['freeGlobal'],
                                                   self.offset[ci],
                                                   self.stride[ci],
                                                   self.offset[cj],
                                                   self.stride[cj],
                                                   hasNumericalFlux,
                                                   hasDiffusionInMixedForm,
                                                   needNumericalFluxJacobian_int,
                                                   self.mesh.nElementBoundaries_element,
                                                   self.mesh.elementNeighborsArray,
                                                   self.mesh.nInteriorElementBoundaries_global,
                                                   self.mesh.interiorElementBoundariesArray,
                                                   self.mesh.elementBoundaryElementsArray,
                                                   self.mesh.elementBoundaryLocalElementBoundariesArray,
                                                   self.fluxBoundaryConditions[ci] == 'outFlow',
                                                   self.mesh.nExteriorElementBoundaries_global,
                                                   self.mesh.exteriorElementBoundariesArray,
                                                   hasOutflowBoundary,
                                                   needsOutflowJacobian_int)
                else:
                    for eN in range(self.mesh.nElements_global):
                        for ii in range(self.l2g[ci]['nFreeDOF'][eN]): #l2g is an array
                            I = self.offset[ci]+self.stride[ci]*self.l2g[ci]['freeGlobal'][eN,ii] #offset  and stride can be arrays
                            if not columnIndecesDict.has_key(I):
                                columnIndecesDict[I]=set() #use C++ set
                            for jj in range(self.l2g[cj]['nFreeDOF'][eN]):
                                J = self.offset[cj]+self.stride[cj]*self.l2g[cj]['freeGlobal'][eN,jj]
                                columnIndecesDict[I].add(J)
                        if (self.numericalFlux != None and self.numericalFlux.mixedDiffusion[ci] == True and
                            needNumericalFluxJacobian == True):#pass in array of flags for numflux and mixed
                            for ebN in range(self.mesh.nElementBoundaries_element):
                                eN_ebN = self.mesh.elementNeighborsArray[eN,ebN]
                                if eN_ebN >= 0:
                                    for ii in range(self.l2g[ci]['nFreeDOF'][eN]):
                                        I = self.offset[ci]+self.stride[ci]*self.l2g[ci]['freeGlobal'][eN,ii]
                                        for jj in range(self.l2g[cj]['nFreeDOF'][eN_ebN]):
                                            J = self.offset[cj]+self.stride[cj]*self.l2g[cj]['freeGlobal'][eN_ebN,jj]
                                            columnIndecesDict[I].add(J)
                    if self.numericalFlux != None and needNumericalFluxJacobian == True:
                        for ebNI in range(self.mesh.nInteriorElementBoundaries_global):
                            ebN = self.mesh.interiorElementBoundariesArray[ebNI]
                            left_eN_global   = self.mesh.elementBoundaryElementsArray[ebN,0]
                            right_eN_global  = self.mesh.elementBoundaryElementsArray[ebN,1]
                            left_ebN_element  = self.mesh.elementBoundaryLocalElementBoundariesArray[ebN,0]
                            right_ebN_element = self.mesh.elementBoundaryLocalElementBoundariesArray[ebN,1]
                            for ii in range(self.l2g[ci]['nFreeDOF'][left_eN_global]):
                                left_I = self.offset[ci]+self.stride[ci]*self.l2g[ci]['freeGlobal'][left_eN_global,ii]
                                if not columnIndecesDict.has_key(left_I):
                                    columnIndecesDict[left_I]=set()
                                for jj in range(self.l2g[cj]['nFreeDOF'][left_eN_global]):
                                    left_J = self.offset[cj]+self.stride[cj]*self.l2g[cj]['freeGlobal'][left_eN_global,jj]
                                    columnIndecesDict[left_I].add(left_J)
                                for jj in range(self.l2g[cj]['nFreeDOF'][right_eN_global]):
                                    right_J = self.offset[cj]+self.stride[cj]*self.l2g[cj]['freeGlobal'][right_eN_global,jj]
                                    columnIndecesDict[left_I].add(right_J)
                            for ii in range(self.l2g[ci]['nFreeDOF'][right_eN_global]):
                                right_I = self.offset[ci]+self.stride[ci]*self.l2g[ci]['freeGlobal'][right_eN_global,ii]
                                if not columnIndecesDict.has_key(right_I):
                                    columnIndecesDict[right_I]=set()
                                for jj in range(self.l2g[cj]['nFreeDOF'][left_eN_global]):
                                    left_J = self.offset[cj]+self.stride[cj]*self.l2g[cj]['freeGlobal'][left_eN_global,jj]
                                    columnIndecesDict[right_I].add(left_J)
                                for  jj  in range(self.l2g[cj]['nFreeDOF'][right_eN_global]):
                                    right_J = self.offset[cj]+self.stride[cj]*self.l2g[cj]['freeGlobal'][right_eN_global,jj]
                                    columnIndecesDict[right_I].add(right_J)
                            if self.numericalFlux.mixedDiffusion[ci] == True:
                                for ebN_eN in range(self.mesh.nElementBoundaries_element):
                                    left_eN_ebN = self.mesh.elementNeighborsArray[left_eN_global,ebN_eN]
                                    right_eN_ebN = self.mesh.elementNeighborsArray[right_eN_global,ebN_eN]
                                    for ii in range(self.l2g[ci]['nFreeDOF'][left_eN_global]):
                                        left_I = self.offset[ci]+self.stride[ci]*self.l2g[ci]['freeGlobal'][left_eN_global,ii]
                                        if left_eN_ebN >= 0:
                                            for jj in range(self.l2g[cj]['nFreeDOF'][left_eN_ebN]):
                                                left_J = self.offset[cj]+self.stride[cj]*self.l2g[cj]['freeGlobal'][left_eN_ebN,jj]
                                                columnIndecesDict[left_I].add(left_J)
                                        if right_eN_ebN >= 0:
                                            for jj in range(self.l2g[cj]['nFreeDOF'][right_eN_ebN]):
                                                right_J = self.offset[cj]+self.stride[cj]*self.l2g[cj]['freeGlobal'][right_eN_ebN,jj]
                                                columnIndecesDict[left_I].add(right_J)
                                    for ii in range(self.l2g[ci]['nFreeDOF'][right_eN_global]):
                                        right_I = self.offset[ci]+self.stride[ci]*self.l2g[ci]['freeGlobal'][right_eN_global,ii]
                                        if left_eN_ebN >= 0:
                                            for jj in range(self.l2g[cj]['nFreeDOF'][left_eN_ebN]):
                                                left_J = self.offset[cj]+self.stride[cj]*self.l2g[cj]['freeGlobal'][left_eN_ebN,jj]
                                                columnIndecesDict[right_I].add(left_J)
                                        if right_eN_ebN >= 0:
                                            for  jj  in range(self.l2g[cj]['nFreeDOF'][right_eN_ebN]):
                                                right_J = self.offset[cj]+self.stride[cj]*self.l2g[cj]['freeGlobal'][right_eN_ebN,jj]
                                                columnIndecesDict[right_I].add(right_J)
                    if ((self.numericalFlux != None and needNumericalFluxJacobian == True) or
                        (self.fluxBoundaryConditions[ci] == 'outFlow' and needOutflowJacobian == True)):#BC flag to array
                        for ebNE in range(self.mesh.nExteriorElementBoundaries_global):
                            ebN = self.mesh.exteriorElementBoundariesArray[ebNE]
                            eN_global   = self.mesh.elementBoundaryElementsArray[ebN,0]
                            ebN_element  = self.mesh.elementBoundaryLocalElementBoundariesArray[ebN,0]
                            for  ii  in range(self.l2g[ci]['nFreeDOF'][eN_global]):
                                I = self.offset[ci]+self.stride[ci]*self.l2g[ci]['freeGlobal'][eN_global,ii]
                                if not columnIndecesDict.has_key(I):
                                    columnIndecesDict[I]=set()
                                for  jj  in range(self.l2g[cj]['nFreeDOF'][eN_global]):
                                    J = self.offset[cj] + self.stride[cj]*self.l2g[cj]['freeGlobal'][eN_global,jj]
                                    columnIndecesDict[I].add(J)
                            if self.numericalFlux != None and self.numericalFlux.mixedDiffusion[ci] == True:
                                for ebN_eN in range(self.mesh.nElementBoundaries_element):
                                    eN_ebN = self.mesh.elementNeighborsArray[eN_global,ebN_eN]
                                    for  ii  in range(self.l2g[ci]['nFreeDOF'][eN_global]):
                                        I = self.offset[ci]+self.stride[ci]*self.l2g[ci]['freeGlobal'][eN_global,ii]
                                    if eN_ebN >= 0:
                                        for jj in range(self.l2g[cj]['nFreeDOF'][eN_ebN]):
                                            J = self.offset[cj]+self.stride[cj]*self.l2g[cj]['freeGlobal'][eN_ebN,jj]
                                            columnIndecesDict[I].add(J)
        if useC:
            (self.rowptr,self.colind,self.nnz,self.nzval)  = self.sparsityInfo.getCSR()
        else:
            self.nnz = 0
            self.rowptr = numpy.zeros(self.nFreeVDOF_global+1,'i')
            lastIndex=0
            columnOffsetDict={}
            for I in range(self.nFreeVDOF_global):
                columnIndeces=list(columnIndecesDict[I])
                columnIndeces.sort()
                self.rowptr[I]=lastIndex
                lastIndex += len(columnIndeces)
            self.rowptr[self.nFreeVDOF_global]=lastIndex
            self.nnz = lastIndex
            self.colind = numpy.zeros((self.nnz,),'i')
            self.connectionList = [list(columnIndecesDict[I]-set([I])) for I in range(self.nFreeVDOF_global)]
            for I in range(self.nFreeVDOF_global):
                columnIndeces=list(columnIndecesDict[I])
                columnIndeces.sort()
                for columnOffset,J in enumerate(columnIndeces):
                    columnOffsetDict[(I,J)] = columnOffset
                    self.colind[self.rowptr[I]+columnOffset]=J
            self.nzval = numpy.zeros((self.nnz,),'d')
        #end first pass at translation to C, return rowptr,nnz,colind, connection list can be replaced by colind and rowptr
        if self.matType == superluWrappers.SparseMatrix:
            self.jacobian = SparseMat(self.nFreeVDOF_global,self.nFreeVDOF_global,self.nnz,self.nzval,self.colind,self.rowptr)
        elif self.matType == numpy.array:
            self.jacobian = Mat(self.nFreeVDOF_global,self.nFreeVDOF_global)
        else:
            raise TypeError("Matrix type must be sparse matrix or array")
        self.csrRowIndeces = {}
        self.csrColumnOffsets = {}
        self.csrColumnOffsets_eNebN = {}
        self.csrColumnOffsets_eb = {}
        self.csrColumnOffsets_eb_eNebN = {}
        for ci in range(self.nc):
            for cj in self.coefficients.stencil[ci]:
                hasNumericalFlux = int(self.numericalFlux != None)
                hasDiffusionInMixedForm = int(self.numericalFlux != None and  self.numericalFlux.mixedDiffusion[ci] == True)
                needNumericalFluxJacobian_int = int(needNumericalFluxJacobian)
                hasOutflowBoundary = int(self.fluxBoundaryConditions[ci] == 'outFlow')
                needsOutflowJacobian_int = int(needOutflowJacobian == True)
                memory()
                self.csrRowIndeces[(ci,cj)] = numpy.zeros((self.mesh.nElements_global,
                                                             self.nDOF_test_element[ci]),'i')
                log(memory("csrRowIndeces","OneLevelTransport"),level=4)
                self.csrColumnOffsets[(ci,cj)] = numpy.zeros((self.mesh.nElements_global,
                                                                self.nDOF_test_element[ci],self.nDOF_trial_element[cj]),'i')
                log(memory("csrColumnOffsets","OneLevelTransport"),level=4)
                if hasDiffusionInMixedForm:
                    self.csrColumnOffsets_eNebN[(ci,cj)] = numpy.zeros((self.mesh.nElements_global,self.mesh.nElementBoundaries_element,
                                                                        self.nDOF_test_element[ci],self.nDOF_trial_element[cj]),'i')
                else:
                    self.csrColumnOffsets_eNebN[(ci,cj)] = numpy.zeros((0,),'i')
                log(memory("csrColumnOffsets_eNebN","OneLevelTransport"),level=4)
                self.csrColumnOffsets_eb[(ci,cj)] = numpy.zeros((self.mesh.nElementBoundaries_global,2,2,self.nDOF_test_element[ci],self.nDOF_trial_element[cj]),'i')
                log(memory("csrColumnOffsets_eb","OneLevelTransport"),level=4)
                if hasDiffusionInMixedForm:
                    self.csrColumnOffsets_eb_eNebN[(ci,cj)] = numpy.zeros((self.mesh.nElementBoundaries_global,2,2,self.mesh.nElementBoundaries_element,
                                                                           self.nDOF_test_element[ci],self.nDOF_trial_element[cj]),'i')
                else:
                    self.csrColumnOffsets_eb_eNebN[(ci,cj)] = numpy.zeros((0,),'i')
                log(memory("csrColumnOffsets_eb_eNebN","OneLevelTransport"),level=4)
                if useC:
                    self.sparsityInfo.setOffsets_CSR(self.mesh.nElements_global,
                                                     self.nDOF_test_element[ci],
                                                     self.nDOF_trial_element[cj],
                                                     self.l2g[ci]['nFreeDOF'],
                                                     self.l2g[ci]['freeGlobal'],
                                                     self.l2g[cj]['nFreeDOF'],
                                                     self.l2g[cj]['freeGlobal'],
                                                     self.offset[ci],
                                                     self.stride[ci],
                                                     self.offset[cj],
                                                     self.stride[cj],
                                                     hasNumericalFlux,
                                                     hasDiffusionInMixedForm,
                                                     needNumericalFluxJacobian_int,
                                                     self.mesh.nElementBoundaries_element,
                                                     self.mesh.elementNeighborsArray,
                                                     self.mesh.nInteriorElementBoundaries_global,
                                                     self.mesh.interiorElementBoundariesArray,
                                                     self.mesh.elementBoundaryElementsArray,
                                                     self.mesh.elementBoundaryLocalElementBoundariesArray,
                                                     self.fluxBoundaryConditions[ci] == 'outFlow',
                                                     self.mesh.nExteriorElementBoundaries_global,
                                                     self.mesh.exteriorElementBoundariesArray,
                                                     hasOutflowBoundary,
                                                     needsOutflowJacobian_int,
                                                     self.rowptr,
                                                     self.csrRowIndeces[(ci,cj)],
                                                     self.csrColumnOffsets[(ci,cj)],
                                                     self.csrColumnOffsets_eNebN[(ci,cj)],
                                                     self.csrColumnOffsets_eb[(ci,cj)],
                                                     self.csrColumnOffsets_eb_eNebN[(ci,cj)])
                else:
                    for eN in range(self.mesh.nElements_global):
                        for ii in range(self.l2g[ci]['nFreeDOF'][eN]):
                            I = self.offset[ci]+self.stride[ci]*self.l2g[ci]['freeGlobal'][eN,ii]
                            self.csrRowIndeces[(ci,cj)][eN,ii]=self.rowptr[I]
                            for jj in range(self.l2g[cj]['nFreeDOF'][eN]):
                                J = self.offset[cj]+self.stride[cj]*self.l2g[cj]['freeGlobal'][eN,jj]
                                self.csrColumnOffsets[(ci,cj)][eN,ii,jj] = columnOffsetDict[(I,J)]
                        if (self.numericalFlux != None and self.numericalFlux.mixedDiffusion[ci] == True):
                            for ebN in range(self.mesh.nElementBoundaries_element):
                                eN_ebN = self.mesh.elementNeighborsArray[eN,ebN]
                                if eN_ebN >= 0:
                                    for ii in range(self.l2g[ci]['nFreeDOF'][eN]):
                                        I = self.offset[ci]+self.stride[ci]*self.l2g[ci]['freeGlobal'][eN,ii]
                                        for jj in range(self.l2g[cj]['nFreeDOF'][eN_ebN]):
                                            J = self.offset[cj]+self.stride[cj]*self.l2g[cj]['freeGlobal'][eN_ebN,jj]
                                            self.csrColumnOffsets_eNebN[(ci,cj)][eN,ebN,ii,jj] = columnOffsetDict[(I,J)]
                    if self.numericalFlux != None and needNumericalFluxJacobian == True:
                        for ebNI in range(self.mesh.nInteriorElementBoundaries_global):
                            ebN = self.mesh.interiorElementBoundariesArray[ebNI]
                            left_eN_global   = self.mesh.elementBoundaryElementsArray[ebN,0]
                            right_eN_global  = self.mesh.elementBoundaryElementsArray[ebN,1]
                            left_ebN_element  = self.mesh.elementBoundaryLocalElementBoundariesArray[ebN,0]
                            right_ebN_element = self.mesh.elementBoundaryLocalElementBoundariesArray[ebN,1]
                            for ii in range(self.l2g[ci]['nFreeDOF'][left_eN_global]):
                                left_I = self.offset[ci]+self.stride[ci]*self.l2g[ci]['freeGlobal'][left_eN_global,ii]
                                for jj in range(self.l2g[cj]['nFreeDOF'][left_eN_global]):
                                    left_J = self.offset[cj]+self.stride[cj]*self.l2g[cj]['freeGlobal'][left_eN_global,jj]
                                    self.csrColumnOffsets_eb[(ci,cj)][ebN,0,0,ii,jj] = columnOffsetDict[(left_I,left_J)]
                                for jj in range(self.l2g[cj]['nFreeDOF'][right_eN_global]):
                                    right_J = self.offset[cj]+self.stride[cj]*self.l2g[cj]['freeGlobal'][right_eN_global,jj]
                                    self.csrColumnOffsets_eb[(ci,cj)][ebN,0,1,ii,jj] = columnOffsetDict[(left_I,right_J)]
                            for ii in range(self.l2g[ci]['nFreeDOF'][right_eN_global]):
                                right_I = self.offset[ci] + self.stride[ci]*self.l2g[ci]['freeGlobal'][right_eN_global,ii]
                                for jj in range(self.l2g[cj]['nFreeDOF'][left_eN_global]):
                                    left_J = self.offset[cj]+self.stride[cj]*self.l2g[cj]['freeGlobal'][left_eN_global,jj]
                                    self.csrColumnOffsets_eb[(ci,cj)][ebN,1,0,ii,jj] = columnOffsetDict[(right_I,left_J)]
                                for  jj  in range(self.l2g[cj]['nFreeDOF'][right_eN_global]):
                                    right_J = self.offset[cj]+self.stride[cj]*self.l2g[cj]['freeGlobal'][right_eN_global,jj]
                                    self.csrColumnOffsets_eb[(ci,cj)][ebN,1,1,ii,jj] = columnOffsetDict[(right_I,right_J)]
                            if self.numericalFlux.mixedDiffusion[ci] == True:
                                for ebN_eN in range(self.mesh.nElementBoundaries_element):
                                    left_eN_ebN = self.mesh.elementNeighborsArray[left_eN_global,ebN_eN]
                                    right_eN_ebN = self.mesh.elementNeighborsArray[right_eN_global,ebN_eN]
                                    for ii in range(self.l2g[ci]['nFreeDOF'][left_eN_global]):
                                        left_I = self.offset[ci]+self.stride[ci]*self.l2g[ci]['freeGlobal'][left_eN_global,ii]
                                        if left_eN_ebN >= 0:
                                            for jj in range(self.l2g[cj]['nFreeDOF'][left_eN_ebN]):
                                                left_J = self.offset[cj]+self.stride[cj]*self.l2g[cj]['freeGlobal'][left_eN_ebN,jj]
                                                self.csrColumnOffsets_eb_eNebN[(ci,cj)][ebN,0,0,ebN_eN,ii,jj] = columnOffsetDict[(left_I,left_J)]
                                        if right_eN_ebN >= 0:
                                            for jj in range(self.l2g[cj]['nFreeDOF'][right_eN_ebN]):
                                                right_J = self.offset[cj]+self.stride[cj]*self.l2g[cj]['freeGlobal'][right_eN_ebN,jj]
                                                self.csrColumnOffsets_eb_eNebN[(ci,cj)][ebN,0,1,ebN_eN,ii,jj] = columnOffsetDict[(left_I,right_J)]
                                    for ii in range(self.l2g[ci]['nFreeDOF'][right_eN_global]):
                                        right_I = self.offset[ci]+self.stride[ci]*self.l2g[ci]['freeGlobal'][right_eN_global,ii]
                                        if left_eN_ebN >= 0:
                                            for jj in range(self.l2g[cj]['nFreeDOF'][left_eN_ebN]):
                                                left_J = self.offset[cj]+self.stride[cj]*self.l2g[cj]['freeGlobal'][left_eN_ebN,jj]
                                                self.csrColumnOffsets_eb_eNebN[(ci,cj)][ebN,1,0,ebN_eN,ii,jj] = columnOffsetDict[(right_I,left_J)]
                                        if right_eN_ebN >= 0:
                                            for  jj  in range(self.l2g[cj]['nFreeDOF'][right_eN_ebN]):
                                                right_J = self.offset[cj]+self.stride[cj]*self.l2g[cj]['freeGlobal'][right_eN_ebN,jj]
                                                self.csrColumnOffsets_eb_eNebN[(ci,cj)][ebN,1,1,ebN_eN,ii,jj] = columnOffsetDict[(right_I,right_J)]
                    if ((self.numericalFlux != None and needNumericalFluxJacobian == True) or
                        (self.fluxBoundaryConditions[ci] == 'outFlow' and needOutflowJacobian  == True)):
                        for ebNE in range(self.mesh.nExteriorElementBoundaries_global):
                            ebN = self.mesh.exteriorElementBoundariesArray[ebNE]
                            eN_global   = self.mesh.elementBoundaryElementsArray[ebN,0]
                            ebN_element  = self.mesh.elementBoundaryLocalElementBoundariesArray[ebN,0]
                            for  ii  in range(self.l2g[ci]['nFreeDOF'][eN_global]):
                                I = self.offset[ci]+self.stride[ci]*self.l2g[ci]['freeGlobal'][eN_global,ii]
                                for  jj  in range(self.l2g[cj]['nFreeDOF'][eN_global]):
                                    J = self.offset[cj] + self.stride[cj]*self.l2g[cj]['freeGlobal'][eN_global,jj]
                                    self.csrColumnOffsets_eb[(ci,cj)][ebN,0,0,ii,jj] = columnOffsetDict[(I,J)]
                            if self.numericalFlux != None and self.numericalFlux.mixedDiffusion[ci] == True:
                                for ebN_eN in range(self.mesh.nElementBoundaries_element):
                                    eN_ebN = self.mesh.elementNeighborsArray[eN_global,ebN_eN]
                                    for ii in range(self.l2g[ci]['nFreeDOF'][eN_global]):
                                        I = self.offset[ci]+self.stride[ci]*self.l2g[ci]['freeGlobal'][eN_global,ii]
                                        if eN_ebN >= 0:
                                            for jj in range(self.l2g[cj]['nFreeDOF'][eN_ebN]):
                                                J = self.offset[cj]+self.stride[cj]*self.l2g[cj]['freeGlobal'][eN_ebN,jj]
                                                self.csrColumnOffsets_eb_eNebN[(ci,cj)][ebN,0,0,ebN_eN,ii,jj] = columnOffsetDict[(I,J)]
        self.nNonzerosInJacobian = self.nnz
        return self.jacobian
    def viewSolution(self,plotOffSet=None,titleModifier='',dgridnx=50,dgridny=50,dgridp=16.,pause=False):
        #tmp add pause arg for vtk
        #cek low priority clean up, could get gnuplot/matlab/vtk/asymptote? Maybe should seperate off
        import Viewers
        if Viewers.viewerType == 'vtk':
            return self.viewSolutionVTK(plotOffSet=plotOffSet,titleModifier=titleModifier,dgridnx=dgridnx,
                                        dgridny=dgridny,dgridp=dgridp,pause=pause)
        if plotOffSet != None:
            windowNumberSave = Viewers.windowNumber
            Viewers.windowNumber=plotOffSet
        else:
            windowNumberSave = None
        if Viewers.viewerType == 'gnuplot':
            if self.nSpace_global == 1:
                for ci in range(self.coefficients.nc):
                    if (isinstance(self.u[ci].femSpace,C0_AffineLinearOnSimplexWithNodalBasis) or
                        isinstance(self.u[ci].femSpace,NC_AffineLinearOnSimplexWithNodalBasis)): #CrR same in 1d
                        #
                        xandu = [(x,u) for x,u in zip(self.mesh.nodeArray[:,0],self.u[ci].dof)]
                        xandu.sort()#sorts based on first entry by default I believe
                        #for x,u in zip(self.mesh.nodeArray[:,0],self.u[ci].dof):
                        for xu in xandu:
                            Viewers.datFile.write("%12.5e %12.5e \n" % (xu[0],xu[1]))
                        Viewers.datFile.write("\n \n")
                        cmd = "set term x11 %i; plot \'%s\' index %i with linespoints title \"%s\" \n" % (Viewers.windowNumber,
                                                                                                          Viewers.datFilename,
                                                                                                          Viewers.plotNumber,
                                                                                                          self.coefficients.variableNames[ci]+titleModifier)
                        Viewers.cmdFile.write(cmd)
                        Viewers.viewerPipe.write(cmd)
                        Viewers.newPlot()
                        Viewers.newWindow()
                    #
                    elif (isinstance(self.u[ci].femSpace,DG_AffineLinearOnSimplexWithNodalBasis) or
                          isinstance(self.u[ci].femSpace,DG_AffineQuadraticOnSimplexWithNodalBasis)) :
                        ldim = self.u[ci].femSpace.referenceFiniteElement.localFunctionSpace.dim
                        #sort for now
                        xandu = []
                        for eN in range(self.mesh.nElements_global):
                            for nN in range(self.mesh.nNodes_element):
                                #for sorting have to move just a little bit into the element
                                x=self.mesh.nodeArray[self.mesh.elementNodesArray[eN,nN]][0]*(1.0 + 1.0e-8*(1-2.0*nN))
                                xandu.append((x,self.u[ci].dof[eN*ldim+nN]))
                        xandu.sort()
                        for xu in xandu:
                            Viewers.datFile.write("%12.5e %12.5e \n" % (xu[0],xu[1]))
                        Viewers.datFile.write("\n \n")
                        cmd = "set term x11 %i; plot \'%s\' index %i with linespoints title \"%s\" \n" % (Viewers.windowNumber,
                                                                                                          Viewers.datFilename,
                                                                                                          Viewers.plotNumber,
                                                                                                          self.coefficients.variableNames[ci]+titleModifier)
                        Viewers.cmdFile.write(cmd)
                        Viewers.viewerPipe.write(cmd)
                        Viewers.newPlot()
                        Viewers.newWindow()
                    elif (isinstance(self.u[ci].femSpace,DG_AffinePolynomialsOnSimplexWithMonomialBasis)):
                        npoints  = self.q['x'].shape[0]*self.q['x'].shape[1]
                        xandu = [(self.q['x'].flat[i*3+0],self.q[('u',ci)].flat[i]) for i in range(npoints)]
                        xandu.sort()
                        for xu in xandu:
                            Viewers.datFile.write("%12.5e %12.5e \n" % (xu[0],xu[1]))
                        Viewers.datFile.write("\n \n")
                        cmd = "set term x11 %i; plot \'%s\' index %i with linespoints title \"%s\" \n" % (Viewers.windowNumber,
                                                                                                          Viewers.datFilename,
                                                                                                          Viewers.plotNumber,
                                                                                                          self.coefficients.variableNames[ci]+titleModifier)
                        Viewers.cmdFile.write(cmd)
                        Viewers.viewerPipe.write(cmd)
                        Viewers.newPlot()
                        Viewers.newWindow()

                    elif  (isinstance(self.u[ci].femSpace,DG_Constants) or
                           isinstance(self.u[ci].femSpace,DG_AffineP0_OnSimplexWithMonomialBasis)):
                        #sort for now
                        xandu = []
                        for eN in range(self.mesh.nElements_global):
                            for nN in range(self.mesh.nNodes_element):
                                x=self.mesh.nodeArray[self.mesh.elementNodesArray[eN,nN]][0]*(1.0 + 1.0e-8*(1-2.0*nN))
                                xandu.append((x,self.u[ci].dof[eN]))
                        xandu.sort()
                        for xu in xandu:
                            Viewers.datFile.write("%12.5e %12.5e \n" % (xu[0],xu[1]))
                        Viewers.datFile.write("\n \n")
                        cmd = "set term x11 %i; plot \'%s\' index %i with linespoints title \"%s\" \n" % (Viewers.windowNumber,
                                                                                                          Viewers.datFilename,
                                                                                                          Viewers.plotNumber,
                                                                                                          self.coefficients.variableNames[ci]+titleModifier)
                        Viewers.cmdFile.write(cmd)
                        Viewers.viewerPipe.write(cmd)
                        Viewers.newPlot()
                        Viewers.newWindow()
                    elif isinstance(self.u[ci].femSpace,C0_AffineQuadraticOnSimplexWithNodalBasis):
                        xandu = []
                        for eN in range(self.mesh.nElements_global):
                            for i in range(self.u[ci].femSpace.dofMap.l2g.shape[1]):
                                ig = self.u[ci].femSpace.dofMap.l2g[eN,i]
                                xandu.append((self.u[ci].femSpace.dofMap.lagrangeNodesArray[ig,0],self.u[ci].dof[ig]))
                        xandu.sort()
                        for xu in xandu:
                            Viewers.datFile.write("%12.5e %12.5e \n" % (xu[0],xu[1]))
                        Viewers.datFile.write("\n \n")
                        cmd = "set term x11 %i; plot \'%s\' index %i with linespoints title \"%s\" \n" % (Viewers.windowNumber,
                                                                                                          Viewers.datFilename,
                                                                                                          Viewers.plotNumber,
                                                                                                          self.coefficients.variableNames[ci]+titleModifier)
                        Viewers.cmdFile.write(cmd)
                        Viewers.viewerPipe.write(cmd)
                        Viewers.newPlot()
                        Viewers.newWindow()

            elif self.nSpace_global == 2:
                for ci in range(self.coefficients.nc):
                    #
                    if (isinstance(self.u[ci].femSpace,C0_AffineLinearOnSimplexWithNodalBasis) or
                        isinstance(self.u[ci].femSpace,C0_AffineQuadraticOnSimplexWithNodalBasis)):
                        #mwf todo 10/17/09 won't work in parallel for C0_AffineQuadratic
                        for x,y,u in zip(self.mesh.nodeArray[:,0],self.mesh.nodeArray[:,1],self.u[ci].dof[:self.mesh.nodeArray.shape[0]]):
                            Viewers.datFile.write("%12.5e %12.5e %12.5e \n" % (x,y,u))
                        Viewers.datFile.write("\n \n")
                        cmd = "set dgrid3d %d,%d,%g; set contour base; set term x11 %i; splot \'%s\' index %i with lines title \"%s\" \n" % (dgridnx,dgridny,dgridp,Viewers.windowNumber,
                                                                                                                                             Viewers.datFilename,
                                                                                                                                             Viewers.plotNumber,
                                                                                                                                             self.coefficients.variableNames[ci]+titleModifier)
                        Viewers.cmdFile.write(cmd)
                        Viewers.viewerPipe.write(cmd)
                        Viewers.newPlot()
                        Viewers.newWindow()

                    #
                    elif (isinstance(self.u[ci].femSpace,DG_AffineLinearOnSimplexWithNodalBasis) or
                          isinstance(self.u[ci].femSpace,DG_AffineQuadraticOnSimplexWithNodalBasis)):
                        for eN in range(self.mesh.nElements_global):
                            for nN in range(self.mesh.nNodes_element):
                                ldim = self.u[ci].femSpace.referenceFiniteElement.localFunctionSpace.dim
                                Viewers.datFile.write("%12.5e %12.5e %12.5e \n" % (self.mesh.nodeArray[self.mesh.elementNodesArray[eN,nN]][0],
                                                                                       self.mesh.nodeArray[self.mesh.elementNodesArray[eN,nN]][1],
                                                                                       self.u[ci].dof[eN*ldim+nN]))
                        Viewers.datFile.write("\n \n")
                        cmd = "set dgrid3d %d,%d,%g; set contour base; set term x11 %i; splot \'%s\' index %i with lines title \"%s\" \n" % (dgridnx,dgridny,dgridp,Viewers.windowNumber,
                                                                                                                                    Viewers.datFilename,
                                                                                                                                    Viewers.plotNumber,
                                                                                                                                    self.coefficients.variableNames[ci]+titleModifier)
                        Viewers.cmdFile.write(cmd)
                        Viewers.viewerPipe.write(cmd)
                        Viewers.newPlot()
                        Viewers.newWindow()
                    elif  (isinstance(self.u[ci].femSpace,DG_Constants) or
                           isinstance(self.u[ci].femSpace,DG_AffineP0_OnSimplexWithMonomialBasis)):
                        for eN in range(self.mesh.nElements_global):
                            for nN in range(self.mesh.nNodes_element):
                                Viewers.datFile.write("%12.5e %12.5e %12.5e \n" % (self.mesh.nodeArray[self.mesh.elementNodesArray[eN,nN]][0],
                                                                                   self.mesh.nodeArray[self.mesh.elementNodesArray[eN,nN]][1],
                                                                                   self.u[ci].dof[eN]))
                        Viewers.datFile.write("\n \n")
                        cmd = "set dgrid3d %d,%d,%g; set contour base; set term x11 %i; splot \'%s\' index %i with lines title \"%s\" \n" % (dgridnx,dgridny,dgridp,Viewers.windowNumber,
                                                                                                                                    Viewers.datFilename,
                                                                                                                                    Viewers.plotNumber,
                                                                                                                                    self.coefficients.variableNames[ci]+titleModifier)
                        Viewers.cmdFile.write(cmd)
                        Viewers.viewerPipe.write(cmd)
                        Viewers.newPlot()
                        Viewers.newWindow()
                    elif isinstance(self.u[ci].femSpace,NC_AffineLinearOnSimplexWithNodalBasis):
                        #dofs are values at edge midpoints
                        for eN in range(self.mesh.nElements_global):
                            for nN in range(self.mesh.nNodes_element):
                                nipj = [int(fmod(nN+j,self.mesh.nNodes_element)) for j in range(1,self.mesh.nNodes_element)]
                                gNipj= [self.mesh.elementNodesArray[eN,nipj[j]]  for j in range(0,self.mesh.nNodes_element-1)]
                                xM   = 0.5*(self.mesh.nodeArray[gNipj[0],:]+self.mesh.nodeArray[gNipj[1],:])
                                ig   = self.u[ci].femSpace.dofMap.l2g[eN,nN]
                                Viewers.datFile.write("%12.5e %12.5e %12.5e \n" % (xM[0],xM[1],self.u[ci].dof[ig]))
                        Viewers.datFile.write("\n \n")
                        cmd = "set dgrid3d %d,%d,%g; set contour base; set term x11 %i; splot \'%s\' index %i with lines title \"%s\" \n" % (dgridnx,dgridny,dgridp,Viewers.windowNumber,
                                                                                                                                    Viewers.datFilename,
                                                                                                                                    Viewers.plotNumber,
                                                                                                                                    self.coefficients.variableNames[ci]+titleModifier)
                        Viewers.cmdFile.write(cmd)
                        Viewers.viewerPipe.write(cmd)
                        Viewers.newPlot()
                        Viewers.newWindow()

                if self.coefficients.vectorComponents != None:
                    scale_x = max(numpy.absolute(self.u[self.coefficients.vectorComponents[0]].dof.flat))
                    scale_y = max(numpy.absolute(self.u[self.coefficients.vectorComponents[1]].dof.flat))
                    L = min((max(self.mesh.nodeArray[:,0]),max(self.mesh.nodeArray[:,1])))
                    scale=10.0*max((scale_x,scale_y,1.0e-16))/L
                    for x,y,u,v in zip(self.mesh.nodeArray[:,0],self.mesh.nodeArray[:,1],self.u[self.coefficients.vectorComponents[0]].dof,self.u[self.coefficients.vectorComponents[1]].dof):
                        Viewers.datFile.write("%12.5e %12.5e %12.5e %12.5e \n" % (x,y,u/scale,v/scale))
                    Viewers.datFile.write("\n \n")
                    cmd = "set term x11 %i; plot \'%s\' index %i with vectors title \"%s\" \n" % (Viewers.windowNumber,
                                                                                                  Viewers.datFilename,
                                                                                                  Viewers.plotNumber,
                                                                                                  self.coefficients.vectorName+titleModifier)
                    Viewers.cmdFile.write(cmd)
                    Viewers.viewerPipe.write(cmd)
                    Viewers.newPlot()
                    Viewers.newWindow()
            elif self.nSpace_global == 3:
                (slice_x,slice_y,slice_z) = self.mesh.nodeArray[self.mesh.nodeArray.shape[0]/2,:]
                for ci in range(self.coefficients.nc):
                    if (isinstance(self.u[ci].femSpace,C0_AffineLinearOnSimplexWithNodalBasis) or
                        isinstance(self.u[ci].femSpace,C0_AffineQuadraticOnSimplexWithNodalBasis)):
                        #mwf todo 10/17/09 won't work in parallel for C0_AffineQuadratic
                        for x,y,z,u in zip(self.mesh.nodeArray[:,0],self.mesh.nodeArray[:,1],self.mesh.nodeArray[:,2],
                                           self.u[ci].dof[:self.mesh.nodeArray.shape[0]]):
                            if x == slice_x:
                                Viewers.datFile.write("%12.5e %12.5e %12.5e \n" % (y,z,u))
                        Viewers.datFile.write("\n \n")
                        cmd = "set dgrid3d; set contour base; set term x11 %i; splot \'%s\' index %i with lines title \"%s-x-slice\" \n" % (Viewers.windowNumber,
                                                                                                                                            Viewers.datFilename,
                                                                                                                                            Viewers.plotNumber,
                                                                                                                                            self.coefficients.variableNames[ci]+titleModifier)
                        Viewers.cmdFile.write(cmd)
                        Viewers.viewerPipe.write(cmd)
                        Viewers.newPlot()
                        Viewers.newWindow()
                        for x,y,z,u in zip(self.mesh.nodeArray[:,0],self.mesh.nodeArray[:,1],self.mesh.nodeArray[:,2],
                                           self.u[ci].dof[:self.mesh.nodeArray.shape[0]]):
                            if y == slice_y:
                                Viewers.datFile.write("%12.5e %12.5e %12.5e \n" % (x,z,u))
                        Viewers.datFile.write("\n \n")
                        cmd = "set dgrid3d; set contour base; set term x11 %i; splot \'%s\' index %i with lines title \"%s-y-slice\" \n" % (Viewers.windowNumber,
                                                                                                                                                    Viewers.datFilename,
                                                                                                                                                    Viewers.plotNumber,
                                                                                                                                                    self.coefficients.variableNames[ci]+titleModifier)
                        Viewers.cmdFile.write(cmd)
                        Viewers.viewerPipe.write(cmd)
                        Viewers.newPlot()
                        Viewers.newWindow()
                        for x,y,z,u in zip(self.mesh.nodeArray[:,0],self.mesh.nodeArray[:,1],self.mesh.nodeArray[:,2],
                                           self.u[ci].dof[:self.mesh.nodeArray.shape[0]]):
                            if z == slice_z:
                                Viewers.datFile.write("%12.5e %12.5e %12.5e \n" % (x,y,u))
                        Viewers.datFile.write("\n \n")
                        cmd = "set dgrid3d; set contour base; set term x11 %i; splot \'%s\' index %i with lines title \"%s-z-slice\" \n" % (Viewers.windowNumber,
                                                                                                                                            Viewers.datFilename,
                                                                                                                                            Viewers.plotNumber,
                                                                                                                                            self.coefficients.variableNames[ci]+titleModifier)
                        Viewers.cmdFile.write(cmd)
                        Viewers.viewerPipe.write(cmd)
                        Viewers.newPlot()
                        Viewers.newWindow()

                if (self.coefficients.vectorComponents != None and
                    (isinstance(self.u[0].femSpace,C0_AffineLinearOnSimplexWithNodalBasis) and
                     isinstance(self.u[1].femSpace,C0_AffineLinearOnSimplexWithNodalBasis) and
                     isinstance(self.u[2].femSpace,C0_AffineLinearOnSimplexWithNodalBasis) or
                     isinstance(self.u[0].femSpace,C0_AffineQuadraticOnSimplexWithNodalBasis) and
                     isinstance(self.u[1].femSpace,C0_AffineQuadraticOnSimplexWithNodalBasis) and
                     isinstance(self.u[2].femSpace,C0_AffineQuadraticOnSimplexWithNodalBasis))):
                    #mwf todo 10/17/09 won't work in parallel for C0_AffineQuadratic
                    for x,y,z,u,v,w in zip(self.mesh.nodeArray[:,0],
                                           self.mesh.nodeArray[:,1],
                                           self.mesh.nodeArray[:,2],
                                           self.u[self.coefficients.vectorComponents[0]].dof[:self.mesh.nodeArray.shape[0]],
                                           self.u[self.coefficients.vectorComponents[1]].dof[:self.mesh.nodeArray.shape[0]],
                                           self.u[self.coefficients.vectorComponents[2]].dof[:self.mesh.nodeArray.shape[0]]):
                        if x == slice_x:
                            Viewers.datFile.write("%12.5e %12.5e %12.5e %12.5e \n" % (y,z,v,w))
                    Viewers.datFile.write("\n \n")
                    cmd = "set term x11 %i; plot \'%s\' index %i with vectors title \"%s\" \n" % (Viewers.windowNumber,
                                                                                                  Viewers.datFilename,
                                                                                                  Viewers.plotNumber,
                                                                                                  self.coefficients.vectorName+": x-slice"+titleModifier)
                    Viewers.cmdFile.write(cmd)
                    Viewers.viewerPipe.write(cmd)
                    Viewers.newPlot()
                    Viewers.newWindow()
                    for x,y,z,u,v,w in zip(self.mesh.nodeArray[:,0],
                                           self.mesh.nodeArray[:,1],
                                           self.mesh.nodeArray[:,2],
                                           self.u[self.coefficients.vectorComponents[0]].dof[:self.mesh.nodeArray.shape[0]],
                                           self.u[self.coefficients.vectorComponents[1]].dof[:self.mesh.nodeArray.shape[0]],
                                           self.u[self.coefficients.vectorComponents[2]].dof[:self.mesh.nodeArray.shape[0]]):
                        if y == slice_y:
                            Viewers.datFile.write("%12.5e %12.5e %12.5e %12.5e \n" % (x,z,u,w))
                    Viewers.datFile.write("\n \n")
                    cmd = "set term x11 %i; plot \'%s\' index %i with vectors title \"%s\" \n" % (Viewers.windowNumber,
                                                                                                  Viewers.datFilename,
                                                                                                  Viewers.plotNumber,
                                                                                                  self.coefficients.vectorName+": y-slice,"+titleModifier)
                    Viewers.cmdFile.write(cmd)
                    Viewers.viewerPipe.write(cmd)
                    Viewers.newPlot()
                    Viewers.newWindow()
                    for x,y,z,u,v,w in zip(self.mesh.nodeArray[:,0],
                                           self.mesh.nodeArray[:,1],
                                           self.mesh.nodeArray[:,2],
                                           self.u[self.coefficients.vectorComponents[0]].dof[:self.mesh.nodeArray.shape[0]],
                                           self.u[self.coefficients.vectorComponents[1]].dof[:self.mesh.nodeArray.shape[0]],
                                           self.u[self.coefficients.vectorComponents[2]].dof[:self.mesh.nodeArray.shape[0]]):
                        if z == slice_z:
                            Viewers.datFile.write("%12.5e %12.5e %12.5e %12.5e \n" % (x,y,u,v))
                    Viewers.datFile.write("\n \n")
                    cmd = "set term x11 %i; plot \'%s\' index %i with vectors title \"%s\" \n" % (Viewers.windowNumber,
                                                                                                  Viewers.datFilename,
                                                                                                  Viewers.plotNumber,
                                                                                                  self.coefficients.vectorName+": z-slice,"+titleModifier)
                    Viewers.cmdFile.write(cmd)
                    Viewers.viewerPipe.write(cmd)
                    Viewers.newPlot()
                    Viewers.newWindow()
        if Viewers.viewerType == 'matlab':
            for ci in range(self.coefficients.nc):
                nplotted = self.u[ci].writeFunctionMatlab(Viewers.cmdFile,append=False,
                                                          storeMeshData= not Viewers.meshDataStructuresWritten,
                                                          figureOffset=Viewers.windowNumber+1)
                Viewers.windowNumber += nplotted
            #
            if self.nSpace_global == 2:
                if self.coefficients.vectorComponents != None:
                    vci0 = self.coefficients.vectorComponents[0]
                    vci1 = self.coefficients.vectorComponents[1]

                    if (isinstance(self.u[vci0].femSpace,C0_AffineLinearOnSimplexWithNodalBasis) and
                        isinstance(self.u[vci1].femSpace,C0_AffineLinearOnSimplexWithNodalBasis)):

                        writer = Viewers.MatlabWriter(nxgrid=50,nygrid=50,nzgrid=10)
                        nplotted = writer.viewVector_LagrangeC0P1(Viewers.cmdFile,self.nSpace_global,
                                                                  self.mesh.nodeArray,self.mesh.elementNodesArray,
                                                                  self.u[vci0].dof,self.u[vci1].dof,name="velocity_dof",
                                                                  storeMeshData= not Viewers.meshDataStructuresWritten,
                                                                  figureNumber = Viewers.windowNumber+1,
                                                                  title = 'velocity_{dof}' + titleModifier)
                        Viewers.windowNumber += nplotted
                    elif (isinstance(self.u[vci0].femSpace,C0_AffineQuadraticOnSimplexWithNodalBasis) and
                          isinstance(self.u[vci1].femSpace,C0_AffineQuadraticOnSimplexWithNodalBasis)):

                        writer = Viewers.MatlabWriter(nxgrid=50,nygrid=50,nzgrid=10)
                        nplotted = writer.viewVector_LagrangeC0P2(Viewers.cmdFile,self.nSpace_global,
                                                                  self.u[vci0].femSpace.dofMap.lagrangeNodesArray,self.mesh.elementNodesArray,
                                                                  self.u[vci0].femSpace.dofMap.l2g,
                                                                  self.u[vci0].dof,self.u[vci1].dof,
                                                                  name="velocity_dof",
                                                                  storeMeshData= not Viewers.meshDataStructuresWritten,
                                                                  figureNumber = Viewers.windowNumber+1,
                                                                  title = 'velocity_{dof}' + titleModifier)
                        Viewers.windowNumber += nplotted
            elif self.nSpace_global == 3:
                if self.coefficients.vectorComponents != None:
                    vci0 = self.coefficients.vectorComponents[0]
                    vci1 = self.coefficients.vectorComponents[1]
                    vci2 = self.coefficients.vectorComponents[2]

                    if (isinstance(self.u[vci0].femSpace,C0_AffineLinearOnSimplexWithNodalBasis) and
                        isinstance(self.u[vci1].femSpace,C0_AffineLinearOnSimplexWithNodalBasis) and
                        isinstance(self.u[vci2].femSpace,C0_AffineLinearOnSimplexWithNodalBasis)):

                        writer = Viewers.MatlabWriter(nxgrid=50,nygrid=50,nzgrid=10)
                        nplotted = writer.viewVector_LagrangeC0P1(Viewers.cmdFile,self.nSpace_global,
                                                                  self.mesh.nodeArray,self.mesh.elementNodesArray,
                                                                  self.u[vci0].dof,self.u[vci1].dof,self.u[vci2].dof,
                                                                  name="velocity_dof",
                                                                  storeMeshData= not Viewers.meshDataStructuresWritten,
                                                                  figureNumber = Viewers.windowNumber+1,
                                                                  title = 'velocity_{dof}' + titleModifier)
                        Viewers.windowNumber += nplotted
                    elif (isinstance(self.u[vci0].femSpace,C0_AffineQuadraticOnSimplexWithNodalBasis) and
                          isinstance(self.u[vci1].femSpace,C0_AffineQuadraticOnSimplexWithNodalBasis) and
                          isinstance(self.u[vci2].femSpace,C0_AffineQuadraticOnSimplexWithNodalBasis)):
                        writer = Viewers.MatlabWriter(nxgrid=50,nygrid=50,nzgrid=10)
                        nplotted = writer.viewVector_LagrangeC0P2(Viewers.cmdFile,self.nSpace_global,
                                                                  self.u[vci0].femSpace.dofMap.lagrangeNodesArray,self.mesh.elementNodesArray,
                                                                  self.u[vci0].femSpace.dofMap.l2g,
                                                                  self.u[vci0].dof,self.u[vci1].dof,self.u[vci2].dof,
                                                                  name="velocity_dof",
                                                                  storeMeshData= not Viewers.meshDataStructuresWritten,
                                                                  figureNumber = Viewers.windowNumber+1,
                                                                  title = 'velocity_{dof}' + titleModifier)
                        Viewers.windowNumber += nplotted

        #if matlab
        if windowNumberSave != None:
            Viewers.windowNumber = windowNumberSave
        return Viewers.windowNumber

    #this is viewSolutionVTK
    def viewSolutionVTK(self,plotOffSet=None,titleModifier='',dgridnx=50,dgridny=50,dgridp=16.,
                        pause=False):
        import Viewers
        from proteusGraphical import vtkViewers
        if plotOffSet != None:
            windowNumberSave = Viewers.windowNumber
            Viewers.windowNumber=plotOffSet
        else:
            windowNumberSave = None
        if self.nSpace_global == 1:
            for ci in range(self.coefficients.nc):
                title = self.coefficients.variableNames[ci]+titleModifier
                if isinstance(self.u[ci].femSpace,C0_AffineLinearOnSimplexWithNodalBasis):
                    vtkViewers.viewScalar_1D(self.mesh.nodeArray[:,0],self.u[ci].dof,"x",self.u[ci].name,title,Viewers.windowNumber,
                                                Pause=pause,sortPoints=True)
                    Viewers.newPlot()
                    Viewers.newWindow()
                elif isinstance(self.u[ci].femSpace,NC_AffineLinearOnSimplexWithNodalBasis):
                    vtkViewers.viewScalar_1D(self.mesh.elementBoundaryBarycentersArray[:,0],self.u[ci].dof,"x",self.u[ci].name,title,Viewers.windowNumber,
                                                Pause=pause,sortPoints=True)
                    Viewers.newPlot()
                    Viewers.newWindow()

                elif isinstance(self.u[ci].femSpace,DG_AffineLinearOnSimplexWithNodalBasis):
                    ldim = self.u[ci].femSpace.referenceFiniteElement.localFunctionSpace.dim
                    xvals = []; yvals = []
                    for eN in range(self.mesh.nElements_global):
                        for nN in range(self.mesh.nNodes_element):
                            #for sorting have to move just a little bit into the element
                            x=self.mesh.nodeArray[self.mesh.elementNodesArray[eN,nN]][0]*(1.0 + 1.0e-8*(1-2.0*nN))
                            xvals.append(x); yvals.append(self.u[ci].dof[eN*ldim+nN])
                    #eN
                    vtkViewers.viewScalar_1D(numpy.array(xvals),numpy.array(yvals),"x",self.u[ci].name,title,Viewers.windowNumber,
                                             Pause=pause,sortPoints=True)
                    Viewers.newPlot()
                    Viewers.newWindow()
                elif isinstance(self.u[ci].femSpace,DG_AffineQuadraticOnSimplexWithNodalBasis):
                    ldim = self.u[ci].femSpace.referenceFiniteElement.localFunctionSpace.dim
                    xvals = []; yvals = []
                    for eN in range(self.mesh.nElements_global):
                        for nN in range(self.mesh.nNodes_element):
                            #for sorting have to move just a little bit into the element
                            x=self.mesh.nodeArray[self.mesh.elementNodesArray[eN,nN]][0]*(1.0 + 1.0e-8*(1-2.0*nN))
                            xvals.append(x); yvals.append(self.u[ci].dof[eN*ldim+nN])
                        nN = self.mesh.nNodes_element
                        x  = 0.5*(self.mesh.nodeArray[self.mesh.elementNodesArray[eN,0]][0]+
                                  self.mesh.nodeArray[self.mesh.elementNodesArray[eN,1]][0])
                        xvals.append(x); yvals.append(self.u[ci].dof[eN*ldim+nN])
                    #eN
                    vtkViewers.viewScalar_1D(numpy.array(xvals),numpy.array(yvals),"x",self.u[ci].name,title,Viewers.windowNumber,
                                             Pause=pause,sortPoints=True)
                    Viewers.newPlot()
                    Viewers.newWindow()

                elif (isinstance(self.u[ci].femSpace,DG_Constants) or
                      isinstance(self.u[ci].femSpace,DG_AffineP0_OnSimplexWithMonomialBasis)):
                    xvals = []; yvals = []
                    for eN in range(self.mesh.nElements_global):
                        for nN in range(self.mesh.nNodes_element):
                            x=self.mesh.nodeArray[self.mesh.elementNodesArray[eN,nN]][0]*(1.0 + 1.0e-8*(1-2.0*nN))
                            xvals.append(x); yvals.append(self.u[ci].dof[eN])
                    vtkViewers.viewScalar_1D(numpy.array(xvals),numpy.array(yvals),"x",self.u[ci].name,title,Viewers.windowNumber,
                                             Pause=pause,sortPoints=True)
                    Viewers.newPlot()
                    Viewers.newWindow()
                elif (isinstance(self.u[ci].femSpace,DG_AffinePolynomialsOnSimplexWithMonomialBasis)):
                    npoints  = self.q['x'].shape[0]*self.q['x'].shape[1]
                    xvals = [self.q['x'].flat[i*3+0] for i in range(npoints)]
                    yvals = [self.q[('u',ci)].flat[i] for i in range(npoints)]
                    vtkViewers.viewScalar_1D(numpy.array(xvals),numpy.array(yvals),"x",self.u[ci].name,title,Viewers.windowNumber,
                                             Pause=pause,sortPoints=True)
                    Viewers.newPlot()
                    Viewers.newWindow()
                elif isinstance(self.u[ci].femSpace,C0_AffineQuadraticOnSimplexWithNodalBasis):
                    #mwf switch order for parallel now
#                     vtkViewers.viewScalar_1D(numpy.append(self.mesh.nodeArray,
#                                                           self.u[ci].femSpace.dofMap.lagrangeNodesArray)[::3],
#                                              self.u[ci].dof,
#                                              "x",
#                                              self.u[ci].name,
#                                              title,
#                                              Viewers.windowNumber,
#                                              Pause=pause,sortPoints=True)
                    vtkViewers.viewScalar_1D(self.u[ci].femSpace.dofMap.lagrangeNodesArray[:,0],
                                             self.u[ci].dof,
                                             "x",
                                             self.u[ci].name,
                                             title,
                                             Viewers.windowNumber,
                                             Pause=pause,sortPoints=True)
                    Viewers.newPlot()
                    Viewers.newWindow()
                elif (isinstance(self.u[ci].femSpace,C0_AffineP1P0BubbleOnSimplexWithNodalBasis)):
                    npoints  = self.q['x'].shape[0]*self.q['x'].shape[1]
                    xvals = [self.q['x'].flat[i*3+0] for i in range(npoints)]
                    yvals = [self.q[('u',ci)].flat[i] for i in range(npoints)]
                    vtkViewers.viewScalar_1D(numpy.array(xvals),numpy.array(yvals),"x",self.u[ci].name,title,Viewers.windowNumber,
                                             Pause=pause,sortPoints=True)
                    Viewers.newPlot()
                    Viewers.newWindow()
                elif (isinstance(self.u[ci].femSpace,C0_AffineP1BubbleOnSimplexWithNodalBasis)):
                    vtkViewers.viewScalar_1D(self.mesh.nodeArray[:,0],self.u[ci].dof,"x",self.u[ci].name,title,Viewers.windowNumber,
                                             Pause=pause,sortPoints=True)
                    #full solution at quadrature points
                    #npoints  = self.q['x'].shape[0]*self.q['x'].shape[1]
                    #xvals = [self.q['x'].flat[i*3+0] for i in range(npoints)]
                    #yvals = [self.q[('u',ci)].flat[i] for i in range(npoints)]
                    #vtkViewers.viewScalar_1D(numpy.array(xvals),numpy.array(yvals),"x",self.u[ci].name,title,Viewers.windowNumber,
                    #                         Pause=pause,sortPoints=True)
                    Viewers.newPlot()
                    Viewers.newWindow()
        elif self.nSpace_global == 2:
            for ci in range(self.coefficients.nc):
                title = self.coefficients.variableNames[ci]+titleModifier
                if (isinstance(self.u[ci].femSpace,C0_AffineLinearOnSimplexWithNodalBasis)):
                    vtkViewers.viewScalar_tri3_2D(self.mesh,
                                                  self.u[ci].dof[:self.mesh.nodeArray.shape[0]],
                                                  self.coefficients.variableNames[ci]+titleModifier,
                                                  Viewers.windowNumber,
                                                  viewTypes=['colorMapped'],#,'contour','warp'],
                                                  IsoSurface=True,
                                                  Pause=pause)
                    Viewers.newPlot()
                    Viewers.newWindow()
                elif isinstance(self.u[ci].femSpace,C0_AffineQuadraticOnSimplexWithNodalBasis):
                    vtkViewers.viewScalar_tri6_2D(self.mesh,
                                                  self.u[ci].femSpace.dofMap,
                                                  self.u[ci].dof,
                                                  self.coefficients.variableNames[ci]+titleModifier,
                                                  Viewers.windowNumber,
                                                  viewTypes=['colorMapped'],#,'contour','warp'],
                                                  IsoSurface=True,
                                                  Pause=pause)
                    Viewers.newPlot()
                    Viewers.newWindow()
                elif isinstance(self.u[ci].femSpace,DG_AffineLinearOnSimplexWithNodalBasis):
                    self.u[ci].calculateValuesAtMeshNodes()
                    vtkViewers.viewScalar_tri3_2D(self.mesh,
                                                  self.u[ci].meshNodeValues,
                                                  self.coefficients.variableNames[ci]+titleModifier,
                                                  Viewers.windowNumber,
                                                  IsoSurface=True,
                                                  Pause=pause)
                    Viewers.newPlot()
                    Viewers.newWindow()

                elif isinstance(self.u[ci].femSpace,DG_AffineQuadraticOnSimplexWithNodalBasis):
                    self.u[ci].calculateValuesAtMeshNodes()
                    vtkViewers.viewScalar_tri3_2D(self.mesh,
                                                  self.u[ci].meshNodeValues,
                                                  self.coefficients.variableNames[ci]+titleModifier,
                                                  Viewers.windowNumber,
                                                  IsoSurface=True,
                                                  Pause=pause)
                    Viewers.newPlot()
                    Viewers.newWindow()
                elif  (isinstance(self.u[ci].femSpace,DG_Constants) or
                       isinstance(self.u[ci].femSpace,DG_AffineP0_OnSimplexWithMonomialBasis)):
                    self.u[ci].calculateValuesAtMeshNodes()
                    vtkViewers.viewScalar_tri3_2D(self.mesh,
                                                  self.u[ci].meshNodeValues,
                                                  self.coefficients.variableNames[ci]+titleModifier,
                                                  Viewers.windowNumber,
                                                  IsoSurface=True,
                                                  Pause=pause)
                    Viewers.newPlot()
                    Viewers.newWindow()
                elif isinstance(self.u[ci].femSpace,NC_AffineLinearOnSimplexWithNodalBasis):
                    self.u[ci].calculateValuesAtMeshNodes()
                    vtkViewers.viewScalar_tri3_2D(self.mesh,
                                                  self.u[ci].meshNodeValues,
                                                  self.coefficients.variableNames[ci]+titleModifier,
                                                  Viewers.windowNumber,
                                                  IsoSurface=True,
                                                  Pause=pause)
                    Viewers.newPlot()
                    Viewers.newWindow()

                elif (isinstance(self.u[ci].femSpace,DG_AffinePolynomialsOnSimplexWithMonomialBasis)):
                    vtkViewers.viewScalar_pointSet_2D(self.q['x'],
                                                      self.q[('u',ci)],
                                                      title,
                                                      Viewers.windowNumber,
                                                      IsoSurface=True,Pause=pause)

                    Viewers.newPlot()
                    Viewers.newWindow()
                elif (isinstance(self.u[ci].femSpace,C0_AffineP1P0BubbleOnSimplexWithNodalBasis)):
                    vtkViewers.viewScalar_pointSet_2D(self.q['x'],
                                                      self.q[('u',ci)],
                                                      title,
                                                      Viewers.windowNumber,
                                                      IsoSurface=True,Pause=pause)

                    Viewers.newPlot()
                    Viewers.newWindow()
                elif (isinstance(self.u[ci].femSpace,C0_AffineP1BubbleOnSimplexWithNodalBasis)):
                    vtkViewers.viewScalar_tri3_2D(self.mesh,
                                                  self.u[ci].dof[:self.mesh.nodeArray.shape[0]],
                                                  self.coefficients.variableNames[ci]+titleModifier,
                                                  Viewers.windowNumber,
                                                  viewTypes=['colorMapped'],#,'contour','warp'],
                                                  IsoSurface=True,
                                                  Pause=pause)
                    #full solution at quadrature points
                    #vtkViewers.viewScalar_pointSet_2D(self.q['x'],
                    #                                  self.q[('u',ci)],
                    #                                  title,
                    #                                  Viewers.windowNumber,
                    #                                  IsoSurface=True,Pause=pause)
                    Viewers.newPlot()
                    Viewers.newWindow()

                #if has vel
            if self.coefficients.vectorComponents != None:
                #
                scale_x = max(numpy.absolute(self.u[self.coefficients.vectorComponents[0]].dof.flat))
                scale_y = max(numpy.absolute(self.u[self.coefficients.vectorComponents[1]].dof.flat))
                L = min((max(self.mesh.nodeArray[:,0]),max(self.mesh.nodeArray[:,1])))
                scale=10.0*max((scale_x,scale_y,1.0e-16))/L
                #assume all components the same FemSpace for now
                if isinstance(self.u[self.coefficients.vectorComponents[0]].femSpace,C0_AffineLinearOnSimplexWithNodalBasis):
                    vtkViewers.viewVector_tri3_2D(self.mesh,
                                                  self.u[self.coefficients.vectorComponents[0]].dof,
                                                  self.u[self.coefficients.vectorComponents[1]].dof,
                                                  self.coefficients.vectorName+titleModifier)
                    Viewers.newPlot()
                    Viewers.newWindow()
                elif isinstance(self.u[self.coefficients.vectorComponents[0]].femSpace,C0_AffineQuadraticOnSimplexWithNodalBasis):
                    vtkViewers.viewVector_tri6_2D(self.mesh,
                                                  self.u[ci].femSpace.dofMap,
                                                  self.u[self.coefficients.vectorComponents[0]].dof,
                                                  self.u[self.coefficients.vectorComponents[1]].dof,
                                                  self.coefficients.vectorName+titleModifier)
                    Viewers.newPlot()
                    Viewers.newWindow()
        elif self.nSpace_global == 3:
            (slice_x,slice_y,slice_z) = self.mesh.nodeArray[self.mesh.nodeArray.shape[0]/2,:]
            for ci in range(self.coefficients.nc):
                title = self.coefficients.variableNames[ci]+titleModifier
                if isinstance(self.u[ci].femSpace,C0_AffineLinearOnSimplexWithNodalBasis):
                    vtkViewers.viewScalar_tet4_3D(self.mesh,
                                                  self.u[ci].dof,
                                                  self.coefficients.variableNames[ci]+titleModifier,
                                                  Viewers.windowNumber, Pause=pause)
                    Viewers.newPlot()
                    Viewers.newWindow()
                elif isinstance(self.u[ci].femSpace,C0_AffineQuadraticOnSimplexWithNodalBasis):
                    vtkViewers.viewScalar_tet10_3D(self.mesh,
                                                   self.u[ci].femSpace.dofMap,
                                                   self.u[ci].dof,
                                                   self.coefficients.variableNames[ci]+titleModifier,
                                                  Viewers.windowNumber, Pause=pause)
                    Viewers.newPlot()
                    Viewers.newWindow()
                elif isinstance(self.u[ci].femSpace,DG_AffineLinearOnSimplexWithNodalBasis):
                    self.u[ci].calculateValuesAtMeshNodes()
                    vtkViewers.viewScalar_tet4_3D(self.mesh,
                                                  self.u[ci].meshNodeValues,
                                                  self.coefficients.variableNames[ci]+titleModifier,
                                                  Viewers.windowNumber, Pause=pause)
                    Viewers.newPlot()
                    Viewers.newWindow()
                elif isinstance(self.u[ci].femSpace,DG_AffineQuadraticOnSimplexWithNodalBasis):
                    self.u[ci].calculateValuesAtMeshNodes()
                    vtkViewers.viewScalar_tet4_3D(self.mesh,
                                                  self.u[ci].meshNodeValues,
                                                  self.coefficients.variableNames[ci]+titleModifier,
                                                  Viewers.windowNumber, Pause=pause)
                    Viewers.newPlot()
                    Viewers.newWindow()

                elif  isinstance(self.u[ci].femSpace,DG_Constants):
                    self.u[ci].calculateValuesAtMeshNodes()
                    vtkViewers.viewScalar_tet4_3D(self.mesh,
                                                  self.u[ci].meshNodeValues,
                                                  self.coefficients.variableNames[ci]+titleModifier,
                                                  Viewers.windowNumber, Pause=pause)
                    Viewers.newPlot()
                    Viewers.newWindow()
                elif isinstance(self.u[ci].femSpace,NC_AffineLinearOnSimplexWithNodalBasis):
                    self.u[ci].calculateValuesAtMeshNodes()
                    vtkViewers.viewScalar_tet4_3D(self.mesh,
                                                  self.u[ci].meshNodeValues,
                                                  self.coefficients.variableNames[ci]+titleModifier,
                                                  Viewers.windowNumber, Pause=pause)
                    Viewers.newPlot()
                    Viewers.newWindow()
                elif (isinstance(self.u[ci].femSpace,DG_AffinePolynomialsOnSimplexWithMonomialBasis)):
                    vtkViewers.vtkDisplay3DScalarMeshGeneric(self.q['x'],self.q[('u',ci)].flat,title,Viewers.windowNumber,Pause=pause)
                    Viewers.newPlot()
                    Viewers.newWindow()
                elif (isinstance(self.u[ci].femSpace,C0_AffineP1P0BubbleOnSimplexWithNodalBasis)):
                    vtkViewers.vtkDisplay3DScalarMeshGeneric(self.q['x'],self.q[('u',ci)].flat,title,Viewers.windowNumber,Pause=pause)
                    Viewers.newPlot()
                    Viewers.newWindow()
                elif (isinstance(self.u[ci].femSpace,C0_AffineP1BubbleOnSimplexWithNodalBasis)):
                    self.u[ci].calculateValuesAtMeshNodes()
                    vtkViewers.viewScalar_tet4_3D(self.mesh,
                                                  self.u[ci].meshNodeValues,
                                                  self.coefficients.variableNames[ci]+titleModifier,
                                                  Viewers.windowNumber, Pause=pause)
                    Viewers.newPlot()
                    Viewers.newWindow()

            if self.coefficients.vectorComponents != None:
                #
                scale_x = max(numpy.absolute(self.u[self.coefficients.vectorComponents[0]].dof.flat))
                scale_y = max(numpy.absolute(self.u[self.coefficients.vectorComponents[1]].dof.flat))
                scale_z = max(numpy.absolute(self.u[self.coefficients.vectorComponents[2]].dof.flat))
                L = min((max(self.mesh.nodeArray[:,0]),max(self.mesh.nodeArray[:,1]),max(self.mesh.nodeArray[:,2])))
                scale=10.0*max((scale_x,scale_y,scale_z,1.0e-16))/L
                #assume all components the same FemSpace for now
                if (isinstance(self.u[self.coefficients.vectorComponents[0]].femSpace,C0_AffineLinearOnSimplexWithNodalBasis) and
                    isinstance(self.u[self.coefficients.vectorComponents[1]].femSpace,C0_AffineLinearOnSimplexWithNodalBasis) and
                    isinstance(self.u[self.coefficients.vectorComponents[2]].femSpace,C0_AffineLinearOnSimplexWithNodalBasis)) :
                    vtkViewers.viewVector_tet4_3D(self.mesh,
                                                  self.u[self.coefficients.vectorComponents[0]].dof,
                                                  self.u[self.coefficients.vectorComponents[1]].dof,
                                                  self.u[self.coefficients.vectorComponents[2]].dof,
                                                  self.coefficients.vectorName+titleModifier)
                    Viewers.newPlot()
                    Viewers.newWindow()

                elif (isinstance(self.u[self.coefficients.vectorComponents[0]].femSpace,C0_AffineQuadraticOnSimplexWithNodalBasis) and
                      isinstance(self.u[self.coefficients.vectorComponents[1]].femSpace,C0_AffineQuadraticOnSimplexWithNodalBasis) and
                      isinstance(self.u[self.coefficients.vectorComponents[2]].femSpace,C0_AffineQuadraticOnSimplexWithNodalBasis)):
                    vtkViewers.viewVector_tet10_3D(self.mesh,
                                                   self.u[ci].femSpace.dofMap,
                                                   self.u[self.coefficients.vectorComponents[0]].dof,
                                                   self.u[self.coefficients.vectorComponents[1]].dof,
                                                   self.u[self.coefficients.vectorComponents[2]].dof,
                                                   self.coefficients.vectorName+titleModifier)
                    Viewers.newPlot()
                    Viewers.newWindow()
                #
            #vector components
        if windowNumberSave != None:
            Viewers.windowNumber = windowNumberSave
        return Viewers.windowNumber
    #### start routines for saving/writing data
    def saveSolution(self):
        pass
    def write_ebq_geo_Ensight(self,filename):
        caseOut=open(filename+'.case','a')
        caseOut.write('measured: '+filename+'ebq.geo\n')
        caseOut.close()
        meshOut=open(filename+'ebq.geo','w')
        meshOut.write('Element quadrature\n')
        meshOut.write('particle coordinates\n')
        meshOut.write('%8i\n' % (self.mesh.nElements_global*self.nQuadraturePoints_element,))
        pN=1
        for eN in range(self.mesh.nElements_global):
            for k in range(self.nQuadraturePoints_element):
                meshOut.write('%8i%12.5E%12.5E%12.5E\n' % (pN,
                                                            self.q['x'][eN,k,0],
                                                            self.q['x'][eN,k,1],
                                                            self.q['x'][eN,k,2]))
                pN+=1
        meshOut.close()
    def write_ebq_velocity_Ensight(self,filename,nOutput,append=False,firstVariable=True,case_filename=None):
        if case_filename == None:
            case_filename = filename
            if not append:
                caseOut=open(case_filename+'.case','a')
                if firstVariable==True:
                    caseOut.write('VARIABLE\n')
                caseOut.write('vector per measured node: '+
                              'velocity '+filename+'velocity'+'.vec****\n')
        uOut=open(filename+'velocity'+'.vec%4.4i' % nOutput,'w')
        uOut.write('velocity\n')
        n=0
        vmax =max(self.q[('velocity',0)].flat)+1.0e-8
        for eN in range(self.mesh.nElements_global):
            for k in range(self.nQuadraturePoints_element):
                uOut.write('%12.5e%12.5e%12.5e' % (self.q[('velocity',0)][eN,k,0]/vmax,
                                                   self.q[('velocity',0)][eN,k,1]/vmax,
                                                   0.0))
                if n%2==1:
                    uOut.write('\n')
                n+=1
        if n%2==1:
            uOut.write('\n')
        uOut.close()
    def archiveFiniteElementSolutions(self,archive,t,tCount,initialPhase=False,writeVectors=True,meshChanged=False,femSpaceWritten={},writeVelocityPostProcessor=True):
        """
        write finite element solutions to archive at time t, tries to group finite element
        functions by their space

        """
        for ci in range(self.coefficients.nc):
            femSpaceType_ci = self.u[ci].femSpace.__class__
            alreadyWritten = femSpaceWritten.has_key(femSpaceType_ci)
            if initialPhase:
                if alreadyWritten:
                    femSpaceWritten[femSpaceType_ci]= self.u[ci].femSpace.writeMeshXdmf(archive,self.u[ci].name,
                                                                                        t,init=False,
                                                                                        meshChanged=meshChanged,
                                                                                        arGrid=femSpaceWritten[femSpaceType_ci],tCount=tCount)
                else:
                    femSpaceWritten[femSpaceType_ci]= self.u[ci].femSpace.writeMeshXdmf(archive,self.u[ci].name,
                                                                                        t,init=True,meshChanged=meshChanged,tCount=tCount)
            else:
                if alreadyWritten:
                    femSpaceWritten[femSpaceType_ci]= self.u[ci].femSpace.writeMeshXdmf(archive,self.u[ci].name,
                                                                                        t,init=False,
                                                                                        meshChanged=meshChanged,
                                                                                        arGrid=femSpaceWritten[femSpaceType_ci],tCount=tCount)
                else:
                    femSpaceWritten[femSpaceType_ci]= self.u[ci].femSpace.writeMeshXdmf(archive,self.u[ci].name,
                                                                                        t,init=False,meshChanged=meshChanged,tCount=tCount)

            self.u[ci].femSpace.writeFunctionXdmf(archive,self.u[ci],tCount)
        if writeVectors and self.coefficients.vectorComponents != None:
            c0 = self.coefficients.vectorComponents[0]
            self.u[c0].femSpace.writeVectorFunctionXdmf(archive,
                                                        self.u,
                                                        self.coefficients.vectorComponents,
                                                        self.coefficients.vectorName,
                                                        tCount)

        if writeVelocityPostProcessor and self.velocityPostProcessor != None:
            self.velocityPostProcessor.archiveVelocityValues(archive,t,tCount,initialPhase=initialPhase,meshChanged=meshChanged)
    def archiveElementQuadratureValues(self,archive,t,tCount,scalarKeys=None,vectorKeys=None,
                                       tensorKeys=None,
                                       initialPhase=False,meshChanged=False):
        """
        write element quadrature dictionary values to archive at time t, groups all entries
        under same mesh at a given time level

        """
        self.elementQuadratureDictionaryWriter.writeMeshXdmf_elementQuadrature(archive,
                                                                               self.mesh,
                                                                               self.nSpace_global,
                                                                               self.q['x'],
                                                                               t=t,init=initialPhase,
                                                                               meshChanged=meshChanged,arGrid=None,
                                                                               tCount=tCount)
        if scalarKeys != None:
            for key in scalarKeys:
                if isinstance(key,str):
                    name = key
                else:
                    name = "%s" % key[0]
                    for comp in key[1:]:
                        name += "_%s" % comp
                assert self.q.has_key(key), "key = %s not found" % str(key)
                self.elementQuadratureDictionaryWriter.writeScalarXdmf_elementQuadrature(archive,
                                                                                         self.q[key],
                                                                                         name,
                                                                                         tCount)
        if vectorKeys != None:
            for key in vectorKeys:
                if isinstance(key,str):
                    name = key
                else:
                    name = "%s" % key[0]
                    for comp in key[1:]:
                        name += "_%s" % comp
                assert self.q.has_key(key), "key = %s not found" % str(key)
                self.elementQuadratureDictionaryWriter.writeVectorXdmf_elementQuadrature(archive,
                                                                                         self.q[key],
                                                                                         name,
                                                                                         tCount)
        if tensorKeys != None:
            for key in tensorKeys:
                if isinstance(key,str):
                    name = key
                else:
                    name = "%s" % key[0]
                    for comp in key[1:]:
                        name += "_%s" % comp
                assert self.q.has_key(key), "key = %s not found" % str(key)
                self.elementQuadratureDictionaryWriter.writeTensorXdmf_elementQuadrature(archive,
                                                                                         self.q[key],
                                                                                         name,
                                                                                         tCount)
    def archiveElementBoundaryQuadratureValues(self,archive,t,tCount,scalarKeys=None,vectorKeys=None,
                                               tensorKeys=None,
                                               initialPhase=False,meshChanged=False):
        """
        write elementBoundary quadrature dictionary values to archive at time t, groups all entries
        under same mesh at a given time level

        """
        if not self.ebq_global.has_key('x'):
            return
        self.elementBoundaryQuadratureDictionaryWriter.writeMeshXdmf_elementBoundaryQuadrature(archive,
                                                                                               self.mesh,
                                                                                               self.nSpace_global,
                                                                                               self.ebq_global['x'],
                                                                                               t=t,init=initialPhase,
                                                                                               meshChanged=meshChanged,arGrid=None,
                                                                                               tCount=tCount)

        if scalarKeys != None:
            for key in scalarKeys:
                if isinstance(key,str):
                    name = key
                else:
                    name = "%s" % key[0]
                    for comp in key[1:]:
                        name += "_%s" % comp
                assert self.ebq_global.has_key(key), "key = %s not found" % str(key)
                self.elementBoundaryQuadratureDictionaryWriter.writeScalarXdmf_elementBoundaryQuadrature(archive,
                                                                                                         self.ebq_global[key],
                                                                                                         name,
                                                                                                         tCount)
        if vectorKeys != None:
            for key in vectorKeys:
                if isinstance(key,str):
                    name = key
                else:
                    name = "%s" % key[0]
                    for comp in key[1:]:
                        name += "_%s" % comp
                assert self.ebq_global.has_key(key), "key = %s not found" % str(key)
                self.elementBoundaryQuadratureDictionaryWriter.writeVectorXdmf_elementBoundaryQuadrature(archive,
                                                                                                         self.ebq_global[key],
                                                                                                         name,
                                                                                                         tCount)
        if tensorKeys != None:
            for key in tensorKeys:
                if isinstance(key,str):
                    name = key
                else:
                    name = "%s" % key[0]
                    for comp in key[1:]:
                        name += "_%s" % comp
                assert self.ebq_global.has_key(key), "key = %s not found" % str(key)
                self.elementBoundaryQuadratureDictionaryWriter.writeTensorXdmf_elementBoundaryQuadrature(archive,
                                                                                                         self.ebq_global[key],
                                                                                                         name,
                                                                                                         tCount)
    def archiveExteriorElementBoundaryQuadratureValues(self,archive,t,tCount,scalarKeys=None,vectorKeys=None,
                                                       tensorKeys=None,
                                                       initialPhase=False,meshChanged=False):
        """
        write exteriorElementBoundary quadrature dictionary values to archive at time t, groups all entries
        under same mesh at a given time level

        """
        if not self.ebqe.has_key('x'):
            return
        self.exteriorElementBoundaryQuadratureDictionaryWriter.writeMeshXdmf_exteriorElementBoundaryQuadrature(archive,
                                                                                                               self.mesh,
                                                                                                               self.nSpace_global,
                                                                                                               self.ebqe['x'],
                                                                                                               t=t,init=initialPhase,
                                                                                                               meshChanged=meshChanged,arGrid=None,
                                                                                                               tCount=tCount)
        if scalarKeys != None:
            for key in scalarKeys:
                if isinstance(key,str):
                    name = key
                else:
                    name = "%s" % key[0]
                    for comp in key[1:]:
                        name += "_%s" % comp
                assert self.ebqe.has_key(key), "key = %s not found" % str(key)
                self.exteriorElementBoundaryQuadratureDictionaryWriter.writeScalarXdmf_exteriorElementBoundaryQuadrature(archive,
                                                                                                                         self.ebqe[key],
                                                                                                                         name,
                                                                                                                         tCount)
        if vectorKeys != None:
            for key in vectorKeys:
                if isinstance(key,str):
                    name = key
                else:
                    name = "%s" % key[0]
                    for comp in key[1:]:
                        name += "_%s" % comp
                assert self.ebqe.has_key(key), "key = %s not found" % str(key)
                self.exteriorElementBoundaryQuadratureDictionaryWriter.writeVectorXdmf_exteriorElementBoundaryQuadrature(archive,
                                                                                                                         self.ebqe[key],
                                                                                                                         name,
                                                                                                                         tCount)
        if tensorKeys != None:
            for key in tensorKeys:
                if isinstance(key,str):
                    name = key
                else:
                    name = "%s" % key[0]
                    for comp in key[1:]:
                        name += "_%s" % comp
                assert self.ebqe.has_key(key), "key = %s not found" % str(key)
                self.exteriorElementBoundaryQuadratureDictionaryWriter.writeTensorXdmf_exteriorElementBoundaryQuadrature(archive,
                                                                                                                         self.ebqe[key],
                                                                                                                         name,
                                                                                                                         tCount)
    def archiveFiniteElementResiduals(self,archive,t,tCount,res_dict,res_name_base='spatial_residual'):
        """
        write assembled spatial residual stored in r at time t

        ASSUMES archiveFiniteElementSolutions has already been called for t and tCount!!!

        """
        class dummy:
            """
            needed to satisfy api for writeFunctionXdmf
            """
            def __init__(self,ci,r):
                self.dof=r
                self.name=res_name_base+'{0}'.format(ci)
        for ci in range(self.coefficients.nc):
            self.u[ci].femSpace.writeFunctionXdmf(archive,dummy(ci,res_dict[ci]),tCount)


    def initializeMassJacobian(self):
        """
        Setup the storage for the mass jacobian and return as a ```SparseMat``` or ```Mat``` based on self.matType
        """
        if self.mass_jacobian != None:
            return self.mass_jacobian

        import superluWrappers
        if self.matType == superluWrappers.SparseMatrix:
            self.nzval_mass = self.nzval.copy()
            self.mass_jacobian = SparseMat(self.nFreeVDOF_global,self.nFreeVDOF_global,self.nnz,
                                           self.nzval_mass,self.colind,self.rowptr)
        elif self.matType == numpy.array:
            self.mass_jacobian = Mat(self.nFreeVDOF_global,self.nFreeVDOF_global)
        else:
            raise TypeError("Matrix type must be sparse matrix or array")
        return self.mass_jacobian

    def initializeSpatialJacobian(self):
        """
        Setup the storage for the spatial jacobian and return as a ```SparseMat``` or ```Mat``` based on self.matType
        """
        if self.space_jacobian != None:
            return self.space_jacobian
        import superluWrappers
        if self.matType == superluWrappers.SparseMatrix:
            self.nzval_space = self.nzval.copy()
            self.space_jacobian = SparseMat(self.nFreeVDOF_global,self.nFreeVDOF_global,self.nnz,
                                           self.nzval_space,self.colind,self.rowptr)
        elif self.matType == numpy.array:
            self.space_jacobian = Mat(self.nFreeVDOF_global,self.nFreeVDOF_global)
        else:
            raise TypeError("Matrix type must be sparse matrix or array")
        return self.space_jacobian


    def calculateElementLoadCoefficients_inhomogeneous(self):
        """
        Calculate the non-solution dependent portion of the Reaction term, 'r'
        Temporary fix for model reduction for linear problems
        Just Zero's the solution and calls the usual update
        """
        #
        #zero u,grad(u), and grad(u)Xgrad(w) at the quadrature points
        # but save the values
        #
        q_save = {}
        for cj in range(self.nc):
            q_save[('u',cj)]=self.q[('u',cj)].copy()
            self.q[('u',cj)].fill(0.0)
            if self.q.has_key(('grad(u)',cj)):
                q_save[('grad(u)',cj)]=self.q[('grad(u)',cj)].copy()
                self.q[('grad(u)',cj)].fill(0.)

        #
        #get functions of (t,x,u) at the quadrature points
        #
        self.coefficients.evaluate(self.timeIntegration.t,self.q)
        if self.movingDomain and self.coefficients.movingDomain:
            self.coefficients.updateToMovingDomain(self.timeIntegration.t,self.q)
        #
        for key in q_save.keys():
            self.q[key].flat[:] = q_save[key].flat[:]
        log("Coefficients on element",level=10,data=self.q)
        ## exterior element boundaries
    def calculateElementLoad_inhomogeneous(self):
        """
        Calculate all the portion of the weak element residual corresponding to terms that
        the 'inhomogeneous' or constant portion of the traditional load vector. This includes purely spatio-temporal
        portions of the reaction term, 'r', and boundary condition terms
        This is a temporary fix for linear model reduction.
        """
        import pdb
        #pdb.set_trace()
        for ci in range(self.nc):
            self.elementResidual[ci].fill(0.0)
        for ci in self.coefficients.reaction.keys():
            cfemIntegrals.updateReaction_weak(self.q[('r',ci)],
                                              self.q[('w*dV_r',ci)],
                                              self.elementResidual[ci])

        if self.numericalFlux != None:
            for ci in self.coefficients.advection.keys():
                if (self.numericalFlux.advectiveNumericalFlux.has_key(ci) and
                    self.numericalFlux.advectiveNumericalFlux[ci]) == True:
                    cfemIntegrals.updateExteriorElementBoundaryFlux(self.mesh.exteriorElementBoundariesArray,
                                                                    self.mesh.elementBoundaryElementsArray,
                                                                    self.mesh.elementBoundaryLocalElementBoundariesArray,
                                                                    self.ebqe[('advectiveFlux',ci)],
                                                                    self.ebqe[('w*dS_f',ci)],
                                                                    self.elementResidual[ci])
            for ci in self.coefficients.diffusion.keys():
                if (self.numericalFlux.diffusiveNumericalFlux.has_key(ci) and
                    self.numericalFlux.diffusiveNumericalFlux[ci]) == True:
                    for ck in self.coefficients.diffusion[ci]:
                        cfemIntegrals.updateExteriorElementBoundaryFlux(self.mesh.exteriorElementBoundariesArray,
                                                                        self.mesh.elementBoundaryElementsArray,
                                                                        self.mesh.elementBoundaryLocalElementBoundariesArray,
                                                                        self.ebqe[('diffusiveFlux',ck,ci)],
                                                                        self.ebqe[('w*dS_a',ck,ci)],
                                                                        self.elementResidual[ci])
                        if self.numericalFlux.includeBoundaryAdjoint:
                            if self.sd:
                                if not self.numericalFlux.includeBoundaryAdjointInteriorOnly: #added to only eval interior tjp
                                    cfemIntegrals.updateExteriorElementBoundaryDiffusionAdjoint_sd(self.coefficients.sdInfo[(ci,ck)][0],self.coefficients.sdInfo[(ci,ck)][1],
                                                                                               self.numericalFlux.isDOFBoundary[ck],
                                                                                               self.mesh.exteriorElementBoundariesArray,
                                                                                               self.mesh.elementBoundaryElementsArray,
                                                                                               self.mesh.elementBoundaryLocalElementBoundariesArray,
                                                                                               self.numericalFlux.boundaryAdjoint_sigma,
                                                                                               self.ebqe[('u',ck)],
                                                                                               self.numericalFlux.ebqe[('u',ck)],
                                                                                               self.ebqe['n'],
                                                                                               self.numericalFlux.ebqe[('a',ci,ck)],
                                                                                               self.ebqe[('grad(v)',ci)],#cek grad w
                                                                                               self.ebqe[('dS_u',ci)],
                                                                                               self.elementResidual[ci])
                            else:
                                if not self.numericalFlux.includeBoundaryAdjointInteriorOnly: #added to only eval interior tjp
                                    cfemIntegrals.updateExteriorElementBoundaryDiffusionAdjoint(self.numericalFlux.isDOFBoundary[ck],
                                                                                            self.mesh.exteriorElementBoundariesArray,
                                                                                            self.mesh.elementBoundaryElementsArray,
                                                                                            self.mesh.elementBoundaryLocalElementBoundariesArray,
                                                                                            self.numericalFlux.boundaryAdjoint_sigma,
                                                                                            self.ebqe[('u',ck)],
                                                                                            self.numericalFlux.ebqe[('u',ck)],
                                                                                            self.ebqe['n'],
                                                                                            self.numericalFlux.ebqe[('a',ci,ck)],
                                                                                            self.ebqe[('grad(v)',ci)],#cek grad w
                                                                                            self.ebqe[('dS_u',ci)],
                                                                                            self.elementResidual[ci])
            for ci in self.coefficients.hamiltonian.keys():
                if (self.numericalFlux.HamiltonJacobiNumericalFlux.has_key(ci) and
                    self.numericalFlux.HamiltonJacobiNumericalFlux[ci] == True):
                    #1-sided on exterior boundary
                    cfemIntegrals.updateExteriorElementBoundaryFlux(self.mesh.exteriorElementBoundariesArray,
                                                                    self.mesh.elementBoundaryElementsArray,
                                                                    self.mesh.elementBoundaryLocalElementBoundariesArray,
                                                                    self.ebqe[('HamiltonJacobiFlux',ci)],
                                                                    self.ebqe[('w*dS_H',ci)],
                                                                    self.elementResidual[ci])
            for ci in self.coefficients.stress.keys():
                cfemIntegrals.updateExteriorElementBoundaryStressFlux(self.mesh.exteriorElementBoundariesArray,
                                                                      self.mesh.elementBoundaryElementsArray,
                                                                      self.mesh.elementBoundaryLocalElementBoundariesArray,
                                                                      self.ebqe[('stressFlux',ci)],
                                                                      self.ebqe[('w*dS_sigma',ci)],
                                                                      self.elementResidual[ci])
        else:
            #cek this will go away
            #cek need to clean up how BC's interact with numerical fluxes
            #outflow <=> zero diffusion, upwind advection
            #mixedflow <=> you set, otherwise calculated as free
            #setflow <=
            for ci,flag in self.fluxBoundaryConditions.iteritems():
                if (flag == 'outFlow' or
                    flag == 'mixedFlow' or
                    flag == 'setFlow'):
                    if self.coefficients.advection.has_key(ci):
                        cfemIntegrals.updateExteriorElementBoundaryFlux(self.mesh.exteriorElementBoundariesArray,
                                                                        self.mesh.elementBoundaryElementsArray,
                                                                        self.mesh.elementBoundaryLocalElementBoundariesArray,
                                                                        self.ebqe[('advectiveFlux',ci)],
                                                                        self.ebqe[('w*dS_f',ci)],
                                                                        self.elementResidual[ci])
                if (flag == 'mixedFlow' or
                    flag == 'setFlow'):
                    if  self.coefficients.diffusion.has_key(ci):
                        for ck in self.coefficients.diffusion[ci]:
                            #
                            cfemIntegrals.updateExteriorElementBoundaryFlux(self.mesh.exteriorElementBoundariesArray,
                                                                            self.mesh.elementBoundaryElementsArray,
                                                                            self.mesh.elementBoundaryLocalElementBoundariesArray,
                                                                            self.ebqe[('diffusiveFlux',ck,ci)],
                                                                            self.ebqe[('w*dS_a',ck,ci)],
                                                                            self.elementResidual[ci])

    def calculateExteriorElementBoundaryCoefficients_inhomogeneous(self):
        """
        Calculate the coefficients at global exterior element boundary quadrature points for
        terms that are independent of the solution, i.e., space and time dependent portions of boundary integrals
        Just sets the solution to zero and evaluates the boundary integrals
        This is a temporary fix for linear model reduction
        """
        ebqe_save = {}
        #
        #get u and grad(u) at the quadrature points
        #
        for ci in range(self.nc):
            ebqe_save[('u',ci)]=self.ebqe[('u',ci)].copy()
            self.ebqe[('u',ci)].fill(0.0)
            if self.ebqe.has_key(('grad(u)',ci)):
                ebqe_save[('grad(u)',ci)]=self.ebqe[('grad(u)',ci)].copy()
                self.ebqe[('grad(u)',ci)].fill(0.0)
        #
        #get coefficients at the element boundary quadrature points
        #
        self.coefficients.evaluate(t = self.timeIntegration.t, c = self.ebqe)
        if self.movingDomain and self.coefficients.movingDomain:
            self.coefficients.updateToMovingDomain(self.timeIntegration.t,self.ebqe)
        #
        #time integration
        #
        self.timeIntegration.calculateExteriorElementBoundaryCoefficients(self.ebqe)
        #
        #get phi at the quadrature points if necessary
        #
        for ck,cjDict in self.coefficients.potential.iteritems():
            for cj,flag in cjDict.iteritems():
                ebqe_save[('phi',ck)]=self.ebqe[('phi',ck)].copy()
                self.ebqe[('phi',ck)].fill(0.)
                ebqe_save[('grad(phi)',ci)]=self.ebqe[('grad(phi)',ci)].copy()
                self.ebqe[('grad(phi)',ci)].fill(0.0)
        #
        # calculate the averages and jumps at element boundaries
        #
        if self.numericalFlux != None:
            self.numericalFlux.calculateExteriorNumericalFlux(self.inflowFlag,self.q,self.ebqe)
        else:
            #cek this wll go away
            for ci,cjDict in self.coefficients.advection.iteritems():
                if (self.fluxBoundaryConditions[ci] == 'outFlow' or
                    self.fluxBoundaryConditions[ci] == 'mixedFlow'):
                    for cj in cjDict:
                        cnumericalFlux.calculateExteriorNumericalAdvectiveFlux_NoBC(self.mesh.exteriorElementBoundariesArray,
                                                                                    self.mesh.elementBoundaryElementsArray,
                                                                                    self.mesh.elementBoundaryLocalElementBoundariesArray,
                                                                                    self.inflowFlag[ci],
                                                                                    self.ebqe['n'],
                                                                                    self.ebqe[('f',ci)],
                                                                                    self.ebqe[('df',ci,cj)],
                                                                                    self.ebqe[('advectiveFlux',ci)],
                                                                                    self.ebqe[('dadvectiveFlux_left',ci,cj)])
        for ci,fbcObject  in self.fluxBoundaryConditionsObjectsDict.iteritems():
            for t,g in fbcObject.advectiveFluxBoundaryConditionsDict.iteritems():
                if self.coefficients.advection.has_key(ci):
                    self.ebqe[('advectiveFlux',ci)][t[0],t[1]] = g(self.ebqe[('x')][t[0],t[1]],self.timeIntegration.t)
                    for cj in self.coefficients.advection[ci].keys():
                        #
                        self.ebqe[('dadvectiveFlux_left',ci,cj)][t[0],t[1]] = 0.0
            for ck,diffusiveFluxBoundaryConditionsDict in fbcObject.diffusiveFluxBoundaryConditionsDictDict.iteritems():
                for t,g in diffusiveFluxBoundaryConditionsDict.iteritems():
                    #
                    self.ebqe[('diffusiveFlux',ck,ci)][t[0],t[1]] = g(self.ebqe[('x')][t[0],t[1]],self.timeIntegration.t)
        for ci,sbcObject  in self.stressFluxBoundaryConditionsObjectsDict.iteritems():
            for t,g in sbcObject.stressFluxBoundaryConditionsDict.iteritems():
                self.ebqe[('stressFlux',ci)][t[0],t[1]] = g(self.ebqe[('x')][t[0],t[1]],self.timeIntegration.t)

        #
        for key in ebqe_save.keys():
            self.ebqe[key].flat[:] = ebqe_save[key].flat[:]

    def getLoadVector(self,f):
        """
        Return the non-solution dependent portion of the Reaction term, 'r' and flux boundary conditions
        """
        f.fill(0.)
        self.calculateElementLoadCoefficients_inhomogeneous()
        self.calculateExteriorElementBoundaryCoefficients_inhomogeneous()
        self.calculateElementLoad_inhomogeneous()
        for ci in range(self.nc):
            cfemIntegrals.updateGlobalResidualFromElementResidual(self.offset[ci],
                                                                  self.stride[ci],
                                                                  self.l2g[ci]['nFreeDOF'],
                                                                  self.l2g[ci]['freeLocal'],
                                                                  self.l2g[ci]['freeGlobal'],
                                                                  self.elementResidual[ci],
                                                                  f);
        log("Global Load Vector",level=9,data=f)


    def getMassJacobian(self,jacobian):
        """
        assemble the portion of the jacobian coming from the time derivative terms
        """
        import superluWrappers
        import numpy
        self.calculateElementMassJacobian()
        log("Element Mass Jacobian ",level=10,data=self.elementJacobian)
        if self.matType == superluWrappers.SparseMatrix:
            cfemIntegrals.zeroJacobian_CSR(self.nNonzerosInJacobian,
                                           jacobian)
            for ci in range(self.nc):
                for cj in self.coefficients.stencil[ci]:
                    #
                    #element contributions
                    #
                    cfemIntegrals.updateGlobalJacobianFromElementJacobian_CSR(self.l2g[ci]['nFreeDOF'],
                                                                              self.l2g[ci]['freeLocal'],
                                                                              self.l2g[cj]['nFreeDOF'],
                                                                              self.l2g[cj]['freeLocal'],
                                                                              self.csrRowIndeces[(ci,cj)],
                                                                              self.csrColumnOffsets[(ci,cj)],
                                                                              self.elementJacobian[ci][cj],
                                                                              jacobian)

        elif self.matType  == numpy.array:
            jacobian.fill(0.)
            for ci in range(self.nc):
                for cj in self.coefficients.stencil[ci]:
                    #
                    #element contributions
                    #
                    cfemIntegrals.updateGlobalJacobianFromElementJacobian_dense(self.offset[ci],
                                                                                self.stride[ci],
                                                                                self.offset[cj],
                                                                                self.stride[cj],
                                                                                self.nFreeVDOF_global,
                                                                                self.l2g[ci]['nFreeDOF'],
                                                                                self.l2g[ci]['freeLocal'],
                                                                                self.l2g[ci]['freeGlobal'],
                                                                                self.l2g[cj]['nFreeDOF'],
                                                                                self.l2g[cj]['freeLocal'],
                                                                                self.l2g[cj]['freeGlobal'],
                                                                                self.elementJacobian[ci][cj],
                                                                                jacobian)

        else:
            raise TypeError("Matrix type must be SparseMatrix or array")
        log("Mass Jacobian ",level=10,data=jacobian)
        if self.forceStrongConditions:
            for cj in range(self.nc):
                for dofN in self.dirichletConditionsForceDOF[cj].DOFBoundaryConditionsDict.keys():
                    global_dofN = self.offset[cj]+self.stride[cj]*dofN
                    for i in range(self.rowptr[global_dofN],self.rowptr[global_dofN+1]):
                        if (self.colind[i] == global_dofN):
                            self.nzval[i] = 1.0
                        else:
                            self.nzval[i] = 0.0
        return jacobian
    #
    def getSpatialJacobian(self,jacobian):
        return self.getJacobian(jacobian,skipMassTerms=True)

    def getSpatialResidual(self,u,r):
        """
        Calculate the element spatial residuals and add in to the global residual
        This is being used right now to test nonlinear pod and deim
        """
        r.fill(0.0)
        #Load the Dirichlet conditions
        for cj in range(self.nc):
            for dofN,g in self.dirichletConditions[cj].DOFBoundaryConditionsDict.iteritems():
                self.u[cj].dof[dofN] = g(self.dirichletConditions[cj].DOFBoundaryPointDict[dofN],self.timeIntegration.t)
        if self.forceStrongConditions:
            for cj in range(len(self.dirichletConditionsForceDOF)):
                for dofN,g in self.dirichletConditionsForceDOF[cj].DOFBoundaryConditionsDict.iteritems():
                    self.u[cj].dof[dofN] = g(self.dirichletConditionsForceDOF[cj].DOFBoundaryPointDict[dofN],self.timeIntegration.t)
        #Load the unknowns into the finite element dof
        self.timeIntegration.calculateU(u)
        self.setUnknowns(self.timeIntegration.u)
        self.calculateCoefficients()
        self.calculateElementResidual()
        self.scale_dt = False
        log("Element spatial residual",level=9,data=self.elementSpatialResidual)
        if self.timeIntegration.dt < 1.0e-8*self.mesh.h:
            self.scale_dt = True
            log("Rescaling residual for small time steps")
        else:
            self.scale_dt = False
        for ci in range(self.nc):
            if self.scale_dt:
                self.elementSpatialResidual[ci]*=self.timeIntegration.dt
            cfemIntegrals.updateGlobalResidualFromElementResidual(self.offset[ci],
                                                                  self.stride[ci],
                                                                  self.l2g[ci]['nFreeDOF'],
                                                                  self.l2g[ci]['freeLocal'],
                                                                  self.l2g[ci]['freeGlobal'],
                                                                  self.elementSpatialResidual[ci],
                                                                  r);
        log("Global spatial residual",level=9,data=r)
        if self.forceStrongConditions:#
            for cj in range(len(self.dirichletConditionsForceDOF)):#
                for dofN,g in self.dirichletConditionsForceDOF[cj].DOFBoundaryConditionsDict.iteritems():
                    r[self.offset[cj]+self.stride[cj]*dofN] = 0
    def getMassResidual(self,u,r):
        """
        Calculate the portion of the element residuals associated with the temporal term and assemble into a global residual
        This is being used right now to test nonlinear pod and deim and is inefficient
        """
        r.fill(0.0)
        #Load the Dirichlet conditions
        for cj in range(self.nc):
            for dofN,g in self.dirichletConditions[cj].DOFBoundaryConditionsDict.iteritems():
                self.u[cj].dof[dofN] = g(self.dirichletConditions[cj].DOFBoundaryPointDict[dofN],self.timeIntegration.t)
        if self.forceStrongConditions:
            for cj in range(len(self.dirichletConditionsForceDOF)):
                for dofN,g in self.dirichletConditionsForceDOF[cj].DOFBoundaryConditionsDict.iteritems():
                    self.u[cj].dof[dofN] = g(self.dirichletConditionsForceDOF[cj].DOFBoundaryPointDict[dofN],self.timeIntegration.t)
        #Load the unknowns into the finite element dof
        self.timeIntegration.calculateU(u)
        self.setUnknowns(self.timeIntegration.u)
        self.calculateCoefficients()
        self.calculateElementResidual()
        elementMassResidual = {}
        for ci in range(self.nc):
            elementMassResidual[ci]=np.copy(self.elementResidual[ci])
            elementMassResidual[ci]-= self.elementSpatialResidual[ci]

        self.scale_dt = False
        log("Element Mass residual",level=9,data=elementMassResidual)
        if self.timeIntegration.dt < 1.0e-8*self.mesh.h:
            self.scale_dt = True
            log("Rescaling residual for small time steps")
        else:
            self.scale_dt = False
        for ci in range(self.nc):
            if self.scale_dt:
                elementMassResidual[ci]*=self.timeIntegration.dt
            cfemIntegrals.updateGlobalResidualFromElementResidual(self.offset[ci],
                                                                  self.stride[ci],
                                                                  self.l2g[ci]['nFreeDOF'],
                                                                  self.l2g[ci]['freeLocal'],
                                                                  self.l2g[ci]['freeGlobal'],
                                                                  elementMassResidual[ci],
                                                                  r);
        log("Global mass residual",level=9,data=r)
        if self.forceStrongConditions:#
            for cj in range(len(self.dirichletConditionsForceDOF)):#
                for dofN,g in self.dirichletConditionsForceDOF[cj].DOFBoundaryConditionsDict.iteritems():
                    r[self.offset[cj]+self.stride[cj]*dofN] = 0

#end Transport definition
class MultilevelTransport:
    """Nonlinear ADR on a multilevel mesh"""
    def __init__(self,problem,numerics,mlMesh,OneLevelTransportType=OneLevelTransport):
        #import pdb
        #pdb.set_trace()
        self.name = problem.name
        #cek temporary fix to get everything weaned off the old BC's
        if numerics.numericalFluxType == None:
            numerics.numericalFluxType = NumericalFlux.StrongDirichletFactory(problem.fluxBoundaryConditions)
        self.OneLevelTransportType=OneLevelTransportType
        phiSpaces = None
        if 'phiSpaces' in dir(numerics):
            phiSpaces = numerics.phiSpaces
        self.initialize(
            problem.nd,
            mlMesh,
            numerics.femSpaces,
            numerics.femSpaces,
            numerics.matrix,
            problem.dirichletConditions,
            problem.coefficients,
            numerics.elementQuadrature,
            numerics.elementBoundaryQuadrature,
            problem.fluxBoundaryConditions,
            problem.advectiveFluxBoundaryConditions,
            problem.diffusiveFluxBoundaryConditions,
            problem.stressFluxBoundaryConditions,
            numerics.subgridError,
            numerics.shockCapturing,
            numerics.conservativeFlux,
            numerics.numericalFluxType,
            numerics.timeIntegration,
            numerics.massLumping,
            numerics.reactionLumping,
            problem.weakDirichletConditions,
            numerics,
            problem.sd,
            problem.movingDomain,
            PhiSpaceTypeDict=phiSpaces)
    def initialize(self,
                   nd,
                   mlMesh,
                   TrialSpaceTypeDict,
                   TestSpaceTypeDict,
                   matType,
                   dirichletConditionsSetterDict,
                   coefficients,
                   quadratureDict,
                   elementBoundaryQuadratureDict,
                   fluxBoundaryConditionsDict='noFlow',#'outFlow',
                   advectiveFluxBoundaryConditionsSetterDict={},
                   diffusiveFluxBoundaryConditionsSetterDictDict={},
                   stressFluxBoundaryConditionsSetterDict={},
                   stabilization=None,
                   shockCapturing=None,
                   conservativeFlux=None,
                   numericalFluxType=None,
                   TimeIntegrationClass = BackwardEuler,
                   massLumping=False,
                   reactionLumping=False,
                   weakDirichletConditions=None,
                   options=None,
                   useSparseDiffusion=True,
                   movingDomain=False,
                   PhiSpaceTypeDict=None):
        import copy
        """read in the multilevel mesh, mesh independent boundary
        conditions, and types for test and trial spaces and the
        jacobian. Pass through the rest to the models on each mesh"""
        self.weakDirichletConditions=weakDirichletConditions
        self.jacobianList=[]
        self.par_jacobianList=[]
        self.uDictList=[]
        self.uList=[]
        self.duList=[]
        self.rList=[]
        self.par_uList=[]
        self.par_duList=[]
        self.par_rList=[]
        self.trialSpaceDictList=[]
        self.trialSpaceListDict={}
        self.testSpaceDictList=[]
        self.bcDictList=[]
        self.bcListDict={}
        self.levelModelList=[]
        self.offsetListList=[]
        self.strideListList=[]
        self.matType = matType
        #mwf debug
        #import pdb
        #pdb.set_trace()
        if PhiSpaceTypeDict == None: #by default phi in same space as u
            PhiSpaceTypeDict = TrialSpaceTypeDict
        self.phiSpaceDictList = []
        #self.phiSpaceListDict = {}

        log("Building Transport for each mesh",level=2)
        for  cj in TrialSpaceTypeDict.keys():
            self.trialSpaceListDict[cj]=[]
            self.bcListDict[cj]=[]
        for mesh in mlMesh.meshList:
            #import pdb
            #pdb.set_trace()
            sdmesh = mesh.subdomainMesh
            memory()
            log("Generating Trial Space",level=2)
            trialSpaceDict = dict([ (cj,TrialSpaceType(sdmesh,nd)) for (cj,TrialSpaceType) in TrialSpaceTypeDict.iteritems()])
            self.trialSpaceDictList.append(trialSpaceDict)
            log("Generating Test Space",level=2)
            testSpaceDict = dict([(ci,TestSpaceType(sdmesh,nd)) for (ci,TestSpaceType) in TestSpaceTypeDict.iteritems()])
            self.testSpaceDictList.append(testSpaceDict)
            log("Allocating u",level=2)
            uDict = dict([(cj,FiniteElementFunction(trialSpace,name=coefficients.variableNames[cj])) for (cj,trialSpace) in trialSpaceDict.iteritems()])
            #11/11/09 allow FiniteElementFunction to communicate uknowns across procs
            for cj in uDict.keys():
                uDict[cj].setupParallelCommunication()
            self.uDictList.append(uDict)
            log("Allocating phi")
            phiSpaceDict = dict([ (cj,PhiSpaceType(sdmesh,nd)) for (cj,PhiSpaceType) in PhiSpaceTypeDict.iteritems()])
            self.phiSpaceDictList.append(phiSpaceDict)
            phiDict = dict([(cj,FiniteElementFunction(phiSpace)) for (cj,phiSpace) in phiSpaceDict.iteritems()])
            #need to communicate phi if nonlinear potential and there is spatial dependence in potential function
            for cj in phiDict.keys():
                phiDict[cj].setupParallelCommunication()
            log(memory("finite element spaces","MultilevelTransport"),level=4)
            log("Setting Boundary Conditions")
            if numericalFluxType==None:
                useWeakDirichletConditions=False
            else:
                useWeakDirichletConditions=numericalFluxType.useWeakDirichletConditions
            log("Setting Boundary Conditions-1")
            for cj in trialSpaceDict.keys():
                if not dirichletConditionsSetterDict.has_key(cj):
                    dirichletConditionsSetterDict[cj] = None
                if not fluxBoundaryConditionsDict.has_key(cj):
                    fluxBoundaryConditionsDict[cj] = None
            log("Setting Boundary Conditions-2")
            if options == None or options.periodicDirichletConditions == None or options.parallelPeriodic==True:
                log("Setting Boundary Conditions-2a")
                dirichletConditionsDict=dict([(cj,DOFBoundaryConditions(
                    trialSpace,dirichletConditionsSetterDict[cj],useWeakDirichletConditions))
                                              for (cj,trialSpace) in trialSpaceDict.iteritems()])
            else:
                log("Setting Boundary Conditions-2b")
                dirichletConditionsDict=dict([(cj,DOFBoundaryConditions(
                    trialSpace,dirichletConditionsSetterDict[cj],useWeakDirichletConditions,options.periodicDirichletConditions[cj]))
                                              for (cj,trialSpace) in trialSpaceDict.iteritems()])
            log("Setting Boundary Conditions-3")
            self.bcDictList.append(dirichletConditionsDict)
            log("Setting Boundary Conditions-4")
            for cj in TrialSpaceTypeDict.keys():
                self.trialSpaceListDict[cj].append(trialSpaceDict[cj])
                self.bcListDict[cj].append(dirichletConditionsDict[cj])
            #cek try setting parallel periodic conditions
            #
            import Comm
            comm = Comm.get()
            if options.periodicDirichletConditions and options.parallelPeriodic:
                log("Generating Trial Space--Parallel Periodic",level=2)
                #the global mesh has been renumbered so all this is in the new (partitioned) numberings
                trialSpace_global = TrialSpaceType(mesh,nd)
                log("Setting Boundary Conditions--Parallel Periodic")
                #get new global numbering of DOF that maps periodic DOF to a single master DOF
                periodicConditions_global=DOFBoundaryConditions(trialSpace_global,
                                                                lambda x,flag: None,
                                                                False,
                                                                options.periodicDirichletConditions[0])
                #collect the free DOF
                ownedDOF=set()
                globalDOF=set()
                trialSpaceDict[0].dofMap.nDOF_all_processes = periodicConditions_global.nFreeDOF_global
                for nN_subdomain,nN_global in enumerate(trialSpaceDict[0].dofMap.subdomain2global):
                    nN_free_global   = periodicConditions_global.global2freeGlobal[nN_global]
                    nN_global_global = periodicConditions_global.myFreeDOF[nN_global]
                    if nN_global_global != nN_global:#this node is now pointing to a different global node so it's periodic
                        if (nN_global_global < trialSpaceDict[0].dofMap.dof_offsets_subdomain_owned[comm.rank()] or
                            nN_global_global >= trialSpaceDict[0].dofMap.dof_offsets_subdomain_owned[comm.rank()+1]):#the node it points to is off proc
                            globalDOF.add(nN_free_global)#globalDOF.append(nN_free_global)
                    elif (nN_global < trialSpaceDict[0].dofMap.dof_offsets_subdomain_owned[comm.rank()] or
                          nN_global >= trialSpaceDict[0].dofMap.dof_offsets_subdomain_owned[comm.rank()+1]):#this node is a regular unknown off processor
                        globalDOF.add(nN_free_global)#globalDOF.append(nN_free_global)
                    else:#this node is a regular unknown DOF
                        ownedDOF.add(nN_free_global)#ownedDOF.append(nN_free_global)
                #sort DOF's separately so ghost DOF stay at end
                globalDOF = list(globalDOF)
                globalDOF.sort()
                ownedDOF = list(ownedDOF)
                ownedDOF.sort()
                dofList = ownedDOF + globalDOF
                #set the number of DOF owned on subdomain and the global offsets
                trialSpaceDict[0].dofMap.nDOF_subdomain_owned = len(ownedDOF)
                trialSpaceDict[0].dofMap.nDOF_subdomain = len(dofList)
                trialSpaceDict[0].dofMap.dof_offsets_subdomain_owned = mesh.nodeOffsets_subdomain_owned.copy()
                trialSpaceDict[0].dofMap.dof_offsets_subdomain_owned[comm.rank()] = ownedDOF[0]
                trialSpaceDict[0].dofMap.dof_offsets_subdomain_owned[comm.rank()+1] = ownedDOF[-1]+1
                #build a mapping of the subdomain DOF to the free subdomain DOF
                subdomain_global2freeGlobal={}
                for nN_subdomain,nN_global in enumerate(trialSpaceDict[0].dofMap.subdomain2global):
                    nN_free_global = periodicConditions_global.global2freeGlobal[nN_global]
                    subdomain_global2freeGlobal[nN_subdomain] = dofList.index(nN_free_global)
                #build the new mapping of free subdomain dof to global dof
                trialSpaceDict[0].dofMap.subdomain2global = numpy.zeros((trialSpaceDict[0].dofMap.nDOF_subdomain,),'i')
                for nN_subdomain in range(trialSpaceDict[0].dofMap.nDOF_subdomain):
                    trialSpaceDict[0].dofMap.subdomain2global[nN_subdomain] = dofList[nN_subdomain]#maps free dof on subdomain to global free dof
                #build arrays exactly as in FemTools but using subdomain_globa2freeGlobal we built above
                bc = self.bcDictList[-1][0]
                bc.nFreeDOF_global = len(dofList)
                bc.global2freeGlobal = subdomain_global2freeGlobal
                for i,dofN in enumerate(bc.global2freeGlobal.keys()):
                    bc.global2freeGlobal_global_dofs[i] = dofN#map each of the unknown DOF's to the original node number
                    bc.global2freeGlobal_free_dofs[i] = subdomain_global2freeGlobal[dofN]#map each of the unknown DOF's to the free unknown number
                #now modify the remaining bc and testspace objects
                for ci in range(1,len(trialSpaceDict)):
                    self.bcDictList[-1][ci].global2freeGlobal_free_dofs = bc.global2freeGlobal_free_dofs
                    self.bcDictList[-1][ci].global2freeGlobal_global_dofs = bc.global2freeGlobal_global_dofs
                    self.bcDictList[-1][ci].global2freeGlobal = subdomain_global2freeGlobal
                    self.bcDictList[-1][ci].nFreeDOF_global = len(dofList)
                for ci in range(1,len(trialSpaceDict)):
                    trialSpaceDict[ci].dofMap.nDOF_subdomain = trialSpaceDict[0].dofMap.nDOF_subdomain
                    trialSpaceDict[ci].dofMap.subdomain2global = trialSpaceDict[0].dofMap.subdomain2global
                    trialSpaceDict[ci].dofMap.dof_offsets_subdomain_owned = trialSpaceDict[0].dofMap.dof_offsets_subdomain_owned
                    trialSpaceDict[ci].dofMap.nDOF_all_processes = trialSpaceDict[0].dofMap.nDOF_all_processes
                    trialSpaceDict[ci].dofMap.nDOF_subdomain_owned = trialSpaceDict[0].dofMap.nDOF_subdomain_owned
                for ci in range(len(testSpaceDict)):
                    testSpaceDict[ci].dofMap.nDOF_subdomain = trialSpaceDict[0].dofMap.nDOF_subdomain
                    testSpaceDict[ci].dofMap.subdomain2global = trialSpaceDict[0].dofMap.subdomain2global
                    testSpaceDict[ci].dofMap.dof_offsets_subdomain_owned = trialSpaceDict[0].dofMap.dof_offsets_subdomain_owned
                    testSpaceDict[ci].dofMap.nDOF_all_processes = trialSpaceDict[0].dofMap.nDOF_all_processes
                    testSpaceDict[ci].dofMap.nDOF_subdomain_owned = trialSpaceDict[0].dofMap.nDOF_subdomain_owned
            #
            #
            log(memory("boundary conditions","MultilevelTransport"),level=4)
            log("Initializing OneLevelTransport",level=2)
            transport=self.OneLevelTransportType(uDict,
                                            phiDict,
                                            testSpaceDict,
                                            matType,
                                            dirichletConditionsDict,
                                            dirichletConditionsSetterDict,
                                            copy.deepcopy(coefficients),
                                            quadratureDict,
                                            elementBoundaryQuadratureDict,
                                            fluxBoundaryConditionsDict,
                                            advectiveFluxBoundaryConditionsSetterDict,
                                            diffusiveFluxBoundaryConditionsSetterDictDict,
                                            stressFluxBoundaryConditionsSetterDict,
                                            copy.deepcopy(stabilization),
                                            copy.deepcopy(shockCapturing),
                                            conservativeFlux,
                                            numericalFluxType,
                                            TimeIntegrationClass,
                                            massLumping,
                                            reactionLumping,
                                            options,
                                            self.name + str(len(self.levelModelList)),
                                            sd = useSparseDiffusion,
                                            movingDomain=movingDomain)
            self.offsetListList.append(transport.offset)
            self.strideListList.append(transport.stride)
            memory()
            self.levelModelList.append(transport)
            log("Allocating residual and solution vectors",level=2)
            u = numpy.zeros((transport.dim,),'d')
            du = numpy.zeros((transport.dim,),'d')
            r = numpy.zeros((transport.dim,),'d')
            self.uList.append(u)
            self.duList.append(du)
            self.rList.append(r)
            log("Allocating Jacobian",level=2)
            jacobian = transport.initializeJacobian()
            self.jacobianList.append(jacobian)
            par_bs = transport.coefficients.nc
            log("Allocating parallel storage",level=2)
            comm = Comm.get()
            self.comm=comm
            if (comm.size() > 1):
                for ci in range(transport.nc):
                    assert trialSpaceDict[ci].dofMap.dof_offsets_subdomain_owned != None, "trial space %s needs subdomain -> global mappings " % trialSpaceDict
                #initially assume all the spaces can share the same l2g information ...
                par_n = trialSpaceDict[0].dofMap.dof_offsets_subdomain_owned[comm.rank()+1] - trialSpaceDict[0].dofMap.dof_offsets_subdomain_owned[comm.rank()]
                par_N = trialSpaceDict[0].dofMap.nDOF_all_processes
                mixed = False
                for ts in trialSpaceDict.values():
                    if ts.dofMap.nDOF_all_processes != par_N:
                        mixed=True
                if (options.multilevelLinearSolver == KSP_petsc4py or
                    options.levelLinearSolver == KSP_petsc4py):
                    if mixed:
                        #
                        #calculate dimensions mixed multicomponent system
                        #since it's not nc*dim
                        #
                        #first create list of global dof dim for each component
                        #this is the proteus component global numbering
                        par_N_list = [ts.dofMap.nDOF_all_processes for ts in trialSpaceDict.values()]
                        #sum to get total global dimension
                        par_N = sum(par_N_list)
                        #calculate list of  dimensions of the locally owned
                        #dof for  each component
                        par_n_list = [ts.dofMap.dof_offsets_subdomain_owned[comm.rank()+1] -
                                      ts.dofMap.dof_offsets_subdomain_owned[comm.rank()]
                                      for ts in trialSpaceDict.values()]
                        #sum to get total local dimension
                        par_n = sum(par_n_list)
                        #calculate number of  ghosts  fo r each component
                        par_nghost_list = [ts.dofMap.nDOF_subdomain - nDOF_owned
                                           for ts,nDOF_owned in zip(trialSpaceDict.values(),
                                                                    par_n_list)]
                        #sum to  get total ghost dimension
                        par_nghost = sum(par_nghost_list)
                        #
                        #calculate offsets
                        #
                        #first for petsc global (natural) numbering offsets
                        # if p and q are components and ^o and ^g are
                        # owned and ghost this numbering has
                        # p^o_0, p^o_1,...p^o_{np}, q^o_0,...q^0_{nq}, p^g_0...
                        # i.e. all owned, then all ghost
                        # we'll eventually need the processor and local
                        # component index  of each ghost too
                        petsc_global_offsets=[0]
                        petsc_component_offsets=[[0]]
                        component_ghost_proc={}
                        component_ghost_local_index={}
                        total_dof_proc=0
                        for proc in range(comm.size()):
                            for ci,ts in enumerate(trialSpaceDict.values()):
                                total_dof_proc += (ts.dofMap.dof_offsets_subdomain_owned[proc+1] -
                                                   ts.dofMap.dof_offsets_subdomain_owned[proc])
                                petsc_component_offsets[proc].append(total_dof_proc)
                                for g in ts.dofMap.subdomain2global[par_n_list[ci]:ts.dofMap.nDOF_subdomain]:
                                    if g >= ts.dofMap.dof_offsets_subdomain_owned[proc] and g < ts.dofMap.dof_offsets_subdomain_owned[proc+1]:
                                        component_ghost_proc[g] = proc
                                        component_ghost_local_index[g] = g -  ts.dofMap.dof_offsets_subdomain_owned[proc]
                            petsc_component_offsets.append([petsc_component_offsets[-1][-1]])
                            petsc_global_offsets.append(total_dof_proc)
                        #calculate proteus global (end-to-end) offset for each component
                        global_component_offset = [0]
                        for ts in trialSpaceDict.values():
                            global_component_offset.append(global_component_offset[-1] + ts.dofMap.nDOF_all_processes)
                        #
                        #now create subdomain2global for stacked ghosted component DOF by shifting global DOF  numbers  by global offsets
                        #
                        subdomain2global = numpy.hstack([offset+ts.dofMap.subdomain2global
                                                         for offset,ts in
                                                         zip(global_component_offset, trialSpaceDict.values())])
                        #
                        #store ghost proc w.r.t. proteus  global number
                        #store petsc global w.r.t. proteus global number
                        ghost_proc={}
                        ghost_global2petsc={}
                        for ci,offset, ts in zip(range(transport.nc), global_component_offset, trialSpaceDict.values()):
                            for g,gproc in component_ghost_proc.iteritems():
                                ghost_proc[offset+g] = gproc
                                ghost_global2petsc[offset+g] = petsc_component_offsets[gproc][ci] + component_ghost_local_index[g]
                        #
                        #build subdomain2global mappings
                        #
                        subdomain2global_list = [ts.dofMap.subdomain2global for ts in  trialSpaceDict.values()]
                        #save the original global ordering before partitioning
                        #for debugging w.r.t. serial results
                        # that is, the partitioned proteus global ordering
                        #is not the original global ordering
                        transport.global2original  = numpy.hstack([offset+transport.mesh.globalMesh.nodeNumbering_global2original
                                                                   for offset in
                                                                   global_component_offset[:-1]])
                        if comm.isMaster():
                            numpy.savetxt("g2o.txt",transport.global2original)
                        #
                        #form lists of owned and ghosts elements
                        #
                        ghosts_list=[]
                        owned_list=[]
                        owned = numpy.zeros((par_n),'i')
                        owned_local = numpy.zeros((par_n),'i')
                        ghosts = numpy.zeros((par_nghost),'i')
                        ghosts_start = 0
                        owned_start = 0
                        for ci in range(transport.nc):
                            #owned
                            owned_ci = subdomain2global[transport.offset[ci]:transport.offset[ci]+par_n_list[ci]]
                            owned_local[owned_start:owned_start + par_n_list[ci]] = numpy.arange(transport.offset[ci],transport.offset[ci]+par_n_list[ci])
                            owned[owned_start:owned_start + par_n_list[ci]] = owned_ci
                            owned_list.append(owned_ci)
                            owned_start = owned_start + par_n_list[ci]
                            #ghosts
                            ghosts_ci = subdomain2global[transport.offset[ci]+par_n_list[ci]:transport.offset[ci]+par_n_list[ci]+par_nghost_list[ci]]
                            ghosts[ghosts_start:ghosts_start + par_nghost_list[ci]] = ghosts_ci
                            ghosts_list.append(ghosts_ci)
                            ghosts_start = ghosts_start + par_nghost_list[ci]
                        transport.owned_local = owned_local
                        #stack all owned and all ghost
                        petsc_subdomain2global = np.hstack(owned_list+ghosts_list)
                        #
                        # now find mappings (permutations) between proteus and
                        # petsc orderings
                        perm_petsc_subdomain2global = petsc_subdomain2global.argsort()
                        perm_subdomain2global = subdomain2global.argsort()
                        proteus2petsc_subdomain = np.array(perm_petsc_subdomain2global[perm_subdomain2global.argsort()],'i')
                        petsc2proteus_subdomain = np.array(perm_subdomain2global[perm_petsc_subdomain2global.argsort()],'i')
                        assert((petsc_subdomain2global[perm_petsc_subdomain2global] == subdomain2global[perm_subdomain2global]).all())
                        assert((petsc_subdomain2global[proteus2petsc_subdomain] == subdomain2global).all())
                        assert((subdomain2global[petsc2proteus_subdomain] == petsc_subdomain2global).all())
                        petsc_subdomain2global_petsc = subdomain2global.copy()
                        petsc_subdomain2global_petsc[:]=-1
                        for i in range(par_n):
                            petsc_subdomain2global_petsc[i] = petsc_global_offsets[comm.rank()]+i
                        petsc_ghosts=ghosts.copy()
                        for gi,i in enumerate(range(par_n,par_n+par_nghost)):
                            global_proteus = subdomain2global[petsc2proteus_subdomain[i]]
                            petsc_subdomain2global_petsc[i] = ghost_global2petsc[global_proteus]
                            petsc_ghosts[gi] = petsc_subdomain2global_petsc[i]
                        if comm.size() == 1:
                            assert((subdomain2global == petsc_subdomain2global).all())
                            assert((subdomain2global == petsc_subdomain2global_petsc).all())
                        par_u  = ParVec_petsc4py(u, 1, par_n, par_N, par_nghost,
                                                 petsc_subdomain2global_petsc, ghosts=petsc_ghosts,
                                                 proteus2petsc_subdomain=proteus2petsc_subdomain,
                                                 petsc2proteus_subdomain=petsc2proteus_subdomain)
                        par_r  = ParVec_petsc4py(r, 1, par_n, par_N, par_nghost,
                                                 petsc_subdomain2global_petsc, ghosts=petsc_ghosts,
                                                 proteus2petsc_subdomain=proteus2petsc_subdomain,
                                                 petsc2proteus_subdomain=petsc2proteus_subdomain)
                        par_du = ParVec_petsc4py(du, 1, par_n, par_N, par_nghost,
                                                 petsc_subdomain2global_petsc, ghosts=petsc_ghosts,
                                                 proteus2petsc_subdomain=proteus2petsc_subdomain,
                                                 petsc2proteus_subdomain=petsc2proteus_subdomain)
                        rowptr, colind, nzval = jacobian.getCSRrepresentation()
                        rowptr_petsc = rowptr.copy()
                        colind_petsc = colind.copy()
                        nzval[:] = np.arange(nzval.shape[0])
                        nzval_petsc = nzval.copy()
                        nzval_proteus2petsc=colind.copy()
                        nzval_petsc2proteus=colind.copy()
                        rowptr_petsc[0] = 0
                        comm.beginSequential()
                        for i in range(par_n+par_nghost):
                            start_proteus = rowptr[petsc2proteus_subdomain[i]]
                            end_proteus = rowptr[petsc2proteus_subdomain[i]+1]
                            nzrow =  end_proteus - start_proteus
                            rowptr_petsc[i+1] = rowptr_petsc[i] + nzrow
                            start_petsc = rowptr_petsc[i]
                            end_petsc = rowptr_petsc[i+1]
                            #print "proteus_colind", colind[start_proteus:end_proteus]
                            petsc_cols_i = proteus2petsc_subdomain[colind[start_proteus:end_proteus]]
                            j_sorted = petsc_cols_i.argsort()
                            colind_petsc[start_petsc:end_petsc] = petsc_cols_i[j_sorted]
                            nzval_petsc[start_petsc:end_petsc] = nzval[start_proteus:end_proteus][j_sorted]
                            for j_petsc, j_proteus in zip(np.arange(start_petsc,end_petsc),
                                                          np.arange(start_proteus,end_proteus)[j_sorted]):
                                nzval_petsc2proteus[j_petsc] = j_proteus
                                nzval_proteus2petsc[j_proteus] = j_petsc
                        assert((nzval_petsc[nzval_proteus2petsc] == nzval).all())
                        assert((nzval[nzval_petsc2proteus] == nzval_petsc).all())
                        comm.endSequential()
                        assert(nzval_petsc.shape[0] == colind_petsc.shape[0] == rowptr_petsc[-1] - rowptr_petsc[0])
                        petsc_a = np.zeros((transport.dim, transport.dim),'d')
                        proteus_a = np.zeros((transport.dim, transport.dim),'d')
                        for i in range(transport.dim):
                            for j,k in zip(colind[rowptr[i]:rowptr[i+1]],range(rowptr[i],rowptr[i+1])):
                                nzval[k] = i*transport.dim+j
                                proteus_a[i,j] = nzval[k]
                                petsc_a[proteus2petsc_subdomain[i],proteus2petsc_subdomain[j]] = nzval[k]
                        for i in range(transport.dim):
                            for j,k in zip(colind_petsc[rowptr_petsc[i]:rowptr_petsc[i+1]],range(rowptr_petsc[i],rowptr_petsc[i+1])):
                                nzval_petsc[k] = petsc_a[i,j]
                        assert((nzval_petsc[nzval_proteus2petsc] == nzval).all())
                        assert((nzval[nzval_petsc2proteus] == nzval_petsc).all())
                        assert (proteus_a[petsc2proteus_subdomain,:][:,petsc2proteus_subdomain] == petsc_a).all()
                        assert((proteus_a == petsc_a[proteus2petsc_subdomain,:][:,proteus2petsc_subdomain]).all())
                        petsc_a = np.arange(transport.dim**2).reshape(transport.dim,transport.dim)
                        transport.nzval_petsc = nzval_petsc
                        transport.colind_petsc = colind_petsc
                        transport.rowptr_petsc = rowptr_petsc
                        petsc_jacobian = SparseMat(transport.dim,transport.dim,nzval_petsc.shape[0], nzval_petsc, colind_petsc, rowptr_petsc)
                        transport.petsc_jacobian = petsc_jacobian#petsc_jacobian = jacobian
                        if  comm.size() == 1:
                            assert (nzval_petsc == nzval).all()
                            assert (colind_petsc == colind).all()
                            assert (rowptr_petsc == rowptr).all()
                        assert(colind.max() <= par_n+par_nghost)
                        assert(colind_petsc.max() <= par_n + par_nghost)
                        par_jacobian = ParMat_petsc4py(petsc_jacobian,1,par_n,par_N,par_nghost,
                                                       petsc_subdomain2global_petsc,pde=transport,
                                                       proteus_jacobian=jacobian, nzval_proteus2petsc=nzval_proteus2petsc)
                    else:
                        transport.owned_local = numpy.arange(par_n*par_bs)
                        par_nghost = trialSpaceDict[0].dofMap.nDOF_subdomain - par_n
                        subdomain2global = trialSpaceDict[0].dofMap.subdomain2global
                        log("Allocating ghosted parallel vectors on rank %i" % comm.rank(),level=2)
                        par_u = ParVec_petsc4py(u,par_bs,par_n,par_N,par_nghost,subdomain2global)
                        par_r = ParVec_petsc4py(r,par_bs,par_n,par_N,par_nghost,subdomain2global)
                        log("Allocating un-ghosted parallel vectors on rank %i" % comm.rank(),level=2)
                        par_du = ParVec_petsc4py(du,par_bs,par_n,par_N)
                        log("Allocating matrix on rank %i" % comm.rank(),level=2)
                        par_jacobian = ParMat_petsc4py(jacobian,par_bs,par_n,par_N,par_nghost,subdomain2global,pde=transport)
                else:
                    par_nghost = trialSpaceDict[0].dofMap.nDOF_subdomain - par_n
                    subdomain2global = trialSpaceDict[0].dofMap.subdomain2global
                    max_dof_neighbors= trialSpaceDict[0].dofMap.max_dof_neighbors
                    log("Allocating ghosted parallel vectors on rank %i" % comm.rank(),level=2)
                    par_u = ParVec(u,par_bs,par_n,par_N,par_nghost,subdomain2global)
                    par_r = ParVec(r,par_bs,par_n,par_N,par_nghost,subdomain2global)
                    log("Allocating un-ghosted parallel vectors on rank %i" % comm.rank(),level=2)
                    par_du = ParVec(du,par_bs,par_n,par_N)
                    log("Allocating matrix on rank %i" % comm.rank(),level=2)
                    par_jacobian = flcbdfWrappers.ParMat(par_bs,par_n,par_N,par_nghost,max_dof_neighbors,subdomain2global,jacobian)
            elif  (options.multilevelLinearSolver == PETSc or
                   options.levelLinearSolver == PETSc):
                assert trialSpaceDict[0].dofMap.subdomain2global != None, "need trivial subdomain2global in dofMap for running PETSc"
                assert trialSpaceDict[0].dofMap.max_dof_neighbors!= None, "need max_dof_neighbors in dofMap for running PETSc"
                par_N = par_n =  trialSpaceDict[0].dofMap.nDOF_all_processes
                par_nghost = 0
                subdomain2global = trialSpaceDict[0].dofMap.subdomain2global
                max_dof_neighbors= trialSpaceDict[0].dofMap.max_dof_neighbors
                log("Allocating ghosted parallel vectors on rank %i" % comm.rank(),level=2)
                par_u = ParVec(u,par_bs,par_n,par_N,par_nghost,subdomain2global[:par_n])
                par_r = ParVec(r,par_bs,par_n,par_N,par_nghost,subdomain2global[:par_n])
                log("Allocating un-ghosted parallel vectors on rank %i" % comm.rank(),level=2)
                par_du = ParVec(du,par_bs,par_n,par_N)
                log("Allocating matrix on rank %i" % comm.rank(),level=2)
                par_jacobian = flcbdfWrappers.ParMat(par_bs,par_n,par_N,par_nghost,max_dof_neighbors,subdomain2global[:par_n],jacobian)
            elif  (options.multilevelLinearSolver == KSP_petsc4py or
                   options.levelLinearSolver == KSP_petsc4py):
                assert trialSpaceDict[0].dofMap.subdomain2global != None, "need trivial subdomain2global in dofMap for running PETSc"
                assert trialSpaceDict[0].dofMap.max_dof_neighbors!= None, "need max_dof_neighbors in dofMap for running PETSc"
                par_N = par_n =  trialSpaceDict[0].dofMap.nDOF_all_processes
                mixed = False
                for ts in trialSpaceDict.values():
                    if ts.dofMap.nDOF_all_processes != par_N:
                        mixed=True
                par_nghost = 0
                log("Allocating ghosted parallel vectors on rank %i" % comm.rank(),level=2)
                if mixed:
                    par_N = par_n = sum([ts.dofMap.nDOF_all_processes for ts in trialSpaceDict.values()])
                    transport.owned_local = numpy.arange(par_n)
                    subdomain2global = numpy.hstack([offset+ts.dofMap.subdomain2global for
                                                     offset,ts in zip(transport.offset,trialSpaceDict.values())])
                    par_u = ParVec_petsc4py(u,1,par_n,par_N,par_nghost,subdomain2global[:par_n])
                    par_r = ParVec_petsc4py(r,1,par_n,par_N,par_nghost,subdomain2global[:par_n])
                    log("Allocating un-ghosted parallel vectors on rank %i" % comm.rank(),level=2)
                    par_du = ParVec_petsc4py(du,1,par_n,par_N)
                    log("Allocating matrix on rank %i" % comm.rank(),level=2)
                    par_jacobian = ParMat_petsc4py(jacobian,1,par_n,par_N,par_nghost,subdomain2global,pde=transport)
                else:
                    transport.owned_local = numpy.arange(par_n*par_bs)
                    subdomain2global = trialSpaceDict[0].dofMap.subdomain2global
                    max_dof_neighbors= trialSpaceDict[0].dofMap.max_dof_neighbors
                    par_u = ParVec_petsc4py(u,par_bs,par_n,par_N,par_nghost,subdomain2global[:par_n])
                    par_r = ParVec_petsc4py(r,par_bs,par_n,par_N,par_nghost,subdomain2global[:par_n])
                    log("Allocating un-ghosted parallel vectors on rank %i" % comm.rank(),level=2)
                    par_du = ParVec_petsc4py(du,par_bs,par_n,par_N)
                    log("Allocating matrix on rank %i" % comm.rank(),level=2)
                    par_jacobian = ParMat_petsc4py(jacobian,par_bs,par_n,par_N,par_nghost,subdomain2global,pde=transport)
            else:
                transport.owned_local = numpy.arange(transport.dim)
                par_u = None
                par_r = None
                par_du = None
                par_jacobian = None
            self.par_uList.append(par_u)
            self.par_duList.append(par_du)
            self.par_rList.append(par_r)
            self.par_jacobianList.append(par_jacobian)
            log(memory("global Jacobian and vectors","MultilevelTransport"),level=4)
        log("Building Mesh Transfers",level=2)
        MultilevelProjectionOperatorType = MultilevelProjectionOperators
        self. meshTransfers = MultilevelProjectionOperatorType(
            mlMesh,
            self.trialSpaceDictList,
            self.offsetListList,
            self.strideListList,
            self.bcDictList)
        log(memory("mesh transfers","MultilevelTransport"),level=4)
        #mwf hack keep reference to mlMesh in Transport ctor for now
        self.mlMeshSave = mlMesh
    def setInitialConditions(self,getInitialConditionsDict,T=0.0):
        log("Setting initial conditions on model "+self.name)
        self.t=T
        for m,u in zip(self.levelModelList,self.uList):
            m.setInitialConditions(getInitialConditionsDict,T)
            m.setFreeDOF(u)
    def setInitialConditionsFromDofs(self,T):
        self.t=T
        #assumes free dofs already determined
        for m in self.levelModelList:
            m.setInitialConditionsFromDofs(m.coefficients,T)
    def calculateAuxiliaryQuantitiesAfterStep(self):
        for m in self.levelModelList:
            m.calculateAuxiliaryQuantitiesAfterStep()
    def attachModels(self,modelList):
        for l,m in enumerate(self.levelModelList):
            models=[]
            for mOther in modelList:
                models.append(mOther.levelModelList[l])
            m.coefficients.attachModels(models)

    def viewJacobian(self, file_prefix='./dump_', b=None):
        """
        Save parallel Jacobian list and (optionally) right-hand side b to disk if they
        possess save methods, otherwise, do nothing.
        """

        for idx, par_jacobian in enumerate(self.par_jacobianList):
            if hasattr(par_jacobian, 'save'):
                filename = file_prefix + 'par_j' + '_' + str(idx)
                log('Saving Parallel Jacobian to %s' % filename)
                par_jacobian.save(filename)
        if b and hasattr(b, 'save'):
            filename = file_prefix + 'b'
            log('Saving right-hand-side to %s' % filename)
            b.save(filename)

## @}<|MERGE_RESOLUTION|>--- conflicted
+++ resolved
@@ -1778,22 +1778,13 @@
             for cj in range(self.nc):
                 for dofN in self.dirichletConditionsForceDOF[cj].DOFBoundaryConditionsDict.keys():
                     global_dofN = self.offset[cj]+self.stride[cj]*dofN
-<<<<<<< HEAD
-                    self.nzval[numpy.where(self.colind == global_dofN)] == 0.0 #column
-=======
                     self.nzval[numpy.where(self.colind == global_dofN)] = 0.0 #column
                     self.nzval[self.rowptr[global_dofN]:self.rowptr[global_dofN+1]] = 0.0 #row
->>>>>>> 4e1331a1
                     zeroRow=True
                     for i in range(self.rowptr[global_dofN],self.rowptr[global_dofN+1]):#row
                         if (self.colind[i] == global_dofN):
                             self.nzval[i] = 1.0
                             zeroRow = False
-<<<<<<< HEAD
-                        else:
-                            self.nzval[i] = 0.0
-=======
->>>>>>> 4e1331a1
                     if zeroRow:
                         raise RuntimeError("Jacobian has a zero row because sparse matrix has no diagonal entry at row "+`global_dofN`+". You probably need add diagonal mass or reaction term")
         #mwf decide if this is reasonable for solver statistics
