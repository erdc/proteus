r"""
This module contains methods for solving

.. math:: m_t^i + \nabla \cdot (f^i - \sum_k a^{ik} \nabla \phi^k) + H^i(\nabla  u) + r^i = 0 \quad i=0,\ldots,nc-1

The solution is the vector of components :math:`u=u_0,\ldots,u_{nc-1}`, and
the nonlinear coefficients are :math:`m^i,f^i,a^{ik},\phi^k, H^i` and :math:`r^i`.

.. inheritance-diagram:: proteus.Transport
   :parts: 1
"""
from math import *

from EGeometry import *
from LinearAlgebraTools import *
from LinearSolvers import *
from MeshTools import *
from FemTools import *
import Quadrature
from TimeIntegration import *
from NonlinearSolvers import *
import cfemIntegrals
from TransportCoefficients import *
import NumericalFlux
import cnumericalFlux
import Comm
import flcbdfWrappers
import cmeshTools
from .Profiling import logEvent
from petsc4py import PETSc as p4pyPETSc
import superluWrappers
import numpy

class StorageSet(set):
    def __init__(self,initializer=[],shape=(0,),storageType='d'):
        set.__init__(self,initializer)
        self.shape = shape
        self.storageType = storageType
    def allocate(self,storageDict):
        for k in self:
            storageDict[k] = numpy.zeros(self.shape,self.storageType)

class OneLevelTransport(NonlinearEquation):
    r"""
    A class for finite element discretizations of multicomponent
    advective-diffusive-reactive transport on a single spatial mesh.

    Objects of this type take the initial-boundary value
    problem for

    .. math:: 

            m_t^i + \nabla \cdot (\mathbf{f}^i - \sum_k \mathbf{a}^{ik}
            \nabla \phi^k) + H^i(\nabla u) + r^i = 0

    and turn it into the discrete (nonlinear or linear) algebraic
    problem

    .. math:: F(U) = 0

    where F and U have dimension `self.dim`. The Jacobian of F or an
    approximation for it may also be  provided.

    The NonlinearEquation interface is

    * self.dim

    * getResidual(u,r)

    * getJacobian(jacobian).

    The rest of the functions in this class are either private functions
    or return various other pieces of information.
    
    Attributes
    ----------
    coefficients : :class:`proteus.TransportCoefficients`
        The coefficients defining the problem's physics.
    q : dict
        This dictionary contains a the function values
        used in Jacobian and residual assembly at the required
        quadrature points.
    """
    def __init__(self,
                 uDict,
                 phiDict,
                 testSpaceDict,
                 matType,
                 dofBoundaryConditionsDict,
                 dofBoundaryConditionsSetterDict,
                 coefficients,
                 elementQuadrature,
                 elementBoundaryQuadrature,
                 fluxBoundaryConditionsDict=None,
                 advectiveFluxBoundaryConditionsSetterDict=None,
                 diffusiveFluxBoundaryConditionsSetterDictDict=None,
                 stressFluxBoundaryConditionsSetterDict=None,
                 stabilization=None,
                 shockCapturing=None,
                 conservativeFluxDict=None,
                 numericalFluxType=None,
                 TimeIntegrationClass=None,
                 massLumping=False,
                 reactionLumping=False,
                 options=None,
                 name='defaultName',
                 reuse_trial_and_test_quadrature=False,
                 sd = True,
                 movingDomain=False):#,
        r""" Allocate storage and initialize some variables.

        Parameters
        ----------
        uDict : dict
            Dictionary of 
            :class:`proteus.FemTools.FiniteElementFunction` objects.

        phiDict : dict
            Dictionary of
            :class:`proteus.FemTools.FiniteElementFunction` objects.

        testSpaceDict : dict
            Dictionary of FiniteElementSpace objects

        dofBoundaryConditionsDict : dict
            Dictionary of DOFBoundaryConditions objects for the 
            Dirichlet conditions.

        coefficients : :class:`proteus.TransportCoefficients.TC_base`
            Problem's Transport Coefficients class.

        elementQuadratureDict : dict
            Dictionary of dictionaries of quadrature rules for each 
            element integral in each component equation.

        elementBoundaryQuadratureDict : dict
            Dictionary of dictionaries of quadrature rules for each 
            element boundary integral in each component equation

        stabilization : bool

        shockCapturing : bool

        numericalFlux : bool

        Notes
        -----

        The constructor sets the input arguments, calculates
        dimensions, and allocates storage. The meanings of variable
        suffixes are

        * global          -- per physical domain

        * element         -- per element

        * elementBoundary -- per element boundary

        The prefix n means 'number of'.

        Storage is divided into quantities required at different sets
        of points or geometric entities. Each type of storage has a
        dictionary for all the quantities of that type. The names
        and dimensions of the storage dictionaries are

        * e -- at element

        * q -- at element quadrature, unique to elements

        * ebq -- at element boundary quadrature, unique to elements

        * ebq_global -- at element boundary quadrature, unique to element 
          boundary

        * ebqe -- at element boundary quadrature, unique to global, 
          exterior element boundary

        * phi_ip -- at the generalized interpolation points required to
          build a nonlinear phi
        """
        import Comm
        #
        #set the objects describing the method and boundary conditions
        #
        self.movingDomain=movingDomain
        self.tLast_mesh=None
        #
        self.name=name
        self.sd=sd
        for u in uDict.values():
            if u.femSpace.referenceFiniteElement.localFunctionSpace.nonzeroHessians:
                if stabilization is not None:
                    self.Hess=True
        self.Hess=True#False
        self.lowmem=True
        self.timeTerm=True#allow turning off  the  time derivative
        #self.lowmem=False
        self.testIsTrial=True
        self.phiTrialIsTrial=True
        #trial-dup try to share trial and test information?
        self.uniform_trial_and_test_spaces = False
        self.unique_test_trial_range = range(coefficients.nc)
        self.duplicate_test_trial_range = range(0)
        if self.uniform_trial_and_test_spaces:
            self.unique_test_trial_range  = range(1)
            self.duplicate_test_trial_range = range(1,coefficients.nc)
        self.u = uDict
        self.ua = {}#analytical solutions
        self.phi  = phiDict
        self.dphi={}
        for ck,phi in phiDict.iteritems():
            if coefficients.potential.has_key(ck):
                for cj in coefficients.potential[ck].keys():
                    self.dphi[(ck,cj)] = FiniteElementFunction(phi.femSpace)
            else:
                self.dphi[(ck,ck)] = FiniteElementFunction(phi.femSpace)
        #check for nonlinearities in the diffusion coefficient that don't match the potential
        for ci,ckDict in coefficients.diffusion.iteritems():
            #for ck,cjDict in coefficients.diffusion.iteritems(): #cek: bug?
            for ck,cjDict in ckDict.iteritems():
                for cj in cjDict.keys():
                    if not self.dphi.has_key((ck,cj)):
                        self.dphi[(ck,cj)] = FiniteElementFunction(phi.femSpace)
        self.matType = matType
        #try to reuse test and trial information across components if spaces are the same
        self.reuse_test_trial_quadrature = reuse_trial_and_test_quadrature#True#False
        if self.reuse_test_trial_quadrature:
            for ci in range(1,coefficients.nc):
                assert self.u[ci].femSpace.__class__.__name__ == self.u[0].femSpace.__class__.__name__, "to reuse_test_trial_quad all femSpaces must be the same!"
        ## Simplicial Mesh
        self.mesh = self.u[0].femSpace.mesh #assume the same mesh for  all components for now
        self.testSpace = testSpaceDict
        self.dirichletConditions = dofBoundaryConditionsDict
        self.dirichletNodeSetList=None #explicit Dirichlet  conditions for now, no Dirichlet BC constraints
        self.coefficients = coefficients
        self.coefficients.initializeMesh(self.mesh)
        self.nc = self.coefficients.nc
        self.stabilization = stabilization
        self.shockCapturing = shockCapturing
        self.conservativeFlux = conservativeFluxDict #no velocity post-processing for now
        self.fluxBoundaryConditions=fluxBoundaryConditionsDict
        self.advectiveFluxBoundaryConditionsSetterDict=advectiveFluxBoundaryConditionsSetterDict
        self.diffusiveFluxBoundaryConditionsSetterDictDict = diffusiveFluxBoundaryConditionsSetterDictDict
        self.stressFluxBoundaryConditionsSetterDict = stressFluxBoundaryConditionsSetterDict
        #determine whether  the stabilization term is nonlinear
        self.stabilizationIsNonlinear = False
        if self.stabilization is not None:
            for ci in range(self.nc):
                if coefficients.mass.has_key(ci):
                    for flag in coefficients.mass[ci].values():
                        if flag == 'nonlinear':
                            self.stabilizationIsNonlinear=True
                if  coefficients.advection.has_key(ci):
                    for  flag  in coefficients.advection[ci].values():
                        if flag == 'nonlinear':
                            self.stabilizationIsNonlinear=True
                if  coefficients.diffusion.has_key(ci):
                    for diffusionDict in coefficients.diffusion[ci].values():
                        for  flag  in diffusionDict.values():
                            if flag != 'constant':
                                self.stabilizationIsNonlinear=True
                if  coefficients.potential.has_key(ci):
                    for flag in coefficients.potential[ci].values():
                        if  flag == 'nonlinear':
                            self.stabilizationIsNonlinear=True
                if coefficients.reaction.has_key(ci):
                    for flag in coefficients.reaction[ci].values():
                        if  flag == 'nonlinear':
                            self.stabilizationIsNonlinear=True
                if coefficients.hamiltonian.has_key(ci):
                    for flag in coefficients.hamiltonian[ci].values():
                        if  flag == 'nonlinear':
                            self.stabilizationIsNonlinear=True
        #determine if we need element boundary storage
        self.elementBoundaryIntegrals = {}
        for ci  in range(self.nc):
            self.elementBoundaryIntegrals[ci] = ((self.conservativeFlux is not None) or
                                                 (numericalFluxType is not None) or
                                                 (self.fluxBoundaryConditions[ci] == 'outFlow') or
                                                 (self.fluxBoundaryConditions[ci] == 'mixedFlow') or
                                                 (self.fluxBoundaryConditions[ci] == 'setFlow'))
        #
        #calculate some dimensions
        #
        self.nSpace_global    = self.u[0].femSpace.nSpace_global #assume same space dim for all variables
        self.nDOF_trial_element     = [u_j.femSpace.max_nDOF_element for  u_j in self.u.values()]
        self.nDOF_phi_trial_element     = [phi_k.femSpace.max_nDOF_element for  phi_k in self.phi.values()]
        self.n_phi_ip_element = [phi_k.femSpace.referenceFiniteElement.interpolationConditions.nQuadraturePoints for  phi_k in self.phi.values()]
        self.nDOF_test_element     = [femSpace.max_nDOF_element for femSpace in self.testSpace.values()]
        self.nFreeDOF_global  = [dc.nFreeDOF_global for dc in self.dirichletConditions.values()]
        self.nVDOF_element    = sum(self.nDOF_trial_element)
        self.nFreeVDOF_global = sum(self.nFreeDOF_global)
        #cek make full diffusion default if not in sdInfo
        if self.sd:
            for ci,ckDict in coefficients.diffusion.iteritems():
                for ck in ckDict.keys():
                    if not coefficients.sdInfo.has_key((ci,ck)):
                        coefficients.sdInfo[(ci,ck)] = (numpy.arange(start=0,stop=self.nSpace_global**2+1,step=self.nSpace_global,dtype='i'),
                                                        numpy.array([range(self.nSpace_global) for row in range(self.nSpace_global)],dtype='i'))
                    logEvent("Sparse diffusion information key "+`(ci,ck)`+' = '+`coefficients.sdInfo[(ci,ck)]`)
        #
        NonlinearEquation.__init__(self,self.nFreeVDOF_global)
        #
        #build the quadrature point dictionaries from the input (this
        #is just for convenience so that the input doesn't have to be
        #complete)
        #
        elementQuadratureDict={}
        elemQuadIsDict = isinstance(elementQuadrature,dict)
        if elemQuadIsDict: #set terms manually
            for I in self.coefficients.elementIntegralKeys:
                if elementQuadrature.has_key(I):
                    elementQuadratureDict[I] = elementQuadrature[I]
                else:
                    elementQuadratureDict[I] = elementQuadrature['default']
        else:
            for I in self.coefficients.elementIntegralKeys:
                elementQuadratureDict[I] = elementQuadrature
        if self.stabilization is not None:
            for I in self.coefficients.elementIntegralKeys:
                if elemQuadIsDict:
                    if elementQuadrature.has_key(I):
                        elementQuadratureDict[('stab',)+I[1:]] = elementQuadrature[I]
                    else:
                        elementQuadratureDict[('stab',)+I[1:]] = elementQuadrature['default']
                else:
                    elementQuadratureDict[('stab',)+I[1:]] = elementQuadrature
        if self.shockCapturing is not None:
            for ci in self.shockCapturing.components:
                if elemQuadIsDict:
                    if elementQuadrature.has_key(('numDiff',ci,ci)):
                        elementQuadratureDict[('numDiff',ci,ci)] = elementQuadrature[('numDiff',ci,ci)]
                    else:
                        elementQuadratureDict[('numDiff',ci,ci)] = elementQuadrature['default']
                else:
                    elementQuadratureDict[('numDiff',ci,ci)] = elementQuadrature
        if massLumping:
            for ci in self.coefficients.mass.keys():
                elementQuadratureDict[('m',ci)] = Quadrature.SimplexLobattoQuadrature(self.nSpace_global,1)
            for I in self.coefficients.elementIntegralKeys:
                elementQuadratureDict[('stab',)+I[1:]] = Quadrature.SimplexLobattoQuadrature(self.nSpace_global,1)
        if reactionLumping:
            for ci in self.coefficients.mass.keys():
                elementQuadratureDict[('r',ci)] = Quadrature.SimplexLobattoQuadrature(self.nSpace_global,1)
            for I in self.coefficients.elementIntegralKeys:
                elementQuadratureDict[('stab',)+I[1:]] = Quadrature.SimplexLobattoQuadrature(self.nSpace_global,1)
        elementBoundaryQuadratureDict={}
        if isinstance(elementBoundaryQuadrature,dict): #set terms manually
            for I in self.coefficients.elementBoundaryIntegralKeys:
                if elementBoundaryQuadrature.has_key(I):
                    elementBoundaryQuadratureDict[I] = elementBoundaryQuadrature[I]
                else:
                    elementBoundaryQuadratureDict[I] = elementBoundaryQuadrature['default']
        else:
            for I in self.coefficients.elementBoundaryIntegralKeys:
                elementBoundaryQuadratureDict[I] = elementBoundaryQuadrature
        #
        # find the union of all element quadrature points and
        # build a quadrature rule for each integral that has a
        # weight at each point in the union
        #mwf include tag telling me which indeces are which quadrature rule?
        (self.elementQuadraturePoints,self.elementQuadratureWeights,
         self.elementQuadratureRuleIndeces) = Quadrature.buildUnion(elementQuadratureDict)
        self.nQuadraturePoints_element = self.elementQuadraturePoints.shape[0]
        self.nQuadraturePoints_global = self.nQuadraturePoints_element*self.mesh.nElements_global
        #
        #Repeat the same thing for the element boundary quadrature
        #
        (self.elementBoundaryQuadraturePoints,
         self.elementBoundaryQuadratureWeights,
         self.elementBoundaryQuadratureRuleIndeces) = Quadrature.buildUnion(elementBoundaryQuadratureDict)
        self.nElementBoundaryQuadraturePoints_elementBoundary = self.elementBoundaryQuadraturePoints.shape[0]
        self.nElementBoundaryQuadraturePoints_global = (self.mesh.nElements_global*
                                                        self.mesh.nElementBoundaries_element*
                                                        self.nElementBoundaryQuadraturePoints_elementBoundary)
        #
        #storage dictionaries
        self.scalars_element = StorageSet(shape=(self.mesh.nElements_global,))
        #
        # element quadrature
        #
        self.q={}
        #now form sets for the different storage formats in self.q
        #coefficients
        self.points_quadrature = StorageSet(shape=(self.mesh.nElements_global,self.nQuadraturePoints_element,3))
        self.scalars_quadrature = StorageSet(shape=(self.mesh.nElements_global,self.nQuadraturePoints_element))
        self.vectors_quadrature = StorageSet(shape=(self.mesh.nElements_global,self.nQuadraturePoints_element,self.nSpace_global))
        self.tensors_quadrature = StorageSet(shape={})
        #shape functions
        self.test_shape_quadrature = StorageSet(shape={})
        self.trial_shape_quadrature = StorageSet(shape={})
        trial_shape_quadrature_duplicate = StorageSet(shape={})
        trial_shape_quadrature_duplicate_map = {}

        self.phi_trial_shape_quadrature = StorageSet(shape={})
        self.test_shapeGradient_quadrature = StorageSet(shape={})
        self.trial_shapeGradient_quadrature = StorageSet(shape={})
        self.phi_trial_shapeGradient_quadrature = StorageSet(shape={})
        self.phi_trial_shapeHessian_quadrature = StorageSet(shape={})
        self.test_shapeHessian_quadrature = StorageSet(shape={})
        self.trial_shape_X_test_shape_quadrature = StorageSet(shape={})
        self.phi_trial_shape_X_test_shape_quadrature = StorageSet(shape={})
        self.trial_shape_X_test_shapeGradient_quadrature = StorageSet(shape={})
        self.trial_shapeGradient_X_test_shape_quadrature = StorageSet(shape={})
        self.phi_trial_shapeGradient_X_test_shape_quadrature = StorageSet(shape={})
        self.gradient_X_test_shapeGradient_quadrature = StorageSet(shape={})
        self.trial_shapeGradient_X_test_shapeGradient_quadrature = StorageSet(shape={})
        self.phi_trial_shapeGradient_X_test_shapeGradient_quadrature = StorageSet(shape={})
        #
        # element boundary quadrature (element trace values)
        #
        self.ebq = {}
        #coefficients
        self.points_elementBoundaryQuadrature = StorageSet(shape=(self.mesh.nElements_global,self.mesh.nElementBoundaries_element,self.nElementBoundaryQuadraturePoints_elementBoundary,3))
        self.scalars_elementBoundaryQuadrature = StorageSet(shape=(self.mesh.nElements_global,self.mesh.nElementBoundaries_element,self.nElementBoundaryQuadraturePoints_elementBoundary))
        self.vectors_elementBoundaryQuadrature = StorageSet(shape=(self.mesh.nElements_global,self.mesh.nElementBoundaries_element,self.nElementBoundaryQuadraturePoints_elementBoundary,self.nSpace_global))
        self.tensors_elementBoundaryQuadrature = StorageSet(shape={})
        #shape
        self.trial_shape_elementBoundaryQuadrature = StorageSet(shape={})
        self.phi_trial_shape_elementBoundaryQuadrature = StorageSet(shape={})
        self.test_shape_elementBoundaryQuadrature = StorageSet(shape={})
        self.trial_shapeGradient_elementBoundaryQuadrature = StorageSet(shape={})
        self.phi_trial_shapeGradient_elementBoundaryQuadrature = StorageSet(shape={})
        self.trial_shape_X_test_shape_elementBoundaryQuadrature = StorageSet(shape={})
        self.trial_shapeGradient_X_test_shape_elementBoundaryQuadrature = StorageSet(shape={})
        self.phi_trial_shapeGradient_X_test_shape_elementBoundaryQuadrature = StorageSet(shape={})
        self.gradient_X_test_shapeGradient_normal_elementBoundaryQuadrature = StorageSet(shape={})
        #
        # element boundary quadrature (global)
        #
        self.ebq_global = {}
        #coefficients
        self.points_elementBoundaryQuadrature_global = StorageSet(shape=(self.mesh.nElementBoundaries_global,self.nElementBoundaryQuadraturePoints_elementBoundary,3))
        self.scalars_elementBoundaryQuadrature_global = StorageSet(shape=(self.mesh.nElementBoundaries_global,self.nElementBoundaryQuadraturePoints_elementBoundary))
        self.vectors_elementBoundaryQuadrature_global = StorageSet(shape=(self.mesh.nElementBoundaries_global,self.nElementBoundaryQuadraturePoints_elementBoundary,self.nSpace_global))
        #
        # phi generalized interpolation points
        #
        self.phi_ip = {}
        #coefficients
        self.points_phi_ip=StorageSet(shape=(self.mesh.nElements_global,self.n_phi_ip_element[0],3))
        self.scalars_phi_ip=StorageSet(shape=(self.mesh.nElements_global,self.n_phi_ip_element[0]))
        self.vectors_phi_ip=StorageSet(shape=(self.mesh.nElements_global,self.n_phi_ip_element[0],self.nSpace_global))
        self.tensors_phi_ip=StorageSet(shape={})
        #shape
        self.trial_shape_phi_ip=StorageSet(shape={})
        #mwf for interpolating residual
        if self.stabilization and self.stabilization.usesGradientStabilization:
            self.trial_shapeGradient_phi_ip = StorageSet(shape={})
            self.test_shape_phi_ip = StorageSet(shape={})
            self.test_shapeGradient_phi_ip = StorageSet(shape={})
            self.trial_shapeHessian_phi_ip  = StorageSet(shape={})
            self.test_shapeHessian_phi_ip = StorageSet(shape={})
        #
        # element boundary quadrature (global exterior)
        #
        self.ebqe = {}
        #coefficients
        #for now, just get everything that's in elementBoundaryQuadrature?
        #shape
        #for now, just get everything that's in elementBoundaryQuadrature?
        #
        # build sets
        #
        self.integralKeys = ['m','f','a','r','H','stab','numDiff','u','sigma']
        self.elementBoundaryIntegralKeys = ['f','a','u','H','sigma']
        #u
        self.scalars_quadrature |= set([('u',ci) for ci  in range(self.nc)])
        #trial-dup start
        #orig self.trial_shape_quadrature |= set([('v',ci) for ci in range(self.nc)])
        self.trial_shape_quadrature |= set([('v',ci) for ci in self.unique_test_trial_range])
        trial_shape_quadrature_duplicate |= set([('v',ci) for ci in self.duplicate_test_trial_range])
        for ci in self.duplicate_test_trial_range:
            trial_shape_quadrature_duplicate_map[('v',ci)] = ('v',self.unique_test_trial_range[0])
        #trial-dup end
        self.scalars_elementBoundaryQuadrature |= set([('u',ci) for ci  in range(self.nc)])
        self.trial_shape_elementBoundaryQuadrature |= set([('v',ci) for ci in range(self.nc)])
        self.scalars_phi_ip |= set([('u',ci) for ci  in range(self.nc)])
        self.trial_shape_phi_ip |= set([('v',ci) for ci in range(self.nc)])
        self.scalars_quadrature |= set([('dV_u',ci) for ci  in range(self.nc)])
        self.scalars_elementBoundaryQuadrature |= set([('dS_u',ci) for ci  in range(self.nc)])
        self.test_shape_elementBoundaryQuadrature |= set([('w*dS_u',ci) for ci  in range(self.nc)])
        #m
        self.scalars_quadrature |= set([('m',ci) for ci  in self.coefficients.mass.keys()])
        self.scalars_elementBoundaryQuadrature |= set([('m',ci) for ci  in self.coefficients.mass.keys()])
        self.scalars_phi_ip |= set([('m',ci) for ci  in self.coefficients.mass.keys()])
        self.scalars_quadrature |= set([('mt',ci) for ci  in self.coefficients.mass.keys()])
        self.test_shape_quadrature |= set([('w',ci) for ci in self.coefficients.mass.keys()])
        self.test_shape_quadrature |= set([('w*dV_m',ci) for ci in self.coefficients.mass.keys()])
        for ci,cjDict in self.coefficients.mass.iteritems():
            self.scalars_quadrature |= set([('dm',ci,cj) for cj  in cjDict.keys()])
            self.scalars_elementBoundaryQuadrature |= set([('dm',ci,cj) for cj  in cjDict.keys()])
            self.scalars_phi_ip |= set([('dm',ci,cj) for cj  in cjDict.keys()])
            self.scalars_quadrature |= set([('dmt',ci,cj) for cj  in cjDict.keys()])
            self.trial_shape_X_test_shape_quadrature |= set([('vXw*dV_m',cj,ci) for cj in cjDict.keys()])
        #f
        self.vectors_quadrature |= set([('f',ci) for ci  in self.coefficients.advection.keys()])
        self.vectors_elementBoundaryQuadrature |= set([('f',ci) for ci  in self.coefficients.advection.keys()])
        self.vectors_phi_ip |= set([('f',ci) for ci  in self.coefficients.advection.keys()])
        self.test_shapeGradient_quadrature |= set([('grad(w)',ci) for ci in self.coefficients.advection.keys()])
        self.test_shapeGradient_quadrature |= set([('grad(w)*dV_f',ci) for ci in self.coefficients.advection.keys()])
        self.test_shape_elementBoundaryQuadrature |= set([('w',ci) for ci in self.coefficients.advection.keys()])
        self.test_shape_elementBoundaryQuadrature |= set([('w*dS_f',ci) for ci in self.coefficients.advection.keys()])
        self.vectors_quadrature |= set([('velocity',ci) for ci  in self.coefficients.advection.keys()])
        self.vectors_elementBoundaryQuadrature |= set([('velocity',ci) for ci  in self.coefficients.advection.keys()])
        for ci,cjDict in self.coefficients.advection.iteritems():
            self.vectors_quadrature |= set([('df',ci,cj) for cj  in cjDict.keys()])
            self.vectors_elementBoundaryQuadrature |= set([('df',ci,cj) for cj  in cjDict.keys()])
            self.vectors_phi_ip |= set([('df',ci,cj) for cj  in cjDict.keys()])
            self.trial_shape_X_test_shapeGradient_quadrature |= set([('vXgrad(w)*dV_f',cj,ci) for cj in cjDict.keys()])
            self.trial_shape_X_test_shape_elementBoundaryQuadrature |= set([('vXw*dS_f',cj,ci) for cj in cjDict.keys()])
            #cek added these so they would be available for level set computations
            self.vectors_quadrature |= set([('grad(u)',cj) for cj in cjDict.keys()])
            self.vectors_elementBoundaryQuadrature |= set([('grad(u)',cj) for cj in cjDict.keys()])
            self.trial_shapeGradient_quadrature |= set([('grad(v)',cj) for cj in cjDict.keys()  ])
            self.trial_shapeGradient_elementBoundaryQuadrature |= set([('grad(v)',cj) for cj in cjDict.keys()])
        #a and phi
        self.vectors_quadrature |= set([('velocity',ci) for ci  in self.coefficients.diffusion.keys()])
        self.vectors_elementBoundaryQuadrature |= set([('velocity',ci) for ci  in self.coefficients.diffusion.keys()])
        self.test_shapeGradient_quadrature |= set([('grad(w)',ci) for ci in self.coefficients.diffusion.keys()])
        self.test_shape_elementBoundaryQuadrature |= set([('w',ci) for ci in self.coefficients.diffusion.keys()])
        self.scalars_quadrature |= set([('phi',ck) for ck  in self.coefficients.potential.keys()])
        self.scalars_elementBoundaryQuadrature |= set([('phi',ck) for ck  in self.coefficients.potential.keys()])
        self.scalars_phi_ip |= set([('phi',ck) for ck  in self.coefficients.potential.keys()])
        if numericalFluxType is not None:
            self.test_shape_quadrature |= set([('w',ci) for ci in self.coefficients.diffusion.keys()])
        for ci,ckDict in self.coefficients.diffusion.iteritems():
            self.test_shapeGradient_quadrature |= set([('grad(w)*dV_a',ck,ci) for ck in ckDict])
            self.test_shape_elementBoundaryQuadrature |= set([('w*dS_a',ck,ci) for ck in ckDict])
            self.tensors_quadrature |= set([('a',ci,ck) for ck  in ckDict.keys()])
            self.tensors_elementBoundaryQuadrature |= set([('a',ci,ck) for ck  in ckDict.keys()])
            self.tensors_phi_ip |= set([('a',ci,ck) for ck  in ckDict.keys()])
            self.vectors_quadrature |= set([('grad(phi)',ck) for ck  in ckDict.keys()])
            self.vectors_quadrature |= set([('grad(u)',ck) for ck  in ckDict.keys()])            #\todo remove this when nonlinear phi fully supported
            self.phi_trial_shapeGradient_quadrature |= set([('grad(v)',ck) for ck  in ckDict.keys()])
            self.vectors_elementBoundaryQuadrature |= set([('grad(phi)',ck) for ck  in ckDict.keys()])
            self.vectors_elementBoundaryQuadrature |= set([('grad(u)',ck) for ck  in ckDict.keys()]) #\todo remove when nonlinear phi...
            self.phi_trial_shapeGradient_elementBoundaryQuadrature |= set([('grad(v)',ck) for ck  in ckDict.keys()])
            self.gradient_X_test_shapeGradient_quadrature |= set([('grad(phi)Xgrad(w)*dV_a',ck,ci) for ck in ckDict.keys()])
            self.gradient_X_test_shapeGradient_quadrature |= set([('grad(u)Xgrad(w)*dV_a',ck,ci) for ck in ckDict.keys()]) #\todo remove when nonlinear phi...
            if numericalFluxType is not None:
                self.test_shape_quadrature |= set([('w*dV_a',ck,ci) for ck in ckDict.keys()])
            for ck,cjDict in ckDict.iteritems():
                self.tensors_quadrature |= set([('da',ci,ck,cj) for cj  in cjDict.keys()])
                self.tensors_elementBoundaryQuadrature |= set([('da',ci,ck,cj) for cj  in cjDict.keys()])
                self.tensors_phi_ip |= set([('da',ci,ck,cj) for cj  in cjDict.keys()])
                #mwf trial-dup start
                #mwf orig self.trial_shape_quadrature |= set([('v',cj) for cj in cjDict.keys()])
                unique_cj   = set.intersection(set(self.unique_test_trial_range),set(cjDict.keys()))
                duplicate_cj= set.intersection(set(self.duplicate_test_trial_range),set(cjDict.keys()))
                self.trial_shape_quadrature |= set([('v',cj) for cj in unique_cj])
                trial_shape_quadrature_duplicate |= set([('v',cj) for cj in duplicate_cj])
                #any reason to do this again
                for cj in self.duplicate_test_trial_range:
                    trial_shape_quadrature_duplicate_map[('v',cj)] = ('v',self.unique_test_trial_range[0])
                #mwf trial-dup end
                self.trial_shape_elementBoundaryQuadrature |= set([('v',cj) for cj in cjDict.keys()])
                #for now we need these even when the potential is not  nonlinear in this variable
                self.phi_trial_shapeGradient_quadrature |= set([('grad(v)',cj) for cj in cjDict.keys()])
                self.phi_trial_shapeGradient_X_test_shapeGradient_quadrature |= set([('grad(v)Xgrad(w)*dV_a',ck,cj,ci) for cj in cjDict.keys()])
                for cj in self.coefficients.potential[ck].keys():
                    self.scalars_quadrature |= set([('dphi',ck,cj)])
                    self.scalars_elementBoundaryQuadrature |= set([('dphi',ck,cj)])
                    self.scalars_phi_ip |= set([('dphi',ck,cj)])
                    self.phi_trial_shapeGradient_quadrature |= set([('grad(v)',cj)])
                    self.phi_trial_shapeGradient_X_test_shapeGradient_quadrature |= set([('grad(v)Xgrad(w)*dV_a',ck,cj,ci)])
                    self.phi_trial_shapeGradient_X_test_shape_elementBoundaryQuadrature |= set([('grad(v)Xw*dS_a',ck,cj,ci)])
                    if numericalFluxType is not None:
                        self.trial_shape_X_test_shape_quadrature |= set([('vXw*dV_a',ck,cj,ci)])
        #mwf what if miss nonlinearities in diffusion that don't match potentials?
        for comb in self.dphi.keys():
            self.scalars_quadrature |= set([('dphi',comb[0],comb[1])])
            self.scalars_elementBoundaryQuadrature |= set([('dphi',comb[0],comb[1])])
            self.scalars_phi_ip |= set([('dphi',comb[0],comb[1])])
        #r
        self.scalars_quadrature |= set([('r',ci) for ci  in self.coefficients.reaction.keys()])
        self.scalars_elementBoundaryQuadrature |= set([('r',ci) for ci  in self.coefficients.reaction.keys()])
        self.scalars_phi_ip |= set([('r',ci) for ci  in self.coefficients.reaction.keys()])
        self.test_shape_quadrature |= set([('w',ci) for ci in self.coefficients.reaction.keys()])
        self.test_shape_quadrature |= set([('w*dV_r',ci) for ci in self.coefficients.reaction.keys()])
        for ci,cjDict in self.coefficients.reaction.iteritems():
            self.scalars_quadrature |= set([('dr',ci,cj) for cj  in cjDict.keys()])
            self.scalars_elementBoundaryQuadrature |= set([('dr',ci,cj) for cj  in cjDict.keys()])
            self.scalars_phi_ip |= set([('dr',ci,cj) for cj  in cjDict.keys()])
            self.trial_shape_X_test_shape_quadrature |= set([('vXw*dV_r',cj,ci) for cj in cjDict.keys()])
        #H
        self.scalars_quadrature |= set([('H',ci) for ci  in self.coefficients.hamiltonian.keys()])
        self.scalars_elementBoundaryQuadrature |= set([('H',ci) for ci  in self.coefficients.hamiltonian.keys()])
        self.scalars_phi_ip |= set([('H',ci) for ci  in self.coefficients.hamiltonian.keys()])
        self.test_shape_quadrature |= set([('w',ci) for ci in self.coefficients.hamiltonian.keys()])
        self.test_shape_quadrature |= set([('w*dV_H',ci) for ci in self.coefficients.hamiltonian.keys()])
        self.test_shapeGradient_quadrature |= set([('grad(w)',ci) for ci in self.coefficients.hamiltonian.keys()])
        self.test_shapeGradient_quadrature |= set([('grad(w)*dV_H',ci) for ci in self.coefficients.hamiltonian.keys()])
        for ci,cjDict in self.coefficients.hamiltonian.iteritems():
            self.vectors_quadrature |= set([('grad(u)',cj) for cj in cjDict.keys()])
            self.vectors_elementBoundaryQuadrature |= set([('grad(u)',cj) for cj in cjDict.keys()])
            self.trial_shapeGradient_quadrature |= set([('grad(v)',cj) for cj in cjDict.keys()  ])
            self.trial_shapeGradient_elementBoundaryQuadrature |= set([('grad(v)',cj) for cj in cjDict.keys()])
            self.vectors_quadrature |= set([('dH',ci,cj) for cj  in cjDict.keys()])
            self.vectors_elementBoundaryQuadrature |= set([('dH',ci,cj) for cj  in cjDict.keys()])
            self.scalars_phi_ip |= set([('dH',ci,cj) for cj  in cjDict.keys()])
            for cj in cjDict.keys():
                self.trial_shapeGradient_X_test_shape_quadrature |= set([('grad(v)Xw*dV_H',cj,ci) for cj in cjDict.keys()])
        #sigma cek try to keep it simple for now
        #test & trial
        self.trial_shapeGradient_quadrature |= set([('grad(v)',ci) for ci in self.coefficients.stress.keys()])
        self.test_shapeGradient_quadrature |= set([('grad(w)',ci) for ci in self.coefficients.stress.keys()])
        self.test_shapeGradient_quadrature |= set([('grad(w)*dV_sigma',ci) for ci in self.coefficients.stress.keys()])
        self.test_shape_elementBoundaryQuadrature |= set([('w',ci) for ci in self.coefficients.stress.keys()])
        self.test_shape_elementBoundaryQuadrature |= set([('w*dS_sigma',ci) for ci in self.coefficients.stress.keys()])
        self.phi_trial_shapeGradient_quadrature |= set([('grad(v)',ci) for ci  in self.coefficients.stress.keys()])
        self.phi_trial_shapeGradient_elementBoundaryQuadrature |= set([('grad(v)',ci) for ci  in self.coefficients.stress.keys()])
        #grad(u)
        self.vectors_quadrature |= set([('grad(u)',ci) for ci  in self.coefficients.stress.keys()])
        self.vectors_elementBoundaryQuadrature |= set([('grad(u)',ci) for ci  in self.coefficients.stress.keys()])
        #sigma
        if len(self.coefficients.stress.keys()) > 0:
            self.tensors_quadrature |= set(['sigma'])
            self.tensors_elementBoundaryQuadrature |= set(['sigma'])
        #dsigma
        for ci,cjDict in self.coefficients.stress.iteritems():
            self.tensors_quadrature |= set([('dsigma',ci,cj) for cj  in cjDict.keys()])
            self.tensors_elementBoundaryQuadrature |= set([('dsigma',ci,cj) for cj  in cjDict.keys()])
        #TODO
        if numericalFluxType is not None:#put in more specific check
            self.test_shape_elementBoundaryQuadrature |= set([('w',ci) for ci in self.coefficients.hamiltonian.keys()])
            self.test_shape_elementBoundaryQuadrature |= set([('w*dS_H',ci) for ci in self.coefficients.hamiltonian.keys()])
            for ci,cjDict in self.coefficients.hamiltonian.iteritems():
                self.trial_shape_X_test_shape_elementBoundaryQuadrature |= set([('vXw*dS_H',cj,ci) for cj in cjDict.keys()])

        #stabilization
        if self.stabilization is not None:
            for cjDict in self.coefficients.advection.values():
                self.vectors_quadrature |= set([('grad(u)',cj) for cj  in cjDict.keys()])
                self.trial_shapeGradient_quadrature |= set([('grad(v)',cj) for cj  in cjDict.keys()])
            for cjDict in self.coefficients.hamiltonian.values():
                self.vectors_quadrature |= set([('grad(u)',cj) for cj  in cjDict.keys()])
                self.trial_shapeGradient_quadrature |= set([('grad(v)',cj) for cj  in cjDict.keys()])
            self.test_shape_quadrature |= set([('w*dV_stab',ci) for ci in self.coefficients.mass.keys()])
            self.test_shapeGradient_quadrature |= set([('grad(w)*dV_stab',ci) for ci in self.coefficients.advection.keys()])

            for ci,ckDict in self.coefficients.diffusion.iteritems():
                if self.Hess:
                    self.tensors_quadrature |= set([('Hess(phi)',ck) for ck  in ckDict.keys()])
                    self.tensors_quadrature |= set([('Hess(u)',ck) for ck  in ckDict.keys()])
                    self.phi_trial_shapeHessian_quadrature |= set([('Hess(v)',ck) for ck in ckDict.keys()])
                    self.test_shapeHessian_quadrature |= set([('Hess(w)',ci)])
                    self.test_shapeHessian_quadrature |= set([('Hess(w)*dV_stab',ck,ci) for ck in ckDict])
                self.test_shapeGradient_quadrature |= set([('grad(w)*dV_stab',ck,ci) for ck in ckDict])
            self.test_shape_quadrature |= set([('w*dV_stab',ci) for ci in self.coefficients.reaction.keys()])
            self.test_shapeGradient_quadrature |= set([('grad(w)*dV_stab',ci) for ci in self.coefficients.hamiltonian.keys()])
            for ci in range(self.nc):
                self.scalars_quadrature |= set([('subgridError',ci)])
                self.scalars_quadrature |= set([('pdeResidual',ci)])
                for cj in self.coefficients.stencil[ci]:
                    self.trial_shape_quadrature |= set([('dpdeResidual',ci,cj)])
                    self.test_shape_quadrature |= set([('Lstar*w*dV',cj,ci)])
                for cj in range(self.coefficients.nc):
                    self.trial_shape_quadrature |= set([('dsubgridError',ci,cj)])
            #mwf for interpolating subgrid errorr
            if self.stabilization.usesGradientStabilization:
                for ci,ckDict in self.coefficients.diffusion.iteritems():
                    self.vectors_phi_ip |= set([('grad(phi)',ck) for ck  in ckDict.keys()])
                    self.scalars_phi_ip |= set([('mt',ci) for ci  in self.coefficients.mass.keys()])
                    for ci,cjDict in self.coefficients.mass.iteritems():
                        self.scalars_phi_ip |= set([('dmt',ci,cj) for cj  in cjDict.keys()])

                for cjDict in self.coefficients.advection.values():
                    self.vectors_phi_ip |= set([('grad(u)',cj) for cj  in cjDict.keys()])
                    self.trial_shapeGradient_phi_ip |= set([('grad(v)',cj) for cj  in cjDict.keys()])
                for cjDict in self.coefficients.hamiltonian.values():
                    self.vectors_phi_ip |= set([('grad(u)',cj) for cj  in cjDict.keys()])
                    self.trial_shapeGradient_phi_ip |= set([('grad(v)',cj) for cj  in cjDict.keys()])
                self.test_shape_phi_ip |= set([('w*dV_stab',ci) for ci in self.coefficients.mass.keys()])
                self.test_shapeGradient_phi_ip |= set([('grad(w)*dV_stab',ci) for ci in self.coefficients.advection.keys()])

                for ci,ckDict in self.coefficients.diffusion.iteritems():
                    if self.Hess:
                        self.tensors_phi_ip |= set([('Hess(phi)',ck) for ck  in ckDict.keys()])
                        self.tensors_phi_ip |= set([('Hess(u)',ck) for ck  in ckDict.keys()])
                        self.trial_shapeHessian_phi_ip |= set([('Hess(v)',ck) for ck in ckDict.keys()])
                        self.test_shapeHessian_phi_ip |= set([('Hess(w)',ci)])
                        self.test_shapeHessian_phi_ip |= set([('Hess(w)*dV_stab',ck,ci) for ck in ckDict])
                    self.test_shapeGradient_phi_ip |= set([('grad(w)*dV_stab',ck,ci) for ck in ckDict])
                self.test_shape_phi_ip |= set([('w*dV_stab',ci) for ci in self.coefficients.reaction.keys()])
                self.test_shapeGradient_phi_ip |= set([('grad(w)*dV_stab',ci) for ci in self.coefficients.hamiltonian.keys()])
                for ci in range(self.nc):
                    self.scalars_phi_ip |= set([('subgridError',ci)])
                    self.scalars_phi_ip |= set([('pdeResidual',ci)])
                    for cj in self.coefficients.stencil[ci]:
                        self.trial_shape_phi_ip |= set([('dpdeResidual',ci,cj)])
                        self.test_shape_phi_ip |= set([('Lstar*w*dV',cj,ci)])
                    for cj in range(self.coefficients.nc):
                        self.trial_shape_phi_ip |= set([('dsubgridError',ci,cj)])
                self.tensors_phi_ip |=  set(['J',
                                             'inverse(J)'])
                self.scalars_phi_ip |= set(['det(J)'])
                for ci in range(self.nc):
                    self.scalars_phi_ip |= set([('cfl',ci),
                                                ('pe',ci)])
            #end usesFEMinterpolant case

        #shock capturing
        if self.shockCapturing is not None:
            for ci in self.shockCapturing.components:
                self.scalars_quadrature |= set([('numDiff',ci,ci)])
                self.scalars_quadrature |= set([('pdeResidual',ci)])
                self.vectors_quadrature |= set([('grad(u)',ci)])
                self.trial_shapeGradient_quadrature |= set([('grad(v)',ci)])
                self.test_shapeGradient_quadrature |= set([('grad(w)',ci)])
                self.test_shapeGradient_quadrature |= set([('grad(w)*dV_numDiff',ci,ci)])
                self.gradient_X_test_shapeGradient_quadrature |= set([('grad(u)Xgrad(w)*dV_numDiff',ci,ci)])
                self.trial_shapeGradient_X_test_shapeGradient_quadrature |= set([('grad(v)Xgrad(w)*dV_numDiff',ci,ci,ci)])
                for cj in self.coefficients.stencil[ci]:
                    self.trial_shape_quadrature |= set([('dpdeResidual',ci,cj)])
        # numerical flux
        #mwf switch quadrature sets for these after get ebqe working?
        for ci in self.elementBoundaryIntegrals.keys():
            for qk in ['massAverage','velocityJump','advectiveFlux','totalFlux']:
                self.scalars_elementBoundaryQuadrature_global |= set([(qk,ci)])
            if self.coefficients.diffusion.has_key(ci):
                for ck in self.coefficients.diffusion[ci]:
                    self.scalars_elementBoundaryQuadrature_global |= set(['penalty'])
                    for qk in ['diffusiveFlux']:
                        self.scalars_elementBoundaryQuadrature_global |= set([(qk,ck,ci)])
            for qk in ['massJump','velocityAverage']:
                self.vectors_elementBoundaryQuadrature_global |= set([(qk,ci)])
        for ci in self.coefficients.stress.keys():
            self.scalars_elementBoundaryQuadrature_global |= set(['penalty'])
            self.scalars_elementBoundaryQuadrature_global |= set([('stressFlux',ci)])
        #mesh
        self.scalars_quadrature |= set(['det(J)',
                                        'abs(det(J))'])
        self.tensors_quadrature |= set(['J',
                                        'inverse(J)'])
        self.scalars_elementBoundaryQuadrature |= set(['sqrt(det(g))'])
        self.vectors_elementBoundaryQuadrature |= set(['n'])
        self.vectors_elementBoundaryQuadrature_global |= set(['n'])
        self.points_quadrature |= set(['x'])
        self.points_phi_ip |= set(['x'])
        self.points_elementBoundaryQuadrature |= set(['x','hat(x)','bar(x)'])
        self.points_elementBoundaryQuadrature_global |= set(['x','hat(x)','bar(x)'])
        self.tensors_elementBoundaryQuadrature |= set(['inverse(J)'])
        if self.movingDomain:
            self.points_quadrature |= set(['xt','x_last'])
            self.points_elementBoundaryQuadrature |= set(['xt','x_last'])

        #misc
        for ci in range(self.nc):
            self.scalars_quadrature |= set([('cfl',ci),
                                            ('pe',ci)])
        #mwf add for inflow boundary calculations, wastes space for interor
        self.scalars_elementBoundaryQuadrature |= set([('inflowFlux',ci) for ci in self.coefficients.advection.keys()])
        #for 2-sided Hamilton Jacobi fluxes
        if numericalFluxType is not None:#mwf TODO make more specific
            self.scalars_elementBoundaryQuadrature |= set([('HamiltonJacobiFlux',ci) for ci in self.coefficients.hamiltonian.keys()])
            #don't have to set exterior explicitly
        #mwf have to go back and separate out logic to remove duplication once things working
        #coefficients
        self.points_elementBoundaryQuadrature_exterior = StorageSet(set.union(self.points_elementBoundaryQuadrature,
                                                                              self.points_elementBoundaryQuadrature_global),
                                                                    shape=(self.mesh.nExteriorElementBoundaries_global,
                                                                           self.nElementBoundaryQuadraturePoints_elementBoundary,
                                                                           3))
        self.scalars_elementBoundaryQuadrature_exterior= StorageSet(set.union(self.scalars_elementBoundaryQuadrature,
                                                                              self.scalars_elementBoundaryQuadrature_global),
                                                                    shape=(self.mesh.nExteriorElementBoundaries_global,
                                                                           self.nElementBoundaryQuadraturePoints_elementBoundary))
        self.vectors_elementBoundaryQuadrature_exterior= StorageSet(set.union(self.vectors_elementBoundaryQuadrature,
                                                                              self.vectors_elementBoundaryQuadrature_global),
                                                                    shape=(self.mesh.nExteriorElementBoundaries_global,
                                                                           self.nElementBoundaryQuadraturePoints_elementBoundary,
                                                                           self.nSpace_global))
        self.tensors_elementBoundaryQuadrature_exterior= self.tensors_elementBoundaryQuadrature
        #shape
        self.trial_shape_elementBoundaryQuadrature_exterior = self.trial_shape_elementBoundaryQuadrature
        self.phi_trial_shape_elementBoundaryQuadrature_exterior = self.phi_trial_shape_elementBoundaryQuadrature
        self.test_shape_elementBoundaryQuadrature_exterior = self.test_shape_elementBoundaryQuadrature
        self.trial_shapeGradient_elementBoundaryQuadrature_exterior = self.trial_shapeGradient_elementBoundaryQuadrature
        self.phi_trial_shapeGradient_elementBoundaryQuadrature_exterior = self.phi_trial_shapeGradient_elementBoundaryQuadrature
        self.trial_shape_X_test_shape_elementBoundaryQuadrature_exterior = self.trial_shape_X_test_shape_elementBoundaryQuadrature
        self.trial_shapeGradient_X_test_shape_elementBoundaryQuadrature_exterior = self.trial_shapeGradient_X_test_shape_elementBoundaryQuadrature
        self.phi_trial_shapeGradient_X_test_shape_elementBoundaryQuadrature_exterior = self.phi_trial_shapeGradient_X_test_shape_elementBoundaryQuadrature
        self.gradient_X_test_shapeGradient_normal_elementBoundaryQuadrature_exterior = self.gradient_X_test_shapeGradient_normal_elementBoundaryQuadrature

        memory()
        #
        #start allocations
        #
        #element quadrature
        #
        self.scalars_element.allocate(self.q)
        #points element quadrature
        self.points_quadrature.allocate(self.q)
        #allocate scalars element quadrature
        self.scalars_quadrature.allocate(self.q)
        #allocate vectors element quadrature
        self.vectors_quadrature.allocate(self.q)
        #allocate tensors element quadrature
        for k in self.tensors_quadrature:
            if (self.sd
                and k[0] in ['a','da']
                and self.coefficients.sdInfo is not None
                and (k[1],k[2]) in self.coefficients.sdInfo.keys()):
                self.q[k]=numpy.zeros(
                    (self.mesh.nElements_global,
                     self.nQuadraturePoints_element,
                     self.coefficients.sdInfo[(k[1],k[2])][0][self.nSpace_global]),
                    'd')
            else:
                self.q[k]=numpy.zeros(
                    (self.mesh.nElements_global,
                     self.nQuadraturePoints_element,
                     self.nSpace_global,
                     self.nSpace_global),
                    'd')
        logEvent(memory("element quadrature","OneLevelTransport"),level=4)
        #
        # element boundary quadrature
        #
        #allocate points element boundary quadrature
        #
        #mwf only need ebq if
        # numerical flux (dg method)
        # postprocessing cg velocity fields
        #
        needEBQ = (numericalFluxType is not None) and numericalFluxType.hasInterior
        if self.conservativeFlux is not None:
            for ci in self.conservativeFlux.keys():
                needEBQ = needEBQ or self.conservativeFlux[ci] is not None
        if options.needEBQ:
            needEBQ = True
        self.needEBQ=needEBQ
        if needEBQ:
            self.points_elementBoundaryQuadrature.allocate(self.ebq)
            #allocate scalars element boundary quadrature
            self.scalars_elementBoundaryQuadrature.allocate(self.ebq)
            #allocate vectors element boundary quadrature
            self.vectors_elementBoundaryQuadrature.allocate(self.ebq)
            #allocate tensors element boundary quadrature
            for k in self.tensors_elementBoundaryQuadrature:
                if (self.sd
                    and k[0] in ['a','da']
                    and self.coefficients.sdInfo is not None
                    and (k[1],k[2]) in self.coefficients.sdInfo.keys()):
                    self.ebq[k]=numpy.zeros(
                        (self.mesh.nElements_global,
                         self.mesh.nElementBoundaries_element,
                         self.nElementBoundaryQuadraturePoints_elementBoundary,
                         self.coefficients.sdInfo[(k[1],k[2])][0][self.nSpace_global]),
                        'd')
                else:
                    self.ebq[k]=numpy.zeros(
                        (self.mesh.nElements_global,
                         self.mesh.nElementBoundaries_element,
                         self.nElementBoundaryQuadraturePoints_elementBoundary,
                         self.nSpace_global,
                         self.nSpace_global),
                        'd')
            #allocate the metric tensor
            self.ebq['g'] = numpy.zeros((self.mesh.nElements_global,
                                           self.mesh.nElementBoundaries_element,
                                           self.nElementBoundaryQuadraturePoints_elementBoundary,
                                           max(1,self.nSpace_global-1),
                                           max(1,self.nSpace_global-1)),
                                          'd')
            logEvent(memory("element boundary quadrature","OneLevelTransport"),level=4)
        #
        # exterior element boundary quadrature
        #
        #allocate points element boundary quadrature
        #
        self.points_elementBoundaryQuadrature_exterior.allocate(self.ebqe)
        #allocate scalars element boundary quadrature
        self.scalars_elementBoundaryQuadrature_exterior.allocate(self.ebqe)
        #allocate vectors element boundary quadrature
        self.vectors_elementBoundaryQuadrature_exterior.allocate(self.ebqe)
        #allocate tensors element boundary quadrature
        for k in self.tensors_elementBoundaryQuadrature_exterior:
            if (self.sd
                and k[0] in ['a','da']
                and self.coefficients.sdInfo is not None
                and (k[1],k[2]) in self.coefficients.sdInfo.keys()):
                self.ebqe[k]=numpy.zeros(
                    (self.mesh.nExteriorElementBoundaries_global,
                     self.nElementBoundaryQuadraturePoints_elementBoundary,
                     self.coefficients.sdInfo[(k[1],k[2])][0][self.nSpace_global]),
                    'd')
            else:
                self.ebqe[k]=numpy.zeros(
                    (self.mesh.nExteriorElementBoundaries_global,
                     self.nElementBoundaryQuadraturePoints_elementBoundary,
                     self.nSpace_global,
                     self.nSpace_global),
                    'd')
        #allocate the metric tensor
        self.ebqe['g'] = numpy.zeros((self.mesh.nExteriorElementBoundaries_global,
                                       self.nElementBoundaryQuadraturePoints_elementBoundary,
                                       max(1,self.nSpace_global-1),
                                       max(1,self.nSpace_global-1)),
                                      'd')
        logEvent(memory("global exterior element boundary quadrature","OneLevelTransport"),level=4)
        self.forceStrongConditions= numericalFluxType.useStrongDirichletConstraints
        self.dirichletConditionsForceDOF = {}
        if self.forceStrongConditions:
            for cj in range(self.nc):
                self.dirichletConditionsForceDOF[cj] = DOFBoundaryConditions(self.u[cj].femSpace,dofBoundaryConditionsSetterDict[cj],weakDirichletConditions=False)
        #
        # element boundary quadrature global
        #
        #allocate points element boundary quadrature global
        #mwf only need ebq if
        # numerical flux (dg method)
        # postprocessing cg velocity fields
        needEBQ_GLOBAL = numericalFluxType is not None
        if self.conservativeFlux is not None:
            for ci in self.conservativeFlux.keys():
                needEBQ_GLOBAL = needEBQ_GLOBAL or self.conservativeFlux[ci] is not None
        if options.needEBQ_GLOBAL:
            needEBQ_GLOBAL = True
        self.needEBQ_GLOBAL=needEBQ_GLOBAL
        if needEBQ_GLOBAL:
            self.points_elementBoundaryQuadrature_global.allocate(self.ebq_global)
            #allocate scalars element boundary quadrature global
            self.scalars_elementBoundaryQuadrature_global.allocate(self.ebq_global)
            #allocate vectors element boundary quadrature global
            self.vectors_elementBoundaryQuadrature_global.allocate(self.ebq_global)
            logEvent(memory("element boundary quadrature global","OneLevelTransport"),level=4)
        #
        # phi interpolation points
        #
        #allocate scalars phi  interpolation points
        #
        #\todo cek right now  I'm assuming all interpolation for phi_k is same for all k
        self.phi_ip['x'] = self.phi[0].femSpace.updateInterpolationPoints()
        #mwf need to make sure all the keys are here for computing pdeResidual and Lstar*w*dV
        #if trying to use FEM interpolant for subgridError
        self.scalars_phi_ip.allocate(self.phi_ip)
        #allocate vectors phi interpolation points
        self.vectors_phi_ip.allocate(self.phi_ip)
        #allocate tensors phi interpolation points
        for k in self.tensors_phi_ip:
            if (self.sd
                and k[0] in ['a','da']
                and self.coefficients.sdInfo is not None
                and (k[1],k[2]) in self.coefficients.sdInfo.keys()):
                self.phi_ip[k]=numpy.zeros(
                    (self.mesh.nElements_global,
                     self.n_phi_ip_element[0],
                     self.coefficients.sdInfo[(k[1],k[2])][0][self.nSpace_global]),
                    'd')
            else:
                self.phi_ip[k]=numpy.zeros(
                    (self.mesh.nElements_global,
                     self.n_phi_ip_element[0],
                     self.nSpace_global,
                     self.nSpace_global),
                    'd')
        #mwf try to share quadrature points here
        for k in self.trial_shape_phi_ip:
            self.phi_ip[k]=numpy.zeros(
                (self.mesh.nElements_global,
                 self.phi[k[-1]].femSpace.referenceFiniteElement.interpolationConditions.nQuadraturePoints,
                 self.nDOF_phi_trial_element[k[-1]]),
                'd')

        if self.stabilization and self.stabilization.usesGradientStabilization:
            for k in sorted(self.trial_shapeGradient_phi_ip):
                self.phi_ip[k]=numpy.zeros(
                    (self.mesh.nElements_global,
                     self.phi[k[-1]].femSpace.referenceFiniteElement.interpolationConditions.nQuadraturePoints,
                     self.nDOF_trial_element[k[-1]],
                     self.nSpace_global),
                    'd')
            for k in self.test_shape_phi_ip:
                self.phi_ip[k] = numpy.zeros(
                    (self.mesh.nElements_global,
                     self.phi[k[-1]].femSpace.referenceFiniteElement.interpolationConditions.nQuadraturePoints,
                     self.nDOF_test_element[k[-1]]),
                    'd')
            for k in self.test_shapeGradient_phi_ip:
                self.phi_ip[k] = numpy.zeros(
                    (self.mesh.nElements_global,
                     self.phi[k[-1]].femSpace.referenceFiniteElement.interpolationConditions.nQuadraturePoints,
                     self.nDOF_test_element[k[-1]],
                     self.nSpace_global),
                    'd')
            if self.Hess:
                #allocate phi trial shape function gradients
                for k in sorted(self.trial_shapeHessian_phi_ip):
                    self.phi_ip[k]=numpy.zeros(
                        (self.mesh.nElements_global,
                         self.phi[k[-1]].femSpace.referenceFiniteElement.interpolationConditions.nQuadraturePoints,
                         self.nDOF_phi_trial_element[k[-1]],
                         self.nSpace_global,
                         self.nSpace_global),
                        'd')
                for k in self.test_shapeHessian_phi_ip:
                    self.phi_ip[k]=numpy.zeros(
                        (self.mesh.nElements_global,
                         self.phi[k[-1]].femSpace.referenceFiniteElement.interpolationConditions.nQuadraturePoints,
                         self.nDOF_phi_trial_element[k[-1]],
                         self.nSpace_global,
                         self.nSpace_global),
                        'd')

        logEvent(memory("interpolation points","OneLevelTransport"),level=4)
        #
        # shape
        #
        def makeAlias(sd,kw,vstring='v',wstring='w'):
            aliased=False
            kv0 = kw[0].replace(wstring,vstring)
            if len(kw) > 1:
                kv = (kv0,)+kw[1:]
            else:
                kv = kv0
            if self.testIsTrial:
                if kv in sd.keys():
                    logEvent("Shallow copy of trial shape is being used for test shape %s " % kw[0],level=4)
                    sd[kw] = sd[kv]
                    aliased=True
            return aliased
        def makeAliasForComponent1(sd,k,entryStrings,refi=0):
            aliased=False
            #need to add combinatorial options
            ks = k[0]
            if ks not in entryStrings:
                return False
            k0 = (ks,)+(refi,)
            if self.reuse_test_trial_quadrature and refi is not None:
                if k0 in sd.keys():
                    logEvent("Shallow copy of trial shape %s is being used for trial shape %s" % (k0,k),level=4)
                    sd[k] = sd[k0]
                    aliased=True
            return aliased
        def findReferenceComponent_phi(diffusion):
            firstComp = None
            for ci,ckDict in diffusion.iteritems():
                tmp = sorted(ckDict.keys())
                if tmp:
                    if firstComp == None or tmp[0] < firstComp:
                        firstComp = tmp[0]
            return firstComp
        #
        # element quadrature
        #
        #allocate trial shape functions
        for k in sorted(self.trial_shape_quadrature):
            if not makeAliasForComponent1(self.q,k,['v'],refi=0):#need to handle multiple component combinations
                self.q[k]=numpy.zeros(
                    (self.mesh.nElements_global,
                     self.nQuadraturePoints_element,
                     self.nDOF_trial_element[k[-1]]),
                    'd')
        for k in trial_shape_quadrature_duplicate:
            self.q[k] = self.q[trial_shape_quadrature_duplicate_map[k]]
        #mwf trial-dup end
        logEvent(memory("element quadrature, test/trial functions trial_shape","OneLevelTransport"),level=4)
        #allocate phi trial shape functions
        refComponent_phi = findReferenceComponent_phi(self.coefficients.diffusion)
        for k in sorted(self.phi_trial_shape_quadrature):
            if not makeAliasForComponent1(self.q,k,['v'],refi=refComponent_phi):
                self.q[k]=numpy.zeros(
                    (self.mesh.nElements_global,
                     self.nQuadraturePoints_element,
                     self.nDOF_phi_trial_element[k[-1]]),
                    'd')
        logEvent(memory("element quadrature, test/trial functions phi_trial_shape","OneLevelTransport"),level=4)
        #allocate test shape functions
        for k in self.test_shape_quadrature:
            if not makeAlias(self.q,k):
                self.q[k]=numpy.zeros(
                    (self.mesh.nElements_global,
                     self.nQuadraturePoints_element,
                     self.nDOF_test_element[k[-1]]),
                    'd')
        logEvent(memory("element quadrature, test/trial functions test_shape","OneLevelTransport"),level=4)
        #allocate trial shape function gradients
        for k in sorted(self.trial_shapeGradient_quadrature):
            if not makeAliasForComponent1(self.q,k,['grad(v)'],refi=0):#need to handle multiple component combinations
                self.q[k]=numpy.zeros(
                    (self.mesh.nElements_global,
                     self.nQuadraturePoints_element,
                     self.nDOF_trial_element[k[-1]],
                     self.nSpace_global),
                    'd')
        logEvent(memory("element quadrature, test/trial functions trial_shapeGradient","OneLevelTransport"),level=4)
        #allocate phi trial shape function gradients
        for k in sorted(self.phi_trial_shapeGradient_quadrature):
            if not makeAliasForComponent1(self.q,k,['grad(v)'],refi=refComponent_phi):
                self.q[k]=numpy.zeros(
                    (self.mesh.nElements_global,
                     self.nQuadraturePoints_element,
                     self.nDOF_phi_trial_element[k[-1]],
                     self.nSpace_global),
                    'd')
        logEvent(memory("element quadrature, test/trial functions phi_trial_shapeGradient","OneLevelTransport"),level=4)
        #allocate test shape function gradients
        for k in self.test_shapeGradient_quadrature:
            if not makeAlias(self.q,k):
                self.q[k]=numpy.zeros(
                    (self.mesh.nElements_global,
                     self.nQuadraturePoints_element,
                     self.nDOF_test_element[k[-1]],
                     self.nSpace_global),
                    'd')
        if self.Hess:
            #allocate phi trial shape function gradients
            for k in sorted(self.phi_trial_shapeHessian_quadrature):
                if not makeAliasForComponent1(self.q,k,['Hess(v)'],refi=refComponent_phi):#
                    self.q[k]=numpy.zeros(
                        (self.mesh.nElements_global,
                         self.nQuadraturePoints_element,
                         self.nDOF_phi_trial_element[k[-1]],
                         self.nSpace_global,
                         self.nSpace_global),
                        'd')
            #allocate phi trial shape function gradients
            for k in self.test_shapeHessian_quadrature:
                if not makeAlias(self.q,k,vstring='Hess(v)',wstring='Hess(w)'):#
                    self.q[k]=numpy.zeros(
                        (self.mesh.nElements_global,
                         self.nQuadraturePoints_element,
                         self.nDOF_phi_trial_element[k[-1]],
                         self.nSpace_global,
                         self.nSpace_global),
                        'd')
        logEvent(memory("element quadrature, test/trial functions test_shapeGradient","OneLevelTransport"),level=4)
        if not self.lowmem:
            #allocate trial shape function X test shape functions
            for k in self.trial_shape_X_test_shape_quadrature:
                self.q[k]=numpy.zeros(
                    (self.mesh.nElements_global,
                     self.nQuadraturePoints_element,
                     self.nDOF_trial_element[k[1]],
                     self.nDOF_test_element[k[2]]),
                    'd')
            logEvent(memory("element quadrature, test/trial functions trial_shape_X_test_shape","OneLevelTransport"),level=4)
            #allocate phi trial shape function X test shape functions
            for k in self.phi_trial_shape_X_test_shape_quadrature:
                self.q[k]=numpy.zeros(
                    (self.mesh.nElements_global,
                     self.nQuadraturePoints_element,
                     self.nDOF_phi_trial_element[k[1]],
                     self.nDOF_test_element[k[2]]),
                    'd')
            logEvent(memory("element quadrature, test/trial functions phi_trial_shape_X_test_shape","OneLevelTransport"),level=4)
            #allocate gradient X test shape function gradients
            for k in self.gradient_X_test_shapeGradient_quadrature:
                self.q[k]=numpy.zeros(
                    (self.mesh.nElements_global,
                     self.nQuadraturePoints_element,
                     self.nDOF_test_element[k[1]],
                     self.nSpace_global,
                     self.nSpace_global),
                    'd')
            logEvent(memory("element quadrature, test/trial functions gradient_X_test_shapeGradient","OneLevelTransport"),level=4)
            #allocate trial shape function X shape function gradients
            for k in self.trial_shape_X_test_shapeGradient_quadrature:
                self.q[k]=numpy.zeros(
                    (self.mesh.nElements_global,
                     self.nQuadraturePoints_element,
                     self.nDOF_trial_element[k[1]],
                     self.nDOF_test_element[k[2]],
                     self.nSpace_global),
                    'd')
            logEvent(memory("element quadrature, test/trial functions trial_shape_X_test_shapeGradient","OneLevelTransport"),level=4)
            #
            #allocate trial shape function gradient X test shape function
            for k in self.trial_shapeGradient_X_test_shape_quadrature:
                self.q[k]=numpy.zeros(
                    (self.mesh.nElements_global,
                     self.nQuadraturePoints_element,
                     self.nDOF_trial_element[k[1]],
                     self.nDOF_test_element[k[2]],
                     self.nSpace_global),
                    'd')
            logEvent(memory("element quadrature, test/trial functions trial_shapeGradient_X_test_shape","OneLevelTransport"),level=4)

            #allocate trial shape function gradient X test shape function gradients
            for k in self.trial_shapeGradient_X_test_shapeGradient_quadrature:
                self.q[k]=numpy.zeros(
                    (self.mesh.nElements_global,
                     self.nQuadraturePoints_element,
                     self.nDOF_trial_element[k[2]],
                     self.nDOF_test_element[k[3]],
                     self.nSpace_global,
                     self.nSpace_global),
                    'd')
            logEvent(memory("element quadrature, test/trial functions trial_shapeGradient_X_test_shapeGradient","OneLevelTransport"),level=4)
            #allocate phi trial shape function gradient X test shape function gradients
            for k in self.phi_trial_shapeGradient_X_test_shapeGradient_quadrature:
                self.q[k]=numpy.zeros(
                    (self.mesh.nElements_global,
                     self.nQuadraturePoints_element,
                     self.nDOF_phi_trial_element[k[2]],
                     self.nDOF_test_element[k[3]],
                     self.nSpace_global,
                     self.nSpace_global),
                    'd')
            logEvent(memory("element quadrature, test/trial functions phi_trial_shapeGradient_X_test_shapeGradient","OneLevelTransport"),level=4)
        #
        # element boundary quadrature
        #
        #allocate trial shape element boundary quadrature
        if needEBQ:
            for k in sorted(self.trial_shape_elementBoundaryQuadrature):
                if not makeAliasForComponent1(self.ebq,k,['v'],refi=0):
                    self.ebq[k]=numpy.zeros(
                        (self.mesh.nElements_global,
                         self.mesh.nElementBoundaries_element,
                         self.nElementBoundaryQuadraturePoints_elementBoundary,
                         self.nDOF_trial_element[k[-1]]),
                        'd')
            logEvent(memory("element boundary quadrature, test/trial functions trial_shape","OneLevelTransport"),level=4)
            #allocate phi trial shape element boundary quadrature
            for k in sorted(self.phi_trial_shape_elementBoundaryQuadrature):
                if not makeAliasForComponent1(self.ebq,k,['v'],refi=refComponent_phi):
                    self.ebq[k]=numpy.zeros(
                        (self.mesh.nElements_global,
                         self.mesh.nElementBoundaries_element,
                         self.nElementBoundaryQuadraturePoints_elementBoundary,
                         self.nDOF_phi_trial_element[k[-1]]),
                        'd')
            logEvent(memory("element boundary quadrature, test/trial functions phi_trial_shape","OneLevelTransport"),level=4)
            #allocate test shape element boundary quadrature
            for k in self.test_shape_elementBoundaryQuadrature:
                if not makeAlias(self.ebq,k):
                    self.ebq[k]=numpy.zeros(
                        (self.mesh.nElements_global,
                         self.mesh.nElementBoundaries_element,
                         self.nElementBoundaryQuadraturePoints_elementBoundary,
                         self.nDOF_test_element[k[-1]]),
                        'd')
            logEvent(memory("element boundary quadrature, test/trial functions test_shape","OneLevelTransport"),level=4)
            #allocate trial shape gradient element boundary quadrature
            for k in sorted(self.trial_shapeGradient_elementBoundaryQuadrature):
                if not makeAliasForComponent1(self.ebq,k,['grad(v)'],refi=0):
                    self.ebq[k]=numpy.zeros(
                        (self.mesh.nElements_global,
                         self.mesh.nElementBoundaries_element,
                         self.nElementBoundaryQuadraturePoints_elementBoundary,
                         self.nDOF_trial_element[k[-1]],
                         self.nSpace_global),
                        'd')
            logEvent(memory("element boundary quadrature, test/trial functions trial_shapeGradient","OneLevelTransport"),level=4)
            #allocate phi trial shape gradient element boundary quadrature
            for k in sorted(self.phi_trial_shapeGradient_elementBoundaryQuadrature):
                if not makeAliasForComponent1(self.ebq,k,['grad(v)'],refi=refComponent_phi):
                    self.ebq[k]=numpy.zeros(
                        (self.mesh.nElements_global,
                         self.mesh.nElementBoundaries_element,
                         self.nElementBoundaryQuadraturePoints_elementBoundary,
                         self.nDOF_phi_trial_element[k[-1]],
                         self.nSpace_global),
                        'd')
            logEvent(memory("element boundary quadrature, test/trial functions phi_trial_shapeGradient","OneLevelTransport"),level=4)
            #allocate trial shape X test shape element boundary quadratre
            if not self.lowmem:
                for k in self.trial_shape_X_test_shape_elementBoundaryQuadrature:
                    self.ebq[k]=numpy.zeros(
                        (self.mesh.nElements_global,
                         self.mesh.nElementBoundaries_element,
                         self.nElementBoundaryQuadraturePoints_elementBoundary,
                         self.nDOF_trial_element[k[1]],
                         self.nDOF_test_element[k[2]]),
                        'd')
                logEvent(memory("element boundary quadrature, test/trial functions trial_shape_X_test_shape","OneLevelTransport"),level=4)
        #
        # global exterior element boundary quadrature
        #
        #allocate trial shape element boundary quadrature
        #
        for k in sorted(self.trial_shape_elementBoundaryQuadrature):
            if not makeAliasForComponent1(self.ebqe,k,['v'],refi=0):
                self.ebqe[k]=numpy.zeros(
                    (self.mesh.nExteriorElementBoundaries_global,
                     self.nElementBoundaryQuadraturePoints_elementBoundary,
                     self.nDOF_trial_element[k[-1]]),
                    'd')
        logEvent(memory("global exterior element boundary quadrature, test/trial functions trial_shape","OneLevelTransport"),level=4)
        #allocate phi trial shape element boundary quadrature
        for k in sorted(self.phi_trial_shape_elementBoundaryQuadrature):
            if not makeAliasForComponent1(self.ebqe,k,['v'],refi=refComponent_phi):
                self.ebqe[k]=numpy.zeros(
                    (self.mesh.nExteriorElementBoundaries_global,
                     self.nElementBoundaryQuadraturePoints_elementBoundary,
                     self.nDOF_phi_trial_element[k[-1]]),
                    'd')
        logEvent(memory("global exterior element boundary quadrature, test/trial functions phi_trial_shape","OneLevelTransport"),level=4)
        #allocate test shape element boundary quadrature
        for k in self.test_shape_elementBoundaryQuadrature:
            if not makeAlias(self.ebqe,k):
                self.ebqe[k]=numpy.zeros(
                    (self.mesh.nExteriorElementBoundaries_global,
                     self.nElementBoundaryQuadraturePoints_elementBoundary,
                     self.nDOF_test_element[k[-1]]),
                    'd')
        logEvent(memory("global exterior element boundary quadrature, test/trial functions test_shape","OneLevelTransport"),level=4)
        #allocate trial shape gradient element boundary quadrature
        for k in sorted(self.trial_shapeGradient_elementBoundaryQuadrature):
            if not makeAliasForComponent1(self.ebqe,k,['grad(v)'],refi=0):
                self.ebqe[k]=numpy.zeros(
                (self.mesh.nExteriorElementBoundaries_global,
                 self.nElementBoundaryQuadraturePoints_elementBoundary,
                 self.nDOF_trial_element[k[-1]],
                 self.nSpace_global),
                'd')
        logEvent(memory("global exterior element boundary quadrature, test/trial functions trial_shapeGradient","OneLevelTransport"),level=4)
        #allocate phi trial shape gradient element boundary quadrature
        for k in sorted(self.phi_trial_shapeGradient_elementBoundaryQuadrature):
            #if not makeAlias(self.ebqe,k):
            if not makeAliasForComponent1(self.ebqe,k,['grad(v)'],refi=refComponent_phi):
                self.ebqe[k]=numpy.zeros(
                    (self.mesh.nExteriorElementBoundaries_global,
                     self.nElementBoundaryQuadraturePoints_elementBoundary,
                     self.nDOF_phi_trial_element[k[-1]],
                     self.nSpace_global),
                    'd')
        logEvent(memory("global exterior element boundary quadrature, test/trial functions phi_trial_shapeGradient","OneLevelTransport"),level=4)
        #allocate trial shape X test shape element boundary quadratre
        if not self.lowmem:
            for k in self.trial_shape_X_test_shape_elementBoundaryQuadrature:
                self.ebqe[k]=numpy.zeros(
                    (self.mesh.nExteriorElementBoundaries_global,
                     self.nElementBoundaryQuadraturePoints_elementBoundary,
                     self.nDOF_trial_element[k[1]],
                     self.nDOF_test_element[k[2]]),
                    'd')
            logEvent(memory("global exterior element boundary quadrature, test/trial functions trial_shape_X_test_shape","OneLevelTransport"),level=4)
        logEvent("Dumping quadrature shapes for model %s" % self.name,level=9)
        logEvent("Element quadrature array (q)", level=9)
        for (k,v) in self.q.iteritems(): logEvent(str((k,v.shape)),level=9)
        logEvent("Element boundary quadrature (ebq)",level=9)
        for (k,v) in self.ebq.iteritems(): logEvent(str((k,v.shape)),level=9)
        logEvent("Global element boundary quadrature (ebq_global)",level=9)
        for (k,v) in self.ebq_global.iteritems(): logEvent(str((k,v.shape)),level=9)
        logEvent("Exterior element boundary quadrature (ebqe)",level=9)
        for (k,v) in self.ebqe.iteritems(): logEvent(str((k,v.shape)),level=9)
        logEvent("Interpolation points for nonlinear diffusion potential (phi_ip)",level=9)
        for (k,v) in self.phi_ip.iteritems(): logEvent(str((k,v.shape)),level=9)
        #
        # allocate residual and Jacobian storage
        #
        self.elementResidual = [numpy.zeros(
                (self.mesh.nElements_global,
                 self.nDOF_test_element[ci]),
                'd') for ci in range(self.nc)]
        self.elementSpatialResidual = [numpy.zeros(
                (self.mesh.nElements_global,
                 self.nDOF_test_element[ci]),
                'd') for ci in range(self.nc)]
        self.elementJacobian = {}
        self.elementJacobian_eb = {}
        for ci in range(self.nc):
            self.elementJacobian[ci]={}
            self.elementJacobian_eb[ci]={}
            for cj in range(self.nc):
                if cj in self.coefficients.stencil[ci]:
                    self.elementJacobian[ci][cj] = numpy.zeros(
                        (self.mesh.nElements_global,
                         self.nDOF_test_element[ci],
                         self.nDOF_trial_element[cj]),
                        'd')
                    self.elementJacobian_eb[ci][cj] = numpy.zeros(
                        (self.mesh.nElements_global,
                         self.mesh.nElementBoundaries_element,
                         self.nDOF_test_element[ci],
                         self.nDOF_trial_element[cj]),
                        'd')
        logEvent(memory("element Jacobian","OneLevelTransport"),level=4)
        self.fluxJacobian = {}
        self.fluxJacobian_eb = {}
        self.fluxJacobian_exterior = {}
        self.fluxJacobian_hj = {}
        self.inflowFlag={}
        for ci in range(self.nc):
            self.fluxJacobian[ci]={}
            self.fluxJacobian_eb[ci]={}
            self.fluxJacobian_exterior[ci]={}
            self.fluxJacobian_hj[ci]={}
            for cj in self.coefficients.stencil[ci]:
                if (self.fluxBoundaryConditions[ci] == 'setFlow' or
                    self.fluxBoundaryConditions[ci] == 'outFlow' or
                    self.fluxBoundaryConditions[ci] == 'mixedFlow' or True):#cek hack
                    #
                    self.fluxJacobian_exterior[ci][cj] = numpy.zeros(
                        (self.mesh.nExteriorElementBoundaries_global,
                         self.nElementBoundaryQuadraturePoints_elementBoundary,
                         self.nDOF_trial_element[cj]),
                        'd')

                    self.inflowFlag[ci] = numpy.zeros(
                        (self.mesh.nExteriorElementBoundaries_global,
                         self.nElementBoundaryQuadraturePoints_elementBoundary),
                        'i')
                    self.ebqe[('dadvectiveFlux_left',ci,cj)] = numpy.zeros(
                        (self.mesh.nExteriorElementBoundaries_global,
                        self.nElementBoundaryQuadraturePoints_elementBoundary),
                        'd')
                    self.ebqe[('dadvectiveFlux_right',ci,cj)] = numpy.zeros(
                        (self.mesh.nExteriorElementBoundaries_global,
                        self.nElementBoundaryQuadraturePoints_elementBoundary),
                        'd')

                if numericalFluxType is not None:
                    self.fluxJacobian_exterior[ci][cj] = numpy.zeros(
                        (self.mesh.nExteriorElementBoundaries_global,
                         self.nElementBoundaryQuadraturePoints_elementBoundary,
                         self.nDOF_trial_element[cj]),
                        'd')
                    self.ebqe[('dadvectiveFlux_left',ci,cj)] = numpy.zeros(
                        (self.mesh.nExteriorElementBoundaries_global,
                         self.nElementBoundaryQuadraturePoints_elementBoundary),
                        'd')
                    self.ebqe[('dadvectiveFlux_right',ci,cj)] = numpy.zeros(
                        (self.mesh.nExteriorElementBoundaries_global,
                         self.nElementBoundaryQuadraturePoints_elementBoundary),
                        'd')
                    #mwf hack
                    if numericalFluxType.hasInterior:
                        self.fluxJacobian[ci][cj] = numpy.zeros(
                            (self.mesh.nElementBoundaries_global,
                             2,
                             self.nElementBoundaryQuadraturePoints_elementBoundary,
                             self.nDOF_trial_element[cj]),
                            'd')
                        self.fluxJacobian_eb[ci][cj] = numpy.zeros(
                            (self.mesh.nElementBoundaries_global,
                             2,
                             self.mesh.nElementBoundaries_element,
                             self.nElementBoundaryQuadraturePoints_elementBoundary,
                             self.nDOF_trial_element[cj]),
                            'd')

                        self.ebq_global[('dadvectiveFlux_left',ci,cj)] = numpy.zeros(
                            (self.mesh.nElementBoundaries_global,
                             self.nElementBoundaryQuadraturePoints_elementBoundary),
                            'd')
                        self.ebq_global[('dadvectiveFlux_right',ci,cj)] = numpy.zeros(
                            (self.mesh.nElementBoundaries_global,
                             self.nElementBoundaryQuadraturePoints_elementBoundary),
                            'd')
                    #mwf TODO use fluxJacobian_eb for HamiltonJacobi - two-sided flux
                    #mwf TODO check convention on flux derivatives, should be (cj,ci) to be consistent?
                    #mwf hack
                    #treat as 1-sided flux on exterior boundary
                    self.ebqe[('dHamiltonJacobiFlux_left',ci,cj)] = numpy.zeros(
                        (self.mesh.nExteriorElementBoundaries_global,
                         self.nElementBoundaryQuadraturePoints_elementBoundary),
                        'd')
                    self.ebqe[('dHamiltonJacobiFlux_right',ci,cj)] = numpy.zeros(
                        (self.mesh.nExteriorElementBoundaries_global,
                         self.nElementBoundaryQuadraturePoints_elementBoundary),
                        'd')
                    if numericalFluxType.hasInterior:
                        self.ebq[('dHamiltonJacobiFlux_left',ci,cj)] = numpy.zeros(
                            (self.mesh.nElements_global,
                             self.mesh.nElementBoundaries_element,
                             self.nElementBoundaryQuadraturePoints_elementBoundary),
                            'd')
                        self.ebq[('dHamiltonJacobiFlux_right',ci,cj)] = numpy.zeros(
                            (self.mesh.nElements_global,
                             self.mesh.nElementBoundaries_element,
                             self.nElementBoundaryQuadraturePoints_elementBoundary),
                            'd')
                        self.fluxJacobian_hj[ci][cj] = numpy.zeros(
                            (self.mesh.nElementBoundaries_global,
                             2,#left flux or right flux
                             2,#left and right neighbor
                             self.nElementBoundaryQuadraturePoints_elementBoundary,
                             self.nDOF_trial_element[cj]),
                            'd')
                  #should be able to reusefluxJacobian_exterior since only 1 flux at boundary
        #
        # Build the node connectivity lists for solvers
        #
        # \todo fix for DG and multicomponent
        #
        #cek not used right now
#         self.mesh.buildNodeStarArray()
#         self.freeNodeStarList=[]
#         for n in range(self.mesh.nNodes_global):
#             self.freeNodeStarList.append([])
#         for n in range(self.mesh.nNodes_global):
#             if self.dirichletConditions[0].global2freeGlobal.has_key(n):
#                 N = self.dirichletConditions[0].global2freeGlobal[n]
#                 self.mesh.nodeStarList[n].sort()
#                 for m in self.mesh.nodeStarList[n]:
#                     if self.dirichletConditions[0].global2freeGlobal.has_key(m):
#                         M = self.dirichletConditions[0].global2freeGlobal[m]
#                         self.freeNodeStarList[N].append(M)
        #
        #
        #
        #
        logEvent(memory("element and element boundary Jacobians","OneLevelTransport"),level=4)
        self.inflowBoundaryBC = {}
        self.inflowBoundaryBC_values = {}
        self.inflowFlux = {}
        for cj in range(self.nc):
            self.inflowBoundaryBC[cj] = numpy.zeros((self.mesh.nExteriorElementBoundaries_global,),'i')
            self.inflowBoundaryBC_values[cj] = numpy.zeros((self.mesh.nExteriorElementBoundaries_global,self.nDOF_trial_element[cj]),'d')
            self.inflowFlux[cj] = numpy.zeros((self.mesh.nExteriorElementBoundaries_global,self.nElementBoundaryQuadraturePoints_elementBoundary),'d')
        self.internalNodes = set(range(self.mesh.nNodes_global))
        #identify the internal nodes this is ought to be in mesh
        ##\todo move this to mesh
        for ebNE in range(self.mesh.nExteriorElementBoundaries_global):
            ebN = self.mesh.exteriorElementBoundariesArray[ebNE]
            eN_global   = self.mesh.elementBoundaryElementsArray[ebN,0]
            ebN_element  = self.mesh.elementBoundaryLocalElementBoundariesArray[ebN,0]
            for i in range(self.mesh.nNodes_element):
                if i != ebN_element:
                    I = self.mesh.elementNodesArray[eN_global,i]
                    self.internalNodes -= set([I])
        self.nNodes_internal = len(self.internalNodes)
        self.internalNodesArray=numpy.zeros((self.nNodes_internal,),'i')
        for nI,n in enumerate(self.internalNodes):
            self.internalNodesArray[nI]=n
        #
        del self.internalNodes
        self.internalNodes = None
        logEvent("Updating local to global mappings",2)
        self.updateLocal2Global()
        logEvent("Building time integration object",2)
        logEvent(memory("inflowBC, internalNodes,updateLocal2Global","OneLevelTransport"),level=4)
        #mwf for interpolating subgrid error for gradients etc
        if self.stabilization and self.stabilization.usesGradientStabilization:
            self.timeIntegration = TimeIntegrationClass(self,integrateInterpolationPoints=True)
        else:
            self.timeIntegration = TimeIntegrationClass(self)

        if options is not None:
            self.timeIntegration.setFromOptions(options)
        logEvent(memory("TimeIntegration","OneLevelTransport"),level=4)
        logEvent("Calculating numerical quadrature formulas",2)
        self.calculateQuadrature()

        comm = Comm.get()
        self.comm=comm
        if comm.size() > 1:
            assert numericalFluxType is not None and numericalFluxType.useWeakDirichletConditions,"You must use a numerical flux to apply weak boundary conditions for parallel runs"

        if numericalFluxType is not None and numericalFluxType.useWeakDirichletConditions:
            interleave_DOF=True
            for nDOF_trial_element_ci in self.nDOF_trial_element:
                if nDOF_trial_element_ci != self.nDOF_trial_element[0]:
                    interleave_DOF=False
        else:
            interleave_DOF=False
        self.setupFieldStrides(interleaved=interleave_DOF)

        logEvent(memory("stride+offset","OneLevelTransport"),level=4)
        if numericalFluxType is not None:
            if options == None or options.periodicDirichletConditions == None:
                self.numericalFlux = numericalFluxType(self,
                                                       dofBoundaryConditionsSetterDict,
                                                       advectiveFluxBoundaryConditionsSetterDict,
                                                       diffusiveFluxBoundaryConditionsSetterDictDict)
            else:
                self.numericalFlux = numericalFluxType(self,
                                                       dofBoundaryConditionsSetterDict,
                                                       advectiveFluxBoundaryConditionsSetterDict,
                                                       diffusiveFluxBoundaryConditionsSetterDictDict,
                                                       options.periodicDirichletConditions)
            if options is not None:
                self.numericalFlux.setFromOptions(options)
        else:
            self.numericalFlux = None
        #set penalty terms
        #cek todo move into numerical flux initialization
        if self.ebq_global.has_key('penalty'):
            for ebN in range(self.mesh.nElementBoundaries_global):
                for k in range(self.nElementBoundaryQuadraturePoints_elementBoundary):
                    self.ebq_global['penalty'][ebN,k] = self.numericalFlux.penalty_constant/(self.mesh.elementBoundaryDiametersArray[ebN]**self.numericalFlux.penalty_power)
        #penalty term
        #cek move  to Numerical flux initialization
        if self.ebqe.has_key('penalty'):
            for ebNE in range(self.mesh.nExteriorElementBoundaries_global):
                ebN = self.mesh.exteriorElementBoundariesArray[ebNE]
                for k in range(self.nElementBoundaryQuadraturePoints_elementBoundary):
                    self.ebqe['penalty'][ebNE,k] = self.numericalFlux.penalty_constant/self.mesh.elementBoundaryDiametersArray[ebN]**self.numericalFlux.penalty_power
        logEvent(memory("numericalFlux","OneLevelTransport"),level=4)
        self.elementEffectiveDiametersArray  = self.mesh.elementInnerDiametersArray
        #use post processing tools to get conservative fluxes, None by default
        import PostProcessingTools
        self.velocityPostProcessor = PostProcessingTools.VelocityPostProcessingChooser(self)
        logEvent(memory("velocity postprocessor","OneLevelTransport"),level=4)
        #helper for writing out data storage
        import Archiver
        self.elementQuadratureDictionaryWriter = Archiver.XdmfWriter()
        self.elementBoundaryQuadratureDictionaryWriter = Archiver.XdmfWriter()
        self.exteriorElementBoundaryQuadratureDictionaryWriter = Archiver.XdmfWriter()
        #for model reduction
        self.mass_jacobian = None
        self.space_jacobian = None
        self.nzval_mass = None
        self.nzval_space = None
    #end __init__

    def setupFieldStrides(self, interleaved=True):
        """
        Set up the stride/offset layout for this object.  The default layout is interleaved.
        """

        if interleaved:
            self.offset = range(self.nc)
            self.stride = [self.nc] * self.nc
        else:
            self.offset = [0]
            for ci in range(1,self.nc):
                self.offset += [self.offset[ci-1]+self.nFreeDOF_global[ci-1]]
            self.stride = [1] * self.nc

    def setInitialConditions(self,getInitialConditionsDict,T=0.0):
        self.timeIntegration.t = T
        #
        #set the initial conditions for the DOF based on the generalized interpolation conditions
        #
        for cj in range(self.nc):
            interpolationValues = numpy.zeros((self.mesh.nElements_global,
                                                 self.u[cj].femSpace.referenceFiniteElement.interpolationConditions.nQuadraturePoints),
                                                'd')
            try:
                for eN in range(self.mesh.nElements_global):
                    materialFlag = self.mesh.elementMaterialTypes[eN]
                    for k in range(self.u[cj].femSpace.referenceFiniteElement.interpolationConditions.nQuadraturePoints):
                        interpolationValues[eN,k] = getInitialConditionsDict[cj].uOfXT(self.u[cj].femSpace.interpolationPoints[eN,k],T,materialFlag)
            except TypeError:
                for eN in range(self.mesh.nElements_global):
                    for k in range(self.u[cj].femSpace.referenceFiniteElement.interpolationConditions.nQuadraturePoints):
                        interpolationValues[eN,k] = getInitialConditionsDict[cj].uOfXT(self.u[cj].femSpace.interpolationPoints[eN,k],T)
            self.u[cj].projectFromInterpolationConditions(interpolationValues)
        #Load the Dirichlet conditions
        for cj in range(self.nc):
            for dofN,g in self.dirichletConditions[cj].DOFBoundaryConditionsDict.iteritems():
                self.u[cj].dof[dofN] = g(self.dirichletConditions[cj].DOFBoundaryPointDict[dofN],self.timeIntegration.t)
    #what about setting initial conditions directly from dofs calculated elsewhere?
    def archiveAnalyticalSolutions(self,archive,analyticalSolutionsDict,T=0.0,tCount=0):
        import copy
        #
        #set the initial conditions for the DOF based on the generalized interpolation conditions
        #
        if analyticalSolutionsDict == None:
            return
        for cj,sol in analyticalSolutionsDict.iteritems():
            #pdb.set_trace()
            if not self.ua.has_key(cj):
                self.ua[cj] = copy.deepcopy(self.u[cj])
                self.ua[cj].name=self.u[cj].name+'_analytical'
            interpolationValues = numpy.zeros((self.mesh.nElements_global,
                                               self.u[cj].femSpace.referenceFiniteElement.interpolationConditions.nQuadraturePoints),
                                              'd')
            try:
                for eN in range(self.mesh.nElements_global):
                    materialFlag = self.mesh.elementMaterialTypes[eN]
                    for k in range(self.u[cj].femSpace.referenceFiniteElement.interpolationConditions.nQuadraturePoints):
#                        pdb.set_trace()
                        interpolationValues[eN,k] = sol.uOfXT(self.u[cj].femSpace.interpolationPoints[eN,k],T,materialFlag)
            except TypeError:
                for eN in range(self.mesh.nElements_global):
                    for k in range(self.u[cj].femSpace.referenceFiniteElement.interpolationConditions.nQuadraturePoints):
                        interpolationValues[eN,k] = sol.uOfXT(self.u[cj].femSpace.interpolationPoints[eN,k],T)
#            pdb.set_trace()
            self.ua[cj].projectFromInterpolationConditions(interpolationValues)
            self.u[cj].femSpace.writeFunctionXdmf(archive,self.ua[cj],tCount)
    #what about setting initial conditions directly from dofs calculated elsewhere?
    def setInitialConditionsFromDofs(self,getInitialConditionDofs,T=0.0):
        self.timeIntegration.t=T
        for cj in range(self.nc):
            for eN in range(self.mesh.nElements_global):
                for j in self.u[cj].femSpace.referenceFiniteElement.localFunctionSpace.range_dim:
                    jg = self.u[cj].femSpace.dofMap.l2g[eN,j]
                    self.u[cj].dof[jg]=getInitialConditionDofs.getICDofs(cj)[jg]
                #end j
            #end eN
        #end cj
        #self.calculateCoefficients()#unremoved
        #cek remove to make behavior consistent with other setInitialConditions...
    #end def
    def initializeTimeIntegration(self,t0,tOut,u0,r0,DTSET=None):
        self.timeIntegration.t=t0
        self.getResidual(u0,r0)
        self.estimate_mt()
        if DTSET is not None:
            self.timeIntegration.chooseInitial_dt(t0,tOut,self.q)
            self.timeIntegration.set_dt(DTSET)
        else:
            self.timeIntegration.chooseInitial_dt(t0,tOut,self.q)
        self.timeIntegration.setInitialStageValues()
        self.timeIntegration.initializeTimeHistory(resetFromDOF=True)
        if self.stabilization is not None:
            self.stabilization.updateSubgridErrorHistory(initializationPhase=True)#mwf added arg for tracking subscales
        if self.shockCapturing is not None:
            self.shockCapturing.updateShockCapturingHistory()
    def initializeTimeHistory(self):
        if self.stabilization is not None:
            self.stabilization.updateSubgridErrorHistory(initializationPhase=True)#mwf added arg for tracking subscales
        if self.shockCapturing is not None:
            self.shockCapturing.updateShockCapturingHistory()
    def updateTimeHistory(self,T,resetFromDOF=False):
        """
        put a version on each level rather than just multilevel?
        """
#         self.timeIntegration.t=T
#         self.timeIntegration.updateTimeHistory(resetFromDOF)
        if self.stabilization is not None:
            self.stabilization.updateSubgridErrorHistory()
        if self.shockCapturing is not None:
            self.shockCapturing.updateShockCapturingHistory()
            #ci
        #if
    def calculateAuxiliaryQuantitiesAfterStep(self):
        if self.conservativeFlux is not None and self.velocityPostProcessor is not None:
            if self.movingDomain:
                for ci in range(self.nc):
                    try:
                        if self.velocityPostProcessor.updateConservationJacobian.has_key(ci):
                            self.velocityPostProcessor.updateConservationJacobian[ci]=True
                    except:
                        pass
            self.velocityPostProcessor.postprocess(verbose=0)
#         if self.movingDomain:
#             for ci in range(self.nc):
#                 if self.q.has_key(('velocity',ci)):
#                     for eN in range(self.mesh.nElements_global):
#                         for k in range(self.nQuadraturePoints_element):
#                             for I in range(self.nSpace_global):
#                                 self.q[('velocity',ci)][eN,k,I] += self.q['xt'][eN,k,I]
#                     for eN in range(self.mesh.nElements_global):
#                         for ebN in range(self.mesh.nElementBoundaries_element):
#                             for k in range(self.nElementBoundaryQuadraturePoints_elementBoundary):
#                                 for I in range(self.nSpace_global):
#                                     self.ebq[('velocity',ci)][eN,ebN,k,I]  += self.ebq['xt'][eN,ebN,k,I]
#                     for ebNE in range(self.mesh.nExteriorElementBoundaries_global):
#                         for k in range(self.nElementBoundaryQuadraturePoints_elementBoundary):
#                             for I in range(self.nSpace_global):
#                                 self.ebqe[('velocity',ci)][ebNE,k,I] += self.ebqe['xt'][ebNE,k,I]
    def getResidual(self,u,r):
        """
        Calculate the element residuals and add in to the global residual
        """
        #cek debug
        #u.tofile("u"+`self.nonlinear_function_evaluations`,sep="\n")
        r.fill(0.0)
        for cj in range(self.nc):
            for dofN,g in self.dirichletConditions[cj].DOFBoundaryConditionsDict.iteritems():
                self.u[cj].dof[dofN] = g(self.dirichletConditions[cj].DOFBoundaryPointDict[dofN],self.timeIntegration.t)
        if self.forceStrongConditions:
            for cj in range(len(self.dirichletConditionsForceDOF)):
                for dofN,g in self.dirichletConditionsForceDOF[cj].DOFBoundaryConditionsDict.iteritems():
                    u[self.offset[cj]+self.stride[cj]*dofN] = g(self.dirichletConditionsForceDOF[cj].DOFBoundaryPointDict[dofN],self.timeIntegration.t)#load the BC value directly into the global array
        #Load the unknowns into the finite element dof
        self.timeIntegration.calculateU(u)
        self.setUnknowns(self.timeIntegration.u)
        self.calculateCoefficients()
        self.calculateElementResidual()
        self.scale_dt = False
        logEvent("Element residual",level=9,data=self.elementResidual)
        if self.timeIntegration.dt < 1.0e-8*self.mesh.h:
            self.scale_dt = True
            logEvent("Rescaling residual for small time steps")
        else:
            self.scale_dt = False
        for ci in range(self.nc):
            if self.scale_dt:
                self.elementResidual[ci]*=self.timeIntegration.dt
            cfemIntegrals.updateGlobalResidualFromElementResidual(self.offset[ci],
                                                                  self.stride[ci],
                                                                  self.l2g[ci]['nFreeDOF'],
                                                                  self.l2g[ci]['freeLocal'],
                                                                  self.l2g[ci]['freeGlobal'],
                                                                  self.elementResidual[ci],
                                                                  r);
        logEvent("Global residual",level=9,data=r)
        if self.forceStrongConditions:#
            for cj in range(len(self.dirichletConditionsForceDOF)):#
                for dofN,g in self.dirichletConditionsForceDOF[cj].DOFBoundaryConditionsDict.iteritems():
                    r[self.offset[cj]+self.stride[cj]*dofN] = self.u[cj].dof[dofN] - g(self.dirichletConditionsForceDOF[cj].DOFBoundaryPointDict[dofN],self.timeIntegration.t)
        #for keeping solver statistics
        self.nonlinear_function_evaluations += 1
        #cek debug
        #r.tofile("residual"+`self.nonlinear_function_evaluations`,sep="\n")
        #mwf debug
        #imax = numpy.argmax(r); imin = numpy.argmin(r)
        #print "getResidual max,index r[%s]= %s min,index= r[%s] r= %s " % (imax,r[imax],imin,r[imin])
    def getJacobian(self,jacobian,skipMassTerms=False):
        ##\todo clean up update,calculate,get,intialize usage
        self.calculateElementBoundaryJacobian()
        self.calculateExteriorElementBoundaryJacobian()
        self.calculateElementJacobian(skipMassTerms=skipMassTerms)
        if self.scale_dt:
            for ci in self.elementJacobian.keys():
                for cj in self.elementJacobian[ci].keys():
                    self.elementJacobian[ci][cj] *= self.timeIntegration.dt
            for ci in self.elementJacobian_eb.keys():
                for cj in self.elementJacobian_eb[ci].keys():
                    self.elementJacobian_eb[ci][cj] *= self.timeIntegration.dt
            for ci in self.fluxJacobian.keys():
                for cj in self.fluxJacobian[ci].keys():
                    self.fluxJacobian[ci][cj] *= self.timeIntegration.dt
            for ci in self.fluxJacobian_eb.keys():
                for cj in self.fluxJacobian_eb[ci].keys():
                    self.fluxJacobian_eb[ci][cj] *= self.timeIntegration.dt
            for ci in self.fluxJacobian_exterior.keys():
                for cj in self.fluxJacobian_exterior[ci].keys():
                    self.fluxJacobian_exterior[ci][cj] *= self.timeIntegration.dt
            for ci in self.fluxJacobian_hj.keys():
                for cj in self.fluxJacobian_hj[ci].keys():
                    self.fluxJacobian_hj[ci][cj] *= self.timeIntegration.dt
        logEvent("Element Jacobian ",level=10,data=self.elementJacobian)
        if self.matType == superluWrappers.SparseMatrix:
            self.getJacobian_CSR(jacobian)
        elif self.matType  == numpy.array:
            self.getJacobian_dense(jacobian)
        else:
            raise TypeError("Matrix type must be SparseMatrix or array")
        logEvent("Jacobian ",level=10,data=jacobian)
        if self.forceStrongConditions:
            for cj in range(self.nc):
                for dofN in self.dirichletConditionsForceDOF[cj].DOFBoundaryConditionsDict.keys():
                    global_dofN = self.offset[cj]+self.stride[cj]*dofN
                    self.nzval[numpy.where(self.colind == global_dofN)] = 0.0 #column
                    self.nzval[self.rowptr[global_dofN]:self.rowptr[global_dofN+1]] = 0.0 #row
                    zeroRow=True
                    for i in range(self.rowptr[global_dofN],self.rowptr[global_dofN+1]):#row
                        if (self.colind[i] == global_dofN):
                            self.nzval[i] = 1.0
                            zeroRow = False
                    if zeroRow:
                        raise RuntimeError("Jacobian has a zero row because sparse matrix has no diagonal entry at row "+`global_dofN`+". You probably need add diagonal mass or reaction term")
                    #print "row = ",global_dofN,"\t",self.nzval[self.rowptr[global_dofN]:self.rowptr[global_dofN+1]].max()
        rowptr, colind, nzval = jacobian.getCSRrepresentation()
        #for i in range(self.dim):
        #   print "row i=",i,'\t',nzval[rowptr[i]:rowptr[i+1]].max()
        #mwf decide if this is reasonable for solver statistics
        self.nonlinear_function_jacobian_evaluations += 1
        #cek debug
        #jacobian.fwrite("jacobian"+`self.nonlinear_function_jacobian_evaluations`)
        #don't leave this uncommented when you check it in
        #jacobian.fwrite("jacdebug_p%s_%s.txt" % (self.comm.rank(),self.nonlinear_function_jacobian_evaluations))
        return jacobian
    def getJacobian_dense(self,jacobian):
        import copy
        jacobian.fill(0.0)
        for ci in range(self.nc):
            for cj in self.coefficients.stencil[ci]:
                #
                #element contributions
                #
                cfemIntegrals.updateGlobalJacobianFromElementJacobian_dense(self.offset[ci],
                                                                            self.stride[ci],
                                                                            self.offset[cj],
                                                                            self.stride[cj],
                                                                            self.nFreeVDOF_global,
                                                                            self.l2g[ci]['nFreeDOF'],
                                                                            self.l2g[ci]['freeLocal'],
                                                                            self.l2g[ci]['freeGlobal'],
                                                                            self.l2g[cj]['nFreeDOF'],
                                                                            self.l2g[cj]['freeLocal'],
                                                                            self.l2g[cj]['freeGlobal'],
                                                                            self.elementJacobian[ci][cj],
                                                                            jacobian)
                if self.numericalFlux is not None and self.numericalFlux.mixedDiffusion[ci] == True:
                    cfemIntegrals.updateGlobalJacobianFromElementJacobian_eb_dense(self.mesh.elementNeighborsArray,
                                                                                   self.offset[ci],
                                                                                   self.stride[ci],
                                                                                   self.offset[cj],
                                                                                   self.stride[cj],
                                                                                   self.nFreeVDOF_global,
                                                                                   self.l2g[ci]['nFreeDOF'],
                                                                                   self.l2g[ci]['freeLocal'],
                                                                                   self.l2g[ci]['freeGlobal'],
                                                                                   self.l2g[cj]['nFreeDOF'],
                                                                                   self.l2g[cj]['freeLocal'],
                                                                                   self.l2g[cj]['freeGlobal'],
                                                                                   self.elementJacobian_eb[ci][cj],
                                                                                   jacobian)
                #
                #element boundary contributions
                #
                if self.numericalFlux is not None and type(self.numericalFlux) != NumericalFlux.DoNothing:
                    if self.numericalFlux.hasInterior:
                        cfemIntegrals.updateGlobalJacobianFromInteriorElementBoundaryFluxJacobian_dense(self.offset[ci],
                                                                                                        self.stride[ci],
                                                                                                        self.offset[cj],
                                                                                                        self.stride[cj],
                                                                                                        self.nFreeVDOF_global,
                                                                                                        self.mesh.interiorElementBoundariesArray,
                                                                                                        self.mesh.elementBoundaryElementsArray,
                                                                                                        self.mesh.elementBoundaryLocalElementBoundariesArray,
                                                                                                        self.l2g[ci]['nFreeDOF'],
                                                                                                        self.l2g[ci]['freeLocal'],
                                                                                                        self.l2g[ci]['freeGlobal'],
                                                                                                        self.l2g[cj]['nFreeDOF'],
                                                                                                        self.l2g[cj]['freeLocal'],
                                                                                                        self.l2g[cj]['freeGlobal'],
                                                                                                        self.fluxJacobian[ci][cj],
                                                                                                        self.ebq[('w*dS_f',ci)],
                                                                                                        jacobian)
                        if self.numericalFlux.mixedDiffusion[ci] == True:
                            cfemIntegrals.updateGlobalJacobianFromInteriorElementBoundaryFluxJacobian_eb_dense(self.mesh.elementNeighborsArray,
                                                                                                               self.mesh.nElements_global,
                                                                                                               self.offset[ci],
                                                                                                               self.stride[ci],
                                                                                                               self.offset[cj],
                                                                                                               self.stride[cj],
                                                                                                               self.nFreeVDOF_global,
                                                                                                               self.mesh.interiorElementBoundariesArray,
                                                                                                               self.mesh.elementBoundaryElementsArray,
                                                                                                               self.mesh.elementBoundaryLocalElementBoundariesArray,
                                                                                                               self.l2g[ci]['nFreeDOF'],
                                                                                                               self.l2g[ci]['freeLocal'],
                                                                                                               self.l2g[ci]['freeGlobal'],
                                                                                                               self.l2g[cj]['nFreeDOF'],
                                                                                                               self.l2g[cj]['freeLocal'],
                                                                                                               self.l2g[cj]['freeGlobal'],
                                                                                                               self.fluxJacobian_eb[ci][cj],
                                                                                                               self.ebq[('w*dS_f',ci)],
                                                                                                               jacobian)
                        if self.numericalFlux.HamiltonJacobiNumericalFlux[ci] == True:
                            cfemIntegrals.updateGlobalJacobianFromInteriorElementBoundaryFluxJacobian_2sided_dense(self.offset[ci],
                                                                                                                   self.stride[ci],
                                                                                                                   self.offset[cj],
                                                                                                                   self.stride[cj],
                                                                                                                   self.nFreeVDOF_global,
                                                                                                                   self.mesh.interiorElementBoundariesArray,
                                                                                                                   self.mesh.elementBoundaryElementsArray,
                                                                                                                   self.mesh.elementBoundaryLocalElementBoundariesArray,
                                                                                                                   self.l2g[ci]['nFreeDOF'],
                                                                                                                   self.l2g[ci]['freeLocal'],
                                                                                                                   self.l2g[ci]['freeGlobal'],
                                                                                                                   self.l2g[cj]['nFreeDOF'],
                                                                                                                   self.l2g[cj]['freeLocal'],
                                                                                                                   self.l2g[cj]['freeGlobal'],
                                                                                                                   self.fluxJacobian_hj[ci][cj],
                                                                                                                   self.ebq[('w*dS_f',ci)],
                                                                                                                   jacobian)
                    cfemIntegrals.updateGlobalJacobianFromExteriorElementBoundaryFluxJacobian_dense(self.offset[ci],
                                                                                                    self.stride[ci],
                                                                                                    self.offset[cj],
                                                                                                    self.stride[cj],
                                                                                                    self.nFreeVDOF_global,
                                                                                                    self.mesh.exteriorElementBoundariesArray,
                                                                                                    self.mesh.elementBoundaryElementsArray,
                                                                                                    self.mesh.elementBoundaryLocalElementBoundariesArray,
                                                                                                    self.l2g[ci]['nFreeDOF'],
                                                                                                    self.l2g[ci]['freeLocal'],
                                                                                                    self.l2g[ci]['freeGlobal'],
                                                                                                    self.l2g[cj]['nFreeDOF'],
                                                                                                    self.l2g[cj]['freeLocal'],
                                                                                                    self.l2g[cj]['freeGlobal'],
                                                                                                    self.fluxJacobian_exterior[ci][cj],
                                                                                                    self.ebqe[('w*dS_f',ci)],
                                                                                                    jacobian)
                    if self.numericalFlux.mixedDiffusion[ci] == True:
                        cfemIntegrals.updateGlobalJacobianFromExteriorElementBoundaryFluxJacobian_eb_dense(self.mesh.elementNeighborsArray,
                                                                                                           self.mesh.nElements_global,
                                                                                                           self.offset[ci],
                                                                                                           self.stride[ci],
                                                                                                           self.offset[cj],
                                                                                                           self.stride[cj],
                                                                                                           self.nFreeVDOF_global,
                                                                                                           self.mesh.exteriorElementBoundariesArray,
                                                                                                           self.mesh.elementBoundaryElementsArray,
                                                                                                           self.mesh.elementBoundaryLocalElementBoundariesArray,
                                                                                                           self.l2g[ci]['nFreeDOF'],
                                                                                                           self.l2g[ci]['freeLocal'],
                                                                                                           self.l2g[ci]['freeGlobal'],
                                                                                                           self.l2g[cj]['nFreeDOF'],
                                                                                                           self.l2g[cj]['freeLocal'],
                                                                                                           self.l2g[cj]['freeGlobal'],
                                                                                                           self.fluxJacobian_eb[ci][cj],
                                                                                                           self.ebqe[('w*dS_f',ci)],
                                                                                                           jacobian)
                else:
                    #cek these will be gone
                    if (( self.fluxBoundaryConditions[ci] == 'outFlow' or
                          self.fluxBoundaryConditions[ci] == 'mixedFlow')
                        and
                        self.timeIntegration.advectionIsImplicit[ci]):
                        cfemIntegrals.updateGlobalJacobianFromExteriorElementBoundaryFluxJacobian_dense(self.offset[ci],
                                                                                                        self.stride[ci],
                                                                                                        self.offset[cj],
                                                                                                        self.stride[cj],
                                                                                                        self.nFreeVDOF_global,
                                                                                                        self.mesh.exteriorElementBoundariesArray,
                                                                                                        self.mesh.elementBoundaryElementsArray,
                                                                                                        self.mesh.elementBoundaryLocalElementBoundariesArray,
                                                                                                        self.l2g[ci]['nFreeDOF'],
                                                                                                        self.l2g[ci]['freeLocal'],
                                                                                                        self.l2g[ci]['freeGlobal'],
                                                                                                        self.l2g[cj]['nFreeDOF'],
                                                                                                        self.l2g[cj]['freeLocal'],
                                                                                                        self.l2g[cj]['freeGlobal'],
                                                                                                        self.fluxJacobian_exterior[ci][cj],
                                                                                                        self.ebqe[('w*dS_f',ci)],
                                                                                                        jacobian)
                    #mwf TODO can't get here in logic?
                    if self.numericalFlux is not None and self.numericalFlux.mixedDiffusion[ci] == True:
                        #
                        cfemIntegrals.updateGlobalJacobianFromExteriorElementBoundaryFluxJacobian_eb_dense(self.mesh.elementNeighborsArray,
                                                                                                           self.mesh.nElements_global,
                                                                                                           self.offset[ci],
                                                                                                           self.stride[ci],
                                                                                                           self.offset[cj],
                                                                                                           self.stride[cj],
                                                                                                           self.nFreeVDOF_global,
                                                                                                           self.mesh.exteriorElementBoundariesArray,
                                                                                                           self.mesh.elementBoundaryElementsArray,
                                                                                                           self.mesh.elementBoundaryLocalElementBoundariesArray,
                                                                                                           self.l2g[ci]['nFreeDOF'],
                                                                                                           self.l2g[ci]['freeLocal'],
                                                                                                           self.l2g[ci]['freeGlobal'],
                                                                                                           self.l2g[cj]['nFreeDOF'],
                                                                                                           self.l2g[cj]['freeLocal'],
                                                                                                           self.l2g[cj]['freeGlobal'],
                                                                                                           self.fluxJacobian_eb[ci][cj],
                                                                                                           self.ebqe[('w*dS_f',ci)],
                                                                                                           jacobian)
        #
        #element boundary contributions from diffusion
        #
        for ci,ckDict in self.coefficients.diffusion.iteritems():
            for ck in ckDict.keys():
                if self.numericalFlux.includeBoundaryAdjoint:
                    if self.sd:
                        if self.numericalFlux.hasInterior:
                            cfemIntegrals.updateGlobalJacobianFromInteriorElementBoundaryDiffusionAdjoint_dense_sd(self.coefficients.sdInfo[(ci,ck)][0],self.coefficients.sdInfo[(ci,ck)][1],
                                                                                                                   self.offset[ci],
                                                                                                                   self.stride[ci],
                                                                                                                   self.offset[ck],
                                                                                                                   self.stride[ck],
                                                                                                                   self.nFreeVDOF_global,
                                                                                                                   self.mesh.interiorElementBoundariesArray,
                                                                                                                   self.mesh.elementBoundaryElementsArray,
                                                                                                                   self.mesh.elementBoundaryLocalElementBoundariesArray,
                                                                                                                   self.l2g[ci]['nFreeDOF'],
                                                                                                                   self.l2g[ci]['freeLocal'],
                                                                                                                   self.l2g[ci]['freeGlobal'],
                                                                                                                   self.l2g[ck]['nFreeDOF'],
                                                                                                                   self.l2g[ck]['freeLocal'],
                                                                                                                   self.l2g[ck]['freeGlobal'],
                                                                                                                   self.numericalFlux.boundaryAdjoint_sigma,
                                                                                                                   self.ebq[('v',ck)],
                                                                                                                   self.ebq['n'],
                                                                                                                   self.ebq[('a',ci,ck)],
                                                                                                                   self.ebq[('grad(v)',ci)],
                                                                                                                   self.ebq[('dS_u',ck)],
                                                                                                                   jacobian)
                        if not self.numericalFlux.includeBoundaryAdjointInteriorOnly: #added to only eval interior tjp
                            cfemIntegrals.updateGlobalJacobianFromExteriorElementBoundaryDiffusionAdjoint_dense_sd(self.coefficients.sdInfo[(ci,ck)][0],self.coefficients.sdInfo[(ci,ck)][1],
                                                                                                               self.offset[ci],
                                                                                                               self.stride[ci],
                                                                                                               self.offset[ck],
                                                                                                               self.stride[ck],
                                                                                                               self.nFreeVDOF_global,
                                                                                                               self.mesh.exteriorElementBoundariesArray,
                                                                                                               self.mesh.elementBoundaryElementsArray,
                                                                                                               self.mesh.elementBoundaryLocalElementBoundariesArray,
                                                                                                               self.l2g[ci]['nFreeDOF'],
                                                                                                               self.l2g[ci]['freeLocal'],
                                                                                                               self.l2g[ci]['freeGlobal'],
                                                                                                               self.l2g[ck]['nFreeDOF'],
                                                                                                               self.l2g[ck]['freeLocal'],
                                                                                                               self.l2g[ck]['freeGlobal'],
                                                                                                               self.numericalFlux.isDOFBoundary[ck],
                                                                                                               self.numericalFlux.boundaryAdjoint_sigma,
                                                                                                               self.ebqe[('v',ck)],
                                                                                                               self.ebqe['n'],
                                                                                                               self.numericalFlux.ebqe[('a',ci,ck)],
                                                                                                               self.ebqe[('grad(v)',ci)],
                                                                                                               self.ebqe[('dS_u',ck)],
                                                                                                               jacobian)
                    else:
                        if self.numericalFlux.hasInterior:
                            cfemIntegrals.updateGlobalJacobianFromInteriorElementBoundaryDiffusionAdjoint_dense(self.offset[ci],
                                                                                                                self.stride[ci],
                                                                                                                self.offset[ck],
                                                                                                                self.stride[ck],
                                                                                                                self.nFreeVDOF_global,
                                                                                                                self.mesh.interiorElementBoundariesArray,
                                                                                                                self.mesh.elementBoundaryElementsArray,
                                                                                                                self.mesh.elementBoundaryLocalElementBoundariesArray,
                                                                                                                self.l2g[ci]['nFreeDOF'],
                                                                                                                self.l2g[ci]['freeLocal'],
                                                                                                                self.l2g[ci]['freeGlobal'],
                                                                                                                self.l2g[ck]['nFreeDOF'],
                                                                                                                self.l2g[ck]['freeLocal'],
                                                                                                                self.l2g[ck]['freeGlobal'],
                                                                                                                self.numericalFlux.boundaryAdjoint_sigma,
                                                                                                                self.ebq[('v',ck)],
                                                                                                                self.ebq['n'],
                                                                                                                self.ebq[('a',ci,ck)],
                                                                                                                self.ebq[('grad(v)',ci)],
                                                                                                                self.ebq[('dS_u',ck)],
                                                                                                                jacobian)
                        if not self.numericalFlux.includeBoundaryAdjointInteriorOnly: #added to only eval interior tjp
                            cfemIntegrals.updateGlobalJacobianFromExteriorElementBoundaryDiffusionAdjoint_dense(self.offset[ci],
                                                                                                            self.stride[ci],
                                                                                                            self.offset[ck],
                                                                                                            self.stride[ck],
                                                                                                            self.nFreeVDOF_global,
                                                                                                            self.mesh.exteriorElementBoundariesArray,
                                                                                                            self.mesh.elementBoundaryElementsArray,
                                                                                                            self.mesh.elementBoundaryLocalElementBoundariesArray,
                                                                                                            self.l2g[ci]['nFreeDOF'],
                                                                                                            self.l2g[ci]['freeLocal'],
                                                                                                            self.l2g[ci]['freeGlobal'],
                                                                                                            self.l2g[ck]['nFreeDOF'],
                                                                                                            self.l2g[ck]['freeLocal'],
                                                                                                            self.l2g[ck]['freeGlobal'],
                                                                                                            self.numericalFlux.isDOFBoundary[ck],
                                                                                                            self.numericalFlux.boundaryAdjoint_sigma,
                                                                                                            self.ebqe[('v',ck)],
                                                                                                            self.ebqe['n'],
                                                                                                            self.numericalFlux.ebqe[('a',ci,ck)],
                                                                                                            self.ebqe[('grad(v)',ci)],
                                                                                                            self.ebqe[('dS_u',ck)],
                                                                                                            jacobian)
#                     for ebNI,ebN in enumerate(self.mesh.interiorElementBoundariesArray):
#                         left_eN_global = self.mesh.elementBoundaryElementsArray[ebN,0]
#                         right_eN_global = self.mesh.elementBoundaryElementsArray[ebN,1]
#                         left_ebN_element = self.mesh.elementBoundaryLocalElementBoundariesArray[ebN,0]
#                         right_ebN_element = self.mesh.elementBoundaryLocalElementBoundariesArray[ebN,1]
#                         for ii in range(self.l2g[ci]['nFreeDOF'][left_eN_global]):
#                             left_i = self.l2g[ci]['freeLocal'][left_eN_global,ii]
#                             left_I = self.offset[ci] + self.stride[ci]*self.l2g[ci]['freeGlobal'][left_eN_global,ii]
#                             right_i = self.l2g[ci]['freeLocal'][right_eN_global,ii]
#                             right_I = self.offset[ci] + self.stride[ci]*self.l2g[ci]['freeGlobal'][right_eN_global,ii]
#                             for k in range(self.nElementBoundaryQuadraturePoints_elementBoundary):
#                                 for jj in range(self.l2g[ci]['nFreeDOF'][right_eN_global]):
#                                     left_j = self.l2g[ci]['freeLocal'][left_eN_global,jj]
#                                     left_J = self.offset[ci] + self.stride[ci]*self.l2g[ci]['freeGlobal'][left_eN_global,jj]
#                                     right_j = self.l2g[ci]['freeLocal'][right_eN_global,jj]
#                                     right_J = self.offset[ci] + self.stride[ci]*self.l2g[ci]['freeGlobal'][right_eN_global,jj]
#                                     for II in range(self.nSpace_global):
#                                         jacobian[left_J,left_I] -= self.numericalFlux.boundaryAdjoint_sigma*0.5*(self.ebq[('v',ci)][left_eN_global,left_ebN_element,k,left_j]
#                                                                     *self.ebq['n'][left_eN_global,left_ebN_element,k,II]
#                                                                     *self.ebq[('a',ci,ci)][left_eN_global,left_ebN_element,k,II*self.nSpace_global+II]
#                                                                     *self.ebq[('grad(v)',ci)][left_eN_global,left_ebN_element,k,left_i,II]
#                                                                     *self.ebq[('dS_u',ci)][left_eN_global,left_ebN_element,k])
#                                         jacobian[right_J,left_I] += self.numericalFlux.boundaryAdjoint_sigma*0.5*(self.ebq[('v',ci)][right_eN_global,right_ebN_element,k,right_j]
#                                                                      *self.ebq['n'][left_eN_global,left_ebN_element,k,II]
#                                                                      *self.ebq[('a',ci,ci)][left_eN_global,left_ebN_element,k,II*self.nSpace_global+II]
#                                                                      *self.ebq[('grad(v)',ci)][left_eN_global,left_ebN_element,k,left_i,II]
#                                                                      *self.ebq[('dS_u',ci)][left_eN_global,left_ebN_element,k])
#                                         jacobian[left_J,right_I] -= self.numericalFlux.boundaryAdjoint_sigma*0.5*(self.ebq[('v',ci)][left_eN_global,left_ebN_element,k,left_j]
#                                                                      *self.ebq['n'][left_eN_global,left_ebN_element,k,II]
#                                                                      *self.ebq[('a',ci,ci)][right_eN_global,right_ebN_element,k,II*self.nSpace_global+II]
#                                                                      *self.ebq[('grad(v)',ci)][right_eN_global,right_ebN_element,k,right_i,II]
#                                                                      *self.ebq[('dS_u',ci)][right_eN_global,right_ebN_element,k])
#                                         jacobian[right_J,right_I] += self.numericalFlux.boundaryAdjoint_sigma*0.5*(self.ebq[('v',ci)][right_eN_global,right_ebN_element,k,right_j]
#                                                                       *self.ebq['n'][left_eN_global,left_ebN_element,k,II]
#                                                                       *self.ebq[('a',ci,ci)][right_eN_global,right_ebN_element,k,II*self.nSpace_global+II]
#                                                                       *self.ebq[('grad(v)',ci)][right_eN_global,right_ebN_element,k,right_i,II]
#                                                                       *self.ebq[('dS_u',ci)][right_eN_global,right_ebN_element,k])
#                     for ebNE,ebN in enumerate(self.mesh.exteriorElementBoundariesArray):
#                         eN_global = self.mesh.elementBoundaryElementsArray[ebN,0]
#                         ebN_element = self.mesh.elementBoundaryLocalElementBoundariesArray[ebN,0]
#                         for ii in range(self.l2g[ci]['nFreeDOF'][eN_global]):
#                             i = self.l2g[ci]['freeLocal'][eN_global,ii]
#                             I = self.offset[ci] + self.stride[ci]*self.l2g[ci]['freeGlobal'][eN_global,ii]
#                             for k in range(self.nElementBoundaryQuadraturePoints_elementBoundary):
#                                 for jj in range(self.l2g[ci]['nFreeDOF'][eN_global]):
#                                     j = self.l2g[ci]['freeLocal'][eN_global,jj]
#                                     J = self.offset[ci] + self.stride[ci]*self.l2g[ci]['freeGlobal'][eN_global,jj]
#                                     for II in range(self.nSpace_global):
#                                         if self.numericalFlux.isDOFBoundary[ci][ebNE,k]:
#                                             jacobian[J,I] -= self.numericalFlux.boundaryAdjoint_sigma*(self.ebqe[('v',ci)][ebNE,k,j]
#                                                                     *self.ebqe['n'][ebNE,k,II]
#                                                                     *self.ebqe[('a',ci,ci)][ebNE,k,II*self.nSpace_global+II]
#                                                                     *self.ebqe[('grad(v)',ci)][ebNE,k,i,II]
#                                                                     *self.ebqe[('dS_u',ci)][ebNE,k])
        return jacobian
    def getJacobian_CSR(self,jacobian):
        """
        Add in the element jacobians to the global jacobian
        """
        cfemIntegrals.zeroJacobian_CSR(self.nNonzerosInJacobian,
                                       jacobian)
        for ci in range(self.nc):
            for cj in self.coefficients.stencil[ci]:
                #
                #element contributions
                #
                cfemIntegrals.updateGlobalJacobianFromElementJacobian_CSR(self.l2g[ci]['nFreeDOF'],
                                                                          self.l2g[ci]['freeLocal'],
                                                                          self.l2g[cj]['nFreeDOF'],
                                                                          self.l2g[cj]['freeLocal'],
                                                                          self.csrRowIndeces[(ci,cj)],
                                                                          self.csrColumnOffsets[(ci,cj)],
                                                                          self.elementJacobian[ci][cj],
                                                                          jacobian)
                if self.numericalFlux is not None and self.numericalFlux.mixedDiffusion[ci] == True:
                    cfemIntegrals.updateGlobalJacobianFromElementJacobian_eb_CSR(self.mesh.elementNeighborsArray,
                                                                                 self.l2g[ci]['nFreeDOF'],
                                                                                 self.l2g[ci]['freeLocal'],
                                                                                 self.l2g[cj]['nFreeDOF'],
                                                                                 self.l2g[cj]['freeLocal'],
                                                                                 self.csrRowIndeces[(ci,cj)],
                                                                                 self.csrColumnOffsets_eNebN[(ci,cj)],
                                                                                 self.elementJacobian_eb[ci][cj],
                                                                                 jacobian)
                #
                #element boundary contributions
                #
                if self.numericalFlux is not None and not isinstance(self.numericalFlux, NumericalFlux.DoNothing):
                    if self.numericalFlux.hasInterior:
                        cfemIntegrals.updateGlobalJacobianFromInteriorElementBoundaryFluxJacobian_CSR(self.mesh.interiorElementBoundariesArray,
                                                                                                      self.mesh.elementBoundaryElementsArray,
                                                                                                      self.mesh.elementBoundaryLocalElementBoundariesArray,
                                                                                                      self.l2g[ci]['nFreeDOF'],
                                                                                                      self.l2g[ci]['freeLocal'],
                                                                                                      self.l2g[cj]['nFreeDOF'],
                                                                                                      self.l2g[cj]['freeLocal'],
                                                                                                      self.csrRowIndeces[(ci,cj)],
                                                                                                      self.csrColumnOffsets_eb[(ci,cj)],
                                                                                                      self.fluxJacobian[ci][cj],
                                                                                                      self.ebq[('w*dS_f',ci)],
                                                                                                      jacobian)
                        if self.numericalFlux.mixedDiffusion[ci] == True:
                            cfemIntegrals.updateGlobalJacobianFromInteriorElementBoundaryFluxJacobian_eb_CSR(self.mesh.elementNeighborsArray,
                                                                                                             self.mesh.interiorElementBoundariesArray,
                                                                                                             self.mesh.elementBoundaryElementsArray,
                                                                                                             self.mesh.elementBoundaryLocalElementBoundariesArray,
                                                                                                             self.l2g[ci]['nFreeDOF'],
                                                                                                             self.l2g[ci]['freeLocal'],
                                                                                                             self.l2g[cj]['nFreeDOF'],
                                                                                                             self.l2g[cj]['freeLocal'],
                                                                                                             self.csrRowIndeces[(ci,cj)],
                                                                                                             self.csrColumnOffsets_eb_eNebN[(ci,cj)],
                                                                                                             self.fluxJacobian_eb[ci][cj],
                                                                                                             self.ebq[('w*dS_f',ci)],
                                                                                                             jacobian)
                        if self.numericalFlux.HamiltonJacobiNumericalFlux[ci] == True:
                            cfemIntegrals.updateGlobalJacobianFromInteriorElementBoundaryFluxJacobian_2sided_CSR(self.mesh.interiorElementBoundariesArray,
                                                                                                                 self.mesh.elementBoundaryElementsArray,
                                                                                                                 self.mesh.elementBoundaryLocalElementBoundariesArray,
                                                                                                                 self.l2g[ci]['nFreeDOF'],
                                                                                                                 self.l2g[ci]['freeLocal'],
                                                                                                                 self.l2g[cj]['nFreeDOF'],
                                                                                                                 self.l2g[cj]['freeLocal'],
                                                                                                                 self.csrRowIndeces[(ci,cj)],
                                                                                                                 self.csrColumnOffsets_eb[(ci,cj)],
                                                                                                                 self.fluxJacobian_hj[ci][cj],
                                                                                                                 self.ebq[('w*dS_f',ci)],
                                                                                                                 jacobian)
                    cfemIntegrals.updateGlobalJacobianFromExteriorElementBoundaryFluxJacobian_CSR(self.mesh.exteriorElementBoundariesArray,
                                                                                                  self.mesh.elementBoundaryElementsArray,
                                                                                                  self.mesh.elementBoundaryLocalElementBoundariesArray,
                                                                                                  self.l2g[ci]['nFreeDOF'],
                                                                                                  self.l2g[ci]['freeLocal'],
                                                                                                  self.l2g[cj]['nFreeDOF'],
                                                                                                  self.l2g[cj]['freeLocal'],
                                                                                                  self.csrRowIndeces[(ci,cj)],
                                                                                                  self.csrColumnOffsets_eb[(ci,cj)],
                                                                                                  self.fluxJacobian_exterior[ci][cj],
                                                                                                  self.ebqe[('w*dS_f',ci)],
                                                                                                  jacobian)
                    if self.numericalFlux.mixedDiffusion[ci] == True:
                        cfemIntegrals.updateGlobalJacobianFromExteriorElementBoundaryFluxJacobian_eb_CSR(self.mesh.elementNeighborsArray,
                                                                                                         self.mesh.exteriorElementBoundariesArray,
                                                                                                         self.mesh.elementBoundaryElementsArray,
                                                                                                         self.mesh.elementBoundaryLocalElementBoundariesArray,
                                                                                                         self.l2g[ci]['nFreeDOF'],
                                                                                                         self.l2g[ci]['freeLocal'],
                                                                                                         self.l2g[cj]['nFreeDOF'],
                                                                                                         self.l2g[cj]['freeLocal'],
                                                                                                         self.csrRowIndeces[(ci,cj)],
                                                                                                         self.csrColumnOffsets_eb_eNebN[(ci,cj)],
                                                                                                         self.fluxJacobian_eb[ci][cj],
                                                                                                         self.ebqe[('w*dS_f',ci)],
                                                                                                         jacobian)
                else:
                    #this will go away
                    if ((self.fluxBoundaryConditions[ci] == 'outFlow' or
                         self.fluxBoundaryConditions[ci] == 'mixedFlow')
                        and
                        self.timeIntegration.advectionIsImplicit[ci]):
                        if self.ebqe.has_key(('w*dS_f',ci)):
                            #
                            cfemIntegrals.updateGlobalJacobianFromExteriorElementBoundaryFluxJacobian_CSR(self.mesh.exteriorElementBoundariesArray,
                                                                                                          self.mesh.elementBoundaryElementsArray,
                                                                                                          self.mesh.elementBoundaryLocalElementBoundariesArray,
                                                                                                          self.l2g[ci]['nFreeDOF'],
                                                                                                          self.l2g[ci]['freeLocal'],
                                                                                                          self.l2g[cj]['nFreeDOF'],
                                                                                                          self.l2g[cj]['freeLocal'],
                                                                                                          self.csrRowIndeces[(ci,cj)],
                                                                                                          self.csrColumnOffsets_eb[(ci,cj)],
                                                                                                          self.fluxJacobian_exterior[ci][cj],
                                                                                                          self.ebqe[('w*dS_f',ci)],
                                                                                                          jacobian)
                            #mwf TODO can't get here with current logic?
                            if self.numericalFlux is not None and self.numericalFlux.mixedDiffusion[ci] == True:
                            #
                                cfemIntegrals.updateGlobalJacobianFromExteriorElementBoundaryFluxJacobian_eb_CSR(self.mesh.exteriorElementBoundariesArray,
                                                                                                                 self.mesh.elementBoundaryElementsArray,
                                                                                                                 self.mesh.elementBoundaryLocalElementBoundariesArray,
                                                                                                                 self.l2g[ci]['nFreeDOF'],
                                                                                                                 self.l2g[ci]['freeLocal'],
                                                                                                                 self.l2g[cj]['nFreeDOF'],
                                                                                                                 self.l2g[cj]['freeLocal'],
                                                                                                                 self.csrRowIndeces[(ci,cj)],
                                                                                                                 self.csrColumnOffsets_eb_eNebN[(ci,cj)],
                                                                                                                 self.fluxJacobian_eb[ci][cj],
                                                                                                                 self.ebqe[('w*dS_f',ci)],
                                                                                                                 jacobian)

        #
        #element boundary contributions from diffusion
        #
        for ci,ckDict in self.coefficients.diffusion.iteritems():
            for ck in ckDict.keys():
                if self.numericalFlux.includeBoundaryAdjoint:
                    if self.sd:
                        if self.numericalFlux.hasInterior:
                            cfemIntegrals.updateGlobalJacobianFromInteriorElementBoundaryDiffusionAdjoint_CSR_sd(self.coefficients.sdInfo[(ci,ck)][0],self.coefficients.sdInfo[(ci,ck)][1],
                                                                                                                 self.offset[ci],
                                                                                                                 self.stride[ci],
                                                                                                                 self.offset[ck],
                                                                                                                 self.stride[ck],
                                                                                                                 self.nFreeVDOF_global,
                                                                                                                 self.mesh.interiorElementBoundariesArray,
                                                                                                                 self.mesh.elementBoundaryElementsArray,
                                                                                                                 self.mesh.elementBoundaryLocalElementBoundariesArray,
                                                                                                                 self.l2g[ci]['nFreeDOF'],
                                                                                                                 self.l2g[ci]['freeLocal'],
                                                                                                                 self.l2g[ci]['freeGlobal'],
                                                                                                                 self.l2g[ck]['nFreeDOF'],
                                                                                                                 self.l2g[ck]['freeLocal'],
                                                                                                                 self.l2g[ck]['freeGlobal'],
                                                                                                                 self.csrRowIndeces[(ci,ck)],
                                                                                                                 self.csrColumnOffsets_eb[(ci,ck)],
                                                                                                                 self.numericalFlux.boundaryAdjoint_sigma,
                                                                                                                 self.ebq[('v',ck)],
                                                                                                                 self.ebq['n'],
                                                                                                                 self.ebq[('a',ci,ck)],
                                                                                                                 self.ebq[('grad(v)',ci)],
                                                                                                                 self.ebq[('dS_u',ck)],
                                                                                                                 jacobian)
                        if not self.numericalFlux.includeBoundaryAdjointInteriorOnly: #added to only eval interior tjp
                            cfemIntegrals.updateGlobalJacobianFromExteriorElementBoundaryDiffusionAdjoint_CSR_sd(self.coefficients.sdInfo[(ci,ck)][0],
                                                                                                             self.coefficients.sdInfo[(ci,ck)][1],
                                                                                                             self.offset[ci],
                                                                                                             self.stride[ci],
                                                                                                             self.offset[ck],
                                                                                                             self.stride[ck],
                                                                                                             self.nFreeVDOF_global,
                                                                                                             self.mesh.exteriorElementBoundariesArray,
                                                                                                             self.mesh.elementBoundaryElementsArray,
                                                                                                             self.mesh.elementBoundaryLocalElementBoundariesArray,
                                                                                                             self.l2g[ci]['nFreeDOF'],
                                                                                                             self.l2g[ci]['freeLocal'],
                                                                                                             self.l2g[ci]['freeGlobal'],
                                                                                                             self.l2g[ck]['nFreeDOF'],
                                                                                                             self.l2g[ck]['freeLocal'],
                                                                                                             self.l2g[ck]['freeGlobal'],
                                                                                                             self.csrRowIndeces[(ci,ck)],
                                                                                                             self.csrColumnOffsets_eb[(ci,ck)],
                                                                                                             self.numericalFlux.isDOFBoundary[ck],
                                                                                                             self.numericalFlux.boundaryAdjoint_sigma,
                                                                                                             self.ebqe[('v',ck)],
                                                                                                             self.ebqe['n'],
                                                                                                             self.numericalFlux.ebqe[('a',ci,ck)],
                                                                                                             self.ebqe[('grad(v)',ci)],
                                                                                                             self.ebqe[('dS_u',ck)],
                                                                                                             jacobian)
                    else:
                        raise RuntimeError("boundary adjoint terms with CSR jacobian and dense diffusion tensor not implemented")
        #mwf debug
        #jacobian.fwrite("matdebug_p%s.txt" % self.comm.rank())
        return jacobian
    def calculateElementResidual(self):
        """Calculate all the element residuals"""
        for ci in range(self.nc):
            self.elementResidual[ci].fill(0.0)
        for ci  in self.coefficients.advection.keys():
            cfemIntegrals.updateAdvection_weak(self.q[('f',ci)],
                                               self.q[('grad(w)*dV_f',ci)],
                                               self.elementResidual[ci])

        for ci,ckDict in self.coefficients.diffusion.iteritems():
            for ck in ckDict.keys():
                if self.numericalFlux == None or self.numericalFlux.mixedDiffusion[ci] == False:
                    if self.sd:
                        cfemIntegrals.updateDiffusion_weak_sd(self.coefficients.sdInfo[(ci,ck)][0],self.coefficients.sdInfo[(ci,ck)][1],
                                                              self.q[('a',ci,ck)],
                                                              self.q[('grad(phi)',ck)],
                                                              self.q[('grad(w)*dV_a',ck,ci)],
                                                              self.elementResidual[ci])
                    elif self.lowmem:
                        cfemIntegrals.updateDiffusion_weak_lowmem(self.q[('a',ci,ck)],
                                                                  self.q[('grad(phi)',ck)],
                                                                  self.q[('grad(w)*dV_a',ck,ci)],
                                                                  self.elementResidual[ci])
                    else:
                        cfemIntegrals.updateDiffusion_weak(self.q[('a',ci,ck)],
                                                           self.q[('grad(phi)Xgrad(w)*dV_a',ck,ci)],
                                                           self.elementResidual[ci])
                else:
                    if not self.q.has_key(('grad(w)*dV_f',ck)):
                        self.q[('grad(w)*dV_f',ck)] = self.q[('grad(w)*dV_a',ci,ck)]
                    if 'rho_split' in dir(self.numericalFlux):
                        rho_split = self.numericalFlux.rho_split
                    else:
                        rho_split = 0
                    if self.sd:
                        #tjp need to zero velocity because this just updates
                        self.q[('velocity',ck)].fill(0.0)
                        cfemIntegrals.updateDiffusion_MixedForm_weak_sd(self.coefficients.sdInfo[(ci,ck)][0],self.coefficients.sdInfo[(ci,ck)][1],
                                                                        self.numericalFlux.aTilde[(ci,ck)],
                                                                        self.numericalFlux.qV[ck],
                                                                        self.q[('grad(w)*dV_f',ck)],
                                                                        self.q[('velocity',ck)],#added for ldg coupling tjp
                                                                        self.elementResidual[ci],
                                                                        rho_split)
                    else:
                        cfemIntegrals.updateDiffusion_MixedForm_weak(self.numericalFlux.aTilde[(ci,ck)],
                                                                     self.numericalFlux.qV[ck],
                                                                     self.q[('grad(w)*dV_f',ck)],
                                                                     self.elementResidual[ci])
        for ci in self.coefficients.reaction.keys():
            cfemIntegrals.updateReaction_weak(self.q[('r',ci)],
                                              self.q[('w*dV_r',ci)],
                                              self.elementResidual[ci])
        for ci in self.coefficients.hamiltonian.keys():
            cfemIntegrals.updateHamiltonian_weak(self.q[('H',ci)],
                                                 self.q[('w*dV_H',ci)],
                                                 self.elementResidual[ci])
        if len(self.coefficients.stress.keys())>0:
#             import copy
#             sc = copy.deepcopy(self.q['sigma'])
#             sc.flat[:]=0.0
#             for ci in range(3):
#                 for ck in range(3):
#                     for eN in range(self.q[('dsigma',ci,ck)].shape[0]):
#                         for i in range(self.elementResidual[ci].shape[1]):
#                             for k in range(self.q[('dsigma',ci,ck)].shape[1]):
#                                 for I in range(3):
#                                     for J in range(3):
#                                         if i==0:
#                                             sc[eN,k,I,ci] += self.q[('dsigma',ci,ck)][eN,k,I,J]*self.q[('grad(u)',ck)][eN,k,J]
#                                         #self.elementResidual[ci][eN,i] += self.q[('dsigma',ci,ck)][eN,k,I,J]*self.q[('grad(u)',ck)][eN,k,J]*self.q[('grad(w)*dV_sigma',ci)][eN,k,i,I]
#             for ci in range(3):
#                 for eN in range(self.q[('dsigma',ci,ck)].shape[0]):
#                     for i in range(self.elementResidual[ci].shape[1]):
#                         for k in range(self.q[('dsigma',ci,ck)].shape[1]):
#                             for I in range(3):
#                                 self.elementResidual[ci][eN,i] += sc[eN,k,I,ci]*self.q[('grad(w)*dV_sigma',ci)][eN,k,i,I]
#                     cfemIntegrals.updateDiffusion_weak_lowmem(self.q[('dsigma',ci,ck)],
#                                                               self.q[('grad(u)',ck)],
#                                                               self.q[('grad(w)*dV_sigma',0)],
#                                                               self.elementResidual[ci])
#             #print "copy",sc
#             #print "diff",
#             print "diff",self.q['sigma'] - sc
            cfemIntegrals.updateStress_weak(self.q['sigma'],
                                            self.q[('grad(w)*dV_sigma',0)],
                                            self.elementResidual[0],
                                            self.elementResidual[1],
                                            self.elementResidual[2])
        if  self.stabilization is not None:
            for ci in range(self.nc):
                for cj in self.coefficients.stencil[ci]:
                    cfemIntegrals.updateSubgridError(self.q[('subgridError',cj)],
                                                     self.q[('Lstar*w*dV',cj,ci)],
                                                     self.elementResidual[ci])
                    #now incorporate gradient stabilization if exists
                    if self.stabilization.usesGradientStabilization == True:
                        #mwf hack for now assume only term surviving gradient of
                        #L*w_h are mass and reaction terms
                        if self.lowmem:
                            cfemIntegrals.updateNumericalDiffusion_lowmem(self.q[('dmt_sge',ci,cj)],#check this
                                                                          self.q[('grad(subgridError)',ci)],
                                                                          self.q[('grad(w)*dV_f',ci)],
                                                                          self.elementResidual[ci])
                            #now try to manually insert to double check
                            #mwf also need dr_sge ...
                            cfemIntegrals.updateNumericalDiffusion_lowmem(self.q[('dr',ci,cj)],#check this
                                                                          self.q[('grad(subgridError)',ci)],
                                                                          self.q[('grad(w)*dV_f',ci)],
                                                                          self.elementResidual[ci])
                        else:
                            assert False, "need self.q[('grad(subgridError)Xgrad(w)*dV_numDiff',ci,ci)] if not self.lowmem "

        if self.shockCapturing is not None:
            for ci in self.shockCapturing.components:
                if self.lowmem:
                    cfemIntegrals.updateNumericalDiffusion_lowmem(self.q[('numDiff',ci,ci)],
                                                                  self.q[('grad(u)',ci)],
                                                                  self.q[('grad(w)*dV_numDiff',ci,ci)],
                                                                  self.elementResidual[ci])
                else:
                    cfemIntegrals.updateNumericalDiffusion(self.q[('numDiff',ci,ci)],
                                                           self.q[('grad(u)Xgrad(w)*dV_numDiff',ci,ci)],
                                                           self.elementResidual[ci])
        if self.numericalFlux is not None and not isinstance(self.numericalFlux, NumericalFlux.DoNothing):
            for ci in range(self.nc):
                self.ebq_global[('totalFlux',ci)].fill(0.0)
                self.ebqe[('totalFlux',ci)].fill(0.0)
            for ci in self.coefficients.advection.keys():
                if (self.numericalFlux.advectiveNumericalFlux.has_key(ci) and
                    self.numericalFlux.advectiveNumericalFlux[ci]) == True:
                    #cek do we let the numerical flux decide if interior is updated? yes we do. no we don't
                    if self.numericalFlux.hasInterior:
                        cfemIntegrals.updateInteriorElementBoundaryFlux(self.mesh.interiorElementBoundariesArray,
                                                                        self.mesh.elementBoundaryElementsArray,
                                                                        self.mesh.elementBoundaryLocalElementBoundariesArray,
                                                                        self.ebq_global[('advectiveFlux',ci)],
                                                                        self.ebq[('w*dS_f',ci)],
                                                                        self.elementResidual[ci])
                    cfemIntegrals.updateExteriorElementBoundaryFlux(self.mesh.exteriorElementBoundariesArray,
                                                                    self.mesh.elementBoundaryElementsArray,
                                                                    self.mesh.elementBoundaryLocalElementBoundariesArray,
                                                                    self.ebqe[('advectiveFlux',ci)],
                                                                    self.ebqe[('w*dS_f',ci)],
                                                                    self.elementResidual[ci])
                    if self.numericalFlux.hasInterior:
                        self.ebq_global[('totalFlux',ci)] += self.ebq_global[('advectiveFlux',ci)]
                    self.ebqe[('totalFlux',ci)]       += self.ebqe[('advectiveFlux',ci)]
            for ci in self.coefficients.diffusion.keys():
                if (self.numericalFlux.diffusiveNumericalFlux.has_key(ci) and
                    self.numericalFlux.diffusiveNumericalFlux[ci]) == True:
                    for ck in self.coefficients.diffusion[ci]:
                        if self.numericalFlux.hasInterior:
                            cfemIntegrals.updateInteriorElementBoundaryFlux(self.mesh.interiorElementBoundariesArray,
                                                                            self.mesh.elementBoundaryElementsArray,
                                                                            self.mesh.elementBoundaryLocalElementBoundariesArray,
                                                                            self.ebq_global[('diffusiveFlux',ck,ci)],
                                                                            self.ebq[('w*dS_a',ck,ci)],
                                                                        self.elementResidual[ci])
                        cfemIntegrals.updateExteriorElementBoundaryFlux(self.mesh.exteriorElementBoundariesArray,
                                                                        self.mesh.elementBoundaryElementsArray,
                                                                        self.mesh.elementBoundaryLocalElementBoundariesArray,
                                                                        self.ebqe[('diffusiveFlux',ck,ci)],
                                                                        self.ebqe[('w*dS_a',ck,ci)],
                                                                        self.elementResidual[ci])
                        if self.numericalFlux.hasInterior:
                            self.ebq_global[('totalFlux',ci)] += self.ebq_global[('diffusiveFlux',ck,ci)]
                        self.ebqe[('totalFlux',ci)]       += self.ebqe[('diffusiveFlux',ck,ci)]
                        if self.numericalFlux.includeBoundaryAdjoint:
                            if self.sd:
                                if self.numericalFlux.hasInterior:
                                    cfemIntegrals.updateInteriorElementBoundaryDiffusionAdjoint_sd(self.coefficients.sdInfo[(ci,ck)][0],self.coefficients.sdInfo[(ci,ck)][1],
                                                                                                   self.mesh.interiorElementBoundariesArray,
                                                                                                   self.mesh.elementBoundaryElementsArray,
                                                                                                   self.mesh.elementBoundaryLocalElementBoundariesArray,
                                                                                                   self.numericalFlux.boundaryAdjoint_sigma,
                                                                                                   self.ebq[('u',ck)],
                                                                                                   self.ebq['n'],
                                                                                                   self.ebq[('a',ci,ck)],
                                                                                                   self.ebq[('grad(v)',ci)],#cek should be grad(w)
                                                                                                   self.ebq[('dS_u',ci)],
                                                                                                   self.elementResidual[ci])
                                if not self.numericalFlux.includeBoundaryAdjointInteriorOnly: #added to only eval interior tjp
                                    cfemIntegrals.updateExteriorElementBoundaryDiffusionAdjoint_sd(self.coefficients.sdInfo[(ci,ck)][0],self.coefficients.sdInfo[(ci,ck)][1],
                                                                                               self.numericalFlux.isDOFBoundary[ck],
                                                                                               self.mesh.exteriorElementBoundariesArray,
                                                                                               self.mesh.elementBoundaryElementsArray,
                                                                                               self.mesh.elementBoundaryLocalElementBoundariesArray,
                                                                                               self.numericalFlux.boundaryAdjoint_sigma,
                                                                                               self.ebqe[('u',ck)],
                                                                                               self.numericalFlux.ebqe[('u',ck)],
                                                                                               self.ebqe['n'],
                                                                                               self.numericalFlux.ebqe[('a',ci,ck)],
                                                                                               self.ebqe[('grad(v)',ci)],#cek grad w
                                                                                               self.ebqe[('dS_u',ci)],
                                                                                               self.elementResidual[ci])
                            else:
                                if self.numericalFlux.hasInterior:
                                    cfemIntegrals.updateInteriorElementBoundaryDiffusionAdjoint(self.mesh.interiorElementBoundariesArray,
                                                                                                self.mesh.elementBoundaryElementsArray,
                                                                                                self.mesh.elementBoundaryLocalElementBoundariesArray,
                                                                                                self.numericalFlux.boundaryAdjoint_sigma,
                                                                                                self.ebq[('u',ck)],
                                                                                                self.ebq['n'],
                                                                                                self.ebq[('a',ci,ck)],
                                                                                                self.ebq[('grad(v)',ci)],#cek grad w
                                                                                                self.ebq[('dS_u',ci)],
                                                                                                self.elementResidual[ci])
                                if not self.numericalFlux.includeBoundaryAdjointInteriorOnly: #added to only eval interior tjp
                                    cfemIntegrals.updateExteriorElementBoundaryDiffusionAdjoint(self.numericalFlux.isDOFBoundary[ck],
                                                                                            self.mesh.exteriorElementBoundariesArray,
                                                                                            self.mesh.elementBoundaryElementsArray,
                                                                                            self.mesh.elementBoundaryLocalElementBoundariesArray,
                                                                                            self.numericalFlux.boundaryAdjoint_sigma,
                                                                                            self.ebqe[('u',ck)],
                                                                                            self.numericalFlux.ebqe[('u',ck)],
                                                                                            self.ebqe['n'],
                                                                                            self.numericalFlux.ebqe[('a',ci,ck)],
                                                                                            self.ebqe[('grad(v)',ci)],#cek grad w
                                                                                            self.ebqe[('dS_u',ci)],
                                                                                            self.elementResidual[ci])
#                             for ebNI,ebN in enumerate(self.mesh.interiorElementBoundariesArray):
#                                 left_eN_global = self.mesh.elementBoundaryElementsArray[ebN,0]
#                                 right_eN_global = self.mesh.elementBoundaryElementsArray[ebN,1]
#                                 left_ebN_element = self.mesh.elementBoundaryLocalElementBoundariesArray[ebN,0]
#                                 right_ebN_element = self.mesh.elementBoundaryLocalElementBoundariesArray[ebN,1]
#                                 for i in range(self.nDOF_test_element[ci]):
#                                     for k in range(self.nElementBoundaryQuadraturePoints_elementBoundary):
#                                         for I in range(self.nSpace_global):
#                                             self.elementResidual[ci][left_eN_global,i] -= self.numericalFlux.boundaryAdjoint_sigma*0.5*((self.ebq[('u',ci)][left_eN_global,left_ebN_element,k]
#                                                                                                                                          -self.ebq[('u',ci)][right_eN_global,right_ebN_element,k])
#                                                                                                                                         *self.ebq['n'][left_eN_global,left_ebN_element,k,I]
#                                                                                                                                         *self.ebq[('a',ci,ci)][left_eN_global,left_ebN_element,k,I*self.nSpace_global+I]
#                                                                                                                                         *self.ebq[('grad(v)',ci)][left_eN_global,left_ebN_element,k,i,I]
#                                                                                                                                         *self.ebq[('dS_u',ci)][left_eN_global,left_ebN_element,k])
#                                             self.elementResidual[ci][right_eN_global,i] -= self.numericalFlux.boundaryAdjoint_sigma*0.5*((self.ebq[('u',ci)][left_eN_global,left_ebN_element,k]
#                                                                                                                                           -self.ebq[('u',ci)][right_eN_global,right_ebN_element,k])
#                                                                                                                                          *self.ebq['n'][left_eN_global,left_ebN_element,k,I]
#                                                                                                                                          *self.ebq[('a',ci,ci)][right_eN_global,right_ebN_element,k,I*self.nSpace_global+I]
#                                                                                                                                          *self.ebq[('grad(v)',ci)][right_eN_global,right_ebN_element,k,i,I]
#                                                                                                                                          *self.ebq[('dS_u',ci)][right_eN_global,right_ebN_element,k])
#                             for ebNE,ebN in enumerate(self.mesh.exteriorElementBoundariesArray):
#                                 eN_global = self.mesh.elementBoundaryElementsArray[ebN,0]
#                                 ebN_element = self.mesh.elementBoundaryLocalElementBoundariesArray[ebN,0]
#                                 for i in range(self.nDOF_test_element[ci]):
#                                     for k in range(self.nElementBoundaryQuadraturePoints_elementBoundary):
#                                         for I in range(self.nSpace_global):
#                                             if self.numericalFlux.isDOFBoundary[ci][ebNE,k]:
#                                                 self.elementResidual[ci][eN_global,i] -= self.numericalFlux.boundaryAdjoint_sigma*((self.ebqe[('u',ci)][ebNE,k]
#                                                                                                                                     -self.numericalFlux.ebqe[('u',ci)][ebNE,k])
#                                                                                                                                    *self.ebqe['n'][ebNE,k,I]
#                                                                                                                                    *self.ebqe[('a',ci,ci)][ebNE,k,I*self.nSpace_global+I]
#                                                                                                                                    *self.ebqe[('grad(v)',ci)][ebNE,k,i,I]
#                                                                                                                                    *self.ebqe[('dS_u',ci)][ebNE,k])
            for ci in range(self.nc):
                if self.numericalFlux.hasInterior or self.conservativeFlux is not None:
                    cfemIntegrals.copyExteriorElementBoundaryValuesToGlobalElementBoundaryValues(self.mesh.exteriorElementBoundariesArray,
                                                                                                 self.mesh.elementBoundaryElementsArray,
                                                                                                 self.mesh.elementBoundaryLocalElementBoundariesArray,
                                                                                                 self.ebqe[('totalFlux',ci)],
                                                                                                 self.ebq_global[('totalFlux',ci)])
            for ci in self.coefficients.hamiltonian.keys():
                if (self.numericalFlux.HamiltonJacobiNumericalFlux.has_key(ci) and
                    self.numericalFlux.HamiltonJacobiNumericalFlux[ci] == True):
                    if self.numericalFlux.hasInterior:
                        cfemIntegrals.updateInteriorTwoSidedElementBoundaryFlux(self.mesh.interiorElementBoundariesArray,
                                                                                self.mesh.elementBoundaryElementsArray,
                                                                                self.mesh.elementBoundaryLocalElementBoundariesArray,
                                                                                self.ebq[('HamiltonJacobiFlux',ci)],
                                                                                self.ebq[('w*dS_H',ci)],
                                                                                self.elementResidual[ci])
                    #1-sided on exterior boundary
                    cfemIntegrals.updateExteriorElementBoundaryFlux(self.mesh.exteriorElementBoundariesArray,
                                                                    self.mesh.elementBoundaryElementsArray,
                                                                    self.mesh.elementBoundaryLocalElementBoundariesArray,
                                                                    self.ebqe[('HamiltonJacobiFlux',ci)],
                                                                    self.ebqe[('w*dS_H',ci)],
                                                                    self.elementResidual[ci])
            for ci in self.coefficients.stress.keys():
                cfemIntegrals.updateExteriorElementBoundaryStressFlux(self.mesh.exteriorElementBoundariesArray,
                                                                      self.mesh.elementBoundaryElementsArray,
                                                                      self.mesh.elementBoundaryLocalElementBoundariesArray,
                                                                      self.ebqe[('stressFlux',ci)],
                                                                      self.ebqe[('w*dS_sigma',ci)],
                                                                      self.elementResidual[ci])
        else:
            #cek this will go away
            #cek need to clean up how BC's interact with numerical fluxes
            #outflow <=> zero diffusion, upwind advection
            #mixedflow <=> you set, otherwise calculated as free
            #setflow <=
            for ci,flag in self.fluxBoundaryConditions.iteritems():
                #put in total flux here as well?
                self.ebqe[('totalFlux',ci)].fill(0.0)
                if self.conservativeFlux is not None and self.conservativeFlux.has_key(ci) and self.conservativeFlux[ci] is not None and self.numericalFlux.hasInterior:
                    self.ebq_global[('totalFlux',ci)].fill(0.0)
                if (flag == 'outFlow' or
                    flag == 'mixedFlow' or
                    flag == 'setFlow'):
                    if self.coefficients.advection.has_key(ci):
                        cfemIntegrals.updateExteriorElementBoundaryFlux(self.mesh.exteriorElementBoundariesArray,
                                                                        self.mesh.elementBoundaryElementsArray,
                                                                        self.mesh.elementBoundaryLocalElementBoundariesArray,
                                                                        self.ebqe[('advectiveFlux',ci)],
                                                                        self.ebqe[('w*dS_f',ci)],
                                                                        self.elementResidual[ci])
                        self.ebqe[('totalFlux',ci)] += self.ebqe[('advectiveFlux',ci)]
                if (flag == 'mixedFlow' or
                    flag == 'setFlow'):
                    if  self.coefficients.diffusion.has_key(ci):
                        for ck in self.coefficients.diffusion[ci]:
                            #
                            cfemIntegrals.updateExteriorElementBoundaryFlux(self.mesh.exteriorElementBoundariesArray,
                                                                            self.mesh.elementBoundaryElementsArray,
                                                                            self.mesh.elementBoundaryLocalElementBoundariesArray,
                                                                            self.ebqe[('diffusiveFlux',ck,ci)],
                                                                            self.ebqe[('w*dS_a',ck,ci)],
                                                                            self.elementResidual[ci])
                            self.ebqe[('totalFlux',ci)]       += self.ebqe[('diffusiveFlux',ck,ci)]
                if self.conservativeFlux is not None and self.conservativeFlux.has_key(ci) and self.conservativeFlux[ci] is not None:
                    cfemIntegrals.copyExteriorElementBoundaryValuesToGlobalElementBoundaryValues(self.mesh.exteriorElementBoundariesArray,
                                                                                                 self.mesh.elementBoundaryElementsArray,
                                                                                                 self.mesh.elementBoundaryLocalElementBoundariesArray,
                                                                                                 self.ebqe[('totalFlux',ci)],
                                                                                                 self.ebq_global[('totalFlux',ci)])
        self.elementSpatialResidual[ci][:]=self.elementResidual[ci]
        self.timeIntegration.calculateElementSpatialResidual(self.elementResidual)
        if self.stabilization:
            self.stabilization.accumulateSubgridMassHistory(self.q)
        for ci in self.coefficients.mass.keys():
            cfemIntegrals.updateMass_weak(self.q[('mt',ci)],
                                          self.q[('w*dV_m',ci)],
                                          self.elementResidual[ci])
        if self.dirichletNodeSetList is not None:
            for cj,nodeSetList in self.dirichletNodeSetList.iteritems():
                for eN in range(self.mesh.nElements_global):
                    for j in nodeSetList[eN]:
                        J = self.u[cj].femSpace.dofMap.l2g[eN,j]
                        self.weakFactor=3.0
                        self.elementResidual[cj][eN,j] = (self.u[cj].dof[J]-self.dirichletValues[cj][(eN,j)])*self.weakFactor*self.mesh.elementDiametersArray[eN]
                        #self.u[cj].dof[J] = self.dirichletValues[cj][(eN,j)]#
                        #self.elementResidual[cj][eN,j] = self.u[cj].dof[J]-self.dirichletValues[cj][(eN,j)]
    def estimate_mt(self):
        for ci in self.coefficients.mass.keys():
            cfemIntegrals.estimate_mt_lowmem(self.q[('w',ci)],
                                             self.q[('w*dV_m',ci)],
                                             self.elementSpatialResidual[ci],
                                             self.q[('mt',ci)])
    def calculateElementJacobian(self,skipMassTerms=False):
        for ci in range(self.nc):
            for cj in self.coefficients.stencil[ci]:
                self.elementJacobian[ci][cj].fill(0.0)
                self.elementJacobian_eb[ci][cj].fill(0.0)
        for ci,cjDict in self.coefficients.advection.iteritems():
            for cj in cjDict:
                if self.timeIntegration.advectionIsImplicit[ci]:
                    if self.lowmem:
                        cfemIntegrals.updateAdvectionJacobian_weak_lowmem(self.q[('df',ci,cj)],
                                                                          self.q[('v',cj)],
                                                                          self.q[('grad(w)*dV_f',ci)],
                                                                          self.elementJacobian[ci][cj])
                    else:
                        cfemIntegrals.updateAdvectionJacobian_weak(self.q[('df',ci,cj)],
                                                                   self.q[('vXgrad(w)*dV_f',cj,ci)],
                                                                   self.elementJacobian[ci][cj])
        ##\todo optimize nonlinear diffusion Jacobian calculation for the  different combinations of nonlinear a and phi
        for ci,ckDict in self.coefficients.diffusion.iteritems():
            for ck,cjDict in ckDict.iteritems():
                for cj in set(cjDict.keys()+self.coefficients.potential[ck].keys()):
                    if self.timeIntegration.diffusionIsImplicit[ci]:
                        if self.numericalFlux == None or self.numericalFlux.mixedDiffusion[ci] == False:
                            if self.sd:
                                cfemIntegrals.updateDiffusionJacobian_weak_sd(self.coefficients.sdInfo[(ci,ck)][0],self.coefficients.sdInfo[(ci,ck)][1],
                                                                              self.phi[ck].femSpace.dofMap.l2g,
                                                                              self.q[('a',ci,ck)],
                                                                              self.q[('da',ci,ck,cj)],
                                                                              self.q[('grad(phi)',ck)],
                                                                              self.q[('grad(w)*dV_a',ck,ci)],
                                                                              self.dphi[(ck,cj)].dof,
                                                                              self.q[('v',cj)],
                                                                              self.q[('grad(v)',cj)],
                                                                              self.elementJacobian[ci][cj])
                            elif self.lowmem:
                                #mwf getting a problem right now when have multiple potentials since
                                #femIntegral routine uses nDOF_trial_element for accessing phi but this might not
                                #be the same when there are different spaces for different components
                                #e.g. when computing jacobian[0][1], 0 component has local dim 3, (trial space)
                                #component 1 has local dim 2 and potential, ck = 1 so phi has local dim 2
                                cfemIntegrals.updateDiffusionJacobian_weak_lowmem(self.phi[ck].femSpace.dofMap.l2g,
                                                                                  self.q[('a',ci,ck)],
                                                                                  self.q[('da',ci,ck,cj)],
                                                                                  self.q[('grad(phi)',ck)],
                                                                                  self.q[('grad(w)*dV_a',ck,ci)],
                                                                                  self.dphi[(ck,cj)].dof,
                                                                                  self.q[('v',cj)],
                                                                                  self.q[('grad(v)',cj)],
                                                                                  self.elementJacobian[ci][cj])
                            else:
                                cfemIntegrals.updateDiffusionJacobian_weak(self.phi[ck].femSpace.dofMap.l2g,
                                                                           self.q[('a',ci,ck)],
                                                                           self.q[('da',ci,ck,cj)],
                                                                           self.q[('grad(phi)Xgrad(w)*dV_a',ck,ci)],
                                                                           self.dphi[(ck,cj)].dof,
                                                                           self.q[('v',cj)],
                                                                           self.q[('grad(v)Xgrad(w)*dV_a',ck,cj,ci)],
                                                                           self.elementJacobian[ci][cj])
                        else:
                            if self.sd:
                                cfemIntegrals.updateDiffusionJacobian_MixedForm_weak_sd(self.coefficients.sdInfo[(ci,ck)][0],self.coefficients.sdInfo[(ci,ck)][1],
                                                                                        self.numericalFlux.aTilde[(ci,ck)],
                                                                                        #self.q[('a',ci,ck)],
                                                                                        self.q[('da',ci,ck,cj)],
                                                                                        self.numericalFlux.qV[ck],
                                                                                        self.numericalFlux.qDV[ck],
                                                                                        self.numericalFlux.qDV_eb[ck],
                                                                                        self.q[('grad(w)*dV_f',ck)],
                                                                                        self.q[('v',cj)],
                                                                                        self.elementJacobian[ci][cj],
                                                                                        self.elementJacobian_eb[ci][cj])
                            else:
                                cfemIntegrals.updateDiffusionJacobian_MixedForm_weak(self.numericalFlux.aTilde[(ci,ck)],
                                                                                     #self.q[('a',ci,ck)],
                                                                                     self.q[('da',ci,ck,cj)],
                                                                                     self.numericalFlux.qV[ck],
                                                                                     self.numericalFlux.qDV[ck],
                                                                                     self.numericalFlux.qDV_eb[ck],
                                                                                     self.q[('grad(w)*dV_f',ck)],
                                                                                     self.q[('v',cj)],
                                                                                     self.elementJacobian[ci][cj],
                                                                                     self.elementJacobian_eb[ci][cj])
        for ci,cjDict in self.coefficients.reaction.iteritems():
            for cj in cjDict:
                if self.timeIntegration.reactionIsImplicit[ci]:
                    if self.lowmem:
                        cfemIntegrals.updateReactionJacobian_weak_lowmem(self.q[('dr',ci,cj)],
                                                                         self.q[('v',cj)],
                                                                         self.q[('w*dV_r',ci)],
                                                                         self.elementJacobian[ci][cj])
                    else:
                        cfemIntegrals.updateReactionJacobian_weak(self.q[('dr',ci,cj)],
                                                                  self.q[('vXw*dV_r',cj,ci)],
                                                                  self.elementJacobian[ci][cj])
        for ci,cjDict in self.coefficients.hamiltonian.iteritems():
            for cj in cjDict:
                if self.timeIntegration.hamiltonianIsImplicit[ci]:
                    if self.lowmem:
                        cfemIntegrals.updateHamiltonianJacobian_weak_lowmem(self.q[('dH',ci,cj)],
                                                                            self.q[('grad(v)',cj)],
                                                                            self.q[('w*dV_H',ci)],
                                                                            self.elementJacobian[ci][cj])
                    else:
                        cfemIntegrals.updateHamiltonianJacobian_weak(self.q[('dH',ci,cj)],
                                                                     self.q[('grad(v)Xw*dV_H',cj,ci)],
                                                                     self.elementJacobian[ci][cj])
        if len(self.coefficients.stress) > 0:
            cfemIntegrals.updateStressJacobian_weak(self.q[('dsigma',0,0)],
                                                    self.q[('dsigma',0,1)],
                                                    self.q[('dsigma',0,2)],
                                                    self.q[('dsigma',1,0)],
                                                    self.q[('dsigma',1,1)],
                                                    self.q[('dsigma',1,2)],
                                                    self.q[('dsigma',2,0)],
                                                    self.q[('dsigma',2,1)],
                                                    self.q[('dsigma',2,2)],
                                                    self.q[('grad(v)',0)],
                                                    self.q[('grad(w)*dV_sigma',0)],
                                                    self.elementJacobian[0][0],
                                                    self.elementJacobian[0][1],
                                                    self.elementJacobian[0][2],
                                                    self.elementJacobian[1][0],
                                                    self.elementJacobian[1][1],
                                                    self.elementJacobian[1][2],
                                                    self.elementJacobian[2][0],
                                                    self.elementJacobian[2][1],
                                                    self.elementJacobian[2][2])
        if self.stabilization is not None:
            for ci in range(self.coefficients.nc):
                if self.timeIntegration.stabilizationIsImplicit[ci]:
                    for cj in self.coefficients.stencil[ci]:
                        for cjj in self.coefficients.stencil[ci]:
                            cfemIntegrals.updateSubgridErrorJacobian(self.q[('dsubgridError',cj,cjj)],
                                                                     self.q[('Lstar*w*dV',cj,ci)],
                                                                     self.elementJacobian[ci][cjj])
                    if self.stabilization.usesGradientStabilization == True:
                        for cj in self.coefficients.stencil[ci]:
                            if self.lowmem:
                                #mwf hack to try to get something running for linear problems
                                cfemIntegrals.updateNumericalDiffusionJacobian_lowmem(self.q[('dgrad(subgridError)',ci,cj)],
                                                                                      self.q[('grad(v)',ci)],
                                                                                      self.q[('grad(w)*dV_f',ci)],
                                                                                      self.elementJacobian[ci][ci])
                            else:
                                assert False
        if self.shockCapturing is not None:
            for ci in self.shockCapturing.components:
                if self.timeIntegration.shockCapturingIsImplicit[ci]:
                    if self.lowmem:
                        cfemIntegrals.updateNumericalDiffusionJacobian_lowmem(self.q[('numDiff',ci,ci)],
                                                                              self.q[('grad(v)',ci)],
                                                                              self.q[('grad(w)*dV_numDiff',ci,ci)],
                                                                              self.elementJacobian[ci][ci])
                    else:
                        cfemIntegrals.updateNumericalDiffusionJacobian(self.q[('numDiff',ci,ci)],
                                                                       self.q[('grad(v)Xgrad(w)*dV_numDiff',ci,ci,ci)],
                                                                       self.elementJacobian[ci][ci])
        self.timeIntegration.calculateElementSpatialJacobian(self.elementJacobian)
        if not skipMassTerms:
            for ci,cjDict in self.coefficients.mass.iteritems():
                for cj in cjDict:
                    if self.timeIntegration.massIsImplicit[ci]:
                        if self.lowmem:
                            cfemIntegrals.updateMassJacobian_weak_lowmem(self.q[('dmt',ci,cj)],
                                                                         self.q[('v',cj)],
                                                                         self.q[('w*dV_m',ci)],
                                                                         self.elementJacobian[ci][cj])
                        else:
                            cfemIntegrals.updateMassJacobian_weak(self.q[('dmt',ci,cj)],
                                                                  self.q[('vXw*dV_m',cj,ci)],
                                                                  self.elementJacobian[ci][cj])
            for cj in range(self.nc):
                if self.timeIntegration.duStar_du[cj] is not None:
                    self.elementJacobian[ci][cj] *= self.timeIntegration.duStar_du[cj]
        if self.dirichletNodeSetList is not None:
            for cj,nodeSetList in self.dirichletNodeSetList.iteritems():
                for eN in range(self.mesh.nElements_global):
                    for j in nodeSetList[eN]:
                        self.elementJacobian[cj][cj][eN,j,:]=0.0
                        self.elementJacobian[cj][cj][eN,j,j]=self.weakFactor*self.mesh.elementDiametersArray[eN]
    def calculateElementMassJacobian(self):
        """
        calculate just the mass matrix terms for element jacobian (i.e., those that multiply the accumulation term)
        does not include dt
        """
        for ci in range(self.nc):
            for cj in self.coefficients.stencil[ci]:
                self.elementJacobian[ci][cj].fill(0.0)
        for ci,cjDict in self.coefficients.mass.iteritems():
            for cj in cjDict:
                if self.timeIntegration.massIsImplicit[ci]:
                    if self.lowmem:
                        cfemIntegrals.updateMassJacobian_weak_lowmem(self.q[('dm',ci,cj)],
                                                                     self.q[('v',cj)],
                                                                     self.q[('w*dV_m',ci)],
                                                                     self.elementJacobian[ci][cj])
                    else:
                        cfemIntegrals.updateMassJacobian_weak(self.q[('dm',ci,cj)],
                                                              self.q[('vXw*dV_m',cj,ci)],
                                                              self.elementJacobian[ci][cj])
        for cj in range(self.nc):
            if self.timeIntegration.duStar_du[cj] is not None:
                self.elementJacobian[ci][cj] *= self.timeIntegration.duStar_du[cj]
        if self.dirichletNodeSetList is not None:
            for cj,nodeSetList in self.dirichletNodeSetList.iteritems():
                for eN in range(self.mesh.nElements_global):
                    for j in nodeSetList[eN]:
                        self.elementJacobian[cj][cj][eN,j,:]=0.0
                        self.elementJacobian[cj][cj][eN,j,j]=self.weakFactor*self.mesh.elementDiametersArray[eN]


    def calculateElementBoundaryJacobian(self):
        evalElementBoundaryJacobian = False; evalElementBoundaryJacobian_hj = False
        for jDict in self.fluxJacobian.values():
            for j in jDict.values():
                evalElementBoundaryJacobian = True
                j.fill(0.0)
        for jDict in self.fluxJacobian_eb.values():
            for j in jDict.values():
                j.fill(0.0)
        for jDict in self.fluxJacobian_hj.values():
            for j in jDict.values():
                evalElementBoundaryJacobian_hj = True
                j.fill(0.0)
        #cek clean up this logic using numerical flux
        if self.numericalFlux is not None and not isinstance(self.numericalFlux, NumericalFlux.DoNothing):
            #
            self.numericalFlux.updateInteriorNumericalFluxJacobian(self.l2g,self.q,self.ebq,self.ebq_global,self.dphi,
                                                                   self.fluxJacobian,self.fluxJacobian_eb,self.fluxJacobian_hj)
        #end else
        if evalElementBoundaryJacobian:
            self.timeIntegration.calculateElementSpatialBoundaryJacobian(self.fluxJacobian,self.fluxJacobian_eb,)
        #mwf TODO what about fluxJacobian_hj
        if evalElementBoundaryJacobian_hj:
            self.timeIntegration.calculateElementSpatialBoundaryJacobian(self.fluxJacobian_hj,self.fluxJacobian_eb)#cek hack added eb, need to provide hj function

    def calculateExteriorElementBoundaryJacobian(self):
        for jDict in self.fluxJacobian_exterior.values():
            for j in jDict.values():
                j.fill(0.0)
        if self.numericalFlux is not None and not isinstance(self.numericalFlux, NumericalFlux.DoNothing):
            self.numericalFlux.updateExteriorNumericalFluxJacobian(self.l2g,self.inflowFlag,self.q,self.ebqe,self.dphi,
                                                                   self.fluxJacobian_exterior,self.fluxJacobian_eb,self.fluxJacobian_hj)
        else:
            for ci,cjDict in self.coefficients.advection.iteritems():
                if ((self.fluxBoundaryConditions[ci] == 'outFlow' or
                     self.fluxBoundaryConditions[ci] == 'mixedFlow') and
                    self.timeIntegration.advectionIsImplicit[ci]):
                    for cj in cjDict:
                        cnumericalFlux.updateExteriorNumericalAdvectiveFluxJacobian(self.mesh.exteriorElementBoundariesArray,
                                                                                    self.mesh.elementBoundaryElementsArray,
                                                                                    self.mesh.elementBoundaryLocalElementBoundariesArray,
                                                                                    self.inflowFlag[ci],
                                                                                    self.ebqe[('dadvectiveFlux_left',ci,cj)],
                                                                                    self.ebqe[('v',cj)],
                                                                                    self.fluxJacobian_exterior[ci][cj])
        #end else
        self.timeIntegration.calculateExteriorElementSpatialBoundaryJacobian(self.fluxJacobian_exterior)

    def calculateCoefficients(self):
        #cek could put logic her for element/internal eb/external eb
        self.calculateElementCoefficients()
        if self.needEBQ:
            self.calculateElementBoundaryCoefficients()
        self.calculateExteriorElementBoundaryCoefficients()
    def calculateSolutionAtQuadrature(self):
        for cj in range(self.nc):
            self.u[cj].getValues(self.q[('v',cj)],
                                 self.q[('u',cj)])
            if self.q.has_key(('grad(u)',cj)):
                self.u[cj].getGradientValues(self.q[('grad(v)',cj)],
                                             self.q[('grad(u)',cj)])
            self.u[cj].getValuesGlobalExteriorTrace(self.ebqe[('v',cj)],
                                                    self.ebqe[('u',cj)])
            if self.ebqe.has_key(('grad(u)',cj)):
                self.u[cj].getGradientValuesGlobalExteriorTrace(self.ebqe[('grad(v)',cj)],
                                                                self.ebqe[('grad(u)',cj)])
        if self.needEBQ:
            for cj in range(self.nc):
                self.u[cj].getValuesTrace(self.ebq[('v',cj)],
                                     self.ebq[('u',cj)])
                if self.ebq.has_key(('grad(u)',cj)):
                    self.u[cj].getGradientValuesTrace(self.ebq[('grad(v)',cj)],
                                                 self.ebq[('grad(u)',cj)])

    def calculateStrongResidualAndAdjoint(self,cq):
        """
        break off computation of strong residual and adjoint so that we can do this at different quadrature locations?
        """
        if (self.stabilization or self.shockCapturing):
            for ci in range(self.nc):
                cq[('pdeResidual',ci)].fill(0.0)
                for cj in self.coefficients.stencil[ci]:
                    if self.stabilization:
                        cq[('Lstar*w*dV',cj,ci)].fill(0.0)
                    cq[('dpdeResidual',ci,cj)].fill(0.0)
            for ci,cjDict  in self.coefficients.advection.iteritems():
                for cj in cjDict:
                    if cq.has_key(('df_sge',ci,cj)):
                        cfemIntegrals.updateAdvection_strong(cq[('df_sge',ci,cj)],
                                                             cq[('grad(u)',cj)],
                                                             cq[('pdeResidual',ci)])
                        if self.stabilization:
                            cfemIntegrals.updateAdvection_adjoint(cq[('df_sge',ci,cj)],
                                                                  cq[('grad(w)*dV_stab',ci)],
                                                                  cq[('Lstar*w*dV',cj,ci)])
                        if self.timeIntegration.advectionIsImplicit[ci]:
                            cfemIntegrals.updateAdvectionJacobian_strong(cq[('df_sge',ci,cj)],
                                                                         cq[('grad(v)',cj)],
                                                                         cq[('dpdeResidual',ci,cj)])
            for ci,ckDict in self.coefficients.diffusion.iteritems():
                for ck,cjDict in ckDict.iteritems():
                    if self.Hess and self.stabilization is not None:
                        if self.sd:
                            cfemIntegrals.updateDiffusion2_strong_sd(self.coefficients.sdInfo[(ci,ck)][0],self.coefficients.sdInfo[(ci,ck)][1],
                                                                     cq[('a',ci,ck)],
                                                                     cq[('Hess(phi)',ck)],
                                                                     cq[('pdeResidual',ci)])
                        else:
                            cfemIntegrals.updateDiffusion2_strong(cq[('a',ci,ck)],
                                                                  cq[('Hess(phi)',ck)],
                                                                  cq[('pdeResidual',ci)])
                        if self.stabilization:
                            if self.sd:
                                cfemIntegrals.updateDiffusion2_adjoint_sd(self.coefficients.sdInfo[(ci,ck)][0],self.coefficients.sdInfo[(ci,ck)][1],
                                                                          cq[('a',ci,ck)],
                                                                          cq[('Hess(w)*dV_stab',ck,ci)],
                                                                          cq[('Lstar*w*dV',ck,ci)])
                            else:
                                cfemIntegrals.updateDiffusion2_adjoint(cq[('a',ci,ck)],
                                                                       cq[('Hess(w)*dV_stab',ck,ci)],
                                                                       cq[('Lstar*w*dV',ck,ci)])
                    for cj in cjDict.keys():
                        if self.sd:
                            cfemIntegrals.updateDiffusion_strong_sd(self.coefficients.sdInfo[(ci,ck)][0],self.coefficients.sdInfo[(ci,ck)][1],
                                                                    cq[('da_sge',ci,ck,cj)],
                                                                    cq[('grad(phi)_sge',ck)],
                                                                    cq[('grad(u)',cj)],
                                                                    cq[('pdeResidual',ci)])
                        else:
                            cfemIntegrals.updateDiffusion_strong(cq[('da_sge',ci,ck,cj)],
                                                                 cq[('grad(phi)_sge',ck)],
                                                                 cq[('grad(u)',cj)],
                                                                 cq[('pdeResidual',ci)])
                        if self.stabilization:
                            if self.sd:
                                cfemIntegrals.updateDiffusion_adjoint_sd(self.coefficients.sdInfo[(ci,ck)][0],self.coefficients.sdInfo[(ci,ck)][1],
                                                                         cq[('da_sge',ci,ck,cj)],
                                                                         cq[('grad(phi)_sge',ck)],
                                                                         cq[('grad(w)*dV_stab',ck,ci)],
                                                                         cq[('Lstar*w*dV',cj,ci)])
                            else:
                                cfemIntegrals.updateDiffusion_adjoint(cq[('da_sge',ci,ck,cj)],
                                                                      cq[('grad(phi)_sge',ck)],
                                                                      cq[('grad(w)*dV_stab',ck,ci)],
                                                                      cq[('Lstar*w*dV',cj,ci)])
                        if self.timeIntegration.diffusionIsImplicit[ci]:
                            if self.sd:
                                cfemIntegrals.updateDiffusionJacobian_strong_sd(self.coefficients.sdInfo[(ci,ck)][0],self.coefficients.sdInfo[(ci,ck)][1],
                                                                                self.phi[ck].femSpace.dofMap.l2g,
                                                                                cq[('da_sge',ci,ck,cj)],
                                                                                cq[('dphi_sge',ck,cj)],
                                                                                cq[('grad(phi)_sge',ck)],
                                                                                cq[('grad(u)',cj)],
                                                                                cq[('grad(v)',cj)],
                                                                                cq[('dpdeResidual',ci,cj)])
                            else:
                                cfemIntegrals.updateDiffusionJacobian_strong(self.phi[ck].femSpace.dofMap.l2g,
                                                                             cq[('da_sge',ci,ck,cj)],
                                                                             cq[('dphi_sge',ck,cj)],
                                                                             cq[('grad(phi)_sge',ck)],
                                                                             cq[('grad(u)',cj)],
                                                                             cq[('grad(v)',cj)],
                                                                             cq[('dpdeResidual',ci,cj)])
                    if self.Hess and self.stabilization is not None:
                        for cj in self.coefficients.potential[ck].keys():
                            if self.sd:
                                cfemIntegrals.updateDiffusionJacobian2_strong_sd(self.coefficients.sdInfo[(ci,ck)][0],self.coefficients.sdInfo[(ci,ck)][1],
                                                                                 self.phi[ck].femSpace.dofMap.l2g,
                                                                                 cq[('a',ci,ck)],
                                                                                 cq[('da',ci,ck,cj)],#cek hack
                                                                                 cq[('v',ck)],#cek hack, need to split the nonlinear case
                                                                                 cq[('Hess(phi)',ck)],
                                                                                 cq[('dphi',ck,cj)],
                                                                                 cq[('Hess(v)',cj)],
                                                                                 cq[('dpdeResidual',ci,cj)])
                            else:
                                cfemIntegrals.updateDiffusionJacobian2_strong(self.phi[ck].femSpace.dofMap.l2g,
                                                                              cq[('a',ci,ck)],
                                                                              cq[('da',ci,ck,cj)],#cek hack
                                                                              cq[('v',ck)],#cek hack, need to split the nonlinear case
                                                                              cq[('Hess(phi)',ck)],
                                                                              cq[('dphi',ck,cj)],
                                                                              cq[('Hess(v)',cj)],
                                                                              cq[('dpdeResidual',ci,cj)])
            for ci,cjDict in self.coefficients.reaction.iteritems():
                cfemIntegrals.updateReaction_strong(cq[('r',ci)],
                                                    cq[('pdeResidual',ci)])
                for cj in cjDict:
                    if self.stabilization:
                        cfemIntegrals.updateReaction_adjoint(cq[('dr',ci,cj)],
                                                             cq[('w*dV_stab',ci)],
                                                             cq[('Lstar*w*dV',cj,ci)])
                    if self.timeIntegration.reactionIsImplicit[ci]:
                        cfemIntegrals.updateReactionJacobian_strong(cq[('dr',ci,cj)],
                                                                    cq[('v',cj)],
                                                                    cq[('dpdeResidual',ci,cj)])
            for ci,cjDict in self.coefficients.hamiltonian.iteritems():
                for cj in cjDict:
                    #cek todo, need dH_sge here
                    cfemIntegrals.updateHamiltonian_strong(cq[('dH_sge',ci,cj)],
                                                           cq[('grad(u)',cj)],
                                                           cq[('pdeResidual',ci)])
                    if self.stabilization:
                        cfemIntegrals.updateHamiltonian_adjoint(cq[('dH_sge',ci,cj)],
                                                                cq[('grad(w)*dV_stab',cj)],
                                                                cq[('Lstar*w*dV',cj,ci)])
                    if True:#self.timeIntegration.hamiltonianIsImplicit[ci]:
                        cfemIntegrals.updateHamiltonianJacobian_strong(cq[('dH_sge',ci,cj)],
                                                                       cq[('grad(v)',cj)],
                                                                       cq[('dpdeResidual',ci,cj)])
            self.timeIntegration.calculateStrongElementSpatialResidual(cq)
            #cek do we need both these sets of loops
            for ci,cjDict in self.coefficients.mass.iteritems():
                #mwf assume mt never lagged (what about setting to zero if lagged?)
                cfemIntegrals.updateMass_strong(cq[('mt',ci)],
                                                cq[('pdeResidual',ci)])
                for cj in cjDict:
                    #mwf May 1 2009 uncommented, then moved below
                    #if self.stabilization:
                    #    #mwf this needs to be dmt_sge, but needs to go after calculateSubgridError then
                    #    cfemIntegrals.updateMass_adjoint(cq[('dmt',ci,cj)],
                    #                                     cq[('w*dV_stab',ci)],
                    #                                     cq[('Lstar*w*dV',cj,ci)])
                    if self.timeIntegration.massIsImplicit[ci]:
                        cfemIntegrals.updateMassJacobian_strong(cq[('dmt',ci,cj)],
                                                                cq[('v',cj)],
                                                                cq[('dpdeResidual',ci,cj)])
            #now try to handle dmt term in adjoint
            for ci,cjDict in self.coefficients.mass.iteritems():
                for cj in cjDict:
                    #mwf May 1 2009 uncommented, try to move after calculateSubgridError for stablization to track
                    #subscales
                    if self.stabilization and self.stabilization.trackSubScales:# or self.stabilization.usesGradientStabilization):
                        #mwf this needs to be dmt_sge, but needs to go after calculateSubgridError then
                        #mwf debug
                        logEvent("Transport adding adjoint mass term dmt_sge(%s,%s) max=%s min=%s " % (ci,cj,cq[('dmt_sge',ci,cj)].max(),cq[('dmt_sge',ci,cj)].min()))
                        cfemIntegrals.updateMass_adjoint(cq[('dmt_sge',ci,cj)],
                                                         cq[('w*dV_stab',ci)],
                                                         cq[('Lstar*w*dV',cj,ci)])


    def calculateElementCoefficients(self):
        """
        calculate the nonlinear coefficients at the quadrature points and nodes
        """
        #
        #get u,grad(u), and grad(u)Xgrad(w) at the quadrature points
        #
        for cj in range(self.nc):
            self.u[cj].getValues(self.q[('v',cj)],
                                 self.q[('u',cj)])
            if self.q.has_key(('grad(u)',cj)):
                self.u[cj].getGradientValues(self.q[('grad(v)',cj)],
                                             self.q[('grad(u)',cj)])
            if self.stabilization is not None:
                if self.q.has_key(('Hess(u)',cj)):
                    self.u[cj].getHessianValues(self.q[('Hess(v)',cj)],
                                                self.q[('Hess(u)',cj)])
            if not self.lowmem:
                for ci in range(self.nc):
                    for I in self.integralKeys:
                        if self.q.has_key(('grad(u)Xgrad(w)*dV_'+I,cj,ci)):
                            self.u[cj].getGradientTensorValues(self.q[('grad(v)Xgrad(w)*dV_'+I,cj,cj,ci)],
                                                               self.q[('grad(u)Xgrad(w)*dV_'+I,cj,ci)])
        #
        #get functions of (t,x,u) at the quadrature points
        #

        self.coefficients.evaluate(self.timeIntegration.t,self.q)
        if self.movingDomain and self.coefficients.movingDomain:
            self.coefficients.updateToMovingDomain(self.timeIntegration.t,self.q)
#             for ci in range(self.nc):
#                 if self.q.has_key(('f',ci)):
#                     for eN in range(self.mesh.nElements_global):
#                         for k in range(self.nQuadraturePoints_element):
#                             for I in range(self.nSpace_global):
#                                 if self.q.has_key(('m',ci)):
#                                     self.q[('f',ci)][eN,k,I]-=self.q[('m',ci)][eN,k]*self.q['xt'][eN,k,I]
#                                 else:
#                                     self.q[('f',ci)][eN,k,I]-=self.q['xt'][eN,k,I]
#                     for cj in range(self.nc):
#                         if self.q.has_key(('dm',ci,cj)):
#                             for eN in range(self.mesh.nElements_global):
#                                 for k in range(self.nQuadraturePoints_element):
#                                     for I in range(self.nSpace_global):
#                                         self.q[('df',ci,cj)][eN,k,I]-=self.q[('dm',ci,cj)][eN,k]*self.q['xt'][eN,k,I]
#                     print "f",ci,self.q[('f',ci)]
        logEvent("Coefficients on element",level=10,data=self.q)
        #
        # let the time integrator calculate m_t and possibly other coefficients at the quadrature points
        #
        if self.timeTerm:
            self.timeIntegration.calculateElementCoefficients(self.q)
        #
        #cek and mwf need to go through this section to clean up, some of next two blocks could go to calcQuad
        #
        for cj in range(self.nc):
            if self.stabilization and self.stabilization.usesGradientStabilization:
                self.u[cj].femSpace.getBasisValues(self.phi[cj].femSpace.referenceFiniteElement.interpolationConditions.quadraturePointArray,
                                                   self.phi_ip[('v',cj)])
                self.u[cj].femSpace.elementMaps.getValues(self.phi[cj].femSpace.referenceFiniteElement.interpolationConditions.quadraturePointArray,
                                                          self.phi_ip[('x')])

                self.u[cj].getValues(self.phi_ip[('v',cj)],
                                     self.phi_ip[('u',cj)])
                self.u[cj].getGradientValues(self.phi_ip[('grad(v)',cj)],
                                             self.phi_ip[('grad(u)',cj)])
                self.coefficients.evaluate(self.timeIntegration.t,self.phi_ip)
        phiIsNonlinear=False
        for ck,cjDict in self.coefficients.potential.iteritems():
            for cj,flag in cjDict.iteritems():
                if flag == 'nonlinear':
                    phiIsNonlinear= True
                    for cj in range(self.coefficients.nc):
                        self.u[cj].femSpace.getBasisValues(self.phi[cj].femSpace.referenceFiniteElement.interpolationConditions.quadraturePointArray,
                                                           self.phi_ip[('v',cj)])
                        self.u[cj].femSpace.elementMaps.getValues(self.phi[cj].femSpace.referenceFiniteElement.interpolationConditions.quadraturePointArray,
                                                                  self.phi_ip[('x')])

                        self.u[cj].getValues(self.phi_ip[('v',cj)],
                                             self.phi_ip[('u',cj)])
                    #mwf check with Chris if we can pull this out of ck loop and call only if flag=='nonlinear' for some potential
                    self.coefficients.evaluate(self.timeIntegration.t,self.phi_ip)
                    break
        for ck,cjDict in self.coefficients.potential.iteritems():
            for cj,flag in cjDict.iteritems():
                if flag == 'nonlinear':
                    #mwf
                    #import pdb
                    #pdb.set_trace()
                    self.phi[ck].projectFromInterpolationConditions(self.phi_ip[('phi',ck)])
                    self.dphi[(ck,cj)].projectFromInterpolationConditions(self.phi_ip[('dphi',ck,cj)])
                    #mwf need to communicate values across processors if have spatial heterogeneity and spatial dependence of
                    #potential
                    if self.phi[ck].par_dof is not None:
                        self.phi[ck].par_dof.scatter_forward_insert()
                    if self.dphi[(ck,cj)].par_dof is not None:
                        self.dphi[(ck,cj)].par_dof.scatter_forward_insert()

                    self.phi[ck].getValues(self.q[('v',ck)],
                                           self.q[('phi',ck)])
                    self.phi[ck].getGradientValues(self.q[('grad(v)',ck)],
                                                   self.q[('grad(phi)',ck)])
                    if self.stabilization is not None and self.Hess:
                        self.phi[ck].getHessianValues(self.q[('Hess(v)',ck)],
                                                      self.q[('Hess(phi)',ck)])
                    for ci in self.coefficients.diffusion.keys():
                        if self.coefficients.diffusion[ci].has_key(ck):
                            if not self.lowmem:
                                self.phi[ck].getGradientTensorValues(self.q[('grad(v)Xgrad(w)*dV_a',ck,cj,ci)],
                                                                     self.q[('grad(phi)Xgrad(w)*dV_a',ck,ci)])
                else:
                    self.phi[ck].dof[:]=self.u[ck].dof
                    self.dphi[(ck,cj)].dof.fill(1.0)
                    self.q[('phi',ck)][:]=self.q[('u',ck)]
                    self.q[('dphi',ck,cj)].fill(1.0)
                    self.q[('grad(phi)',ck)][:]=self.q[('grad(u)',ck)]
                    if self.stabilization is not None and self.Hess:
                        self.q[('Hess(phi)',ck)][:]=self.q[('Hess(u)',ck)]
                    for ci in self.coefficients.diffusion.keys():
                        if self.coefficients.diffusion[ci].has_key(ck):
                            if not self.lowmem:
                                self.q[('grad(phi)Xgrad(w)*dV_a',ck,ci)][:]=self.q[('grad(u)Xgrad(w)*dV_a',ck,ci)]

        if (self.stabilization or self.shockCapturing):
            if self.shockCapturing and not self.stabilization:
                self.calculateStrongResidualAndAdjoint(self.q)
            if self.stabilization:
                if self.stabilization.usesGradientStabilization:

                    #mwf hack pick up adjoint terms first
                    self.calculateStrongResidualAndAdjoint(self.q)
                    self.coefficients.evaluate(self.timeIntegration.t,self.phi_ip)
                    if self.timeTerm:
                        self.timeIntegration.calculateGeneralizedInterpolationCoefficients(self.phi_ip)
                    self.calculateStrongResidualAndAdjoint(self.phi_ip)
                else:
                    self.calculateStrongResidualAndAdjoint(self.q)

            if self.stabilization:
                self.stabilization.calculateSubgridError(self.q)

        else:
            #cek need to clean up calculation of dimless numbers, might as well do it all the time and pass to subgrid error
            #mwf figure out what to do with this
            #what happens if stabilization didn't compute cfl?
            for ci in range(self.nc):
                #cek try to skip this for stokes
                if (self.q.has_key(('df',ci,ci)) and self.q.has_key(('a',ci,ci)) and
                    self.q.has_key(('dr',ci,ci)) and self.q.has_key(('dmt',ci,ci)) and
                    self.q.has_key(('a',ci,ci)) and self.q.has_key(('dphi',ci,ci))):
                    if self.sd:
                        cfemIntegrals.calculateDimensionlessNumbersADR_sd(self.mesh.nElements_global,
                                                                          self.nQuadraturePoints_element,
                                                                          self.nSpace_global,
                                                                          self.coefficients.sdInfo[(ci,ci)][0],self.coefficients.sdInfo[(ci,ci)][1],
                                                                          self.elementEffectiveDiametersArray,
                                                                          self.q[('df',ci,ci)],
                                                                          self.q[('a',ci,ci)],
                                                                          self.q[('dphi',ci,ci)],
                                                                          self.q[('dr',ci,ci)],
                                                                          self.q[('dmt',ci,ci)],
                                                                          self.q[('pe',ci)],
                                                                          self.q[('cfl',ci)])
                    else:
                        cfemIntegrals.calculateDimensionlessNumbersADR(self.mesh.nElements_global,
                                                                       self.nQuadraturePoints_element,
                                                                       self.nSpace_global,
                                                                       self.elementEffectiveDiametersArray,
                                                                       self.q[('df',ci,ci)],
                                                                       self.q[('a',ci,ci)],
                                                                       self.q[('dphi',ci,ci)],
                                                                       self.q[('dr',ci,ci)],
                                                                       self.q[('dmt',ci,ci)],
                                                                       self.q[('pe',ci)],
                                                                       self.q[('cfl',ci)])
                elif (self.q.has_key(('df',ci,ci)) and self.q.has_key(('dH',ci,ci)) and
                      self.q.has_key(('dm',ci,ci))):
                    #not likely?
                    cfemIntegrals.calculateCFLADR2speeds(self.elementEffectiveDiametersArray,
                                                         self.q[('dm',ci,ci)],
                                                         self.q[('df',ci,ci)],
                                                         self.q[('dH',ci,ci)],
                                                         self.q[('cfl',ci)])

                elif (self.q.has_key(('df',ci,ci)) and self.q.has_key(('dm',ci,ci))):
                    cfemIntegrals.calculateCFLADR(self.elementEffectiveDiametersArray,
                                                  self.q[('dm',ci,ci)],
                                                  self.q[('df',ci,ci)],
                                                  self.q[('cfl',ci)])
                elif (self.q.has_key(('dH',ci,ci)) and self.q.has_key(('dm',ci,ci))):
                    cfemIntegrals.calculateCFLADR(self.elementEffectiveDiametersArray,
                                                  self.q[('dm',ci,ci)],
                                                  self.q[('dH',ci,ci)],
                                                  self.q[('cfl',ci)])

        if self.shockCapturing is not None:
            self.shockCapturing.calculateNumericalDiffusion(self.q)
    def calculateElementBoundaryCoefficients(self):
        """
        Calculate the nonlinear coefficients at the element boundary quadrature points
        """
        #mwf add check for ebq
        #cek fix trickiness
        if 'x' not in self.ebq.keys():
            return
        #
        #get u and grad(u) at the quadrature points
        #
        for ci in range(self.nc):
            self.u[ci].getValuesTrace(self.ebq[('v',ci)],self.ebq[('u',ci)])
            if self.ebq.has_key(('grad(u)',ci)):
                self.u[ci].getGradientValuesTrace(self.ebq[('grad(v)',ci)],self.ebq[('grad(u)',ci)])
        #
        #get coefficients at the element boundary quadrature points
        #
        self.coefficients.evaluate(t = self.timeIntegration.t, c = self.ebq)
        if self.movingDomain and self.coefficients.movingDomain:
            self.coefficients.updateToMovingDomain(self.timeIntegration.t,self.ebq)
#             for ci in range(self.nc):
#                 if self.ebq.has_key(('f',ci)):
#                     for eN in range(self.mesh.nElements_global):
#                         for ebN in range(self.mesh.nElementBoundaries_element):
#                             for k in range(self.nElementBoundaryQuadraturePoints_elementBoundary):
#                                 for I in range(self.nSpace_global):
#                                     if self.ebq.has_key(('m',ci)):
#                                         self.ebq[('f',ci)][eN,ebN,k,I]-=self.ebq[('m',ci)][eN,ebN,k]*self.ebq['xt'][eN,ebN,k,I]
#                                     else:
#                                         self.ebq[('f',ci)][eN,ebN,k,I]-=self.ebq['xt'][eN,ebN,k,I]
#                     for cj in range(self.nc):
#                         if self.ebq.has_key(('dm',ci,cj)):
#                             for eN in range(self.mesh.nElements_global):
#                                 for ebN in range(self.mesh.nElementBoundaries_element):
#                                     for k in range(self.nElementBoundaryQuadraturePoints_elementBoundary):
#                                         for I in range(self.nSpace_global):
#                                             self.ebq[('df',ci,cj)][eN,ebN,k,I]-=self.ebq[('dm',ci,cj)][eN,ebN,k]*self.ebq['xt'][eN,ebN,k,I]
        #
        #time integration
        #
        self.timeIntegration.calculateElementBoundaryCoefficients(self.ebq)
        #
        #get phi at the quadrature points if necessary
        #
        for ck,cjDict in self.coefficients.potential.iteritems():
            for cj,flag in cjDict.iteritems():
                if flag == 'nonlinear':
                    self.phi[ck].getValuesTrace(self.ebq[('v',ck)],
                                                self.ebq[('phi',ck)])
                    self.phi[ck].getGradientValuesTrace(self.ebq[('grad(v)',ck)],
                                                        self.ebq[('grad(phi)',ck)])
                else:
                    self.ebq[('phi',ck)][:]=self.ebq[('u',ck)]
                    self.ebq[('dphi',ck,cj)].fill(1.0)
                    self.ebq[('grad(phi)',ck)][:]=self.ebq[('grad(u)',ck)]
        #
        # calculate the averages and jumps at element boundaries
        #
        if self.numericalFlux is not None and not isinstance(self.numericalFlux, NumericalFlux.DoNothing):
            self.numericalFlux.calculateInteriorNumericalFlux(self.q,self.ebq,self.ebq_global)
        if self.conservativeFlux is not None:
            for ci in self.conservativeFlux.keys():
                #don't need for p1-nc?
                if self.conservativeFlux[ci] not in ['p1-nc','dg','dg-bdm','dg-point-eval','point-eval-gwvd'] and self.conservativeFlux[ci] is not None:
                    self.ebq[('velocity',ci)].fill(0.0)
                    #self.ebq_global[('velocity',ci)].fill(0.0)
                    self.ebq_global[('velocityAverage',ci)].fill(0.0)
                    if self.coefficients.diffusion.has_key(ci):
                        for ck in self.coefficients.diffusion[ci].keys():
                            if self.sd:
                                cfemIntegrals.updateInteriorElementBoundaryDiffusiveVelocity_sd(self.coefficients.sdInfo[(ci,ck)][0],self.coefficients.sdInfo[(ci,ck)][1],
                                                                                                self.mesh.interiorElementBoundariesArray,
                                                                                                self.mesh.elementBoundaryElementsArray,
                                                                                                self.mesh.elementBoundaryLocalElementBoundariesArray,
                                                                                                self.ebq[('a',ci,ck)],
                                                                                                self.ebq[('grad(phi)',ck)],
                                                                                                self.ebq[('velocity',ci)])
                                cfemIntegrals.updateExteriorElementBoundaryDiffusiveVelocity_sd(self.coefficients.sdInfo[(ci,ck)][0],self.coefficients.sdInfo[(ci,ck)][1],
                                                                                                self.mesh.exteriorElementBoundariesArray,
                                                                                                self.mesh.elementBoundaryElementsArray,
                                                                                                self.mesh.elementBoundaryLocalElementBoundariesArray,
                                                                                                self.ebq[('a',ci,ck)],
                                                                                                self.ebq[('grad(phi)',ck)],
                                                                                                self.ebq[('velocity',ci)])
                            else:
                                cfemIntegrals.updateInteriorElementBoundaryDiffusiveVelocity(self.mesh.interiorElementBoundariesArray,
                                                                                             self.mesh.elementBoundaryElementsArray,
                                                                                             self.mesh.elementBoundaryLocalElementBoundariesArray,
                                                                                             self.ebq[('a',ci,ck)],
                                                                                             self.ebq[('grad(phi)',ck)],
                                                                                             self.ebq[('velocity',ci)])
                                cfemIntegrals.updateExteriorElementBoundaryDiffusiveVelocity(self.mesh.exteriorElementBoundariesArray,
                                                                                             self.mesh.elementBoundaryElementsArray,
                                                                                             self.mesh.elementBoundaryLocalElementBoundariesArray,
                                                                                             self.ebq[('a',ci,ck)],
                                                                                             self.ebq[('grad(phi)',ck)],
                                                                                             self.ebq[('velocity',ci)])
                    if self.coefficients.advection.has_key(ci):
                        cfemIntegrals.updateInteriorElementBoundaryAdvectiveVelocity(self.mesh.interiorElementBoundariesArray,
                                                                                     self.mesh.elementBoundaryElementsArray,
                                                                                     self.mesh.elementBoundaryLocalElementBoundariesArray,
                                                                                     self.ebq[('f',ci)],
                                                                                     self.ebq[('velocity',ci)])
                        cfemIntegrals.updateExteriorElementBoundaryAdvectiveVelocity(self.mesh.exteriorElementBoundariesArray,
                                                                                     self.mesh.elementBoundaryElementsArray,
                                                                                     self.mesh.elementBoundaryLocalElementBoundariesArray,
                                                                                     self.ebq[('f',ci)],
                                                                                     self.ebq[('velocity',ci)])
                    #
                    #cek can we get rid fo this flag if we're always doing it
                    includeShockCapturingVelocity = True
                    if self.shockCapturing is not None and includeShockCapturingVelocity:
                        fact=1.0
                        cfemIntegrals.updateInteriorElementBoundaryShockCapturingVelocity(self.mesh.interiorElementBoundariesArray,
                                                                                          self.mesh.elementBoundaryElementsArray,
                                                                                          self.mesh.elementBoundaryLocalElementBoundariesArray,
                                                                                          fact*self.q[('numDiff',ci,ci)],
                                                                                          self.ebq[('grad(u)',ci)],
                                                                                          self.ebq[('velocity',ci)])
                        #
                        cfemIntegrals.updateExteriorElementBoundaryShockCapturingVelocity(self.mesh.exteriorElementBoundariesArray,
                                                                                          self.mesh.elementBoundaryElementsArray,
                                                                                          self.mesh.elementBoundaryLocalElementBoundariesArray,
                                                                                          fact*self.q[('numDiff',ci,ci)],
                                                                                          self.ebq[('grad(u)',ci)],
                                                                                          self.ebq[('velocity',ci)])
                    cfemIntegrals.calculateInteriorElementBoundaryAverageVelocity(self.mesh.interiorElementBoundariesArray,
                                                                                  self.mesh.elementBoundaryElementsArray,
                                                                                  self.mesh.elementBoundaryLocalElementBoundariesArray,
                                                                                  self.ebq[('velocity',ci)],
                                                                                  self.ebq_global[('velocityAverage',ci)])
                    #mwf can never get here! Need to fix
                    #if self.numericalFlux == None:
                    #cfemIntegrals.calculateExteriorElementBoundaryAverageVelocity(self.mesh.exteriorElementBoundariesArray,
                    #                                                              self.mesh.elementBoundaryElementsArray,
                    #                                                              self.mesh.elementBoundaryLocalElementBoundariesArray,
                    #                                                              self.ebq[('velocity',ci)],
                    #                                                              self.ebq_global[('velocityAverage',ci)])
                #end not p1-nc
            #end ci
        #end cons flux
    def calculateExteriorElementBoundaryCoefficients(self):
        """
        Calculate the nonlinear coefficients at global exterior element boundary quadrature points
        """
        #
        #get u and grad(u) at the quadrature points
        #
        for ci in range(self.nc):
            self.u[ci].getValuesGlobalExteriorTrace(self.ebqe[('v',ci)],self.ebqe[('u',ci)])
            if self.ebqe.has_key(('grad(u)',ci)):
                self.u[ci].getGradientValuesGlobalExteriorTrace(self.ebqe[('grad(v)',ci)],self.ebqe[('grad(u)',ci)])
        #
        #get coefficients at the element boundary quadrature points
        #
        self.coefficients.evaluate(t = self.timeIntegration.t, c = self.ebqe)
        if self.movingDomain and self.coefficients.movingDomain:
            self.coefficients.updateToMovingDomain(self.timeIntegration.t,self.ebqe)
#             for ci in range(self.nc):
#                 if self.ebqe.has_key(('f',ci)):
#                     for ebNE in range(self.mesh.nExteriorElementBoundaries_global):
#                         for k in range(self.nElementBoundaryQuadraturePoints_elementBoundary):
#                             for I in range(self.nSpace_global):
#                                 if self.ebqe.has_key(('m',ci)):
#                                     self.ebqe[('f',ci)][ebNE,k,I]-=self.ebqe[('m',ci)][ebNE,k]*self.ebqe['xt'][ebNE,k,I]
#                                 else:
#                                     self.ebqe[('f',ci)][ebNE,k,I]-=self.ebqe['xt'][ebNE,k,I]
#                     for cj in range(self.nc):
#                         if self.ebqe.has_key(('dm',ci,cj)):
#                             for ebNE in range(self.mesh.nExteriorElementBoundaries_global):
#                                 for k in range(self.nElementBoundaryQuadraturePoints_elementBoundary):
#                                     for I in range(self.nSpace_global):
#                                         self.ebqe[('df',ci,cj)][ebNE,k,I]-=self.ebqe[('dm',ci,cj)][ebNE,k]*self.ebqe['xt'][ebNE,k,I]
        #
        #time integration
        #
        self.timeIntegration.calculateExteriorElementBoundaryCoefficients(self.ebqe)
        #
        #get phi at the quadrature points if necessary
        #
        for ck,cjDict in self.coefficients.potential.iteritems():
            for cj,flag in cjDict.iteritems():
                if flag == 'nonlinear':
                    self.phi[ck].getValuesGlobalExteriorTrace(self.ebqe[('v',ck)],
                                                self.ebqe[('phi',ck)])
                    self.phi[ck].getGradientValuesGlobalExteriorTrace(self.ebqe[('grad(v)',ck)],
                                                                      self.ebqe[('grad(phi)',ck)])
                else:
                    self.ebqe[('phi',ck)][:]=self.ebqe[('u',ck)]
                    self.ebqe[('dphi',ck,cj)].fill(1.0)
                    self.ebqe[('grad(phi)',ck)][:]=self.ebqe[('grad(u)',ck)]
        #
        # calculate the averages and jumps at element boundaries
        #
        if self.numericalFlux is not None and not isinstance(self.numericalFlux, NumericalFlux.DoNothing):
            self.numericalFlux.calculateExteriorNumericalFlux(self.inflowFlag,self.q,self.ebqe)
        else:
            #cek this wll go away
            for ci,cjDict in self.coefficients.advection.iteritems():
                if (self.fluxBoundaryConditions[ci] == 'outFlow' or
                    self.fluxBoundaryConditions[ci] == 'mixedFlow'):
                    for cj in cjDict:
                        cnumericalFlux.calculateExteriorNumericalAdvectiveFlux_NoBC(self.mesh.exteriorElementBoundariesArray,
                                                                                    self.mesh.elementBoundaryElementsArray,
                                                                                    self.mesh.elementBoundaryLocalElementBoundariesArray,
                                                                                    self.inflowFlag[ci],
                                                                                    self.ebqe['n'],
                                                                                    self.ebqe[('f',ci)],
                                                                                    self.ebqe[('df',ci,cj)],
                                                                                    self.ebqe[('advectiveFlux',ci)],
                                                                                    self.ebqe[('dadvectiveFlux_left',ci,cj)])
        for ci,fbcObject  in self.fluxBoundaryConditionsObjectsDict.iteritems():
            for t,g in fbcObject.advectiveFluxBoundaryConditionsDict.iteritems():
                if self.coefficients.advection.has_key(ci):
                    self.ebqe[('advectiveFlux',ci)][t[0],t[1]] = g(self.ebqe[('x')][t[0],t[1]],self.timeIntegration.t)
                    for cj in self.coefficients.advection[ci].keys():
                        self.ebqe[('dadvectiveFlux_left',ci,cj)][t[0],t[1]] = 0.0
            for ck,diffusiveFluxBoundaryConditionsDict in fbcObject.diffusiveFluxBoundaryConditionsDictDict.iteritems():
                for t,g in diffusiveFluxBoundaryConditionsDict.iteritems():
                    self.ebqe[('diffusiveFlux',ck,ci)][t[0],t[1]] = g(self.ebqe[('x')][t[0],t[1]],self.timeIntegration.t)
        for ci,sbcObject  in self.stressFluxBoundaryConditionsObjectsDict.iteritems():
            for t,g in sbcObject.stressFluxBoundaryConditionsDict.iteritems():
                self.ebqe[('stressFlux',ci)][t[0],t[1]] = g(self.ebqe[('x')][t[0],t[1]],self.timeIntegration.t)


    def calculateQuadrature(self):
        logEvent("Element Quadrature",level=3)
        self.calculateElementQuadrature()
        logEvent("Element Boundary Quadrature",level=3)
        self.calculateElementBoundaryQuadrature()
        logEvent("Global Exterior Element Boundary Quadrature",level=3)
        self.calculateExteriorElementBoundaryQuadrature()
    def updateAfterMeshMotion(self):
        self.calculateQuadrature()#not always the right thing to do (e.g. for optimized models)
    def calculateElementQuadrature(self):
        """
        Calculate the physical location and weights of the quadrature rules
        and the shape information at the quadrature points.

        This function should be called only when the mesh changes.
        """
        #
        #get physical locations of quadrature points and jacobian information there
        #assume all components live on the same mesh
        #
        self.u[0].femSpace.elementMaps.getValues(self.elementQuadraturePoints,
                                                  self.q['x'])
        if self.movingDomain:
            if self.tLast_mesh is not None:
                self.q['xt'][:]=self.q['x']
                self.q['xt']-=self.q['x_last']
                alpha = 1.0/(self.t_mesh - self.tLast_mesh)
                self.q['xt']*=alpha
            else:
                self.q['xt'][:]=0.0
            self.q['x_last'][:]=self.q['x']
        self.u[0].femSpace.elementMaps.getJacobianValues(self.elementQuadraturePoints,
                                                         self.q['J'],
                                                         self.q['inverse(J)'],
                                                         self.q['det(J)'])
        self.q['abs(det(J))']=numpy.absolute(self.q['det(J)'])
        #
        #
        for ci in range(self.nc):
            if self.q.has_key(('dV_u',ci)):
                cfemIntegrals.calculateIntegrationWeights(self.q['abs(det(J))'],
                                                          self.elementQuadratureWeights[('u',ci)],
                                                          self.q[('dV_u',ci)])

            #
            if not self.q.has_key('dV') and self.q.has_key(('dV_u',ci)):
                self.q['dV'] = self.q[('dV_u',ci)]

        #
        #get shape information at the quadrature points
        #
        for ci in range(self.nc):
            if self.q.has_key(('w',ci)):
                self.testSpace[ci].getBasisValues(self.elementQuadraturePoints,
                                                  self.q[('w',ci)])
                for I in self.integralKeys:
                    if self.q.has_key(('w*dV_'+I,ci)):
                        cfemIntegrals.calculateWeightedShape(self.elementQuadratureWeights[(I,ci)],
                                                             self.q['abs(det(J))'],
                                                             self.q[('w',ci)],
                                                             self.q[('w*dV_'+I,ci)])
                    for ck in range(self.nc):
                        if self.q.has_key(('w*dV_'+I,ck,ci)):
                            cfemIntegrals.calculateWeightedShape(self.elementQuadratureWeights[(I,ci,ck)],
                                                                 self.q['abs(det(J))'],
                                                                 self.q[('w',ci)],
                                                                 self.q[('w*dV_'+I,ck,ci)])
            if self.q.has_key(('grad(w)',ci)):
                self.testSpace[ci].getBasisGradientValues(self.elementQuadraturePoints,
                                                          self.q['inverse(J)'],
                                                          self.q[('grad(w)',ci)])
                for I in self.integralKeys:
                    if self.q.has_key(('grad(w)*dV_'+I,ci)):
                        cfemIntegrals.calculateWeightedShapeGradients(self.elementQuadratureWeights[(I,ci)],
                                                                      self.q['abs(det(J))'],
                                                                      self.q[('grad(w)',ci)],
                                                                      self.q[('grad(w)*dV_'+I,ci)])
                    for ck in range(self.nc):
                        if self.q.has_key(('grad(w)*dV_'+I,ck,ci)):
                            cfemIntegrals.calculateWeightedShapeGradients(self.elementQuadratureWeights[(I,ci,ck)],
                                                                          self.q['abs(det(J))'],
                                                                          self.q[('grad(w)',ci)],
                                                                          self.q[('grad(w)*dV_'+I,ck,ci)])
            if self.q.has_key(('Hess(w)',ci)):
                self.testSpace[ci].getBasisHessianValues(self.elementQuadraturePoints,
                                                         self.q['inverse(J)'],
                                                         self.q[('Hess(w)',ci)])
                for I in self.integralKeys:
                    for ck in range(self.nc):
                        if self.q.has_key(('Hess(w)*dV_'+I,ck,ci)):
                            cfemIntegrals.calculateWeightedShapeHessians(self.elementQuadratureWeights[(I,ci,ck)],
                                                                         self.q['abs(det(J))'],
                                                                         self.q[('Hess(w)',ci)],
                                                                         self.q[('Hess(w)*dV_'+I,ck,ci)])
        for cj in range(self.nc):
            if self.q.has_key(('v',cj)):
                self.u[cj].femSpace.getBasisValues(self.elementQuadraturePoints,
                                                   self.q[('v',cj)])
            if self.q.has_key(('grad(v)',cj)):
                self.u[cj].femSpace.getBasisGradientValues(self.elementQuadraturePoints,
                                                           self.q['inverse(J)'],
                                                           self.q[('grad(v)',cj)])
            if self.q.has_key(('Hess(v)',cj)):
                self.u[cj].femSpace.getBasisHessianValues(self.elementQuadraturePoints,
                                                          self.q['inverse(J)'],
                                                          self.q[('Hess(v)',cj)])
        #
        #get tensor products of shape information
        #
        if not self.lowmem:
            for ci in range(self.nc):
                for cj in range(self.nc):
                    for I in self.integralKeys:
                        if self.q.has_key(('vXw*dV_'+I,cj,ci)):
                            cfemIntegrals.calculateShape_X_weightedShape(self.q[('v',cj)],
                                                                         self.q[('w*dV_'+I,ci)],
                                                                         self.q[('vXw*dV_'+I,cj,ci)])
                        if self.q.has_key(('vXgrad(w)*dV_'+I,cj,ci)):
                            cfemIntegrals.calculateShape_X_weightedGradShape(self.q[('v',cj)],
                                                                             self.q[('grad(w)*dV_'+I,ci)],
                                                                             self.q[('vXgrad(w)*dV_'+I,cj,ci)])
                        if  self.q.has_key(('grad(v)Xw*dV_'+I,cj,ci)):
                            cfemIntegrals.calculateGradShape_X_weightedShape(self.q[('grad(v)',cj)],
                                                                             self.q[('w*dV_'+I,ci)],
                                                                             self.q[('grad(v)Xw*dV_'+I,cj,ci)])
                        for ck in range(self.nc):
                            if self.q.has_key(('vXw*dV_'+I,ck,cj,ci)):
                                cfemIntegrals.calculateShape_X_weightedShape(self.q[('v',cj)],
                                                                             self.q[('w*dV_'+I,ck,ci)],
                                                                             self.q[('vXw*dV_'+I,ck,cj,ci)])
                            if self.q.has_key(('grad(v)Xgrad(w)*dV_'+I,ck,cj,ci)):
                                cfemIntegrals.calculateGradShape_X_weightedGradShape(self.q[('grad(v)',cj)],
                                                                                     self.q[('grad(w)*dV_'+I,ck,ci)],
                                                                                     self.q[('grad(v)Xgrad(w)*dV_'+I,ck,cj,ci)])
        #
        #cek this is where we need check for nonlinear phi, I think
        #
        for ci in range(self.nc):
            if self.coefficients.potential.has_key(ci):
                ##\todo put back in ability to leave out interpolation points
                pass

                #if self.coefficients.potential[ci][ci] != 'u':
                #    self.phi[ci].femSpace.updateInterpolationPoints()
                #self.dphi[ci].femSpace.interpolationPoints = self.phi.femSpace.interpolationPoints
        #cek todo, I think this needs to be moved, we don't want to re-initialize variables, just update Eulerian coordinates and quadrature formulas
        self.coefficients.initializeElementQuadrature(self.timeIntegration.t,self.q)
        if self.stabilization is not None:
            #mwf hack interpolating subgrid error
            if self.stabilization.usesGradientStabilization:
                self.phi[0].femSpace.elementMaps.getJacobianValues(self.phi[0].femSpace.referenceFiniteElement.interpolationConditions.quadraturePointArray,
                                                                   self.phi_ip['J'],
                                                                   self.phi_ip['inverse(J)'],
                                                                   self.phi_ip['det(J)'])
                for cj in range(self.nc):
                    if self.phi_ip.has_key(('v',cj)):
                        self.phi[cj].femSpace.getBasisValues(self.phi[cj].femSpace.referenceFiniteElement.interpolationConditions.quadraturePointArray,
                                                             self.phi_ip[('v',cj)])
                    if self.phi_ip.has_key(('grad(v)',cj)):
                        self.phi[cj].femSpace.getBasisGradientValues(self.phi[cj].femSpace.referenceFiniteElement.interpolationConditions.quadraturePointArray,
                                                                   self.phi_ip['inverse(J)'],
                                                                   self.phi_ip[('grad(v)',cj)])
                    if self.phi_ip.has_key(('Hess(v)',cj)):
                        self.phi[cj].femSpace.getBasisHessianValues(self.phi[cj].femSpace.referenceFiniteElement.interpolationConditions.quadraturePointArray,
                                                                  self.phi_ip['inverse(J)'],
                                                                  self.phi_ip[('Hess(v)',cj)])

                #mwf check to see if this needs to go after coefficients.initializeGeneralizedInterpolationPointQuadrature
                self.stabilization.initializeElementQuadrature(self.mesh,self.timeIntegration.t,self.q,self.phi_ip)
            else:
                self.stabilization.initializeElementQuadrature(self.mesh,self.timeIntegration.t,self.q)
            self.stabilization.initializeTimeIntegration(self.timeIntegration)
        if self.shockCapturing is not None:
            self.shockCapturing.initializeElementQuadrature(self.mesh,self.timeIntegration.t,self.q)
        #update interpolation points here?
        ##\todo put logic in to evaluate only when necessary
        self.coefficients.initializeGeneralizedInterpolationPointQuadrature(self.timeIntegration.t,self.phi_ip)
    def calculateElementBoundaryQuadrature(self):
        """
        Calculate the physical location and weights of the quadrature rules
        and the shape information at the quadrature points on element boundaries.

        This function should be called only when the mesh changes.
        """
        #
        #cek get rid of trickiness
        #
        if 'x' not in self.ebq.keys():
            return
        #
        #get physical locations of element boundary quadrature points
        #
        #assume all components live on the same mesh
        self.u[0].femSpace.elementMaps.getValuesTrace(self.elementBoundaryQuadraturePoints,
                                                      self.ebq['x'])
        #
        #get metric tensor and unit normals
        #
        if self.movingDomain:
            if self.tLast_mesh is not None:
                self.ebq['xt'][:]=self.ebq['x']
                self.ebq['xt']-=self.ebq['x_last']
                alpha = 1.0/(self.t_mesh - self.tLast_mesh)
                self.ebq['xt']*=alpha
            else:
                self.ebq['xt'][:]=0.0
            self.ebq['x_last'][:]=self.ebq['x']
            self.u[0].femSpace.elementMaps.getJacobianValuesTrace_movingDomain(self.elementBoundaryQuadraturePoints,
                                                                               self.ebq['xt'],
                                                                               self.ebq['inverse(J)'],
                                                                               self.ebq['g'],
                                                                               self.ebq['sqrt(det(g))'],
                                                                               self.ebq['n'])
#             self.u[0].femSpace.elementMaps.getJacobianValuesTrace(self.elementBoundaryQuadraturePoints,
#                                                                   self.ebq['inverse(J)'],
#                                                                   self.ebq['g'],
#                                                                   self.ebq['sqrt(det(g))'],
#                                                                   self.ebq['n'])
        else:
            self.u[0].femSpace.elementMaps.getJacobianValuesTrace(self.elementBoundaryQuadraturePoints,
                                                                  self.ebq['inverse(J)'],
                                                                  self.ebq['g'],
                                                                  self.ebq['sqrt(det(g))'],
                                                                  self.ebq['n'])
        useC=True
        #
        #the boundary quadrature points will correspond to the ones on the "left side"
        #of each element boundary so we need to fix the "right side"
        #
        #first copy left information into ebq_global storage
        if not useC:
            for ebN in range(self.mesh.nElementBoundaries_global):
                left_eN_global   = self.mesh.elementBoundaryElementsArray[ebN,0]
                left_ebN_element  = self.mesh.elementBoundaryLocalElementBoundariesArray[ebN,0]
                for k in range(self.nElementBoundaryQuadraturePoints_elementBoundary):
                    self.ebq_global['x'][ebN,k] = self.ebq['x'][left_eN_global,left_ebN_element,k]
                    self.ebq_global['n'][ebN,k,:] = self.ebq['n'][left_eN_global,left_ebN_element,k]
            #now copy left information into right physical points on interior element boundaries
            for ebNI in range(self.mesh.nInteriorElementBoundaries_global):
                ebN = self.mesh.interiorElementBoundariesArray[ebNI]
                right_eN_global  = self.mesh.elementBoundaryElementsArray[ebN,1]
                right_ebN_element = self.mesh.elementBoundaryLocalElementBoundariesArray[ebN,1]
                for k in range(self.nElementBoundaryQuadraturePoints_elementBoundary):
                    self.ebq['x'][right_eN_global,right_ebN_element,k,:] = self.ebq_global['x'][ebN,k]
                    self.ebq['n'][right_eN_global,right_ebN_element,k,:] = - self.ebq_global['n'][ebN,k,:]
        else:
            cfemIntegrals.copyLeftElementBoundaryInfo(self.mesh.elementBoundaryElementsArray,
                                                      self.mesh.elementBoundaryLocalElementBoundariesArray,
                                                      self.mesh.exteriorElementBoundariesArray,
                                                      self.mesh.interiorElementBoundariesArray,
                                                      self.ebq['x'],
                                                      self.ebq['n'],
                                                      self.ebq_global['x'],
                                                      self.ebq_global['n'])
        if self.movingDomain:
            cfemIntegrals.copyLeftElementBoundaryInfo_movingDomain(self.mesh.elementBoundaryElementsArray,
                                                                   self.mesh.elementBoundaryLocalElementBoundariesArray,
                                                                   self.mesh.exteriorElementBoundariesArray,
                                                                   self.mesh.interiorElementBoundariesArray,
                                                                   self.ebq['xt'])

#         if self.movingDomain:
#             if self.tLast_mesh is not None:
#                 self.ebq['xt']-=self.ebq['x']
#                 alpha = -1.0/(self.t_mesh - self.tLast_mesh)
#                 self.ebq['xt']*=alpha
#                 #modify the metric tensor and normal
#                 if self.useC_md:
#                     cfemIntegrals.updateBoundaryInfo_movingDomain(self.ebq['xt'],self.ebq['n'],self.ebq['sqrt(det(g))'])
#                 else:
#                     for eN in range(self.mesh.nElements_global):
#                         for ebN in range(self.mesh.nElementBoundaries_element):
#                             for k in range(self.nElementBoundaryQuadraturePoints_elementBoundary):
#                                 n_dot_xt=0.0
#                                 xt_dot_xt=0.0
#                                 for I in range(self.nSpace_global):
#                                     n_dot_xt += self.ebq['n'][eN,ebN,k,I]*self.ebq['xt'][eN,ebN,k,I]
#                                     xt_dot_xt += self.ebq['xt'][eN,ebN,k,I]*self.ebq['xt'][eN,ebN,k,I]
#                                 self.ebq['sqrt(det(g))'][eN,ebN,k]*=math.sqrt(1.0+xt_dot_xt)
#                                 self.ebq['n'][eN,ebN,k]/=math.sqrt(1.0+n_dot_xt*n_dot_xt)
#             else:
#                 self.ebq['xt'][:]=0.0
        #now map the physical points back to the reference element
        #assume all components live  on same mesh
        self.u[0].femSpace.elementMaps.getInverseValuesTrace(self.ebq['inverse(J)'],self.ebq['x'],self.ebq['hat(x)'])
        self.u[0].femSpace.elementMaps.getPermutations(self.ebq['hat(x)'])
        #
        #since the points on the reference boundary may be reordered on many right element boundaries, we
        #have to use an array of reference boundary points on all element boundaries
        #first copy the left reference element boundary quadrature points from the reference element boundary
        useC = True
        if useC == False:
            for ebN in range(self.mesh.nElementBoundaries_global):
                left_eN_global   = self.mesh.elementBoundaryElementsArray[ebN,0]
                left_ebN_element  = self.mesh.elementBoundaryLocalElementBoundariesArray[ebN,0]
                for k in range(self.nElementBoundaryQuadraturePoints_elementBoundary):
                    self.ebq['bar(x)'][left_eN_global,left_ebN_element,k,:] = self.elementBoundaryQuadraturePoints[k]
            #now get the right element boundary quadrature points and normals from the inverse map
            #note that the inverses are only defined on the boundaries of the reference element
            boundaryMapInverseList = self.u[0].femSpace.referenceFiniteElement.referenceElement.boundaryMapInverseList
            for ebNI in range(self.mesh.nInteriorElementBoundaries_global):
                ebN = self.mesh.interiorElementBoundariesArray[ebNI]
                left_eN_global   = self.mesh.elementBoundaryElementsArray[ebN,0]
                right_eN_global  = self.mesh.elementBoundaryElementsArray[ebN,1]
                left_ebN_element  = self.mesh.elementBoundaryLocalElementBoundariesArray[ebN,0]
                right_ebN_element = self.mesh.elementBoundaryLocalElementBoundariesArray[ebN,1]
                for k in range(self.nElementBoundaryQuadraturePoints_elementBoundary):
                    self.ebq['bar(x)'][right_eN_global,right_ebN_element,k,:] = boundaryMapInverseList[right_ebN_element](
                        self.ebq['hat(x)'][right_eN_global,right_ebN_element,k])
        #
        #get the shape information at the reference element boundary quadrature points
        #
        for ci in range(self.nc):
            if self.ebq.has_key(('w',ci)):
                if useC == True:
                    self.testSpace[ci].getBasisValuesTrace(self.u[0].femSpace.elementMaps.permutations,
                                                           self.ebq['hat(x)'],
                                                           self.ebq[('w',ci)])
                else:
                    self.testSpace[ci].getBasisValuesTraceAtArray(self.ebq['bar(x)'],
                                                                  self.ebq[('w',ci)])
                for I in self.elementBoundaryIntegralKeys:
                    if self.ebq.has_key((I,ci)):
                        cfemIntegrals.calculateWeightedShapeTrace(self.elementBoundaryQuadratureWeights[(I,ci)],
                                                                  self.ebq['sqrt(det(g))'],
                                                                  self.ebq[('w',ci)],
                                                                  self.ebq[('w*dS_'+I,ci)])
                    #for w*dS_a
                    for ck in range(self.nc):
                        if self.ebq.has_key((I,ci,ck)):
                            cfemIntegrals.calculateWeightedShapeTrace(self.elementBoundaryQuadratureWeights[(I,ci,ck)],
                                                                      self.ebq['sqrt(det(g))'],
                                                                      self.ebq[('w',ci)],
                                                                      self.ebq[('w*dS_'+I,ci,ck)])
                if not self.ebq.has_key(('w*dS_f',ci)) and len(self.elementBoundaryIntegralKeys) > 0:
                    for ck in range(self.nc):
                        try:
                            self.ebq[('w*dS_f',ci)] = self.ebq[('w*dS_a',ci,ck)]
                            break
                        except:
                            try:
                                self.ebq[('w*dS_f',ci)] = self.ebq[('w*dS_H',ci)]
                            except:
                                pass
                    assert self.ebq.has_key(('w*dS_f',ci))
        for cj in range(self.nc):
            if self.ebq.has_key(('v',cj)):
                if useC == True:
                    self.u[cj].femSpace.getBasisValuesTrace(self.u[0].femSpace.elementMaps.permutations,
                                                            self.ebq['hat(x)'],
                                                            self.ebq[('v',cj)])
                else:
                    self.u[cj].femSpace.getBasisValuesTraceAtArray(self.ebq['bar(x)'],
                                                                   self.ebq[('v',cj)])
            if self.ebq.has_key(('grad(v)',cj)):
                if useC == True:
                    self.u[cj].femSpace.getBasisGradientValuesTrace(self.u[0].femSpace.elementMaps.permutations,
                                                                    self.ebq['hat(x)'],
                                                                    self.ebq['inverse(J)'],
                                                                    self.ebq[('grad(v)',cj)])
                else:
                    self.u[cj].femSpace.getBasisGradientValuesTraceAtArray(self.ebq['bar(x)'],
                                                                           self.ebq['inverse(J)'],
                                                                           self.ebq[('grad(v)',cj)])
        #tensor products of shape information
        if not self.lowmem:
            for ci in range(self.nc):
                for cj in range(self.nc):
                    for I in self.elementBoundaryIntegralKeys:
                        if self.ebq.has_key(('vXw*dS_'+I,cj,ci)):
                            cfemIntegrals.calculateShape_X_weightedShapeTrace(self.ebq[('v',cj)],
                                                                              self.ebq[('w*dS_'+I,ci)],
                                                                              self.ebq[('vXw*dS_'+I,cj,ci)])
                        for ck in range(self.nc):
                            if self.ebq.has_key(('grad(v)Xw*dS_'+I,ck,cj,ci)):
                                cfemIntegrals.calculateGradShape_X_weightedShapeTrace(self.ebq[('grad(v)',cj)],
                                                                                      self.ebq[('w*dS_'+I,ck,ci)],
                                                                                      self.ebq[('grad(v)Xw*dS_'+I,ck,cj,ci)])

        #setup flux boundary conditions
        #note for now requires advectiveFluxBoundaryConditions to have key if want
        #to set diffusiveFluxBCs
        #mwf should be able to get rid of this too
        #setup flux boundary conditions
        fluxBoundaryCondition_components = set()
        if self.advectiveFluxBoundaryConditionsSetterDict is not None:
            fluxBoundaryCondition_components = fluxBoundaryCondition_components.union(set(self.advectiveFluxBoundaryConditionsSetterDict.keys()))
        if self.diffusiveFluxBoundaryConditionsSetterDictDict is not None:
            fluxBoundaryCondition_components = fluxBoundaryCondition_components.union(set(self.diffusiveFluxBoundaryConditionsSetterDictDict .keys()))
        self.fluxBoundaryConditionsObjectsDictGlobalElementBoundary = {}
        for ci in fluxBoundaryCondition_components:
            if ci in self.advectiveFluxBoundaryConditionsSetterDict:
                advectiveFluxBC = self.advectiveFluxBoundaryConditionsSetterDict[ci]
            else:
                advectiveFluxBC = None
            if ci in self.diffusiveFluxBoundaryConditionsSetterDictDict:
                diffusiveFluxBC = self.diffusiveFluxBoundaryConditionsSetterDictDict[ci]
            else:
                diffusiveFluxBC = {}
            self.fluxBoundaryConditionsObjectsDictGlobalElementBoundary[ci] = FluxBoundaryConditionsGlobalElementBoundaries(self.mesh,
                                                                                                                          self.nElementBoundaryQuadraturePoints_elementBoundary,
                                                                                                                          self.ebq_global[('x')],
                                                                                                                          advectiveFluxBC,
                                                                                                                          diffusiveFluxBC)
        #
        for ci in range(self.nc):
            if self.ebq.has_key(('dS_u',ci)):
                cfemIntegrals.calculateElementBoundaryIntegrationWeights(self.ebq['sqrt(det(g))'],
                                                                         self.elementBoundaryQuadratureWeights[('u',ci)],
                                                                         self.ebq[('dS_u',ci)])
        self.coefficients.initializeElementBoundaryQuadrature(self.timeIntegration.t,self.ebq,self.ebq_global)
    def calculateExteriorElementBoundaryQuadrature(self):
        """
        Calculate the physical location and weights of the quadrature rules
        and the shape information at the quadrature points on global element boundaries.

        This function should be called only when the mesh changes.
        """
        #
        #get physical locations of element boundary quadrature points
        #
        #assume all components live on the same mesh
        self.u[0].femSpace.elementMaps.getValuesGlobalExteriorTrace(self.elementBoundaryQuadraturePoints,
                                                                    self.ebqe['x'])
        #
        #get metric tensor and unit normals
        #
        if self.movingDomain:
            if self.tLast_mesh is not None:
                self.ebqe['xt'][:]=self.ebqe['x']
                self.ebqe['xt']-=self.ebqe['x_last']
                alpha = 1.0/(self.t_mesh - self.tLast_mesh)
                self.ebqe['xt']*=alpha
            else:
                self.ebqe['xt'][:]=0.0
            self.ebqe['x_last'][:]=self.ebqe['x']
            self.u[0].femSpace.elementMaps.getJacobianValuesGlobalExteriorTrace_movingDomain(self.elementBoundaryQuadraturePoints,
                                                                                             self.ebqe['xt'],
                                                                                             self.ebqe['inverse(J)'],
                                                                                             self.ebqe['g'],
                                                                                             self.ebqe['sqrt(det(g))'],
                                                                                             self.ebqe['n'])
        else:
            self.u[0].femSpace.elementMaps.getJacobianValuesGlobalExteriorTrace(self.elementBoundaryQuadraturePoints,
                                                                                self.ebqe['inverse(J)'],
                                                                                self.ebqe['g'],
                                                                                self.ebqe['sqrt(det(g))'],
                                                                                self.ebqe['n'])
#         if self.movingDomain:
#             if self.tLast_mesh is not None:
#                 self.ebqe['xt']-=self.ebqe['x']
#                 alpha = -1.0/(self.t_mesh - self.tLast_mesh)
#                 self.ebqe['xt']*=alpha
#                 #modify the metric tensor and normal
#                 if self.useC_md:
#                     cfemIntegrals.updateBoundaryInfo_movingDomain(self.ebqe['xt'],self.ebqe['n'],self.ebqe['sqrt(det(g))'])
#                 else:
#                     for ebNE in range(self.mesh.nExteriorElementBoundaries_global):
#                         for k in range(self.nElementBoundaryQuadraturePoints_elementBoundary):
#                             n_dot_xt=0.0
#                             xt_dot_xt=0.0
#                             for I in range(self.nSpace_global):
#                                 n_dot_xt += self.ebqe['n'][ebNE,k,I]*self.ebqe['xt'][ebNE,k,I]
#                                 xt_dot_xt += self.ebqe['xt'][ebNE,k,I]*self.ebqe['xt'][ebNE,k,I]
#                             self.ebqe['sqrt(det(g))'][ebNE,k] *= math.sqrt(1.0+xt_dot_xt)
#                             self.ebqe['n'][ebNE,k] /= math.sqrt(1.0+n_dot_xt*n_dot_xt)
#             else:
#                 self.ebqe['xt'][:]=0.0
        #now map the physical points back to the reference element
        #assume all components live  on same mesh
        #self.u[0].femSpace.elementMaps.getInverseValuesGlobalExteriorTrace(self.ebqe['inverse(J)'],self.ebqe['x'],self.ebqe['hat(x)'])
        #
        #since the points on the reference boundary may be reordered on many right element boundaries, we
        #have to use an array of reference boundary points on all element boundaries
        #first copy the left reference element boundary quadrature points from the reference element boundary
        #mwf I think it's safe to get rid of bar(x) for ebqe ...
        useC = True
        #if useC == False:
        #    for ebNE in range(self.mesh.nExteriorElementBoundaries_global):
        #        for k in range(self.nElementBoundaryQuadraturePoints_elementBoundary):
        #            self.ebqe['bar(x)'][ebNE,k,:] = self.elementBoundaryQuadraturePoints[k]
        #
        #get the shape information at the reference element boundary quadrature points
        #
        for ci in range(self.nc):
            if self.ebqe.has_key(('w',ci)):
                if useC == True:
                    self.testSpace[ci].getBasisValuesGlobalExteriorTrace(self.elementBoundaryQuadraturePoints,
                                                                         self.ebqe[('w',ci)])
                else:
                    self.testSpace[ci].getBasisValuesGlobalExteriorTraceAtArray(self.ebqe['bar(x)'],
                                                                                self.ebqe[('w',ci)])

                for I in self.elementBoundaryIntegralKeys:
                    if self.ebqe.has_key(('w*dS_'+I,ci)) and self.elementBoundaryQuadratureWeights.has_key((I,ci)):
                        cfemIntegrals.calculateWeightedShapeGlobalExteriorTrace(self.mesh.exteriorElementBoundariesArray,
                                                                                self.mesh.elementBoundaryElementsArray,
                                                                                self.mesh.elementBoundaryLocalElementBoundariesArray,
                                                                                self.elementBoundaryQuadratureWeights[(I,ci)],
                                                                                self.ebqe['sqrt(det(g))'],
                                                                                self.ebqe[('w',ci)],
                                                                                self.ebqe[('w*dS_'+I,ci)])

                    #for w*dS_a
                    for ck in range(self.nc):
                        if self.ebqe.has_key(('w*dS_'+I,ci,ck)):
                            cfemIntegrals.calculateWeightedShapeGlobalExteriorTrace(self.mesh.exteriorElementBoundariesArray,
                                                                                    self.mesh.elementBoundaryElementsArray,
                                                                                    self.mesh.elementBoundaryLocalElementBoundariesArray,
                                                                                    self.elementBoundaryQuadratureWeights[(I,ci,ck)],
                                                                                    self.ebqe['sqrt(det(g))'],
                                                                                    self.ebqe[('w',ci)],
                                                                                    self.ebqe[('w*dS_'+I,ci,ck)])
                if not self.ebqe.has_key(('w*dS_f',ci)):
                    for ck in range(self.nc):
                        try:
                            self.ebqe[('w*dS_f',ci)] = self.ebqe[('w*dS_a',ci,ck)]
                            break
                        except:
                            try:
                                self.ebqe[('w*dS_f',ci)] = self.ebqe[('w*dS_H',ci)]
                            except:
                                pass
                        try:
                            self.ebqe[('w*dS_f',ci)] = self.ebqe[('w*dS_sigma',ci)]
                        except:
                            pass
                    assert self.ebqe.has_key(('w*dS_f',ci))

        for cj in range(self.nc):
            if self.ebqe.has_key(('v',cj)):
                if useC == True:
                    self.u[cj].femSpace.getBasisValuesGlobalExteriorTrace(self.elementBoundaryQuadraturePoints,
                                                                          self.ebqe[('v',cj)])
                else:
                    self.u[cj].femSpace.getBasisValuesGlobalExteriorTraceAtArray(self.ebqe['bar(x)'],
                                                                                 self.ebqe[('v',cj)])
            if self.ebqe.has_key(('grad(v)',cj)):
                if useC == True:
                    self.u[cj].femSpace.getBasisGradientValuesGlobalExteriorTrace(self.elementBoundaryQuadraturePoints,
                                                                                  self.ebqe['inverse(J)'],
                                                                                  self.ebqe[('grad(v)',cj)])
                else:
                    self.u[cj].femSpace.getBasisGradientValuesGlobalExteriorTraceAtArray(self.ebqe['bar(x)'],
                                                                                         self.ebqe['inverse(J)'],
                                                                                         self.ebqe[('grad(v)',cj)])
        #tensor products of shape information
        if not self.lowmem:
            for ci in range(self.nc):
                for cj in range(self.nc):
                    for I in self.elementBoundaryIntegralKeys:
                        if self.ebqe.has_key(('vXw*dS_'+I,cj,ci)):
                            cfemIntegrals.calculateShape_X_weightedShapeGlobalExteriorTrace(self.mesh.exteriorElementBoundariesArray,
                                                                                            self.mesh.elementBoundaryElementsArray,
                                                                                            self.mesh.elementBoundaryLocalElementBoundariesArray,
                                                                                            self.ebqe[('v',cj)],
                                                                                            self.ebqe[('w*dS_'+I,ci)],
                                                                                            self.ebqe[('vXw*dS_'+I,cj,ci)])
                        for ck in range(self.nc):
                            if self.ebqe.has_key(('grad(v)Xw*dS_'+I,ck,cj,ci)):
                                cfemIntegrals.calculateGradShape_X_weightedShapeGlobalExteriorTrace(self.mesh.exteriorElementBoundariesArray,
                                                                                                    self.mesh.elementBoundaryElementsArray,
                                                                                                    self.mesh.elementBoundaryLocalElementBoundariesArray,
                                                                                                    self.ebqe[('grad(v)',cj)],
                                                                                                    self.ebqe[('w*dS_'+I,ck,ci)],
                                                                                                    self.ebqe[('grad(v)Xw*dS_'+I,ck,cj,ci)])

        #setup flux boundary conditions
        fluxBoundaryCondition_components = set()
        if self.advectiveFluxBoundaryConditionsSetterDict is not None:
            fluxBoundaryCondition_components = fluxBoundaryCondition_components.union(set(self.advectiveFluxBoundaryConditionsSetterDict.keys()))
        if self.diffusiveFluxBoundaryConditionsSetterDictDict is not None:
            fluxBoundaryCondition_components = fluxBoundaryCondition_components.union(set(self.diffusiveFluxBoundaryConditionsSetterDictDict .keys()))
        self.fluxBoundaryConditionsObjectsDict = {}
        for ci in fluxBoundaryCondition_components:
            if ci in self.advectiveFluxBoundaryConditionsSetterDict:
                advectiveFluxBC = self.advectiveFluxBoundaryConditionsSetterDict[ci]
            else:
                advectiveFluxBC = None
            if ci in self.diffusiveFluxBoundaryConditionsSetterDictDict:
                diffusiveFluxBC = self.diffusiveFluxBoundaryConditionsSetterDictDict[ci]
            else:
                diffusiveFluxBC = {}
            self.fluxBoundaryConditionsObjectsDict[ci] = FluxBoundaryConditions(self.mesh,
                                                                                self.nElementBoundaryQuadraturePoints_elementBoundary,
                                                                                self.ebqe[('x')],
                                                                                advectiveFluxBC,
                                                                                diffusiveFluxBC)
        self.stressFluxBoundaryConditionsObjectsDict = dict([(cj,FluxBoundaryConditions(self.mesh,
                                                                                        self.nElementBoundaryQuadraturePoints_elementBoundary,
                                                                                        self.ebqe[('x')],
                                                                                        getStressFluxBoundaryConditions=self.stressFluxBoundaryConditionsSetterDict[cj]))
                                                         for cj in self.stressFluxBoundaryConditionsSetterDict.keys()])
        #mwf what do I need for getting raw weights in physical space on elements?
        #
        for ci in range(self.nc):
            if self.ebqe.has_key(('dS_u',ci)):
                cfemIntegrals.calculateIntegrationWeights(self.ebqe['sqrt(det(g))'],
                                                          self.elementBoundaryQuadratureWeights[('u',ci)],
                                                          self.ebqe[('dS_u',ci)])
            if not self.ebqe.has_key('dS') and self.ebqe.has_key(('dS_u',ci)):
                self.ebqe['dS'] = self.ebqe[('dS_u',ci)]
        self.coefficients.initializeGlobalExteriorElementBoundaryQuadrature(self.timeIntegration.t,self.ebqe)
    def setFreeDOF(self,free_u):
        """
        Set the free(non-Dirichlet) DOF from the global DOF
        """
        for cj in range(self.nc):
            fromFreeToGlobal=0 #direction copying
            cfemIntegrals.copyBetweenFreeUnknownsAndGlobalUnknowns(fromFreeToGlobal,
                                                                   self.offset[cj],
                                                                   self.stride[cj],
                                                                   self.dirichletConditions[cj].global2freeGlobal_global_dofs,
                                                                   self.dirichletConditions[cj].global2freeGlobal_free_dofs,
                                                                   free_u,
                                                                   self.u[cj].dof)
    def updateLocal2Global(self):
        """
        Build a mapping between local DOF numbers and global free DOF
        numbers, that is, EXCLUDING Dirichlet DOF.  We have to use a
        list of local dof because of the exclusion of Dirichlet nodes
        (otherwise we could just loop over range(self.nDOF_element).
        """
        self.l2g=[{'nFreeDOF':numpy.zeros((self.mesh.nElements_global,),'i'),
                   'freeLocal':numpy.zeros((self.mesh.nElements_global,self.nDOF_trial_element[cj]),'i'),
                   'freeGlobal':numpy.zeros((self.mesh.nElements_global,self.nDOF_trial_element[cj]),'i')} for cj in range(self.nc)]
        for cj in range(self.nc):
            for eN in range(self.mesh.nElements_global):
                nFreeDOF=0
                for j in range(self.nDOF_trial_element[cj]):
                    J = self.u[cj].femSpace.dofMap.l2g[eN,j]
                    if self.dirichletConditions[cj].global2freeGlobal.has_key(J):
                        self.l2g[cj]['freeLocal'][eN,nFreeDOF]=j
                        self.l2g[cj]['freeGlobal'][eN,nFreeDOF]=self.dirichletConditions[cj].global2freeGlobal[J]
                        nFreeDOF+=1
                self.l2g[cj]['nFreeDOF'][eN]=nFreeDOF
    def setInflowFlux(self):
        for ci in range(self.nc):
            cfemIntegrals.setInflowFlux(self.mesh.exteriorElementBoundariesArray,
                                        self.ebqe[('advectiveFlux',ci)],
                                        self.inflowFlux[ci])
    def setUnknowns(self,free_u):
        for cj in range(self.nc):
            assert len(self.dirichletConditions[cj].global2freeGlobal_global_dofs) == len(self.dirichletConditions[cj].global2freeGlobal_free_dofs)
            fromFreeToGlobal=1 #direction copying
            cfemIntegrals.copyBetweenFreeUnknownsAndGlobalUnknowns(fromFreeToGlobal,
                                                                   self.offset[cj],
                                                                   self.stride[cj],
                                                                   self.dirichletConditions[cj].global2freeGlobal_global_dofs,
                                                                   self.dirichletConditions[cj].global2freeGlobal_free_dofs,
                                                                   free_u,
                                                                   self.u[cj].dof)
    def initializeJacobian(self):
        #
        #build sparse  matrix and extract the stuff we  need  to directly load/update csr matrices
        #from element matrices
        #
        needNumericalFluxJacobian = False; needOutflowJacobian = False
        for ci in range(self.nc):
            #start off assuming anything implicit means have to numerical flux jacobian, then scale back
            #just to advection,diffusion,hamiltonian
            needNumericalFluxJacobian = (needNumericalFluxJacobian                         or
                                         self.timeIntegration.advectionIsImplicit[ci]      or
                                         self.timeIntegration.diffusionIsImplicit[ci]      or
                                         self.timeIntegration.hamiltonianIsImplicit[ci]    or
                                         self.timeIntegration.reactionIsImplicit[ci]       or
                                         self.timeIntegration.stabilizationIsImplicit[ci]  or
                                         self.timeIntegration.shockCapturingIsImplicit[ci])
            #for now assume needOutflowJacobian if anything is implicit for space
            needOutflowJacobian      = (needOutflowJacobian                               or
                                        self.timeIntegration.advectionIsImplicit[ci]      or
                                        self.timeIntegration.diffusionIsImplicit[ci]      or
                                        self.timeIntegration.hamiltonianIsImplicit[ci]    or
                                        self.timeIntegration.reactionIsImplicit[ci]       or
                                        self.timeIntegration.stabilizationIsImplicit[ci]  or
                                        self.timeIntegration.shockCapturingIsImplicit[ci])

        columnIndecesDict={}#replace with C++ map (this  collects column indeces for each row)
        logEvent("Building sparse matrix structure",level=2)
        self.sparsityInfo = cmeshTools.SparsityInfo()
        useC=True
        for ci in range(self.nc):
            for cj in self.coefficients.stencil[ci]: #if we make stencil an array this can pass to C++
                if useC:
                    hasNumericalFlux=0
                    if self.numericalFlux is not None and self.numericalFlux.hasInterior:
                        hasNumericalFlux = 1
                    hasDiffusionInMixedForm = int(self.numericalFlux is not None and  self.numericalFlux.mixedDiffusion[ci] == True)
                    needNumericalFluxJacobian_int = int(needNumericalFluxJacobian)
                    hasOutflowBoundary = int(self.fluxBoundaryConditions[ci] == 'outFlow')
                    needsOutflowJacobian_int = int(needOutflowJacobian == True)
                    self.sparsityInfo.findNonzeros(self.mesh.nElements_global,
                                                   self.nDOF_test_element[ci],
                                                   self.nDOF_trial_element[cj],
                                                   self.l2g[ci]['nFreeDOF'],
                                                   self.l2g[ci]['freeGlobal'],
                                                   self.l2g[cj]['nFreeDOF'],
                                                   self.l2g[cj]['freeGlobal'],
                                                   self.offset[ci],
                                                   self.stride[ci],
                                                   self.offset[cj],
                                                   self.stride[cj],
                                                   hasNumericalFlux,
                                                   hasDiffusionInMixedForm,
                                                   needNumericalFluxJacobian_int,
                                                   self.mesh.nElementBoundaries_element,
                                                   self.mesh.elementNeighborsArray,
                                                   self.mesh.nInteriorElementBoundaries_global,
                                                   self.mesh.interiorElementBoundariesArray,
                                                   self.mesh.elementBoundaryElementsArray,
                                                   self.mesh.elementBoundaryLocalElementBoundariesArray,
                                                   self.fluxBoundaryConditions[ci] == 'outFlow',
                                                   self.mesh.nExteriorElementBoundaries_global,
                                                   self.mesh.exteriorElementBoundariesArray,
                                                   hasOutflowBoundary,
                                                   needsOutflowJacobian_int)
                else:
                    for eN in range(self.mesh.nElements_global):
                        for ii in range(self.l2g[ci]['nFreeDOF'][eN]): #l2g is an array
                            I = self.offset[ci]+self.stride[ci]*self.l2g[ci]['freeGlobal'][eN,ii] #offset  and stride can be arrays
                            if not columnIndecesDict.has_key(I):
                                columnIndecesDict[I]=set() #use C++ set
                            for jj in range(self.l2g[cj]['nFreeDOF'][eN]):
                                J = self.offset[cj]+self.stride[cj]*self.l2g[cj]['freeGlobal'][eN,jj]
                                columnIndecesDict[I].add(J)
                        if (self.numericalFlux is not None and self.numericalFlux.mixedDiffusion[ci] == True and
                            needNumericalFluxJacobian == True):#pass in array of flags for numflux and mixed
                            for ebN in range(self.mesh.nElementBoundaries_element):
                                eN_ebN = self.mesh.elementNeighborsArray[eN,ebN]
                                if eN_ebN >= 0:
                                    for ii in range(self.l2g[ci]['nFreeDOF'][eN]):
                                        I = self.offset[ci]+self.stride[ci]*self.l2g[ci]['freeGlobal'][eN,ii]
                                        for jj in range(self.l2g[cj]['nFreeDOF'][eN_ebN]):
                                            J = self.offset[cj]+self.stride[cj]*self.l2g[cj]['freeGlobal'][eN_ebN,jj]
                                            columnIndecesDict[I].add(J)
                    if self.numericalFlux is not None and needNumericalFluxJacobian == True:
                        for ebNI in range(self.mesh.nInteriorElementBoundaries_global):
                            ebN = self.mesh.interiorElementBoundariesArray[ebNI]
                            left_eN_global   = self.mesh.elementBoundaryElementsArray[ebN,0]
                            right_eN_global  = self.mesh.elementBoundaryElementsArray[ebN,1]
                            left_ebN_element  = self.mesh.elementBoundaryLocalElementBoundariesArray[ebN,0]
                            right_ebN_element = self.mesh.elementBoundaryLocalElementBoundariesArray[ebN,1]
                            for ii in range(self.l2g[ci]['nFreeDOF'][left_eN_global]):
                                left_I = self.offset[ci]+self.stride[ci]*self.l2g[ci]['freeGlobal'][left_eN_global,ii]
                                if not columnIndecesDict.has_key(left_I):
                                    columnIndecesDict[left_I]=set()
                                for jj in range(self.l2g[cj]['nFreeDOF'][left_eN_global]):
                                    left_J = self.offset[cj]+self.stride[cj]*self.l2g[cj]['freeGlobal'][left_eN_global,jj]
                                    columnIndecesDict[left_I].add(left_J)
                                for jj in range(self.l2g[cj]['nFreeDOF'][right_eN_global]):
                                    right_J = self.offset[cj]+self.stride[cj]*self.l2g[cj]['freeGlobal'][right_eN_global,jj]
                                    columnIndecesDict[left_I].add(right_J)
                            for ii in range(self.l2g[ci]['nFreeDOF'][right_eN_global]):
                                right_I = self.offset[ci]+self.stride[ci]*self.l2g[ci]['freeGlobal'][right_eN_global,ii]
                                if not columnIndecesDict.has_key(right_I):
                                    columnIndecesDict[right_I]=set()
                                for jj in range(self.l2g[cj]['nFreeDOF'][left_eN_global]):
                                    left_J = self.offset[cj]+self.stride[cj]*self.l2g[cj]['freeGlobal'][left_eN_global,jj]
                                    columnIndecesDict[right_I].add(left_J)
                                for  jj  in range(self.l2g[cj]['nFreeDOF'][right_eN_global]):
                                    right_J = self.offset[cj]+self.stride[cj]*self.l2g[cj]['freeGlobal'][right_eN_global,jj]
                                    columnIndecesDict[right_I].add(right_J)
                            if self.numericalFlux.mixedDiffusion[ci] == True:
                                for ebN_eN in range(self.mesh.nElementBoundaries_element):
                                    left_eN_ebN = self.mesh.elementNeighborsArray[left_eN_global,ebN_eN]
                                    right_eN_ebN = self.mesh.elementNeighborsArray[right_eN_global,ebN_eN]
                                    for ii in range(self.l2g[ci]['nFreeDOF'][left_eN_global]):
                                        left_I = self.offset[ci]+self.stride[ci]*self.l2g[ci]['freeGlobal'][left_eN_global,ii]
                                        if left_eN_ebN >= 0:
                                            for jj in range(self.l2g[cj]['nFreeDOF'][left_eN_ebN]):
                                                left_J = self.offset[cj]+self.stride[cj]*self.l2g[cj]['freeGlobal'][left_eN_ebN,jj]
                                                columnIndecesDict[left_I].add(left_J)
                                        if right_eN_ebN >= 0:
                                            for jj in range(self.l2g[cj]['nFreeDOF'][right_eN_ebN]):
                                                right_J = self.offset[cj]+self.stride[cj]*self.l2g[cj]['freeGlobal'][right_eN_ebN,jj]
                                                columnIndecesDict[left_I].add(right_J)
                                    for ii in range(self.l2g[ci]['nFreeDOF'][right_eN_global]):
                                        right_I = self.offset[ci]+self.stride[ci]*self.l2g[ci]['freeGlobal'][right_eN_global,ii]
                                        if left_eN_ebN >= 0:
                                            for jj in range(self.l2g[cj]['nFreeDOF'][left_eN_ebN]):
                                                left_J = self.offset[cj]+self.stride[cj]*self.l2g[cj]['freeGlobal'][left_eN_ebN,jj]
                                                columnIndecesDict[right_I].add(left_J)
                                        if right_eN_ebN >= 0:
                                            for  jj  in range(self.l2g[cj]['nFreeDOF'][right_eN_ebN]):
                                                right_J = self.offset[cj]+self.stride[cj]*self.l2g[cj]['freeGlobal'][right_eN_ebN,jj]
                                                columnIndecesDict[right_I].add(right_J)
                    if ((self.numericalFlux is not None and needNumericalFluxJacobian == True) or
                        (self.fluxBoundaryConditions[ci] == 'outFlow' and needOutflowJacobian == True)):#BC flag to array
                        for ebNE in range(self.mesh.nExteriorElementBoundaries_global):
                            ebN = self.mesh.exteriorElementBoundariesArray[ebNE]
                            eN_global   = self.mesh.elementBoundaryElementsArray[ebN,0]
                            ebN_element  = self.mesh.elementBoundaryLocalElementBoundariesArray[ebN,0]
                            for  ii  in range(self.l2g[ci]['nFreeDOF'][eN_global]):
                                I = self.offset[ci]+self.stride[ci]*self.l2g[ci]['freeGlobal'][eN_global,ii]
                                if not columnIndecesDict.has_key(I):
                                    columnIndecesDict[I]=set()
                                for  jj  in range(self.l2g[cj]['nFreeDOF'][eN_global]):
                                    J = self.offset[cj] + self.stride[cj]*self.l2g[cj]['freeGlobal'][eN_global,jj]
                                    columnIndecesDict[I].add(J)
                            if self.numericalFlux is not None and self.numericalFlux.mixedDiffusion[ci] == True:
                                for ebN_eN in range(self.mesh.nElementBoundaries_element):
                                    eN_ebN = self.mesh.elementNeighborsArray[eN_global,ebN_eN]
                                    for  ii  in range(self.l2g[ci]['nFreeDOF'][eN_global]):
                                        I = self.offset[ci]+self.stride[ci]*self.l2g[ci]['freeGlobal'][eN_global,ii]
                                    if eN_ebN >= 0:
                                        for jj in range(self.l2g[cj]['nFreeDOF'][eN_ebN]):
                                            J = self.offset[cj]+self.stride[cj]*self.l2g[cj]['freeGlobal'][eN_ebN,jj]
                                            columnIndecesDict[I].add(J)
        if useC:
            (self.rowptr,self.colind,self.nnz,self.nzval)  = self.sparsityInfo.getCSR()
        else:
            self.nnz = 0
            self.rowptr = numpy.zeros(self.nFreeVDOF_global+1,'i')
            lastIndex=0
            columnOffsetDict={}
            for I in range(self.nFreeVDOF_global):
                columnIndeces=list(columnIndecesDict[I])
                columnIndeces.sort()
                self.rowptr[I]=lastIndex
                lastIndex += len(columnIndeces)
            self.rowptr[self.nFreeVDOF_global]=lastIndex
            self.nnz = lastIndex
            self.colind = numpy.zeros((self.nnz,),'i')
            self.connectionList = [list(columnIndecesDict[I]-set([I])) for I in range(self.nFreeVDOF_global)]
            for I in range(self.nFreeVDOF_global):
                columnIndeces=list(columnIndecesDict[I])
                columnIndeces.sort()
                for columnOffset,J in enumerate(columnIndeces):
                    columnOffsetDict[(I,J)] = columnOffset
                    self.colind[self.rowptr[I]+columnOffset]=J
            self.nzval = numpy.zeros((self.nnz,),'d')
        #end first pass at translation to C, return rowptr,nnz,colind, connection list can be replaced by colind and rowptr
        if self.matType == superluWrappers.SparseMatrix:
            self.jacobian = SparseMat(self.nFreeVDOF_global,self.nFreeVDOF_global,self.nnz,self.nzval,self.colind,self.rowptr)
        elif self.matType == numpy.array:
            self.jacobian = Mat(self.nFreeVDOF_global,self.nFreeVDOF_global)
        else:
            raise TypeError("Matrix type must be sparse matrix or array")
        self.csrRowIndeces = {}
        self.csrColumnOffsets = {}
        self.csrColumnOffsets_eNebN = {}
        self.csrColumnOffsets_eb = {}
        self.csrColumnOffsets_eb_eNebN = {}
        for ci in range(self.nc):
            for cj in self.coefficients.stencil[ci]:
                hasNumericalFlux = int(self.numericalFlux is not None)
                hasDiffusionInMixedForm = int(self.numericalFlux is not None and  self.numericalFlux.mixedDiffusion[ci] == True)
                needNumericalFluxJacobian_int = int(needNumericalFluxJacobian)
                hasOutflowBoundary = int(self.fluxBoundaryConditions[ci] == 'outFlow')
                needsOutflowJacobian_int = int(needOutflowJacobian == True)
                memory()
                self.csrRowIndeces[(ci,cj)] = numpy.zeros((self.mesh.nElements_global,
                                                             self.nDOF_test_element[ci]),'i')
                logEvent(memory("csrRowIndeces","OneLevelTransport"),level=4)
                self.csrColumnOffsets[(ci,cj)] = numpy.zeros((self.mesh.nElements_global,
                                                                self.nDOF_test_element[ci],self.nDOF_trial_element[cj]),'i')
                logEvent(memory("csrColumnOffsets","OneLevelTransport"),level=4)
                if hasDiffusionInMixedForm:
                    self.csrColumnOffsets_eNebN[(ci,cj)] = numpy.zeros((self.mesh.nElements_global,self.mesh.nElementBoundaries_element,
                                                                        self.nDOF_test_element[ci],self.nDOF_trial_element[cj]),'i')
                else:
                    self.csrColumnOffsets_eNebN[(ci,cj)] = numpy.zeros((0,),'i')
                logEvent(memory("csrColumnOffsets_eNebN","OneLevelTransport"),level=4)
                self.csrColumnOffsets_eb[(ci,cj)] = numpy.zeros((self.mesh.nElementBoundaries_global,2,2,self.nDOF_test_element[ci],self.nDOF_trial_element[cj]),'i')
                logEvent(memory("csrColumnOffsets_eb","OneLevelTransport"),level=4)
                if hasDiffusionInMixedForm:
                    self.csrColumnOffsets_eb_eNebN[(ci,cj)] = numpy.zeros((self.mesh.nElementBoundaries_global,2,2,self.mesh.nElementBoundaries_element,
                                                                           self.nDOF_test_element[ci],self.nDOF_trial_element[cj]),'i')
                else:
                    self.csrColumnOffsets_eb_eNebN[(ci,cj)] = numpy.zeros((0,),'i')
                logEvent(memory("csrColumnOffsets_eb_eNebN","OneLevelTransport"),level=4)
                if useC:
                    self.sparsityInfo.setOffsets_CSR(self.mesh.nElements_global,
                                                     self.nDOF_test_element[ci],
                                                     self.nDOF_trial_element[cj],
                                                     self.l2g[ci]['nFreeDOF'],
                                                     self.l2g[ci]['freeGlobal'],
                                                     self.l2g[cj]['nFreeDOF'],
                                                     self.l2g[cj]['freeGlobal'],
                                                     self.offset[ci],
                                                     self.stride[ci],
                                                     self.offset[cj],
                                                     self.stride[cj],
                                                     hasNumericalFlux,
                                                     hasDiffusionInMixedForm,
                                                     needNumericalFluxJacobian_int,
                                                     self.mesh.nElementBoundaries_element,
                                                     self.mesh.elementNeighborsArray,
                                                     self.mesh.nInteriorElementBoundaries_global,
                                                     self.mesh.interiorElementBoundariesArray,
                                                     self.mesh.elementBoundaryElementsArray,
                                                     self.mesh.elementBoundaryLocalElementBoundariesArray,
                                                     self.fluxBoundaryConditions[ci] == 'outFlow',
                                                     self.mesh.nExteriorElementBoundaries_global,
                                                     self.mesh.exteriorElementBoundariesArray,
                                                     hasOutflowBoundary,
                                                     needsOutflowJacobian_int,
                                                     self.rowptr,
                                                     self.csrRowIndeces[(ci,cj)],
                                                     self.csrColumnOffsets[(ci,cj)],
                                                     self.csrColumnOffsets_eNebN[(ci,cj)],
                                                     self.csrColumnOffsets_eb[(ci,cj)],
                                                     self.csrColumnOffsets_eb_eNebN[(ci,cj)])
                else:
                    for eN in range(self.mesh.nElements_global):
                        for ii in range(self.l2g[ci]['nFreeDOF'][eN]):
                            I = self.offset[ci]+self.stride[ci]*self.l2g[ci]['freeGlobal'][eN,ii]
                            self.csrRowIndeces[(ci,cj)][eN,ii]=self.rowptr[I]
                            for jj in range(self.l2g[cj]['nFreeDOF'][eN]):
                                J = self.offset[cj]+self.stride[cj]*self.l2g[cj]['freeGlobal'][eN,jj]
                                self.csrColumnOffsets[(ci,cj)][eN,ii,jj] = columnOffsetDict[(I,J)]
                        if (self.numericalFlux is not None and self.numericalFlux.mixedDiffusion[ci] == True):
                            for ebN in range(self.mesh.nElementBoundaries_element):
                                eN_ebN = self.mesh.elementNeighborsArray[eN,ebN]
                                if eN_ebN >= 0:
                                    for ii in range(self.l2g[ci]['nFreeDOF'][eN]):
                                        I = self.offset[ci]+self.stride[ci]*self.l2g[ci]['freeGlobal'][eN,ii]
                                        for jj in range(self.l2g[cj]['nFreeDOF'][eN_ebN]):
                                            J = self.offset[cj]+self.stride[cj]*self.l2g[cj]['freeGlobal'][eN_ebN,jj]
                                            self.csrColumnOffsets_eNebN[(ci,cj)][eN,ebN,ii,jj] = columnOffsetDict[(I,J)]
                    if self.numericalFlux is not None and needNumericalFluxJacobian == True:
                        for ebNI in range(self.mesh.nInteriorElementBoundaries_global):
                            ebN = self.mesh.interiorElementBoundariesArray[ebNI]
                            left_eN_global   = self.mesh.elementBoundaryElementsArray[ebN,0]
                            right_eN_global  = self.mesh.elementBoundaryElementsArray[ebN,1]
                            left_ebN_element  = self.mesh.elementBoundaryLocalElementBoundariesArray[ebN,0]
                            right_ebN_element = self.mesh.elementBoundaryLocalElementBoundariesArray[ebN,1]
                            for ii in range(self.l2g[ci]['nFreeDOF'][left_eN_global]):
                                left_I = self.offset[ci]+self.stride[ci]*self.l2g[ci]['freeGlobal'][left_eN_global,ii]
                                for jj in range(self.l2g[cj]['nFreeDOF'][left_eN_global]):
                                    left_J = self.offset[cj]+self.stride[cj]*self.l2g[cj]['freeGlobal'][left_eN_global,jj]
                                    self.csrColumnOffsets_eb[(ci,cj)][ebN,0,0,ii,jj] = columnOffsetDict[(left_I,left_J)]
                                for jj in range(self.l2g[cj]['nFreeDOF'][right_eN_global]):
                                    right_J = self.offset[cj]+self.stride[cj]*self.l2g[cj]['freeGlobal'][right_eN_global,jj]
                                    self.csrColumnOffsets_eb[(ci,cj)][ebN,0,1,ii,jj] = columnOffsetDict[(left_I,right_J)]
                            for ii in range(self.l2g[ci]['nFreeDOF'][right_eN_global]):
                                right_I = self.offset[ci] + self.stride[ci]*self.l2g[ci]['freeGlobal'][right_eN_global,ii]
                                for jj in range(self.l2g[cj]['nFreeDOF'][left_eN_global]):
                                    left_J = self.offset[cj]+self.stride[cj]*self.l2g[cj]['freeGlobal'][left_eN_global,jj]
                                    self.csrColumnOffsets_eb[(ci,cj)][ebN,1,0,ii,jj] = columnOffsetDict[(right_I,left_J)]
                                for  jj  in range(self.l2g[cj]['nFreeDOF'][right_eN_global]):
                                    right_J = self.offset[cj]+self.stride[cj]*self.l2g[cj]['freeGlobal'][right_eN_global,jj]
                                    self.csrColumnOffsets_eb[(ci,cj)][ebN,1,1,ii,jj] = columnOffsetDict[(right_I,right_J)]
                            if self.numericalFlux.mixedDiffusion[ci] == True:
                                for ebN_eN in range(self.mesh.nElementBoundaries_element):
                                    left_eN_ebN = self.mesh.elementNeighborsArray[left_eN_global,ebN_eN]
                                    right_eN_ebN = self.mesh.elementNeighborsArray[right_eN_global,ebN_eN]
                                    for ii in range(self.l2g[ci]['nFreeDOF'][left_eN_global]):
                                        left_I = self.offset[ci]+self.stride[ci]*self.l2g[ci]['freeGlobal'][left_eN_global,ii]
                                        if left_eN_ebN >= 0:
                                            for jj in range(self.l2g[cj]['nFreeDOF'][left_eN_ebN]):
                                                left_J = self.offset[cj]+self.stride[cj]*self.l2g[cj]['freeGlobal'][left_eN_ebN,jj]
                                                self.csrColumnOffsets_eb_eNebN[(ci,cj)][ebN,0,0,ebN_eN,ii,jj] = columnOffsetDict[(left_I,left_J)]
                                        if right_eN_ebN >= 0:
                                            for jj in range(self.l2g[cj]['nFreeDOF'][right_eN_ebN]):
                                                right_J = self.offset[cj]+self.stride[cj]*self.l2g[cj]['freeGlobal'][right_eN_ebN,jj]
                                                self.csrColumnOffsets_eb_eNebN[(ci,cj)][ebN,0,1,ebN_eN,ii,jj] = columnOffsetDict[(left_I,right_J)]
                                    for ii in range(self.l2g[ci]['nFreeDOF'][right_eN_global]):
                                        right_I = self.offset[ci]+self.stride[ci]*self.l2g[ci]['freeGlobal'][right_eN_global,ii]
                                        if left_eN_ebN >= 0:
                                            for jj in range(self.l2g[cj]['nFreeDOF'][left_eN_ebN]):
                                                left_J = self.offset[cj]+self.stride[cj]*self.l2g[cj]['freeGlobal'][left_eN_ebN,jj]
                                                self.csrColumnOffsets_eb_eNebN[(ci,cj)][ebN,1,0,ebN_eN,ii,jj] = columnOffsetDict[(right_I,left_J)]
                                        if right_eN_ebN >= 0:
                                            for  jj  in range(self.l2g[cj]['nFreeDOF'][right_eN_ebN]):
                                                right_J = self.offset[cj]+self.stride[cj]*self.l2g[cj]['freeGlobal'][right_eN_ebN,jj]
                                                self.csrColumnOffsets_eb_eNebN[(ci,cj)][ebN,1,1,ebN_eN,ii,jj] = columnOffsetDict[(right_I,right_J)]
                    if ((self.numericalFlux is not None and needNumericalFluxJacobian == True) or
                        (self.fluxBoundaryConditions[ci] == 'outFlow' and needOutflowJacobian  == True)):
                        for ebNE in range(self.mesh.nExteriorElementBoundaries_global):
                            ebN = self.mesh.exteriorElementBoundariesArray[ebNE]
                            eN_global   = self.mesh.elementBoundaryElementsArray[ebN,0]
                            ebN_element  = self.mesh.elementBoundaryLocalElementBoundariesArray[ebN,0]
                            for  ii  in range(self.l2g[ci]['nFreeDOF'][eN_global]):
                                I = self.offset[ci]+self.stride[ci]*self.l2g[ci]['freeGlobal'][eN_global,ii]
                                for  jj  in range(self.l2g[cj]['nFreeDOF'][eN_global]):
                                    J = self.offset[cj] + self.stride[cj]*self.l2g[cj]['freeGlobal'][eN_global,jj]
                                    self.csrColumnOffsets_eb[(ci,cj)][ebN,0,0,ii,jj] = columnOffsetDict[(I,J)]
                            if self.numericalFlux is not None and self.numericalFlux.mixedDiffusion[ci] == True:
                                for ebN_eN in range(self.mesh.nElementBoundaries_element):
                                    eN_ebN = self.mesh.elementNeighborsArray[eN_global,ebN_eN]
                                    for ii in range(self.l2g[ci]['nFreeDOF'][eN_global]):
                                        I = self.offset[ci]+self.stride[ci]*self.l2g[ci]['freeGlobal'][eN_global,ii]
                                        if eN_ebN >= 0:
                                            for jj in range(self.l2g[cj]['nFreeDOF'][eN_ebN]):
                                                J = self.offset[cj]+self.stride[cj]*self.l2g[cj]['freeGlobal'][eN_ebN,jj]
                                                self.csrColumnOffsets_eb_eNebN[(ci,cj)][ebN,0,0,ebN_eN,ii,jj] = columnOffsetDict[(I,J)]
        self.nNonzerosInJacobian = self.nnz
        return self.jacobian
    def viewSolution(self,plotOffSet=None,titleModifier='',dgridnx=50,dgridny=50,dgridp=16.,pause=False):
        #tmp add pause arg for vtk
        #cek low priority clean up, could get gnuplot/matlab/vtk/asymptote? Maybe should seperate off
        import Viewers
        if Viewers.viewerType == 'vtk':
            return self.viewSolutionVTK(plotOffSet=plotOffSet,titleModifier=titleModifier,dgridnx=dgridnx,
                                        dgridny=dgridny,dgridp=dgridp,pause=pause)
        if plotOffSet is not None:
            windowNumberSave = Viewers.windowNumber
            Viewers.windowNumber=plotOffSet
        else:
            windowNumberSave = None
        if Viewers.viewerType == 'gnuplot':
            if self.nSpace_global == 1:
                for ci in range(self.coefficients.nc):
                    if (isinstance(self.u[ci].femSpace,C0_AffineLinearOnSimplexWithNodalBasis) or
                        isinstance(self.u[ci].femSpace,NC_AffineLinearOnSimplexWithNodalBasis)): #CrR same in 1d
                        #
                        xandu = [(x,u) for x,u in zip(self.mesh.nodeArray[:,0],self.u[ci].dof)]
                        xandu.sort()#sorts based on first entry by default I believe
                        #for x,u in zip(self.mesh.nodeArray[:,0],self.u[ci].dof):
                        for xu in xandu:
                            Viewers.datFile.write("%12.5e %12.5e \n" % (xu[0],xu[1]))
                        Viewers.datFile.write("\n \n")
                        cmd = "set term x11 %i; plot \'%s\' index %i with linespoints title \"%s\" \n" % (Viewers.windowNumber,
                                                                                                          Viewers.datFilename,
                                                                                                          Viewers.plotNumber,
                                                                                                          self.coefficients.variableNames[ci]+titleModifier)
                        Viewers.cmdFile.write(cmd)
                        Viewers.viewerPipe.write(cmd)
                        Viewers.newPlot()
                        Viewers.newWindow()
                    #
                    elif (isinstance(self.u[ci].femSpace,DG_AffineLinearOnSimplexWithNodalBasis) or
                          isinstance(self.u[ci].femSpace,DG_AffineQuadraticOnSimplexWithNodalBasis)) :
                        ldim = self.u[ci].femSpace.referenceFiniteElement.localFunctionSpace.dim
                        #sort for now
                        xandu = []
                        for eN in range(self.mesh.nElements_global):
                            for nN in range(self.mesh.nNodes_element):
                                #for sorting have to move just a little bit into the element
                                x=self.mesh.nodeArray[self.mesh.elementNodesArray[eN,nN]][0]*(1.0 + 1.0e-8*(1-2.0*nN))
                                xandu.append((x,self.u[ci].dof[eN*ldim+nN]))
                        xandu.sort()
                        for xu in xandu:
                            Viewers.datFile.write("%12.5e %12.5e \n" % (xu[0],xu[1]))
                        Viewers.datFile.write("\n \n")
                        cmd = "set term x11 %i; plot \'%s\' index %i with linespoints title \"%s\" \n" % (Viewers.windowNumber,
                                                                                                          Viewers.datFilename,
                                                                                                          Viewers.plotNumber,
                                                                                                          self.coefficients.variableNames[ci]+titleModifier)
                        Viewers.cmdFile.write(cmd)
                        Viewers.viewerPipe.write(cmd)
                        Viewers.newPlot()
                        Viewers.newWindow()
                    elif (isinstance(self.u[ci].femSpace,DG_AffinePolynomialsOnSimplexWithMonomialBasis)):
                        npoints  = self.q['x'].shape[0]*self.q['x'].shape[1]
                        xandu = [(self.q['x'].flat[i*3+0],self.q[('u',ci)].flat[i]) for i in range(npoints)]
                        xandu.sort()
                        for xu in xandu:
                            Viewers.datFile.write("%12.5e %12.5e \n" % (xu[0],xu[1]))
                        Viewers.datFile.write("\n \n")
                        cmd = "set term x11 %i; plot \'%s\' index %i with linespoints title \"%s\" \n" % (Viewers.windowNumber,
                                                                                                          Viewers.datFilename,
                                                                                                          Viewers.plotNumber,
                                                                                                          self.coefficients.variableNames[ci]+titleModifier)
                        Viewers.cmdFile.write(cmd)
                        Viewers.viewerPipe.write(cmd)
                        Viewers.newPlot()
                        Viewers.newWindow()

                    elif  (isinstance(self.u[ci].femSpace,DG_Constants) or
                           isinstance(self.u[ci].femSpace,DG_AffineP0_OnSimplexWithMonomialBasis)):
                        #sort for now
                        xandu = []
                        for eN in range(self.mesh.nElements_global):
                            for nN in range(self.mesh.nNodes_element):
                                x=self.mesh.nodeArray[self.mesh.elementNodesArray[eN,nN]][0]*(1.0 + 1.0e-8*(1-2.0*nN))
                                xandu.append((x,self.u[ci].dof[eN]))
                        xandu.sort()
                        for xu in xandu:
                            Viewers.datFile.write("%12.5e %12.5e \n" % (xu[0],xu[1]))
                        Viewers.datFile.write("\n \n")
                        cmd = "set term x11 %i; plot \'%s\' index %i with linespoints title \"%s\" \n" % (Viewers.windowNumber,
                                                                                                          Viewers.datFilename,
                                                                                                          Viewers.plotNumber,
                                                                                                          self.coefficients.variableNames[ci]+titleModifier)
                        Viewers.cmdFile.write(cmd)
                        Viewers.viewerPipe.write(cmd)
                        Viewers.newPlot()
                        Viewers.newWindow()
                    elif isinstance(self.u[ci].femSpace,C0_AffineQuadraticOnSimplexWithNodalBasis):
                        xandu = []
                        for eN in range(self.mesh.nElements_global):
                            for i in range(self.u[ci].femSpace.dofMap.l2g.shape[1]):
                                ig = self.u[ci].femSpace.dofMap.l2g[eN,i]
                                xandu.append((self.u[ci].femSpace.dofMap.lagrangeNodesArray[ig,0],self.u[ci].dof[ig]))
                        xandu.sort()
                        for xu in xandu:
                            Viewers.datFile.write("%12.5e %12.5e \n" % (xu[0],xu[1]))
                        Viewers.datFile.write("\n \n")
                        cmd = "set term x11 %i; plot \'%s\' index %i with linespoints title \"%s\" \n" % (Viewers.windowNumber,
                                                                                                          Viewers.datFilename,
                                                                                                          Viewers.plotNumber,
                                                                                                          self.coefficients.variableNames[ci]+titleModifier)
                        Viewers.cmdFile.write(cmd)
                        Viewers.viewerPipe.write(cmd)
                        Viewers.newPlot()
                        Viewers.newWindow()

            elif self.nSpace_global == 2:
                for ci in range(self.coefficients.nc):
                    #
                    if (isinstance(self.u[ci].femSpace,C0_AffineLinearOnSimplexWithNodalBasis) or
                        isinstance(self.u[ci].femSpace,C0_AffineQuadraticOnSimplexWithNodalBasis)):
                        #mwf todo 10/17/09 won't work in parallel for C0_AffineQuadratic
                        for x,y,u in zip(self.mesh.nodeArray[:,0],self.mesh.nodeArray[:,1],self.u[ci].dof[:self.mesh.nodeArray.shape[0]]):
                            Viewers.datFile.write("%12.5e %12.5e %12.5e \n" % (x,y,u))
                        Viewers.datFile.write("\n \n")
                        cmd = "set dgrid3d %d,%d,%g; set contour base; set term x11 %i; splot \'%s\' index %i with lines title \"%s\" \n" % (dgridnx,dgridny,dgridp,Viewers.windowNumber,
                                                                                                                                             Viewers.datFilename,
                                                                                                                                             Viewers.plotNumber,
                                                                                                                                             self.coefficients.variableNames[ci]+titleModifier)
                        Viewers.cmdFile.write(cmd)
                        Viewers.viewerPipe.write(cmd)
                        Viewers.newPlot()
                        Viewers.newWindow()

                    #
                    elif (isinstance(self.u[ci].femSpace,DG_AffineLinearOnSimplexWithNodalBasis) or
                          isinstance(self.u[ci].femSpace,DG_AffineQuadraticOnSimplexWithNodalBasis)):
                        for eN in range(self.mesh.nElements_global):
                            for nN in range(self.mesh.nNodes_element):
                                ldim = self.u[ci].femSpace.referenceFiniteElement.localFunctionSpace.dim
                                Viewers.datFile.write("%12.5e %12.5e %12.5e \n" % (self.mesh.nodeArray[self.mesh.elementNodesArray[eN,nN]][0],
                                                                                       self.mesh.nodeArray[self.mesh.elementNodesArray[eN,nN]][1],
                                                                                       self.u[ci].dof[eN*ldim+nN]))
                        Viewers.datFile.write("\n \n")
                        cmd = "set dgrid3d %d,%d,%g; set contour base; set term x11 %i; splot \'%s\' index %i with lines title \"%s\" \n" % (dgridnx,dgridny,dgridp,Viewers.windowNumber,
                                                                                                                                    Viewers.datFilename,
                                                                                                                                    Viewers.plotNumber,
                                                                                                                                    self.coefficients.variableNames[ci]+titleModifier)
                        Viewers.cmdFile.write(cmd)
                        Viewers.viewerPipe.write(cmd)
                        Viewers.newPlot()
                        Viewers.newWindow()
                    elif  (isinstance(self.u[ci].femSpace,DG_Constants) or
                           isinstance(self.u[ci].femSpace,DG_AffineP0_OnSimplexWithMonomialBasis)):
                        for eN in range(self.mesh.nElements_global):
                            for nN in range(self.mesh.nNodes_element):
                                Viewers.datFile.write("%12.5e %12.5e %12.5e \n" % (self.mesh.nodeArray[self.mesh.elementNodesArray[eN,nN]][0],
                                                                                   self.mesh.nodeArray[self.mesh.elementNodesArray[eN,nN]][1],
                                                                                   self.u[ci].dof[eN]))
                        Viewers.datFile.write("\n \n")
                        cmd = "set dgrid3d %d,%d,%g; set contour base; set term x11 %i; splot \'%s\' index %i with lines title \"%s\" \n" % (dgridnx,dgridny,dgridp,Viewers.windowNumber,
                                                                                                                                    Viewers.datFilename,
                                                                                                                                    Viewers.plotNumber,
                                                                                                                                    self.coefficients.variableNames[ci]+titleModifier)
                        Viewers.cmdFile.write(cmd)
                        Viewers.viewerPipe.write(cmd)
                        Viewers.newPlot()
                        Viewers.newWindow()
                    elif isinstance(self.u[ci].femSpace,NC_AffineLinearOnSimplexWithNodalBasis):
                        #dofs are values at edge midpoints
                        for eN in range(self.mesh.nElements_global):
                            for nN in range(self.mesh.nNodes_element):
                                nipj = [int(fmod(nN+j,self.mesh.nNodes_element)) for j in range(1,self.mesh.nNodes_element)]
                                gNipj= [self.mesh.elementNodesArray[eN,nipj[j]]  for j in range(0,self.mesh.nNodes_element-1)]
                                xM   = 0.5*(self.mesh.nodeArray[gNipj[0],:]+self.mesh.nodeArray[gNipj[1],:])
                                ig   = self.u[ci].femSpace.dofMap.l2g[eN,nN]
                                Viewers.datFile.write("%12.5e %12.5e %12.5e \n" % (xM[0],xM[1],self.u[ci].dof[ig]))
                        Viewers.datFile.write("\n \n")
                        cmd = "set dgrid3d %d,%d,%g; set contour base; set term x11 %i; splot \'%s\' index %i with lines title \"%s\" \n" % (dgridnx,dgridny,dgridp,Viewers.windowNumber,
                                                                                                                                    Viewers.datFilename,
                                                                                                                                    Viewers.plotNumber,
                                                                                                                                    self.coefficients.variableNames[ci]+titleModifier)
                        Viewers.cmdFile.write(cmd)
                        Viewers.viewerPipe.write(cmd)
                        Viewers.newPlot()
                        Viewers.newWindow()

                if self.coefficients.vectorComponents is not None:
                    scale_x = max(numpy.absolute(self.u[self.coefficients.vectorComponents[0]].dof.flat))
                    scale_y = max(numpy.absolute(self.u[self.coefficients.vectorComponents[1]].dof.flat))
                    L = min((max(self.mesh.nodeArray[:,0]),max(self.mesh.nodeArray[:,1])))
                    scale=10.0*max((scale_x,scale_y,1.0e-16))/L
                    for x,y,u,v in zip(self.mesh.nodeArray[:,0],self.mesh.nodeArray[:,1],self.u[self.coefficients.vectorComponents[0]].dof,self.u[self.coefficients.vectorComponents[1]].dof):
                        Viewers.datFile.write("%12.5e %12.5e %12.5e %12.5e \n" % (x,y,u/scale,v/scale))
                    Viewers.datFile.write("\n \n")
                    cmd = "set term x11 %i; plot \'%s\' index %i with vectors title \"%s\" \n" % (Viewers.windowNumber,
                                                                                                  Viewers.datFilename,
                                                                                                  Viewers.plotNumber,
                                                                                                  self.coefficients.vectorName+titleModifier)
                    Viewers.cmdFile.write(cmd)
                    Viewers.viewerPipe.write(cmd)
                    Viewers.newPlot()
                    Viewers.newWindow()
            elif self.nSpace_global == 3:
                (slice_x,slice_y,slice_z) = self.mesh.nodeArray[self.mesh.nodeArray.shape[0]/2,:]
                for ci in range(self.coefficients.nc):
                    if (isinstance(self.u[ci].femSpace,C0_AffineLinearOnSimplexWithNodalBasis) or
                        isinstance(self.u[ci].femSpace,C0_AffineQuadraticOnSimplexWithNodalBasis)):
                        #mwf todo 10/17/09 won't work in parallel for C0_AffineQuadratic
                        for x,y,z,u in zip(self.mesh.nodeArray[:,0],self.mesh.nodeArray[:,1],self.mesh.nodeArray[:,2],
                                           self.u[ci].dof[:self.mesh.nodeArray.shape[0]]):
                            if x == slice_x:
                                Viewers.datFile.write("%12.5e %12.5e %12.5e \n" % (y,z,u))
                        Viewers.datFile.write("\n \n")
                        cmd = "set dgrid3d; set contour base; set term x11 %i; splot \'%s\' index %i with lines title \"%s-x-slice\" \n" % (Viewers.windowNumber,
                                                                                                                                            Viewers.datFilename,
                                                                                                                                            Viewers.plotNumber,
                                                                                                                                            self.coefficients.variableNames[ci]+titleModifier)
                        Viewers.cmdFile.write(cmd)
                        Viewers.viewerPipe.write(cmd)
                        Viewers.newPlot()
                        Viewers.newWindow()
                        for x,y,z,u in zip(self.mesh.nodeArray[:,0],self.mesh.nodeArray[:,1],self.mesh.nodeArray[:,2],
                                           self.u[ci].dof[:self.mesh.nodeArray.shape[0]]):
                            if y == slice_y:
                                Viewers.datFile.write("%12.5e %12.5e %12.5e \n" % (x,z,u))
                        Viewers.datFile.write("\n \n")
                        cmd = "set dgrid3d; set contour base; set term x11 %i; splot \'%s\' index %i with lines title \"%s-y-slice\" \n" % (Viewers.windowNumber,
                                                                                                                                                    Viewers.datFilename,
                                                                                                                                                    Viewers.plotNumber,
                                                                                                                                                    self.coefficients.variableNames[ci]+titleModifier)
                        Viewers.cmdFile.write(cmd)
                        Viewers.viewerPipe.write(cmd)
                        Viewers.newPlot()
                        Viewers.newWindow()
                        for x,y,z,u in zip(self.mesh.nodeArray[:,0],self.mesh.nodeArray[:,1],self.mesh.nodeArray[:,2],
                                           self.u[ci].dof[:self.mesh.nodeArray.shape[0]]):
                            if z == slice_z:
                                Viewers.datFile.write("%12.5e %12.5e %12.5e \n" % (x,y,u))
                        Viewers.datFile.write("\n \n")
                        cmd = "set dgrid3d; set contour base; set term x11 %i; splot \'%s\' index %i with lines title \"%s-z-slice\" \n" % (Viewers.windowNumber,
                                                                                                                                            Viewers.datFilename,
                                                                                                                                            Viewers.plotNumber,
                                                                                                                                            self.coefficients.variableNames[ci]+titleModifier)
                        Viewers.cmdFile.write(cmd)
                        Viewers.viewerPipe.write(cmd)
                        Viewers.newPlot()
                        Viewers.newWindow()

                if (self.coefficients.vectorComponents is not None and
                    (isinstance(self.u[0].femSpace,C0_AffineLinearOnSimplexWithNodalBasis) and
                     isinstance(self.u[1].femSpace,C0_AffineLinearOnSimplexWithNodalBasis) and
                     isinstance(self.u[2].femSpace,C0_AffineLinearOnSimplexWithNodalBasis) or
                     isinstance(self.u[0].femSpace,C0_AffineQuadraticOnSimplexWithNodalBasis) and
                     isinstance(self.u[1].femSpace,C0_AffineQuadraticOnSimplexWithNodalBasis) and
                     isinstance(self.u[2].femSpace,C0_AffineQuadraticOnSimplexWithNodalBasis))):
                    #mwf todo 10/17/09 won't work in parallel for C0_AffineQuadratic
                    for x,y,z,u,v,w in zip(self.mesh.nodeArray[:,0],
                                           self.mesh.nodeArray[:,1],
                                           self.mesh.nodeArray[:,2],
                                           self.u[self.coefficients.vectorComponents[0]].dof[:self.mesh.nodeArray.shape[0]],
                                           self.u[self.coefficients.vectorComponents[1]].dof[:self.mesh.nodeArray.shape[0]],
                                           self.u[self.coefficients.vectorComponents[2]].dof[:self.mesh.nodeArray.shape[0]]):
                        if x == slice_x:
                            Viewers.datFile.write("%12.5e %12.5e %12.5e %12.5e \n" % (y,z,v,w))
                    Viewers.datFile.write("\n \n")
                    cmd = "set term x11 %i; plot \'%s\' index %i with vectors title \"%s\" \n" % (Viewers.windowNumber,
                                                                                                  Viewers.datFilename,
                                                                                                  Viewers.plotNumber,
                                                                                                  self.coefficients.vectorName+": x-slice"+titleModifier)
                    Viewers.cmdFile.write(cmd)
                    Viewers.viewerPipe.write(cmd)
                    Viewers.newPlot()
                    Viewers.newWindow()
                    for x,y,z,u,v,w in zip(self.mesh.nodeArray[:,0],
                                           self.mesh.nodeArray[:,1],
                                           self.mesh.nodeArray[:,2],
                                           self.u[self.coefficients.vectorComponents[0]].dof[:self.mesh.nodeArray.shape[0]],
                                           self.u[self.coefficients.vectorComponents[1]].dof[:self.mesh.nodeArray.shape[0]],
                                           self.u[self.coefficients.vectorComponents[2]].dof[:self.mesh.nodeArray.shape[0]]):
                        if y == slice_y:
                            Viewers.datFile.write("%12.5e %12.5e %12.5e %12.5e \n" % (x,z,u,w))
                    Viewers.datFile.write("\n \n")
                    cmd = "set term x11 %i; plot \'%s\' index %i with vectors title \"%s\" \n" % (Viewers.windowNumber,
                                                                                                  Viewers.datFilename,
                                                                                                  Viewers.plotNumber,
                                                                                                  self.coefficients.vectorName+": y-slice,"+titleModifier)
                    Viewers.cmdFile.write(cmd)
                    Viewers.viewerPipe.write(cmd)
                    Viewers.newPlot()
                    Viewers.newWindow()
                    for x,y,z,u,v,w in zip(self.mesh.nodeArray[:,0],
                                           self.mesh.nodeArray[:,1],
                                           self.mesh.nodeArray[:,2],
                                           self.u[self.coefficients.vectorComponents[0]].dof[:self.mesh.nodeArray.shape[0]],
                                           self.u[self.coefficients.vectorComponents[1]].dof[:self.mesh.nodeArray.shape[0]],
                                           self.u[self.coefficients.vectorComponents[2]].dof[:self.mesh.nodeArray.shape[0]]):
                        if z == slice_z:
                            Viewers.datFile.write("%12.5e %12.5e %12.5e %12.5e \n" % (x,y,u,v))
                    Viewers.datFile.write("\n \n")
                    cmd = "set term x11 %i; plot \'%s\' index %i with vectors title \"%s\" \n" % (Viewers.windowNumber,
                                                                                                  Viewers.datFilename,
                                                                                                  Viewers.plotNumber,
                                                                                                  self.coefficients.vectorName+": z-slice,"+titleModifier)
                    Viewers.cmdFile.write(cmd)
                    Viewers.viewerPipe.write(cmd)
                    Viewers.newPlot()
                    Viewers.newWindow()
        if Viewers.viewerType == 'matlab':
            for ci in range(self.coefficients.nc):
                nplotted = self.u[ci].writeFunctionMatlab(Viewers.cmdFile,append=False,
                                                          storeMeshData= not Viewers.meshDataStructuresWritten,
                                                          figureOffset=Viewers.windowNumber+1)
                Viewers.windowNumber += nplotted
            #
            if self.nSpace_global == 2:
                if self.coefficients.vectorComponents is not None:
                    vci0 = self.coefficients.vectorComponents[0]
                    vci1 = self.coefficients.vectorComponents[1]

                    if (isinstance(self.u[vci0].femSpace,C0_AffineLinearOnSimplexWithNodalBasis) and
                        isinstance(self.u[vci1].femSpace,C0_AffineLinearOnSimplexWithNodalBasis)):

                        writer = Viewers.MatlabWriter(nxgrid=50,nygrid=50,nzgrid=10)
                        nplotted = writer.viewVector_LagrangeC0P1(Viewers.cmdFile,self.nSpace_global,
                                                                  self.mesh.nodeArray,self.mesh.elementNodesArray,
                                                                  self.u[vci0].dof,self.u[vci1].dof,name="velocity_dof",
                                                                  storeMeshData= not Viewers.meshDataStructuresWritten,
                                                                  figureNumber = Viewers.windowNumber+1,
                                                                  title = 'velocity_{dof}' + titleModifier)
                        Viewers.windowNumber += nplotted
                    elif (isinstance(self.u[vci0].femSpace,C0_AffineQuadraticOnSimplexWithNodalBasis) and
                          isinstance(self.u[vci1].femSpace,C0_AffineQuadraticOnSimplexWithNodalBasis)):

                        writer = Viewers.MatlabWriter(nxgrid=50,nygrid=50,nzgrid=10)
                        nplotted = writer.viewVector_LagrangeC0P2(Viewers.cmdFile,self.nSpace_global,
                                                                  self.u[vci0].femSpace.dofMap.lagrangeNodesArray,self.mesh.elementNodesArray,
                                                                  self.u[vci0].femSpace.dofMap.l2g,
                                                                  self.u[vci0].dof,self.u[vci1].dof,
                                                                  name="velocity_dof",
                                                                  storeMeshData= not Viewers.meshDataStructuresWritten,
                                                                  figureNumber = Viewers.windowNumber+1,
                                                                  title = 'velocity_{dof}' + titleModifier)
                        Viewers.windowNumber += nplotted
            elif self.nSpace_global == 3:
                if self.coefficients.vectorComponents is not None:
                    vci0 = self.coefficients.vectorComponents[0]
                    vci1 = self.coefficients.vectorComponents[1]
                    vci2 = self.coefficients.vectorComponents[2]

                    if (isinstance(self.u[vci0].femSpace,C0_AffineLinearOnSimplexWithNodalBasis) and
                        isinstance(self.u[vci1].femSpace,C0_AffineLinearOnSimplexWithNodalBasis) and
                        isinstance(self.u[vci2].femSpace,C0_AffineLinearOnSimplexWithNodalBasis)):

                        writer = Viewers.MatlabWriter(nxgrid=50,nygrid=50,nzgrid=10)
                        nplotted = writer.viewVector_LagrangeC0P1(Viewers.cmdFile,self.nSpace_global,
                                                                  self.mesh.nodeArray,self.mesh.elementNodesArray,
                                                                  self.u[vci0].dof,self.u[vci1].dof,self.u[vci2].dof,
                                                                  name="velocity_dof",
                                                                  storeMeshData= not Viewers.meshDataStructuresWritten,
                                                                  figureNumber = Viewers.windowNumber+1,
                                                                  title = 'velocity_{dof}' + titleModifier)
                        Viewers.windowNumber += nplotted
                    elif (isinstance(self.u[vci0].femSpace,C0_AffineQuadraticOnSimplexWithNodalBasis) and
                          isinstance(self.u[vci1].femSpace,C0_AffineQuadraticOnSimplexWithNodalBasis) and
                          isinstance(self.u[vci2].femSpace,C0_AffineQuadraticOnSimplexWithNodalBasis)):
                        writer = Viewers.MatlabWriter(nxgrid=50,nygrid=50,nzgrid=10)
                        nplotted = writer.viewVector_LagrangeC0P2(Viewers.cmdFile,self.nSpace_global,
                                                                  self.u[vci0].femSpace.dofMap.lagrangeNodesArray,self.mesh.elementNodesArray,
                                                                  self.u[vci0].femSpace.dofMap.l2g,
                                                                  self.u[vci0].dof,self.u[vci1].dof,self.u[vci2].dof,
                                                                  name="velocity_dof",
                                                                  storeMeshData= not Viewers.meshDataStructuresWritten,
                                                                  figureNumber = Viewers.windowNumber+1,
                                                                  title = 'velocity_{dof}' + titleModifier)
                        Viewers.windowNumber += nplotted

        #if matlab
        if windowNumberSave is not None:
            Viewers.windowNumber = windowNumberSave
        return Viewers.windowNumber

    #this is viewSolutionVTK
    def viewSolutionVTK(self,plotOffSet=None,titleModifier='',dgridnx=50,dgridny=50,dgridp=16.,
                        pause=False):
        import Viewers
        from proteusGraphical import vtkViewers
        if plotOffSet is not None:
            windowNumberSave = Viewers.windowNumber
            Viewers.windowNumber=plotOffSet
        else:
            windowNumberSave = None
        if self.nSpace_global == 1:
            for ci in range(self.coefficients.nc):
                title = self.coefficients.variableNames[ci]+titleModifier
                if isinstance(self.u[ci].femSpace,C0_AffineLinearOnSimplexWithNodalBasis):
                    vtkViewers.viewScalar_1D(self.mesh.nodeArray[:,0],self.u[ci].dof,"x",self.u[ci].name,title,Viewers.windowNumber,
                                                Pause=pause,sortPoints=True)
                    Viewers.newPlot()
                    Viewers.newWindow()
                elif isinstance(self.u[ci].femSpace,NC_AffineLinearOnSimplexWithNodalBasis):
                    vtkViewers.viewScalar_1D(self.mesh.elementBoundaryBarycentersArray[:,0],self.u[ci].dof,"x",self.u[ci].name,title,Viewers.windowNumber,
                                                Pause=pause,sortPoints=True)
                    Viewers.newPlot()
                    Viewers.newWindow()

                elif isinstance(self.u[ci].femSpace,DG_AffineLinearOnSimplexWithNodalBasis):
                    ldim = self.u[ci].femSpace.referenceFiniteElement.localFunctionSpace.dim
                    xvals = []; yvals = []
                    for eN in range(self.mesh.nElements_global):
                        for nN in range(self.mesh.nNodes_element):
                            #for sorting have to move just a little bit into the element
                            x=self.mesh.nodeArray[self.mesh.elementNodesArray[eN,nN]][0]*(1.0 + 1.0e-8*(1-2.0*nN))
                            xvals.append(x); yvals.append(self.u[ci].dof[eN*ldim+nN])
                    #eN
                    vtkViewers.viewScalar_1D(numpy.array(xvals),numpy.array(yvals),"x",self.u[ci].name,title,Viewers.windowNumber,
                                             Pause=pause,sortPoints=True)
                    Viewers.newPlot()
                    Viewers.newWindow()
                elif isinstance(self.u[ci].femSpace,DG_AffineQuadraticOnSimplexWithNodalBasis):
                    ldim = self.u[ci].femSpace.referenceFiniteElement.localFunctionSpace.dim
                    xvals = []; yvals = []
                    for eN in range(self.mesh.nElements_global):
                        for nN in range(self.mesh.nNodes_element):
                            #for sorting have to move just a little bit into the element
                            x=self.mesh.nodeArray[self.mesh.elementNodesArray[eN,nN]][0]*(1.0 + 1.0e-8*(1-2.0*nN))
                            xvals.append(x); yvals.append(self.u[ci].dof[eN*ldim+nN])
                        nN = self.mesh.nNodes_element
                        x  = 0.5*(self.mesh.nodeArray[self.mesh.elementNodesArray[eN,0]][0]+
                                  self.mesh.nodeArray[self.mesh.elementNodesArray[eN,1]][0])
                        xvals.append(x); yvals.append(self.u[ci].dof[eN*ldim+nN])
                    #eN
                    vtkViewers.viewScalar_1D(numpy.array(xvals),numpy.array(yvals),"x",self.u[ci].name,title,Viewers.windowNumber,
                                             Pause=pause,sortPoints=True)
                    Viewers.newPlot()
                    Viewers.newWindow()

                elif (isinstance(self.u[ci].femSpace,DG_Constants) or
                      isinstance(self.u[ci].femSpace,DG_AffineP0_OnSimplexWithMonomialBasis)):
                    xvals = []; yvals = []
                    for eN in range(self.mesh.nElements_global):
                        for nN in range(self.mesh.nNodes_element):
                            x=self.mesh.nodeArray[self.mesh.elementNodesArray[eN,nN]][0]*(1.0 + 1.0e-8*(1-2.0*nN))
                            xvals.append(x); yvals.append(self.u[ci].dof[eN])
                    vtkViewers.viewScalar_1D(numpy.array(xvals),numpy.array(yvals),"x",self.u[ci].name,title,Viewers.windowNumber,
                                             Pause=pause,sortPoints=True)
                    Viewers.newPlot()
                    Viewers.newWindow()
                elif (isinstance(self.u[ci].femSpace,DG_AffinePolynomialsOnSimplexWithMonomialBasis)):
                    npoints  = self.q['x'].shape[0]*self.q['x'].shape[1]
                    xvals = [self.q['x'].flat[i*3+0] for i in range(npoints)]
                    yvals = [self.q[('u',ci)].flat[i] for i in range(npoints)]
                    vtkViewers.viewScalar_1D(numpy.array(xvals),numpy.array(yvals),"x",self.u[ci].name,title,Viewers.windowNumber,
                                             Pause=pause,sortPoints=True)
                    Viewers.newPlot()
                    Viewers.newWindow()
                elif isinstance(self.u[ci].femSpace,C0_AffineQuadraticOnSimplexWithNodalBasis):
                    #mwf switch order for parallel now
#                     vtkViewers.viewScalar_1D(numpy.append(self.mesh.nodeArray,
#                                                           self.u[ci].femSpace.dofMap.lagrangeNodesArray)[::3],
#                                              self.u[ci].dof,
#                                              "x",
#                                              self.u[ci].name,
#                                              title,
#                                              Viewers.windowNumber,
#                                              Pause=pause,sortPoints=True)
                    vtkViewers.viewScalar_1D(self.u[ci].femSpace.dofMap.lagrangeNodesArray[:,0],
                                             self.u[ci].dof,
                                             "x",
                                             self.u[ci].name,
                                             title,
                                             Viewers.windowNumber,
                                             Pause=pause,sortPoints=True)
                    Viewers.newPlot()
                    Viewers.newWindow()
                elif (isinstance(self.u[ci].femSpace,C0_AffineP1P0BubbleOnSimplexWithNodalBasis)):
                    npoints  = self.q['x'].shape[0]*self.q['x'].shape[1]
                    xvals = [self.q['x'].flat[i*3+0] for i in range(npoints)]
                    yvals = [self.q[('u',ci)].flat[i] for i in range(npoints)]
                    vtkViewers.viewScalar_1D(numpy.array(xvals),numpy.array(yvals),"x",self.u[ci].name,title,Viewers.windowNumber,
                                             Pause=pause,sortPoints=True)
                    Viewers.newPlot()
                    Viewers.newWindow()
                elif (isinstance(self.u[ci].femSpace,C0_AffineP1BubbleOnSimplexWithNodalBasis)):
                    vtkViewers.viewScalar_1D(self.mesh.nodeArray[:,0],self.u[ci].dof,"x",self.u[ci].name,title,Viewers.windowNumber,
                                             Pause=pause,sortPoints=True)
                    #full solution at quadrature points
                    #npoints  = self.q['x'].shape[0]*self.q['x'].shape[1]
                    #xvals = [self.q['x'].flat[i*3+0] for i in range(npoints)]
                    #yvals = [self.q[('u',ci)].flat[i] for i in range(npoints)]
                    #vtkViewers.viewScalar_1D(numpy.array(xvals),numpy.array(yvals),"x",self.u[ci].name,title,Viewers.windowNumber,
                    #                         Pause=pause,sortPoints=True)
                    Viewers.newPlot()
                    Viewers.newWindow()
        elif self.nSpace_global == 2:
            for ci in range(self.coefficients.nc):
                title = self.coefficients.variableNames[ci]+titleModifier
                if (isinstance(self.u[ci].femSpace,C0_AffineLinearOnSimplexWithNodalBasis)):
                    vtkViewers.viewScalar_tri3_2D(self.mesh,
                                                  self.u[ci].dof[:self.mesh.nodeArray.shape[0]],
                                                  self.coefficients.variableNames[ci]+titleModifier,
                                                  Viewers.windowNumber,
                                                  viewTypes=['colorMapped'],#,'contour','warp'],
                                                  IsoSurface=True,
                                                  Pause=pause)
                    Viewers.newPlot()
                    Viewers.newWindow()
                elif isinstance(self.u[ci].femSpace,C0_AffineQuadraticOnSimplexWithNodalBasis):
                    vtkViewers.viewScalar_tri6_2D(self.mesh,
                                                  self.u[ci].femSpace.dofMap,
                                                  self.u[ci].dof,
                                                  self.coefficients.variableNames[ci]+titleModifier,
                                                  Viewers.windowNumber,
                                                  viewTypes=['colorMapped'],#,'contour','warp'],
                                                  IsoSurface=True,
                                                  Pause=pause)
                    Viewers.newPlot()
                    Viewers.newWindow()
                elif isinstance(self.u[ci].femSpace,DG_AffineLinearOnSimplexWithNodalBasis):
                    self.u[ci].calculateValuesAtMeshNodes()
                    vtkViewers.viewScalar_tri3_2D(self.mesh,
                                                  self.u[ci].meshNodeValues,
                                                  self.coefficients.variableNames[ci]+titleModifier,
                                                  Viewers.windowNumber,
                                                  IsoSurface=True,
                                                  Pause=pause)
                    Viewers.newPlot()
                    Viewers.newWindow()

                elif isinstance(self.u[ci].femSpace,DG_AffineQuadraticOnSimplexWithNodalBasis):
                    self.u[ci].calculateValuesAtMeshNodes()
                    vtkViewers.viewScalar_tri3_2D(self.mesh,
                                                  self.u[ci].meshNodeValues,
                                                  self.coefficients.variableNames[ci]+titleModifier,
                                                  Viewers.windowNumber,
                                                  IsoSurface=True,
                                                  Pause=pause)
                    Viewers.newPlot()
                    Viewers.newWindow()
                elif  (isinstance(self.u[ci].femSpace,DG_Constants) or
                       isinstance(self.u[ci].femSpace,DG_AffineP0_OnSimplexWithMonomialBasis)):
                    self.u[ci].calculateValuesAtMeshNodes()
                    vtkViewers.viewScalar_tri3_2D(self.mesh,
                                                  self.u[ci].meshNodeValues,
                                                  self.coefficients.variableNames[ci]+titleModifier,
                                                  Viewers.windowNumber,
                                                  IsoSurface=True,
                                                  Pause=pause)
                    Viewers.newPlot()
                    Viewers.newWindow()
                elif isinstance(self.u[ci].femSpace,NC_AffineLinearOnSimplexWithNodalBasis):
                    self.u[ci].calculateValuesAtMeshNodes()
                    vtkViewers.viewScalar_tri3_2D(self.mesh,
                                                  self.u[ci].meshNodeValues,
                                                  self.coefficients.variableNames[ci]+titleModifier,
                                                  Viewers.windowNumber,
                                                  IsoSurface=True,
                                                  Pause=pause)
                    Viewers.newPlot()
                    Viewers.newWindow()

                elif (isinstance(self.u[ci].femSpace,DG_AffinePolynomialsOnSimplexWithMonomialBasis)):
                    vtkViewers.viewScalar_pointSet_2D(self.q['x'],
                                                      self.q[('u',ci)],
                                                      title,
                                                      Viewers.windowNumber,
                                                      IsoSurface=True,Pause=pause)

                    Viewers.newPlot()
                    Viewers.newWindow()
                elif (isinstance(self.u[ci].femSpace,C0_AffineP1P0BubbleOnSimplexWithNodalBasis)):
                    vtkViewers.viewScalar_pointSet_2D(self.q['x'],
                                                      self.q[('u',ci)],
                                                      title,
                                                      Viewers.windowNumber,
                                                      IsoSurface=True,Pause=pause)

                    Viewers.newPlot()
                    Viewers.newWindow()
                elif (isinstance(self.u[ci].femSpace,C0_AffineP1BubbleOnSimplexWithNodalBasis)):
                    vtkViewers.viewScalar_tri3_2D(self.mesh,
                                                  self.u[ci].dof[:self.mesh.nodeArray.shape[0]],
                                                  self.coefficients.variableNames[ci]+titleModifier,
                                                  Viewers.windowNumber,
                                                  viewTypes=['colorMapped'],#,'contour','warp'],
                                                  IsoSurface=True,
                                                  Pause=pause)
                    #full solution at quadrature points
                    #vtkViewers.viewScalar_pointSet_2D(self.q['x'],
                    #                                  self.q[('u',ci)],
                    #                                  title,
                    #                                  Viewers.windowNumber,
                    #                                  IsoSurface=True,Pause=pause)
                    Viewers.newPlot()
                    Viewers.newWindow()

                #if has vel
            if self.coefficients.vectorComponents is not None:
                #
                scale_x = max(numpy.absolute(self.u[self.coefficients.vectorComponents[0]].dof.flat))
                scale_y = max(numpy.absolute(self.u[self.coefficients.vectorComponents[1]].dof.flat))
                L = min((max(self.mesh.nodeArray[:,0]),max(self.mesh.nodeArray[:,1])))
                scale=10.0*max((scale_x,scale_y,1.0e-16))/L
                #assume all components the same FemSpace for now
                if isinstance(self.u[self.coefficients.vectorComponents[0]].femSpace,C0_AffineLinearOnSimplexWithNodalBasis):
                    vtkViewers.viewVector_tri3_2D(self.mesh,
                                                  self.u[self.coefficients.vectorComponents[0]].dof,
                                                  self.u[self.coefficients.vectorComponents[1]].dof,
                                                  self.coefficients.vectorName+titleModifier)
                    Viewers.newPlot()
                    Viewers.newWindow()
                elif isinstance(self.u[self.coefficients.vectorComponents[0]].femSpace,C0_AffineQuadraticOnSimplexWithNodalBasis):
                    vtkViewers.viewVector_tri6_2D(self.mesh,
                                                  self.u[ci].femSpace.dofMap,
                                                  self.u[self.coefficients.vectorComponents[0]].dof,
                                                  self.u[self.coefficients.vectorComponents[1]].dof,
                                                  self.coefficients.vectorName+titleModifier)
                    Viewers.newPlot()
                    Viewers.newWindow()
        elif self.nSpace_global == 3:
            (slice_x,slice_y,slice_z) = self.mesh.nodeArray[self.mesh.nodeArray.shape[0]/2,:]
            for ci in range(self.coefficients.nc):
                title = self.coefficients.variableNames[ci]+titleModifier
                if isinstance(self.u[ci].femSpace,C0_AffineLinearOnSimplexWithNodalBasis):
                    vtkViewers.viewScalar_tet4_3D(self.mesh,
                                                  self.u[ci].dof,
                                                  self.coefficients.variableNames[ci]+titleModifier,
                                                  Viewers.windowNumber, Pause=pause)
                    Viewers.newPlot()
                    Viewers.newWindow()
                elif isinstance(self.u[ci].femSpace,C0_AffineQuadraticOnSimplexWithNodalBasis):
                    vtkViewers.viewScalar_tet10_3D(self.mesh,
                                                   self.u[ci].femSpace.dofMap,
                                                   self.u[ci].dof,
                                                   self.coefficients.variableNames[ci]+titleModifier,
                                                  Viewers.windowNumber, Pause=pause)
                    Viewers.newPlot()
                    Viewers.newWindow()
                elif isinstance(self.u[ci].femSpace,DG_AffineLinearOnSimplexWithNodalBasis):
                    self.u[ci].calculateValuesAtMeshNodes()
                    vtkViewers.viewScalar_tet4_3D(self.mesh,
                                                  self.u[ci].meshNodeValues,
                                                  self.coefficients.variableNames[ci]+titleModifier,
                                                  Viewers.windowNumber, Pause=pause)
                    Viewers.newPlot()
                    Viewers.newWindow()
                elif isinstance(self.u[ci].femSpace,DG_AffineQuadraticOnSimplexWithNodalBasis):
                    self.u[ci].calculateValuesAtMeshNodes()
                    vtkViewers.viewScalar_tet4_3D(self.mesh,
                                                  self.u[ci].meshNodeValues,
                                                  self.coefficients.variableNames[ci]+titleModifier,
                                                  Viewers.windowNumber, Pause=pause)
                    Viewers.newPlot()
                    Viewers.newWindow()

                elif  isinstance(self.u[ci].femSpace,DG_Constants):
                    self.u[ci].calculateValuesAtMeshNodes()
                    vtkViewers.viewScalar_tet4_3D(self.mesh,
                                                  self.u[ci].meshNodeValues,
                                                  self.coefficients.variableNames[ci]+titleModifier,
                                                  Viewers.windowNumber, Pause=pause)
                    Viewers.newPlot()
                    Viewers.newWindow()
                elif isinstance(self.u[ci].femSpace,NC_AffineLinearOnSimplexWithNodalBasis):
                    self.u[ci].calculateValuesAtMeshNodes()
                    vtkViewers.viewScalar_tet4_3D(self.mesh,
                                                  self.u[ci].meshNodeValues,
                                                  self.coefficients.variableNames[ci]+titleModifier,
                                                  Viewers.windowNumber, Pause=pause)
                    Viewers.newPlot()
                    Viewers.newWindow()
                elif (isinstance(self.u[ci].femSpace,DG_AffinePolynomialsOnSimplexWithMonomialBasis)):
                    vtkViewers.vtkDisplay3DScalarMeshGeneric(self.q['x'],self.q[('u',ci)].flat,title,Viewers.windowNumber,Pause=pause)
                    Viewers.newPlot()
                    Viewers.newWindow()
                elif (isinstance(self.u[ci].femSpace,C0_AffineP1P0BubbleOnSimplexWithNodalBasis)):
                    vtkViewers.vtkDisplay3DScalarMeshGeneric(self.q['x'],self.q[('u',ci)].flat,title,Viewers.windowNumber,Pause=pause)
                    Viewers.newPlot()
                    Viewers.newWindow()
                elif (isinstance(self.u[ci].femSpace,C0_AffineP1BubbleOnSimplexWithNodalBasis)):
                    self.u[ci].calculateValuesAtMeshNodes()
                    vtkViewers.viewScalar_tet4_3D(self.mesh,
                                                  self.u[ci].meshNodeValues,
                                                  self.coefficients.variableNames[ci]+titleModifier,
                                                  Viewers.windowNumber, Pause=pause)
                    Viewers.newPlot()
                    Viewers.newWindow()

            if self.coefficients.vectorComponents is not None:
                #
                scale_x = max(numpy.absolute(self.u[self.coefficients.vectorComponents[0]].dof.flat))
                scale_y = max(numpy.absolute(self.u[self.coefficients.vectorComponents[1]].dof.flat))
                scale_z = max(numpy.absolute(self.u[self.coefficients.vectorComponents[2]].dof.flat))
                L = min((max(self.mesh.nodeArray[:,0]),max(self.mesh.nodeArray[:,1]),max(self.mesh.nodeArray[:,2])))
                scale=10.0*max((scale_x,scale_y,scale_z,1.0e-16))/L
                #assume all components the same FemSpace for now
                if (isinstance(self.u[self.coefficients.vectorComponents[0]].femSpace,C0_AffineLinearOnSimplexWithNodalBasis) and
                    isinstance(self.u[self.coefficients.vectorComponents[1]].femSpace,C0_AffineLinearOnSimplexWithNodalBasis) and
                    isinstance(self.u[self.coefficients.vectorComponents[2]].femSpace,C0_AffineLinearOnSimplexWithNodalBasis)) :
                    vtkViewers.viewVector_tet4_3D(self.mesh,
                                                  self.u[self.coefficients.vectorComponents[0]].dof,
                                                  self.u[self.coefficients.vectorComponents[1]].dof,
                                                  self.u[self.coefficients.vectorComponents[2]].dof,
                                                  self.coefficients.vectorName+titleModifier)
                    Viewers.newPlot()
                    Viewers.newWindow()

                elif (isinstance(self.u[self.coefficients.vectorComponents[0]].femSpace,C0_AffineQuadraticOnSimplexWithNodalBasis) and
                      isinstance(self.u[self.coefficients.vectorComponents[1]].femSpace,C0_AffineQuadraticOnSimplexWithNodalBasis) and
                      isinstance(self.u[self.coefficients.vectorComponents[2]].femSpace,C0_AffineQuadraticOnSimplexWithNodalBasis)):
                    vtkViewers.viewVector_tet10_3D(self.mesh,
                                                   self.u[ci].femSpace.dofMap,
                                                   self.u[self.coefficients.vectorComponents[0]].dof,
                                                   self.u[self.coefficients.vectorComponents[1]].dof,
                                                   self.u[self.coefficients.vectorComponents[2]].dof,
                                                   self.coefficients.vectorName+titleModifier)
                    Viewers.newPlot()
                    Viewers.newWindow()
                #
            #vector components
        if windowNumberSave is not None:
            Viewers.windowNumber = windowNumberSave
        return Viewers.windowNumber
    #### start routines for saving/writing data
    def saveSolution(self):
        pass
    def write_ebq_geo_Ensight(self,filename):
        caseOut=open(filename+'.case','a')
        caseOut.write('measured: '+filename+'ebq.geo\n')
        caseOut.close()
        meshOut=open(filename+'ebq.geo','w')
        meshOut.write('Element quadrature\n')
        meshOut.write('particle coordinates\n')
        meshOut.write('%8i\n' % (self.mesh.nElements_global*self.nQuadraturePoints_element,))
        pN=1
        for eN in range(self.mesh.nElements_global):
            for k in range(self.nQuadraturePoints_element):
                meshOut.write('%8i%12.5E%12.5E%12.5E\n' % (pN,
                                                            self.q['x'][eN,k,0],
                                                            self.q['x'][eN,k,1],
                                                            self.q['x'][eN,k,2]))
                pN+=1
        meshOut.close()
    def write_ebq_velocity_Ensight(self,filename,nOutput,append=False,firstVariable=True,case_filename=None):
        if case_filename == None:
            case_filename = filename
            if not append:
                caseOut=open(case_filename+'.case','a')
                if firstVariable==True:
                    caseOut.write('VARIABLE\n')
                caseOut.write('vector per measured node: '+
                              'velocity '+filename+'velocity'+'.vec****\n')
        uOut=open(filename+'velocity'+'.vec%4.4i' % nOutput,'w')
        uOut.write('velocity\n')
        n=0
        vmax =max(self.q[('velocity',0)].flat)+1.0e-8
        for eN in range(self.mesh.nElements_global):
            for k in range(self.nQuadraturePoints_element):
                uOut.write('%12.5e%12.5e%12.5e' % (self.q[('velocity',0)][eN,k,0]/vmax,
                                                   self.q[('velocity',0)][eN,k,1]/vmax,
                                                   0.0))
                if n%2==1:
                    uOut.write('\n')
                n+=1
        if n%2==1:
            uOut.write('\n')
        uOut.close()
    def archiveFiniteElementSolutions(self,archive,t,tCount,initialPhase=False,writeVectors=True,meshChanged=False,femSpaceWritten={},writeVelocityPostProcessor=True):
        """
        write finite element solutions to archive at time t, tries to group finite element
        functions by their space

        """
        for ci in range(self.coefficients.nc):
            femSpaceType_ci = self.u[ci].femSpace.__class__
            alreadyWritten = femSpaceWritten.has_key(femSpaceType_ci)
            if initialPhase:
                if alreadyWritten:
                    femSpaceWritten[femSpaceType_ci]= self.u[ci].femSpace.writeMeshXdmf(archive,self.u[ci].name,
                                                                                        t,init=False,
                                                                                        meshChanged=meshChanged,
                                                                                        arGrid=femSpaceWritten[femSpaceType_ci],tCount=tCount)
                else:
                    femSpaceWritten[femSpaceType_ci]= self.u[ci].femSpace.writeMeshXdmf(archive,self.u[ci].name,
                                                                                        t,init=True,meshChanged=meshChanged,tCount=tCount)
            else:
                if alreadyWritten:
                    femSpaceWritten[femSpaceType_ci]= self.u[ci].femSpace.writeMeshXdmf(archive,self.u[ci].name,
                                                                                        t,init=False,
                                                                                        meshChanged=meshChanged,
                                                                                        arGrid=femSpaceWritten[femSpaceType_ci],tCount=tCount)
                else:
                    femSpaceWritten[femSpaceType_ci]= self.u[ci].femSpace.writeMeshXdmf(archive,self.u[ci].name,
                                                                                        t,init=False,meshChanged=meshChanged,tCount=tCount)

            self.u[ci].femSpace.writeFunctionXdmf(archive,self.u[ci],tCount)
        if writeVectors and self.coefficients.vectorComponents is not None:
            c0 = self.coefficients.vectorComponents[0]
            self.u[c0].femSpace.writeVectorFunctionXdmf(archive,
                                                        self.u,
                                                        self.coefficients.vectorComponents,
                                                        self.coefficients.vectorName,
                                                        tCount)

        if writeVelocityPostProcessor and self.velocityPostProcessor is not None:
            self.velocityPostProcessor.archiveVelocityValues(archive,t,tCount,initialPhase=initialPhase,meshChanged=meshChanged)
    def archiveElementQuadratureValues(self,archive,t,tCount,scalarKeys=None,vectorKeys=None,
                                       tensorKeys=None,
                                       initialPhase=False,meshChanged=False):
        """
        write element quadrature dictionary values to archive at time t, groups all entries
        under same mesh at a given time level

        """
        self.elementQuadratureDictionaryWriter.writeMeshXdmf_elementQuadrature(archive,
                                                                               self.mesh,
                                                                               self.nSpace_global,
                                                                               self.q['x'],
                                                                               t=t,init=initialPhase,
                                                                               meshChanged=meshChanged,arGrid=None,
                                                                               tCount=tCount)
        if scalarKeys is not None:
            for key in scalarKeys:
                if isinstance(key,str):
                    name = key
                else:
                    name = "%s" % key[0]
                    for comp in key[1:]:
                        name += "_%s" % comp
                assert self.q.has_key(key), "key = %s not found" % str(key)
                self.elementQuadratureDictionaryWriter.writeScalarXdmf_elementQuadrature(archive,
                                                                                         self.q[key],
                                                                                         name,
                                                                                         tCount)
        if vectorKeys is not None:
            for key in vectorKeys:
                if isinstance(key,str):
                    name = key
                else:
                    name = "%s" % key[0]
                    for comp in key[1:]:
                        name += "_%s" % comp
                assert self.q.has_key(key), "key = %s not found" % str(key)
                self.elementQuadratureDictionaryWriter.writeVectorXdmf_elementQuadrature(archive,
                                                                                         self.q[key],
                                                                                         name,
                                                                                         tCount)
        if tensorKeys is not None:
            for key in tensorKeys:
                if isinstance(key,str):
                    name = key
                else:
                    name = "%s" % key[0]
                    for comp in key[1:]:
                        name += "_%s" % comp
                assert self.q.has_key(key), "key = %s not found" % str(key)
                self.elementQuadratureDictionaryWriter.writeTensorXdmf_elementQuadrature(archive,
                                                                                         self.q[key],
                                                                                         name,
                                                                                         tCount)
    def archiveElementBoundaryQuadratureValues(self,archive,t,tCount,scalarKeys=None,vectorKeys=None,
                                               tensorKeys=None,
                                               initialPhase=False,meshChanged=False):
        """
        write elementBoundary quadrature dictionary values to archive at time t, groups all entries
        under same mesh at a given time level

        """
        if not self.ebq_global.has_key('x'):
            return
        self.elementBoundaryQuadratureDictionaryWriter.writeMeshXdmf_elementBoundaryQuadrature(archive,
                                                                                               self.mesh,
                                                                                               self.nSpace_global,
                                                                                               self.ebq_global['x'],
                                                                                               t=t,init=initialPhase,
                                                                                               meshChanged=meshChanged,arGrid=None,
                                                                                               tCount=tCount)

        if scalarKeys is not None:
            for key in scalarKeys:
                if isinstance(key,str):
                    name = key
                else:
                    name = "%s" % key[0]
                    for comp in key[1:]:
                        name += "_%s" % comp
                assert self.ebq_global.has_key(key), "key = %s not found" % str(key)
                self.elementBoundaryQuadratureDictionaryWriter.writeScalarXdmf_elementBoundaryQuadrature(archive,
                                                                                                         self.ebq_global[key],
                                                                                                         name,
                                                                                                         tCount)
        if vectorKeys is not None:
            for key in vectorKeys:
                if isinstance(key,str):
                    name = key
                else:
                    name = "%s" % key[0]
                    for comp in key[1:]:
                        name += "_%s" % comp
                assert self.ebq_global.has_key(key), "key = %s not found" % str(key)
                self.elementBoundaryQuadratureDictionaryWriter.writeVectorXdmf_elementBoundaryQuadrature(archive,
                                                                                                         self.ebq_global[key],
                                                                                                         name,
                                                                                                         tCount)
        if tensorKeys is not None:
            for key in tensorKeys:
                if isinstance(key,str):
                    name = key
                else:
                    name = "%s" % key[0]
                    for comp in key[1:]:
                        name += "_%s" % comp
                assert self.ebq_global.has_key(key), "key = %s not found" % str(key)
                self.elementBoundaryQuadratureDictionaryWriter.writeTensorXdmf_elementBoundaryQuadrature(archive,
                                                                                                         self.ebq_global[key],
                                                                                                         name,
                                                                                                         tCount)
    def archiveExteriorElementBoundaryQuadratureValues(self,archive,t,tCount,scalarKeys=None,vectorKeys=None,
                                                       tensorKeys=None,
                                                       initialPhase=False,meshChanged=False):
        """
        write exteriorElementBoundary quadrature dictionary values to archive at time t, groups all entries
        under same mesh at a given time level

        """
        if not self.ebqe.has_key('x'):
            return
        self.exteriorElementBoundaryQuadratureDictionaryWriter.writeMeshXdmf_exteriorElementBoundaryQuadrature(archive,
                                                                                                               self.mesh,
                                                                                                               self.nSpace_global,
                                                                                                               self.ebqe['x'],
                                                                                                               t=t,init=initialPhase,
                                                                                                               meshChanged=meshChanged,arGrid=None,
                                                                                                               tCount=tCount)
        if scalarKeys is not None:
            for key in scalarKeys:
                if isinstance(key,str):
                    name = key
                else:
                    name = "%s" % key[0]
                    for comp in key[1:]:
                        name += "_%s" % comp
                assert self.ebqe.has_key(key), "key = %s not found" % str(key)
                self.exteriorElementBoundaryQuadratureDictionaryWriter.writeScalarXdmf_exteriorElementBoundaryQuadrature(archive,
                                                                                                                         self.ebqe[key],
                                                                                                                         name,
                                                                                                                         tCount)
        if vectorKeys is not None:
            for key in vectorKeys:
                if isinstance(key,str):
                    name = key
                else:
                    name = "%s" % key[0]
                    for comp in key[1:]:
                        name += "_%s" % comp
                assert self.ebqe.has_key(key), "key = %s not found" % str(key)
                self.exteriorElementBoundaryQuadratureDictionaryWriter.writeVectorXdmf_exteriorElementBoundaryQuadrature(archive,
                                                                                                                         self.ebqe[key],
                                                                                                                         name,
                                                                                                                         tCount)
        if tensorKeys is not None:
            for key in tensorKeys:
                if isinstance(key,str):
                    name = key
                else:
                    name = "%s" % key[0]
                    for comp in key[1:]:
                        name += "_%s" % comp
                assert self.ebqe.has_key(key), "key = %s not found" % str(key)
                self.exteriorElementBoundaryQuadratureDictionaryWriter.writeTensorXdmf_exteriorElementBoundaryQuadrature(archive,
                                                                                                                         self.ebqe[key],
                                                                                                                         name,
                                                                                                                         tCount)
    def archiveFiniteElementResiduals(self,archive,t,tCount,res_dict,res_name_base='spatial_residual'):
        """
        write assembled spatial residual stored in r at time t

        ASSUMES archiveFiniteElementSolutions has already been called for t and tCount!!!

        """
        class dummy:
            """
            needed to satisfy api for writeFunctionXdmf
            """
            def __init__(self,ci,r):
                self.dof=r
                self.name=res_name_base+'{0}'.format(ci)
        for ci in range(self.coefficients.nc):
            self.u[ci].femSpace.writeFunctionXdmf(archive,dummy(ci,res_dict[ci]),tCount)


    def initializeMassJacobian(self):
        """
        Setup the storage for the mass jacobian and return as a ```SparseMat``` or ```Mat``` based on self.matType
        """
        if self.mass_jacobian is not None:
            return self.mass_jacobian

        import superluWrappers
        if self.matType == superluWrappers.SparseMatrix:
            self.nzval_mass = self.nzval.copy()
            self.mass_jacobian = SparseMat(self.nFreeVDOF_global,self.nFreeVDOF_global,self.nnz,
                                           self.nzval_mass,self.colind,self.rowptr)
        elif self.matType == numpy.array:
            self.mass_jacobian = Mat(self.nFreeVDOF_global,self.nFreeVDOF_global)
        else:
            raise TypeError("Matrix type must be sparse matrix or array")
        return self.mass_jacobian

    def initializeSpatialJacobian(self):
        """
        Setup the storage for the spatial jacobian and return as a ```SparseMat``` or ```Mat``` based on self.matType
        """
        if self.space_jacobian is not None:
            return self.space_jacobian
        import superluWrappers
        if self.matType == superluWrappers.SparseMatrix:
            self.nzval_space = self.nzval.copy()
            self.space_jacobian = SparseMat(self.nFreeVDOF_global,self.nFreeVDOF_global,self.nnz,
                                           self.nzval_space,self.colind,self.rowptr)
        elif self.matType == numpy.array:
            self.space_jacobian = Mat(self.nFreeVDOF_global,self.nFreeVDOF_global)
        else:
            raise TypeError("Matrix type must be sparse matrix or array")
        return self.space_jacobian


    def calculateElementLoadCoefficients_inhomogeneous(self):
        """
        Calculate the non-solution dependent portion of the Reaction term, 'r'
        Temporary fix for model reduction for linear problems
        Just Zero's the solution and calls the usual update
        """
        #
        #zero u,grad(u), and grad(u)Xgrad(w) at the quadrature points
        # but save the values
        #
        q_save = {}
        for cj in range(self.nc):
            q_save[('u',cj)]=self.q[('u',cj)].copy()
            self.q[('u',cj)].fill(0.0)
            if self.q.has_key(('grad(u)',cj)):
                q_save[('grad(u)',cj)]=self.q[('grad(u)',cj)].copy()
                self.q[('grad(u)',cj)].fill(0.)

        #
        #get functions of (t,x,u) at the quadrature points
        #
        self.coefficients.evaluate(self.timeIntegration.t,self.q)
        if self.movingDomain and self.coefficients.movingDomain:
            self.coefficients.updateToMovingDomain(self.timeIntegration.t,self.q)
        #
        for key in q_save.keys():
            self.q[key].flat[:] = q_save[key].flat[:]
        logEvent("Coefficients on element",level=10,data=self.q)
        ## exterior element boundaries
    def calculateElementLoad_inhomogeneous(self):
        """
        Calculate all the portion of the weak element residual corresponding to terms that
        the 'inhomogeneous' or constant portion of the traditional load vector. This includes purely spatio-temporal
        portions of the reaction term, 'r', and boundary condition terms
        This is a temporary fix for linear model reduction.
        """
        for ci in range(self.nc):
            self.elementResidual[ci].fill(0.0)
        for ci in self.coefficients.reaction.keys():
            cfemIntegrals.updateReaction_weak(self.q[('r',ci)],
                                              self.q[('w*dV_r',ci)],
                                              self.elementResidual[ci])

        if self.numericalFlux is not None:
            for ci in self.coefficients.advection.keys():
                if (self.numericalFlux.advectiveNumericalFlux.has_key(ci) and
                    self.numericalFlux.advectiveNumericalFlux[ci]) == True:
                    cfemIntegrals.updateExteriorElementBoundaryFlux(self.mesh.exteriorElementBoundariesArray,
                                                                    self.mesh.elementBoundaryElementsArray,
                                                                    self.mesh.elementBoundaryLocalElementBoundariesArray,
                                                                    self.ebqe[('advectiveFlux',ci)],
                                                                    self.ebqe[('w*dS_f',ci)],
                                                                    self.elementResidual[ci])
            for ci in self.coefficients.diffusion.keys():
                if (self.numericalFlux.diffusiveNumericalFlux.has_key(ci) and
                    self.numericalFlux.diffusiveNumericalFlux[ci]) == True:
                    for ck in self.coefficients.diffusion[ci]:
                        cfemIntegrals.updateExteriorElementBoundaryFlux(self.mesh.exteriorElementBoundariesArray,
                                                                        self.mesh.elementBoundaryElementsArray,
                                                                        self.mesh.elementBoundaryLocalElementBoundariesArray,
                                                                        self.ebqe[('diffusiveFlux',ck,ci)],
                                                                        self.ebqe[('w*dS_a',ck,ci)],
                                                                        self.elementResidual[ci])
                        if self.numericalFlux.includeBoundaryAdjoint:
                            if self.sd:
                                if not self.numericalFlux.includeBoundaryAdjointInteriorOnly: #added to only eval interior tjp
                                    cfemIntegrals.updateExteriorElementBoundaryDiffusionAdjoint_sd(self.coefficients.sdInfo[(ci,ck)][0],self.coefficients.sdInfo[(ci,ck)][1],
                                                                                               self.numericalFlux.isDOFBoundary[ck],
                                                                                               self.mesh.exteriorElementBoundariesArray,
                                                                                               self.mesh.elementBoundaryElementsArray,
                                                                                               self.mesh.elementBoundaryLocalElementBoundariesArray,
                                                                                               self.numericalFlux.boundaryAdjoint_sigma,
                                                                                               self.ebqe[('u',ck)],
                                                                                               self.numericalFlux.ebqe[('u',ck)],
                                                                                               self.ebqe['n'],
                                                                                               self.numericalFlux.ebqe[('a',ci,ck)],
                                                                                               self.ebqe[('grad(v)',ci)],#cek grad w
                                                                                               self.ebqe[('dS_u',ci)],
                                                                                               self.elementResidual[ci])
                            else:
                                if not self.numericalFlux.includeBoundaryAdjointInteriorOnly: #added to only eval interior tjp
                                    cfemIntegrals.updateExteriorElementBoundaryDiffusionAdjoint(self.numericalFlux.isDOFBoundary[ck],
                                                                                            self.mesh.exteriorElementBoundariesArray,
                                                                                            self.mesh.elementBoundaryElementsArray,
                                                                                            self.mesh.elementBoundaryLocalElementBoundariesArray,
                                                                                            self.numericalFlux.boundaryAdjoint_sigma,
                                                                                            self.ebqe[('u',ck)],
                                                                                            self.numericalFlux.ebqe[('u',ck)],
                                                                                            self.ebqe['n'],
                                                                                            self.numericalFlux.ebqe[('a',ci,ck)],
                                                                                            self.ebqe[('grad(v)',ci)],#cek grad w
                                                                                            self.ebqe[('dS_u',ci)],
                                                                                            self.elementResidual[ci])
            for ci in self.coefficients.hamiltonian.keys():
                if (self.numericalFlux.HamiltonJacobiNumericalFlux.has_key(ci) and
                    self.numericalFlux.HamiltonJacobiNumericalFlux[ci] == True):
                    #1-sided on exterior boundary
                    cfemIntegrals.updateExteriorElementBoundaryFlux(self.mesh.exteriorElementBoundariesArray,
                                                                    self.mesh.elementBoundaryElementsArray,
                                                                    self.mesh.elementBoundaryLocalElementBoundariesArray,
                                                                    self.ebqe[('HamiltonJacobiFlux',ci)],
                                                                    self.ebqe[('w*dS_H',ci)],
                                                                    self.elementResidual[ci])
            for ci in self.coefficients.stress.keys():
                cfemIntegrals.updateExteriorElementBoundaryStressFlux(self.mesh.exteriorElementBoundariesArray,
                                                                      self.mesh.elementBoundaryElementsArray,
                                                                      self.mesh.elementBoundaryLocalElementBoundariesArray,
                                                                      self.ebqe[('stressFlux',ci)],
                                                                      self.ebqe[('w*dS_sigma',ci)],
                                                                      self.elementResidual[ci])
        else:
            #cek this will go away
            #cek need to clean up how BC's interact with numerical fluxes
            #outflow <=> zero diffusion, upwind advection
            #mixedflow <=> you set, otherwise calculated as free
            #setflow <=
            for ci,flag in self.fluxBoundaryConditions.iteritems():
                if (flag == 'outFlow' or
                    flag == 'mixedFlow' or
                    flag == 'setFlow'):
                    if self.coefficients.advection.has_key(ci):
                        cfemIntegrals.updateExteriorElementBoundaryFlux(self.mesh.exteriorElementBoundariesArray,
                                                                        self.mesh.elementBoundaryElementsArray,
                                                                        self.mesh.elementBoundaryLocalElementBoundariesArray,
                                                                        self.ebqe[('advectiveFlux',ci)],
                                                                        self.ebqe[('w*dS_f',ci)],
                                                                        self.elementResidual[ci])
                if (flag == 'mixedFlow' or
                    flag == 'setFlow'):
                    if  self.coefficients.diffusion.has_key(ci):
                        for ck in self.coefficients.diffusion[ci]:
                            #
                            cfemIntegrals.updateExteriorElementBoundaryFlux(self.mesh.exteriorElementBoundariesArray,
                                                                            self.mesh.elementBoundaryElementsArray,
                                                                            self.mesh.elementBoundaryLocalElementBoundariesArray,
                                                                            self.ebqe[('diffusiveFlux',ck,ci)],
                                                                            self.ebqe[('w*dS_a',ck,ci)],
                                                                            self.elementResidual[ci])

    def calculateExteriorElementBoundaryCoefficients_inhomogeneous(self):
        """
        Calculate the coefficients at global exterior element boundary quadrature points for
        terms that are independent of the solution, i.e., space and time dependent portions of boundary integrals
        Just sets the solution to zero and evaluates the boundary integrals
        This is a temporary fix for linear model reduction
        """
        ebqe_save = {}
        #
        #get u and grad(u) at the quadrature points
        #
        for ci in range(self.nc):
            ebqe_save[('u',ci)]=self.ebqe[('u',ci)].copy()
            self.ebqe[('u',ci)].fill(0.0)
            if self.ebqe.has_key(('grad(u)',ci)):
                ebqe_save[('grad(u)',ci)]=self.ebqe[('grad(u)',ci)].copy()
                self.ebqe[('grad(u)',ci)].fill(0.0)
        #
        #get coefficients at the element boundary quadrature points
        #
        self.coefficients.evaluate(t = self.timeIntegration.t, c = self.ebqe)
        if self.movingDomain and self.coefficients.movingDomain:
            self.coefficients.updateToMovingDomain(self.timeIntegration.t,self.ebqe)
        #
        #time integration
        #
        self.timeIntegration.calculateExteriorElementBoundaryCoefficients(self.ebqe)
        #
        #get phi at the quadrature points if necessary
        #
        for ck,cjDict in self.coefficients.potential.iteritems():
            for cj,flag in cjDict.iteritems():
                ebqe_save[('phi',ck)]=self.ebqe[('phi',ck)].copy()
                self.ebqe[('phi',ck)].fill(0.)
                ebqe_save[('grad(phi)',ci)]=self.ebqe[('grad(phi)',ci)].copy()
                self.ebqe[('grad(phi)',ci)].fill(0.0)
        #
        # calculate the averages and jumps at element boundaries
        #
        if self.numericalFlux is not None:
            self.numericalFlux.calculateExteriorNumericalFlux(self.inflowFlag,self.q,self.ebqe)
        else:
            #cek this wll go away
            for ci,cjDict in self.coefficients.advection.iteritems():
                if (self.fluxBoundaryConditions[ci] == 'outFlow' or
                    self.fluxBoundaryConditions[ci] == 'mixedFlow'):
                    for cj in cjDict:
                        cnumericalFlux.calculateExteriorNumericalAdvectiveFlux_NoBC(self.mesh.exteriorElementBoundariesArray,
                                                                                    self.mesh.elementBoundaryElementsArray,
                                                                                    self.mesh.elementBoundaryLocalElementBoundariesArray,
                                                                                    self.inflowFlag[ci],
                                                                                    self.ebqe['n'],
                                                                                    self.ebqe[('f',ci)],
                                                                                    self.ebqe[('df',ci,cj)],
                                                                                    self.ebqe[('advectiveFlux',ci)],
                                                                                    self.ebqe[('dadvectiveFlux_left',ci,cj)])
        for ci,fbcObject  in self.fluxBoundaryConditionsObjectsDict.iteritems():
            for t,g in fbcObject.advectiveFluxBoundaryConditionsDict.iteritems():
                if self.coefficients.advection.has_key(ci):
                    self.ebqe[('advectiveFlux',ci)][t[0],t[1]] = g(self.ebqe[('x')][t[0],t[1]],self.timeIntegration.t)
                    for cj in self.coefficients.advection[ci].keys():
                        #
                        self.ebqe[('dadvectiveFlux_left',ci,cj)][t[0],t[1]] = 0.0
            for ck,diffusiveFluxBoundaryConditionsDict in fbcObject.diffusiveFluxBoundaryConditionsDictDict.iteritems():
                for t,g in diffusiveFluxBoundaryConditionsDict.iteritems():
                    #
                    self.ebqe[('diffusiveFlux',ck,ci)][t[0],t[1]] = g(self.ebqe[('x')][t[0],t[1]],self.timeIntegration.t)
        for ci,sbcObject  in self.stressFluxBoundaryConditionsObjectsDict.iteritems():
            for t,g in sbcObject.stressFluxBoundaryConditionsDict.iteritems():
                self.ebqe[('stressFlux',ci)][t[0],t[1]] = g(self.ebqe[('x')][t[0],t[1]],self.timeIntegration.t)

        #
        for key in ebqe_save.keys():
            self.ebqe[key].flat[:] = ebqe_save[key].flat[:]

    def getLoadVector(self,f):
        """
        Return the non-solution dependent portion of the Reaction term, 'r' and flux boundary conditions
        """
        f.fill(0.)
        self.calculateElementLoadCoefficients_inhomogeneous()
        self.calculateExteriorElementBoundaryCoefficients_inhomogeneous()
        self.calculateElementLoad_inhomogeneous()
        for ci in range(self.nc):
            cfemIntegrals.updateGlobalResidualFromElementResidual(self.offset[ci],
                                                                  self.stride[ci],
                                                                  self.l2g[ci]['nFreeDOF'],
                                                                  self.l2g[ci]['freeLocal'],
                                                                  self.l2g[ci]['freeGlobal'],
                                                                  self.elementResidual[ci],
                                                                  f);
        logEvent("Global Load Vector",level=9,data=f)


    def getMassJacobian(self,jacobian):
        """
        assemble the portion of the jacobian coming from the time derivative terms
        """
        import superluWrappers
        import numpy
        self.calculateElementMassJacobian()
        logEvent("Element Mass Jacobian ",level=10,data=self.elementJacobian)
        if self.matType == superluWrappers.SparseMatrix:
            cfemIntegrals.zeroJacobian_CSR(self.nNonzerosInJacobian,
                                           jacobian)
            for ci in range(self.nc):
                for cj in self.coefficients.stencil[ci]:
                    #
                    #element contributions
                    #
                    cfemIntegrals.updateGlobalJacobianFromElementJacobian_CSR(self.l2g[ci]['nFreeDOF'],
                                                                              self.l2g[ci]['freeLocal'],
                                                                              self.l2g[cj]['nFreeDOF'],
                                                                              self.l2g[cj]['freeLocal'],
                                                                              self.csrRowIndeces[(ci,cj)],
                                                                              self.csrColumnOffsets[(ci,cj)],
                                                                              self.elementJacobian[ci][cj],
                                                                              jacobian)

        elif self.matType  == numpy.array:
            jacobian.fill(0.)
            for ci in range(self.nc):
                for cj in self.coefficients.stencil[ci]:
                    #
                    #element contributions
                    #
                    cfemIntegrals.updateGlobalJacobianFromElementJacobian_dense(self.offset[ci],
                                                                                self.stride[ci],
                                                                                self.offset[cj],
                                                                                self.stride[cj],
                                                                                self.nFreeVDOF_global,
                                                                                self.l2g[ci]['nFreeDOF'],
                                                                                self.l2g[ci]['freeLocal'],
                                                                                self.l2g[ci]['freeGlobal'],
                                                                                self.l2g[cj]['nFreeDOF'],
                                                                                self.l2g[cj]['freeLocal'],
                                                                                self.l2g[cj]['freeGlobal'],
                                                                                self.elementJacobian[ci][cj],
                                                                                jacobian)

        else:
            raise TypeError("Matrix type must be SparseMatrix or array")
        logEvent("Mass Jacobian ",level=10,data=jacobian)
        if self.forceStrongConditions:
            for cj in range(self.nc):
                for dofN in self.dirichletConditionsForceDOF[cj].DOFBoundaryConditionsDict.keys():
                    global_dofN = self.offset[cj]+self.stride[cj]*dofN
                    for i in range(self.rowptr[global_dofN],self.rowptr[global_dofN+1]):
                        if (self.colind[i] == global_dofN):
                            self.nzval[i] = 1.0
                        else:
                            self.nzval[i] = 0.0
        return jacobian
    #
    def getSpatialJacobian(self,jacobian):
        return self.getJacobian(jacobian,skipMassTerms=True)

    def getSpatialResidual(self,u,r):
        """
        Calculate the element spatial residuals and add in to the global residual
        This is being used right now to test nonlinear pod and deim
        """
        r.fill(0.0)
        #Load the Dirichlet conditions
        for cj in range(self.nc):
            for dofN,g in self.dirichletConditions[cj].DOFBoundaryConditionsDict.iteritems():
                self.u[cj].dof[dofN] = g(self.dirichletConditions[cj].DOFBoundaryPointDict[dofN],self.timeIntegration.t)
        if self.forceStrongConditions:
            for cj in range(len(self.dirichletConditionsForceDOF)):
                for dofN,g in self.dirichletConditionsForceDOF[cj].DOFBoundaryConditionsDict.iteritems():
                    self.u[cj].dof[dofN] = g(self.dirichletConditionsForceDOF[cj].DOFBoundaryPointDict[dofN],self.timeIntegration.t)
        #Load the unknowns into the finite element dof
        self.timeIntegration.calculateU(u)
        self.setUnknowns(self.timeIntegration.u)
        self.calculateCoefficients()
        self.calculateElementResidual()
        self.scale_dt = False
        logEvent("Element spatial residual",level=9,data=self.elementSpatialResidual)
        if self.timeIntegration.dt < 1.0e-8*self.mesh.h:
            self.scale_dt = True
            logEvent("Rescaling residual for small time steps")
        else:
            self.scale_dt = False
        for ci in range(self.nc):
            if self.scale_dt:
                self.elementSpatialResidual[ci]*=self.timeIntegration.dt
            cfemIntegrals.updateGlobalResidualFromElementResidual(self.offset[ci],
                                                                  self.stride[ci],
                                                                  self.l2g[ci]['nFreeDOF'],
                                                                  self.l2g[ci]['freeLocal'],
                                                                  self.l2g[ci]['freeGlobal'],
                                                                  self.elementSpatialResidual[ci],
                                                                  r);
        logEvent("Global spatial residual",level=9,data=r)
        if self.forceStrongConditions:#
            for cj in range(len(self.dirichletConditionsForceDOF)):#
                for dofN,g in self.dirichletConditionsForceDOF[cj].DOFBoundaryConditionsDict.iteritems():
                    r[self.offset[cj]+self.stride[cj]*dofN] = 0
    def getMassResidual(self,u,r):
        """
        Calculate the portion of the element residuals associated with the temporal term and assemble into a global residual
        This is being used right now to test nonlinear pod and deim and is inefficient
        """
        r.fill(0.0)
        #Load the Dirichlet conditions
        for cj in range(self.nc):
            for dofN,g in self.dirichletConditions[cj].DOFBoundaryConditionsDict.iteritems():
                self.u[cj].dof[dofN] = g(self.dirichletConditions[cj].DOFBoundaryPointDict[dofN],self.timeIntegration.t)
        if self.forceStrongConditions:
            for cj in range(len(self.dirichletConditionsForceDOF)):
                for dofN,g in self.dirichletConditionsForceDOF[cj].DOFBoundaryConditionsDict.iteritems():
                    self.u[cj].dof[dofN] = g(self.dirichletConditionsForceDOF[cj].DOFBoundaryPointDict[dofN],self.timeIntegration.t)
        #Load the unknowns into the finite element dof
        self.timeIntegration.calculateU(u)
        self.setUnknowns(self.timeIntegration.u)
        self.calculateCoefficients()
        self.calculateElementResidual()
        elementMassResidual = {}
        for ci in range(self.nc):
            elementMassResidual[ci]=np.copy(self.elementResidual[ci])
            elementMassResidual[ci]-= self.elementSpatialResidual[ci]

        self.scale_dt = False
        logEvent("Element Mass residual",level=9,data=elementMassResidual)
        if self.timeIntegration.dt < 1.0e-8*self.mesh.h:
            self.scale_dt = True
            logEvent("Rescaling residual for small time steps")
        else:
            self.scale_dt = False
        for ci in range(self.nc):
            if self.scale_dt:
                elementMassResidual[ci]*=self.timeIntegration.dt
            cfemIntegrals.updateGlobalResidualFromElementResidual(self.offset[ci],
                                                                  self.stride[ci],
                                                                  self.l2g[ci]['nFreeDOF'],
                                                                  self.l2g[ci]['freeLocal'],
                                                                  self.l2g[ci]['freeGlobal'],
                                                                  elementMassResidual[ci],
                                                                  r);
        logEvent("Global mass residual",level=9,data=r)
        if self.forceStrongConditions:#
            for cj in range(len(self.dirichletConditionsForceDOF)):#
                for dofN,g in self.dirichletConditionsForceDOF[cj].DOFBoundaryConditionsDict.iteritems():
                    r[self.offset[cj]+self.stride[cj]*dofN] = 0

<<<<<<< HEAD
=======
    def attachLaplaceOperator(self,nu=1.0):
        """Attach a Discrete Laplace Operator to the Transport Class.

        Arguments
        ---------
        nu : float
             Viscosity parameter for the Laplace operator.

        Notes
        -----
        This function creates a Laplace matrix and stores the result in the 
        :class:`proteus.OneLevelTransport` class to assist in the construction 
        of physics based preconditione
        """

        self.laplace_val = self.nzval.copy()
        self.LaplaceOperator = SparseMat(self.nFreeVDOF_global,
                                         self.nFreeVDOF_global,
                                         self.nnz,
                                         self.laplace_val,
                                         self.colind,
                                         self.rowptr)

        _nd = self.coefficients.nd
        if self.coefficients.nu != None:
            _nu = self.coefficients.nu
        self.LaplaceOperatorCoeff = DiscreteLaplaceOperator(nd=_nd)
        _t = 1.0

        Laplace_phi = {}
        Laplace_dphi = {}

        for ci,space in self.testSpace.iteritems():
            Laplace_phi[ci] = FiniteElementFunction(space)

        for ck,phi in Laplace_phi.iteritems():
            Laplace_dphi[(ck,ck)] = FiniteElementFunction(Laplace_phi[ck].femSpace)

        for ci,dphi in Laplace_dphi.iteritems():
            dphi.dof.fill(1.0)

        self.Laplace_q = {}
        scalar_quad = StorageSet(shape=(self.mesh.nElements_global,
                                        self.nQuadraturePoints_element))
        tensors_quad = StorageSet(shape={})
        
        scalar_quad |= set([('u',ci) for ci in range(self.nc)])
        tensors_quad |= set([('a',ci,ci) for ci in range(self.nc)])
        tensors_quad |= set([('da',ci,ci,ci) for ci in range(self.nc)])

        scalar_quad.allocate(self.Laplace_q)
        
        for k in tensors_quad:
            self.Laplace_q[k] = numpy.zeros(
                (self.mesh.nElements_global,
                 self.nQuadraturePoints_element,
                 self.LaplaceOperatorCoeff.sdInfo[(k[1],k[2])][0][self.nSpace_global]),
                'd')

        if _nd == 2:
            self.LaplaceOperatorCoeff.evaluate(_t,self.Laplace_q)
        
        LaplaceJacobian = {}
        for ci in range(self.nc):
            LaplaceJacobian[ci] = {}
            for cj in range(self.nc):
                if cj in self.LaplaceOperatorCoeff.stencil[ci]:
                    LaplaceJacobian[ci][cj] = numpy.zeros(
                        (self.mesh.nElements_global,
                         self.nDOF_test_element[ci],
                         self.nDOF_trial_element[cj]),
                        'd')

        for ci,ckDict in self.LaplaceOperatorCoeff.diffusion.iteritems():
            for ck,cjDict in ckDict.iteritems():
                for cj in set(cjDict.keys()+self.LaplaceOperatorCoeff.potential[ck].keys()):
                    cfemIntegrals.updateDiffusionJacobian_weak_sd(self.LaplaceOperatorCoeff.sdInfo[(ci,ck)][0],
                                                                  self.LaplaceOperatorCoeff.sdInfo[(ci,ck)][1],
                                                                  self.phi[ck].femSpace.dofMap.l2g,
                                                                  self.Laplace_q[('a',ci,ck)],
                                                                  self.Laplace_q[('da',ci,ck,cj)],
                                                                  self.q[('grad(phi)',ck)],
                                                                  self.q[('grad(w)*dV_a',ck,ci)],
                                                                  Laplace_dphi[(ck,cj)].dof,
                                                                  self.q[('v',cj)],
                                                                  self.q[('grad(v)',cj)],
                                                                  LaplaceJacobian[ci][cj])
        for ci in range(self.nc):
            for cj in self.LaplaceOperatorCoeff.stencil[ci]:
                cfemIntegrals.updateGlobalJacobianFromElementJacobian_CSR(self.l2g[ci]['nFreeDOF'],
                                                                          self.l2g[ci]['freeLocal'],
                                                                          self.l2g[cj]['nFreeDOF'],
                                                                          self.l2g[cj]['freeLocal'],
                                                                          self.csrRowIndeces[(ci,cj)],
                                                                          self.csrColumnOffsets[(ci,cj)],
                                                                          LaplaceJacobian[ci][cj],
                                                                          self.LaplaceOperator)

        self.LaplaceOperatorpetsc = superlu_2_petsc4py(self.LaplaceOperator)
        
        var_range = []
        isp_list = []
        starting_idx = 0
        for comp in range(self.nc):
            comp_num_dof = self.phi[comp].femSpace.dofMap.nDOF
            var_range.append(numpy.arange(start=starting_idx,
                                          stop=starting_idx+comp_num_dof,
                                          dtype='i'))
            isp_list.append(p4pyPETSc.IS())
            isp_list[comp].createGeneral(var_range[comp])
            starting_idx+=comp_num_dof

        self.LaplaceOperatorList = []
        for comp in range(self.nc):
            self.LaplaceOperatorList.append(self.LaplaceOperatorpetsc.getSubMatrix
                                            (isp_list[comp],
                                             isp_list[comp]))

>>>>>>> cb3a4e4f
#end Transport definition
class MultilevelTransport:
    """Nonlinear ADR on a multilevel mesh"""
    def __init__(self,problem,numerics,mlMesh,OneLevelTransportType=OneLevelTransport):
        self.name = problem.name
        #cek temporary fix to get everything weaned off the old BC's
        if numerics.numericalFluxType == None:
            numerics.numericalFluxType = NumericalFlux.StrongDirichletFactory(problem.fluxBoundaryConditions)
        self.OneLevelTransportType=OneLevelTransportType
        phiSpaces = None
        if 'phiSpaces' in dir(numerics):
            phiSpaces = numerics.phiSpaces
        self.initialize(
            problem.nd,
            mlMesh,
            numerics.femSpaces,
            numerics.femSpaces,
            numerics.matrix,
            problem.dirichletConditions,
            problem.coefficients,
            numerics.elementQuadrature,
            numerics.elementBoundaryQuadrature,
            problem.fluxBoundaryConditions,
            problem.advectiveFluxBoundaryConditions,
            problem.diffusiveFluxBoundaryConditions,
            problem.stressFluxBoundaryConditions,
            numerics.subgridError,
            numerics.shockCapturing,
            numerics.conservativeFlux,
            numerics.numericalFluxType,
            numerics.timeIntegration,
            numerics.massLumping,
            numerics.reactionLumping,
            problem.weakDirichletConditions,
            numerics,
            problem.sd,
            problem.movingDomain,
            PhiSpaceTypeDict=phiSpaces)
    def initialize(self,
                   nd,
                   mlMesh,
                   TrialSpaceTypeDict,
                   TestSpaceTypeDict,
                   matType,
                   dirichletConditionsSetterDict,
                   coefficients,
                   quadratureDict,
                   elementBoundaryQuadratureDict,
                   fluxBoundaryConditionsDict='noFlow',#'outFlow',
                   advectiveFluxBoundaryConditionsSetterDict={},
                   diffusiveFluxBoundaryConditionsSetterDictDict={},
                   stressFluxBoundaryConditionsSetterDict={},
                   stabilization=None,
                   shockCapturing=None,
                   conservativeFlux=None,
                   numericalFluxType=None,
                   TimeIntegrationClass = BackwardEuler,
                   massLumping=False,
                   reactionLumping=False,
                   weakDirichletConditions=None,
                   options=None,
                   useSparseDiffusion=True,
                   movingDomain=False,
                   PhiSpaceTypeDict=None):
        import copy
        """read in the multilevel mesh, mesh independent boundary
        conditions, and types for test and trial spaces and the
        jacobian. Pass through the rest to the models on each mesh"""

        if bool(TrialSpaceTypeDict) == False:
            raise Exception,  'Proteus is trying to create a' \
            ' Multilevel Transport object with no trial space.  Make' \
            ' sure femSpaces is properly specified in your numerics.'
        
        self.weakDirichletConditions=weakDirichletConditions
        self.jacobianList=[]
        self.par_jacobianList=[]
        self.uDictList=[]
        self.uList=[]
        self.duList=[]
        self.rList=[]
        self.par_uList=[]
        self.par_duList=[]
        self.par_rList=[]
        self.trialSpaceDictList=[]
        self.trialSpaceListDict={}
        self.testSpaceDictList=[]
        self.bcDictList=[]
        self.bcListDict={}
        self.levelModelList=[]
        self.offsetListList=[]
        self.strideListList=[]
        self.matType = matType
        #mwf debug
        #import pdb
        #pdb.set_trace()
        if PhiSpaceTypeDict == None: #by default phi in same space as u
            PhiSpaceTypeDict = TrialSpaceTypeDict
        self.phiSpaceDictList = []
        #self.phiSpaceListDict = {}

        logEvent("Building Transport for each mesh",level=2)
        for  cj in TrialSpaceTypeDict.keys():
            self.trialSpaceListDict[cj]=[]
            self.bcListDict[cj]=[]
        for mesh in mlMesh.meshList:
            sdmesh = mesh.subdomainMesh
            memory()
            logEvent("Generating Trial Space",level=2)
            trialSpaceDict = dict([ (cj,TrialSpaceType(sdmesh,nd)) for (cj,TrialSpaceType) in TrialSpaceTypeDict.iteritems()])
            self.trialSpaceDictList.append(trialSpaceDict)
            logEvent("Generating Test Space",level=2)
            testSpaceDict = dict([(ci,TestSpaceType(sdmesh,nd)) for (ci,TestSpaceType) in TestSpaceTypeDict.iteritems()])
            self.testSpaceDictList.append(testSpaceDict)
            logEvent("Allocating u",level=2)
            uDict = dict([(cj,FiniteElementFunction(trialSpace,name=coefficients.variableNames[cj])) for (cj,trialSpace) in trialSpaceDict.iteritems()])
            #11/11/09 allow FiniteElementFunction to communicate uknowns across procs
            for cj in uDict.keys():
                uDict[cj].setupParallelCommunication()
            self.uDictList.append(uDict)
            logEvent("Allocating phi")
            phiSpaceDict = dict([ (cj,PhiSpaceType(sdmesh,nd)) for (cj,PhiSpaceType) in PhiSpaceTypeDict.iteritems()])
            self.phiSpaceDictList.append(phiSpaceDict)
            phiDict = dict([(cj,FiniteElementFunction(phiSpace)) for (cj,phiSpace) in phiSpaceDict.iteritems()])
            #need to communicate phi if nonlinear potential and there is spatial dependence in potential function
            for cj in phiDict.keys():
                phiDict[cj].setupParallelCommunication()
            logEvent(memory("finite element spaces","MultilevelTransport"),level=4)
            logEvent("Setting Boundary Conditions")
            if numericalFluxType==None:
                useWeakDirichletConditions=False
            else:
                useWeakDirichletConditions=numericalFluxType.useWeakDirichletConditions
            logEvent("Setting Boundary Conditions-1")
            for cj in trialSpaceDict.keys():
                if not dirichletConditionsSetterDict.has_key(cj):
                    dirichletConditionsSetterDict[cj] = None
                if not fluxBoundaryConditionsDict.has_key(cj):
                    fluxBoundaryConditionsDict[cj] = None
            logEvent("Setting Boundary Conditions-2")
            if options == None or options.periodicDirichletConditions == None or options.parallelPeriodic==True:
                logEvent("Setting Boundary Conditions-2a")
                dirichletConditionsDict=dict([(cj,DOFBoundaryConditions(
                    trialSpace,dirichletConditionsSetterDict[cj],useWeakDirichletConditions))
                                              for (cj,trialSpace) in trialSpaceDict.iteritems()])
            else:
                logEvent("Setting Boundary Conditions-2b")
                dirichletConditionsDict=dict([(cj,DOFBoundaryConditions(
                    trialSpace,dirichletConditionsSetterDict[cj],useWeakDirichletConditions,options.periodicDirichletConditions[cj]))
                                              for (cj,trialSpace) in trialSpaceDict.iteritems()])
            logEvent("Setting Boundary Conditions-3")
            self.bcDictList.append(dirichletConditionsDict)
            logEvent("Setting Boundary Conditions-4")
            for cj in TrialSpaceTypeDict.keys():
                self.trialSpaceListDict[cj].append(trialSpaceDict[cj])
                self.bcListDict[cj].append(dirichletConditionsDict[cj])
            #cek try setting parallel periodic conditions
            #
            import Comm
            comm = Comm.get()
            if options.periodicDirichletConditions and options.parallelPeriodic:
                logEvent("Generating Trial Space--Parallel Periodic",level=2)
                #the global mesh has been renumbered so all this is in the new (partitioned) numberings
                trialSpace_global = TrialSpaceType(mesh,nd)
                logEvent("Setting Boundary Conditions--Parallel Periodic")
                #get new global numbering of DOF that maps periodic DOF to a single master DOF
                periodicConditions_global=DOFBoundaryConditions(trialSpace_global,
                                                                lambda x,flag: None,
                                                                False,
                                                                options.periodicDirichletConditions[0])
                #collect the free DOF
                ownedDOF=set()
                globalDOF=set()
                trialSpaceDict[0].dofMap.nDOF_all_processes = periodicConditions_global.nFreeDOF_global
                for nN_subdomain,nN_global in enumerate(trialSpaceDict[0].dofMap.subdomain2global):
                    nN_free_global   = periodicConditions_global.global2freeGlobal[nN_global]
                    nN_global_global = periodicConditions_global.myFreeDOF[nN_global]
                    if nN_global_global != nN_global:#this node is now pointing to a different global node so it's periodic
                        if (nN_global_global < trialSpaceDict[0].dofMap.dof_offsets_subdomain_owned[comm.rank()] or
                            nN_global_global >= trialSpaceDict[0].dofMap.dof_offsets_subdomain_owned[comm.rank()+1]):#the node it points to is off proc
                            globalDOF.add(nN_free_global)#globalDOF.append(nN_free_global)
                    elif (nN_global < trialSpaceDict[0].dofMap.dof_offsets_subdomain_owned[comm.rank()] or
                          nN_global >= trialSpaceDict[0].dofMap.dof_offsets_subdomain_owned[comm.rank()+1]):#this node is a regular unknown off processor
                        globalDOF.add(nN_free_global)#globalDOF.append(nN_free_global)
                    else:#this node is a regular unknown DOF
                        ownedDOF.add(nN_free_global)#ownedDOF.append(nN_free_global)
                #sort DOF's separately so ghost DOF stay at end
                globalDOF = list(globalDOF)
                globalDOF.sort()
                ownedDOF = list(ownedDOF)
                ownedDOF.sort()
                dofList = ownedDOF + globalDOF
                #set the number of DOF owned on subdomain and the global offsets
                trialSpaceDict[0].dofMap.nDOF_subdomain_owned = len(ownedDOF)
                trialSpaceDict[0].dofMap.nDOF_subdomain = len(dofList)
                trialSpaceDict[0].dofMap.dof_offsets_subdomain_owned = mesh.nodeOffsets_subdomain_owned.copy()
                trialSpaceDict[0].dofMap.dof_offsets_subdomain_owned[comm.rank()] = ownedDOF[0]
                trialSpaceDict[0].dofMap.dof_offsets_subdomain_owned[comm.rank()+1] = ownedDOF[-1]+1
                #build a mapping of the subdomain DOF to the free subdomain DOF
                subdomain_global2freeGlobal={}
                for nN_subdomain,nN_global in enumerate(trialSpaceDict[0].dofMap.subdomain2global):
                    nN_free_global = periodicConditions_global.global2freeGlobal[nN_global]
                    subdomain_global2freeGlobal[nN_subdomain] = dofList.index(nN_free_global)
                #build the new mapping of free subdomain dof to global dof
                trialSpaceDict[0].dofMap.subdomain2global = numpy.zeros((trialSpaceDict[0].dofMap.nDOF_subdomain,),'i')
                for nN_subdomain in range(trialSpaceDict[0].dofMap.nDOF_subdomain):
                    trialSpaceDict[0].dofMap.subdomain2global[nN_subdomain] = dofList[nN_subdomain]#maps free dof on subdomain to global free dof
                #build arrays exactly as in FemTools but using subdomain_globa2freeGlobal we built above
                bc = self.bcDictList[-1][0]
                bc.nFreeDOF_global = len(dofList)
                bc.global2freeGlobal = subdomain_global2freeGlobal
                for i,dofN in enumerate(bc.global2freeGlobal.keys()):
                    bc.global2freeGlobal_global_dofs[i] = dofN#map each of the unknown DOF's to the original node number
                    bc.global2freeGlobal_free_dofs[i] = subdomain_global2freeGlobal[dofN]#map each of the unknown DOF's to the free unknown number
                #now modify the remaining bc and testspace objects
                for ci in range(1,len(trialSpaceDict)):
                    self.bcDictList[-1][ci].global2freeGlobal_free_dofs = bc.global2freeGlobal_free_dofs
                    self.bcDictList[-1][ci].global2freeGlobal_global_dofs = bc.global2freeGlobal_global_dofs
                    self.bcDictList[-1][ci].global2freeGlobal = subdomain_global2freeGlobal
                    self.bcDictList[-1][ci].nFreeDOF_global = len(dofList)
                for ci in range(1,len(trialSpaceDict)):
                    trialSpaceDict[ci].dofMap.nDOF_subdomain = trialSpaceDict[0].dofMap.nDOF_subdomain
                    trialSpaceDict[ci].dofMap.subdomain2global = trialSpaceDict[0].dofMap.subdomain2global
                    trialSpaceDict[ci].dofMap.dof_offsets_subdomain_owned = trialSpaceDict[0].dofMap.dof_offsets_subdomain_owned
                    trialSpaceDict[ci].dofMap.nDOF_all_processes = trialSpaceDict[0].dofMap.nDOF_all_processes
                    trialSpaceDict[ci].dofMap.nDOF_subdomain_owned = trialSpaceDict[0].dofMap.nDOF_subdomain_owned
                for ci in range(len(testSpaceDict)):
                    testSpaceDict[ci].dofMap.nDOF_subdomain = trialSpaceDict[0].dofMap.nDOF_subdomain
                    testSpaceDict[ci].dofMap.subdomain2global = trialSpaceDict[0].dofMap.subdomain2global
                    testSpaceDict[ci].dofMap.dof_offsets_subdomain_owned = trialSpaceDict[0].dofMap.dof_offsets_subdomain_owned
                    testSpaceDict[ci].dofMap.nDOF_all_processes = trialSpaceDict[0].dofMap.nDOF_all_processes
                    testSpaceDict[ci].dofMap.nDOF_subdomain_owned = trialSpaceDict[0].dofMap.nDOF_subdomain_owned
            #
            #
            logEvent(memory("boundary conditions","MultilevelTransport"),level=4)
            logEvent("Initializing OneLevelTransport",level=2)
            transport=self.OneLevelTransportType(uDict,
                                            phiDict,
                                            testSpaceDict,
                                            matType,
                                            dirichletConditionsDict,
                                            dirichletConditionsSetterDict,
                                            copy.deepcopy(coefficients),
                                            quadratureDict,
                                            elementBoundaryQuadratureDict,
                                            fluxBoundaryConditionsDict,
                                            advectiveFluxBoundaryConditionsSetterDict,
                                            diffusiveFluxBoundaryConditionsSetterDictDict,
                                            stressFluxBoundaryConditionsSetterDict,
                                            copy.deepcopy(stabilization),
                                            copy.deepcopy(shockCapturing),
                                            conservativeFlux,
                                            numericalFluxType,
                                            TimeIntegrationClass,
                                            massLumping,
                                            reactionLumping,
                                            options,
                                            self.name + str(len(self.levelModelList)),
                                            sd = useSparseDiffusion,
                                            movingDomain=movingDomain)
            self.offsetListList.append(transport.offset)
            self.strideListList.append(transport.stride)
            memory()
            self.levelModelList.append(transport)
            logEvent("Allocating residual and solution vectors",level=2)
            u = numpy.zeros((transport.dim,),'d')
            du = numpy.zeros((transport.dim,),'d')
            r = numpy.zeros((transport.dim,),'d')
            self.uList.append(u)
            self.duList.append(du)
            self.rList.append(r)
            logEvent("Allocating Jacobian",level=2)
            jacobian = transport.initializeJacobian()
            self.jacobianList.append(jacobian)
            par_bs = transport.coefficients.nc
            logEvent("Allocating parallel storage",level=2)
            comm = Comm.get()
            self.comm=comm
            if (comm.size() > 1):
                for ci in range(transport.nc):
                    assert trialSpaceDict[ci].dofMap.dof_offsets_subdomain_owned is not None, "trial space %s needs subdomain -> global mappings " % trialSpaceDict
                #initially assume all the spaces can share the same l2g information ...
                par_n = trialSpaceDict[0].dofMap.dof_offsets_subdomain_owned[comm.rank()+1] - trialSpaceDict[0].dofMap.dof_offsets_subdomain_owned[comm.rank()]
                par_N = trialSpaceDict[0].dofMap.nDOF_all_processes
                mixed = False
                for ts in trialSpaceDict.values():
                    if ts.dofMap.nDOF_all_processes != par_N:
                        mixed=True
                if (options.multilevelLinearSolver == KSP_petsc4py or
                    options.levelLinearSolver == KSP_petsc4py):
                    if mixed:
                        #
                        #calculate dimensions mixed multicomponent system
                        #since it's not nc*dim
                        #
                        #first create list of global dof dim for each component
                        #this is the proteus component global numbering
                        par_N_list = [ts.dofMap.nDOF_all_processes for ts in trialSpaceDict.values()]
                        #sum to get total global dimension
                        par_N = sum(par_N_list)
                        #calculate list of  dimensions of the locally owned
                        #dof for  each component
                        par_n_list = [ts.dofMap.dof_offsets_subdomain_owned[comm.rank()+1] -
                                      ts.dofMap.dof_offsets_subdomain_owned[comm.rank()]
                                      for ts in trialSpaceDict.values()]
                        #sum to get total local dimension
                        par_n = sum(par_n_list)
                        #calculate number of  ghosts  fo r each component
                        par_nghost_list = [ts.dofMap.nDOF_subdomain - nDOF_owned
                                           for ts,nDOF_owned in zip(trialSpaceDict.values(),
                                                                    par_n_list)]
                        #sum to  get total ghost dimension
                        par_nghost = sum(par_nghost_list)
                        #
                        #calculate offsets
                        #
                        #first for petsc global (natural) numbering offsets
                        # if p and q are components and ^o and ^g are
                        # owned and ghost this numbering has
                        # p^o_0, p^o_1,...p^o_{np}, q^o_0,...q^0_{nq}, p^g_0...
                        # i.e. all owned, then all ghost
                        # we'll eventually need the processor and local
                        # component index  of each ghost too
                        petsc_global_offsets=[0]
                        petsc_component_offsets=[[0]]
                        component_ghost_proc={}
                        component_ghost_local_index={}
                        total_dof_proc=0
                        for proc in range(comm.size()):
                            for ci,ts in enumerate(trialSpaceDict.values()):
                                total_dof_proc += (ts.dofMap.dof_offsets_subdomain_owned[proc+1] -
                                                   ts.dofMap.dof_offsets_subdomain_owned[proc])
                                petsc_component_offsets[proc].append(total_dof_proc)
                                for g in ts.dofMap.subdomain2global[par_n_list[ci]:ts.dofMap.nDOF_subdomain]:
                                    if g >= ts.dofMap.dof_offsets_subdomain_owned[proc] and g < ts.dofMap.dof_offsets_subdomain_owned[proc+1]:
                                        component_ghost_proc[g] = proc
                                        component_ghost_local_index[g] = g -  ts.dofMap.dof_offsets_subdomain_owned[proc]
                            petsc_component_offsets.append([petsc_component_offsets[-1][-1]])
                            petsc_global_offsets.append(total_dof_proc)
                        #calculate proteus global (end-to-end) offset for each component
                        global_component_offset = [0]
                        for ts in trialSpaceDict.values():
                            global_component_offset.append(global_component_offset[-1] + ts.dofMap.nDOF_all_processes)
                        #
                        #now create subdomain2global for stacked ghosted component DOF by shifting global DOF  numbers  by global offsets
                        #
                        subdomain2global = numpy.hstack([offset+ts.dofMap.subdomain2global
                                                         for offset,ts in
                                                         zip(global_component_offset, trialSpaceDict.values())])
                        #
                        #store ghost proc w.r.t. proteus  global number
                        #store petsc global w.r.t. proteus global number
                        ghost_proc={}
                        ghost_global2petsc={}
                        for ci,offset, ts in zip(range(transport.nc), global_component_offset, trialSpaceDict.values()):
                            for g,gproc in component_ghost_proc.iteritems():
                                ghost_proc[offset+g] = gproc
                                ghost_global2petsc[offset+g] = petsc_component_offsets[gproc][ci] + component_ghost_local_index[g]
                        #
                        #build subdomain2global mappings
                        #
                        subdomain2global_list = [ts.dofMap.subdomain2global for ts in  trialSpaceDict.values()]
                        #
                        #form lists of owned and ghosts elements
                        #
                        ghosts_list=[]
                        owned_list=[]
                        owned = numpy.zeros((par_n),'i')
                        owned_local = numpy.zeros((par_n),'i')
                        ghosts = numpy.zeros((par_nghost),'i')
                        ghosts_start = 0
                        owned_start = 0
                        for ci in range(transport.nc):
                            #owned
                            owned_ci = subdomain2global[transport.offset[ci]:transport.offset[ci]+par_n_list[ci]]
                            owned_local[owned_start:owned_start + par_n_list[ci]] = numpy.arange(transport.offset[ci],transport.offset[ci]+par_n_list[ci])
                            owned[owned_start:owned_start + par_n_list[ci]] = owned_ci
                            owned_list.append(owned_ci)
                            owned_start = owned_start + par_n_list[ci]
                            #ghosts
                            ghosts_ci = subdomain2global[transport.offset[ci]+par_n_list[ci]:transport.offset[ci]+par_n_list[ci]+par_nghost_list[ci]]
                            ghosts[ghosts_start:ghosts_start + par_nghost_list[ci]] = ghosts_ci
                            ghosts_list.append(ghosts_ci)
                            ghosts_start = ghosts_start + par_nghost_list[ci]
                        transport.owned_local = owned_local
                        #stack all owned and all ghost
                        petsc_subdomain2global = np.hstack(owned_list+ghosts_list)
                        #
                        # now find mappings (permutations) between proteus and
                        # petsc orderings
                        perm_petsc_subdomain2global = petsc_subdomain2global.argsort()
                        perm_subdomain2global = subdomain2global.argsort()
                        proteus2petsc_subdomain = np.array(perm_petsc_subdomain2global[perm_subdomain2global.argsort()],'i')
                        petsc2proteus_subdomain = np.array(perm_subdomain2global[perm_petsc_subdomain2global.argsort()],'i')
                        assert((petsc_subdomain2global[perm_petsc_subdomain2global] == subdomain2global[perm_subdomain2global]).all())
                        assert((petsc_subdomain2global[proteus2petsc_subdomain] == subdomain2global).all())
                        assert((subdomain2global[petsc2proteus_subdomain] == petsc_subdomain2global).all())
                        petsc_subdomain2global_petsc = subdomain2global.copy()
                        petsc_subdomain2global_petsc[:]=-1
                        for i in range(par_n):
                            petsc_subdomain2global_petsc[i] = petsc_global_offsets[comm.rank()]+i
                        petsc_ghosts=ghosts.copy()
                        for gi,i in enumerate(range(par_n,par_n+par_nghost)):
                            global_proteus = subdomain2global[petsc2proteus_subdomain[i]]
                            petsc_subdomain2global_petsc[i] = ghost_global2petsc[global_proteus]
                            petsc_ghosts[gi] = petsc_subdomain2global_petsc[i]
                        if comm.size() == 1:
                            assert((subdomain2global == petsc_subdomain2global).all())
                            assert((subdomain2global == petsc_subdomain2global_petsc).all())
                        par_u  = ParVec_petsc4py(u, 1, par_n, par_N, par_nghost,
                                                 petsc_subdomain2global_petsc, ghosts=petsc_ghosts,
                                                 proteus2petsc_subdomain=proteus2petsc_subdomain,
                                                 petsc2proteus_subdomain=petsc2proteus_subdomain)
                        par_r  = ParVec_petsc4py(r, 1, par_n, par_N, par_nghost,
                                                 petsc_subdomain2global_petsc, ghosts=petsc_ghosts,
                                                 proteus2petsc_subdomain=proteus2petsc_subdomain,
                                                 petsc2proteus_subdomain=petsc2proteus_subdomain)
                        par_du = ParVec_petsc4py(du, 1, par_n, par_N, par_nghost,
                                                 petsc_subdomain2global_petsc, ghosts=petsc_ghosts,
                                                 proteus2petsc_subdomain=proteus2petsc_subdomain,
                                                 petsc2proteus_subdomain=petsc2proteus_subdomain)
                        rowptr, colind, nzval = jacobian.getCSRrepresentation()
                        rowptr_petsc = rowptr.copy()
                        colind_petsc = colind.copy()
                        nzval[:] = np.arange(nzval.shape[0])
                        nzval_petsc = nzval.copy()
                        nzval_proteus2petsc=colind.copy()
                        nzval_petsc2proteus=colind.copy()
                        rowptr_petsc[0] = 0
                        comm.beginSequential()
                        for i in range(par_n+par_nghost):
                            start_proteus = rowptr[petsc2proteus_subdomain[i]]
                            end_proteus = rowptr[petsc2proteus_subdomain[i]+1]
                            nzrow =  end_proteus - start_proteus
                            rowptr_petsc[i+1] = rowptr_petsc[i] + nzrow
                            start_petsc = rowptr_petsc[i]
                            end_petsc = rowptr_petsc[i+1]
                            #print "proteus_colind", colind[start_proteus:end_proteus]
                            petsc_cols_i = proteus2petsc_subdomain[colind[start_proteus:end_proteus]]
                            j_sorted = petsc_cols_i.argsort()
                            colind_petsc[start_petsc:end_petsc] = petsc_cols_i[j_sorted]
                            nzval_petsc[start_petsc:end_petsc] = nzval[start_proteus:end_proteus][j_sorted]
                            for j_petsc, j_proteus in zip(np.arange(start_petsc,end_petsc),
                                                          np.arange(start_proteus,end_proteus)[j_sorted]):
                                nzval_petsc2proteus[j_petsc] = j_proteus
                                nzval_proteus2petsc[j_proteus] = j_petsc
                        assert((nzval_petsc[nzval_proteus2petsc] == nzval).all())
                        assert((nzval[nzval_petsc2proteus] == nzval_petsc).all())
                        comm.endSequential()
                        assert(nzval_petsc.shape[0] == colind_petsc.shape[0] == rowptr_petsc[-1] - rowptr_petsc[0])
                        petsc_a = np.zeros((transport.dim, transport.dim),'d')
                        proteus_a = np.zeros((transport.dim, transport.dim),'d')
                        for i in range(transport.dim):
                            for j,k in zip(colind[rowptr[i]:rowptr[i+1]],range(rowptr[i],rowptr[i+1])):
                                nzval[k] = i*transport.dim+j
                                proteus_a[i,j] = nzval[k]
                                petsc_a[proteus2petsc_subdomain[i],proteus2petsc_subdomain[j]] = nzval[k]
                        for i in range(transport.dim):
                            for j,k in zip(colind_petsc[rowptr_petsc[i]:rowptr_petsc[i+1]],range(rowptr_petsc[i],rowptr_petsc[i+1])):
                                nzval_petsc[k] = petsc_a[i,j]
                        assert((nzval_petsc[nzval_proteus2petsc] == nzval).all())
                        assert((nzval[nzval_petsc2proteus] == nzval_petsc).all())
                        assert (proteus_a[petsc2proteus_subdomain,:][:,petsc2proteus_subdomain] == petsc_a).all()
                        assert((proteus_a == petsc_a[proteus2petsc_subdomain,:][:,proteus2petsc_subdomain]).all())
                        petsc_a = np.arange(transport.dim**2).reshape(transport.dim,transport.dim)
                        transport.nzval_petsc = nzval_petsc
                        transport.colind_petsc = colind_petsc
                        transport.rowptr_petsc = rowptr_petsc
                        petsc_jacobian = SparseMat(transport.dim,transport.dim,nzval_petsc.shape[0], nzval_petsc, colind_petsc, rowptr_petsc)
                        transport.petsc_jacobian = petsc_jacobian#petsc_jacobian = jacobian
                        if  comm.size() == 1:
                            assert (nzval_petsc == nzval).all()
                            assert (colind_petsc == colind).all()
                            assert (rowptr_petsc == rowptr).all()
                        assert(colind.max() <= par_n+par_nghost)
                        assert(colind_petsc.max() <= par_n + par_nghost)
                        par_jacobian = ParMat_petsc4py(petsc_jacobian,1,par_n,par_N,par_nghost,
                                                       petsc_subdomain2global_petsc,pde=transport,
                                                       proteus_jacobian=jacobian, nzval_proteus2petsc=nzval_proteus2petsc)
                    else:
                        transport.owned_local = numpy.arange(par_n*par_bs)
                        par_nghost = trialSpaceDict[0].dofMap.nDOF_subdomain - par_n
                        subdomain2global = trialSpaceDict[0].dofMap.subdomain2global
                        logEvent("Allocating ghosted parallel vectors on rank %i" % comm.rank(),level=2)
                        par_u = ParVec_petsc4py(u,par_bs,par_n,par_N,par_nghost,subdomain2global)
                        par_r = ParVec_petsc4py(r,par_bs,par_n,par_N,par_nghost,subdomain2global)
                        logEvent("Allocating un-ghosted parallel vectors on rank %i" % comm.rank(),level=2)
                        par_du = ParVec_petsc4py(du,par_bs,par_n,par_N)
                        logEvent("Allocating matrix on rank %i" % comm.rank(),level=2)
                        par_jacobian = ParMat_petsc4py(jacobian,par_bs,par_n,par_N,par_nghost,subdomain2global,pde=transport)
                else:
                    par_nghost = trialSpaceDict[0].dofMap.nDOF_subdomain - par_n
                    subdomain2global = trialSpaceDict[0].dofMap.subdomain2global
                    max_dof_neighbors= trialSpaceDict[0].dofMap.max_dof_neighbors
                    logEvent("Allocating ghosted parallel vectors on rank %i" % comm.rank(),level=2)
                    par_u = ParVec(u,par_bs,par_n,par_N,par_nghost,subdomain2global)
                    par_r = ParVec(r,par_bs,par_n,par_N,par_nghost,subdomain2global)
                    logEvent("Allocating un-ghosted parallel vectors on rank %i" % comm.rank(),level=2)
                    par_du = ParVec(du,par_bs,par_n,par_N)
                    logEvent("Allocating matrix on rank %i" % comm.rank(),level=2)
                    par_jacobian = flcbdfWrappers.ParMat(par_bs,par_n,par_N,par_nghost,max_dof_neighbors,subdomain2global,jacobian)
            elif  (options.multilevelLinearSolver == PETSc or
                   options.levelLinearSolver == PETSc):
                assert trialSpaceDict[0].dofMap.subdomain2global is not None, "need trivial subdomain2global in dofMap for running PETSc"
                assert trialSpaceDict[0].dofMap.max_dof_neighbors is not None, "need max_dof_neighbors in dofMap for running PETSc"
                par_N = par_n =  trialSpaceDict[0].dofMap.nDOF_all_processes
                par_nghost = 0
                subdomain2global = trialSpaceDict[0].dofMap.subdomain2global
                max_dof_neighbors= trialSpaceDict[0].dofMap.max_dof_neighbors
                logEvent("Allocating ghosted parallel vectors on rank %i" % comm.rank(),level=2)
                par_u = ParVec(u,par_bs,par_n,par_N,par_nghost,subdomain2global[:par_n])
                par_r = ParVec(r,par_bs,par_n,par_N,par_nghost,subdomain2global[:par_n])
                logEvent("Allocating un-ghosted parallel vectors on rank %i" % comm.rank(),level=2)
                par_du = ParVec(du,par_bs,par_n,par_N)
                logEvent("Allocating matrix on rank %i" % comm.rank(),level=2)
                par_jacobian = flcbdfWrappers.ParMat(par_bs,par_n,par_N,par_nghost,max_dof_neighbors,subdomain2global[:par_n],jacobian)
            elif  (options.multilevelLinearSolver == KSP_petsc4py or
                   options.levelLinearSolver == KSP_petsc4py):
                assert trialSpaceDict[0].dofMap.subdomain2global is not None, "need trivial subdomain2global in dofMap for running PETSc"
                assert trialSpaceDict[0].dofMap.max_dof_neighbors is not None, "need max_dof_neighbors in dofMap for running PETSc"
                par_N = par_n =  trialSpaceDict[0].dofMap.nDOF_all_processes
                mixed = False
                for ts in trialSpaceDict.values():
                    if ts.dofMap.nDOF_all_processes != par_N:
                        mixed=True
                par_nghost = 0
                logEvent("Allocating ghosted parallel vectors on rank %i" % comm.rank(),level=2)
                if mixed:
                    par_N = par_n = sum([ts.dofMap.nDOF_all_processes for ts in trialSpaceDict.values()])
                    transport.owned_local = numpy.arange(par_n)
                    subdomain2global = numpy.hstack([offset+ts.dofMap.subdomain2global for
                                                     offset,ts in zip(transport.offset,trialSpaceDict.values())])
                    par_u = ParVec_petsc4py(u,1,par_n,par_N,par_nghost,subdomain2global[:par_n])
                    par_r = ParVec_petsc4py(r,1,par_n,par_N,par_nghost,subdomain2global[:par_n])
                    logEvent("Allocating un-ghosted parallel vectors on rank %i" % comm.rank(),level=2)
                    par_du = ParVec_petsc4py(du,1,par_n,par_N)
                    logEvent("Allocating matrix on rank %i" % comm.rank(),level=2)
                    par_jacobian = ParMat_petsc4py(jacobian,1,par_n,par_N,par_nghost,subdomain2global,pde=transport)
                else:
                    transport.owned_local = numpy.arange(par_n*par_bs)
                    subdomain2global = trialSpaceDict[0].dofMap.subdomain2global
                    max_dof_neighbors= trialSpaceDict[0].dofMap.max_dof_neighbors
                    par_u = ParVec_petsc4py(u,par_bs,par_n,par_N,par_nghost,subdomain2global[:par_n])
                    par_r = ParVec_petsc4py(r,par_bs,par_n,par_N,par_nghost,subdomain2global[:par_n])
                    logEvent("Allocating un-ghosted parallel vectors on rank %i" % comm.rank(),level=2)
                    par_du = ParVec_petsc4py(du,par_bs,par_n,par_N)
                    logEvent("Allocating matrix on rank %i" % comm.rank(),level=2)
                    par_jacobian = ParMat_petsc4py(jacobian,par_bs,par_n,par_N,par_nghost,subdomain2global,pde=transport)
            else:
                transport.owned_local = numpy.arange(transport.dim)
                par_u = None
                par_r = None
                par_du = None
                par_jacobian = None
            self.par_uList.append(par_u)
            self.par_duList.append(par_du)
            self.par_rList.append(par_r)
            self.par_jacobianList.append(par_jacobian)
            logEvent(memory("global Jacobian and vectors","MultilevelTransport"),level=4)
        logEvent("Building Mesh Transfers",level=2)
        MultilevelProjectionOperatorType = MultilevelProjectionOperators
        self. meshTransfers = MultilevelProjectionOperatorType(
            mlMesh,
            self.trialSpaceDictList,
            self.offsetListList,
            self.strideListList,
            self.bcDictList)
        logEvent(memory("mesh transfers","MultilevelTransport"),level=4)
        #mwf hack keep reference to mlMesh in Transport ctor for now
        self.mlMeshSave = mlMesh
    def setInitialConditions(self,getInitialConditionsDict,T=0.0):
        logEvent("Setting initial conditions on model "+self.name)
        self.t=T
        for m,u in zip(self.levelModelList,self.uList):
            m.setInitialConditions(getInitialConditionsDict,T)
            m.setFreeDOF(u)
    def setInitialConditionsFromDofs(self,T):
        self.t=T
        #assumes free dofs already determined
        for m in self.levelModelList:
            m.setInitialConditionsFromDofs(m.coefficients,T)
    def calculateAuxiliaryQuantitiesAfterStep(self):
        for m in self.levelModelList:
            m.calculateAuxiliaryQuantitiesAfterStep()
    def attachModels(self,modelList):
        for l,m in enumerate(self.levelModelList):
            models=[]
            for mOther in modelList:
                models.append(mOther.levelModelList[l])
            m.coefficients.attachModels(models)

    def viewJacobian(self, file_prefix='./dump_', b=None):
        """
        Save parallel Jacobian list and (optionally) right-hand side b to disk if they
        possess save methods, otherwise, do nothing.
        """

        for idx, par_jacobian in enumerate(self.par_jacobianList):
            if hasattr(par_jacobian, 'save'):
                filename = file_prefix + 'par_j' + '_' + str(idx)
                logEvent('Saving Parallel Jacobian to %s' % filename)
                par_jacobian.save(filename)
        if b and hasattr(b, 'save'):
            filename = file_prefix + 'b'
            logEvent('Saving right-hand-side to %s' % filename)
            b.save(filename)

## @}<|MERGE_RESOLUTION|>--- conflicted
+++ resolved
@@ -5990,8 +5990,6 @@
                 for dofN,g in self.dirichletConditionsForceDOF[cj].DOFBoundaryConditionsDict.iteritems():
                     r[self.offset[cj]+self.stride[cj]*dofN] = 0
 
-<<<<<<< HEAD
-=======
     def attachLaplaceOperator(self,nu=1.0):
         """Attach a Discrete Laplace Operator to the Transport Class.
 
@@ -6110,7 +6108,6 @@
                                             (isp_list[comp],
                                              isp_list[comp]))
 
->>>>>>> cb3a4e4f
 #end Transport definition
 class MultilevelTransport:
     """Nonlinear ADR on a multilevel mesh"""
