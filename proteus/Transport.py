--- conflicted
+++ resolved
@@ -1616,13 +1616,11 @@
                 for eN in range(self.mesh.nElements_global):
                     materialFlag = self.mesh.elementMaterialTypes[eN]
                     for k in range(self.u[cj].femSpace.referenceFiniteElement.interpolationConditions.nQuadraturePoints):
-#                        pdb.set_trace()
                         interpolationValues[eN,k] = sol.uOfXT(self.u[cj].femSpace.interpolationPoints[eN,k],T,materialFlag)
             except TypeError:
                 for eN in range(self.mesh.nElements_global):
                     for k in range(self.u[cj].femSpace.referenceFiniteElement.interpolationConditions.nQuadraturePoints):
                         interpolationValues[eN,k] = sol.uOfXT(self.u[cj].femSpace.interpolationPoints[eN,k],T)
-#            pdb.set_trace()
             self.ua[cj].projectFromInterpolationConditions(interpolationValues)
             self.u[cj].femSpace.writeFunctionXdmf(archive,self.ua[cj],tCount)
     #what about setting initial conditions directly from dofs calculated elsewhere?
@@ -3555,9 +3553,11 @@
                 if self.coefficients.advection.has_key(ci):
                     self.ebqe[('advectiveFlux',ci)][t[0],t[1]] = g(self.ebqe[('x')][t[0],t[1]],self.timeIntegration.t)
                     for cj in self.coefficients.advection[ci].keys():
+                        #
                         self.ebqe[('dadvectiveFlux_left',ci,cj)][t[0],t[1]] = 0.0
             for ck,diffusiveFluxBoundaryConditionsDict in fbcObject.diffusiveFluxBoundaryConditionsDictDict.iteritems():
                 for t,g in diffusiveFluxBoundaryConditionsDict.iteritems():
+                    #
                     self.ebqe[('diffusiveFlux',ck,ci)][t[0],t[1]] = g(self.ebqe[('x')][t[0],t[1]],self.timeIntegration.t)
         for ci,sbcObject  in self.stressFluxBoundaryConditionsObjectsDict.iteritems():
             for t,g in sbcObject.stressFluxBoundaryConditionsDict.iteritems():
@@ -3608,7 +3608,7 @@
                                                           self.elementQuadratureWeights[('u',ci)],
                                                           self.q[('dV_u',ci)])
 
-            # 
+            #
             if not self.q.has_key('dV') and self.q.has_key(('dV_u',ci)):
                 self.q['dV'] = self.q[('dV_u',ci)]
 
@@ -4188,8 +4188,6 @@
         list of local dof because of the exclusion of Dirichlet nodes
         (otherwise we could just loop over range(self.nDOF_element).
         """
-        import pdb
-#        pdb.set_trace()
         self.l2g=[{'nFreeDOF':numpy.zeros((self.mesh.nElements_global,),'i'),
                    'freeLocal':numpy.zeros((self.mesh.nElements_global,self.nDOF_trial_element[cj]),'i'),
                    'freeGlobal':numpy.zeros((self.mesh.nElements_global,self.nDOF_trial_element[cj]),'i')} for cj in range(self.nc)]
@@ -6492,42 +6490,14 @@
                    options.levelLinearSolver == KSP_petsc4py):
                 assert trialSpaceDict[0].dofMap.subdomain2global != None, "need trivial subdomain2global in dofMap for running PETSc"
                 assert trialSpaceDict[0].dofMap.max_dof_neighbors!= None, "need max_dof_neighbors in dofMap for running PETSc"
-                # ARB start
-                print "!!!!!!!!!!!!!!!"
-                print par_bs
-                par_N_dv = 0
-                par_n_dv = 0
-                subdomain2global_dv = []
-                for element in trialSpaceDict:
-                    par_N_dv+=trialSpaceDict[element].dofMap.nDOF_all_processes
-                    par_n_dv+=trialSpaceDict[element].dofMap.nDOF_all_processes
-                    subdomain2global_dv.append(trialSpaceDict[element].dofMap.subdomain2global)
-                # ARB finish
                 par_N = par_n =  trialSpaceDict[0].dofMap.nDOF_all_processes
                 mixed = False
                 for ts in trialSpaceDict.values():
                     if ts.dofMap.nDOF_all_processes != par_N:
                         mixed=True
                 par_nghost = 0
-<<<<<<< HEAD
                 subdomain2global = trialSpaceDict[0].dofMap.subdomain2global
-                # ARB start
-                print trialSpaceDict[1].dofMap.subdomain2global
-                print trialSpaceDict[1].dofMap.subdomain2global.shape[0]
-                # ARB finish
                 max_dof_neighbors= trialSpaceDict[0].dofMap.max_dof_neighbors
-                log("Allocating ghosted parallel vectors on rank %i" % comm.rank(),level=2)
-                # ARB start
-                par_u_dv = ParVec_petsc4pyTH(u,par_bs,par_n_dv,par_N_dv,par_nghost,subdomain2global_dv)
-                print 'PASSED'
-                # ARB finish
-                par_u = ParVec_petsc4py(u,par_bs,par_n,par_N,par_nghost,subdomain2global[:par_n])
-                par_r = ParVec_petsc4py(r,par_bs,par_n,par_N,par_nghost,subdomain2global[:par_n])
-                log("Allocating un-ghosted parallel vectors on rank %i" % comm.rank(),level=2)
-                par_du = ParVec_petsc4py(du,par_bs,par_n,par_N)
-                log("Allocating matrix on rank %i" % comm.rank(),level=2)
-                par_jacobian = ParMat_petsc4py(jacobian,par_bs,par_n,par_N,par_nghost,subdomain2global,pde=transport)
-=======
                 log("Allocating ghosted parallel vectors on rank %i" % comm.rank(),level=2)
                 if mixed:
                     par_N = par_n = sum([ts.dofMap.nDOF_all_processes for ts in trialSpaceDict.values()])
@@ -6550,7 +6520,6 @@
                     par_du = ParVec_petsc4py(du,par_bs,par_n,par_N)
                     log("Allocating matrix on rank %i" % comm.rank(),level=2)
                     par_jacobian = ParMat_petsc4py(jacobian,par_bs,par_n,par_N,par_nghost,subdomain2global,pde=transport)
->>>>>>> b42b0962
             else:
                 transport.owned_local = numpy.arange(transport.dim)
                 par_u = None
