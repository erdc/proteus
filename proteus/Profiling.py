--- conflicted
+++ resolved
@@ -216,13 +216,8 @@
             stats = pstats.Stats(profile_rank_name, stream=profilingLog)
             stats.__dict__['files']=['Maximum times across MPI tasks for',
                                      stats.__dict__['files'][0]]
-<<<<<<< HEAD
-            for i in range(1,comm.size()):
-                statsm = stats.stats
-=======
             statsm = stats.stats
             for i in range(1,comm.size()):
->>>>>>> 0dd89942
                 pstatsi = pstats.Stats(profile_name+str(i))
                 statsi = pstatsi.stats
                 stats.__dict__['files'].append(pstatsi.__dict__['files'][0])
