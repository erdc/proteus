--- conflicted
+++ resolved
@@ -242,12 +242,8 @@
                     fname=f[-1].strip("<").strip(">")
                 else:
                     fname="function '{2:s}' at {0:s}:{1:d}".format(*f)
-<<<<<<< HEAD
-                msg+=("{0:11.1%} {1:s}\n".format(stats.stats[f][2]/stats.__dict__['total_tt'],str(fname)))
-=======
                 msg+=("{0:11.1%} {1:s}\n".format(statsm[f][2]/stats.__dict__['total_tt'],str(fname)))
                 total += statsm[f][2]/stats.__dict__['total_tt']
->>>>>>> abf5ec12
             logEvent(msg)
             logEvent("Representing "+`total*100.`+"%")
         return func_return
