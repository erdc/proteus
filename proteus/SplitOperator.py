--- conflicted
+++ resolved
@@ -507,15 +507,10 @@
             model.stepController.setSubsteps([self.t_system])
 
     def choose_dt_system(self):
-<<<<<<< HEAD
-        self.dt_system = min([model.stepController.dt_model for model  in self.controllerList])
-        logEvent("model dt's"+`[model.stepController.dt_model for model  in self.controllerList]`)
-=======
         if self.dt_system_fixed is not None:
             self.dt_system = min([model.stepController.dt_model for model  in self.controllerList]+[self.dt_system_fixed])
         else:
             self.dt_system = min([model.stepController.dt_model for model  in self.controllerList])
->>>>>>> 94430674
         self.t_system = self.t_system_last + self.dt_system
         self.stepSequence=[(self.t_system,model) for model in self.modelList]
         for model in self.modelList:
