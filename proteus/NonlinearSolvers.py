--- conflicted
+++ resolved
@@ -142,22 +142,14 @@
         try:
             return self.norm_function(u[self.F.owned_local])
         except AttributeError:
-<<<<<<< HEAD
-            logEvent("ERROR: F.owned local is not initialised in Transport.MultilevelTranspot.initialize. Make sure that useSuperlu option is set to False") 
-=======
             logEvent("ERROR: F.owned local is not initialised in Transport.MultilevelTranspot.initialize. Make sure that useSuperlu option is set to False")
->>>>>>> 2d767d6a
 
 
     def unorm(self,u):
         try:
             return self.unorm_function(u[self.F.owned_local])
         except AttributeError:
-<<<<<<< HEAD
-            logEvent("ERROR!: F.owned local is not initialised in Transport.MultilevelTranspot.initialize. Make sure that useSuperlu option is set to False") 
-=======
             logEvent("ERROR!: F.owned local is not initialised in Transport.MultilevelTranspot.initialize. Make sure that useSuperlu option is set to False")
->>>>>>> 2d767d6a
 
     def fullNewtonOff(self):
         self.fullNewton=False
@@ -3459,8 +3451,6 @@
                                                             directSolver=linearDirectSolverFlag,
                                                             EWtol=EWtol,
                                                             maxLSits=maxLSits ))
-<<<<<<< HEAD
-=======
     elif levelNonlinearSolverType == MoveMeshMonitorNewton:
         for l in range(nLevels):
             if par_duList is not None and len(par_duList) > 0:
@@ -3483,7 +3473,6 @@
                                                             directSolver=linearDirectSolverFlag,
                                                             EWtol=EWtol,
                                                             maxLSits=maxLSits))
->>>>>>> 2d767d6a
     else:
         try:
             for l in range(nLevels):
