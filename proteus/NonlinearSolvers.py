"""
A hierarchy of classes for nonlinear algebraic system solvers.

.. inheritance-diagram:: proteus.NonlinearSolvers
   :parts: 1
"""

import numpy
import numpy as np
from math import *
import math #to disambiguate math.log and log
from LinearAlgebraTools import *
from .Profiling import *

#mwf hack for Eikonal equation solvers
import FemTools
from UnstructuredFMMandFSWsolvers import FMMEikonalSolver
from UnstructuredFMMandFSWsolvers import FSWEikonalSolver
import csmoothers

class NonlinearEquation:
    """
    The base class for nonlinear equations.
    """

    def __init__(self,dim=0,dim_proc=None):
        self.dim=dim
        if dim_proc is None:
            self.dim_proc=self.dim
        else:
            self.dim_proc = dim_proc
        #mwf decide if we can keep solver statistics here
        self.nonlinear_function_evaluations = 0
        self.nonlinear_function_jacobian_evaluations = 0

    def getResidual(u,r):
        """Evaluate the residual r = F(u)"""
        pass

    def getJacobian(jacobian,usePicard=False):
        """"""
        pass

    def resetNonlinearFunctionStatistics(self):
        self.nonlinear_function_evaluations = 0
        self.nonlinear_function_jacobian_evaluations = 0


class NonlinearSolver:
    """
    The base class for nonlinear solvers.
    """

    def __init__(self,
                 F,J=None,du=None,
                 rtol_r  = 1.0e-4,
                 atol_r  = 1.0e-16,
                 rtol_du = 1.0e-4,
                 atol_du = 1.0e-16,
                 maxIts  = 100,
                 norm = l2Norm,
                 convergenceTest = 'r',
                 computeRates = True,
                 printInfo = True,
                 unorm = None,
                 tol_du=0.33):
        ## @var self.F
        #NonlinearEquation
        self.F = F
        self.J = J
        if du is None:
            self.du = Vec(F.dim)
        else:
            self.du = du
        self.rtol_r=rtol_r
        self.atol_r=atol_r
        self.rtol_du=rtol_du
        self.atol_du=atol_du
        self.maxIts=maxIts
        self.its=0
        self.solveCalls = 0
        self.recordedIts=0
        self.solveCalls_failed = 0
        self.recordedIts_failed=0
        self.rReductionFactor=0.0
        self.duReductionFactor=100.0
        self.rReductionFactor_avg=0.0
        self.duReductionFactor_avg=100.0
        self.rReductionOrder=0.0
        self.rReductionOrder_avg=0.0
        self.duReductionOrder=0.0
        self.duReductionOrder_avg=0.0
        self.s=100.0
        self.ratio_r_current = 1.0
        self.ratio_r_solve = 1.0
        self.ratio_du_solve = 1.0
        self.last_log_ratio_r = 1.0
        self.last_log_ratior_du = 1.0
        #mwf begin hacks for conv. rate
        self.gustafsson_alpha = -12345.0
        self.gustafsson_norm_du_last = -12345.0
        #mwf end hacks for conv. rate
        self.W = 1.0/float(self.F.dim)
        self.kappa_current = 0.0 #condition number
        self.kappa_max = 0.0
        self.norm_2_J_current = 0.0
        self.norm_2_dJ_current = 0.0
        self.betaK_current  = 0.0  #Norm of J=F'
        self.etaK_current   = 0.0  #norm of du where F' du = -F
        self.betaK_0  = 0.0  #Norm of J=F'
        self.etaK_0   = 0.0  #norm of du where F' du = -F
        self.betaK_1  = 0.0  #Norm of J=F'
        self.etaK_1   = 0.0  #norm of du where F' du = -F
        self.gammaK_current = 0.0  #Lipschitz constant of J(u) approximated as ||F'(u+du)+F'(u)||/||du||
        self.gammaK_max=0.0
        self.norm_r_hist=[]
        self.norm_du_hist=[]
        self.convergenceTest = convergenceTest
        self.computeRates = computeRates
        self.printInfo = printInfo
        self.norm_function = norm
        if unorm is not None:
            self.unorm_function = unorm
        else:
            self.unorm_function = self.norm_function
        self.tol_du = tol_du
        self.infoString=''
        self.convergenceHistoryIsCorrupt=False
        self.r=None
        self.fullResidual=True
        self.lineSearch = True
        #need some information for parallel assembly options?
        self.par_fullOverlap = True #whether or not partitioning has overlap or not
        self.linearSolverFailed = False
        self.failedFlag = False

    def norm(self,u):
        return self.norm_function(u[self.F.owned_local])

    def unorm(self,u):
        return self.unorm_function(u[self.F.owned_local])

    def fullNewtonOff(self):
        self.fullNewton=False

    def fullNewtonOn(self):
        self.fullNewton=True

    def fullResidualOff(self):
        self.fullResidual=False

    def fullResidualOn(self):
        self.fullResidual=True

    def computeResidual(self,u,r,b):
        if self.fullResidual:
            self.F.getResidual(u,r)
            if b is not None:
                r-=b
        else:
            if type(self.J).__name__ == 'ndarray':
                r[:] = numpy.dot(u,self.J)
            elif type(self.J).__name__ == 'SparseMatrix':
                self.J.matvec(u,r)
            if b is not None:
                r-=b

    def solveInitialize(self,u,r,b):
        if r is None:
            if self.r is None:
                self.r = Vec(self.F.dim)
            r=self.r
        else:
            self.r=r
        self.computeResidual(u,r,b)
        self.its = 0
        self.norm_r0 = self.norm(r)
        self.norm_r = self.norm_r0
        self.ratio_r_solve = 1.0
        self.ratio_du_solve = 1.0
        self.last_log_ratio_r = 1.0
        self.last_log_ratior_du = 1.0
        #self.convergenceHistoryIsCorrupt=False
        self.convergingIts = 0
        #mwf begin hack for conv. rate
        self.gustafsson_alpha = -12345.0
        self.gustafsson_norm_du_last = -12345.0
        #mwf end hack for conv. rate
        return r

    def computeConvergenceRates(self):
        if self.convergenceHistoryIsCorrupt:
            return
        else:
            #mwf begin hack for conv. rate
            #equation (5) in Gustafsson_Soderlind_97
            #mwf debug
            #import pdb
            #pdb.set_trace()
            if self.gustafsson_norm_du_last >= 0.0:
                tmp = self.norm_du / (self.gustafsson_norm_du_last + 1.0e-16)
                self.gustafsson_alpha = max(self.gustafsson_alpha,tmp)
            #
            if self.its > 0:
                self.gustafsson_norm_du_last = self.norm_du
            #mwf end hack for conv. rate
            if self.convergingIts > 0:
                if self.norm_r < self.lastNorm_r:
                    self.ratio_r_current = self.norm_r/self.lastNorm_r
                else:
                    logEvent("residual increase %s" % self.norm_r)
                    self.convergingIts=0
                    self.ratio_r_solve = 1.0
                    self.ratio_du_solve = 1.0
                    self.last_log_ratio_r = 1.0
                    self.last_log_ratior_du = 1.0
                    return
                if self.ratio_r_current > 1.0e-100:
                    log_ratio_r_current = math.log(self.ratio_r_current)
                else:
                    logEvent("log(ratio_r) too small ratio_r = %12.5e" % self.ratio_r_current)
                    self.convergingIts=0
                    self.ratio_r_solve = 1.0
                    self.ratio_du_solve = 1.0
                    self.last_log_ratio_r = 1.0
                    self.last_log_ratior_du = 1.0
                    return
                self.ratio_r_solve *= self.ratio_r_current
                self.rReductionFactor = pow(self.ratio_r_solve,1.0/self.convergingIts)
                if self.convergingIts > 1:
                    self.rReductionOrder = log_ratio_r_current/ \
                                           self.last_log_ratio_r
                    if self.norm_du < self.lastNorm_du:
                        ratio_du_current = self.norm_du/self.lastNorm_du
                    else:
                        logEvent("du increase norm(du_last)=%12.5e, norm(du)=%12.5e, its=%d, convergingIts=%d" % (self.lastNorm_du,self.norm_du,self.its,self.convergingIts))
                        self.convergingIts=0
                        self.ratio_r_solve = 1.0
                        self.ratio_du_solve = 1.0
                        self.last_log_ratio_r = 1.0
                        self.last_log_ratior_du = 1.0
                        return
                    if ratio_du_current > 1.0e-100:
                        log_ratio_du_current = math.log(ratio_du_current)
                    else:
                        logEvent("log(du ratio) too small to calculate ratio_du=%12.5e" % ratio_du_current)
                        self.convergingIts=0
                        self.ratio_r_solve = 1.0
                        self.ratio_du_solve = 1.0
                        self.last_log_ratio_r = 1.0
                        self.last_log_ratior_du = 1.0
                        return
                    self.ratio_du_solve *= ratio_du_current
                    self.duReductionFactor = pow(self.ratio_du_solve,
                                                 1.0/(self.convergingIts-1))
                    if self.duReductionFactor  < 1.0:
                        self.s = self.duReductionFactor/(1.0-self.duReductionFactor)
                    else:
                        self.s=100.0
                    if self.convergingIts > 2:
                        self.duReductionOrder = log_ratio_du_current/ \
                                                self.last_log_ratio_du
                    self.last_log_ratio_du = log_ratio_du_current
                self.last_log_ratio_r = log_ratio_r_current
                self.lastNorm_du = self.norm_du
            self.lastNorm_r = self.norm_r

    def converged(self,r):
        self.convergedFlag = False
        self.norm_r = self.norm(r)
        self.norm_du = self.unorm(self.du)
        if self.computeRates ==  True:
            self.computeConvergenceRates()
        if self.convergenceTest == 'its' or self.convergenceTest == 'rits':
            if self.its == self.maxIts:
                self.convergedFlag = True
        #print self.atol_r, self.rtol_r
        if self.convergenceTest == 'r' or self.convergenceTest == 'rits':
            if (self.its != 0 and
                self.norm_r < self.rtol_r*self.norm_r0 + self.atol_r):
                self.convergedFlag = True
        if self.convergenceTest == 'u':
            if (self.convergingIts != 0 and
                self.s * self.norm_du < self.tol_du):
                self.convergedFlag = True
        if self.convergedFlag == True and self.computeRates == True:
            self.computeAverages()
        if self.printInfo == True:
            print self.info()
        #print self.convergedFlag
        return self.convergedFlag

    def failed(self):
        self.failedFlag = False
        if self.linearSolverFailed == True:
            self.failedFlag = True
            return self.failedFlag
        if self.its == self.maxIts and self.convergenceTest in ['r','u']:
            self.solveCalls_failed +=1
            self.recordedIts_failed +=self.its
            self.failedFlag = True
            logEvent("   Newton it %d == maxIts FAILED convergenceTest = %s" % (self.its,self.convergenceTest))
        else:
            self.its+=1
            self.convergingIts+=1
        return self.failedFlag

    def computeAverages(self):
        self.recordedIts+=self.its
        if self.solveCalls == 0:
            self.rReductionFactor_avg = self.rReductionFactor
            self.duReductionFactor_avg = self.duReductionFactor
            self.rReductionOrder_avg = self.rReductionOrder
            self.duReductionOrder_avg = self.duReductionOrder
            self.solveCalls+=1
        else:
            self.rReductionFactor_avg*=self.solveCalls
            self.rReductionFactor_avg+=self.rReductionFactor
            self.duReductionFactor_avg*=self.solveCalls
            self.duReductionFactor_avg+=self.duReductionFactor
            self.rReductionOrder_avg*=self.solveCalls
            self.rReductionOrder_avg+=self.rReductionOrder
            self.duReductionOrder_avg*=self.solveCalls
            self.duReductionOrder_avg+=self.duReductionOrder
            self.solveCalls +=1
            self.rReductionFactor_avg/=self.solveCalls
            self.duReductionFactor_avg/=self.solveCalls
            self.rReductionOrder_avg/=self.solveCalls
            self.duReductionOrder_avg/=self.solveCalls

    def info(self):
        self.infoString =  "************Start Nonlinear Solver Info ************ \n"
        self.infoString += "its                   = %i \n" % self.its
        self.infoString += "converging its        = %i \n" % self.convergingIts
        self.infoString += "r reduction factor    = %12.5e\n" % self.rReductionFactor
        self.infoString += "du reduction factor   = %12.5e\n" % self.duReductionFactor
        self.infoString += "r reduction order     = %12.5e\n" % self.rReductionOrder
        self.infoString += "du reduction order    = %12.5e\n" % self.duReductionOrder
        self.infoString += "<r reduction factor>  = %12.5e\n" % self.rReductionFactor_avg
        self.infoString += "<du reduction factor> = %12.5e\n" % self.duReductionFactor_avg
        self.infoString += "<r reduction order>   = %12.5e\n" % self.rReductionOrder_avg
        self.infoString += "<du reduction order>  = %12.5e\n" % self.duReductionOrder_avg
        self.infoString += "total its             = %i \n" % self.recordedIts
        self.infoString += "solver calls          = %i \n" % self.solveCalls
        self.infoString += "failures              = %i \n" % self.solveCalls_failed
        self.infoString += "failed its            = %i \n" % self.recordedIts_failed
        self.infoString += "maxIts                = %i \n" % self.maxIts
        self.infoString += "convergenceTest       = %s \n" % self.convergenceTest
        self.infoString += "atol_r                = %12.5e \n" % self.atol_r
        self.infoString += "rtol_r                = %12.5e \n" % self.rtol_r
        self.infoString += "norm(r0)              = %12.5e \n" % self.norm_r0
        self.infoString += "norm(r)               = %12.5e \n" % self.norm_r
        if self.convergenceHistoryIsCorrupt:
            self.infoString += "CONVERGENCE HISTORY IS CORRUPT!!!\n"
        self.infoString += "************End Nonlinear Solver Info ************\n"
        return self.infoString


class Newton(NonlinearSolver):
    """
    A simple iterative solver that is Newton's method
    if you give it the right Jacobian
    """

    def __init__(self,
                 linearSolver,
                 F,J=None,du=None,par_du=None,
                 rtol_r  = 1.0e-4,
                 atol_r  = 1.0e-16,
                 rtol_du = 1.0e-4,
                 atol_du = 1.0e-16,
                 maxIts  = 100,
                 norm = l2Norm,
                 convergenceTest = 'r',
                 computeRates = True,
                 printInfo = True,
                 fullNewton=True,
                 directSolver=False,
                 EWtol=True,
                 maxLSits = 100):
        import copy
        self.par_du = par_du
        if par_du is not None:
            F.dim_proc = par_du.dim_proc
        NonlinearSolver.__init__(self,F,J,du,
                                 rtol_r,
                                 atol_r,
                                 rtol_du,
                                 atol_du,
                                 maxIts,
                                 norm,
                                 convergenceTest,
                                 computeRates,
                                 printInfo)
        self.updateJacobian=True
        self.fullNewton=fullNewton
        self.linearSolver = linearSolver
        self.directSolver = directSolver
        self.lineSearch = True
        self.EWtol=EWtol
        self.maxLSits = maxLSits
        if self.linearSolver.computeEigenvalues:
            self.JLast = copy.deepcopy(self.J)
            self.J_t_J = copy.deepcopy(self.J)
            self.dJ_t_dJ = copy.deepcopy(self.J)
            self.JLsolver=LU(self.J_t_J,computeEigenvalues=True)
            self.dJLsolver=LU(self.dJ_t_dJ,computeEigenvalues=True)
            self.u0 = numpy.zeros(self.F.dim,'d')

    def setLinearSolverTolerance(self,r):
        self.norm_r = self.norm(r)
        gamma  = 0.0001
        etaMax = 0.001
        if self.norm_r == 0.0:
            etaMin = 0.0001
        else:
            etaMin = 0.0001*(self.rtol_r*self.norm_r0 + self.atol_r)/self.norm_r
        logEvent("etaMin "+`etaMin`)
        if self.its > 1:
            etaA = gamma * self.norm_r**2/self.norm_r_last**2
            logEvent("etaA "+`etaA`)
            logEvent("gama*self.etaLast**2 "+ `gamma*self.etaLast**2`)
            if gamma*self.etaLast**2 < 0.1:
                etaC = min(etaMax,etaA)
            else:
                etaC = min(etaMax,max(etaA,gamma*self.etaLast**2))
        else:
            etaC = etaMax
        logEvent("etaC "+`etaC`)
        eta = min(etaMax,max(etaC,etaMin))
        self.etaLast = eta
        self.norm_r_last = self.norm_r
        self.linearSolver.setResTol(rtol=eta,atol=self.linearSolver.atol_r)
    def solve(self,u,r=None,b=None,par_u=None,par_r=None):
        """
        Solve F(u) = b

        b -- right hand side
        u -- solution
        r -- F(u) - b
        """

        import Viewers
        memory()
        if self.linearSolver.computeEigenvalues:
            self.u0[:]=u
        r=self.solveInitialize(u,r,b)
        if par_u is not None:
            #allow linear solver to know what type of assembly to use
            self.linearSolver.par_fullOverlap = self.par_fullOverlap
            #no overlap
            if not self.par_fullOverlap:
                par_r.scatter_reverse_add()
            else:
                #no overlap or overlap (until we compute norms over only owned dof)
                par_r.scatter_forward_insert()

        self.norm_r0 = self.norm(r)
        self.norm_r_hist = []
        self.norm_du_hist = []
        self.gammaK_max=0.0
        self.linearSolverFailed = False
        while (not self.converged(r) and
               not self.failed()):
            logEvent("  NumericalAnalytics NewtonIteration: %d, NewtonNorm: %12.5e"
                %(self.its-1, self.norm_r), level=1)            
            logEvent("   Newton it %d norm(r) = %12.5e  \t\t norm(r)/(rtol*norm(r0)+atol) = %g test=%s"
                % (self.its-1,self.norm_r,(self.norm_r/(self.rtol_r*self.norm_r0+self.atol_r)),self.convergenceTest),level=1)
            if self.updateJacobian or self.fullNewton:
                self.updateJacobian = False
                self.F.getJacobian(self.J)
                if self.linearSolver.computeEigenvalues:
                    logEvent("Calculating eigenvalues of J^t J")
                    self.JLast[:]=self.J
                    self.J_t_J[:]=self.J
                    self.J_t_J *= numpy.transpose(self.J)
                    self.JLsolver.prepare()#eigenvalue calc happens in prepare
                    self.norm_2_J_current = sqrt(max(self.JLsolver.eigenvalues_r))
                    try:
                        self.norm_2_Jinv_current = 1.0/sqrt(min(self.JLsolver.eigenvalues_r))
                    except:
                        logEvent("Norm of J_inv_current is singular to machine prection 1/sqrt("+`min(self.JLsolver.eigenvalues_r)`+")")
                        self.norm_2_Jinv_current = np.inf
                    self.kappa_current = self.norm_2_J_current*self.norm_2_Jinv_current
                    self.betaK_current = self.norm_2_Jinv_current
                self.linearSolver.prepare(b=r)
            self.du[:]=0.0
            if not self.directSolver:
                if self.EWtol:
                    self.setLinearSolverTolerance(r)
            if not self.linearSolverFailed:
                self.linearSolver.solve(u=self.du,b=r,par_u=self.par_du,par_b=par_r)
                self.linearSolverFailed = self.linearSolver.failed()
            u-=self.du
            if par_u is not None:
                par_u.scatter_forward_insert()
            self.computeResidual(u,r,b)
            if par_r is not None:
                #no overlap
                if not self.par_fullOverlap:
                    par_r.scatter_reverse_add()
                else:
                    par_r.scatter_forward_insert()

            #print "global r",r
            if self.linearSolver.computeEigenvalues:
                #approximate Lipschitz constant of J
                logEvent("Calculating eigenvalues of dJ^t dJ")
                self.F.getJacobian(self.dJ_t_dJ)
                self.dJ_t_dJ-=self.JLast
                self.dJ_t_dJ *= numpy.transpose(self.dJ_t_dJ)
                self.dJLsolver.prepare()
                self.norm_2_dJ_current = sqrt(max(self.dJLsolver.eigenvalues_r))
                self.etaK_current = self.W*self.norm(self.du)
                self.gammaK_current = self.norm_2_dJ_current/self.etaK_current
                self.gammaK_max = max(self.gammaK_current,self.gammaK_max)
                self.norm_r_hist.append(self.W*self.norm(r))
                self.norm_du_hist.append(self.W*self.unorm(self.du))
                if self.its  == 1:
                    self.betaK_0 = self.betaK_current
                    self.etaK_0 = self.etaK_current
                if self.its  == 2:
                    self.betaK_1 = self.betaK_current
                    self.etaK_1 = self.etaK_current
                print "it = ",self.its
                print "beta(|Jinv|)  ",self.betaK_current
                print "eta(|du|)     ",self.etaK_current
                print "gamma(Lip J') ",self.gammaK_current
                print "gammaM(Lip J')",self.gammaK_max
                print "kappa(cond(J))",self.kappa_current
                if self.betaK_current*self.etaK_current*self.gammaK_current <= 0.5:
                    try:
                        print "r         ",(1.0+sqrt(1.0-2.0*self.betaK_current*self.etaK_current*self.gammaK_current))/(self.betaK_current*self.gammaK_current)
                    except:
                        pass
                if self.betaK_current*self.etaK_current*self.gammaK_max <= 0.5:
                    try:
                        print "r_max     ",(1.0+sqrt(1.0-2.0*self.betaK_current*self.etaK_current*self.gammaK_max))/(self.betaK_current*self.gammaK_max)
                    except:
                        pass
                print "lambda_max",max(self.linearSolver.eigenvalues_r)
                print "lambda_i_max",max(self.linearSolver.eigenvalues_i)
                print "norm_J",self.norm_2_J_current
                print "lambda_min",min(self.linearSolver.eigenvalues_r)
                print "lambda_i_min",min(self.linearSolver.eigenvalues_i)
            if self.lineSearch:
                norm_r_cur = self.norm(r)
                ls_its = 0
                    #print norm_r_cur,self.atol_r,self.rtol_r
    #                 while ( (norm_r_cur >= 0.99 * self.norm_r + self.atol_r) and
    #                         (ls_its < self.maxLSits) and
    #                         norm_r_cur/norm_r_last < 1.0):
                if norm_r_cur > self.rtol_r*self.norm_r0 + self.atol_r:#make sure hasn't converged already
                    while ( (norm_r_cur >= 0.9999 * self.norm_r) and
                            (ls_its < self.maxLSits)):
                        self.convergingIts = 0
                        ls_its +=1
                        self.du *= 0.5
                        u += self.du
                        if par_u is not None:
                            par_u.scatter_forward_insert()
                        self.computeResidual(u,r,b)
                        #no overlap
                        if par_r is not None:
                            #no overlap
                            if not self.par_fullOverlap:
                                par_r.scatter_reverse_add()
                            else:
                                par_r.scatter_forward_insert()
                        norm_r_cur = self.norm(r)
                        logEvent("""ls #%d norm_r_cur=%s atol=%g rtol=%g""" % (ls_its,
                                                                               norm_r_cur,
                                                                               self.atol_r,
                                                                               self.rtol_r))
                    if ls_its > 0:
                        logEvent("Linesearches = %i" % ls_its,level=3)
        else:
            if self.linearSolver.computeEigenvalues:
                try:
                    if self.betaK_0*self.etaK_0*self.gammaK_max <= 0.5:
                        print "r_{-,0}     ",(1.0+sqrt(1.0-2.0*self.betaK_0*self.etaK_0*self.gammaK_max))/(self.betaK_0*self.gammaK_max)
                    if self.betaK_1*self.etaK_1*self.gammaK_max <= 0.5 and self.its > 1:
                        print "r_{-,1}     ",(1.0+sqrt(1.0-2.0*self.betaK_1*self.etaK_1*self.gammaK_max))/(self.betaK_1*self.gammaK_max)
                except:
                    pass
                print "beta0*eta0*gamma ",self.betaK_0*self.etaK_0*self.gammaK_max
                if Viewers.viewerType == 'gnuplot':
                    max_r = max(1.0,max(self.linearSolver.eigenvalues_r))
                    max_i = max(1.0,max(self.linearSolver.eigenvalues_i))
                    for lambda_r,lambda_i in zip(self.linearSolver.eigenvalues_r,self.linearSolver.eigenvalues_i):
                        Viewers.datFile.write("%12.5e %12.5e \n" % (lambda_r/max_r,lambda_i/max_i))
                    Viewers.datFile.write("\n \n")
                    cmd = "set term x11 %i; plot \'%s\' index %i with points title \"%s\" \n" % (Viewers.windowNumber,
                                                                                                      Viewers.datFilename,
                                                                                                      Viewers.plotNumber,
                                                                                                      'scaled eigenvalues')
                    Viewers.cmdFile.write(cmd)
                    Viewers.viewerPipe.write(cmd)
                    Viewers.newPlot()
                    Viewers.newWindow()
                    for it,r in zip(range(len(self.norm_r_hist)),self.norm_r_hist):
                        Viewers.datFile.write("%12.5e %12.5e \n" % (it,math.log(r/self.norm_r_hist[0])))
                    Viewers.datFile.write("\n \n")
                    cmd = "set term x11 %i; plot \'%s\' index %i with linespoints title \"%s\" \n" % (Viewers.windowNumber,
                                                                                                      Viewers.datFilename,
                                                                                                      Viewers.plotNumber,
                                                                                                      'log(r)/log(r0) history')
                    Viewers.cmdFile.write(cmd)
                    Viewers.viewerPipe.write(cmd)
                    Viewers.newPlot()
                    Viewers.newWindow()
                    for it,du in zip(range(len(self.norm_du_hist)),self.norm_du_hist):
                        Viewers.datFile.write("%12.5e %12.5e \n" % (it,math.log(du/self.norm_du_hist[0])))
                    Viewers.datFile.write("\n \n")
                    cmd = "set term x11 %i; plot \'%s\' index %i with linespoints title \"%s\" \n" % (Viewers.windowNumber,
                                                                                                      Viewers.datFilename,
                                                                                                      Viewers.plotNumber,
                                                                                                      'log(du) history')
                    Viewers.cmdFile.write(cmd)
                    Viewers.viewerPipe.write(cmd)
                    Viewers.newPlot()
                    Viewers.newWindow()
                #raw_input("wait")
            logEvent("  NumericalAnalytics NewtonIteration: %d, NewtonNorm: %12.5e"
                %(self.its-1, self.norm_r), level=1)                
            logEvent("   Newton it %d norm(r) = %12.5e  \t\t norm(r)/(rtol*norm(r0)+atol) = %12.5e"
                % (self.its,self.norm_r,(self.norm_r/(self.rtol_r*self.norm_r0+self.atol_r))),level=1)
            logEvent(memory("Newton","Newton"),level=4)
            return self.failedFlag
        logEvent("  NumericalAnalytics NewtonIteration: %d, NewtonNorm: %12.5e"
            %(self.its-1, self.norm_r), level=1)        
        logEvent("   Newton it %d norm(r) = %12.5e  \t\t norm(r)/(rtol*norm(r0)+atol) = %12.5e"
            % (self.its,self.norm_r,(self.norm_r/(self.rtol_r*self.norm_r0+self.atol_r))),level=1)
        logEvent(memory("Newton","Newton"),level=4)

class ExplicitLumpedMassMatrixShallowWaterEquationsSolver(Newton):
    """
    This is a fake solver meant to be used with optimized code
    A simple iterative solver that is Newton's method
    if you give it the right Jacobian
    """

    def solve(self,u,r=None,b=None,par_u=None,par_r=None):
        ######################
        # CALCULATE SOLUTION #
        ######################
        self.F.secondCallCalculateResidual = 0
        self.computeResidual(u,r,b)
        u[:] = r
        
        ############################
        # FCT STEP ON WATER HEIGHT #
        ############################
        logEvent("   FCT Step", level=1)
        self.F.FCTStep()

        #############################################
        # UPDATE SOLUTION THROUGH calculateResidual #
        #############################################
        self.F.secondCallCalculateResidual = 1
        self.computeResidual(u,r,b)

        self.F.check_positivity_water_height=True

        # Compute infinity norm of vel-x. This is for 1D well balancing test
        #exact_hu = 2 + 0.*self.F.u[1].dof
        #error = numpy.abs(exact_hu - self.F.u[1].dof).max()
        #self.F.inf_norm_hu.append(error)

class ExplicitConsistentMassMatrixShallowWaterEquationsSolver(Newton):
    """
    This is a fake solver meant to be used with optimized code
    A simple iterative solver that is Newton's method
    if you give it the right Jacobian
    """

    def solve(self,u,r=None,b=None,par_u=None,par_r=None):
        ######################
        # CALCULATE SOLUTION #
        ######################
        self.F.secondCallCalculateResidual = 0
        logEvent("   Entropy viscosity solution with consistent mass matrix", level=1)
        self.computeResidual(u,r,b)
        if self.updateJacobian or self.fullNewton:
            self.updateJacobian = False
            self.F.getJacobian(self.J)
            self.linearSolver.prepare(b=r)
        self.du[:]=0.0
        if not self.directSolver:
            if self.EWtol:
                self.setLinearSolverTolerance(r)
        if not self.linearSolverFailed:
            self.linearSolver.solve(u=self.du,b=r,par_u=self.par_du,par_b=par_r)
            self.linearSolverFailed = self.linearSolver.failed()
        u-=self.du
        logEvent("   End of entropy viscosity solution", level=4)

        ############################
        # FCT STEP ON WATER HEIGHT #
        ############################
        logEvent("   FCT Step", level=1)
        self.F.FCTStep()

        # DISTRIBUTE SOLUTION FROM u to u[ci].dof
        self.F.secondCallCalculateResidual = 1
        self.computeResidual(u,r,b)
        self.F.check_positivity_water_height=True

class ExplicitLumpedMassMatrix(Newton):
    """
     This is a fake solver meant to be used with optimized code
    A simple iterative solver that is Newton's method
    if you give it the right Jacobian
    """

    def solve(self,u,r=None,b=None,par_u=None,par_r=None):                                  
        self.computeResidual(u,r,b)
        u[:] = r
        ############
        # FCT STEP # 
        ############
        if hasattr(self.F.coefficients,'FCT') and self.F.coefficients.FCT==True:
            self.F.FCTStep()
        ###########################################
        # DISTRUBUTE SOLUTION FROM u to u[ci].dof #
        ###########################################
        self.F.auxiliaryCallCalculateResidual = True
        self.computeResidual(u,r,b)
        self.F.auxiliaryCallCalculateResidual = False

class ExplicitConsistentMassMatrixWithRedistancing(Newton):
    """
     This is a fake solver meant to be used with optimized code
    A simple iterative solver that is Newton's method
    if you give it the right Jacobian
    """
    def solve(self,u,r=None,b=None,par_u=None,par_r=None):
        if (self.F.coefficients.DO_SMOOTHING and self.F.coefficients.pure_redistancing==False):
            logEvent("***** Doing smoothing *****",2)
            self.F.getRhsSmoothing(u,r)
            if (self.F.SmoothingMatrix == None):
                self.F.getSmoothingMatrix()
                self.linearSolver.L = self.F.SmoothingMatrix          
                # Save sparse factor for Jacobian
                self.F.Jacobian_sparseFactor = self.linearSolver.sparseFactor
                # create a new sparse factor. For now use the same as the Jacobian
                self.F.SmoothingMatrix_sparseFactor = superluWrappers.SparseFactor(self.linearSolver.n)
                # reference the self.linearSolver.sparseFactor to use the new sparse Factor
                self.linearSolver.sparseFactor = self.F.SmoothingMatrix_sparseFactor
                # Compute the new sparse factor; i.e., self.F.SmoothingMatrix_sparseFactor
                self.linearSolver.prepare(b=r)
            self.du[:]=0        
            # Set sparse factors
            self.linearSolver.L = self.F.SmoothingMatrix          
            self.linearSolver.sparseFactor = self.F.SmoothingMatrix_sparseFactor
            if not self.directSolver:
                if self.EWtol:
                    self.setLinearSolverTolerance(r)
            if not self.linearSolverFailed:
                self.linearSolver.solve(u=self.du,b=r,par_u=self.par_du,par_b=par_r)
                self.linearSolverFailed = self.linearSolver.failed()
            u[:]=self.du
            self.F.uStar_dof[:] = u
        else:
            self.F.uStar_dof[:] = self.F.u_dof_old[:]

        #############################
        ### COMPUTE MAIN SOLUTION ### 
        #############################
        if (self.F.coefficients.pure_redistancing==False):
            self.computeResidual(u,r,b)        
            if self.updateJacobian or self.fullNewton:            
                self.F.getJacobian(self.J)
                # set linear solver to be the jacobian
                if (self.F.coefficients.DO_SMOOTHING):
                    self.linearSolver.L = self.J
                    # set space factors to be the jacobian factor 
                    self.linearSolver.sparseFactor = self.F.Jacobian_sparseFactor
                self.linearSolver.prepare(b=r)
                self.updateJacobian = False
            self.du[:]=0.0
            if (self.F.coefficients.DO_SMOOTHING):
                # Set sparse factors 
                self.linearSolver.L = self.J
                self.linearSolver.sparseFactor = self.F.Jacobian_sparseFactor
            if not self.directSolver:
                if self.EWtol:
                    self.setLinearSolverTolerance(r)
            if not self.linearSolverFailed:
                self.linearSolver.solve(u=self.du,b=r,par_u=self.par_du,par_b=par_r)
                self.linearSolverFailed = self.linearSolver.failed()
            u-=self.du
            # DISTRIBUTE SOLUTION FROM u to u[ci].dof
            self.F.auxiliaryCallCalculateResidual = True
            self.computeResidual(u,r,b)
            self.F.auxiliaryCallCalculateResidual = False
            # self.F.setUnknowns(self.F.timeIntegration.u)

        ############################
        ##### Do re-distancing #####
        ############################
        logEvent("***** Starting re-distancing *****",2)
        numIter=0
        self.F.L2_norm_redistancing = self.F.getRedistancingResidual(u,r)
        if(self.F.coefficients.DO_REDISTANCING):
            if (self.F.coefficients.pure_redistancing==True):
                self.F.coefficients.maxIter_redistancing=1
            while (self.F.L2_norm_redistancing > self.F.coefficients.redistancing_tolerance*self.F.mesh.h
                   and numIter < self.F.coefficients.maxIter_redistancing):
                self.F.coefficients.u_dof_old = numpy.copy(self.F.u[0].dof)
                self.F.getRedistancingResidual(u,r)
                if self.updateJacobian or self.fullNewton:
                    self.updateJacobian = False
                    self.F.getJacobian(self.J)
                    self.linearSolver.prepare(b=r)
                self.du[:]=0.0
                if not self.directSolver:
                    if self.EWtol:
                        self.setLinearSolverTolerance(r)
                if not self.linearSolverFailed:
                    self.linearSolver.solve(u=self.du,b=r,par_u=self.par_du,par_b=par_r)
                    self.linearSolverFailed = self.linearSolver.failed()
                u-=self.du
                self.F.L2_norm_redistancing = self.F.getRedistancingResidual(u,r)
                numIter += 1
            #self.F.redistancing_L2_norm_history.append(
            #    (self.F.timeIntegration.t,
            #     numIter,
            #     self.F.L2_norm_redistancing, 
            #     self.F.coefficients.redistancing_tolerance*self.F.mesh.h))
        logEvent("***** Re-distancing finished. Number of iterations = "+str(numIter)
                 + ". L2 norm of error: "+str(self.F.L2_norm_redistancing)
                 + ". Tolerance: "+str(self.F.coefficients.redistancing_tolerance*self.F.mesh.h)
                 ,2)        

class ExplicitConsistentMassMatrixForVOF(Newton):
    """
     This is a fake solver meant to be used with optimized code
    A simple iterative solver that is Newton's method
    if you give it the right Jacobian
    """
    def solve(self,u,r=None,b=None,par_u=None,par_r=None):
        #########################
        # COMPUTE MAIN SOLUTION #
        #########################
        self.computeResidual(u,r,b)
        if self.updateJacobian or self.fullNewton:            
            self.F.getJacobian(self.J)
            self.linearSolver.prepare(b=r)
            self.updateJacobian = False
        self.du[:]=0.0
        # Set sparse factors 
        if not self.directSolver:
            if self.EWtol:
                self.setLinearSolverTolerance(r)
        if not self.linearSolverFailed:
            self.linearSolver.solve(u=self.du,b=r,par_u=self.par_du,par_b=par_r)
            self.linearSolverFailed = self.linearSolver.failed()
        u-=self.du
        ############
        # FCT STEP #
        ############ 
        if self.F.coefficients.FCT==True:
            self.F.FCTStep()
        ###########################################
        # DISTRIBUTE SOLUTION FROM u to u[ci].dof #
        ###########################################
        self.F.auxiliaryCallCalculateResidual = True
        self.computeResidual(u,r,b)
        self.F.auxiliaryCallCalculateResidual = False

class NewtonWithL2ProjectionForMassCorrection(Newton):
    """
     This is a fake solver meant to be used with optimized code
    A simple iterative solver that is Newton's method
    if you give it the right Jacobian
    """
    def solve(self,u,r=None,b=None,par_u=None,par_r=None):
        """
        Solve F(u) = b

        b -- right hand side
        u -- solution
        r -- F(u) - b
        """

        import Viewers
        memory()
        if self.linearSolver.computeEigenvalues:
            self.u0[:]=u
        r=self.solveInitialize(u,r,b)
        if par_u != None:
            #allow linear solver to know what type of assembly to use
            self.linearSolver.par_fullOverlap = self.par_fullOverlap
            #no overlap
            if not self.par_fullOverlap:
                par_r.scatter_reverse_add()
            else:
                #no overlap or overlap (until we compute norms over only owned dof)
                par_r.scatter_forward_insert()

        self.norm_r0 = self.norm(r)
        self.norm_r_hist = []
        self.norm_du_hist = []
        self.gammaK_max=0.0
        self.linearSolverFailed = False
        while (not self.converged(r) and
               not self.failed()):
            logEvent("   Newton it %d norm(r) = %12.5e  \t\t norm(r)/(rtol*norm(r0)+atol) = %g test=%s"
                % (self.its-1,self.norm_r,(self.norm_r/(self.rtol_r*self.norm_r0+self.atol_r)),self.convergenceTest),level=1)
            if self.updateJacobian or self.fullNewton:
                self.updateJacobian = False
                self.F.getJacobian(self.J)
                # Set linear solver to be the jacobian 
                self.linearSolver.L = self.J
                # Save sparse factor for Jacobian. Just for the first time
                if (self.F.Jacobian_sparseFactor is None):
                    self.F.Jacobian_sparseFactor = self.linearSolver.sparseFactor #(MQL)
                # Set sparse factor to be the jacobian sparse factor 
                self.linearSolver.sparseFactor = self.F.Jacobian_sparseFactor
                if self.linearSolver.computeEigenvalues:
                    logEvent("Calculating eigenvalues of J^t J")
                    self.JLast[:]=self.J
                    self.J_t_J[:]=self.J
                    self.J_t_J *= numpy.transpose(self.J)
                    self.JLsolver.prepare()#eigenvalue calc happens in prepare
                    self.norm_2_J_current = sqrt(max(self.JLsolver.eigenvalues_r))
                    try:
                        self.norm_2_Jinv_current = 1.0/sqrt(min(self.JLsolver.eigenvalues_r))
                    except:
                        logEvent("Norm of J_inv_current is singular to machine prection 1/sqrt("+`min(self.JLsolver.eigenvalues_r)`+")")
                        self.norm_2_Jinv_current = np.inf
                    self.kappa_current = self.norm_2_J_current*self.norm_2_Jinv_current
                    self.betaK_current = self.norm_2_Jinv_current
                self.linearSolver.prepare(b=r)            
            self.du[:]=0.0
            # Set matrix of linear soler to be the Jacobian 
            self.linearSolver.L = self.J
            # Set sparse factor 
            self.linearSolver.sparseFactor = self.F.Jacobian_sparseFactor
            if not self.directSolver:
                if self.EWtol:
                    self.setLinearSolverTolerance(r)
            if not self.linearSolverFailed:
                self.linearSolver.solve(u=self.du,b=r,par_u=self.par_du,par_b=par_r)
                self.linearSolverFailed = self.linearSolver.failed()
            u-=self.du
            if par_u != None:
                par_u.scatter_forward_insert()
            self.computeResidual(u,r,b)
            if par_r != None:
                #no overlap
                if not self.par_fullOverlap:
                    par_r.scatter_reverse_add()
                else:
                    par_r.scatter_forward_insert()
        else:
            logEvent("   Newton it %d norm(r) = %12.5e  \t\t norm(r)/(rtol*norm(r0)+atol) = %12.5e"
                     % (self.its,self.norm_r,(self.norm_r/(self.rtol_r*self.norm_r0+self.atol_r))),level=1)
            logEvent(memory("Newton","Newton"),level=4)
            if (self.failedFlag == True):
                return self.failedFlag
            else:
                logEvent("+++++ L2 projection of mass-corrected VOF +++++",level=2)
<<<<<<< HEAD
                if (self.F.MassMatrix is None):
=======
                if (self.F.MassMatrix is None): 
>>>>>>> 20e54b28
                    self.F.getMassMatrix()
                    # Set matrix of linear solver to be the Mass Matrix
                    self.linearSolver.L = self.F.MassMatrix
                    # Create a sparse factor for the Mass Matrix
                    if (self.F.MassMatrix_sparseFactor is None):
                        self.F.MassMatrix_sparseFactor = superluWrappers.SparseFactor(self.linearSolver.n)
                    # reference the self.linearSolver.sparseFactor to use the new sparse Factor
                    self.linearSolver.sparseFactor = self.F.MassMatrix_sparseFactor
                    # Compute the new sparse factor; i.e., self.F.MassMatrix_sparseFactor
                    self.linearSolver.prepare(b=r)
                # Compute rhs for L2 projection and low (lumped) L2 projection
<<<<<<< HEAD
                self.F.setMassQuadratureEdgeBasedStabilizationMethods()
=======
                self.F.setMassQuadrature()
>>>>>>> 20e54b28
                r[:] = self.F.rhs_mass_correction
                # Solve mass matrix for L2 projection
                self.du[:]=0.0
                # Set linear matrix to be Mass Matrix
                self.linearSolver.L = self.F.MassMatrix
                # Set sparse factors to be the sparse factors of the mass matrix
                self.linearSolver.sparseFactor = self.F.MassMatrix_sparseFactor
                if not self.directSolver:
                    if self.EWtol:
                        self.setLinearSolverTolerance(r)
                if not self.linearSolverFailed:
                    self.linearSolver.solve(u=self.du,b=r,par_u=self.par_du,par_b=par_r)
                    self.linearSolverFailed = self.linearSolver.failed()
                # copy the solution to the L2p vector
                self.F.L2p_vof_mass_correction[:] = self.du
                # Perform limitation on L2 projection 
                self.F.FCTStep()
                # Pass the solution to the DOFs of the VOF model
                #self.F.coefficients.vofModel.u[0].dof[:] = self.du
                self.F.coefficients.vofModel.u[0].dof[:] = self.F.limited_L2p_vof_mass_correction

        logEvent("   Newton it %d norm(r) = %12.5e  \t\t norm(r)/(rtol*norm(r0)+atol) = %12.5e"
            % (self.its,self.norm_r,(self.norm_r/(self.rtol_r*self.norm_r0+self.atol_r))),level=1)
        logEvent(memory("Newton","Newton"),level=4)

        # Nonlinear solved finished. 
        # L2 projection of corrected VOF solution at quad points 

import deim_utils
class POD_Newton(Newton):
    """Newton's method on the reduced order system based on POD"""
    import deim_utils
    def __init__(self,
                 linearSolver,
                 F,J=None,du=None,par_du=None,
                 rtol_r  = 1.0e-4,
                 atol_r  = 1.0e-16,
                 rtol_du = 1.0e-4,
                 atol_du = 1.0e-16,
                 maxIts  = 100,
                 norm = l2Norm,
                 convergenceTest = 'r',
                 computeRates = True,
                 printInfo = True,
                 fullNewton=True,
                 directSolver=False,
                 EWtol=True,
                 maxLSits = 100,
                 use_deim=False):
        Newton.__init__(self,
                linearSolver,
                F,J,du,par_du,
                rtol_r,
                atol_r,
                rtol_du,
                atol_du,
                maxIts,
                norm,
                convergenceTest,
                computeRates,
                printInfo,
                fullNewton,
                directSolver,
                EWtol,
                maxLSits)
        #setup reduced basis for solution
        self.DB = 11 #number of basis vectors for solution
        U = np.loadtxt('SVD_basis')
        self.U = U[:,0:self.DB]
        self.U_transpose = self.U.conj().T
        self.pod_J = np.zeros((self.DB,self.DB),'d')
        self.pod_linearSolver = LU(self.pod_J)
        self.J_rowptr,self.J_colind,self.J_nzval = self.J.getCSRrepresentation()
        self.pod_du = np.zeros(self.DB)
    def computeResidual(self,u,r,b):
        """
        Use DEIM algorithm to compute residual if use_deim is turned on

        Right now splits the evaluation into two 'temporal' (mass) and spatial piece

        As first step for DEIM still does full evaluation
        """
        if self.fullResidual:
            self.F.getResidual(u,r)
            if b is not None:
                r-=b
        else:
            if type(self.J).__name__ == 'ndarray':
                r[:] = numpy.dot(u,self.J)
            elif type(self.J).__name__ == 'SparseMatrix':
                self.J.matvec(u,r)
            if b is not None:
                r-=b

    def norm(self,u):
        return self.norm_function(u)
    def solve(self,u,r=None,b=None,par_u=None,par_r=None):
        """
        Solve F(u) = b

        b -- right hand side
        u -- solution
        r -- F(u) - b
        """
        pod_u = np.dot(self.U_transpose,u)
        u[:] = np.dot(self.U,pod_u)
        r=self.solveInitialize(u,r,b)
        pod_r = np.dot(self.U_transpose,r)
        self.norm_r0 = self.norm(pod_r)
        self.norm_r_hist = []
        self.norm_du_hist = []
        self.gammaK_max=0.0
        self.linearSolverFailed = False
        while (not self.converged(pod_r) and
               not self.failed()):
            logEvent("   Newton it %d norm(r) = %12.5e  \t\t norm(r)/(rtol*norm(r0)+atol) = %g test=%s"
                % (self.its-1,self.norm_r,(self.norm_r/(self.rtol_r*self.norm_r0+self.atol_r)),self.convergenceTest),level=1)
            if self.updateJacobian or self.fullNewton:
                self.updateJacobian = False
                self.pod_J[:] = 0.0
                self.F.getJacobian(self.J)
                for i in range(self.DB):
                    for j in range(self.DB):
                        for k in range(self.F.dim):
                            for m in range(self.J_rowptr[k],self.J_rowptr[k+1]):
                                self.pod_J[i,j] += self.U_transpose[i,k]*self.J_nzval[m]*self.U[self.J_colind[m],j]
                #self.linearSolver.prepare(b=r)
                self.pod_linearSolver.prepare(b=pod_r)
            self.du[:]=0.0
            self.pod_du[:]=0.0
            if not self.linearSolverFailed:
                #self.linearSolver.solve(u=self.du,b=r,par_u=self.par_du,par_b=par_r)
                #self.linearSolverFailed = self.linearSolver.failed()
                self.pod_linearSolver.solve(u=self.pod_du,b=pod_r)
                self.linearSolverFailed = self.pod_linearSolver.failed()
            #pod_u-=np.dot(self.U_transpose,self.du)
            pod_u-=self.pod_du
            u[:] = np.dot(self.U,pod_u)
            #mostly for convergence norms
            self.du = np.dot(self.U,self.pod_du)
            self.computeResidual(u,r,b)
            pod_r[:] = np.dot(self.U_transpose,r)
            r[:] = np.dot(self.U,pod_r)
        else:
            logEvent("   Newton it %d norm(r) = %12.5e  \t\t norm(r)/(rtol*norm(r0)+atol) = %12.5e"
                % (self.its,self.norm_r,(self.norm_r/(self.rtol_r*self.norm_r0+self.atol_r))),level=1)
            return self.failedFlag
        logEvent("   Newton it %d norm(r) = %12.5e  \t\t norm(r)/(rtol*norm(r0)+atol) = %12.5e"
            % (self.its,self.norm_r,(self.norm_r/(self.rtol_r*self.norm_r0+self.atol_r))),level=1)

class POD_DEIM_Newton(Newton):
    """Newton's method on the reduced order system based on POD"""
    def __init__(self,
                 linearSolver,
                 F,J=None,du=None,par_du=None,
                 rtol_r  = 1.0e-4,
                 atol_r  = 1.0e-16,
                 rtol_du = 1.0e-4,
                 atol_du = 1.0e-16,
                 maxIts  = 100,
                 norm = l2Norm,
                 convergenceTest = 'r',
                 computeRates = True,
                 printInfo = True,
                 fullNewton=True,
                 directSolver=False,
                 EWtol=True,
                 maxLSits = 100,
                 use_deim=True):
        Newton.__init__(self,
                linearSolver,
                F,J,du,par_du,
                rtol_r,
                atol_r,
                rtol_du,
                atol_du,
                maxIts,
                norm,
                convergenceTest,
                computeRates,
                printInfo,
                fullNewton,
                directSolver,
                EWtol,
                maxLSits)
        #setup reduced basis for solution
        self.DB = 43 #11 #number of basis vectors for solution
        U = np.loadtxt('SVD_basis')
        self.U = U[:,0:self.DB]
        self.U_transpose = self.U.conj().T
        #setup reduced basis for DEIM interpolants
        self.use_deim = use_deim
        self.DBf = None
        self.Uf  = None;
        self.rho_deim = None; self.Ut_Uf_PtUf_inv=None
        self.rs = None; self.rt = None
        calculate_deim_internally = True
        if self.use_deim:
            #mwf this calculates things in the code. Switch for debugging to just reading
            if calculate_deim_internally:
                Uf = np.loadtxt('Fs_SVD_basis')
                self.DBf = min(73,Uf.shape[1],self.F.dim)#debug
                self.Uf = Uf[:,0:self.DBf]
                #returns rho --> deim indices and deim 'projection' matrix
                #U(P^TU)^{-1}
                self.rho_deim,Uf_PtUf_inv = deim_utils.deim_alg(self.Uf,self.DBf)
            else:
                self.Uf = np.loadtxt('Fs_SVD_basis_truncated')
                self.DBf = self.Uf.shape[1]
                self.rho_deim = np.loadtxt('Fs_DEIM_indices_truncated',dtype='i')
                PtUf = self.Uf[self.rho_deim]
                assert PtUf.shape == (self.DBf,self.DBf)
                PtUfInv = np.linalg.inv(PtUf)
                Uf_PtUf_inv = np.dot(self.Uf,PtUfInv)
            #go ahead and left multiply projection matrix by solution basis
            #to get 'projection' from deim to coarse space
            self.Ut_Uf_PtUf_inv = np.dot(self.U_transpose,Uf_PtUf_inv)
        self.pod_J = np.zeros((self.DB,self.DB),'d')
        self.pod_Jt= np.zeros((self.DB,self.DB),'d')
        self.pod_Jtmp= np.zeros((self.DBf,self.DB),'d')
        self.pod_linearSolver = LU(self.pod_J)
        self.J_rowptr,self.J_colind,self.J_nzval = self.J.getCSRrepresentation()
        assert 'getSpatialJacobian' in dir(self.F)
        assert 'getMassJacobian' in dir(self.F)
        self.Js = self.F.initializeSpatialJacobian()
        self.Js_rowptr,self.Js_colind,self.Js_nzval = self.Js.getCSRrepresentation()
        self.Jt = self.F.initializeMassJacobian()
        self.Jt_rowptr,self.Jt_colind,self.Jt_nzval = self.Jt.getCSRrepresentation()

        self.pod_du = np.zeros(self.DB)
        self.skip_mass_jacobian_eval = True
        self.linear_reduced_mass_matrix=None
    def norm(self,u):
        return self.norm_function(u)
    #mwf add for DEIM
    def computeDEIMresiduals(self,u,rs,rt):
        """
        wrapper for computing residuals separately for DEIM
        """
        assert 'getSpatialResidual' in dir(self.F)
        assert 'getMassResidual' in dir(self.F)
        self.F.getSpatialResidual(u,rs)
        self.F.getMassResidual(u,rt)

    def solveInitialize(self,u,r,b):
        """
        if using deim modifies base initialization by
        splitting up residual evaluation into separate pieces
        interpolated by deim (right now just does 'mass' and 'space')

        NOT FINISHED
        """
        if r is None:
            if self.r is None:
                self.r = Vec(self.F.dim)
            r=self.r
        else:
            self.r=r
        self.computeResidual(u,r,b)
        if self.use_deim:
            if self.rs is None:
                self.rs = Vec(self.F.dim)
            if self.rt is None:
                self.rt = Vec(self.F.dim)
            self.computeDEIMresiduals(u,self.rs,self.rt)
        self.its = 0
        self.norm_r0 = self.norm(r)
        self.norm_r = self.norm_r0
        self.ratio_r_solve = 1.0
        self.ratio_du_solve = 1.0
        self.last_log_ratio_r = 1.0
        self.last_log_ratior_du = 1.0
        #self.convergenceHistoryIsCorrupt=False
        self.convergingIts = 0
        #mwf begin hack for conv. rate
        self.gustafsson_alpha = -12345.0
        self.gustafsson_norm_du_last = -12345.0
        #mwf end hack for conv. rate
        return r
    def solve(self,u,r=None,b=None,par_u=None,par_r=None):
        """
        Solve F(u) = b

        b -- right hand side
        u -- solution
        r -- F(u) - b
        """
        if self.use_deim:
            return self.solveDEIM(u,r,b,par_u,par_r)
        pod_u = np.dot(self.U_transpose,u)
        u[:] = np.dot(self.U,pod_u)
        r=self.solveInitialize(u,r,b)
        pod_r = np.dot(self.U_transpose,r)
        self.norm_r0 = self.norm(pod_r)
        self.norm_r_hist = []
        self.norm_du_hist = []
        self.gammaK_max=0.0
        self.linearSolverFailed = False
        while (not self.converged(pod_r) and
               not self.failed()):
            logEvent("   Newton it %d norm(r) = %12.5e  \t\t norm(r)/(rtol*norm(r0)+atol) = %g test=%s"
                % (self.its-1,self.norm_r,(self.norm_r/(self.rtol_r*self.norm_r0+self.atol_r)),self.convergenceTest),level=1)
            if self.updateJacobian or self.fullNewton:
                self.updateJacobian = False
                self.F.getJacobian(self.J)
                self.pod_J[:] = 0.0
                for i in range(self.DB):
                    for j in range(self.DB):
                        for k in range(self.F.dim):
                            for m in range(self.J_rowptr[k],self.J_rowptr[k+1]):
                                self.pod_J[i,j] += self.U_transpose[i,k]*self.J_nzval[m]*self.U[self.J_colind[m],j]
                #self.linearSolver.prepare(b=r)
                self.pod_linearSolver.prepare(b=pod_r)
            self.du[:]=0.0
            self.pod_du[:]=0.0
            if not self.linearSolverFailed:
                #self.linearSolver.solve(u=self.du,b=r,par_u=self.par_du,par_b=par_r)
                #self.linearSolverFailed = self.linearSolver.failed()
                self.pod_linearSolver.solve(u=self.pod_du,b=pod_r)
                self.linearSolverFailed = self.pod_linearSolver.failed()
            #pod_u-=np.dot(self.U_transpose,self.du)
            pod_u-=self.pod_du
            u[:] = np.dot(self.U,pod_u)
            #mostly for norm calculations
            self.du = np.dot(self.U,self.pod_du)
            self.computeResidual(u,r,b)
            pod_r[:] = np.dot(self.U_transpose,r)
            r[:] = np.dot(self.U,pod_r)
        else:
            logEvent("   Newton it %d norm(r) = %12.5e  \t\t norm(r)/(rtol*norm(r0)+atol) = %12.5e"
                % (self.its,self.norm_r,(self.norm_r/(self.rtol_r*self.norm_r0+self.atol_r))),level=1)
            return self.failedFlag
        logEvent("   Newton it %d norm(r) = %12.5e  \t\t norm(r)/(rtol*norm(r0)+atol) = %12.5e"
            % (self.its,self.norm_r,(self.norm_r/(self.rtol_r*self.norm_r0+self.atol_r))),level=1)
    def solveDEIM(self,u,r=None,b=None,par_u=None,par_r=None):
        """
        Solve F(u) = b

        b -- right hand side
        u -- solution
        r -- F(u) - b

        using DEIM
        Start with brute force just testing things
        """
        assert self.use_deim
        pod_u = np.dot(self.U_transpose,u)
        u[:] = np.dot(self.U,pod_u)
        #evaluate fine grid residuals directly
        r=self.solveInitialize(u,r,b)
        #mwf debug
        tmp = r-self.rt-self.rs
        assert np.absolute(tmp).all() < 1.0e-12

        #r_deim = self.rt[self.rho_deim].copy()
        r_deim = self.rs[self.rho_deim]
        pod_rt = np.dot(self.U_transpose,self.rt)
        pod_r  = np.dot(self.Ut_Uf_PtUf_inv,r_deim)
        pod_r += pod_rt
        #mwf debug
        #import pdb
        #pdb.set_trace()
        assert not numpy.isnan(pod_r).any()
        #
        self.norm_r0 = self.norm(pod_r)
        self.norm_r_hist = []
        self.norm_du_hist = []
        self.gammaK_max=0.0
        self.linearSolverFailed = False
        while (not self.converged(pod_r) and
               not self.failed()):
            logEvent("   Newton it %d norm(r) = %12.5e  \t\t norm(r)/(rtol*norm(r0)+atol) = %g test=%s"
                % (self.its-1,self.norm_r,(self.norm_r/(self.rtol_r*self.norm_r0+self.atol_r)),self.convergenceTest),level=1)
            if self.updateJacobian or self.fullNewton:
                self.updateJacobian = False
                #go ahead and evaluate spatial grid on fine grid for now
                self.F.getSpatialJacobian(self.Js)
                assert not numpy.isnan(self.Js_nzval).any()
                self.F.getMassJacobian(self.Jt)
                assert not numpy.isnan(self.Jt_nzval).any()
                #mwf hack, speed up mass matrix calculation
                if self.skip_mass_jacobian_eval and self.linear_reduced_mass_matrix is None:
                    #now this holds U^T Jt U
                    self.pod_Jt[:] = 0.0
                    for i in range(self.DB):
                        for j in range(self.DB):
                            for k in range(self.F.dim):
                                for m in range(self.Jt_rowptr[k],self.Jt_rowptr[k+1]):
                                    self.pod_Jt[i,j] += self.U_transpose[i,k]*self.Jt_nzval[m]*self.U[self.Jt_colind[m],j]
                    #combined DEIM, coarse grid projection
                    #self.pod_Jt = np.dot(self.Ut_Uf_PtUf_inv,self.pod_Jtmp)
                    assert not numpy.isnan(self.pod_Jt).any()
                    self.linear_reduced_mass_matrix  = self.pod_Jt.copy()
                #have to scale by dt in general shouldn't affect constant mass matrix
                self.Jt_nzval /= self.F.timeIntegration.dt
                #mwf debug
                self.F.getJacobian(self.J)
                tmp = self.Jt_nzval+self.Js_nzval-self.J_nzval
                assert numpy.absolute(tmp).all() < 1.0e-12
                #now this holds P^T J_s U
                self.pod_Jtmp[:] = 0.0
                for i in range(self.DBf):
                    deim_i = self.rho_deim[i]
                    for j in range(self.DB):
                        for m in range(self.Js_rowptr[deim_i],self.Js_rowptr[deim_i+1]):
                            self.pod_Jtmp[i,j] += self.Js_nzval[m]*self.U[self.Js_colind[m],j]
                #combined DEIM, coarse grid projection
                tmp = np.dot(self.Ut_Uf_PtUf_inv,self.pod_Jtmp)
                self.pod_J.flat[:] = tmp.flat[:]
                assert not numpy.isnan(self.pod_J).any()
                if not self.skip_mass_jacobian_eval:
                    #now this holds U^T Jt U
                    self.pod_Jt[:] = 0.0
                    for i in range(self.DB):
                        for j in range(self.DB):
                            for k in range(self.F.dim):
                                for m in range(self.Jt_rowptr[k],self.Jt_rowptr[k+1]):
                                    self.pod_Jt[i,j] += self.U_transpose[i,k]*self.Jt_nzval[m]*self.U[self.Jt_colind[m],j]
                    #combined DEIM, coarse grid projection
                    #self.pod_Jt = np.dot(self.Ut_Uf_PtUf_inv,self.pod_Jtmp)
                    assert not numpy.isnan(self.pod_Jt).any()
                else:
                    #mwf hack just copy over from precomputed mass matrix
                    self.pod_Jt.flat[:] = self.linear_reduced_mass_matrix.flat[:]
                    self.pod_Jt /= self.F.timeIntegration.dt
                self.pod_J += self.pod_Jt
                #self.linearSolver.prepare(b=r)
                self.pod_linearSolver.prepare(b=pod_r)
            self.du[:]=0.0
            self.pod_du[:]=0.0
            if not self.linearSolverFailed:
                #self.linearSolver.solve(u=self.du,b=r,par_u=self.par_du,par_b=par_r)
                #self.linearSolverFailed = self.linearSolver.failed()
                self.pod_linearSolver.solve(u=self.pod_du,b=pod_r)
                self.linearSolverFailed = self.pod_linearSolver.failed()
            assert not self.linearSolverFailed
            #pod_u-=np.dot(self.U_transpose,self.du)
            assert not numpy.isnan(self.pod_du).any()
            pod_u-=self.pod_du
            u[:] = np.dot(self.U,pod_u)
            #mostly for norm calculations
            self.du = np.dot(self.U,self.pod_du)
            #self.computeResidual(u,r,b)
            self.computeDEIMresiduals(u,self.rs,self.rt)
            #mwf debug
            self.F.getResidual(u,r)
            tmp = r-self.rt-self.rs
            assert np.absolute(tmp).all() < 1.0e-12
            #mwf debug
            #r_deim = self.rt[self.rho_deim].copy()
            r_deim = self.rs[self.rho_deim]
            pod_rt = np.dot(self.U_transpose,self.rt)
            pod_r = np.dot(self.Ut_Uf_PtUf_inv,r_deim)
            pod_r += pod_rt
            assert not numpy.isnan(pod_r).any()
            r[:] = np.dot(self.U,pod_r)
        else:
            logEvent("   Newton it %d norm(r) = %12.5e  \t\t norm(r)/(rtol*norm(r0)+atol) = %12.5e"
                % (self.its,self.norm_r,(self.norm_r/(self.rtol_r*self.norm_r0+self.atol_r))),level=1)
            return self.failedFlag
        logEvent("   Newton it %d norm(r) = %12.5e  \t\t norm(r)/(rtol*norm(r0)+atol) = %12.5e"
            % (self.its,self.norm_r,(self.norm_r/(self.rtol_r*self.norm_r0+self.atol_r))),level=1)


class NewtonNS(NonlinearSolver):
    """
    A simple iterative solver that is Newton's method
    if you give it the right Jacobian
    """

    def __init__(self,
                 linearSolver,
                 F,J=None,du=None,par_du=None,
                 rtol_r  = 1.0e-4,
                 atol_r  = 1.0e-16,
                 rtol_du = 1.0e-4,
                 atol_du = 1.0e-16,
                 maxIts  = 100,
                 norm = l2Norm,
                 convergenceTest = 'r',
                 computeRates = True,
                 printInfo = True,
                 fullNewton=True,
                 directSolver=False,
                 EWtol=True,
                 maxLSits = 100):
        import copy
        self.par_du = par_du
        if par_du is not None:
            F.dim_proc = par_du.dim_proc
        NonlinearSolver.__init__(self,F,J,du,
                                 rtol_r,
                                 atol_r,
                                 rtol_du,
                                 atol_du,
                                 maxIts,
                                 norm,
                                 convergenceTest,
                                 computeRates,
                                 printInfo)
        self.updateJacobian=True
        self.fullNewton=fullNewton
        self.linearSolver = linearSolver
        self.directSolver = directSolver
        self.lineSearch = True
        #mwf turned back on self.lineSearch = False
        self.EWtol=EWtol
        #mwf added
        self.maxLSits = maxLSits
        if self.linearSolver.computeEigenvalues:
            self.JLast = copy.deepcopy(self.J)
            self.J_t_J = copy.deepcopy(self.J)
            self.dJ_t_dJ = copy.deepcopy(self.J)
            self.JLsolver=LU(self.J_t_J,computeEigenvalues=True)
            self.dJLsolver=LU(self.dJ_t_dJ,computeEigenvalues=True)
            self.u0 = numpy.zeros(self.F.dim,'d')

    def setLinearSolverTolerance(self,r):
        self.norm_r = self.norm(r)
        gamma  = 0.01
        etaMax = 0.01
        if self.norm_r == 0.0:
            etaMin = 0.01*self.atol_r
        else:
            etaMin = 0.01*(self.rtol_r*self.norm_r0 + self.atol_r)/self.norm_r
        if self.its > 1:
            etaA = gamma * self.norm_r**2/self.norm_r_last**2
            if self.its > 2:
                if gamma*self.etaLast**2 < 0.01:
                    etaC = min(etaMax,etaA)
                else:
                    etaC = min(etaMax,max(etaA,gamma*self.etaLast**2))
            else:
                etaC = min(etaMax,etaA)
        else:
            etaC = etaMax
        eta = min(etaMax,max(etaC,etaMin))
        self.etaLast = eta
        self.norm_r_last = self.norm_r
        self.linearSolver.setResTol(rtol=eta,atol=0.0)


    def converged(self,r):
        self.convergedFlag = False
        self.norm_r = self.norm(r)
        self.norm_cont_r = self.norm_function(r[:self.F.dim_proc/4])
        self.norm_mom_r  = self.norm_function(r[self.F.dim_proc/4:self.F.dim_proc])

        #self.norm_cont_r = self.norm(r[:r.shape[0]/4])
        #self.norm_mom_r  = self.norm(r[r.shape[0]/4:])
        self.norm_du= 1.0/float(self.its+2)
        if self.computeRates ==  True:
            self.computeConvergenceRates()
        if self.convergenceTest == 'its' or self.convergenceTest == 'rits':
            if self.its == self.maxIts:
                self.convergedFlag = True
        #print self.atol_r, self.rtol_r
        if self.convergenceTest == 'r' or self.convergenceTest == 'rits':
            if (self.its != 0 and
                self.norm_cont_r < self.atol_r and #cek enforce mass conservation using atol_r only
                self.norm_mom_r  < self.rtol_r*self.norm_mom_r0  + self.atol_r):
                self.convergedFlag = True

        if self.convergedFlag == True and self.computeRates == True:
            self.computeAverages()
        if self.printInfo == True:
            print self.info()
        #print self.convergedFlag
        return self.convergedFlag


    def solve(self,u,r=None,b=None,par_u=None,par_r=None):
        """
        Solve F(u) = b

        b -- right hand side
        u -- solution
        r -- F(u) - b
        """

        import Viewers
        memory()
        if self.linearSolver.computeEigenvalues:
            self.u0[:]=u
        r=self.solveInitialize(u,r,b)

        if par_u is not None:
            #allow linear solver to know what type of assembly to use
            self.linearSolver.par_fullOverlap = self.par_fullOverlap
            #no overlap
            if not self.par_fullOverlap:
                par_r.scatter_reverse_add()
            else:
                #no overlap or overlap (until we compute norms over only owned dof)
                par_r.scatter_forward_insert()


        self.norm_cont_r0 = self.norm_function(r[:self.F.dim_proc/4])
        self.norm_mom_r0  = self.norm_function(r[self.F.dim_proc/4:self.F.dim_proc])

        self.norm_r_hist = []
        self.norm_du_hist = []
        self.gammaK_max=0.0
        self.linearSolverFailed = False
        while (not self.converged(r) and
               not self.failed()):
            logEvent("   Newton it %d Mom.  norm(r) = %12.5e   tol = %12.5e" % (self.its-1,self.norm_mom_r,self.atol_r),level=1)
            logEvent("   Newton it %d Cont. norm(r) = %12.5e   tol = %12.5e" % (self.its-1,self.norm_cont_r,self.rtol_r*self.norm_mom_r0  + self.atol_r),level=1)

            if self.updateJacobian or self.fullNewton:
                self.updateJacobian = False
                logEvent("Start assembling jacobian",level=4)
                self.F.getJacobian(self.J)
                logEvent("Done  assembling jacobian",level=4)

                if self.linearSolver.computeEigenvalues:

                    logEvent("Performing eigen analyses",level=4)
                    self.JLast[:]=self.J
                    self.J_t_J[:]=self.J
                    self.J_t_J *= numpy.transpose(self.J)
                    self.JLsolver.prepare()
                    self.JLsolver.calculateEigenvalues()
                    self.norm_2_J_current = sqrt(max(self.JLsolver.eigenvalues_r))
                    self.norm_2_Jinv_current = 1.0/sqrt(min(self.JLsolver.eigenvalues_r))
                    self.kappa_current = self.norm_2_J_current*self.norm_2_Jinv_current
                    self.betaK_current = self.norm_2_Jinv_current
                self.linearSolver.prepare(b=r)
            self.du[:]=0.0
            if not self.directSolver:
                if self.EWtol:
                    self.setLinearSolverTolerance(r)

            logEvent("Start linear solve",level=4)
            if not self.linearSolverFailed:
                self.linearSolver.solve(u=self.du,b=r,par_u=self.par_du,par_b=par_r)
                self.linearSolverFailed = self.linearSolver.failed()
            self.linearSolver.printPerformance()
            #print self.du
            #if par_du is not None:
            #    par_du.scatter_forward_insert()
            u-=self.du
            if par_u is not None:
                par_u.scatter_forward_insert()
            self.computeResidual(u,r,b)
            #no overlap
            #print "local r",r
            if par_r is not None:
                #no overlap
                if not self.par_fullOverlap:
                    par_r.scatter_reverse_add()
                else:
                    par_r.scatter_forward_insert()
            #print "global r",r
            if self.linearSolver.computeEigenvalues:
                #approximate Lipschitz constant of J
                self.F.getJacobian(self.dJ_t_dJ)
                self.dJ_t_dJ-=self.JLast
                self.dJ_t_dJ *= numpy.transpose(self.dJ_t_dJ)
                self.dJLsolver.prepare()
                self.dJLsolver.calculateEigenvalues()
                self.norm_2_dJ_current = sqrt(max(self.dJLsolver.eigenvalues_r))
                self.etaK_current = self.W*self.norm(self.du)
                self.gammaK_current = self.norm_2_dJ_current/self.etaK_current
                self.gammaK_max = max(self.gammaK_current,self.gammaK_max)
                self.norm_r_hist.append(self.W*self.norm(r))
                self.norm_du_hist.append(self.W*self.unorm(self.du))
                if self.its  == 1:
#                     print "max(|du|) ",max(numpy.absolute(self.du))
#                     print self.du[0]
#                     print self.du[-1]
                    self.betaK_0 = self.betaK_current
                    self.etaK_0 = self.etaK_current
                if self.its  == 2:
                    self.betaK_1 = self.betaK_current
                    self.etaK_1 = self.etaK_current
                print "it = ",self.its
                print "beta(|Jinv|)  ",self.betaK_current
                print "eta(|du|)     ",self.etaK_current
                print "gamma(Lip J') ",self.gammaK_current
                print "gammaM(Lip J')",self.gammaK_max
                print "kappa(cond(J))",self.kappa_current
                if self.betaK_current*self.etaK_current*self.gammaK_current <= 0.5:
                    print "r         ",(1.0+sqrt(1.0-2.0*self.betaK_current*self.etaK_current*self.gammaK_current))/(self.betaK_current*self.gammaK_current)
                if self.betaK_current*self.etaK_current*self.gammaK_max <= 0.5:
                    print "r_max     ",(1.0+sqrt(1.0-2.0*self.betaK_current*self.etaK_current*self.gammaK_max))/(self.betaK_current*self.gammaK_max)
                print "lambda_max",max(self.linearSolver.eigenvalues_r)
                print "lambda_i_max",max(self.linearSolver.eigenvalues_i)
                print "norm_J",self.norm_2_J_current
                print "lambda_min",min(self.linearSolver.eigenvalues_r)
                print "lambda_i_min",min(self.linearSolver.eigenvalues_i)
            if self.lineSearch:
                norm_r_cur = self.norm(r)
                norm_r_last = 2.0*norm_r_cur
                ls_its = 0
                #print norm_r_cur,self.atol_r,self.rtol_r
#                 while ( (norm_r_cur >= 0.99 * self.norm_r + self.atol_r) and
#                         (ls_its < self.maxLSits) and
#                         norm_r_cur/norm_r_last < 1.0):
                while ( (norm_r_cur >= 0.9999 * self.norm_r) and
                        (ls_its < self.maxLSits)):
                    self.convergingIts = 0
                    ls_its +=1
                    self.du *= 0.5
                    u += self.du
                    if par_u is not None:
                        par_u.scatter_forward_insert()
                    self.computeResidual(u,r,b)
                    #no overlap
                    if par_r is not None:
                        #no overlap
                        if not self.par_fullOverlap:
                            par_r.scatter_reverse_add()
                        else:
                            par_r.scatter_forward_insert()
                    norm_r_last = norm_r_cur
                    norm_r_cur = self.norm(r)
                    logEvent("""ls #%d norm_r_cur=%s atol=%g rtol=%g""" % (ls_its,
                                                                           norm_r_cur,
                                                                           self.atol_r,
                                                                           self.rtol_r))
                if ls_its > 0:
                    logEvent("Linesearches = %i" % ls_its,level=3)
        else:
            if self.linearSolver.computeEigenvalues:
                if self.betaK_0*self.etaK_0*self.gammaK_max <= 0.5:
                    print "r_{-,0}     ",(1.0+sqrt(1.0-2.0*self.betaK_0*self.etaK_0*self.gammaK_max))/(self.betaK_0*self.gammaK_max)
                if self.betaK_1*self.etaK_1*self.gammaK_max <= 0.5 and self.its > 1:
                    print "r_{-,1}     ",(1.0+sqrt(1.0-2.0*self.betaK_1*self.etaK_1*self.gammaK_max))/(self.betaK_1*self.gammaK_max)
                print "beta0*eta0*gamma ",self.betaK_0*self.etaK_0*self.gammaK_max
                if Viewers.viewerType == 'gnuplot':
                    max_r = max(1.0,max(self.linearSolver.eigenvalues_r))
                    max_i = max(1.0,max(self.linearSolver.eigenvalues_i))
                    for lambda_r,lambda_i in zip(self.linearSolver.eigenvalues_r,self.linearSolver.eigenvalues_i):
                        Viewers.datFile.write("%12.5e %12.5e \n" % (lambda_r/max_r,lambda_i/max_i))
                    Viewers.datFile.write("\n \n")
                    cmd = "set term x11 %i; plot \'%s\' index %i with points title \"%s\" \n" % (Viewers.windowNumber,
                                                                                                      Viewers.datFilename,
                                                                                                      Viewers.plotNumber,
                                                                                                      'scaled eigenvalues')
                    Viewers.cmdFile.write(cmd)
                    Viewers.viewerPipe.write(cmd)
                    Viewers.newPlot()
                    Viewers.newWindow()
                    for it,r in zip(range(len(self.norm_r_hist)),self.norm_r_hist):
                        Viewers.datFile.write("%12.5e %12.5e \n" % (it,math.log(r/self.norm_r_hist[0])))
                    Viewers.datFile.write("\n \n")
                    cmd = "set term x11 %i; plot \'%s\' index %i with linespoints title \"%s\" \n" % (Viewers.windowNumber,
                                                                                                      Viewers.datFilename,
                                                                                                      Viewers.plotNumber,
                                                                                                      'log(r)/log(r0) history')
                    Viewers.cmdFile.write(cmd)
                    Viewers.viewerPipe.write(cmd)
                    Viewers.newPlot()
                    Viewers.newWindow()
                    for it,du in zip(range(len(self.norm_du_hist)),self.norm_du_hist):
                        Viewers.datFile.write("%12.5e %12.5e \n" % (it,math.log(du/self.norm_du_hist[0])))
                    Viewers.datFile.write("\n \n")
                    cmd = "set term x11 %i; plot \'%s\' index %i with linespoints title \"%s\" \n" % (Viewers.windowNumber,
                                                                                                      Viewers.datFilename,
                                                                                                      Viewers.plotNumber,
                                                                                                      'log(du) history')
                    Viewers.cmdFile.write(cmd)
                    Viewers.viewerPipe.write(cmd)
                    Viewers.newPlot()
                    Viewers.newWindow()

        logEvent("   Final       Mom.  norm(r) = %12.5e   %12.5e" % (self.norm_mom_r,self.rtol_r*self.norm_mom_r0  + self.atol_r),level=1)
        logEvent("   Final       Cont. norm(r) = %12.5e   %12.5e" % (self.norm_cont_r,self.rtol_r*self.norm_mom_r0  + self.atol_r),level=1)

        logEvent(memory("NSNewton","NSNewton"),level=4)

class SSPRKNewton(Newton):
    """
    Version of Newton for SSPRK so doesn't refactor unnecessarily
    """

    def __init__(self,
                 linearSolver,
                 F,J=None,du=None,par_du=None,
                 rtol_r  = 1.0e-4,
                 atol_r  = 1.0e-16,
                 rtol_du = 1.0e-4,
                 atol_du = 1.0e-16,
                 maxIts  = 100,
                 norm = l2Norm,
                 convergenceTest = 'r',
                 computeRates = True,
                 printInfo = True,
                 fullNewton=True,
                 directSolver=False,
                 EWtol=True,
                 maxLSits = 100):
        self.par_du = par_du
        if par_du is not None:
            F.dim_proc = par_du.dim_proc
        Newton.__init__(self,
                        linearSolver,
                        F,J,du,par_du,
                        rtol_r,
                        atol_r,
                        rtol_du,
                        atol_du,
                        maxIts,
                        norm,
                        convergenceTest,
                        computeRates,
                        printInfo,
                        fullNewton,
                        directSolver,
                        EWtol,
                        maxLSits)
        self.isFactored = False

    def solve(self,u,r=None,b=None,par_u=None,par_r=None):
        """
        Solve F(u) = b

        b -- right hand side
        u -- solution
        r -- F(u) - b
        """

        import Viewers

        if self.linearSolver.computeEigenvalues:
            self.u0[:]=u
        r=self.solveInitialize(u,r,b)
        if par_u is not None:
            #no overlap
            #par_r.scatter_reverse_add()
            #no overlap or overlap (until we compute norms over only owned dof)
            par_r.scatter_forward_insert()
        self.norm_r_hist = []
        self.norm_du_hist = []
        self.gammaK_max=0.0
        self.linearSolverFailed = False
        while (not self.converged(r) and
               not self.failed()):
            logEvent("SSPRKNewton it "+`self.its`+" norm(r) " + `self.norm_r`,level=3)
            if self.updateJacobian or self.fullNewton and not self.isFactored:
                self.updateJacobian = False
                self.F.getJacobian(self.J)
                #print numpy.transpose(self.J)
                if self.linearSolver.computeEigenvalues:
                    self.JLast[:]=self.J
                    self.J_t_J[:]=self.J
                    self.J_t_J *= numpy.transpose(self.J)
                    self.JLsolver.prepare()
                    self.JLsolver.calculateEigenvalues()
                    self.norm_2_J_current = sqrt(max(self.JLsolver.eigenvalues_r))
                    self.norm_2_Jinv_current = 1.0/sqrt(min(self.JLsolver.eigenvalues_r))
                    self.kappa_current = self.norm_2_J_current*self.norm_2_Jinv_current
                    self.betaK_current = self.norm_2_Jinv_current
                self.linearSolver.prepare(b=r)
                self.isFactored = True
            self.du[:]=0.0
            if not self.directSolver:
                if self.EWtol:
                    self.setLinearSolverTolerance(r)
            if not self.linearSolverFailed:
                self.linearSolver.solve(u=self.du,b=r,par_u=self.par_du,par_b=par_r)
                self.linearSolverFailed = self.linearSolver.failed()
            #print self.du
            u-=self.du
            if par_u is not None:
                par_u.scatter_forward_insert()
            self.computeResidual(u,r,b)
            #no overlap
            #print "local r",r
            if par_r is not None:
                #no overlap
                #par_r.scatter_reverse_add()
                par_r.scatter_forward_insert()
            #print "global r",r
            if self.linearSolver.computeEigenvalues:
                #approximate Lipschitz constant of J
                self.F.getJacobian(self.dJ_t_dJ)
                self.dJ_t_dJ-=self.JLast
                self.dJ_t_dJ *= numpy.transpose(self.dJ_t_dJ)
                self.dJLsolver.prepare()
                self.dJLsolver.calculateEigenvalues()
                self.norm_2_dJ_current = sqrt(max(self.dJLsolver.eigenvalues_r))
                self.etaK_current = self.W*self.norm(self.du)
                self.gammaK_current = self.norm_2_dJ_current/self.etaK_current
                self.gammaK_max = max(self.gammaK_current,self.gammaK_max)
                self.norm_r_hist.append(self.W*self.norm(r))
                self.norm_du_hist.append(self.W*self.norm(self.du))
                if self.its  == 1:
#                     print "max(|du|) ",max(numpy.absolute(self.du))
#                     print self.du[0]
#                     print self.du[-1]
                    self.betaK_0 = self.betaK_current
                    self.etaK_0 = self.etaK_current
                if self.its  == 2:
                    self.betaK_1 = self.betaK_current
                    self.etaK_1 = self.etaK_current
                print "it = ",self.its
                print "beta(|Jinv|)  ",self.betaK_current
                print "eta(|du|)     ",self.etaK_current
                print "gamma(Lip J') ",self.gammaK_current
                print "gammaM(Lip J')",self.gammaK_max
                print "kappa(cond(J))",self.kappa_current
                if self.betaK_current*self.etaK_current*self.gammaK_current <= 0.5:
                    print "r         ",(1.0+sqrt(1.0-2.0*self.betaK_current*self.etaK_current*self.gammaK_current))/(self.betaK_current*self.gammaK_current)
                if self.betaK_current*self.etaK_current*self.gammaK_max <= 0.5:
                    print "r_max     ",(1.0+sqrt(1.0-2.0*self.betaK_current*self.etaK_current*self.gammaK_max))/(self.betaK_current*self.gammaK_max)
                print "lambda_max",max(self.linearSolver.eigenvalues_r)
                print "lambda_i_max",max(self.linearSolver.eigenvalues_i)
                print "norm_J",self.norm_2_J_current
                print "lambda_min",min(self.linearSolver.eigenvalues_r)
                print "lambda_i_min",min(self.linearSolver.eigenvalues_i)
            if self.lineSearch:
                norm_r_cur = self.norm(r)
                norm_r_last = 2.0*norm_r_cur
                ls_its = 0
                #print norm_r_cur,self.atol_r,self.rtol_r
                while ( (norm_r_cur >= 0.99 * self.norm_r + self.atol_r) and
                        (ls_its < self.maxLSits) and
                        norm_r_cur/norm_r_last < 1.0):
                    self.convergingIts = 0
                    ls_its +=1
                    self.du *= 0.5
                    u += self.du
                    if par_u is not None:
                        par_u.scatter_forward_insert()
                    self.computeResidual(u,r,b)
                    #no overlap
                    if par_r is not None:
                        #no overlap
                        #par_r.scatter_reverse_add()
                        par_r.scatter_forward_insert()
                    norm_r_last = norm_r_cur
                    norm_r_cur = self.norm(r)
                    print """ls #%d norm_r_cur=%s atol=%g rtol=%g""" % (ls_its,
                                                                        norm_r_cur,
                                                                        self.atol_r,
                                                                        self.rtol_r)
                if ls_its > 0:
                    logEvent("Linesearches = %i" % ls_its,level=3)
        else:
            if self.linearSolver.computeEigenvalues:
                if self.betaK_0*self.etaK_0*self.gammaK_max <= 0.5:
                    print "r_{-,0}     ",(1.0+sqrt(1.0-2.0*self.betaK_0*self.etaK_0*self.gammaK_max))/(self.betaK_0*self.gammaK_max)
                if self.betaK_1*self.etaK_1*self.gammaK_max <= 0.5 and self.its > 1:
                    print "r_{-,1}     ",(1.0+sqrt(1.0-2.0*self.betaK_1*self.etaK_1*self.gammaK_max))/(self.betaK_1*self.gammaK_max)
                print "beta0*eta0*gamma ",self.betaK_0*self.etaK_0*self.gammaK_max
                if Viewers.viewerType == 'gnuplot':
                    max_r = max(1.0,max(self.linearSolver.eigenvalues_r))
                    max_i = max(1.0,max(self.linearSolver.eigenvalues_i))
                    for lambda_r,lambda_i in zip(self.linearSolver.eigenvalues_r,self.linearSolver.eigenvalues_i):
                        Viewers.datFile.write("%12.5e %12.5e \n" % (lambda_r/max_r,lambda_i/max_i))
                    Viewers.datFile.write("\n \n")
                    cmd = "set term x11 %i; plot \'%s\' index %i with points title \"%s\" \n" % (Viewers.windowNumber,
                                                                                                      Viewers.datFilename,
                                                                                                      Viewers.plotNumber,
                                                                                                      'scaled eigenvalues')
                    Viewers.cmdFile.write(cmd)
                    Viewers.viewerPipe.write(cmd)
                    Viewers.newPlot()
                    Viewers.newWindow()
                    for it,r in zip(range(len(self.norm_r_hist)),self.norm_r_hist):
                        Viewers.datFile.write("%12.5e %12.5e \n" % (it,log(r/self.norm_r_hist[0])))
                    Viewers.datFile.write("\n \n")
                    cmd = "set term x11 %i; plot \'%s\' index %i with linespoints title \"%s\" \n" % (Viewers.windowNumber,
                                                                                                      Viewers.datFilename,
                                                                                                      Viewers.plotNumber,
                                                                                                      'log(r)/log(r0) history')
                    Viewers.cmdFile.write(cmd)
                    Viewers.viewerPipe.write(cmd)
                    Viewers.newPlot()
                    Viewers.newWindow()
                    for it,du in zip(range(len(self.norm_du_hist)),self.norm_du_hist):
                        Viewers.datFile.write("%12.5e %12.5e \n" % (it,log(du/self.norm_du_hist[0])))
                    Viewers.datFile.write("\n \n")
                    cmd = "set term x11 %i; plot \'%s\' index %i with linespoints title \"%s\" \n" % (Viewers.windowNumber,
                                                                                                      Viewers.datFilename,
                                                                                                      Viewers.plotNumber,
                                                                                                      'log(du) history')
                    Viewers.cmdFile.write(cmd)
                    Viewers.viewerPipe.write(cmd)
                    Viewers.newPlot()
                    Viewers.newWindow()
            return self.failedFlag

    def resetFactorization(self,needToRefactor=True):
        self.isFactored = not needToRefactor

class PicardNewton(Newton):
    def __init__(self,
                 linearSolver,
                 F,J=None,du=None,par_du=None,
                 rtol_r  = 1.0e-4,
                 atol_r  = 1.0e-16,
                 rtol_du = 1.0e-4,
                 atol_du = 1.0e-16,
                 maxIts  = 100,
                 norm = l2Norm,
                 convergenceTest = 'r',
                 computeRates = True,
                 printInfo = True,
                 fullNewton=True,
                 directSolver=False,
                 EWtol=True,
                 maxLSits = 100):
        Newton.__init__(self,
                        linearSolver,
                        F,J,du,par_du,
                        rtol_r,
                        atol_r,
                        rtol_du,
                        atol_du,
                        maxIts,
                        norm,
                        convergenceTest,
                        computeRates,
                        printInfo,
                        fullNewton,
                        directSolver,
                        EWtol,
                        maxLSits)
        self.picardIts = 1
        self.picardTol = 1000.0
        self.usePicard = True

    def solve(self,u,r=None,b=None,par_u=None,par_r=None):
        """
        Solve F(u) = b

        b -- right hand side
        u -- solution
        r -- F(u) - b
        """

        import Viewers

        if self.linearSolver.computeEigenvalues:
            self.u0[:]=u
        r=self.solveInitialize(u,r,b)
        if par_u is not None:
            #allow linear solver to know what type of assembly to use
            self.linearSolver.par_fullOverlap = self.par_fullOverlap
            #no overlap
            if not self.par_fullOverlap:
                par_r.scatter_reverse_add()
            else:
                #no overlap or overlap (until we compute norms over only owned dof)
                par_r.scatter_forward_insert()

        self.norm_r0 = self.norm(r)
        self.norm_r_hist = []
        self.norm_du_hist = []
        self.gammaK_max=0.0
        self.linearSolverFailed = False
        while (not self.converged(r) and
               not self.failed()):
            if self.maxIts>1:
                logEvent("   Newton it %d norm(r) = %12.5e  %12.5g \t\t norm(r)/(rtol*norm(r0)+atol) = %g"
                            % (self.its-1,self.norm_r,100*(self.norm_r/self.norm_r0),(self.norm_r/(self.rtol_r*self.norm_r0+self.atol_r))),level=1)
            if self.updateJacobian or self.fullNewton:
                self.updateJacobian = False
                if self.usePicard and (self.its < self.picardIts or self.norm_r/(self.rtol_r*self.norm_r0+self.atol_r) > self.picardTol):
                    print "Picard iteration"
                    self.F.getJacobian(self.J,self.usePicard)
                else:
                    self.F.getJacobian(self.J)
                #mwf commented out print numpy.transpose(self.J)
                if self.linearSolver.computeEigenvalues:
                    self.JLast[:]=self.J
                    self.J_t_J[:]=self.J
                    self.J_t_J *= numpy.transpose(self.J)
                    self.JLsolver.prepare()
                    self.JLsolver.calculateEigenvalues()
                    self.norm_2_J_current = sqrt(max(self.JLsolver.eigenvalues_r))
                    self.norm_2_Jinv_current = 1.0/sqrt(min(self.JLsolver.eigenvalues_r))
                    self.kappa_current = self.norm_2_J_current*self.norm_2_Jinv_current
                    self.betaK_current = self.norm_2_Jinv_current
                self.linearSolver.prepare(b=r)
            self.du[:]=0.0
            if not self.directSolver:
                if self.EWtol:
                    self.setLinearSolverTolerance(r)
            if not self.linearSolverFailed:
                self.linearSolver.solve(u=self.du,b=r,par_u=self.par_du,par_b=par_r)
                self.linearSolverFailed = self.linearSolver.failed()
            #print self.du
            u-=self.du
            if par_u is not None:
                par_u.scatter_forward_insert()
            self.computeResidual(u,r,b)
            #no overlap
            #print "local r",r
            if par_r is not None:
                #no overlap
                if not self.par_fullOverlap:
                    par_r.scatter_reverse_add()
                else:
                    par_r.scatter_forward_insert()

            #print "global r",r
            if self.linearSolver.computeEigenvalues:
                #approximate Lipschitz constant of J
                self.F.getJacobian(self.dJ_t_dJ)
                self.dJ_t_dJ-=self.JLast
                self.dJ_t_dJ *= numpy.transpose(self.dJ_t_dJ)
                self.dJLsolver.prepare()
                self.dJLsolver.calculateEigenvalues()
                self.norm_2_dJ_current = sqrt(max(self.dJLsolver.eigenvalues_r))
                self.etaK_current = self.W*self.norm(self.du)
                self.gammaK_current = self.norm_2_dJ_current/self.etaK_current
                self.gammaK_max = max(self.gammaK_current,self.gammaK_max)
                self.norm_r_hist.append(self.W*self.norm(r))
                self.norm_du_hist.append(self.W*self.unorm(self.du))
                if self.its  == 1:
#                     print "max(|du|) ",max(numpy.absolute(self.du))
#                     print self.du[0]
#                     print self.du[-1]
                    self.betaK_0 = self.betaK_current
                    self.etaK_0 = self.etaK_current
                if self.its  == 2:
                    self.betaK_1 = self.betaK_current
                    self.etaK_1 = self.etaK_current
                print "it = ",self.its
                print "beta(|Jinv|)  ",self.betaK_current
                print "eta(|du|)     ",self.etaK_current
                print "gamma(Lip J') ",self.gammaK_current
                print "gammaM(Lip J')",self.gammaK_max
                print "kappa(cond(J))",self.kappa_current
                if self.betaK_current*self.etaK_current*self.gammaK_current <= 0.5:
                    print "r         ",(1.0+sqrt(1.0-2.0*self.betaK_current*self.etaK_current*self.gammaK_current))/(self.betaK_current*self.gammaK_current)
                if self.betaK_current*self.etaK_current*self.gammaK_max <= 0.5:
                    print "r_max     ",(1.0+sqrt(1.0-2.0*self.betaK_current*self.etaK_current*self.gammaK_max))/(self.betaK_current*self.gammaK_max)
                print "lambda_max",max(self.linearSolver.eigenvalues_r)
                print "lambda_i_max",max(self.linearSolver.eigenvalues_i)
                print "norm_J",self.norm_2_J_current
                print "lambda_min",min(self.linearSolver.eigenvalues_r)
                print "lambda_i_min",min(self.linearSolver.eigenvalues_i)
            if self.lineSearch:
                norm_r_cur = self.norm(r)
                ls_its = 0
                #print norm_r_cur,self.atol_r,self.rtol_r
#                 while ( (norm_r_cur >= 0.99 * self.norm_r + self.atol_r) and
#                         (ls_its < self.maxLSits) and
#                         norm_r_cur/norm_r_last < 1.0):
                while ( (norm_r_cur >= 0.9999 * self.norm_r) and
                        (ls_its < self.maxLSits)):
                    self.convergingIts = 0
                    ls_its +=1
                    self.du *= 0.5
                    u += self.du
                    if par_u is not None:
                        par_u.scatter_forward_insert()
                    self.computeResidual(u,r,b)
                    #no overlap
                    if par_r is not None:
                        #no overlap
                        if not self.par_fullOverlap:
                            par_r.scatter_reverse_add()
                        else:
                            par_r.scatter_forward_insert()
                    norm_r_cur = self.norm(r)
                    logEvent("""ls #%d norm_r_cur=%s atol=%g rtol=%g""" % (ls_its,
                                                                           norm_r_cur,
                                                                           self.atol_r,
                                                                           self.rtol_r))
                if ls_its > 0:
                    logEvent("Linesearches = %i" % ls_its,level=3)
        else:
            if self.linearSolver.computeEigenvalues:
                if self.betaK_0*self.etaK_0*self.gammaK_max <= 0.5:
                    print "r_{-,0}     ",(1.0+sqrt(1.0-2.0*self.betaK_0*self.etaK_0*self.gammaK_max))/(self.betaK_0*self.gammaK_max)
                if self.betaK_1*self.etaK_1*self.gammaK_max <= 0.5 and self.its > 1:
                    print "r_{-,1}     ",(1.0+sqrt(1.0-2.0*self.betaK_1*self.etaK_1*self.gammaK_max))/(self.betaK_1*self.gammaK_max)
                print "beta0*eta0*gamma ",self.betaK_0*self.etaK_0*self.gammaK_max
                if Viewers.viewerType == 'gnuplot':
                    max_r = max(1.0,max(self.linearSolver.eigenvalues_r))
                    max_i = max(1.0,max(self.linearSolver.eigenvalues_i))
                    for lambda_r,lambda_i in zip(self.linearSolver.eigenvalues_r,self.linearSolver.eigenvalues_i):
                        Viewers.datFile.write("%12.5e %12.5e \n" % (lambda_r/max_r,lambda_i/max_i))
                    Viewers.datFile.write("\n \n")
                    cmd = "set term x11 %i; plot \'%s\' index %i with points title \"%s\" \n" % (Viewers.windowNumber,
                                                                                                      Viewers.datFilename,
                                                                                                      Viewers.plotNumber,
                                                                                                      'scaled eigenvalues')
                    Viewers.cmdFile.write(cmd)
                    Viewers.viewerPipe.write(cmd)
                    Viewers.newPlot()
                    Viewers.newWindow()
                    for it,r in zip(range(len(self.norm_r_hist)),self.norm_r_hist):
                        Viewers.datFile.write("%12.5e %12.5e \n" % (it,math.log(r/self.norm_r_hist[0])))
                    Viewers.datFile.write("\n \n")
                    cmd = "set term x11 %i; plot \'%s\' index %i with linespoints title \"%s\" \n" % (Viewers.windowNumber,
                                                                                                      Viewers.datFilename,
                                                                                                      Viewers.plotNumber,
                                                                                                      'log(r)/log(r0) history')
                    Viewers.cmdFile.write(cmd)
                    Viewers.viewerPipe.write(cmd)
                    Viewers.newPlot()
                    Viewers.newWindow()
                    for it,du in zip(range(len(self.norm_du_hist)),self.norm_du_hist):
                        Viewers.datFile.write("%12.5e %12.5e \n" % (it,math.log(du/self.norm_du_hist[0])))
                    Viewers.datFile.write("\n \n")
                    cmd = "set term x11 %i; plot \'%s\' index %i with linespoints title \"%s\" \n" % (Viewers.windowNumber,
                                                                                                      Viewers.datFilename,
                                                                                                      Viewers.plotNumber,
                                                                                                      'log(du) history')
                    Viewers.cmdFile.write(cmd)
                    Viewers.viewerPipe.write(cmd)
                    Viewers.newPlot()
                    Viewers.newWindow()
            if self.maxIts>1:
                logEvent("   Newton it %d norm(r) = %12.5e  %12.5g \t\t norm(r)/(rtol*norm(r0)+atol) = %g"
                             % (self.its-1,self.norm_r,100*(self.norm_r/self.norm_r0),(self.norm_r/(self.rtol_r*self.norm_r0+self.atol_r))),level=1)
            return self.failedFlag

class NLJacobi(NonlinearSolver):
    """
    Nonlinear Jacobi iteration.
    """

    def __init__(self,
                 F,J,du,
                 weight=4.0/5.0,
                 rtol_r  = 1.0e-4,
                 atol_r  = 1.0e-16,
                 rtol_du = 1.0e-4,
                 atol_du = 1.0e-16,
                 maxIts  = 100,
                 norm = l2Norm,
                 convergenceTest = 'r',
                 computeRates = True,
                 printInfo = True,
                 fullNewton=True):
        NonlinearSolver.__init__(self,F,J,du,
                                 rtol_r,
                                 atol_r,
                                 rtol_du,
                                 atol_du,
                                 maxIts,
                                 norm,
                                 convergenceTest,
                                 computeRates,
                                 printInfo)
        self.linearSolver = LinearSolver(J)#dummy
        self.updateJacobian=True
        self.fullNewton=fullNewton
        self.M=Vec(self.F.dim)
        self.w=weight
        self.node_order=numpy.arange(self.F.dim,dtype='i')
        self.node_order=numpy.arange(self.F.dim-1,-1,-1,dtype='i')

    def solve(self,u,r=None,b=None,par_u=None,par_r=None):
        r=self.solveInitialize(u,r,b)
        while (not self.converged(r) and
               not self.failed()):
            if self.updateJacobian or self.fullNewton:
                self.updateJacobian = False
                self.F.getJacobian(self.J)
                if type(self.J).__name__ == 'ndarray':
                    self.M = self.w/numpy.diagonal(self.J)
                elif type(self.J).__name__ == 'SparseMatrix':
                    csmoothers.jacobi_NR_prepare(self.J,self.w,1.0e-16,self.M)
            if type(self.J).__name__ == 'ndarray':
                self.du[:]=r
                self.du*=self.M
            elif type(self.J).__name__ == "SparseMatrix":
                csmoothers.jacobi_NR_solve(self.J,self.M,r,self.node_order,self.du)
            u -= self.du
            self.computeResidual(u,r,b)
        else:
            return self.failedFlag

class NLGaussSeidel(NonlinearSolver):
    """
    Nonlinear Gauss-Seidel.
    """

    def __init__(self,
                 connectionList,
                 F,J,du,
                 weight=1.0,
                 sym=False,
                 rtol_r  = 1.0e-4,
                 atol_r  = 1.0e-16,
                 rtol_du = 1.0e-4,
                 atol_du = 1.0e-16,
                 maxIts  = 100,
                 norm = l2Norm,
                 convergenceTest = 'r',
                 computeRates = True,
                 printInfo = True,
                 fullNewton=True):
        NonlinearSolver.__init__(self,F,J,du,
                                 rtol_r,
                                 atol_r,
                                 rtol_du,
                                 atol_du,
                                 maxIts,
                                 norm,
                                 convergenceTest,
                                 computeRates,
                                 printInfo)
        self.linearSolver = LinearSolver(J)#dummy
        self.updateJacobian=True
        self.fullNewton=fullNewton
        self.w=weight
        self.connectionList=connectionList
        self.M=Vec(self.F.dim)
        self.node_order=numpy.arange(self.F.dim,dtype='i')
        self.sym = sym
        self.node_order=numpy.arange(self.F.dim,dtype='i')
        self.node_order=numpy.arange(self.F.dim-1,-1,-1,dtype='i')

    def solve(self,u,r=None,b=None,par_u=None,par_r=None):
        r=self.solveInitialize(u,r,b)
        while (not self.converged(r) and
               not self.failed()):
            if self.updateJacobian or self.fullNewton:
                self.updateJacobian = False
                self.F.getJacobian(self.J)
                if type(self.J).__name__ == 'ndarray':
                    self.M = self.w/numpy.diagonal(self.J)
                elif type(self.J).__name__ == 'SparseMatrix':
                    dtol = min(numpy.absolute(r))*1.0e-8
                    csmoothers.gauss_seidel_NR_prepare(self.J,self.w,dtol,self.M)
            if type(self.J).__name__ == 'ndarray':
                self.du[:]=0.0
                for i in range(self.F.dim):
                    rhat = r[i]
                    for j in self.connectionList[i]:
                        rhat -= self.J[j,i]*self.du[j]
                    self.du[i] = self.M[i]*rhat
                if self.sym == True:
                    u-= self.du
                    self.computeResidual(u,r,b)
                    self.du[:]=0.0
                    for i in range(self.n-1,-1,-1):
                        rhat = self.r[i]
                        for j in self.connectionList[i]:
                            rhat -= self.J[i,j]*self.du[j]
                    self.du[i] = self.M[i]*rhat
            elif type(self.J).__name__ == "SparseMatrix":
                csmoothers.gauss_seidel_NR_solve(self.J,self.M,r,self.node_order,self.du)
            u -= self.du
            self.computeResidual(u,r,b)
        else:
            return self.failedFlag

class NLStarILU(NonlinearSolver):
    """
    Nonlinear alternating Schwarz on node stars.
    """

    def __init__(self,
                 connectionList,
                 F,J,du,
                 weight=1.0,
                 sym=False,
                 rtol_r  = 1.0e-4,
                 atol_r  = 1.0e-16,
                 rtol_du = 1.0e-4,
                 atol_du = 1.0e-16,
                 maxIts  = 100,
                 norm = l2Norm,
                 convergenceTest = 'r',
                 computeRates = True,
                 printInfo = True,
                 fullNewton=True):
        NonlinearSolver.__init__(self,
                                 F,J,du,
                                 rtol_r,
                                 atol_r,
                                 rtol_du,
                                 atol_du,
                                 maxIts,
                                 norm,
                                 convergenceTest,
                                 computeRates,
                                 printInfo)
        self.linearSolver = LinearSolver(J)#dummy
        self.updateJacobian=True
        self.fullNewton=fullNewton
        self.w=weight
        self.sym=sym
        if type(self.J).__name__ == 'ndarray':
            self.connectionList=connectionList
            self.subdomainIndecesList=[]
            self.subdomainSizeList=[]
            self.subdomainJ=[]
            self.subdomainR=[]
            self.subdomainDU=[]
            self.subdomainSolvers=[]
            self.globalToSubdomain=[]
            for i in range(self.F.dim):
                self.subdomainIndecesList.append([])
                connectionList[i].sort()
                self.globalToSubdomain.append(dict([(j,J+1) for J,j in
                                                    enumerate(connectionList[i])]))
                self.globalToSubdomain[i][i]=0
                nSubdomain = len(connectionList[i])+1
                self.subdomainR.append(Vec(nSubdomain))
                self.subdomainDU.append(Vec(nSubdomain))
                self.subdomainSizeList.append(len(connectionList[i]))
                self.subdomainJ.append(Mat(nSubdomain,nSubdomain))
                for J,j in enumerate(connectionList[i]):
                    self.subdomainIndecesList[i].append(set(connectionList[i]) &
                                                        set(connectionList[j]))
                    self.subdomainIndecesList[i][J].update([i,j])
        elif type(self.J).__name__ == 'SparseMatrix':
            self.node_order=numpy.arange(self.F.dim-1,-1,-1,dtype='i')
            self.asmFactorObject = self.csmoothers.ASMFactor(self.J)

    def prepareSubdomains(self):
        if type(self.J).__name__ == 'ndarray':
            self.subdomainSolvers=[]
            for i in range(self.F.dim):
                self.subdomainJ[i][0,0] = self.J[i,i]
                for J,j in enumerate(self.connectionList[i]):
                    #first do row 0 (star center)
                    self.subdomainJ[i][J+1,0] = self.J[j,i]
                    #now do boundary rows
                    for k in self.subdomainIndecesList[i][J]:
                        K = self.globalToSubdomain[i][k]
                        self.subdomainJ[i][K,J+1]=self.J[k,j]
                self.subdomainSolvers.append(LU(self.subdomainJ[i]))
                self.subdomainSolvers[i].prepare()
        elif type(self.J).__name__ == 'SparseMatrix':
            self.csmoothers.asm_NR_prepare(self.J,self.asmFactorObject)

    def solve(self,u,r=None,b=None,par_u=None,par_r=None):
        r=self.solveInitialize(u,r,b)
        while (not self.converged(r) and
               not self.failed()):
            if self.updateJacobian or self.fullNewton:
                self.updateJacobian = False
                self.F.getJacobian(self.J)
                self.prepareSubdomains()
            self.du[:]=0.0
            if type(self.J).__name__ == 'ndarray':
                for i in range(self.F.dim):
                    #load subdomain residual
                    self.subdomainR[i][0] = r[i] - self.J[i,i]*self.du[i]
                    for j in self.connectionList[i]:
                        self.subdomainR[i][0] -= self.J[j,i]*self.du[j]
                    for J,j in enumerate(self.connectionList[i]):
                        self.subdomainR[i][J+1]=r[j] - self.J[j,j]*self.du[j]
                        for k in self.connectionList[j]:
                            self.subdomainR[i][J+1] -= self.J[k,j]*self.du[k]
                    #solve
                    self.subdomainSolvers[i].solve(u=self.subdomainDU[i],
                                                   b=self.subdomainR[i])
                    #update du
                    self.subdomainDU[i]*=self.w
                    self.du[i]+=self.subdomainDU[i][0]
                    for J,j in enumerate(self.connectionList[i]):
                        self.du[j] += self.subdomainDU[i][J+1]
            elif type(self.J).__name__ == 'SparseMatrix':
                self.csmoothers.asm_NR_solve(self.J,self.w,self.asmFactorObject,self.node_order,r,self.du)
            u -= self.du
            self.computeResidual(u,r,b)
        else:
            return self.failedFlag

class FasTwoLevel(NonlinearSolver):
    """
    A generic nonlinear two-level solver based on the full approximation scheme. (FAS).
    """
    def __init__(self,
                 prolong,
                 restrict,
                 restrictSum,
                 coarseF,
                 preSmoother,
                 postSmoother,
                 coarseSolver,
                 F,J=None,du=None,
                 rtol_r  = 1.0e-4,
                 atol_r  = 1.0e-16,
                 rtol_du = 1.0e-4,
                 atol_du = 1.0e-16,
                 maxIts  = 100,
                 norm = l2Norm,
                 convergenceTest = 'r',
                 computeRates = True,
                 printInfo = True):
        NonlinearSolver.__init__(self,F,J,du,
                                 rtol_r,
                                 atol_r,
                                 rtol_du,
                                 atol_du,
                                 maxIts,
                                 norm,
                                 convergenceTest,
                                 computeRates,
                                 printInfo)

        class dummyL:

            def __init__(self):
                self.shape = [F.dim,F.dim]

        self.linearSolver = LinearSolver(dummyL())#dummy
        self.prolong = prolong
        self.restrict = restrict
        self.restrictSum = restrictSum
        self.cF = coarseF
        self.preSmoother = preSmoother
        self.postSmoother = postSmoother
        self.coarseSolver = coarseSolver
        self.cb = Vec(prolong.shape[1])
        self.cr = Vec(prolong.shape[1])
        self.crFAS = Vec(prolong.shape[1])
        self.cdu = Vec(prolong.shape[1])
        self.cu = Vec(prolong.shape[1])
        self.cError = 'FAS-chord'#'linear'#'FAS'#'FAS-chord'#'linear'

    def fullNewtonOff(self):
        self.preSmoother.fullNewtonOff()
        self.postSmoother.fullNewtonOff()
        self.coarseSolver.fullNewtonOff()

    def fullNewtonOn(self):
        self.preSmoother.fullNewtonOn()
        self.postSmoother.fullNewtonOn()
        self.coarseSolver.fullNewtonOn()

    def fullResidualOff(self):
        self.preSmoother.fullResidualOff()
        self.postSmoother.fullResidualOff()
        self.coarseSolver.fullResidualOff()

    def fullResidualOn(self):
        self.preSmoother.fullResidualOn()
        self.postSmoother.fullResidualOn()
        self.coarseSolver.fullResidualOn()

    def solve(self,u,r=None,b=None,par_u=None,par_r=None):
        r=self.solveInitialize(u,r,b)
        while (not self.converged(r) and
               not self.failed()):
            self.preSmoother.solve(u,r,b)
            self.restrict.matvec(r,self.cb)
            if self.cError == 'linear':
                self.coarseSolver.fullResidualOff()
                self.coarseSolver.fullNewtonOff()
                lsSave = self.coarseSolver.lineSearch
                self.coarseSolver.lineSearch = False
                self.coarseSolver.solve(u=self.cdu,r=self.crFAS,b=self.cb)
                self.coarseSolver.lineSearch = lsSave
                self.coarseSolver.fullNewtonOn()
                self.coarseSolver.fullResidualOn()
            elif self.cError == 'FAS-chord':
                self.crFAS[:]= -self.cb
                self.restrict.matvec(u,self.cu)
                #change restriction to
                #be weighted average for u
                for i in range(self.cu.shape[0]):
                    self.cu[i]/=self.restrictSum[i]
                self.cF.getResidual(self.cu,self.cr)
                self.cb+=self.cr
                self.cdu[:]=self.cu
                self.coarseSolver.fullNewtonOff()
                self.coarseSolver.solve(u=self.cdu,r=self.crFAS,b=self.cb)
                self.coarseSolver.fullNewtonOn()
                self.cdu-=self.cu
            else:
                self.crFAS[:]= -self.cb
                self.restrict.matvec(u,self.cu)
                #change restriction to
                #be weighted average for u
                for i in range(self.cu.shape[0]):
                    self.cu[i]/=self.restrictSum[i]
                self.cF.getResidual(self.cu,self.cr)
                self.cb+=self.cr
                self.cdu[:]=self.cu
                self.coarseSolver.solve(u=self.cdu,r=self.crFAS,b=self.cb)
                self.cdu-=self.cu
            self.prolong.matvec(self.cdu,self.du)
            u-=self.du
            self.postSmoother.solve(u,r,b)
        else:
            return self.failedFlag

class FAS:
    """
    A generic nonlinear multigrid W cycle using the Full Approximation Scheme (FAS).
    """

    def __init__(self,
                 prolongList,
                 restrictList,
                 restrictSumList,
                 FList,
                 preSmootherList,
                 postSmootherList,
                 coarseSolver,
                 mgItsList=[],
                 printInfo=True):
        self.solverList=[coarseSolver]
        for i in range(1,len(FList)):
            if mgItsList ==[]:
                mgItsList.append(1)
            self.solverList.append(
                FasTwoLevel(prolong = prolongList[i],
                            restrict = restrictList[i],
                            restrictSum = restrictSumList[i],
                            coarseF = FList[i-1],
                            preSmoother = preSmootherList[i],
                            postSmoother = postSmootherList[i],
                            coarseSolver = self.solverList[i-1],
                            F = FList[i],
                            maxIts = mgItsList[i],
                            convergenceTest = 'its',
                            printInfo=False))
        self.fasSolver = self.solverList[len(FList)-1]

    def solve(self,u,r=None,b=None,par_u=None,par_r=None):
        self.fasSolver.solve(u,r,b)
        return self.fasSolver.failedFlag


class MultilevelNonlinearSolver:
    """
    A generic multilevel solver.
    """

    def __init__(self,
                 fList,
                 levelNonlinearSolverList,
                 computeRates=False,
                 printInfo=False):
        self.fList = fList
        self.solverList=levelNonlinearSolverList
        self.nLevels = len(self.solverList)
        for l in range(self.nLevels):
            self.solverList[l].computeRates = computeRates
            self.solverList[l].printInfo = printInfo

    def solveMultilevel(self,uList,rList,bList=None,par_uList=None,par_rList=None):
        if bList is None:
            bList = [None for r in rList]
        for l in range(self.nLevels):
            if par_uList is not None and len(par_uList) > 0:
                par_u=par_uList[l]
                par_r=par_rList[l]
            else:
                par_u=None
                par_r=None
            logEvent("  NumericalAnalytics Newton iteration for level " + `l`, level = 0)                
            self.solverList[l].solve(u = uList[l],
                                     r = rList[l],
                                     b = bList[l],
                                     par_u = par_u,
                                     par_r = par_r)
        return self.solverList[-1].failedFlag

    def updateJacobian(self):
        for l in range(self.nLevels):
            self.solverList[l].updateJacobian = True

    def info(self):
        self.infoString="********************Start Multilevel Nonlinear Solver Info*********************\n"
        for l in range(self.nLevels):
            self.infoString += "**************Start Level %i Info********************\n" % l
            self.infoString += self.solverList[l].info()
            self.infoString += "**************End Level %i Info********************\n" % l
        self.infoString+="********************End Multilevel Nonlinear Solver Info*********************\n"
        return self.infoString


class EikonalSolver:
    """
    Simple wrapper for special purpose Eikonal equation solvers on a single level.
    Current types allowed::

       FMMEikonalSolver
       FSWEikonalSolver


    """
#    TODO Feb 20
#      Debug change in use truncation approach for positive and negative solutions
#      Debug local Reconstruction
    def __init__(self,
                 levelSolverType,
                 F,
                 relativeTolerance = 0.0,
                 absoluteTolerance = 1.0e-8,
                 maxSolverIts      = 100,
                 frontTolerance    = 1.0e-4,
                 frontInitType     = 'magnitudeOnly',#'magnitudeOnly','frontIntersection'
                 bandTolerance     = -1.0e-2,#copy over everything from Eikonal solution whose mag. >= tol
                 eikonalVariable   = 0, #which variable in F is to be used for ic
                 localReconstruction = None,#'localPWL'
                 printInfo=False):
        self.linearSolver = None # unneeded
        self.solverType = levelSolverType
        assert self.solverType == FMMEikonalSolver or self.solverType == FSWEikonalSolver, "unrecognized solver type"
        self.F = F
        self.eikonalVariable = eikonalVariable
        #allow limited set of fem spaces for eikonal variable
        self.allowedEikonalSpaces = [FemTools.C0_AffineLinearOnSimplexWithNodalBasis,
                                     FemTools.DG_AffineLinearOnSimplexWithNodalBasis,
                                     FemTools.DG_AffineQuadraticOnSimplexWithNodalBasis]
        self.eikonalVariableFemSpace = None
        for space in self.allowedEikonalSpaces:
            if isinstance(self.F.u[self.eikonalVariable].femSpace,space):
                self.eikonalVariableFemSpace = space
        assert self.eikonalVariableFemSpace is not None, "allowed spaces= %s" % self.allowedEikonalSpaces

        #for determining if a point is on front or not
        self.frontTolerance = frontTolerance

        #allow some local reconstruction of front rather than just freezing values
        #PWL option can move zero level set location, None should result in just accepting "known"
        #values. This should freeze 0 level set if criteria for tagging known cells is broad enough
        #
        self.localReconstruction = localReconstruction
        self.utmp = None
        if (self.localReconstruction == 'localPWL' and
            self.eikonalVariableFemSpace == FemTools.C0_AffineLinearOnSimplexWithNodalBasis):
            self.utmp = numpy.zeros(self.F.u[self.eikonalVariable].dof.shape,'d')

        if (self.localReconstruction == 'localPWL' and
            self.eikonalVariableFemSpace != FemTools.C0_AffineLinearOnSimplexWithNodalBasis):
            logEvent("""WARNING EikonalSolver localReconstruction = %s only allowed with P1C0 for now""" % self.localReconstruction)
            self.localReconstruction = None
        #if
        #do not overwrite values from input if magnitude <  bandTolerance
        self.bandTolerance = bandTolerance
        #iteration params not used for FMM
        self.relativeTolerance = relativeTolerance
        self.absoluteTolerance = absoluteTolerance
        self.maxSolverIts      = maxSolverIts
        #
        self.printInfo         = printInfo
        self.baseSolver = None
        #set eikonal solver to use node number global dof
        if self.solverType == FSWEikonalSolver:
            #need to add relative tol
            self.baseSolver = FSWEikonalSolver(F.mesh,F.mesh.elementNodesArray,F.nSpace_global,
                                               iterAtol=self.absoluteTolerance,
                                               iterRtol=self.relativeTolerance,
                                               maxIts =self.maxSolverIts,
                                               frontInitType=frontInitType)
        else:
            self.baseSolver = FMMEikonalSolver(F.mesh,F.mesh.elementNodesArray,F.nSpace_global,
                                               frontInitType=frontInitType)

        #for holding initial condition with plus and minus direction results
        self.phi0p  = numpy.zeros((self.F.mesh.nNodes_global,),'d')
        self.phi0m  = numpy.zeros((self.F.mesh.nNodes_global,),'d')
        #go ahead and use a C0 FemSpace for solution variable to facilitate switching between arbitrary input spaces
        #and expected C0 P1 rep
        self.phidof = numpy.zeros((self.F.mesh.nNodes_global,),'d')
        if self.eikonalVariableFemSpace == FemTools.C0_AffineLinearOnSimplexWithNodalBasis:
            self.C0P1space = self.F.u[self.eikonalVariable].femSpace
        else:
            self.C0P1space = FemTools.C0_AffineLinearOnSimplexWithNodalBasis(self.F.mesh,self.F.nSpace_global)
            #compute shape function values at interpolation points for actual space to save
            #time in transfering between C0 representation
            refPoints = self.F.u[self.eikonalVariable].femSpace.referenceFiniteElement.interpolationConditions.quadraturePointArray
            assert refPoints.shape[0] == self.F.u[self.eikonalVariable].femSpace.referenceFiniteElement.localFunctionSpace.dim
            self.C0P1shapeValues = numpy.zeros((self.F.mesh.nElements_global,
                                                  self.F.u[self.eikonalVariable].femSpace.referenceFiniteElement.localFunctionSpace.dim,
                                                  self.C0P1space.referenceFiniteElement.localFunctionSpace.dim),
                                                 'd')
            self.eikonalVarInterpCondVals = numpy.zeros((self.F.mesh.nElements_global,
                                                           self.F.u[self.eikonalVariable].femSpace.referenceFiniteElement.localFunctionSpace.dim),
                                                          'd')

            self.C0P1space.getBasisValues(refPoints,self.C0P1shapeValues)

        #for compatibility with generic multilevel solver, these are ignored
        self.updateJacobian = False
        self.computeRates = False

    def solve(self,u,r,b=None):
        if (self.localReconstruction == 'localPWL' and
            self.eikonalVariableFemSpace == FemTools.C0_AffineLinearOnSimplexWithNodalBasis):
            self.baseSolver.localPWLreconstruction(self.F.nSpace_global,self.F.mesh.cmesh,u,self.utmp,self.frontTolerance,0)
            u.flat[:] = self.utmp.flat[:]
            assert False, "Needs to be debgged more Feb 20"
        #allowed reconstruction only for C0P1 for now
        self.convertToC0P1Rep(u,self.phidof)
        self.phi0p.flat[:] = numpy.maximum(self.phidof, 0.0)
        #mwf Feb 24 insert abs, need to be consistent in FSW and FMM on assumption for input values
        self.phi0m.flat[:] = numpy.abs(numpy.minimum(self.phidof, 0.0))
        #mwf debug
        #print "entering EikonalSolve u=%s \n phi0p=%s \n phi0m=%s " % (u,self.phi0p,self.phi0m)
        #negative direction first
        failedFlagM = self.baseSolver.solve(self.phi0m,self.phidof,zeroTol=self.frontTolerance,verbose=0)
        #save for later
        self.phi0m.flat[:] = self.phidof.flat

        #positive direction
        failedFlagP = self.baseSolver.solve(self.phi0p,self.phidof,zeroTol=self.frontTolerance,verbose=0)

        #T = T^+ - T^-
        self.phidof.flat[:] -= self.phi0m.flat
        self.convertFromC0P1Rep(self.phidof,u)
        #compute residual to update models copy of u
        self.F.getResidual(u,r)
        #mwf add updateTimeHistory? or call from somewhere else?
        self.F.updateTimeHistory(self.F.timeIntegration.t,resetFromDOF=False)
        failedFlag = failedFlagP or failedFlagM
        return failedFlag

    def info(self):
        myinfo = """EikonalSolver type=%s
        atol=%s rtol=%s maxits=%s eikonalVariable=%s """ % (self.solverType,self.absoluteTolerance,self.relativeTolerance,
                                                            self.maxIts,self.eikonalVariable)
        return myinfo

    def convertToC0P1Rep(self,dofin,dofout,interpType='min'):
        """
        allow input FEM space to be something besides C0P1 and then convert to expected
        representation here
        """
        if self.eikonalVariableFemSpace == FemTools.C0_AffineLinearOnSimplexWithNodalBasis:
            dofout.flat[:] =  dofin.flat #decide if needs to be deep copy or not
        elif (self.eikonalVariableFemSpace == FemTools.DG_AffineLinearOnSimplexWithNodalBasis or
              self.eikonalVariableFemSpace == FemTools.DG_AffineQuadraticOnSimplexWithNodalBasis):
            #take first nd+1 dofs which are associated with nodes
            if interpType == 'min':
                dofout.flat[:] = 1.2345e28
                for eN in range(self.F.mesh.nElements_global):
                    for iv in range(self.F.nSpace_global+1):
                        IG = self.F.u[self.eikonalVariable].femSpace.dofMap.l2g[eN,iv]
                        nN = self.F.mesh.elementNodesArray[eN,iv]
                        dofout[nN] = min(dofout[nN],dofin[IG])
                    #iv
                #eN
            elif interpType == 'max':
                dofout.flat[:] = -1.2345e28
                for eN in range(self.F.mesh.nElements_global):
                    for iv in range(self.F.nSpace_global+1):
                        IG = self.F.u[self.eikonalVariable].femSpace.dofMap.l2g[eN,iv]
                        nN = self.F.mesh.elementNodesArray[eN,iv]
                        dofout[nN] = max(dofout[nN],dofin[IG])
                    #iv
                #eN
            else: #average by default
                dofout.flat[:] = 0.0
                for eN in range(self.F.mesh.nElements_global):
                    for iv in range(self.F.nSpace_global+1):
                        IG = self.F.u[self.eikonalVariable].femSpace.dofMap.l2g[eN,iv]
                        nN = self.F.mesh.elementNodesArray[eN,iv]
                        dofout[nN] += dofin[IG]
                    #iv
                #eN
                for nN in range(self.F.mesh.nNodes_global):
                    dofout[nN] /= self.F.mesh.nElements_node[nN]
            #avg
        #DG P[1,2] --> C0 P1
        else:
            assert False, "space= %s not supported" % self.eikonalVariableFemSpace

    def convertFromC0P1Rep(self,dofin,dofout):
        """
        allow output FEM space to be something besides C0P1 and convert from C0P1 to expected
        representation here
        """

        #mwf debug
        #print """into convert from c0p1 rep dofin.shape=%s dofout.shape=%s """ %(dofin.shape,dofout.shape)
        if self.eikonalVariableFemSpace == FemTools.C0_AffineLinearOnSimplexWithNodalBasis:
            #could check to make sure l2g <==> elementNodesArray
            #dofout.flat[:] = dofin.flat #decide if need deep copy or not
            FMMEikonalSolver.cfmmfsw.copyOverOutsideBand(self.bandTolerance,dofin,dofout)
        elif self.eikonalVariableFemSpace == FemTools.DG_AffineLinearOnSimplexWithNodalBasis:
            for eN in range(self.F.mesh.nElements_global):
                for iv in range(self.F.nSpace_global+1):
                    IG = self.F.u[self.eikonalVariable].femSpace.dofMap.l2g[eN,iv]
                    nN = self.F.mesh.elementNodesArray[eN,iv]
                    if abs(dofout[nN]) > self.bandTolerance:
                        dofout[IG] = dofin[nN]
                #iv
            #eN
        #DG P1 --> C0 P1
        else:
            #assuming nodal interpolation conditions for now
            #compute C0P1 values at output space interpolation points and then project
            #output dofs from interpolation points
            print "WARNING, default Eikonal convertFromC0P1 rep doesn't respect band width"
            inFEM = FemTools.FiniteElementFunction(self.C0P1space,dof=dofin)
            inFEM.getValues(self.C0P1shapeValues,self.eikonalVarInterpCondVals)
            outFEM= FemTools.FiniteElementFunction(self.F.u[self.eikonalVariable].femSpace,dof=dofout)
            outFEM.projectFromInterpolationConditions(self.eikonalVarInterpCondVals)

class MultilevelEikonalSolver:
    """
    Attempt a wrapper for multilevel Eikonal equation solves with restricted interface
    """
    def __init__(self,
                 levelSolverList,
                 printInfo=False):
        self.solverList=levelSolverList
        self.nLevels = len(self.solverList)
        self.printInfo = printInfo

    def solveMultilevel(self,uList,rList,bList=None,par_uList=None,par_rList=None):
        if bList is None:
            bList = [None for r in rList]
        failedFlag = False
        for l in range(self.nLevels):
            #mwf debug
            #print "entering MLEik l=%s uList[l]= %s " % (l,uList[l])
            failedFlag = self.solverList[l].solve(uList[l],rList[l])
            #mwf debug
            #print "failedFlag = %s leaving MLEik l=%s uList[l]= %s " % (failedFlag,l,uList[l])

        return failedFlag
    def updateJacobian(self):
        pass
    def info(self):
        self.infoString="********************Start Multilevel Eikonal Solver Info*********************\n"
        for l in range(self.nLevels):
            self.infoString += "**************Start Level %i Info********************\n" % l
            #self.infoString += self.solverList[l].info()
            self.infoString += "**************End Level %i Info********************\n" % l
        self.infoString+="********************End Multilevel Eikonal Solver Info*********************\n"
        return self.infoString


class NLNI(MultilevelNonlinearSolver):
    """
    Nonlinear nested iteration.
    """

    def __init__(self,
                 fList=[],
                 solverList=[],
                 prolongList=[],
                 restrictList=[],
                 restrictSumList=[],
                 maxIts = None,
                 tolList=None,
                 atol=None,
                 computeRates=True,
                 printInfo=True):
        MultilevelNonlinearSolver.__init__(self,fList,solverList,computeRates,printInfo)
        self.prolongList = prolongList
        self.restrictList = restrictList
        self.restrictSumList = restrictSumList
        self.fineLevel = self.nLevels - 1
        self.levelDict={}
        self.uList=[]
        self.rList=[]
        self.bList=[]
        for l in range(self.fineLevel+1):
            n = solverList[l].F.dim
            self.levelDict[n] = l
            self.uList.append(Vec(n))
            self.rList.append(Vec(n))
            self.bList.append(Vec(n))
        self.levelDict[solverList[-1].F.dim]=self.fineLevel
        self.maxIts = maxIts
        self.tolList = tolList
        self.atol = atol
        self.printInfo = printInfo
        self.infoString=''

    def solve(self,u,r=None,b=None,par_u=None,par_r=None):
        #\todo this is broken because prolong isn't right
        currentMesh = self.levelDict[u.shape[0]]
        if currentMesh > 0:
            self.uList[currentMesh][:] = u
            self.rList[currentMesh][:] = r
            self.bList[currentMesh][:] = b
            for l in range(currentMesh,1,-1):
                self.restrictList[l].matvec(self.uList[l],self.uList[l-1])
                if b is not None:
                    self.restrictList[l].matvec(self.bList[l],self.bList[l-1])
                for i in range(self.uList[l-1].shape[0]):
                    self.uList[l-1][i]/=self.restrictSumList[l][i]
            for l in range(currentMesh):
                if self.tolList is not None:
                    self.switchToResidualConvergence(self.solverList[l],
                                                     self.tolList[l])
                self.solverList[l].solve(u=self.uList[l],r=self.rList[l],b=self.bList[l],par_u=self.par_uList[l],par_r=self.par_rList[l])
                if self.tolList is not None:
                    self.revertToFixedIteration(self.solverList[l])
            if l < currentMesh -1:
                self.prolongList[l+1].matvec(self.uList[l],self.uList[l+1])
            else:
                self.prolongList[l+1].matvec(self.uList[l],u)
        if self.tolList is not None:
            self.switchToResidualConvergence(self.solverList[currentMesh],
                                             self.tolList[currentMesh])
        self.solverList[currentMesh].solve(u,r,b)
        if self.tolList is not None:
            self.revertToFixedIteration(self.solverList[currentMesh])
        return self.solverList[currentMesh].failedFlag

    def solveMultilevel(self,uList,rList,bList=None,par_uList=None,par_rList=None):
        if bList is None:
            bList = [None for r in rList]
        self.infoString="********************Start Multilevel Nonlinear Solver Info*********************\n"
        for l in range(self.fineLevel):
            if self.tolList is not None:
                self.switchToResidualConvergence(self.solverList[l],self.tolList[l])
            self.solverList[l].solve(u=uList[l],r=rList[l],b=bList[l],par_u=par_uList[l],par_r=par_rList[l])
            self.infoString+="****************Start Level %i Info******************\n" %l
            self.infoString+=self.solverList[l].info()
            self.infoString+="****************End Level %i Info******************\n" %l
            if self.tolList is not None:
                self.revertToFixedIteration(self.solverList[l])
            #\todo see if there's a better way to do this
            #copy user u,r into internal
            #because fas will over write u and r with ones
            #that aren't solutions and we need to save
            #the true solutions on this level
            self.uList[l][:]=uList[l]
            self.rList[l][:]=rList[l]
            for ci,p in self.prolongList.iteritems():
                p[l+1].matvec(self.solverList[l].F.u[ci].dof,self.solverList[l+1].F.u[ci].dof)
            self.solverList[l+1].F.setFreeDOF(uList[l+1])
        if self.tolList is not None:
            self.switchToResidualConvergence(self.solverList[self.fineLevel],self.tolList[self.fineLevel])
        self.solverList[self.fineLevel].solve(u=uList[self.fineLevel],
                                              r=rList[self.fineLevel],
                                              b=bList[self.fineLevel],
                                              par_u=par_uList[self.fineLevel],
                                              par_r=par_rList[self.fineLevel])
        self.infoString+="****************Start Level %i Info******************\n" %self.fineLevel
        self.infoString+=self.solverList[self.fineLevel].info()
        self.infoString+="****************End Level %i Info******************\n" %self.fineLevel
        if self.tolList is not None:
            self.revertToFixedIteration(self.solverList[self.fineLevel])
        #reset u and r on other levels:
        for l in range(self.fineLevel):
            self.fList[l].setUnknowns(self.uList[l])
            rList[l][:]=self.rList[l]
        self.infoString+="********************End Multilevel Nonlinear Solver Info*********************\n"
        return self.solverList[-1].failedFlag

    def info(self):
        return self.infoString

    def switchToResidualConvergence(self,solver,rtol):
        self.saved_ctest = solver.convergenceTest
        self.saved_rtol_r = solver.rtol_r
        self.saved_atol_r = solver.atol_r
        self.saved_maxIts = solver.maxIts
        self.saved_printInfo = solver.printInfo
        solver.convergenceTest = 'r'
        solver.rtol_r = rtol
        solver.atol_r = self.atol
        solver.maxIts = self.maxIts
        solver.printInfo = self.printInfo

    def revertToFixedIteration(self,solver):
        solver.convergenceTest = self.saved_ctest
        solver.rtol_r = self.saved_rtol_r
        solver.atol_r = self.saved_atol_r
        solver.maxIts = self.saved_maxIts
        solver.printInfo = self.saved_printInfo


def multilevelNonlinearSolverChooser(nonlinearOperatorList,
                                     jacobianList,
                                     par_jacobianList,
                                     duList=None,
                                     par_duList=None,
                                     relativeToleranceList=None,
                                     absoluteTolerance=1.0e-8,
                                     multilevelNonlinearSolverType = NLNI,#Newton,NLJacobi,NLGaussSeidel,NLStarILU,
                                     computeSolverRates=False,
                                     printSolverInfo=False,
                                     linearSolverList=None,
                                     linearDirectSolverFlag=False,
                                     solverFullNewtonFlag=True,
                                     maxSolverIts=500,
                                     solverConvergenceTest='r',
                                     levelNonlinearSolverType=Newton,#NLJacobi,NLGaussSeidel,NLStarILU
                                     levelSolverFullNewtonFlag=True,
                                     levelSolverConvergenceTest='r',
                                     computeLevelSolverRates=False,
                                     printLevelSolverInfo=False,
                                     relaxationFactor=None,
                                     connectionListList=None,
                                     smootherType = 'Jacobi',
                                     prolong_bcList = None,
                                     restrict_bcList = None,
                                     restrict_bcSumList = None,
                                     prolongList = None,
                                     restrictList = None,
                                     restrictionRowSumList = None,
                                     preSmooths=3,
                                     postSmooths=3,
                                     cycles=3,
                                     smootherConvergenceTest='its',
                                     computeSmootherRates=False,
                                     printSmootherInfo=False,
                                     smootherFullNewtonFlag=True,
                                     computeCoarseSolverRates=False,
                                     printCoarseSolverInfo=False,
                                     EWtol=True,
                                     maxLSits=100,
                                     parallelUsesFullOverlap = True,
                                     nonlinearSolverNorm = l2Norm):
    if (levelNonlinearSolverType == ExplicitLumpedMassMatrixShallowWaterEquationsSolver):
        levelNonlinearSolverType = ExplicitLumpedMassMatrixShallowWaterEquationsSolver
    elif (levelNonlinearSolverType == ExplicitConsistentMassMatrixShallowWaterEquationsSolver):
        levelNonlinearSolverType = ExplicitConsistentMassMatrixShallowWaterEquationsSolver
    elif (levelNonlinearSolverType == ExplicitLumpedMassMatrix):
        levelNonlinearSolverType = ExplicitLumpedMassMatrix
    elif (levelNonlinearSolverType == ExplicitConsistentMassMatrixWithRedistancing):
        levelNonlinearSolverType = ExplicitConsistentMassMatrixWithRedistancing
    elif (levelNonlinearSolverType == ExplicitConsistentMassMatrixForVOF):
        levelNonlinearSolverType = ExplicitConsistentMassMatrixForVOF
    elif (levelNonlinearSolverType == NewtonWithL2ProjectionForMassCorrection):
        levelNonlinearSolverType = NewtonWithL2ProjectionForMassCorrection
    elif (multilevelNonlinearSolverType == Newton or
        multilevelNonlinearSolverType == NLJacobi or
        multilevelNonlinearSolverType == NLGaussSeidel or
        multilevelNonlinearSolverType == NLStarILU):
        levelNonlinearSolverType = multilevelNonlinearSolverType
    nLevels = len(nonlinearOperatorList)
    multilevelNonlinearSolver=None
    levelNonlinearSolverList=[]
    if levelNonlinearSolverType == FAS:
        preSmootherList=[]
        postSmootherList=[]
        mgItsList=[]
        for l in range(nLevels):
            mgItsList.append(cycles)
            if l > 0:
                if smootherType == NLJacobi:
                    if relaxationFactor is None:
                        relaxationFactor = 2.0/5.0#4.0/5.0
                    preSmootherList.append(NLJacobi(F=nonlinearOperatorList[l],
                                                    J=jacobianList[l],
                                                    du=duList[l],
                                                    weight=relaxationFactor,
                                                    maxIts=preSmooths,
                                                    convergenceTest=smootherConvergenceTest,
                                                    computeRates = computeSmootherRates,
                                                    printInfo=printSmootherInfo,
                                                    fullNewton=smootherFullNewtonFlag))
                    postSmootherList.append(NLJacobi(F=nonlinearOperatorList[l],
                                                     J=jacobianList[l],
                                                     du=duList[l],
                                                     weight=relaxationFactor,
                                                     maxIts=postSmooths,
                                                     convergenceTest=smootherFullNewtonFlag,
                                                     computeRates = computeSmootherRates,
                                                     printInfo=printSmootherInfo,
                                                     fullNewton=smootherFullNewtonFlag))
                elif smootherType == NLGaussSeidel:
                    if relaxationFactor is None:
                        relaxationFactor = 3.0/5.0
                    preSmootherList.append(NLGaussSeidel(connectionList = connectionListList[l],
                                                         F=nonlinearOperatorList[l],
                                                         J=jacobianList[l],
                                                         du=duList[l],
                                                         weight=relaxationFactor,
                                                         maxIts=preSmooths,
                                                         convergenceTest=smootherConvergenceTest,
                                                         computeRates = computeSmootherRates,
                                                         printInfo=printSmootherInfo,
                                                         fullNewton=smootherFullNewtonFlag))
                    postSmootherList.append(NLGaussSeidel(connectionList = connectionListList[l],
                                                          F=nonlinearOperatorList[l],
                                                          J=jacobianList[l],
                                                          du=duList[l],
                                                          weight=relaxationFactor,
                                                          maxIts=postSmooths,
                                                          convergenceTest=smootherConvergenceTest,
                                                          computeRates = computeSmootherRates,
                                                          printInfo=printSmootherInfo,
                                                          fullNewton=smootherFullNewtonFlag))
                elif smootherType == NLStarILU:
                    if relaxationFactor is None:
                        relaxationFactor = 2.0/5.0
                    preSmootherList.append(NLStarILU(connectionList = connectionListList[l],
                                                     F = nonlinearOperatorList[l],
                                                     J = jacobianList[l],
                                                     du=duList[l],
                                                     weight = relaxationFactor,
                                                     maxIts = preSmooths,
                                                     convergenceTest = smootherConvergenceTest,
                                                     computeRates = computeSmootherRates,
                                                     printInfo = printSmootherInfo,
                                                     fullNewton = smootherFullNewtonFlag))
                    postSmootherList.append(NLStarILU(connectionList = connectionListList[l],
                                                      F=nonlinearOperatorList[l],
                                                      J=jacobianList[l],
                                                      du=duList[l],
                                                      weight=relaxationFactor,
                                                      maxIts=postSmooths,
                                                      convergenceTest=smootherConvergenceTest,
                                                      computeRates = computeSmootherRates,
                                                      printInfo=printSmootherInfo,
                                                      fullNewton=smootherFullNewtonFlag))
                else:
                    raise RuntimeError("!!!!!!!!!!!!!!!!!!!!!!!!!!!!!!smootherType unrecognized")
            else:
                if smootherType == NLJacobi:
                    if relaxationFactor is None:
                        relaxationFactor = 4.0/5.0
                    coarseSolver = NLJacobi(F=nonlinearOperatorList[l],
                                            J=jacobianList[l],
                                            du=duList[l],
                                            weight=relaxationFactor,
                                            maxIts=postSmooths,
                                            convergenceTest=smootherFullNewtonFlag,
                                            computeRates = computeSmootherRates,
                                            printInfo=printSmootherInfo,
                                            fullNewton=smootherFullNewtonFlag,
                                            norm = nonlinearSolverNorm)
                elif smootherType == NLGaussSeidel:
                    if relaxationFactor is None:
                        relaxationFactor = 3.0/5.0
                    coarseSolver = NLGaussSeidel(connectionList = connectionListList[l],
                                                 F=nonlinearOperatorList[l],
                                                 J=jacobianList[l],
                                                 du=duList[l],
                                                 weight=relaxationFactor,
                                                 maxIts=postSmooths,
                                                 convergenceTest=smootherConvergenceTest,
                                                 computeRates = computeSmootherRates,
                                                 printInfo=printSmootherInfo,
                                                 fullNewton=smootherFullNewtonFlag,
                                                 norm = nonlinearSolverNorm)
                elif smootherType == NLStarILU:
                    if relaxationFactor is None:
                        relaxationFactor = 2.0/5.0
                    coarseSolver = NLStarILU(connectionList = connectionListList[l],
                                             F = nonlinearOperatorList[l],
                                             J = jacobianList[l],
                                             du=duList[l],
                                             weight = relaxationFactor,
                                             maxIts = preSmooths,
                                             convergenceTest = smootherConvergenceTest,
                                             computeRates = computeSmootherRates,
                                             printInfo = printSmootherInfo,
                                             fullNewton = smootherFullNewtonFlag,
                                             norm = nonlinearSolverNorm)
                else:
                    raise RuntimeError("!!!!!!!!!!!!!!!!!!!!!!!!!!!!!!smootherType unrecognized")
                preSmootherList.append([])
                postSmootherList.append([])

        levelNonlinearSolver = FAS(prolongList = prolongList,
                                   restrictList = restrictList,
                                   restrictSumList = restrictionRowSumList,
                                   FList = nonlinearOperatorList,
                                   preSmootherList = preSmootherList,
                                   postSmootherList = postSmootherList,
                                   coarseSolver = coarseSolver,
                                   mgItsList = mgItsList,
                                   printInfo=printLevelSolverInfo)
        levelNonlinearSolverList = levelNonlinearSolver.solverList
    elif levelNonlinearSolverType == Newton:
        for l in range(nLevels):
            if par_duList is not None and len(par_duList) > 0:
                par_du=par_duList[l]
            else:
                par_du=None
            levelNonlinearSolverList.append(Newton(linearSolver=linearSolverList[l],
                                                   F=nonlinearOperatorList[l],
                                                   J=jacobianList[l],
                                                   du=duList[l],
                                                   par_du=par_du,
                                                   rtol_r=relativeToleranceList[l],
                                                   atol_r=absoluteTolerance,
                                                   maxIts=maxSolverIts,
                                                   norm = nonlinearSolverNorm,
                                                   convergenceTest = levelSolverConvergenceTest,
                                                   computeRates = computeLevelSolverRates,
                                                   printInfo=printLevelSolverInfo,
                                                   fullNewton=levelSolverFullNewtonFlag,
                                                   directSolver=linearDirectSolverFlag,
                                                   EWtol=EWtol,
                                                   maxLSits=maxLSits ))
    elif levelNonlinearSolverType in [POD_Newton,POD_DEIM_Newton]:
        for l in range(nLevels):
            if par_duList is not None and len(par_duList) > 0:
                par_du=par_duList[l]
            else:
                par_du=None
            levelNonlinearSolverList.append(levelNonlinearSolverType(linearSolver=linearSolverList[l],
                                                                     F=nonlinearOperatorList[l],
                                                                     J=jacobianList[l],
                                                                     du=duList[l],
                                                                     par_du=par_du,
                                                                     rtol_r=relativeToleranceList[l],
                                                                     atol_r=absoluteTolerance,
                                                                     maxIts=maxSolverIts,
                                                                     norm = nonlinearSolverNorm,
                                                                     convergenceTest = levelSolverConvergenceTest,
                                                                     computeRates = computeLevelSolverRates,
                                                                     printInfo=printLevelSolverInfo,
                                                                     fullNewton=levelSolverFullNewtonFlag,
                                                                     directSolver=linearDirectSolverFlag,
                                                                     EWtol=EWtol,
                                                                     maxLSits=maxLSits ))
    elif levelNonlinearSolverType == NewtonNS:
        for l in range(nLevels):
            if par_duList is not None and len(par_duList) > 0:
                par_du=par_duList[l]
            else:
                par_du=None
            levelNonlinearSolverList.append(NewtonNS(linearSolver=linearSolverList[l],
                                                   F=nonlinearOperatorList[l],
                                                   J=jacobianList[l],
                                                   du=duList[l],
                                                   par_du=par_du,
                                                   rtol_r=relativeToleranceList[l],
                                                   atol_r=absoluteTolerance,
                                                   maxIts=maxSolverIts,
                                                   norm = nonlinearSolverNorm,
                                                   convergenceTest = levelSolverConvergenceTest,
                                                   computeRates = computeLevelSolverRates,
                                                   printInfo=printLevelSolverInfo,
                                                   fullNewton=levelSolverFullNewtonFlag,
                                                   directSolver=linearDirectSolverFlag,
                                                   EWtol=EWtol,
                                                   maxLSits=maxLSits ))
    elif levelNonlinearSolverType == NLJacobi:
        if relaxationFactor is None:
            relaxationFactor = 4.0/5.0
        for l in range(nLevels):
            levelNonlinearSolverList.append(NLJacobi(F=nonlinearOperatorList[l],
                                                     J=jacobianList[l],
                                                     du=duList[l],
                                                     rtol_r=relativeToleranceList[l],
                                                     atol_r=absoluteTolerance,
                                                     norm = nonlinearSolverNorm,
                                                     maxIts=maxSolverIts,
                                                     convergenceTest = levelSolverConvergenceTest,
                                                     weight=relaxationFactor,
                                                     computeRates = computeLevelSolverRates,
                                                     printInfo=printLevelSolverInfo,
                                                     fullNewton=levelSolverFullNewtonFlag))
    elif levelNonlinearSolverType == NLGaussSeidel:
        if relaxationFactor is None:
            relaxationFactor = 4.0/5.0
        for l in range(nLevels):
            levelNonlinearSolverList.append(NLGaussSeidel(F=nonlinearOperatorList[l],
                                                          J=jacobianList[l],
                                                          du=duList[l],
                                                          connectionList = connectionListList[l],
                                                          rtol_r=relativeToleranceList[l],
                                                          atol_r=absoluteTolerance,
                                                          maxIts=maxSolverIts,
                                                          convergenceTest = levelSolverConvergenceTest,
                                                          weight=relaxationFactor,
                                                          computeRates = computeLevelSolverRates,
                                                          printInfo=printLevelSolverInfo,
                                                          fullNewton=levelSolverFullNewtonFlag))
    elif levelNonlinearSolverType == NLStarILU:
        if relaxationFactor is None:
            relaxationFactor = 3.0/5.0
        for l in range(nLevels):
            levelNonlinearSolverList.append(NLStarILU(F=nonlinearOperatorList[l],
                                                      J=jacobianList[l],
                                                      du=duList[l],
                                                      connectionList = connectionListList[l],
                                                      rtol_r=relativeToleranceList[l],
                                                      atol_r=absoluteTolerance,
                                                      maxIts=maxSolverIts,
                                                      norm = nonlinearSolverNorm,
                                                      convergenceTest = levelSolverConvergenceTest,
                                                      weight=relaxationFactor,
                                                      computeRates = computeLevelSolverRates,
                                                      printInfo=printLevelSolverInfo,
                                                      fullNewton=levelSolverFullNewtonFlag))
    #mwf what about wrapping Eikonal equation solvers as specific types of nonlinear solvers?
    elif levelNonlinearSolverType == FMMEikonalSolver or levelNonlinearSolverType == FSWEikonalSolver:
        assert multilevelNonlinearSolverType == MultilevelEikonalSolver,  "level solver requires MultilevelEikonalSolver "
        for l in range(nLevels):
            levelNonlinearSolverList.append(EikonalSolver(levelNonlinearSolverType,
                                                          nonlinearOperatorList[l],
                                                          relativeTolerance = relativeToleranceList[l],
                                                          absoluteTolerance = absoluteTolerance,
                                                          maxSolverIts      = maxSolverIts))
                                                          #can set front tolerance and eikonal variable index too


    elif levelNonlinearSolverType == SSPRKNewton:
        for l in range(nLevels):
            if par_duList is not None and len(par_duList) > 0:
                par_du=par_duList[l]
            else:
                par_du=None
            levelNonlinearSolverList.append(SSPRKNewton(linearSolver=linearSolverList[l],
                                                        F=nonlinearOperatorList[l],
                                                        J=jacobianList[l],
                                                        du=duList[l],
                                                        par_du=par_du,
                                                        rtol_r=relativeToleranceList[l],
                                                        atol_r=absoluteTolerance,
                                                        maxIts=maxSolverIts,
                                                        norm = nonlinearSolverNorm,
                                                        convergenceTest = levelSolverConvergenceTest,
                                                        computeRates = computeLevelSolverRates,
                                                        printInfo=printLevelSolverInfo,
                                                        fullNewton=levelSolverFullNewtonFlag,
                                                        directSolver=linearDirectSolverFlag,
                                                        EWtol=EWtol,
                                                        maxLSits=maxLSits ))

    else:
        try:
            for l in range(nLevels):
                if par_duList is not None and len(par_duList) > 0:
                    par_du=par_duList[l]
                else:
                    par_du=None
                levelNonlinearSolverList.append(levelNonlinearSolverType(linearSolver=linearSolverList[l],
                                                       F=nonlinearOperatorList[l],
                                                       J=jacobianList[l],
                                                       du=duList[l],
                                                       par_du=par_du,
                                                       rtol_r=relativeToleranceList[l],
                                                       atol_r=absoluteTolerance,
                                                       maxIts=maxSolverIts,
                                                       norm = nonlinearSolverNorm,
                                                       convergenceTest = levelSolverConvergenceTest,
                                                       computeRates = computeLevelSolverRates,
                                                       printInfo=printLevelSolverInfo,
                                                       fullNewton=levelSolverFullNewtonFlag,
                                                       directSolver=linearDirectSolverFlag,
                                                       EWtol=EWtol,
                                                       maxLSits=maxLSits ))
        except:
            raise RuntimeError,"Unknown level nonlinear solver "+ levelNonlinearSolverType
    if multilevelNonlinearSolverType == NLNI:
        multilevelNonlinearSolver = NLNI(fList = nonlinearOperatorList,
                                         solverList = levelNonlinearSolverList,
                                         prolongList = prolong_bcList,
                                         restrictList = restrict_bcList,
                                         restrictSumList = restrict_bcSumList,
                                         maxIts = maxSolverIts,
                                         tolList = relativeToleranceList,
                                         atol=absoluteTolerance,
                                         computeRates = computeSolverRates,
                                         printInfo=printSolverInfo)
    elif (multilevelNonlinearSolverType == Newton or
          multilevelNonlinearSolverType == POD_Newton or
          multilevelNonlinearSolverType == POD_DEIM_Newton or
          multilevelNonlinearSolverType == NewtonNS or
          multilevelNonlinearSolverType == NLJacobi or
          multilevelNonlinearSolverType == NLGaussSeidel or
          multilevelNonlinearSolverType == NLStarILU):
        multilevelNonlinearSolver = MultilevelNonlinearSolver(nonlinearOperatorList,
                                                              levelNonlinearSolverList,
                                                              computeRates = computeSolverRates,
                                                              printInfo = printSolverInfo)
    elif multilevelNonlinearSolverType == MultilevelEikonalSolver:
        #should I take care of assignment here
        logEvent("Warning Using Multilevel Eikonal Equation Solver, hope equation is correct!")
        multilevelNonlinearSolver = MultilevelEikonalSolver(levelNonlinearSolverList,
                                                            printInfo = printSolverInfo)

    else:
        raise RuntimeError,"!!!!!!!!!!!!!!!!!!!!!!!!!Unknown multilevelNonlinearSolverType " + multilevelNonlinearSolverType

    #add minimal configuration for parallel?
    for levelSolver in multilevelNonlinearSolver.solverList:
        levelSolver.par_fullOverlap = parallelUsesFullOverlap
    return multilevelNonlinearSolver<|MERGE_RESOLUTION|>--- conflicted
+++ resolved
@@ -962,11 +962,7 @@
                 return self.failedFlag
             else:
                 logEvent("+++++ L2 projection of mass-corrected VOF +++++",level=2)
-<<<<<<< HEAD
-                if (self.F.MassMatrix is None):
-=======
                 if (self.F.MassMatrix is None): 
->>>>>>> 20e54b28
                     self.F.getMassMatrix()
                     # Set matrix of linear solver to be the Mass Matrix
                     self.linearSolver.L = self.F.MassMatrix
@@ -978,11 +974,7 @@
                     # Compute the new sparse factor; i.e., self.F.MassMatrix_sparseFactor
                     self.linearSolver.prepare(b=r)
                 # Compute rhs for L2 projection and low (lumped) L2 projection
-<<<<<<< HEAD
                 self.F.setMassQuadratureEdgeBasedStabilizationMethods()
-=======
-                self.F.setMassQuadrature()
->>>>>>> 20e54b28
                 r[:] = self.F.rhs_mass_correction
                 # Solve mass matrix for L2 projection
                 self.du[:]=0.0
