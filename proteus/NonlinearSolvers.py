--- conflicted
+++ resolved
@@ -470,13 +470,9 @@
         self.linearSolverFailed = False
         while (not self.converged(r) and
                not self.failed()):
-<<<<<<< HEAD
-            log("  NumericalAnalytics NewtonIteration: %d, NewtonNorm: %12.5e"
+            logEvent("  NumericalAnalytics NewtonIteration: %d, NewtonNorm: %12.5e"
                 %(self.its-1, self.norm_r), level=1)
-            log("  Newton it %d norm(r) = %12.5e  \t\t norm(r)/(rtol*norm(r0)+atol) = %g test=%s"
-=======
-            logEvent("   Newton it %d norm(r) = %12.5e  \t\t norm(r)/(rtol*norm(r0)+atol) = %g test=%s"
->>>>>>> 8c2cb46f
+            logEvent("  Newton it %d norm(r) = %12.5e  \t\t norm(r)/(rtol*norm(r0)+atol) = %g test=%s"
                 % (self.its-1,self.norm_r,(self.norm_r/(self.rtol_r*self.norm_r0+self.atol_r)),self.convergenceTest),level=1)
             if self.updateJacobian or self.fullNewton:
                 self.updateJacobian = False
@@ -633,23 +629,15 @@
                     Viewers.newPlot()
                     Viewers.newWindow()
                 #raw_input("wait")
-<<<<<<< HEAD
-            log("  NumericalAnalytics NewtonIteration: %d, NewtonNorm: %12.5e"
+            logEvent("  NumericalAnalytics NewtonIteration: %d, NewtonNorm: %12.5e"
                 %(self.its-1, self.norm_r), level=1)
-            log("   Newton it %d norm(r) = %12.5e  \t\t norm(r)/(rtol*norm(r0)+atol) = %12.5e"
-=======
             logEvent("   Newton it %d norm(r) = %12.5e  \t\t norm(r)/(rtol*norm(r0)+atol) = %12.5e"
->>>>>>> 8c2cb46f
                 % (self.its,self.norm_r,(self.norm_r/(self.rtol_r*self.norm_r0+self.atol_r))),level=1)
             logEvent(memory("Newton","Newton"),level=4)
             return self.failedFlag
-<<<<<<< HEAD
         logEvent("  NumericalAnalytics NewtonIteration: %d, NewtonNorm: %12.5e"
             %(self.its-1, self.norm_r), level=1)
-        log("   Newton it %d norm(r) = %12.5e  \t\t norm(r)/(rtol*norm(r0)+atol) = %12.5e"
-=======
         logEvent("   Newton it %d norm(r) = %12.5e  \t\t norm(r)/(rtol*norm(r0)+atol) = %12.5e"
->>>>>>> 8c2cb46f
             % (self.its,self.norm_r,(self.norm_r/(self.rtol_r*self.norm_r0+self.atol_r))),level=1)
         logEvent(memory("Newton","Newton"),level=4)
 
