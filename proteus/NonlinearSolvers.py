"""
A hierarchy of classes for nonlinear algebraic system solvers.

.. inheritance-diagram:: proteus.NonlinearSolvers
   :parts: 1
"""
from __future__ import print_function
from __future__ import absolute_import
from __future__ import division

from builtins import str
from builtins import zip
from builtins import range
from past.utils import old_div
from builtins import object
import numpy
import numpy as np
from math import *
import math #to disambiguate math.log and log
from .LinearAlgebraTools import *
from .Profiling import *

from . import csmoothers

class NonlinearEquation(object):
    """
    The base class for nonlinear equations.
    """

    def __init__(self,dim=0,dim_proc=None):
        self.dim=dim
        if dim_proc is None:
            self.dim_proc=self.dim
        else:
            self.dim_proc = dim_proc
        #mwf decide if we can keep solver statistics here
        self.nonlinear_function_evaluations = 0
        self.nonlinear_function_jacobian_evaluations = 0

    def getResidual(u,r):
        """Evaluate the residual r = F(u)"""
        pass

    def getJacobian(jacobian,usePicard=False):
        """"""
        pass

    def resetNonlinearFunctionStatistics(self):
        self.nonlinear_function_evaluations = 0
        self.nonlinear_function_jacobian_evaluations = 0


class NonlinearSolver(object):
    """
    The base class for nonlinear solvers.
    """

    def __init__(self,
                 F,J=None,du=None,
                 rtol_r  = 1.0e-4,
                 atol_r  = 1.0e-16,
                 rtol_du = 1.0e-4,
                 atol_du = 1.0e-16,
                 maxIts  = 100,
                 norm = l2Norm,
                 convergenceTest = 'r',
                 computeRates = True,
                 printInfo = True,
                 unorm = None,
                 tol_du=0.33):
        ## @var self.F
        #NonlinearEquation
        self.F = F
        self.J = J
        if du is None:
            self.du = Vec(F.dim)
        else:
            self.du = du
        self.rtol_r=rtol_r
        self.atol_r=atol_r
        self.rtol_du=rtol_du
        self.atol_du=atol_du
        self.maxIts=maxIts
        self.its=0
        self.solveCalls = 0
        self.recordedIts=0
        self.solveCalls_failed = 0
        self.recordedIts_failed=0
        self.rReductionFactor=0.0
        self.duReductionFactor=100.0
        self.rReductionFactor_avg=0.0
        self.duReductionFactor_avg=100.0
        self.rReductionOrder=0.0
        self.rReductionOrder_avg=0.0
        self.duReductionOrder=0.0
        self.duReductionOrder_avg=0.0
        self.s=100.0
        self.ratio_r_current = 1.0
        self.ratio_r_solve = 1.0
        self.ratio_du_solve = 1.0
        self.last_log_ratio_r = 1.0
        self.last_log_ratior_du = 1.0
        #mwf begin hacks for conv. rate
        self.gustafsson_alpha = -12345.0
        self.gustafsson_norm_du_last = -12345.0
        #mwf end hacks for conv. rate
        self.W = old_div(1.0,float(self.F.dim))
        self.kappa_current = 0.0 #condition number
        self.kappa_max = 0.0
        self.norm_2_J_current = 0.0
        self.norm_2_dJ_current = 0.0
        self.betaK_current  = 0.0  #Norm of J=F'
        self.etaK_current   = 0.0  #norm of du where F' du = -F
        self.betaK_0  = 0.0  #Norm of J=F'
        self.etaK_0   = 0.0  #norm of du where F' du = -F
        self.betaK_1  = 0.0  #Norm of J=F'
        self.etaK_1   = 0.0  #norm of du where F' du = -F
        self.gammaK_current = 0.0  #Lipschitz constant of J(u) approximated as ||F'(u+du)+F'(u)||/||du||
        self.gammaK_max=0.0
        self.norm_r_hist=[]
        self.norm_du_hist=[]
        self.convergenceTest = convergenceTest
        self.computeRates = computeRates
        self.printInfo = printInfo
        self.norm_function = norm
        if unorm is not None:
            self.unorm_function = unorm
        else:
            self.unorm_function = self.norm_function
        self.tol_du = tol_du
        self.infoString=''
        self.convergenceHistoryIsCorrupt=False
        self.r=None
        self.fullResidual=True
        self.lineSearch = True
        #need some information for parallel assembly options?
        self.par_fullOverlap = True #whether or not partitioning has overlap or not
        self.linearSolverFailed = False
        self.failedFlag = False

    def norm(self,u):
        try:
            return self.norm_function(u[self.F.owned_local])
<<<<<<< HEAD
        except ValueError:
            logEvent("ERROR: F.owned local is not initialised in Transport.MultilevelTranspot.initialize. Make sure that useSuperlu option is set to False")
=======
        except AttributeError:
            logEvent("ERROR: F.owned local is not initialised in Transport.MultilevelTranspot.initialize. Make sure that useSuperlu option is set to False") 
>>>>>>> 235449ad


    def unorm(self,u):
        try:
            return self.unorm_function(u[self.F.owned_local])
<<<<<<< HEAD
        except ValueError:
            logEvent("ERROR!: F.owned local is not initialised in Transport.MultilevelTranspot.initialize. Make sure that useSuperlu option is set to False")
=======
        except AttributeError:
            logEvent("ERROR!: F.owned local is not initialised in Transport.MultilevelTranspot.initialize. Make sure that useSuperlu option is set to False") 
>>>>>>> 235449ad

    def fullNewtonOff(self):
        self.fullNewton=False

    def fullNewtonOn(self):
        self.fullNewton=True

    def fullResidualOff(self):
        self.fullResidual=False

    def fullResidualOn(self):
        self.fullResidual=True

    def computeResidual(self,u,r,b):
        if self.fullResidual:
            self.F.getResidual(u,r)
            if b is not None:
                r-=b
        else:
            if type(self.J).__name__ == 'ndarray':
                r[:] = numpy.dot(u,self.J)
            elif type(self.J).__name__ == 'SparseMatrix':
                self.J.matvec(u,r)
            if b is not None:
                r-=b

    def solveInitialize(self,u,r,b):
        if r is None:
            if self.r is None:
                self.r = Vec(self.F.dim)
            r=self.r
        else:
            self.r=r
        self.computeResidual(u,r,b)
        self.its = 0
        self.norm_r0 = self.norm(r)
        self.norm_r = self.norm_r0
        self.ratio_r_solve = 1.0
        self.ratio_du_solve = 1.0
        self.last_log_ratio_r = 1.0
        self.last_log_ratior_du = 1.0
        #self.convergenceHistoryIsCorrupt=False
        self.convergingIts = 0
        #mwf begin hack for conv. rate
        self.gustafsson_alpha = -12345.0
        self.gustafsson_norm_du_last = -12345.0
        #mwf end hack for conv. rate
        return r

    def computeConvergenceRates(self):
        if self.convergenceHistoryIsCorrupt:
            return
        else:
            #mwf begin hack for conv. rate
            #equation (5) in Gustafsson_Soderlind_97
            #mwf debug
            #import pdb
            #pdb.set_trace()
            if self.gustafsson_norm_du_last >= 0.0:
                tmp = old_div(self.norm_du, (self.gustafsson_norm_du_last + 1.0e-16))
                self.gustafsson_alpha = max(self.gustafsson_alpha,tmp)
            #
            if self.its > 0:
                self.gustafsson_norm_du_last = self.norm_du
            #mwf end hack for conv. rate
            if self.convergingIts > 0:
                if self.norm_r < self.lastNorm_r:
                    self.ratio_r_current = old_div(self.norm_r,self.lastNorm_r)
                else:
                    logEvent("residual increase %s" % self.norm_r)
                    self.convergingIts=0
                    self.ratio_r_solve = 1.0
                    self.ratio_du_solve = 1.0
                    self.last_log_ratio_r = 1.0
                    self.last_log_ratior_du = 1.0
                    return
                if self.ratio_r_current > 1.0e-100:
                    log_ratio_r_current = math.log(self.ratio_r_current)
                else:
                    logEvent("log(ratio_r) too small ratio_r = %12.5e" % self.ratio_r_current)
                    self.convergingIts=0
                    self.ratio_r_solve = 1.0
                    self.ratio_du_solve = 1.0
                    self.last_log_ratio_r = 1.0
                    self.last_log_ratior_du = 1.0
                    return
                self.ratio_r_solve *= self.ratio_r_current
                self.rReductionFactor = pow(self.ratio_r_solve,old_div(1.0,self.convergingIts))
                if self.convergingIts > 1:
                    self.rReductionOrder = old_div(log_ratio_r_current, \
                                           self.last_log_ratio_r)
                    if self.norm_du < self.lastNorm_du:
                        ratio_du_current = old_div(self.norm_du,self.lastNorm_du)
                    else:
                        logEvent("du increase norm(du_last)=%12.5e, norm(du)=%12.5e, its=%d, convergingIts=%d" % (self.lastNorm_du,self.norm_du,self.its,self.convergingIts))
                        self.convergingIts=0
                        self.ratio_r_solve = 1.0
                        self.ratio_du_solve = 1.0
                        self.last_log_ratio_r = 1.0
                        self.last_log_ratior_du = 1.0
                        return
                    if ratio_du_current > 1.0e-100:
                        log_ratio_du_current = math.log(ratio_du_current)
                    else:
                        logEvent("log(du ratio) too small to calculate ratio_du=%12.5e" % ratio_du_current)
                        self.convergingIts=0
                        self.ratio_r_solve = 1.0
                        self.ratio_du_solve = 1.0
                        self.last_log_ratio_r = 1.0
                        self.last_log_ratior_du = 1.0
                        return
                    self.ratio_du_solve *= ratio_du_current
                    self.duReductionFactor = pow(self.ratio_du_solve,
                                                 old_div(1.0,(self.convergingIts-1)))
                    if self.duReductionFactor  < 1.0:
                        self.s = old_div(self.duReductionFactor,(1.0-self.duReductionFactor))
                    else:
                        self.s=100.0
                    if self.convergingIts > 2:
                        self.duReductionOrder = old_div(log_ratio_du_current, \
                                                self.last_log_ratio_du)
                    self.last_log_ratio_du = log_ratio_du_current
                self.last_log_ratio_r = log_ratio_r_current
                self.lastNorm_du = self.norm_du
            self.lastNorm_r = self.norm_r

    def converged(self,r):
        self.convergedFlag = False
        self.norm_r = self.norm(r)
        self.norm_du = self.unorm(self.du)
        if self.computeRates ==  True:
            self.computeConvergenceRates()
        if self.convergenceTest == 'its' or self.convergenceTest == 'rits':
            if self.its == self.maxIts:
                self.convergedFlag = True
        #print self.atol_r, self.rtol_r
        if self.convergenceTest == 'r' or self.convergenceTest == 'rits':
            if (self.its != 0 and
                self.norm_r < self.rtol_r*self.norm_r0 + self.atol_r):
                self.convergedFlag = True
        if self.convergenceTest == 'u':
            if (self.convergingIts != 0 and
                self.s * self.norm_du < self.tol_du):
                self.convergedFlag = True
        if self.convergedFlag == True and self.computeRates == True:
            self.computeAverages()
        if self.printInfo == True:
            print(self.info())
        #print self.convergedFlag
        return self.convergedFlag

    def failed(self):
        self.failedFlag = False
        if self.linearSolverFailed == True:
            self.failedFlag = True
            return self.failedFlag
        if self.its == self.maxIts and self.convergenceTest in ['r','u']:
            self.solveCalls_failed +=1
            self.recordedIts_failed +=self.its
            self.failedFlag = True
            logEvent("   Newton it %d == maxIts FAILED convergenceTest = %s" % (self.its,self.convergenceTest))
        else:
            self.its+=1
            self.convergingIts+=1
        return self.failedFlag

    def computeAverages(self):
        self.recordedIts+=self.its
        if self.solveCalls == 0:
            self.rReductionFactor_avg = self.rReductionFactor
            self.duReductionFactor_avg = self.duReductionFactor
            self.rReductionOrder_avg = self.rReductionOrder
            self.duReductionOrder_avg = self.duReductionOrder
            self.solveCalls+=1
        else:
            self.rReductionFactor_avg*=self.solveCalls
            self.rReductionFactor_avg+=self.rReductionFactor
            self.duReductionFactor_avg*=self.solveCalls
            self.duReductionFactor_avg+=self.duReductionFactor
            self.rReductionOrder_avg*=self.solveCalls
            self.rReductionOrder_avg+=self.rReductionOrder
            self.duReductionOrder_avg*=self.solveCalls
            self.duReductionOrder_avg+=self.duReductionOrder
            self.solveCalls +=1
            self.rReductionFactor_avg/=self.solveCalls
            self.duReductionFactor_avg/=self.solveCalls
            self.rReductionOrder_avg/=self.solveCalls
            self.duReductionOrder_avg/=self.solveCalls

    def info(self):
        self.infoString =  "************Start Nonlinear Solver Info ************ \n"
        self.infoString += "its                   = %i \n" % self.its
        self.infoString += "converging its        = %i \n" % self.convergingIts
        self.infoString += "r reduction factor    = %12.5e\n" % self.rReductionFactor
        self.infoString += "du reduction factor   = %12.5e\n" % self.duReductionFactor
        self.infoString += "r reduction order     = %12.5e\n" % self.rReductionOrder
        self.infoString += "du reduction order    = %12.5e\n" % self.duReductionOrder
        self.infoString += "<r reduction factor>  = %12.5e\n" % self.rReductionFactor_avg
        self.infoString += "<du reduction factor> = %12.5e\n" % self.duReductionFactor_avg
        self.infoString += "<r reduction order>   = %12.5e\n" % self.rReductionOrder_avg
        self.infoString += "<du reduction order>  = %12.5e\n" % self.duReductionOrder_avg
        self.infoString += "total its             = %i \n" % self.recordedIts
        self.infoString += "solver calls          = %i \n" % self.solveCalls
        self.infoString += "failures              = %i \n" % self.solveCalls_failed
        self.infoString += "failed its            = %i \n" % self.recordedIts_failed
        self.infoString += "maxIts                = %i \n" % self.maxIts
        self.infoString += "convergenceTest       = %s \n" % self.convergenceTest
        self.infoString += "atol_r                = %12.5e \n" % self.atol_r
        self.infoString += "rtol_r                = %12.5e \n" % self.rtol_r
        self.infoString += "norm(r0)              = %12.5e \n" % self.norm_r0
        self.infoString += "norm(r)               = %12.5e \n" % self.norm_r
        if self.convergenceHistoryIsCorrupt:
            self.infoString += "CONVERGENCE HISTORY IS CORRUPT!!!\n"
        self.infoString += "************End Nonlinear Solver Info ************\n"
        return self.infoString


class Newton(NonlinearSolver):
    """
    A simple iterative solver that is Newton's method
    if you give it the right Jacobian
    """

    def __init__(self,
                 linearSolver,
                 F,J=None,du=None,par_du=None,
                 rtol_r  = 1.0e-4,
                 atol_r  = 1.0e-16,
                 rtol_du = 1.0e-4,
                 atol_du = 1.0e-16,
                 maxIts  = 100,
                 norm = l2Norm,
                 convergenceTest = 'r',
                 computeRates = True,
                 printInfo = True,
                 fullNewton=True,
                 directSolver=False,
                 EWtol=True,
                 maxLSits = 100):
        import copy
        self.par_du = par_du
        if par_du is not None:
            F.dim_proc = par_du.dim_proc
        NonlinearSolver.__init__(self,F,J,du,
                                 rtol_r,
                                 atol_r,
                                 rtol_du,
                                 atol_du,
                                 maxIts,
                                 norm,
                                 convergenceTest,
                                 computeRates,
                                 printInfo)
        self.updateJacobian=True
        self.fullNewton=fullNewton
        self.linearSolver = linearSolver
        self.directSolver = directSolver
        self.lineSearch = True
        self.EWtol=EWtol
        self.maxLSits = maxLSits
        if self.linearSolver.computeEigenvalues:
            self.JLast = copy.deepcopy(self.J)
            self.J_t_J = copy.deepcopy(self.J)
            self.dJ_t_dJ = copy.deepcopy(self.J)
            self.JLsolver=LU(self.J_t_J,computeEigenvalues=True)
            self.dJLsolver=LU(self.dJ_t_dJ,computeEigenvalues=True)
            self.u0 = numpy.zeros(self.F.dim,'d')

    def setLinearSolverTolerance(self,r):
        """
        This function dynamically sets the relative tolerance
        of the linear solver associated with the non-linear iteration.
        Set useEistenstatWalker=True in a simulation's numerics file
        to ensure that this function is used.

        Parameters
        ----------
        r : vector
            non-linear residual vector

        Notes
        -----
        The size of the relative reduction assigned to the linear
        solver depends on two factors: (i) how far the non-linear
        solver is from satifying its residual reductions and
        (ii) how large the drop in the latest non-linear
        residual was.

        If the non-linear solver is both far from its residual
        reduction targets and the latest non-linear residual showed
        a big drop, then expect the algorithm to assign a large
        relative reduction to the linear solver.

        As the non-linear residual reduction targets get closer, or
        the non-linear solver stagnates, the linear solver will be
        assigned a smaller relative reduction up to a minimum of
        0.001.
        """
        self.norm_r = self.norm(r)
        gamma  = 0.0001
        etaMax = 0.001
        if self.norm_r == 0.0:
            etaMin = 0.0001
        else:
            etaMin = 0.0001*(self.rtol_r*self.norm_r0 + self.atol_r)/self.norm_r
        logEvent("etaMin "+repr(etaMin))
        if self.its > 1:
            etaA = gamma * self.norm_r**2/self.norm_r_last**2
            logEvent("etaA "+repr(etaA))
            logEvent("gamma*self.etaLast**2 "+ repr(gamma*self.etaLast**2))
            if gamma*self.etaLast**2 < 0.1:
                etaC = min(etaMax,etaA)
            else:
                etaC = min(etaMax,max(etaA,gamma*self.etaLast**2))
        else:
            etaC = etaMax
        logEvent("etaC "+repr(etaC))
        eta = min(etaMax,max(etaC,etaMin))
        self.etaLast = eta
        self.norm_r_last = self.norm_r
        self.linearSolver.setResTol(rtol=eta,atol=self.linearSolver.atol_r)
    def solve(self,u,r=None,b=None,par_u=None,par_r=None):
        r""" Solves the non-linear system :math:`F(u) = b`.

        Parameters
        ----------
        u : :class:`numpy.ndarray`
           Solution vector.
        r : :class:`numpy.ndarray`
           Residual vector, :math:`r = b - F(u)`
        b : :class:`numpy.ndarray` (ARB - not sure this is always true)
           Right hand side vector
        par_u : :class:`proteus.LinearAlgebraTools.ParVec_petsc4py`
           Parallel solution vector.
        par_r : :class:`proteus.LinearAlgebraTools.ParVec_petsc4py`
           Parallel residual vector, :math:`r = b - F(u)`
        """
        from . import Viewers
        memory()
        if self.linearSolver.computeEigenvalues:
            self.u0[:]=u
        r=self.solveInitialize(u,r,b)
        if par_u is not None:
            #allow linear solver to know what type of assembly to use
            self.linearSolver.par_fullOverlap = self.par_fullOverlap
            #no overlap
            if not self.par_fullOverlap:
                par_r.scatter_reverse_add()
            else:
                #no overlap or overlap (until we compute norms over only owned dof)
                par_r.scatter_forward_insert()

        self.norm_r0 = self.norm(r)
        self.norm_r_hist = []
        self.norm_du_hist = []
        self.gammaK_max=0.0
        self.linearSolverFailed = False
        while (not self.converged(r) and
               not self.failed()):
            logEvent("  NumericalAnalytics NewtonIteration: %d, NewtonNorm: %12.5e"
                %(self.its-1, self.norm_r), level=1)
            logEvent("   Newton it %d norm(r) = %12.5e  \t\t norm(r)/(rtol*norm(r0)+atol) = %g test=%s"
                % (self.its-1,self.norm_r,(old_div(self.norm_r,(self.rtol_r*self.norm_r0+self.atol_r))),self.convergenceTest),level=1)
            if self.updateJacobian or self.fullNewton:
                self.updateJacobian = False
                self.F.getJacobian(self.J)
                if self.linearSolver.computeEigenvalues:
                    logEvent("Calculating eigenvalues of J^t J")
                    self.JLast[:]=self.J
                    self.J_t_J[:]=self.J
                    self.J_t_J *= numpy.transpose(self.J)
                    self.JLsolver.prepare()#eigenvalue calc happens in prepare
                    self.norm_2_J_current = sqrt(max(self.JLsolver.eigenvalues_r))
                    try:
                        self.norm_2_Jinv_current = old_div(1.0,sqrt(min(self.JLsolver.eigenvalues_r)))
                    except:
                        logEvent("Norm of J_inv_current is singular to machine prection 1/sqrt("+repr(min(self.JLsolver.eigenvalues_r))+")")
                        self.norm_2_Jinv_current = np.inf
                    self.kappa_current = self.norm_2_J_current*self.norm_2_Jinv_current
                    self.betaK_current = self.norm_2_Jinv_current
                self.linearSolver.prepare(b=r)
            self.du[:]=0.0
            if not self.directSolver:
                if self.EWtol:
                    self.setLinearSolverTolerance(r)
            if not self.linearSolverFailed:
                self.linearSolver.solve(u=self.du,b=r,par_u=self.par_du,par_b=par_r)
                self.linearSolverFailed = self.linearSolver.failed()
            u-=self.du
            if par_u is not None:
                par_u.scatter_forward_insert()
            self.computeResidual(u,r,b)
            if par_r is not None:
                #no overlap
                if not self.par_fullOverlap:
                    par_r.scatter_reverse_add()
                else:
                    par_r.scatter_forward_insert()

            #print "global r",r
            if self.linearSolver.computeEigenvalues:
                #approximate Lipschitz constant of J
                logEvent("Calculating eigenvalues of dJ^t dJ")
                self.F.getJacobian(self.dJ_t_dJ)
                self.dJ_t_dJ-=self.JLast
                self.dJ_t_dJ *= numpy.transpose(self.dJ_t_dJ)
                self.dJLsolver.prepare()
                self.norm_2_dJ_current = sqrt(max(self.dJLsolver.eigenvalues_r))
                self.etaK_current = self.W*self.norm(self.du)
                self.gammaK_current = old_div(self.norm_2_dJ_current,self.etaK_current)
                self.gammaK_max = max(self.gammaK_current,self.gammaK_max)
                self.norm_r_hist.append(self.W*self.norm(r))
                self.norm_du_hist.append(self.W*self.unorm(self.du))
                if self.its  == 1:
                    self.betaK_0 = self.betaK_current
                    self.etaK_0 = self.etaK_current
                if self.its  == 2:
                    self.betaK_1 = self.betaK_current
                    self.etaK_1 = self.etaK_current
                print("it = ",self.its)
                print("beta(|Jinv|)  ",self.betaK_current)
                print("eta(|du|)     ",self.etaK_current)
                print("gamma(Lip J') ",self.gammaK_current)
                print("gammaM(Lip J')",self.gammaK_max)
                print("kappa(cond(J))",self.kappa_current)
                if self.betaK_current*self.etaK_current*self.gammaK_current <= 0.5:
                    try:
                        print("r         ",old_div((1.0+sqrt(1.0-2.0*self.betaK_current*self.etaK_current*self.gammaK_current)),(self.betaK_current*self.gammaK_current)))
                    except:
                        pass
                if self.betaK_current*self.etaK_current*self.gammaK_max <= 0.5:
                    try:
                        print("r_max     ",old_div((1.0+sqrt(1.0-2.0*self.betaK_current*self.etaK_current*self.gammaK_max)),(self.betaK_current*self.gammaK_max)))
                    except:
                        pass
                print("lambda_max",max(self.linearSolver.eigenvalues_r))
                print("lambda_i_max",max(self.linearSolver.eigenvalues_i))
                print("norm_J",self.norm_2_J_current)
                print("lambda_min",min(self.linearSolver.eigenvalues_r))
                print("lambda_i_min",min(self.linearSolver.eigenvalues_i))
            if self.lineSearch:
                norm_r_cur = self.norm(r)
                ls_its = 0
                    #print norm_r_cur,self.atol_r,self.rtol_r
    #                 while ( (norm_r_cur >= 0.99 * self.norm_r + self.atol_r) and
    #                         (ls_its < self.maxLSits) and
    #                         norm_r_cur/norm_r_last < 1.0):
                if norm_r_cur > self.rtol_r*self.norm_r0 + self.atol_r:#make sure hasn't converged already
                    while ( (norm_r_cur >= 0.9999 * self.norm_r) and
                            (ls_its < self.maxLSits)):
                        self.convergingIts = 0
                        ls_its +=1
                        self.du *= 0.5
                        u += self.du
                        if par_u is not None:
                            par_u.scatter_forward_insert()
                        self.computeResidual(u,r,b)
                        #no overlap
                        if par_r is not None:
                            #no overlap
                            if not self.par_fullOverlap:
                                par_r.scatter_reverse_add()
                            else:
                                par_r.scatter_forward_insert()
                        norm_r_cur = self.norm(r)
                        logEvent("""ls #%d norm_r_cur=%s atol=%g rtol=%g""" % (ls_its,
                                                                               norm_r_cur,
                                                                               self.atol_r,
                                                                               self.rtol_r))
                    if ls_its > 0:
                        logEvent("Linesearches = %i" % ls_its,level=3)
        else:
            if self.linearSolver.computeEigenvalues:
                try:
                    if self.betaK_0*self.etaK_0*self.gammaK_max <= 0.5:
                        print("r_{-,0}     ",old_div((1.0+sqrt(1.0-2.0*self.betaK_0*self.etaK_0*self.gammaK_max)),(self.betaK_0*self.gammaK_max)))
                    if self.betaK_1*self.etaK_1*self.gammaK_max <= 0.5 and self.its > 1:
                        print("r_{-,1}     ",old_div((1.0+sqrt(1.0-2.0*self.betaK_1*self.etaK_1*self.gammaK_max)),(self.betaK_1*self.gammaK_max)))
                except:
                    pass
                print("beta0*eta0*gamma ",self.betaK_0*self.etaK_0*self.gammaK_max)
                if Viewers.viewerType == 'gnuplot':
                    max_r = max(1.0,max(self.linearSolver.eigenvalues_r))
                    max_i = max(1.0,max(self.linearSolver.eigenvalues_i))
                    for lambda_r,lambda_i in zip(self.linearSolver.eigenvalues_r,self.linearSolver.eigenvalues_i):
                        Viewers.datFile.write("%12.5e %12.5e \n" % (old_div(lambda_r,max_r),old_div(lambda_i,max_i)))
                    Viewers.datFile.write("\n \n")
                    cmd = "set term x11 %i; plot \'%s\' index %i with points title \"%s\" \n" % (Viewers.windowNumber,
                                                                                                      Viewers.datFilename,
                                                                                                      Viewers.plotNumber,
                                                                                                      'scaled eigenvalues')
                    Viewers.cmdFile.write(cmd)
                    Viewers.viewerPipe.write(cmd)
                    Viewers.newPlot()
                    Viewers.newWindow()
                    for it,r in zip(list(range(len(self.norm_r_hist))),self.norm_r_hist):
                        Viewers.datFile.write("%12.5e %12.5e \n" % (it,math.log(old_div(r,self.norm_r_hist[0]))))
                    Viewers.datFile.write("\n \n")
                    cmd = "set term x11 %i; plot \'%s\' index %i with linespoints title \"%s\" \n" % (Viewers.windowNumber,
                                                                                                      Viewers.datFilename,
                                                                                                      Viewers.plotNumber,
                                                                                                      'log(r)/log(r0) history')
                    Viewers.cmdFile.write(cmd)
                    Viewers.viewerPipe.write(cmd)
                    Viewers.newPlot()
                    Viewers.newWindow()
                    for it,du in zip(list(range(len(self.norm_du_hist))),self.norm_du_hist):
                        Viewers.datFile.write("%12.5e %12.5e \n" % (it,math.log(old_div(du,self.norm_du_hist[0]))))
                    Viewers.datFile.write("\n \n")
                    cmd = "set term x11 %i; plot \'%s\' index %i with linespoints title \"%s\" \n" % (Viewers.windowNumber,
                                                                                                      Viewers.datFilename,
                                                                                                      Viewers.plotNumber,
                                                                                                      'log(du) history')
                    Viewers.cmdFile.write(cmd)
                    Viewers.viewerPipe.write(cmd)
                    Viewers.newPlot()
                    Viewers.newWindow()
                #raw_input("wait")
            logEvent("  NumericalAnalytics NewtonIteration: %d, NewtonNorm: %12.5e"
                %(self.its-1, self.norm_r), level=1)
            logEvent("   Newton it %d norm(r) = %12.5e  \t\t norm(r)/(rtol*norm(r0)+atol) = %12.5e"
                % (self.its,self.norm_r,(old_div(self.norm_r,(self.rtol_r*self.norm_r0+self.atol_r)))),level=1)
            logEvent(memory("Newton","Newton"),level=4)
            return self.failedFlag
        logEvent("  NumericalAnalytics NewtonIteration: %d, NewtonNorm: %12.5e"
            %(self.its-1, self.norm_r), level=1)
        logEvent("   Newton it %d norm(r) = %12.5e  \t\t norm(r)/(rtol*norm(r0)+atol) = %12.5e"
            % (self.its,self.norm_r,(old_div(self.norm_r,(self.rtol_r*self.norm_r0+self.atol_r)))),level=1)
        logEvent(memory("Newton","Newton"),level=4)

class AddedMassNewton(Newton):
    def solve(self,u,r=None,b=None,par_u=None,par_r=None):
        if self.F.coefficients.nd == 3:
            accelerations = list(range(6))
        elif self.F.coefficients.nd == 2:
            accelerations = [0,1,5]
        else:
            exit(1)
        for i in accelerations:
            self.F.added_mass_i=i
            Newton.solve(self,u,r,b,par_u,par_r)

class TwoStageNewton(Newton):
    """Solves a 2 Stage problem via Newton's solve"""
    def solve(self,u,r=None,b=None,par_u=None,par_r=None):
        r""" Solves a 2 Stage problem via Newton's solve"""

        #####################################
        # ********** FIRST STAGE ********** #
        #####################################
        logEvent(" FIRST STAGE",level=1)
        hasStage = hasattr(self.F,'stage') and hasattr(self.F,'useTwoStageNewton') and self.F.useTwoStageNewton==True
        if hasStage==False:
            logEvent(" WARNING: TwoStageNewton will consider a single stage",level=1)
        else:
            self.F.stage = 1
        Newton.solve(self,u,r,b,par_u,par_r)
        ######################################
        # ********** SECOND STAGE ********** #
        ######################################
        if hasStage==False:
            return self.failedFlag
        else:
            logEvent(" SECOND STAGE",level=1)
            self.F.stage = 2
            Newton.solve(self,u,r,b,par_u,par_r)
            return self.failedFlag

class ExplicitLumpedMassMatrixShallowWaterEquationsSolver(Newton):
    """
    This is a fake solver meant to be used with optimized code
    A simple iterative solver that is Newton's method
    if you give it the right Jacobian
    """

    def solve(self,u,r=None,b=None,par_u=None,par_r=None):
        ######################
        # CALCULATE SOLUTION #
        ######################
        self.F.secondCallCalculateResidual = 0
        self.computeResidual(u,r,b)
        u[:] = r

        ############################
        # FCT STEP ON WATER HEIGHT #
        ############################
        logEvent("   FCT Step", level=1)
        self.F.FCTStep()

        #############################################
        # UPDATE SOLUTION THROUGH calculateResidual #
        #############################################
        self.F.secondCallCalculateResidual = 1
        self.computeResidual(u,r,b)

        self.F.check_positivity_water_height=True

        # Compute infinity norm of vel-x. This is for 1D well balancing test
        #exact_hu = 2 + 0.*self.F.u[1].dof
        #error = numpy.abs(exact_hu - self.F.u[1].dof).max()
        #self.F.inf_norm_hu.append(error)

class ExplicitConsistentMassMatrixShallowWaterEquationsSolver(Newton):
    """
    This is a fake solver meant to be used with optimized code
    A simple iterative solver that is Newton's method
    if you give it the right Jacobian
    """

    def solve(self,u,r=None,b=None,par_u=None,par_r=None):
        ######################
        # CALCULATE SOLUTION #
        ######################
        self.F.secondCallCalculateResidual = 0
        logEvent("   Entropy viscosity solution with consistent mass matrix", level=1)
        self.computeResidual(u,r,b)
        if self.updateJacobian or self.fullNewton:
            self.updateJacobian = False
            self.F.getJacobian(self.J)
            self.linearSolver.prepare(b=r)
        self.du[:]=0.0
        if not self.directSolver:
            if self.EWtol:
                self.setLinearSolverTolerance(r)
        if not self.linearSolverFailed:
            self.linearSolver.solve(u=self.du,b=r,par_u=self.par_du,par_b=par_r)
            self.linearSolverFailed = self.linearSolver.failed()
        u-=self.du
        logEvent("   End of entropy viscosity solution", level=4)

        ############################
        # FCT STEP ON WATER HEIGHT #
        ############################
        logEvent("   FCT Step", level=1)
        self.F.FCTStep()

        # DISTRIBUTE SOLUTION FROM u to u[ci].dof
        self.F.secondCallCalculateResidual = 1
        self.computeResidual(u,r,b)
        self.F.check_positivity_water_height=True

class ExplicitLumpedMassMatrix(Newton):
    """
     This is a fake solver meant to be used with optimized code
    A simple iterative solver that is Newton's method
    if you give it the right Jacobian
    """

    def solve(self,u,r=None,b=None,par_u=None,par_r=None):
        self.computeResidual(u,r,b)
        u[:] = r
        ############
        # FCT STEP #
        ############
        if hasattr(self.F.coefficients,'FCT') and self.F.coefficients.FCT==True:
            self.F.FCTStep()
        ###########################################
        # DISTRUBUTE SOLUTION FROM u to u[ci].dof #
        ###########################################
        self.F.auxiliaryCallCalculateResidual = True
        self.computeResidual(u,r,b)
        self.F.auxiliaryCallCalculateResidual = False

class ExplicitConsistentMassMatrixWithRedistancing(Newton):
    """
     This is a fake solver meant to be used with optimized code
    A simple iterative solver that is Newton's method
    if you give it the right Jacobian
    """
    def solve(self,u,r=None,b=None,par_u=None,par_r=None):
        if (self.F.coefficients.DO_SMOOTHING and self.F.coefficients.pure_redistancing==False):
            logEvent("***** Doing smoothing *****",2)
            self.F.getRhsSmoothing(u,r)
            if (self.F.SmoothingMatrix == None):
                self.F.getSmoothingMatrix()
                self.linearSolver.L = self.F.SmoothingMatrix
                # Save sparse factor for Jacobian
                self.F.Jacobian_sparseFactor = self.linearSolver.sparseFactor
                # create a new sparse factor. For now use the same as the Jacobian
                self.F.SmoothingMatrix_sparseFactor = superluWrappers.SparseFactor(self.linearSolver.n)
                # reference the self.linearSolver.sparseFactor to use the new sparse Factor
                self.linearSolver.sparseFactor = self.F.SmoothingMatrix_sparseFactor
                # Compute the new sparse factor; i.e., self.F.SmoothingMatrix_sparseFactor
                self.linearSolver.prepare(b=r)
            self.du[:]=0
            # Set sparse factors
            self.linearSolver.L = self.F.SmoothingMatrix
            self.linearSolver.sparseFactor = self.F.SmoothingMatrix_sparseFactor
            if not self.directSolver:
                if self.EWtol:
                    self.setLinearSolverTolerance(r)
            if not self.linearSolverFailed:
                self.linearSolver.solve(u=self.du,b=r,par_u=self.par_du,par_b=par_r)
                self.linearSolverFailed = self.linearSolver.failed()
            u[:]=self.du
            self.F.uStar_dof[:] = u
        else:
            self.F.uStar_dof[:] = self.F.u_dof_old[:]

        #############################
        ### COMPUTE MAIN SOLUTION ###
        #############################
        if (self.F.coefficients.pure_redistancing==False):
            self.computeResidual(u,r,b)
            if self.updateJacobian or self.fullNewton:
                self.F.getJacobian(self.J)
                # set linear solver to be the jacobian
                if (self.F.coefficients.DO_SMOOTHING):
                    self.linearSolver.L = self.J
                    # set space factors to be the jacobian factor
                    self.linearSolver.sparseFactor = self.F.Jacobian_sparseFactor
                self.linearSolver.prepare(b=r)
                self.updateJacobian = False
            self.du[:]=0.0
            if (self.F.coefficients.DO_SMOOTHING):
                # Set sparse factors
                self.linearSolver.L = self.J
                self.linearSolver.sparseFactor = self.F.Jacobian_sparseFactor
            if not self.directSolver:
                if self.EWtol:
                    self.setLinearSolverTolerance(r)
            if not self.linearSolverFailed:
                self.linearSolver.solve(u=self.du,b=r,par_u=self.par_du,par_b=par_r)
                self.linearSolverFailed = self.linearSolver.failed()
            u-=self.du
            # DISTRIBUTE SOLUTION FROM u to u[ci].dof
            self.F.auxiliaryCallCalculateResidual = True
            self.computeResidual(u,r,b)
            self.F.auxiliaryCallCalculateResidual = False
            # self.F.setUnknowns(self.F.timeIntegration.u)

        ############################
        ##### Do re-distancing #####
        ############################
        logEvent("***** Starting re-distancing *****",2)
        numIter=0
        self.F.L2_norm_redistancing = self.F.getRedistancingResidual(u,r)
        if(self.F.coefficients.DO_REDISTANCING):
            if (self.F.coefficients.pure_redistancing==True):
                self.F.coefficients.maxIter_redistancing=1
            while (self.F.L2_norm_redistancing > self.F.coefficients.redistancing_tolerance*self.F.mesh.h
                   and numIter < self.F.coefficients.maxIter_redistancing):
                self.F.coefficients.u_dof_old = numpy.copy(self.F.u[0].dof)
                self.F.getRedistancingResidual(u,r)
                if self.updateJacobian or self.fullNewton:
                    self.updateJacobian = False
                    self.F.getJacobian(self.J)
                    self.linearSolver.prepare(b=r)
                self.du[:]=0.0
                if not self.directSolver:
                    if self.EWtol:
                        self.setLinearSolverTolerance(r)
                if not self.linearSolverFailed:
                    self.linearSolver.solve(u=self.du,b=r,par_u=self.par_du,par_b=par_r)
                    self.linearSolverFailed = self.linearSolver.failed()
                u-=self.du
                self.F.L2_norm_redistancing = self.F.getRedistancingResidual(u,r)
                numIter += 1
            #self.F.redistancing_L2_norm_history.append(
            #    (self.F.timeIntegration.t,
            #     numIter,
            #     self.F.L2_norm_redistancing,
            #     self.F.coefficients.redistancing_tolerance*self.F.mesh.h))
        logEvent("***** Re-distancing finished. Number of iterations = "+str(numIter)
                 + ". L2 norm of error: "+str(self.F.L2_norm_redistancing)
                 + ". Tolerance: "+str(self.F.coefficients.redistancing_tolerance*self.F.mesh.h)
                 ,2)

class ExplicitConsistentMassMatrixForVOF(Newton):
    """
     This is a fake solver meant to be used with optimized code
    A simple iterative solver that is Newton's method
    if you give it the right Jacobian
    """
    def solve(self,u,r=None,b=None,par_u=None,par_r=None):
        #########################
        # COMPUTE MAIN SOLUTION #
        #########################
        self.computeResidual(u,r,b)
        if self.updateJacobian or self.fullNewton:
            self.F.getJacobian(self.J)
            self.linearSolver.prepare(b=r)
            self.updateJacobian = False
        self.du[:]=0.0
        # Set sparse factors
        if not self.directSolver:
            if self.EWtol:
                self.setLinearSolverTolerance(r)
        if not self.linearSolverFailed:
            self.linearSolver.solve(u=self.du,b=r,par_u=self.par_du,par_b=par_r)
            self.linearSolverFailed = self.linearSolver.failed()
        u-=self.du
        ############
        # FCT STEP #
        ############
        if self.F.coefficients.FCT==True:
            self.F.FCTStep()
        ###########################################
        # DISTRIBUTE SOLUTION FROM u to u[ci].dof #
        ###########################################
        self.F.auxiliaryCallCalculateResidual = True
        self.computeResidual(u,r,b)
        self.F.auxiliaryCallCalculateResidual = False

class NewtonWithL2ProjectionForMassCorrection(Newton):
    """
     This is a fake solver meant to be used with optimized code
    A simple iterative solver that is Newton's method
    if you give it the right Jacobian
    """
    def solve(self,u,r=None,b=None,par_u=None,par_r=None):
        """
        Solve F(u) = b

        b -- right hand side
        u -- solution
        r -- F(u) - b
        """

        from . import Viewers
        memory()
        if self.linearSolver.computeEigenvalues:
            self.u0[:]=u
        r=self.solveInitialize(u,r,b)
        if par_u != None:
            #allow linear solver to know what type of assembly to use
            self.linearSolver.par_fullOverlap = self.par_fullOverlap
            #no overlap
            if not self.par_fullOverlap:
                par_r.scatter_reverse_add()
            else:
                #no overlap or overlap (until we compute norms over only owned dof)
                par_r.scatter_forward_insert()

        self.norm_r0 = self.norm(r)
        self.norm_r_hist = []
        self.norm_du_hist = []
        self.gammaK_max=0.0
        self.linearSolverFailed = False
        while (not self.converged(r) and
               not self.failed()):
            logEvent("   Newton it %d norm(r) = %12.5e  \t\t norm(r)/(rtol*norm(r0)+atol) = %g test=%s"
                % (self.its-1,self.norm_r,(old_div(self.norm_r,(self.rtol_r*self.norm_r0+self.atol_r))),self.convergenceTest),level=1)
            if self.updateJacobian or self.fullNewton:
                self.updateJacobian = False
                self.F.getJacobian(self.J)
                # Set linear solver to be the jacobian
                self.linearSolver.L = self.J
                # Save sparse factor for Jacobian. Just for the first time
                if (self.F.Jacobian_sparseFactor is None):
                    self.F.Jacobian_sparseFactor = self.linearSolver.sparseFactor #(MQL)
                # Set sparse factor to be the jacobian sparse factor
                self.linearSolver.sparseFactor = self.F.Jacobian_sparseFactor
                if self.linearSolver.computeEigenvalues:
                    logEvent("Calculating eigenvalues of J^t J")
                    self.JLast[:]=self.J
                    self.J_t_J[:]=self.J
                    self.J_t_J *= numpy.transpose(self.J)
                    self.JLsolver.prepare()#eigenvalue calc happens in prepare
                    self.norm_2_J_current = sqrt(max(self.JLsolver.eigenvalues_r))
                    try:
                        self.norm_2_Jinv_current = old_div(1.0,sqrt(min(self.JLsolver.eigenvalues_r)))
                    except:
                        logEvent("Norm of J_inv_current is singular to machine prection 1/sqrt("+repr(min(self.JLsolver.eigenvalues_r))+")")
                        self.norm_2_Jinv_current = np.inf
                    self.kappa_current = self.norm_2_J_current*self.norm_2_Jinv_current
                    self.betaK_current = self.norm_2_Jinv_current
                self.linearSolver.prepare(b=r)
            self.du[:]=0.0
            # Set matrix of linear soler to be the Jacobian
            self.linearSolver.L = self.J
            # Set sparse factor
            self.linearSolver.sparseFactor = self.F.Jacobian_sparseFactor
            if not self.directSolver:
                if self.EWtol:
                    self.setLinearSolverTolerance(r)
            if not self.linearSolverFailed:
                self.linearSolver.solve(u=self.du,b=r,par_u=self.par_du,par_b=par_r)
                self.linearSolverFailed = self.linearSolver.failed()
            u-=self.du
            if par_u != None:
                par_u.scatter_forward_insert()
            self.computeResidual(u,r,b)
            if par_r != None:
                #no overlap
                if not self.par_fullOverlap:
                    par_r.scatter_reverse_add()
                else:
                    par_r.scatter_forward_insert()
        else:
            logEvent("   Newton it %d norm(r) = %12.5e  \t\t norm(r)/(rtol*norm(r0)+atol) = %12.5e"
                     % (self.its,self.norm_r,(old_div(self.norm_r,(self.rtol_r*self.norm_r0+self.atol_r)))),level=1)
            logEvent(memory("Newton","Newton"),level=4)
            if (self.failedFlag == True):
                return self.failedFlag
            else:
                logEvent("+++++ L2 projection of mass-corrected VOF +++++",level=2)
                if (self.F.MassMatrix is None):
                    self.F.getMassMatrix()
                    # Set matrix of linear solver to be the Mass Matrix
                    self.linearSolver.L = self.F.MassMatrix
                    # Create a sparse factor for the Mass Matrix
                    if (self.F.MassMatrix_sparseFactor is None):
                        self.F.MassMatrix_sparseFactor = superluWrappers.SparseFactor(self.linearSolver.n)
                    # reference the self.linearSolver.sparseFactor to use the new sparse Factor
                    self.linearSolver.sparseFactor = self.F.MassMatrix_sparseFactor
                    # Compute the new sparse factor; i.e., self.F.MassMatrix_sparseFactor
                    self.linearSolver.prepare(b=r)
                # Compute rhs for L2 projection and low (lumped) L2 projection
                self.F.setMassQuadratureEdgeBasedStabilizationMethods()
                r[:] = self.F.rhs_mass_correction
                # Solve mass matrix for L2 projection
                self.du[:]=0.0
                # Set linear matrix to be Mass Matrix
                self.linearSolver.L = self.F.MassMatrix
                # Set sparse factors to be the sparse factors of the mass matrix
                self.linearSolver.sparseFactor = self.F.MassMatrix_sparseFactor
                if not self.directSolver:
                    if self.EWtol:
                        self.setLinearSolverTolerance(r)
                if not self.linearSolverFailed:
                    self.linearSolver.solve(u=self.du,b=r,par_u=self.par_du,par_b=par_r)
                    self.linearSolverFailed = self.linearSolver.failed()
                # copy the solution to the L2p vector
                self.F.L2p_vof_mass_correction[:] = self.du
                # Perform limitation on L2 projection
                self.F.FCTStep()
                # Pass the solution to the DOFs of the VOF model
                #self.F.coefficients.vofModel.u[0].dof[:] = self.du
                self.F.coefficients.vofModel.u[0].dof[:] = self.F.limited_L2p_vof_mass_correction

        logEvent("   Newton it %d norm(r) = %12.5e  \t\t norm(r)/(rtol*norm(r0)+atol) = %12.5e"
            % (self.its,self.norm_r,(old_div(self.norm_r,(self.rtol_r*self.norm_r0+self.atol_r)))),level=1)
        logEvent(memory("Newton","Newton"),level=4)

        # Nonlinear solved finished.
        # L2 projection of corrected VOF solution at quad points

class CLSVOFNewton(Newton):
    def spinUpStep(self,u,r=None,b=None,par_u=None,par_r=None):
        # Assemble residual and Jacobian for spin up step
        self.F.assembleSpinUpSystem(r,self.J)
        # For parallelization
        if par_u is not None:
            #allow linear solver to know what type of assembly to use
            self.linearSolver.par_fullOverlap = self.par_fullOverlap
            #no overlap
            if not self.par_fullOverlap:
                par_r.scatter_reverse_add()
            else:
                #no overlap or overlap (until we compute norms over only owned dof)
                par_r.scatter_forward_insert()
        #
        self.linearSolver.prepare(b=r)
        self.du[:]=0.0
        if not self.directSolver:
            if self.EWtol:
                self.setLinearSolverTolerance(r)
        if not self.linearSolverFailed:
            self.linearSolver.solve(u=self.du,b=r,par_u=self.par_du,par_b=par_r)
            self.linearSolverFailed = self.linearSolver.failed()
        u[:] = self.du
        # For parallelization
        if par_u is not None:
            par_u.scatter_forward_insert()
        #
        # Pass the solution to the corresponding vectors in the model
        self.F.u[0].dof[:] = u
        self.F.u_dof_old[:] = u
        self.F.u0_dof[:] = u #To compute metrics

    def getNormalReconstruction(self,u,r=None,b=None,par_u=None,par_r=None):
        # Assemble weighted matrix and rhs for consistent projection
        self.F.getNormalReconstruction(self.J)
        if self.F.consistentNormalReconstruction==False or True: # For the moment we make sure this is the only route
            logEvent("  ... Normal reconstruction via weighted lumped L2-projection ...",level=2)
            # TODO: After 1st paper is accepted we need to delete
            # timeStage, timeOrder and tStar vectors. Now we always use: CN+pre-stage
            if self.F.timeStage==1:
                self.F.projected_qx_tn[:] = old_div(self.F.rhs_qx,self.F.weighted_lumped_mass_matrix)
                self.F.projected_qy_tn[:] = old_div(self.F.rhs_qy,self.F.weighted_lumped_mass_matrix)
                self.F.projected_qz_tn[:] = old_div(self.F.rhs_qz,self.F.weighted_lumped_mass_matrix)
                # Update parallel vectors
                self.F.par_projected_qx_tn.scatter_forward_insert()
                self.F.par_projected_qy_tn.scatter_forward_insert()
                self.F.par_projected_qz_tn.scatter_forward_insert()
            else:
                self.F.projected_qx_tStar[:] = old_div(self.F.rhs_qx,self.F.weighted_lumped_mass_matrix)
                self.F.projected_qy_tStar[:] = old_div(self.F.rhs_qy,self.F.weighted_lumped_mass_matrix)
                self.F.projected_qz_tStar[:] = old_div(self.F.rhs_qz,self.F.weighted_lumped_mass_matrix)
                # Update parallel vectors
                self.F.par_projected_qx_tStar.scatter_forward_insert()
                self.F.par_projected_qy_tStar.scatter_forward_insert()
                self.F.par_projected_qz_tStar.scatter_forward_insert()
        else:
            # If the L2-projection is consistent we need to solve the linear systems
            logEvent("  ... Normal reconstruction via weighted consistent L2-projection ...",level=2)
            # allocate auxiliary vectors for FCT
            low_order_solution = numpy.zeros(r.size,'d')
            high_order_solution = numpy.zeros(r.size,'d')
            # solve for qx
            r[:] = self.F.rhs_qx[:]
            self.linearSolver.prepare(b=r)
            self.du[:]=0
            if not self.directSolver:
                if self.EWtol:
                    self.setLinearSolverTolerance(r)
            if not self.linearSolverFailed:
                self.linearSolver.solve(u=self.du,b=r,par_u=self.par_du,par_b=par_r)
                self.linearSolverFailed = self.linearSolver.failed()
            high_order_solution[:] = self.du
            low_order_solution[:] = old_div(self.F.rhs_qx,self.F.weighted_lumped_mass_matrix)
            # FCT STEP #
            if self.F.timeStage==1:
                self.F.FCTStep(self.F.projected_qx_tn,
                               self.F.u_dof_old,
                               low_order_solution,
                               high_order_solution,
                               self.J)
            else:
                self.F.FCTStep(self.F.projected_qx_tStar,
                               self.F.u_dof_old,
                               low_order_solution,
                               high_order_solution,
                               self.J)
            # solve for qy
            r[:] = self.F.rhs_qy[:]
            self.linearSolver.prepare(b=r)
            self.du[:]=0
            if not self.directSolver:
                if self.EWtol:
                    self.setLinearSolverTolerance(r)
            if not self.linearSolverFailed:
                self.linearSolver.solve(u=self.du,b=r,par_u=self.par_du,par_b=par_r)
                self.linearSolverFailed = self.linearSolver.failed()
            high_order_solution[:] = self.du
            low_order_solution[:] = old_div(self.F.rhs_qy,self.F.weighted_lumped_mass_matrix)
            # FCT STEP #
            if self.F.timeStage==1:
                self.F.FCTStep(self.F.projected_qy_tn,
                               self.F.u_dof_old,
                               low_order_solution,
                               high_order_solution,
                               self.J)
            else:
                self.F.FCTStep(self.F.projected_qy_tStar,
                               self.F.u_dof_old,
                               low_order_solution,
                               high_order_solution,
                               self.J)
            if self.F.nSpace_global==3:
                # solve for qz
                r[:] = self.F.rhs_qz[:]
                self.linearSolver.prepare(b=r)
                self.du[:]=0
                if not self.directSolver:
                    if self.EWtol:
                        self.setLinearSolverTolerance(r)
                if not self.linearSolverFailed:
                    self.linearSolver.solve(u=self.du,b=r,par_u=self.par_du,par_b=par_r)
                    self.linearSolverFailed = self.linearSolver.failed()
                high_order_solution[:] = self.du
                low_order_solution[:] = old_div(self.F.rhs_qz,self.F.weighted_lumped_mass_matrix)
                # FCT STEP #
                if self.F.timeStage==1:
                    self.F.FCTStep(self.F.projected_qz_tn,
                                   low_order_solution,
                                   high_order_solution,
                                   self.J)
                else:
                    self.F.FCTStep(self.F.projected_qz_tStar,
                                   low_order_solution,
                                   high_order_solution,
                                   self.J)
            else:
                if self.F.timeStage==1:
                    self.F.projected_qz_tn[:]=0
                else:
                    self.F.projected_qz_tStar[:]=0

    def solve(self,u,r=None,b=None,par_u=None,par_r=None):
        # ************************************************ #
        # *************** PRE REDISTANCING *************** #
        # ************************************************ #
        logEvent("+++++ Pre re-distancing +++++",level=2)
        self.getNormalReconstruction(u,r,b,par_u,par_r)
        # PRE-REDISTANCE #
        self.F.preRedistancingStage = 1
        maxIts = self.maxIts
        self.maxIts=5
        Newton.solve(self,u,r,b,par_u,par_r)
        # set back variables
        self.maxIts = maxIts
        self.F.preRedistancingStage = 0
        self.failedFlag=False

        # ********************************************* #
        # *************** CLSVOF Solver *************** #
        # ********************************************* #
        logEvent("+++++ Nonlinear CLSVOF +++++",level=2)
        # GET NORMAL RECONSTRUCTION #
        self.getNormalReconstruction(u,r,b,par_u,par_r)
        # NOTE: we can set u[0].dof back to be u_dof_old or used the pre-redistanced
        # SOLVE NON-LINEAR SYSTEM FOR FIRST STAGE #
        Newton.solve(self,u,r,b,par_u,par_r)
        # save number of newton iterations
        self.F.newton_iterations_stage1 = self.its

        # ******************************************** #
        # ***** UPDATE VECTORS FOR VISUALIZATION ***** #
        # ******************************************** #
        self.F.par_vofDOFs.scatter_forward_insert()

    def solveOldMethod(self,u,r=None,b=None,par_u=None,par_r=None):
        # ******************************************** #
        # *************** SPIN UP STEP *************** #
        # ******************************************** #
        if self.F.coefficients.doSpinUpStep==True and self.F.spinUpStepTaken==False:
            logEvent("***** Spin up step for CLSVOF model *****",level=2)
            self.F.spinUpStepTaken=True
            self.spinUpStep(u,r,b,par_u,par_r)

        # ******************************************* #
        # *************** FIRST STAGE *************** #
        # ******************************************* #
        logEvent("+++++ First stage of nonlinear solver +++++",level=2)
        # GET NORMAL RECONSTRUCTION #
        self.getNormalReconstruction(u,r,b,par_u,par_r)
        # SOLVE NON-LINEAR SYSTEM FOR FIRST STAGE #
        Newton.solve(self,u,r,b,par_u,par_r)
        # save number of newton iterations
        self.F.newton_iterations_stage1 = self.its

        # ******************************************** #
        # *************** SECOND STAGE *************** #
        # ******************************************** #
        if self.F.coefficients.timeOrder==2:
            logEvent("+++++ Second stage of nonlinear solver +++++",level=2)
            self.F.timeStage=2
            # GET NORMAL RECONSTRUCTION #
            self.getNormalReconstruction(u,r,b,par_u,par_r)
            # SOLVE NON-LINEAR SYSTEM FOR SECOND STAGE #
            Newton.solve(self,u,r,b,par_u,par_r)
            self.F.timeStage=1
            # save number of newton iterations
            self.F.newton_iterations_stage2 = self.its

        # ******************************************** #
        # ***** UPDATE VECTORS FOR VISUALIZATION ***** #
        # ******************************************** #
        self.F.par_H_dof.scatter_forward_insert()
        self.F.quantDOFs[:] = self.F.H_dof

from . import deim_utils
class POD_Newton(Newton):
    """Newton's method on the reduced order system based on POD"""
    from . import deim_utils
    def __init__(self,
                 linearSolver,
                 F,J=None,du=None,par_du=None,
                 rtol_r  = 1.0e-4,
                 atol_r  = 1.0e-16,
                 rtol_du = 1.0e-4,
                 atol_du = 1.0e-16,
                 maxIts  = 100,
                 norm = l2Norm,
                 convergenceTest = 'r',
                 computeRates = True,
                 printInfo = True,
                 fullNewton=True,
                 directSolver=False,
                 EWtol=True,
                 maxLSits = 100,
                 use_deim=False):
        Newton.__init__(self,
                linearSolver,
                F,J,du,par_du,
                rtol_r,
                atol_r,
                rtol_du,
                atol_du,
                maxIts,
                norm,
                convergenceTest,
                computeRates,
                printInfo,
                fullNewton,
                directSolver,
                EWtol,
                maxLSits)
        #setup reduced basis for solution
        self.DB = 11 #number of basis vectors for solution
        U = np.loadtxt('SVD_basis')
        self.U = U[:,0:self.DB]
        self.U_transpose = self.U.conj().T
        self.pod_J = np.zeros((self.DB,self.DB),'d')
        self.pod_linearSolver = LU(self.pod_J)
        self.J_rowptr,self.J_colind,self.J_nzval = self.J.getCSRrepresentation()
        self.pod_du = np.zeros(self.DB)
    def computeResidual(self,u,r,b):
        """
        Use DEIM algorithm to compute residual if use_deim is turned on

        Right now splits the evaluation into two 'temporal' (mass) and spatial piece

        As first step for DEIM still does full evaluation
        """
        if self.fullResidual:
            self.F.getResidual(u,r)
            if b is not None:
                r-=b
        else:
            if type(self.J).__name__ == 'ndarray':
                r[:] = numpy.dot(u,self.J)
            elif type(self.J).__name__ == 'SparseMatrix':
                self.J.matvec(u,r)
            if b is not None:
                r-=b

    def norm(self,u):
        return self.norm_function(u)
    def solve(self,u,r=None,b=None,par_u=None,par_r=None):
        """
        Solve F(u) = b

        b -- right hand side
        u -- solution
        r -- F(u) - b
        """
        pod_u = np.dot(self.U_transpose,u)
        u[:] = np.dot(self.U,pod_u)
        r=self.solveInitialize(u,r,b)
        pod_r = np.dot(self.U_transpose,r)
        self.norm_r0 = self.norm(pod_r)
        self.norm_r_hist = []
        self.norm_du_hist = []
        self.gammaK_max=0.0
        self.linearSolverFailed = False
        while (not self.converged(pod_r) and
               not self.failed()):
            logEvent("   Newton it %d norm(r) = %12.5e  \t\t norm(r)/(rtol*norm(r0)+atol) = %g test=%s"
                % (self.its-1,self.norm_r,(old_div(self.norm_r,(self.rtol_r*self.norm_r0+self.atol_r))),self.convergenceTest),level=1)
            if self.updateJacobian or self.fullNewton:
                self.updateJacobian = False
                self.pod_J[:] = 0.0
                self.F.getJacobian(self.J)
                for i in range(self.DB):
                    for j in range(self.DB):
                        for k in range(self.F.dim):
                            for m in range(self.J_rowptr[k],self.J_rowptr[k+1]):
                                self.pod_J[i,j] += self.U_transpose[i,k]*self.J_nzval[m]*self.U[self.J_colind[m],j]
                #self.linearSolver.prepare(b=r)
                self.pod_linearSolver.prepare(b=pod_r)
            self.du[:]=0.0
            self.pod_du[:]=0.0
            if not self.linearSolverFailed:
                #self.linearSolver.solve(u=self.du,b=r,par_u=self.par_du,par_b=par_r)
                #self.linearSolverFailed = self.linearSolver.failed()
                self.pod_linearSolver.solve(u=self.pod_du,b=pod_r)
                self.linearSolverFailed = self.pod_linearSolver.failed()
            #pod_u-=np.dot(self.U_transpose,self.du)
            pod_u-=self.pod_du
            u[:] = np.dot(self.U,pod_u)
            #mostly for convergence norms
            self.du = np.dot(self.U,self.pod_du)
            self.computeResidual(u,r,b)
            pod_r[:] = np.dot(self.U_transpose,r)
            r[:] = np.dot(self.U,pod_r)
        else:
            logEvent("   Newton it %d norm(r) = %12.5e  \t\t norm(r)/(rtol*norm(r0)+atol) = %12.5e"
                % (self.its,self.norm_r,(old_div(self.norm_r,(self.rtol_r*self.norm_r0+self.atol_r)))),level=1)
            return self.failedFlag
        logEvent("   Newton it %d norm(r) = %12.5e  \t\t norm(r)/(rtol*norm(r0)+atol) = %12.5e"
            % (self.its,self.norm_r,(old_div(self.norm_r,(self.rtol_r*self.norm_r0+self.atol_r)))),level=1)

class POD_DEIM_Newton(Newton):
    """Newton's method on the reduced order system based on POD"""
    def __init__(self,
                 linearSolver,
                 F,J=None,du=None,par_du=None,
                 rtol_r  = 1.0e-4,
                 atol_r  = 1.0e-16,
                 rtol_du = 1.0e-4,
                 atol_du = 1.0e-16,
                 maxIts  = 100,
                 norm = l2Norm,
                 convergenceTest = 'r',
                 computeRates = True,
                 printInfo = True,
                 fullNewton=True,
                 directSolver=False,
                 EWtol=True,
                 maxLSits = 100,
                 use_deim=True):
        Newton.__init__(self,
                linearSolver,
                F,J,du,par_du,
                rtol_r,
                atol_r,
                rtol_du,
                atol_du,
                maxIts,
                norm,
                convergenceTest,
                computeRates,
                printInfo,
                fullNewton,
                directSolver,
                EWtol,
                maxLSits)
        #setup reduced basis for solution
        self.DB = 43 #11 #number of basis vectors for solution
        U = np.loadtxt('SVD_basis')
        self.U = U[:,0:self.DB]
        self.U_transpose = self.U.conj().T
        #setup reduced basis for DEIM interpolants
        self.use_deim = use_deim
        self.DBf = None
        self.Uf  = None;
        self.rho_deim = None; self.Ut_Uf_PtUf_inv=None
        self.rs = None; self.rt = None
        calculate_deim_internally = True
        if self.use_deim:
            #mwf this calculates things in the code. Switch for debugging to just reading
            if calculate_deim_internally:
                Uf = np.loadtxt('Fs_SVD_basis')
                self.DBf = min(73,Uf.shape[1],self.F.dim)#debug
                self.Uf = Uf[:,0:self.DBf]
                #returns rho --> deim indices and deim 'projection' matrix
                #U(P^TU)^{-1}
                self.rho_deim,Uf_PtUf_inv = deim_utils.deim_alg(self.Uf,self.DBf)
            else:
                self.Uf = np.loadtxt('Fs_SVD_basis_truncated')
                self.DBf = self.Uf.shape[1]
                self.rho_deim = np.loadtxt('Fs_DEIM_indices_truncated',dtype='i')
                PtUf = self.Uf[self.rho_deim]
                assert PtUf.shape == (self.DBf,self.DBf)
                PtUfInv = np.linalg.inv(PtUf)
                Uf_PtUf_inv = np.dot(self.Uf,PtUfInv)
            #go ahead and left multiply projection matrix by solution basis
            #to get 'projection' from deim to coarse space
            self.Ut_Uf_PtUf_inv = np.dot(self.U_transpose,Uf_PtUf_inv)
        self.pod_J = np.zeros((self.DB,self.DB),'d')
        self.pod_Jt= np.zeros((self.DB,self.DB),'d')
        self.pod_Jtmp= np.zeros((self.DBf,self.DB),'d')
        self.pod_linearSolver = LU(self.pod_J)
        self.J_rowptr,self.J_colind,self.J_nzval = self.J.getCSRrepresentation()
        assert 'getSpatialJacobian' in dir(self.F)
        assert 'getMassJacobian' in dir(self.F)
        self.Js = self.F.initializeSpatialJacobian()
        self.Js_rowptr,self.Js_colind,self.Js_nzval = self.Js.getCSRrepresentation()
        self.Jt = self.F.initializeMassJacobian()
        self.Jt_rowptr,self.Jt_colind,self.Jt_nzval = self.Jt.getCSRrepresentation()

        self.pod_du = np.zeros(self.DB)
        self.skip_mass_jacobian_eval = True
        self.linear_reduced_mass_matrix=None
    def norm(self,u):
        return self.norm_function(u)
    #mwf add for DEIM
    def computeDEIMresiduals(self,u,rs,rt):
        """
        wrapper for computing residuals separately for DEIM
        """
        assert 'getSpatialResidual' in dir(self.F)
        assert 'getMassResidual' in dir(self.F)
        self.F.getSpatialResidual(u,rs)
        self.F.getMassResidual(u,rt)

    def solveInitialize(self,u,r,b):
        """
        if using deim modifies base initialization by
        splitting up residual evaluation into separate pieces
        interpolated by deim (right now just does 'mass' and 'space')

        NOT FINISHED
        """
        if r is None:
            if self.r is None:
                self.r = Vec(self.F.dim)
            r=self.r
        else:
            self.r=r
        self.computeResidual(u,r,b)
        if self.use_deim:
            if self.rs is None:
                self.rs = Vec(self.F.dim)
            if self.rt is None:
                self.rt = Vec(self.F.dim)
            self.computeDEIMresiduals(u,self.rs,self.rt)
        self.its = 0
        self.norm_r0 = self.norm(r)
        self.norm_r = self.norm_r0
        self.ratio_r_solve = 1.0
        self.ratio_du_solve = 1.0
        self.last_log_ratio_r = 1.0
        self.last_log_ratior_du = 1.0
        #self.convergenceHistoryIsCorrupt=False
        self.convergingIts = 0
        #mwf begin hack for conv. rate
        self.gustafsson_alpha = -12345.0
        self.gustafsson_norm_du_last = -12345.0
        #mwf end hack for conv. rate
        return r
    def solve(self,u,r=None,b=None,par_u=None,par_r=None):
        """
        Solve F(u) = b

        b -- right hand side
        u -- solution
        r -- F(u) - b
        """
        if self.use_deim:
            return self.solveDEIM(u,r,b,par_u,par_r)
        pod_u = np.dot(self.U_transpose,u)
        u[:] = np.dot(self.U,pod_u)
        r=self.solveInitialize(u,r,b)
        pod_r = np.dot(self.U_transpose,r)
        self.norm_r0 = self.norm(pod_r)
        self.norm_r_hist = []
        self.norm_du_hist = []
        self.gammaK_max=0.0
        self.linearSolverFailed = False
        while (not self.converged(pod_r) and
               not self.failed()):
            logEvent("   Newton it %d norm(r) = %12.5e  \t\t norm(r)/(rtol*norm(r0)+atol) = %g test=%s"
                % (self.its-1,self.norm_r,(old_div(self.norm_r,(self.rtol_r*self.norm_r0+self.atol_r))),self.convergenceTest),level=1)
            if self.updateJacobian or self.fullNewton:
                self.updateJacobian = False
                self.F.getJacobian(self.J)
                self.pod_J[:] = 0.0
                for i in range(self.DB):
                    for j in range(self.DB):
                        for k in range(self.F.dim):
                            for m in range(self.J_rowptr[k],self.J_rowptr[k+1]):
                                self.pod_J[i,j] += self.U_transpose[i,k]*self.J_nzval[m]*self.U[self.J_colind[m],j]
                #self.linearSolver.prepare(b=r)
                self.pod_linearSolver.prepare(b=pod_r)
            self.du[:]=0.0
            self.pod_du[:]=0.0
            if not self.linearSolverFailed:
                #self.linearSolver.solve(u=self.du,b=r,par_u=self.par_du,par_b=par_r)
                #self.linearSolverFailed = self.linearSolver.failed()
                self.pod_linearSolver.solve(u=self.pod_du,b=pod_r)
                self.linearSolverFailed = self.pod_linearSolver.failed()
            #pod_u-=np.dot(self.U_transpose,self.du)
            pod_u-=self.pod_du
            u[:] = np.dot(self.U,pod_u)
            #mostly for norm calculations
            self.du = np.dot(self.U,self.pod_du)
            self.computeResidual(u,r,b)
            pod_r[:] = np.dot(self.U_transpose,r)
            r[:] = np.dot(self.U,pod_r)
        else:
            logEvent("   Newton it %d norm(r) = %12.5e  \t\t norm(r)/(rtol*norm(r0)+atol) = %12.5e"
                % (self.its,self.norm_r,(old_div(self.norm_r,(self.rtol_r*self.norm_r0+self.atol_r)))),level=1)
            return self.failedFlag
        logEvent("   Newton it %d norm(r) = %12.5e  \t\t norm(r)/(rtol*norm(r0)+atol) = %12.5e"
            % (self.its,self.norm_r,(old_div(self.norm_r,(self.rtol_r*self.norm_r0+self.atol_r)))),level=1)
    def solveDEIM(self,u,r=None,b=None,par_u=None,par_r=None):
        """
        Solve F(u) = b

        b -- right hand side
        u -- solution
        r -- F(u) - b

        using DEIM
        Start with brute force just testing things
        """
        assert self.use_deim
        pod_u = np.dot(self.U_transpose,u)
        u[:] = np.dot(self.U,pod_u)
        #evaluate fine grid residuals directly
        r=self.solveInitialize(u,r,b)
        #mwf debug
        tmp = r-self.rt-self.rs
        assert np.absolute(tmp).all() < 1.0e-12

        #r_deim = self.rt[self.rho_deim].copy()
        r_deim = self.rs[self.rho_deim]
        pod_rt = np.dot(self.U_transpose,self.rt)
        pod_r  = np.dot(self.Ut_Uf_PtUf_inv,r_deim)
        pod_r += pod_rt
        #mwf debug
        #import pdb
        #pdb.set_trace()
        assert not numpy.isnan(pod_r).any()
        #
        self.norm_r0 = self.norm(pod_r)
        self.norm_r_hist = []
        self.norm_du_hist = []
        self.gammaK_max=0.0
        self.linearSolverFailed = False
        while (not self.converged(pod_r) and
               not self.failed()):
            logEvent("   Newton it %d norm(r) = %12.5e  \t\t norm(r)/(rtol*norm(r0)+atol) = %g test=%s"
                % (self.its-1,self.norm_r,(old_div(self.norm_r,(self.rtol_r*self.norm_r0+self.atol_r))),self.convergenceTest),level=1)
            if self.updateJacobian or self.fullNewton:
                self.updateJacobian = False
                #go ahead and evaluate spatial grid on fine grid for now
                self.F.getSpatialJacobian(self.Js)
                assert not numpy.isnan(self.Js_nzval).any()
                self.F.getMassJacobian(self.Jt)
                assert not numpy.isnan(self.Jt_nzval).any()
                #mwf hack, speed up mass matrix calculation
                if self.skip_mass_jacobian_eval and self.linear_reduced_mass_matrix is None:
                    #now this holds U^T Jt U
                    self.pod_Jt[:] = 0.0
                    for i in range(self.DB):
                        for j in range(self.DB):
                            for k in range(self.F.dim):
                                for m in range(self.Jt_rowptr[k],self.Jt_rowptr[k+1]):
                                    self.pod_Jt[i,j] += self.U_transpose[i,k]*self.Jt_nzval[m]*self.U[self.Jt_colind[m],j]
                    #combined DEIM, coarse grid projection
                    #self.pod_Jt = np.dot(self.Ut_Uf_PtUf_inv,self.pod_Jtmp)
                    assert not numpy.isnan(self.pod_Jt).any()
                    self.linear_reduced_mass_matrix  = self.pod_Jt.copy()
                #have to scale by dt in general shouldn't affect constant mass matrix
                self.Jt_nzval /= self.F.timeIntegration.dt
                #mwf debug
                self.F.getJacobian(self.J)
                tmp = self.Jt_nzval+self.Js_nzval-self.J_nzval
                assert numpy.absolute(tmp).all() < 1.0e-12
                #now this holds P^T J_s U
                self.pod_Jtmp[:] = 0.0
                for i in range(self.DBf):
                    deim_i = self.rho_deim[i]
                    for j in range(self.DB):
                        for m in range(self.Js_rowptr[deim_i],self.Js_rowptr[deim_i+1]):
                            self.pod_Jtmp[i,j] += self.Js_nzval[m]*self.U[self.Js_colind[m],j]
                #combined DEIM, coarse grid projection
                tmp = np.dot(self.Ut_Uf_PtUf_inv,self.pod_Jtmp)
                self.pod_J.flat[:] = tmp.flat[:]
                assert not numpy.isnan(self.pod_J).any()
                if not self.skip_mass_jacobian_eval:
                    #now this holds U^T Jt U
                    self.pod_Jt[:] = 0.0
                    for i in range(self.DB):
                        for j in range(self.DB):
                            for k in range(self.F.dim):
                                for m in range(self.Jt_rowptr[k],self.Jt_rowptr[k+1]):
                                    self.pod_Jt[i,j] += self.U_transpose[i,k]*self.Jt_nzval[m]*self.U[self.Jt_colind[m],j]
                    #combined DEIM, coarse grid projection
                    #self.pod_Jt = np.dot(self.Ut_Uf_PtUf_inv,self.pod_Jtmp)
                    assert not numpy.isnan(self.pod_Jt).any()
                else:
                    #mwf hack just copy over from precomputed mass matrix
                    self.pod_Jt.flat[:] = self.linear_reduced_mass_matrix.flat[:]
                    self.pod_Jt /= self.F.timeIntegration.dt
                self.pod_J += self.pod_Jt
                #self.linearSolver.prepare(b=r)
                self.pod_linearSolver.prepare(b=pod_r)
            self.du[:]=0.0
            self.pod_du[:]=0.0
            if not self.linearSolverFailed:
                #self.linearSolver.solve(u=self.du,b=r,par_u=self.par_du,par_b=par_r)
                #self.linearSolverFailed = self.linearSolver.failed()
                self.pod_linearSolver.solve(u=self.pod_du,b=pod_r)
                self.linearSolverFailed = self.pod_linearSolver.failed()
            assert not self.linearSolverFailed
            #pod_u-=np.dot(self.U_transpose,self.du)
            assert not numpy.isnan(self.pod_du).any()
            pod_u-=self.pod_du
            u[:] = np.dot(self.U,pod_u)
            #mostly for norm calculations
            self.du = np.dot(self.U,self.pod_du)
            #self.computeResidual(u,r,b)
            self.computeDEIMresiduals(u,self.rs,self.rt)
            #mwf debug
            self.F.getResidual(u,r)
            tmp = r-self.rt-self.rs
            assert np.absolute(tmp).all() < 1.0e-12
            #mwf debug
            #r_deim = self.rt[self.rho_deim].copy()
            r_deim = self.rs[self.rho_deim]
            pod_rt = np.dot(self.U_transpose,self.rt)
            pod_r = np.dot(self.Ut_Uf_PtUf_inv,r_deim)
            pod_r += pod_rt
            assert not numpy.isnan(pod_r).any()
            r[:] = np.dot(self.U,pod_r)
        else:
            logEvent("   Newton it %d norm(r) = %12.5e  \t\t norm(r)/(rtol*norm(r0)+atol) = %12.5e"
                % (self.its,self.norm_r,(old_div(self.norm_r,(self.rtol_r*self.norm_r0+self.atol_r)))),level=1)
            return self.failedFlag
        logEvent("   Newton it %d norm(r) = %12.5e  \t\t norm(r)/(rtol*norm(r0)+atol) = %12.5e"
            % (self.its,self.norm_r,(old_div(self.norm_r,(self.rtol_r*self.norm_r0+self.atol_r)))),level=1)


class NewtonNS(NonlinearSolver):
    """
    A simple iterative solver that is Newton's method
    if you give it the right Jacobian
    """

    def __init__(self,
                 linearSolver,
                 F,J=None,du=None,par_du=None,
                 rtol_r  = 1.0e-4,
                 atol_r  = 1.0e-16,
                 rtol_du = 1.0e-4,
                 atol_du = 1.0e-16,
                 maxIts  = 100,
                 norm = l2Norm,
                 convergenceTest = 'r',
                 computeRates = True,
                 printInfo = True,
                 fullNewton=True,
                 directSolver=False,
                 EWtol=True,
                 maxLSits = 100):
        import copy
        self.par_du = par_du
        if par_du is not None:
            F.dim_proc = par_du.dim_proc
        NonlinearSolver.__init__(self,F,J,du,
                                 rtol_r,
                                 atol_r,
                                 rtol_du,
                                 atol_du,
                                 maxIts,
                                 norm,
                                 convergenceTest,
                                 computeRates,
                                 printInfo)
        self.updateJacobian=True
        self.fullNewton=fullNewton
        self.linearSolver = linearSolver
        self.directSolver = directSolver
        self.lineSearch = True
        #mwf turned back on self.lineSearch = False
        self.EWtol=EWtol
        #mwf added
        self.maxLSits = maxLSits
        if self.linearSolver.computeEigenvalues:
            self.JLast = copy.deepcopy(self.J)
            self.J_t_J = copy.deepcopy(self.J)
            self.dJ_t_dJ = copy.deepcopy(self.J)
            self.JLsolver=LU(self.J_t_J,computeEigenvalues=True)
            self.dJLsolver=LU(self.dJ_t_dJ,computeEigenvalues=True)
            self.u0 = numpy.zeros(self.F.dim,'d')

    def setLinearSolverTolerance(self,r):
        self.norm_r = self.norm(r)
        gamma  = 0.01
        etaMax = 0.01
        if self.norm_r == 0.0:
            etaMin = 0.01*self.atol_r
        else:
            etaMin = 0.01*(self.rtol_r*self.norm_r0 + self.atol_r)/self.norm_r
        if self.its > 1:
            etaA = gamma * self.norm_r**2/self.norm_r_last**2
            if self.its > 2:
                if gamma*self.etaLast**2 < 0.01:
                    etaC = min(etaMax,etaA)
                else:
                    etaC = min(etaMax,max(etaA,gamma*self.etaLast**2))
            else:
                etaC = min(etaMax,etaA)
        else:
            etaC = etaMax
        eta = min(etaMax,max(etaC,etaMin))
        self.etaLast = eta
        self.norm_r_last = self.norm_r
        self.linearSolver.setResTol(rtol=eta,atol=0.0)


    def converged(self,r):
        self.convergedFlag = False
        self.norm_r = self.norm(r)
        self.norm_cont_r = self.norm_function(r[:old_div(self.F.dim_proc,4)])
        self.norm_mom_r  = self.norm_function(r[old_div(self.F.dim_proc,4):self.F.dim_proc])

        #self.norm_cont_r = self.norm(r[:r.shape[0]/4])
        #self.norm_mom_r  = self.norm(r[r.shape[0]/4:])
        self.norm_du= old_div(1.0,float(self.its+2))
        if self.computeRates ==  True:
            self.computeConvergenceRates()
        if self.convergenceTest == 'its' or self.convergenceTest == 'rits':
            if self.its == self.maxIts:
                self.convergedFlag = True
        #print self.atol_r, self.rtol_r
        if self.convergenceTest == 'r' or self.convergenceTest == 'rits':
            if (self.its != 0 and
                self.norm_cont_r < self.atol_r and #cek enforce mass conservation using atol_r only
                self.norm_mom_r  < self.rtol_r*self.norm_mom_r0  + self.atol_r):
                self.convergedFlag = True

        if self.convergedFlag == True and self.computeRates == True:
            self.computeAverages()
        if self.printInfo == True:
            print(self.info())
        #print self.convergedFlag
        return self.convergedFlag


    def solve(self,u,r=None,b=None,par_u=None,par_r=None):
        """
        Solve F(u) = b

        b -- right hand side
        u -- solution
        r -- F(u) - b
        """

        from . import Viewers
        memory()
        if self.linearSolver.computeEigenvalues:
            self.u0[:]=u
        r=self.solveInitialize(u,r,b)

        if par_u is not None:
            #allow linear solver to know what type of assembly to use
            self.linearSolver.par_fullOverlap = self.par_fullOverlap
            #no overlap
            if not self.par_fullOverlap:
                par_r.scatter_reverse_add()
            else:
                #no overlap or overlap (until we compute norms over only owned dof)
                par_r.scatter_forward_insert()


        self.norm_cont_r0 = self.norm_function(r[:old_div(self.F.dim_proc,4)])
        self.norm_mom_r0  = self.norm_function(r[old_div(self.F.dim_proc,4):self.F.dim_proc])

        self.norm_r_hist = []
        self.norm_du_hist = []
        self.gammaK_max=0.0
        self.linearSolverFailed = False
        while (not self.converged(r) and
               not self.failed()):
            logEvent("   Newton it %d Mom.  norm(r) = %12.5e   tol = %12.5e" % (self.its-1,self.norm_mom_r,self.atol_r),level=1)
            logEvent("   Newton it %d Cont. norm(r) = %12.5e   tol = %12.5e" % (self.its-1,self.norm_cont_r,self.rtol_r*self.norm_mom_r0  + self.atol_r),level=1)

            if self.updateJacobian or self.fullNewton:
                self.updateJacobian = False
                logEvent("Start assembling jacobian",level=4)
                self.F.getJacobian(self.J)
                logEvent("Done  assembling jacobian",level=4)

                if self.linearSolver.computeEigenvalues:

                    logEvent("Performing eigen analyses",level=4)
                    self.JLast[:]=self.J
                    self.J_t_J[:]=self.J
                    self.J_t_J *= numpy.transpose(self.J)
                    self.JLsolver.prepare()
                    self.JLsolver.calculateEigenvalues()
                    self.norm_2_J_current = sqrt(max(self.JLsolver.eigenvalues_r))
                    self.norm_2_Jinv_current = old_div(1.0,sqrt(min(self.JLsolver.eigenvalues_r)))
                    self.kappa_current = self.norm_2_J_current*self.norm_2_Jinv_current
                    self.betaK_current = self.norm_2_Jinv_current
                self.linearSolver.prepare(b=r)
            self.du[:]=0.0
            if not self.directSolver:
                if self.EWtol:
                    self.setLinearSolverTolerance(r)

            logEvent("Start linear solve",level=4)
            if not self.linearSolverFailed:
                self.linearSolver.solve(u=self.du,b=r,par_u=self.par_du,par_b=par_r)
                self.linearSolverFailed = self.linearSolver.failed()
            self.linearSolver.printPerformance()
            #print self.du
            #if par_du is not None:
            #    par_du.scatter_forward_insert()
            u-=self.du
            if par_u is not None:
                par_u.scatter_forward_insert()
            self.computeResidual(u,r,b)
            #no overlap
            #print "local r",r
            if par_r is not None:
                #no overlap
                if not self.par_fullOverlap:
                    par_r.scatter_reverse_add()
                else:
                    par_r.scatter_forward_insert()
            #print "global r",r
            if self.linearSolver.computeEigenvalues:
                #approximate Lipschitz constant of J
                self.F.getJacobian(self.dJ_t_dJ)
                self.dJ_t_dJ-=self.JLast
                self.dJ_t_dJ *= numpy.transpose(self.dJ_t_dJ)
                self.dJLsolver.prepare()
                self.dJLsolver.calculateEigenvalues()
                self.norm_2_dJ_current = sqrt(max(self.dJLsolver.eigenvalues_r))
                self.etaK_current = self.W*self.norm(self.du)
                self.gammaK_current = old_div(self.norm_2_dJ_current,self.etaK_current)
                self.gammaK_max = max(self.gammaK_current,self.gammaK_max)
                self.norm_r_hist.append(self.W*self.norm(r))
                self.norm_du_hist.append(self.W*self.unorm(self.du))
                if self.its  == 1:
#                     print "max(|du|) ",max(numpy.absolute(self.du))
#                     print self.du[0]
#                     print self.du[-1]
                    self.betaK_0 = self.betaK_current
                    self.etaK_0 = self.etaK_current
                if self.its  == 2:
                    self.betaK_1 = self.betaK_current
                    self.etaK_1 = self.etaK_current
                print("it = ",self.its)
                print("beta(|Jinv|)  ",self.betaK_current)
                print("eta(|du|)     ",self.etaK_current)
                print("gamma(Lip J') ",self.gammaK_current)
                print("gammaM(Lip J')",self.gammaK_max)
                print("kappa(cond(J))",self.kappa_current)
                if self.betaK_current*self.etaK_current*self.gammaK_current <= 0.5:
                    print("r         ",old_div((1.0+sqrt(1.0-2.0*self.betaK_current*self.etaK_current*self.gammaK_current)),(self.betaK_current*self.gammaK_current)))
                if self.betaK_current*self.etaK_current*self.gammaK_max <= 0.5:
                    print("r_max     ",old_div((1.0+sqrt(1.0-2.0*self.betaK_current*self.etaK_current*self.gammaK_max)),(self.betaK_current*self.gammaK_max)))
                print("lambda_max",max(self.linearSolver.eigenvalues_r))
                print("lambda_i_max",max(self.linearSolver.eigenvalues_i))
                print("norm_J",self.norm_2_J_current)
                print("lambda_min",min(self.linearSolver.eigenvalues_r))
                print("lambda_i_min",min(self.linearSolver.eigenvalues_i))
            if self.lineSearch:
                norm_r_cur = self.norm(r)
                norm_r_last = 2.0*norm_r_cur
                ls_its = 0
                #print norm_r_cur,self.atol_r,self.rtol_r
#                 while ( (norm_r_cur >= 0.99 * self.norm_r + self.atol_r) and
#                         (ls_its < self.maxLSits) and
#                         norm_r_cur/norm_r_last < 1.0):
                while ( (norm_r_cur >= 0.9999 * self.norm_r) and
                        (ls_its < self.maxLSits)):
                    self.convergingIts = 0
                    ls_its +=1
                    self.du *= 0.5
                    u += self.du
                    if par_u is not None:
                        par_u.scatter_forward_insert()
                    self.computeResidual(u,r,b)
                    #no overlap
                    if par_r is not None:
                        #no overlap
                        if not self.par_fullOverlap:
                            par_r.scatter_reverse_add()
                        else:
                            par_r.scatter_forward_insert()
                    norm_r_last = norm_r_cur
                    norm_r_cur = self.norm(r)
                    logEvent("""ls #%d norm_r_cur=%s atol=%g rtol=%g""" % (ls_its,
                                                                           norm_r_cur,
                                                                           self.atol_r,
                                                                           self.rtol_r))
                if ls_its > 0:
                    logEvent("Linesearches = %i" % ls_its,level=3)
        else:
            if self.linearSolver.computeEigenvalues:
                if self.betaK_0*self.etaK_0*self.gammaK_max <= 0.5:
                    print("r_{-,0}     ",old_div((1.0+sqrt(1.0-2.0*self.betaK_0*self.etaK_0*self.gammaK_max)),(self.betaK_0*self.gammaK_max)))
                if self.betaK_1*self.etaK_1*self.gammaK_max <= 0.5 and self.its > 1:
                    print("r_{-,1}     ",old_div((1.0+sqrt(1.0-2.0*self.betaK_1*self.etaK_1*self.gammaK_max)),(self.betaK_1*self.gammaK_max)))
                print("beta0*eta0*gamma ",self.betaK_0*self.etaK_0*self.gammaK_max)
                if Viewers.viewerType == 'gnuplot':
                    max_r = max(1.0,max(self.linearSolver.eigenvalues_r))
                    max_i = max(1.0,max(self.linearSolver.eigenvalues_i))
                    for lambda_r,lambda_i in zip(self.linearSolver.eigenvalues_r,self.linearSolver.eigenvalues_i):
                        Viewers.datFile.write("%12.5e %12.5e \n" % (old_div(lambda_r,max_r),old_div(lambda_i,max_i)))
                    Viewers.datFile.write("\n \n")
                    cmd = "set term x11 %i; plot \'%s\' index %i with points title \"%s\" \n" % (Viewers.windowNumber,
                                                                                                      Viewers.datFilename,
                                                                                                      Viewers.plotNumber,
                                                                                                      'scaled eigenvalues')
                    Viewers.cmdFile.write(cmd)
                    Viewers.viewerPipe.write(cmd)
                    Viewers.newPlot()
                    Viewers.newWindow()
                    for it,r in zip(list(range(len(self.norm_r_hist))),self.norm_r_hist):
                        Viewers.datFile.write("%12.5e %12.5e \n" % (it,math.log(old_div(r,self.norm_r_hist[0]))))
                    Viewers.datFile.write("\n \n")
                    cmd = "set term x11 %i; plot \'%s\' index %i with linespoints title \"%s\" \n" % (Viewers.windowNumber,
                                                                                                      Viewers.datFilename,
                                                                                                      Viewers.plotNumber,
                                                                                                      'log(r)/log(r0) history')
                    Viewers.cmdFile.write(cmd)
                    Viewers.viewerPipe.write(cmd)
                    Viewers.newPlot()
                    Viewers.newWindow()
                    for it,du in zip(list(range(len(self.norm_du_hist))),self.norm_du_hist):
                        Viewers.datFile.write("%12.5e %12.5e \n" % (it,math.log(old_div(du,self.norm_du_hist[0]))))
                    Viewers.datFile.write("\n \n")
                    cmd = "set term x11 %i; plot \'%s\' index %i with linespoints title \"%s\" \n" % (Viewers.windowNumber,
                                                                                                      Viewers.datFilename,
                                                                                                      Viewers.plotNumber,
                                                                                                      'log(du) history')
                    Viewers.cmdFile.write(cmd)
                    Viewers.viewerPipe.write(cmd)
                    Viewers.newPlot()
                    Viewers.newWindow()

        logEvent("   Final       Mom.  norm(r) = %12.5e   %12.5e" % (self.norm_mom_r,self.rtol_r*self.norm_mom_r0  + self.atol_r),level=1)
        logEvent("   Final       Cont. norm(r) = %12.5e   %12.5e" % (self.norm_cont_r,self.rtol_r*self.norm_mom_r0  + self.atol_r),level=1)

        logEvent(memory("NSNewton","NSNewton"),level=4)

class SSPRKNewton(Newton):
    """
    Version of Newton for SSPRK so doesn't refactor unnecessarily
    """

    def __init__(self,
                 linearSolver,
                 F,J=None,du=None,par_du=None,
                 rtol_r  = 1.0e-4,
                 atol_r  = 1.0e-16,
                 rtol_du = 1.0e-4,
                 atol_du = 1.0e-16,
                 maxIts  = 100,
                 norm = l2Norm,
                 convergenceTest = 'r',
                 computeRates = True,
                 printInfo = True,
                 fullNewton=True,
                 directSolver=False,
                 EWtol=True,
                 maxLSits = 100):
        self.par_du = par_du
        if par_du is not None:
            F.dim_proc = par_du.dim_proc
        Newton.__init__(self,
                        linearSolver,
                        F,J,du,par_du,
                        rtol_r,
                        atol_r,
                        rtol_du,
                        atol_du,
                        maxIts,
                        norm,
                        convergenceTest,
                        computeRates,
                        printInfo,
                        fullNewton,
                        directSolver,
                        EWtol,
                        maxLSits)
        self.isFactored = False

    def solve(self,u,r=None,b=None,par_u=None,par_r=None):
        """
        Solve F(u) = b

        b -- right hand side
        u -- solution
        r -- F(u) - b
        """

        from . import Viewers

        if self.linearSolver.computeEigenvalues:
            self.u0[:]=u
        r=self.solveInitialize(u,r,b)
        if par_u is not None:
            #no overlap
            #par_r.scatter_reverse_add()
            #no overlap or overlap (until we compute norms over only owned dof)
            par_r.scatter_forward_insert()
        self.norm_r_hist = []
        self.norm_du_hist = []
        self.gammaK_max=0.0
        self.linearSolverFailed = False
        while (not self.converged(r) and
               not self.failed()):
            logEvent("SSPRKNewton it "+repr(self.its)+" norm(r) " + repr(self.norm_r),level=3)
            if self.updateJacobian or self.fullNewton and not self.isFactored:
                self.updateJacobian = False
                self.F.getJacobian(self.J)
                #print numpy.transpose(self.J)
                if self.linearSolver.computeEigenvalues:
                    self.JLast[:]=self.J
                    self.J_t_J[:]=self.J
                    self.J_t_J *= numpy.transpose(self.J)
                    self.JLsolver.prepare()
                    self.JLsolver.calculateEigenvalues()
                    self.norm_2_J_current = sqrt(max(self.JLsolver.eigenvalues_r))
                    self.norm_2_Jinv_current = old_div(1.0,sqrt(min(self.JLsolver.eigenvalues_r)))
                    self.kappa_current = self.norm_2_J_current*self.norm_2_Jinv_current
                    self.betaK_current = self.norm_2_Jinv_current
                self.linearSolver.prepare(b=r)
                self.isFactored = True
            self.du[:]=0.0
            if not self.directSolver:
                if self.EWtol:
                    self.setLinearSolverTolerance(r)
            if not self.linearSolverFailed:
                self.linearSolver.solve(u=self.du,b=r,par_u=self.par_du,par_b=par_r)
                self.linearSolverFailed = self.linearSolver.failed()
            #print self.du
            u-=self.du
            if par_u is not None:
                par_u.scatter_forward_insert()
            self.computeResidual(u,r,b)
            #no overlap
            #print "local r",r
            if par_r is not None:
                #no overlap
                #par_r.scatter_reverse_add()
                par_r.scatter_forward_insert()
            #print "global r",r
            if self.linearSolver.computeEigenvalues:
                #approximate Lipschitz constant of J
                self.F.getJacobian(self.dJ_t_dJ)
                self.dJ_t_dJ-=self.JLast
                self.dJ_t_dJ *= numpy.transpose(self.dJ_t_dJ)
                self.dJLsolver.prepare()
                self.dJLsolver.calculateEigenvalues()
                self.norm_2_dJ_current = sqrt(max(self.dJLsolver.eigenvalues_r))
                self.etaK_current = self.W*self.norm(self.du)
                self.gammaK_current = old_div(self.norm_2_dJ_current,self.etaK_current)
                self.gammaK_max = max(self.gammaK_current,self.gammaK_max)
                self.norm_r_hist.append(self.W*self.norm(r))
                self.norm_du_hist.append(self.W*self.norm(self.du))
                if self.its  == 1:
#                     print "max(|du|) ",max(numpy.absolute(self.du))
#                     print self.du[0]
#                     print self.du[-1]
                    self.betaK_0 = self.betaK_current
                    self.etaK_0 = self.etaK_current
                if self.its  == 2:
                    self.betaK_1 = self.betaK_current
                    self.etaK_1 = self.etaK_current
                print("it = ",self.its)
                print("beta(|Jinv|)  ",self.betaK_current)
                print("eta(|du|)     ",self.etaK_current)
                print("gamma(Lip J') ",self.gammaK_current)
                print("gammaM(Lip J')",self.gammaK_max)
                print("kappa(cond(J))",self.kappa_current)
                if self.betaK_current*self.etaK_current*self.gammaK_current <= 0.5:
                    print("r         ",old_div((1.0+sqrt(1.0-2.0*self.betaK_current*self.etaK_current*self.gammaK_current)),(self.betaK_current*self.gammaK_current)))
                if self.betaK_current*self.etaK_current*self.gammaK_max <= 0.5:
                    print("r_max     ",old_div((1.0+sqrt(1.0-2.0*self.betaK_current*self.etaK_current*self.gammaK_max)),(self.betaK_current*self.gammaK_max)))
                print("lambda_max",max(self.linearSolver.eigenvalues_r))
                print("lambda_i_max",max(self.linearSolver.eigenvalues_i))
                print("norm_J",self.norm_2_J_current)
                print("lambda_min",min(self.linearSolver.eigenvalues_r))
                print("lambda_i_min",min(self.linearSolver.eigenvalues_i))
            if self.lineSearch:
                norm_r_cur = self.norm(r)
                norm_r_last = 2.0*norm_r_cur
                ls_its = 0
                #print norm_r_cur,self.atol_r,self.rtol_r
                while ( (norm_r_cur >= 0.99 * self.norm_r + self.atol_r) and
                        (ls_its < self.maxLSits) and
                        old_div(norm_r_cur,norm_r_last) < 1.0):
                    self.convergingIts = 0
                    ls_its +=1
                    self.du *= 0.5
                    u += self.du
                    if par_u is not None:
                        par_u.scatter_forward_insert()
                    self.computeResidual(u,r,b)
                    #no overlap
                    if par_r is not None:
                        #no overlap
                        #par_r.scatter_reverse_add()
                        par_r.scatter_forward_insert()
                    norm_r_last = norm_r_cur
                    norm_r_cur = self.norm(r)
                    print("""ls #%d norm_r_cur=%s atol=%g rtol=%g""" % (ls_its,
                                                                        norm_r_cur,
                                                                        self.atol_r,
                                                                        self.rtol_r))
                if ls_its > 0:
                    logEvent("Linesearches = %i" % ls_its,level=3)
        else:
            if self.linearSolver.computeEigenvalues:
                if self.betaK_0*self.etaK_0*self.gammaK_max <= 0.5:
                    print("r_{-,0}     ",old_div((1.0+sqrt(1.0-2.0*self.betaK_0*self.etaK_0*self.gammaK_max)),(self.betaK_0*self.gammaK_max)))
                if self.betaK_1*self.etaK_1*self.gammaK_max <= 0.5 and self.its > 1:
                    print("r_{-,1}     ",old_div((1.0+sqrt(1.0-2.0*self.betaK_1*self.etaK_1*self.gammaK_max)),(self.betaK_1*self.gammaK_max)))
                print("beta0*eta0*gamma ",self.betaK_0*self.etaK_0*self.gammaK_max)
                if Viewers.viewerType == 'gnuplot':
                    max_r = max(1.0,max(self.linearSolver.eigenvalues_r))
                    max_i = max(1.0,max(self.linearSolver.eigenvalues_i))
                    for lambda_r,lambda_i in zip(self.linearSolver.eigenvalues_r,self.linearSolver.eigenvalues_i):
                        Viewers.datFile.write("%12.5e %12.5e \n" % (old_div(lambda_r,max_r),old_div(lambda_i,max_i)))
                    Viewers.datFile.write("\n \n")
                    cmd = "set term x11 %i; plot \'%s\' index %i with points title \"%s\" \n" % (Viewers.windowNumber,
                                                                                                      Viewers.datFilename,
                                                                                                      Viewers.plotNumber,
                                                                                                      'scaled eigenvalues')
                    Viewers.cmdFile.write(cmd)
                    Viewers.viewerPipe.write(cmd)
                    Viewers.newPlot()
                    Viewers.newWindow()
                    for it,r in zip(list(range(len(self.norm_r_hist))),self.norm_r_hist):
                        Viewers.datFile.write("%12.5e %12.5e \n" % (it,log(old_div(r,self.norm_r_hist[0]))))
                    Viewers.datFile.write("\n \n")
                    cmd = "set term x11 %i; plot \'%s\' index %i with linespoints title \"%s\" \n" % (Viewers.windowNumber,
                                                                                                      Viewers.datFilename,
                                                                                                      Viewers.plotNumber,
                                                                                                      'log(r)/log(r0) history')
                    Viewers.cmdFile.write(cmd)
                    Viewers.viewerPipe.write(cmd)
                    Viewers.newPlot()
                    Viewers.newWindow()
                    for it,du in zip(list(range(len(self.norm_du_hist))),self.norm_du_hist):
                        Viewers.datFile.write("%12.5e %12.5e \n" % (it,log(old_div(du,self.norm_du_hist[0]))))
                    Viewers.datFile.write("\n \n")
                    cmd = "set term x11 %i; plot \'%s\' index %i with linespoints title \"%s\" \n" % (Viewers.windowNumber,
                                                                                                      Viewers.datFilename,
                                                                                                      Viewers.plotNumber,
                                                                                                      'log(du) history')
                    Viewers.cmdFile.write(cmd)
                    Viewers.viewerPipe.write(cmd)
                    Viewers.newPlot()
                    Viewers.newWindow()
            return self.failedFlag

    def resetFactorization(self,needToRefactor=True):
        self.isFactored = not needToRefactor

class PicardNewton(Newton):
    def __init__(self,
                 linearSolver,
                 F,J=None,du=None,par_du=None,
                 rtol_r  = 1.0e-4,
                 atol_r  = 1.0e-16,
                 rtol_du = 1.0e-4,
                 atol_du = 1.0e-16,
                 maxIts  = 100,
                 norm = l2Norm,
                 convergenceTest = 'r',
                 computeRates = True,
                 printInfo = True,
                 fullNewton=True,
                 directSolver=False,
                 EWtol=True,
                 maxLSits = 100):
        Newton.__init__(self,
                        linearSolver,
                        F,J,du,par_du,
                        rtol_r,
                        atol_r,
                        rtol_du,
                        atol_du,
                        maxIts,
                        norm,
                        convergenceTest,
                        computeRates,
                        printInfo,
                        fullNewton,
                        directSolver,
                        EWtol,
                        maxLSits)
        self.picardIts = 1
        self.picardTol = 1000.0
        self.usePicard = True

    def solve(self,u,r=None,b=None,par_u=None,par_r=None):
        """
        Solve F(u) = b

        b -- right hand side
        u -- solution
        r -- F(u) - b
        """

        from . import Viewers

        if self.linearSolver.computeEigenvalues:
            self.u0[:]=u
        r=self.solveInitialize(u,r,b)
        if par_u is not None:
            #allow linear solver to know what type of assembly to use
            self.linearSolver.par_fullOverlap = self.par_fullOverlap
            #no overlap
            if not self.par_fullOverlap:
                par_r.scatter_reverse_add()
            else:
                #no overlap or overlap (until we compute norms over only owned dof)
                par_r.scatter_forward_insert()

        self.norm_r0 = self.norm(r)
        self.norm_r_hist = []
        self.norm_du_hist = []
        self.gammaK_max=0.0
        self.linearSolverFailed = False
        while (not self.converged(r) and
               not self.failed()):
            if self.maxIts>1:
                logEvent("   Newton it %d norm(r) = %12.5e  %12.5g \t\t norm(r)/(rtol*norm(r0)+atol) = %g"
                            % (self.its-1,self.norm_r,100*(old_div(self.norm_r,self.norm_r0)),(old_div(self.norm_r,(self.rtol_r*self.norm_r0+self.atol_r)))),level=1)
            if self.updateJacobian or self.fullNewton:
                self.updateJacobian = False
                if self.usePicard and (self.its < self.picardIts or old_div(self.norm_r,(self.rtol_r*self.norm_r0+self.atol_r)) > self.picardTol):
                    print("Picard iteration")
                    self.F.getJacobian(self.J,self.usePicard)
                else:
                    self.F.getJacobian(self.J)
                #mwf commented out print numpy.transpose(self.J)
                if self.linearSolver.computeEigenvalues:
                    self.JLast[:]=self.J
                    self.J_t_J[:]=self.J
                    self.J_t_J *= numpy.transpose(self.J)
                    self.JLsolver.prepare()
                    self.JLsolver.calculateEigenvalues()
                    self.norm_2_J_current = sqrt(max(self.JLsolver.eigenvalues_r))
                    self.norm_2_Jinv_current = old_div(1.0,sqrt(min(self.JLsolver.eigenvalues_r)))
                    self.kappa_current = self.norm_2_J_current*self.norm_2_Jinv_current
                    self.betaK_current = self.norm_2_Jinv_current
                self.linearSolver.prepare(b=r)
            self.du[:]=0.0
            if not self.directSolver:
                if self.EWtol:
                    self.setLinearSolverTolerance(r)
            if not self.linearSolverFailed:
                self.linearSolver.solve(u=self.du,b=r,par_u=self.par_du,par_b=par_r)
                self.linearSolverFailed = self.linearSolver.failed()
            #print self.du
            u-=self.du
            if par_u is not None:
                par_u.scatter_forward_insert()
            self.computeResidual(u,r,b)
            #no overlap
            #print "local r",r
            if par_r is not None:
                #no overlap
                if not self.par_fullOverlap:
                    par_r.scatter_reverse_add()
                else:
                    par_r.scatter_forward_insert()

            #print "global r",r
            if self.linearSolver.computeEigenvalues:
                #approximate Lipschitz constant of J
                self.F.getJacobian(self.dJ_t_dJ)
                self.dJ_t_dJ-=self.JLast
                self.dJ_t_dJ *= numpy.transpose(self.dJ_t_dJ)
                self.dJLsolver.prepare()
                self.dJLsolver.calculateEigenvalues()
                self.norm_2_dJ_current = sqrt(max(self.dJLsolver.eigenvalues_r))
                self.etaK_current = self.W*self.norm(self.du)
                self.gammaK_current = old_div(self.norm_2_dJ_current,self.etaK_current)
                self.gammaK_max = max(self.gammaK_current,self.gammaK_max)
                self.norm_r_hist.append(self.W*self.norm(r))
                self.norm_du_hist.append(self.W*self.unorm(self.du))
                if self.its  == 1:
#                     print "max(|du|) ",max(numpy.absolute(self.du))
#                     print self.du[0]
#                     print self.du[-1]
                    self.betaK_0 = self.betaK_current
                    self.etaK_0 = self.etaK_current
                if self.its  == 2:
                    self.betaK_1 = self.betaK_current
                    self.etaK_1 = self.etaK_current
                print("it = ",self.its)
                print("beta(|Jinv|)  ",self.betaK_current)
                print("eta(|du|)     ",self.etaK_current)
                print("gamma(Lip J') ",self.gammaK_current)
                print("gammaM(Lip J')",self.gammaK_max)
                print("kappa(cond(J))",self.kappa_current)
                if self.betaK_current*self.etaK_current*self.gammaK_current <= 0.5:
                    print("r         ",old_div((1.0+sqrt(1.0-2.0*self.betaK_current*self.etaK_current*self.gammaK_current)),(self.betaK_current*self.gammaK_current)))
                if self.betaK_current*self.etaK_current*self.gammaK_max <= 0.5:
                    print("r_max     ",old_div((1.0+sqrt(1.0-2.0*self.betaK_current*self.etaK_current*self.gammaK_max)),(self.betaK_current*self.gammaK_max)))
                print("lambda_max",max(self.linearSolver.eigenvalues_r))
                print("lambda_i_max",max(self.linearSolver.eigenvalues_i))
                print("norm_J",self.norm_2_J_current)
                print("lambda_min",min(self.linearSolver.eigenvalues_r))
                print("lambda_i_min",min(self.linearSolver.eigenvalues_i))
            if self.lineSearch:
                norm_r_cur = self.norm(r)
                ls_its = 0
                #print norm_r_cur,self.atol_r,self.rtol_r
#                 while ( (norm_r_cur >= 0.99 * self.norm_r + self.atol_r) and
#                         (ls_its < self.maxLSits) and
#                         norm_r_cur/norm_r_last < 1.0):
                while ( (norm_r_cur >= 0.9999 * self.norm_r) and
                        (ls_its < self.maxLSits)):
                    self.convergingIts = 0
                    ls_its +=1
                    self.du *= 0.5
                    u += self.du
                    if par_u is not None:
                        par_u.scatter_forward_insert()
                    self.computeResidual(u,r,b)
                    #no overlap
                    if par_r is not None:
                        #no overlap
                        if not self.par_fullOverlap:
                            par_r.scatter_reverse_add()
                        else:
                            par_r.scatter_forward_insert()
                    norm_r_cur = self.norm(r)
                    logEvent("""ls #%d norm_r_cur=%s atol=%g rtol=%g""" % (ls_its,
                                                                           norm_r_cur,
                                                                           self.atol_r,
                                                                           self.rtol_r))
                if ls_its > 0:
                    logEvent("Linesearches = %i" % ls_its,level=3)
        else:
            if self.linearSolver.computeEigenvalues:
                if self.betaK_0*self.etaK_0*self.gammaK_max <= 0.5:
                    print("r_{-,0}     ",old_div((1.0+sqrt(1.0-2.0*self.betaK_0*self.etaK_0*self.gammaK_max)),(self.betaK_0*self.gammaK_max)))
                if self.betaK_1*self.etaK_1*self.gammaK_max <= 0.5 and self.its > 1:
                    print("r_{-,1}     ",old_div((1.0+sqrt(1.0-2.0*self.betaK_1*self.etaK_1*self.gammaK_max)),(self.betaK_1*self.gammaK_max)))
                print("beta0*eta0*gamma ",self.betaK_0*self.etaK_0*self.gammaK_max)
                if Viewers.viewerType == 'gnuplot':
                    max_r = max(1.0,max(self.linearSolver.eigenvalues_r))
                    max_i = max(1.0,max(self.linearSolver.eigenvalues_i))
                    for lambda_r,lambda_i in zip(self.linearSolver.eigenvalues_r,self.linearSolver.eigenvalues_i):
                        Viewers.datFile.write("%12.5e %12.5e \n" % (old_div(lambda_r,max_r),old_div(lambda_i,max_i)))
                    Viewers.datFile.write("\n \n")
                    cmd = "set term x11 %i; plot \'%s\' index %i with points title \"%s\" \n" % (Viewers.windowNumber,
                                                                                                      Viewers.datFilename,
                                                                                                      Viewers.plotNumber,
                                                                                                      'scaled eigenvalues')
                    Viewers.cmdFile.write(cmd)
                    Viewers.viewerPipe.write(cmd)
                    Viewers.newPlot()
                    Viewers.newWindow()
                    for it,r in zip(list(range(len(self.norm_r_hist))),self.norm_r_hist):
                        Viewers.datFile.write("%12.5e %12.5e \n" % (it,math.log(old_div(r,self.norm_r_hist[0]))))
                    Viewers.datFile.write("\n \n")
                    cmd = "set term x11 %i; plot \'%s\' index %i with linespoints title \"%s\" \n" % (Viewers.windowNumber,
                                                                                                      Viewers.datFilename,
                                                                                                      Viewers.plotNumber,
                                                                                                      'log(r)/log(r0) history')
                    Viewers.cmdFile.write(cmd)
                    Viewers.viewerPipe.write(cmd)
                    Viewers.newPlot()
                    Viewers.newWindow()
                    for it,du in zip(list(range(len(self.norm_du_hist))),self.norm_du_hist):
                        Viewers.datFile.write("%12.5e %12.5e \n" % (it,math.log(old_div(du,self.norm_du_hist[0]))))
                    Viewers.datFile.write("\n \n")
                    cmd = "set term x11 %i; plot \'%s\' index %i with linespoints title \"%s\" \n" % (Viewers.windowNumber,
                                                                                                      Viewers.datFilename,
                                                                                                      Viewers.plotNumber,
                                                                                                      'log(du) history')
                    Viewers.cmdFile.write(cmd)
                    Viewers.viewerPipe.write(cmd)
                    Viewers.newPlot()
                    Viewers.newWindow()
            if self.maxIts>1:
                logEvent("   Newton it %d norm(r) = %12.5e  %12.5g \t\t norm(r)/(rtol*norm(r0)+atol) = %g"
                             % (self.its-1,self.norm_r,100*(old_div(self.norm_r,self.norm_r0)),(old_div(self.norm_r,(self.rtol_r*self.norm_r0+self.atol_r)))),level=1)
            return self.failedFlag

class NLJacobi(NonlinearSolver):
    """
    Nonlinear Jacobi iteration.
    """

    def __init__(self,
                 F,J,du,
                 weight=old_div(4.0,5.0),
                 rtol_r  = 1.0e-4,
                 atol_r  = 1.0e-16,
                 rtol_du = 1.0e-4,
                 atol_du = 1.0e-16,
                 maxIts  = 100,
                 norm = l2Norm,
                 convergenceTest = 'r',
                 computeRates = True,
                 printInfo = True,
                 fullNewton=True):
        NonlinearSolver.__init__(self,F,J,du,
                                 rtol_r,
                                 atol_r,
                                 rtol_du,
                                 atol_du,
                                 maxIts,
                                 norm,
                                 convergenceTest,
                                 computeRates,
                                 printInfo)
        self.linearSolver = LinearSolver(J)#dummy
        self.updateJacobian=True
        self.fullNewton=fullNewton
        self.M=Vec(self.F.dim)
        self.w=weight
        self.node_order=numpy.arange(self.F.dim,dtype='i')
        self.node_order=numpy.arange(self.F.dim-1,-1,-1,dtype='i')

    def solve(self,u,r=None,b=None,par_u=None,par_r=None):
        r=self.solveInitialize(u,r,b)
        while (not self.converged(r) and
               not self.failed()):
            if self.updateJacobian or self.fullNewton:
                self.updateJacobian = False
                self.F.getJacobian(self.J)
                if type(self.J).__name__ == 'ndarray':
                    self.M = old_div(self.w,numpy.diagonal(self.J))
                elif type(self.J).__name__ == 'SparseMatrix':
                    csmoothers.jacobi_NR_prepare(self.J,self.w,1.0e-16,self.M)
            if type(self.J).__name__ == 'ndarray':
                self.du[:]=r
                self.du*=self.M
            elif type(self.J).__name__ == "SparseMatrix":
                csmoothers.jacobi_NR_solve(self.J,self.M,r,self.node_order,self.du)
            u -= self.du
            self.computeResidual(u,r,b)
        else:
            return self.failedFlag

class NLGaussSeidel(NonlinearSolver):
    """
    Nonlinear Gauss-Seidel.
    """

    def __init__(self,
                 connectionList,
                 F,J,du,
                 weight=1.0,
                 sym=False,
                 rtol_r  = 1.0e-4,
                 atol_r  = 1.0e-16,
                 rtol_du = 1.0e-4,
                 atol_du = 1.0e-16,
                 maxIts  = 100,
                 norm = l2Norm,
                 convergenceTest = 'r',
                 computeRates = True,
                 printInfo = True,
                 fullNewton=True):
        NonlinearSolver.__init__(self,F,J,du,
                                 rtol_r,
                                 atol_r,
                                 rtol_du,
                                 atol_du,
                                 maxIts,
                                 norm,
                                 convergenceTest,
                                 computeRates,
                                 printInfo)
        self.linearSolver = LinearSolver(J)#dummy
        self.updateJacobian=True
        self.fullNewton=fullNewton
        self.w=weight
        self.connectionList=connectionList
        self.M=Vec(self.F.dim)
        self.node_order=numpy.arange(self.F.dim,dtype='i')
        self.sym = sym
        self.node_order=numpy.arange(self.F.dim,dtype='i')
        self.node_order=numpy.arange(self.F.dim-1,-1,-1,dtype='i')

    def solve(self,u,r=None,b=None,par_u=None,par_r=None):
        r=self.solveInitialize(u,r,b)
        while (not self.converged(r) and
               not self.failed()):
            if self.updateJacobian or self.fullNewton:
                self.updateJacobian = False
                self.F.getJacobian(self.J)
                if type(self.J).__name__ == 'ndarray':
                    self.M = old_div(self.w,numpy.diagonal(self.J))
                elif type(self.J).__name__ == 'SparseMatrix':
                    dtol = min(numpy.absolute(r))*1.0e-8
                    csmoothers.gauss_seidel_NR_prepare(self.J,self.w,dtol,self.M)
            if type(self.J).__name__ == 'ndarray':
                self.du[:]=0.0
                for i in range(self.F.dim):
                    rhat = r[i]
                    for j in self.connectionList[i]:
                        rhat -= self.J[j,i]*self.du[j]
                    self.du[i] = self.M[i]*rhat
                if self.sym == True:
                    u-= self.du
                    self.computeResidual(u,r,b)
                    self.du[:]=0.0
                    for i in range(self.n-1,-1,-1):
                        rhat = self.r[i]
                        for j in self.connectionList[i]:
                            rhat -= self.J[i,j]*self.du[j]
                    self.du[i] = self.M[i]*rhat
            elif type(self.J).__name__ == "SparseMatrix":
                csmoothers.gauss_seidel_NR_solve(self.J,self.M,r,self.node_order,self.du)
            u -= self.du
            self.computeResidual(u,r,b)
        else:
            return self.failedFlag

class NLStarILU(NonlinearSolver):
    """
    Nonlinear alternating Schwarz on node stars.
    """

    def __init__(self,
                 connectionList,
                 F,J,du,
                 weight=1.0,
                 sym=False,
                 rtol_r  = 1.0e-4,
                 atol_r  = 1.0e-16,
                 rtol_du = 1.0e-4,
                 atol_du = 1.0e-16,
                 maxIts  = 100,
                 norm = l2Norm,
                 convergenceTest = 'r',
                 computeRates = True,
                 printInfo = True,
                 fullNewton=True):
        NonlinearSolver.__init__(self,
                                 F,J,du,
                                 rtol_r,
                                 atol_r,
                                 rtol_du,
                                 atol_du,
                                 maxIts,
                                 norm,
                                 convergenceTest,
                                 computeRates,
                                 printInfo)
        self.linearSolver = LinearSolver(J)#dummy
        self.updateJacobian=True
        self.fullNewton=fullNewton
        self.w=weight
        self.sym=sym
        if type(self.J).__name__ == 'ndarray':
            self.connectionList=connectionList
            self.subdomainIndecesList=[]
            self.subdomainSizeList=[]
            self.subdomainJ=[]
            self.subdomainR=[]
            self.subdomainDU=[]
            self.subdomainSolvers=[]
            self.globalToSubdomain=[]
            for i in range(self.F.dim):
                self.subdomainIndecesList.append([])
                connectionList[i].sort()
                self.globalToSubdomain.append(dict([(j,J+1) for J,j in
                                                    enumerate(connectionList[i])]))
                self.globalToSubdomain[i][i]=0
                nSubdomain = len(connectionList[i])+1
                self.subdomainR.append(Vec(nSubdomain))
                self.subdomainDU.append(Vec(nSubdomain))
                self.subdomainSizeList.append(len(connectionList[i]))
                self.subdomainJ.append(Mat(nSubdomain,nSubdomain))
                for J,j in enumerate(connectionList[i]):
                    self.subdomainIndecesList[i].append(set(connectionList[i]) &
                                                        set(connectionList[j]))
                    self.subdomainIndecesList[i][J].update([i,j])
        elif type(self.J).__name__ == 'SparseMatrix':
            self.node_order=numpy.arange(self.F.dim-1,-1,-1,dtype='i')
            self.asmFactorObject = self.csmoothers.ASMFactor(self.J)

    def prepareSubdomains(self):
        if type(self.J).__name__ == 'ndarray':
            self.subdomainSolvers=[]
            for i in range(self.F.dim):
                self.subdomainJ[i][0,0] = self.J[i,i]
                for J,j in enumerate(self.connectionList[i]):
                    #first do row 0 (star center)
                    self.subdomainJ[i][J+1,0] = self.J[j,i]
                    #now do boundary rows
                    for k in self.subdomainIndecesList[i][J]:
                        K = self.globalToSubdomain[i][k]
                        self.subdomainJ[i][K,J+1]=self.J[k,j]
                self.subdomainSolvers.append(LU(self.subdomainJ[i]))
                self.subdomainSolvers[i].prepare()
        elif type(self.J).__name__ == 'SparseMatrix':
            self.csmoothers.asm_NR_prepare(self.J,self.asmFactorObject)

    def solve(self,u,r=None,b=None,par_u=None,par_r=None):
        r=self.solveInitialize(u,r,b)
        while (not self.converged(r) and
               not self.failed()):
            if self.updateJacobian or self.fullNewton:
                self.updateJacobian = False
                self.F.getJacobian(self.J)
                self.prepareSubdomains()
            self.du[:]=0.0
            if type(self.J).__name__ == 'ndarray':
                for i in range(self.F.dim):
                    #load subdomain residual
                    self.subdomainR[i][0] = r[i] - self.J[i,i]*self.du[i]
                    for j in self.connectionList[i]:
                        self.subdomainR[i][0] -= self.J[j,i]*self.du[j]
                    for J,j in enumerate(self.connectionList[i]):
                        self.subdomainR[i][J+1]=r[j] - self.J[j,j]*self.du[j]
                        for k in self.connectionList[j]:
                            self.subdomainR[i][J+1] -= self.J[k,j]*self.du[k]
                    #solve
                    self.subdomainSolvers[i].solve(u=self.subdomainDU[i],
                                                   b=self.subdomainR[i])
                    #update du
                    self.subdomainDU[i]*=self.w
                    self.du[i]+=self.subdomainDU[i][0]
                    for J,j in enumerate(self.connectionList[i]):
                        self.du[j] += self.subdomainDU[i][J+1]
            elif type(self.J).__name__ == 'SparseMatrix':
                self.csmoothers.asm_NR_solve(self.J,self.w,self.asmFactorObject,self.node_order,r,self.du)
            u -= self.du
            self.computeResidual(u,r,b)
        else:
            return self.failedFlag

class FasTwoLevel(NonlinearSolver):
    """
    A generic nonlinear two-level solver based on the full approximation scheme. (FAS).
    """
    def __init__(self,
                 prolong,
                 restrict,
                 restrictSum,
                 coarseF,
                 preSmoother,
                 postSmoother,
                 coarseSolver,
                 F,J=None,du=None,
                 rtol_r  = 1.0e-4,
                 atol_r  = 1.0e-16,
                 rtol_du = 1.0e-4,
                 atol_du = 1.0e-16,
                 maxIts  = 100,
                 norm = l2Norm,
                 convergenceTest = 'r',
                 computeRates = True,
                 printInfo = True):
        NonlinearSolver.__init__(self,F,J,du,
                                 rtol_r,
                                 atol_r,
                                 rtol_du,
                                 atol_du,
                                 maxIts,
                                 norm,
                                 convergenceTest,
                                 computeRates,
                                 printInfo)

        class dummyL(object):

            def __init__(self):
                self.shape = [F.dim,F.dim]

        self.linearSolver = LinearSolver(dummyL())#dummy
        self.prolong = prolong
        self.restrict = restrict
        self.restrictSum = restrictSum
        self.cF = coarseF
        self.preSmoother = preSmoother
        self.postSmoother = postSmoother
        self.coarseSolver = coarseSolver
        self.cb = Vec(prolong.shape[1])
        self.cr = Vec(prolong.shape[1])
        self.crFAS = Vec(prolong.shape[1])
        self.cdu = Vec(prolong.shape[1])
        self.cu = Vec(prolong.shape[1])
        self.cError = 'FAS-chord'#'linear'#'FAS'#'FAS-chord'#'linear'

    def fullNewtonOff(self):
        self.preSmoother.fullNewtonOff()
        self.postSmoother.fullNewtonOff()
        self.coarseSolver.fullNewtonOff()

    def fullNewtonOn(self):
        self.preSmoother.fullNewtonOn()
        self.postSmoother.fullNewtonOn()
        self.coarseSolver.fullNewtonOn()

    def fullResidualOff(self):
        self.preSmoother.fullResidualOff()
        self.postSmoother.fullResidualOff()
        self.coarseSolver.fullResidualOff()

    def fullResidualOn(self):
        self.preSmoother.fullResidualOn()
        self.postSmoother.fullResidualOn()
        self.coarseSolver.fullResidualOn()

    def solve(self,u,r=None,b=None,par_u=None,par_r=None):
        r=self.solveInitialize(u,r,b)
        while (not self.converged(r) and
               not self.failed()):
            self.preSmoother.solve(u,r,b)
            self.restrict.matvec(r,self.cb)
            if self.cError == 'linear':
                self.coarseSolver.fullResidualOff()
                self.coarseSolver.fullNewtonOff()
                lsSave = self.coarseSolver.lineSearch
                self.coarseSolver.lineSearch = False
                self.coarseSolver.solve(u=self.cdu,r=self.crFAS,b=self.cb)
                self.coarseSolver.lineSearch = lsSave
                self.coarseSolver.fullNewtonOn()
                self.coarseSolver.fullResidualOn()
            elif self.cError == 'FAS-chord':
                self.crFAS[:]= -self.cb
                self.restrict.matvec(u,self.cu)
                #change restriction to
                #be weighted average for u
                for i in range(self.cu.shape[0]):
                    self.cu[i]/=self.restrictSum[i]
                self.cF.getResidual(self.cu,self.cr)
                self.cb+=self.cr
                self.cdu[:]=self.cu
                self.coarseSolver.fullNewtonOff()
                self.coarseSolver.solve(u=self.cdu,r=self.crFAS,b=self.cb)
                self.coarseSolver.fullNewtonOn()
                self.cdu-=self.cu
            else:
                self.crFAS[:]= -self.cb
                self.restrict.matvec(u,self.cu)
                #change restriction to
                #be weighted average for u
                for i in range(self.cu.shape[0]):
                    self.cu[i]/=self.restrictSum[i]
                self.cF.getResidual(self.cu,self.cr)
                self.cb+=self.cr
                self.cdu[:]=self.cu
                self.coarseSolver.solve(u=self.cdu,r=self.crFAS,b=self.cb)
                self.cdu-=self.cu
            self.prolong.matvec(self.cdu,self.du)
            u-=self.du
            self.postSmoother.solve(u,r,b)
        else:
            return self.failedFlag

class FAS(object):
    """
    A generic nonlinear multigrid W cycle using the Full Approximation Scheme (FAS).
    """

    def __init__(self,
                 prolongList,
                 restrictList,
                 restrictSumList,
                 FList,
                 preSmootherList,
                 postSmootherList,
                 coarseSolver,
                 mgItsList=[],
                 printInfo=True):
        self.solverList=[coarseSolver]
        for i in range(1,len(FList)):
            if mgItsList ==[]:
                mgItsList.append(1)
            self.solverList.append(
                FasTwoLevel(prolong = prolongList[i],
                            restrict = restrictList[i],
                            restrictSum = restrictSumList[i],
                            coarseF = FList[i-1],
                            preSmoother = preSmootherList[i],
                            postSmoother = postSmootherList[i],
                            coarseSolver = self.solverList[i-1],
                            F = FList[i],
                            maxIts = mgItsList[i],
                            convergenceTest = 'its',
                            printInfo=False))
        self.fasSolver = self.solverList[len(FList)-1]

    def solve(self,u,r=None,b=None,par_u=None,par_r=None):
        self.fasSolver.solve(u,r,b)
        return self.fasSolver.failedFlag


class MultilevelNonlinearSolver(object):
    """
    A generic multilevel solver.
    """

    def __init__(self,
                 fList,
                 levelNonlinearSolverList,
                 computeRates=False,
                 printInfo=False):
        self.fList = fList
        self.solverList=levelNonlinearSolverList
        self.nLevels = len(self.solverList)
        for l in range(self.nLevels):
            self.solverList[l].computeRates = computeRates
            self.solverList[l].printInfo = printInfo

    def solveMultilevel(self,uList,rList,bList=None,par_uList=None,par_rList=None):
        if bList is None:
            bList = [None for r in rList]
        for l in range(self.nLevels):
            if par_uList is not None and len(par_uList) > 0:
                par_u=par_uList[l]
                par_r=par_rList[l]
            else:
                par_u=None
                par_r=None
            logEvent("  NumericalAnalytics Newton iteration for level " + repr(l), level = 0)
            self.solverList[l].solve(u = uList[l],
                                     r = rList[l],
                                     b = bList[l],
                                     par_u = par_u,
                                     par_r = par_r)
        return self.solverList[-1].failedFlag

    def updateJacobian(self):
        for l in range(self.nLevels):
            self.solverList[l].updateJacobian = True

    def info(self):
        self.infoString="********************Start Multilevel Nonlinear Solver Info*********************\n"
        for l in range(self.nLevels):
            self.infoString += "**************Start Level %i Info********************\n" % l
            self.infoString += self.solverList[l].info()
            self.infoString += "**************End Level %i Info********************\n" % l
        self.infoString+="********************End Multilevel Nonlinear Solver Info*********************\n"
        return self.infoString

class NLNI(MultilevelNonlinearSolver):
    """
    Nonlinear nested iteration.
    """

    def __init__(self,
                 fList=[],
                 solverList=[],
                 prolongList=[],
                 restrictList=[],
                 restrictSumList=[],
                 maxIts = None,
                 tolList=None,
                 atol=None,
                 computeRates=True,
                 printInfo=True):
        MultilevelNonlinearSolver.__init__(self,fList,solverList,computeRates,printInfo)
        self.prolongList = prolongList
        self.restrictList = restrictList
        self.restrictSumList = restrictSumList
        self.fineLevel = self.nLevels - 1
        self.levelDict={}
        self.uList=[]
        self.rList=[]
        self.bList=[]
        for l in range(self.fineLevel+1):
            n = solverList[l].F.dim
            self.levelDict[n] = l
            self.uList.append(Vec(n))
            self.rList.append(Vec(n))
            self.bList.append(Vec(n))
        self.levelDict[solverList[-1].F.dim]=self.fineLevel
        self.maxIts = maxIts
        self.tolList = tolList
        self.atol = atol
        self.printInfo = printInfo
        self.infoString=''

    def solve(self,u,r=None,b=None,par_u=None,par_r=None):
        #\todo this is broken because prolong isn't right
        currentMesh = self.levelDict[u.shape[0]]
        if currentMesh > 0:
            self.uList[currentMesh][:] = u
            self.rList[currentMesh][:] = r
            self.bList[currentMesh][:] = b
            for l in range(currentMesh,1,-1):
                self.restrictList[l].matvec(self.uList[l],self.uList[l-1])
                if b is not None:
                    self.restrictList[l].matvec(self.bList[l],self.bList[l-1])
                for i in range(self.uList[l-1].shape[0]):
                    self.uList[l-1][i]/=self.restrictSumList[l][i]
            for l in range(currentMesh):
                if self.tolList is not None:
                    self.switchToResidualConvergence(self.solverList[l],
                                                     self.tolList[l])
                self.solverList[l].solve(u=self.uList[l],r=self.rList[l],b=self.bList[l],par_u=self.par_uList[l],par_r=self.par_rList[l])
                if self.tolList is not None:
                    self.revertToFixedIteration(self.solverList[l])
            if l < currentMesh -1:
                self.prolongList[l+1].matvec(self.uList[l],self.uList[l+1])
            else:
                self.prolongList[l+1].matvec(self.uList[l],u)
        if self.tolList is not None:
            self.switchToResidualConvergence(self.solverList[currentMesh],
                                             self.tolList[currentMesh])
        self.solverList[currentMesh].solve(u,r,b)
        if self.tolList is not None:
            self.revertToFixedIteration(self.solverList[currentMesh])
        return self.solverList[currentMesh].failedFlag

    def solveMultilevel(self,uList,rList,bList=None,par_uList=None,par_rList=None):
        if bList is None:
            bList = [None for r in rList]
        self.infoString="********************Start Multilevel Nonlinear Solver Info*********************\n"
        for l in range(self.fineLevel):
            if self.tolList is not None:
                self.switchToResidualConvergence(self.solverList[l],self.tolList[l])
            self.solverList[l].solve(u=uList[l],r=rList[l],b=bList[l],par_u=par_uList[l],par_r=par_rList[l])
            self.infoString+="****************Start Level %i Info******************\n" %l
            self.infoString+=self.solverList[l].info()
            self.infoString+="****************End Level %i Info******************\n" %l
            if self.tolList is not None:
                self.revertToFixedIteration(self.solverList[l])
            #\todo see if there's a better way to do this
            #copy user u,r into internal
            #because fas will over write u and r with ones
            #that aren't solutions and we need to save
            #the true solutions on this level
            self.uList[l][:]=uList[l]
            self.rList[l][:]=rList[l]
            for ci,p in self.prolongList.items():
                p[l+1].matvec(self.solverList[l].F.u[ci].dof,self.solverList[l+1].F.u[ci].dof)
            self.solverList[l+1].F.setFreeDOF(uList[l+1])
        if self.tolList is not None:
            self.switchToResidualConvergence(self.solverList[self.fineLevel],self.tolList[self.fineLevel])
        self.solverList[self.fineLevel].solve(u=uList[self.fineLevel],
                                              r=rList[self.fineLevel],
                                              b=bList[self.fineLevel],
                                              par_u=par_uList[self.fineLevel],
                                              par_r=par_rList[self.fineLevel])
        self.infoString+="****************Start Level %i Info******************\n" %self.fineLevel
        self.infoString+=self.solverList[self.fineLevel].info()
        self.infoString+="****************End Level %i Info******************\n" %self.fineLevel
        if self.tolList is not None:
            self.revertToFixedIteration(self.solverList[self.fineLevel])
        #reset u and r on other levels:
        for l in range(self.fineLevel):
            self.fList[l].setUnknowns(self.uList[l])
            rList[l][:]=self.rList[l]
        self.infoString+="********************End Multilevel Nonlinear Solver Info*********************\n"
        return self.solverList[-1].failedFlag

    def info(self):
        return self.infoString

    def switchToResidualConvergence(self,solver,rtol):
        self.saved_ctest = solver.convergenceTest
        self.saved_rtol_r = solver.rtol_r
        self.saved_atol_r = solver.atol_r
        self.saved_maxIts = solver.maxIts
        self.saved_printInfo = solver.printInfo
        solver.convergenceTest = 'r'
        solver.rtol_r = rtol
        solver.atol_r = self.atol
        solver.maxIts = self.maxIts
        solver.printInfo = self.printInfo

    def revertToFixedIteration(self,solver):
        solver.convergenceTest = self.saved_ctest
        solver.rtol_r = self.saved_rtol_r
        solver.atol_r = self.saved_atol_r
        solver.maxIts = self.saved_maxIts
        solver.printInfo = self.saved_printInfo


def multilevelNonlinearSolverChooser(nonlinearOperatorList,
                                     jacobianList,
                                     par_jacobianList,
                                     duList=None,
                                     par_duList=None,
                                     relativeToleranceList=None,
                                     absoluteTolerance=1.0e-8,
                                     multilevelNonlinearSolverType = NLNI,#Newton,NLJacobi,NLGaussSeidel,NLStarILU,
                                     computeSolverRates=False,
                                     printSolverInfo=False,
                                     linearSolverList=None,
                                     linearDirectSolverFlag=False,
                                     solverFullNewtonFlag=True,
                                     maxSolverIts=500,
                                     solverConvergenceTest='r',
                                     levelNonlinearSolverType=Newton,#NLJacobi,NLGaussSeidel,NLStarILU
                                     levelSolverFullNewtonFlag=True,
                                     levelSolverConvergenceTest='r',
                                     computeLevelSolverRates=False,
                                     printLevelSolverInfo=False,
                                     relaxationFactor=None,
                                     connectionListList=None,
                                     smootherType = 'Jacobi',
                                     prolong_bcList = None,
                                     restrict_bcList = None,
                                     restrict_bcSumList = None,
                                     prolongList = None,
                                     restrictList = None,
                                     restrictionRowSumList = None,
                                     preSmooths=3,
                                     postSmooths=3,
                                     cycles=3,
                                     smootherConvergenceTest='its',
                                     computeSmootherRates=False,
                                     printSmootherInfo=False,
                                     smootherFullNewtonFlag=True,
                                     computeCoarseSolverRates=False,
                                     printCoarseSolverInfo=False,
                                     EWtol=True,
                                     maxLSits=100,
                                     parallelUsesFullOverlap = True,
                                     nonlinearSolverNorm = l2Norm):
    if (levelNonlinearSolverType == TwoStageNewton):
        levelNonlinearSolverType = TwoStageNewton
    elif (levelNonlinearSolverType == ExplicitLumpedMassMatrixShallowWaterEquationsSolver):
        levelNonlinearSolverType = ExplicitLumpedMassMatrixShallowWaterEquationsSolver
    elif (levelNonlinearSolverType == ExplicitConsistentMassMatrixShallowWaterEquationsSolver):
        levelNonlinearSolverType = ExplicitConsistentMassMatrixShallowWaterEquationsSolver
    elif (levelNonlinearSolverType == ExplicitLumpedMassMatrix):
        levelNonlinearSolverType = ExplicitLumpedMassMatrix
    elif (levelNonlinearSolverType == ExplicitConsistentMassMatrixWithRedistancing):
        levelNonlinearSolverType = ExplicitConsistentMassMatrixWithRedistancing
    elif (levelNonlinearSolverType == ExplicitConsistentMassMatrixForVOF):
        levelNonlinearSolverType = ExplicitConsistentMassMatrixForVOF
    elif (levelNonlinearSolverType == NewtonWithL2ProjectionForMassCorrection):
        levelNonlinearSolverType = NewtonWithL2ProjectionForMassCorrection
    elif (levelNonlinearSolverType == CLSVOFNewton):
        levelNonlinearSolverType = CLSVOFNewton
    elif (multilevelNonlinearSolverType == Newton or
        multilevelNonlinearSolverType == NLJacobi or
        multilevelNonlinearSolverType == NLGaussSeidel or
        multilevelNonlinearSolverType == NLStarILU):
        levelNonlinearSolverType = multilevelNonlinearSolverType
    nLevels = len(nonlinearOperatorList)
    multilevelNonlinearSolver=None
    levelNonlinearSolverList=[]
    if levelNonlinearSolverType == FAS:
        preSmootherList=[]
        postSmootherList=[]
        mgItsList=[]
        for l in range(nLevels):
            mgItsList.append(cycles)
            if l > 0:
                if smootherType == NLJacobi:
                    if relaxationFactor is None:
                        relaxationFactor = old_div(2.0,5.0)#4.0/5.0
                    preSmootherList.append(NLJacobi(F=nonlinearOperatorList[l],
                                                    J=jacobianList[l],
                                                    du=duList[l],
                                                    weight=relaxationFactor,
                                                    maxIts=preSmooths,
                                                    convergenceTest=smootherConvergenceTest,
                                                    computeRates = computeSmootherRates,
                                                    printInfo=printSmootherInfo,
                                                    fullNewton=smootherFullNewtonFlag))
                    postSmootherList.append(NLJacobi(F=nonlinearOperatorList[l],
                                                     J=jacobianList[l],
                                                     du=duList[l],
                                                     weight=relaxationFactor,
                                                     maxIts=postSmooths,
                                                     convergenceTest=smootherFullNewtonFlag,
                                                     computeRates = computeSmootherRates,
                                                     printInfo=printSmootherInfo,
                                                     fullNewton=smootherFullNewtonFlag))
                elif smootherType == NLGaussSeidel:
                    if relaxationFactor is None:
                        relaxationFactor = old_div(3.0,5.0)
                    preSmootherList.append(NLGaussSeidel(connectionList = connectionListList[l],
                                                         F=nonlinearOperatorList[l],
                                                         J=jacobianList[l],
                                                         du=duList[l],
                                                         weight=relaxationFactor,
                                                         maxIts=preSmooths,
                                                         convergenceTest=smootherConvergenceTest,
                                                         computeRates = computeSmootherRates,
                                                         printInfo=printSmootherInfo,
                                                         fullNewton=smootherFullNewtonFlag))
                    postSmootherList.append(NLGaussSeidel(connectionList = connectionListList[l],
                                                          F=nonlinearOperatorList[l],
                                                          J=jacobianList[l],
                                                          du=duList[l],
                                                          weight=relaxationFactor,
                                                          maxIts=postSmooths,
                                                          convergenceTest=smootherConvergenceTest,
                                                          computeRates = computeSmootherRates,
                                                          printInfo=printSmootherInfo,
                                                          fullNewton=smootherFullNewtonFlag))
                elif smootherType == NLStarILU:
                    if relaxationFactor is None:
                        relaxationFactor = old_div(2.0,5.0)
                    preSmootherList.append(NLStarILU(connectionList = connectionListList[l],
                                                     F = nonlinearOperatorList[l],
                                                     J = jacobianList[l],
                                                     du=duList[l],
                                                     weight = relaxationFactor,
                                                     maxIts = preSmooths,
                                                     convergenceTest = smootherConvergenceTest,
                                                     computeRates = computeSmootherRates,
                                                     printInfo = printSmootherInfo,
                                                     fullNewton = smootherFullNewtonFlag))
                    postSmootherList.append(NLStarILU(connectionList = connectionListList[l],
                                                      F=nonlinearOperatorList[l],
                                                      J=jacobianList[l],
                                                      du=duList[l],
                                                      weight=relaxationFactor,
                                                      maxIts=postSmooths,
                                                      convergenceTest=smootherConvergenceTest,
                                                      computeRates = computeSmootherRates,
                                                      printInfo=printSmootherInfo,
                                                      fullNewton=smootherFullNewtonFlag))
                else:
                    raise RuntimeError("!!!!!!!!!!!!!!!!!!!!!!!!!!!!!!smootherType unrecognized")
            else:
                if smootherType == NLJacobi:
                    if relaxationFactor is None:
                        relaxationFactor = old_div(4.0,5.0)
                    coarseSolver = NLJacobi(F=nonlinearOperatorList[l],
                                            J=jacobianList[l],
                                            du=duList[l],
                                            weight=relaxationFactor,
                                            maxIts=postSmooths,
                                            convergenceTest=smootherFullNewtonFlag,
                                            computeRates = computeSmootherRates,
                                            printInfo=printSmootherInfo,
                                            fullNewton=smootherFullNewtonFlag,
                                            norm = nonlinearSolverNorm)
                elif smootherType == NLGaussSeidel:
                    if relaxationFactor is None:
                        relaxationFactor = old_div(3.0,5.0)
                    coarseSolver = NLGaussSeidel(connectionList = connectionListList[l],
                                                 F=nonlinearOperatorList[l],
                                                 J=jacobianList[l],
                                                 du=duList[l],
                                                 weight=relaxationFactor,
                                                 maxIts=postSmooths,
                                                 convergenceTest=smootherConvergenceTest,
                                                 computeRates = computeSmootherRates,
                                                 printInfo=printSmootherInfo,
                                                 fullNewton=smootherFullNewtonFlag,
                                                 norm = nonlinearSolverNorm)
                elif smootherType == NLStarILU:
                    if relaxationFactor is None:
                        relaxationFactor = old_div(2.0,5.0)
                    coarseSolver = NLStarILU(connectionList = connectionListList[l],
                                             F = nonlinearOperatorList[l],
                                             J = jacobianList[l],
                                             du=duList[l],
                                             weight = relaxationFactor,
                                             maxIts = preSmooths,
                                             convergenceTest = smootherConvergenceTest,
                                             computeRates = computeSmootherRates,
                                             printInfo = printSmootherInfo,
                                             fullNewton = smootherFullNewtonFlag,
                                             norm = nonlinearSolverNorm)
                else:
                    raise RuntimeError("!!!!!!!!!!!!!!!!!!!!!!!!!!!!!!smootherType unrecognized")
                preSmootherList.append([])
                postSmootherList.append([])

        levelNonlinearSolver = FAS(prolongList = prolongList,
                                   restrictList = restrictList,
                                   restrictSumList = restrictionRowSumList,
                                   FList = nonlinearOperatorList,
                                   preSmootherList = preSmootherList,
                                   postSmootherList = postSmootherList,
                                   coarseSolver = coarseSolver,
                                   mgItsList = mgItsList,
                                   printInfo=printLevelSolverInfo)
        levelNonlinearSolverList = levelNonlinearSolver.solverList
    elif levelNonlinearSolverType == Newton:
        for l in range(nLevels):
            if par_duList is not None and len(par_duList) > 0:
                par_du=par_duList[l]
            else:
                par_du=None
            levelNonlinearSolverList.append(Newton(linearSolver=linearSolverList[l],
                                                   F=nonlinearOperatorList[l],
                                                   J=jacobianList[l],
                                                   du=duList[l],
                                                   par_du=par_du,
                                                   rtol_r=relativeToleranceList[l],
                                                   atol_r=absoluteTolerance,
                                                   maxIts=maxSolverIts,
                                                   norm = nonlinearSolverNorm,
                                                   convergenceTest = levelSolverConvergenceTest,
                                                   computeRates = computeLevelSolverRates,
                                                   printInfo=printLevelSolverInfo,
                                                   fullNewton=levelSolverFullNewtonFlag,
                                                   directSolver=linearDirectSolverFlag,
                                                   EWtol=EWtol,
                                                   maxLSits=maxLSits ))
    elif levelNonlinearSolverType in [POD_Newton,POD_DEIM_Newton]:
        for l in range(nLevels):
            if par_duList is not None and len(par_duList) > 0:
                par_du=par_duList[l]
            else:
                par_du=None
            levelNonlinearSolverList.append(levelNonlinearSolverType(linearSolver=linearSolverList[l],
                                                                     F=nonlinearOperatorList[l],
                                                                     J=jacobianList[l],
                                                                     du=duList[l],
                                                                     par_du=par_du,
                                                                     rtol_r=relativeToleranceList[l],
                                                                     atol_r=absoluteTolerance,
                                                                     maxIts=maxSolverIts,
                                                                     norm = nonlinearSolverNorm,
                                                                     convergenceTest = levelSolverConvergenceTest,
                                                                     computeRates = computeLevelSolverRates,
                                                                     printInfo=printLevelSolverInfo,
                                                                     fullNewton=levelSolverFullNewtonFlag,
                                                                     directSolver=linearDirectSolverFlag,
                                                                     EWtol=EWtol,
                                                                     maxLSits=maxLSits ))
    elif levelNonlinearSolverType == NewtonNS:
        for l in range(nLevels):
            if par_duList is not None and len(par_duList) > 0:
                par_du=par_duList[l]
            else:
                par_du=None
            levelNonlinearSolverList.append(NewtonNS(linearSolver=linearSolverList[l],
                                                   F=nonlinearOperatorList[l],
                                                   J=jacobianList[l],
                                                   du=duList[l],
                                                   par_du=par_du,
                                                   rtol_r=relativeToleranceList[l],
                                                   atol_r=absoluteTolerance,
                                                   maxIts=maxSolverIts,
                                                   norm = nonlinearSolverNorm,
                                                   convergenceTest = levelSolverConvergenceTest,
                                                   computeRates = computeLevelSolverRates,
                                                   printInfo=printLevelSolverInfo,
                                                   fullNewton=levelSolverFullNewtonFlag,
                                                   directSolver=linearDirectSolverFlag,
                                                   EWtol=EWtol,
                                                   maxLSits=maxLSits ))
    elif levelNonlinearSolverType == NLJacobi:
        if relaxationFactor is None:
            relaxationFactor = old_div(4.0,5.0)
        for l in range(nLevels):
            levelNonlinearSolverList.append(NLJacobi(F=nonlinearOperatorList[l],
                                                     J=jacobianList[l],
                                                     du=duList[l],
                                                     rtol_r=relativeToleranceList[l],
                                                     atol_r=absoluteTolerance,
                                                     norm = nonlinearSolverNorm,
                                                     maxIts=maxSolverIts,
                                                     convergenceTest = levelSolverConvergenceTest,
                                                     weight=relaxationFactor,
                                                     computeRates = computeLevelSolverRates,
                                                     printInfo=printLevelSolverInfo,
                                                     fullNewton=levelSolverFullNewtonFlag))
    elif levelNonlinearSolverType == NLGaussSeidel:
        if relaxationFactor is None:
            relaxationFactor = old_div(4.0,5.0)
        for l in range(nLevels):
            levelNonlinearSolverList.append(NLGaussSeidel(F=nonlinearOperatorList[l],
                                                          J=jacobianList[l],
                                                          du=duList[l],
                                                          connectionList = connectionListList[l],
                                                          rtol_r=relativeToleranceList[l],
                                                          atol_r=absoluteTolerance,
                                                          maxIts=maxSolverIts,
                                                          convergenceTest = levelSolverConvergenceTest,
                                                          weight=relaxationFactor,
                                                          computeRates = computeLevelSolverRates,
                                                          printInfo=printLevelSolverInfo,
                                                          fullNewton=levelSolverFullNewtonFlag))
    elif levelNonlinearSolverType == NLStarILU:
        if relaxationFactor is None:
            relaxationFactor = old_div(3.0,5.0)
        for l in range(nLevels):
            levelNonlinearSolverList.append(NLStarILU(F=nonlinearOperatorList[l],
                                                      J=jacobianList[l],
                                                      du=duList[l],
                                                      connectionList = connectionListList[l],
                                                      rtol_r=relativeToleranceList[l],
                                                      atol_r=absoluteTolerance,
                                                      maxIts=maxSolverIts,
                                                      norm = nonlinearSolverNorm,
                                                      convergenceTest = levelSolverConvergenceTest,
                                                      weight=relaxationFactor,
                                                      computeRates = computeLevelSolverRates,
                                                      printInfo=printLevelSolverInfo,
                                                      fullNewton=levelSolverFullNewtonFlag))
    elif levelNonlinearSolverType == SSPRKNewton:
        for l in range(nLevels):
            if par_duList is not None and len(par_duList) > 0:
                par_du=par_duList[l]
            else:
                par_du=None
            levelNonlinearSolverList.append(SSPRKNewton(linearSolver=linearSolverList[l],
                                                        F=nonlinearOperatorList[l],
                                                        J=jacobianList[l],
                                                        du=duList[l],
                                                        par_du=par_du,
                                                        rtol_r=relativeToleranceList[l],
                                                        atol_r=absoluteTolerance,
                                                        maxIts=maxSolverIts,
                                                        norm = nonlinearSolverNorm,
                                                        convergenceTest = levelSolverConvergenceTest,
                                                        computeRates = computeLevelSolverRates,
                                                        printInfo=printLevelSolverInfo,
                                                        fullNewton=levelSolverFullNewtonFlag,
                                                        directSolver=linearDirectSolverFlag,
                                                        EWtol=EWtol,
                                                        maxLSits=maxLSits ))

    elif levelNonlinearSolverType == AddedMassNewton:
        for l in range(nLevels):
            if par_duList is not None and len(par_duList) > 0:
                par_du=par_duList[l]
            else:
                par_du=None
            levelNonlinearSolverList.append(AddedMassNewton(linearSolver=linearSolverList[l],
                                                            F=nonlinearOperatorList[l],
                                                            J=jacobianList[l],
                                                            du=duList[l],
                                                            par_du=par_du,
                                                            rtol_r=relativeToleranceList[l],
                                                            atol_r=absoluteTolerance,
                                                            maxIts=maxSolverIts,
                                                            norm = nonlinearSolverNorm,
                                                            convergenceTest = levelSolverConvergenceTest,
                                                            computeRates = computeLevelSolverRates,
                                                            printInfo=printLevelSolverInfo,
                                                            fullNewton=levelSolverFullNewtonFlag,
                                                            directSolver=linearDirectSolverFlag,
                                                            EWtol=EWtol,
                                                            maxLSits=maxLSits ))
    else:
        try:
            for l in range(nLevels):
                if par_duList is not None and len(par_duList) > 0:
                    par_du=par_duList[l]
                else:
                    par_du=None
                levelNonlinearSolverList.append(levelNonlinearSolverType(linearSolver=linearSolverList[l],
                                                       F=nonlinearOperatorList[l],
                                                       J=jacobianList[l],
                                                       du=duList[l],
                                                       par_du=par_du,
                                                       rtol_r=relativeToleranceList[l],
                                                       atol_r=absoluteTolerance,
                                                       maxIts=maxSolverIts,
                                                       norm = nonlinearSolverNorm,
                                                       convergenceTest = levelSolverConvergenceTest,
                                                       computeRates = computeLevelSolverRates,
                                                       printInfo=printLevelSolverInfo,
                                                       fullNewton=levelSolverFullNewtonFlag,
                                                       directSolver=linearDirectSolverFlag,
                                                       EWtol=EWtol,
                                                       maxLSits=maxLSits ))
        except:
            raise RuntimeError("Unknown level nonlinear solver "+ levelNonlinearSolverType)
    if multilevelNonlinearSolverType == NLNI:
        multilevelNonlinearSolver = NLNI(fList = nonlinearOperatorList,
                                         solverList = levelNonlinearSolverList,
                                         prolongList = prolong_bcList,
                                         restrictList = restrict_bcList,
                                         restrictSumList = restrict_bcSumList,
                                         maxIts = maxSolverIts,
                                         tolList = relativeToleranceList,
                                         atol=absoluteTolerance,
                                         computeRates = computeSolverRates,
                                         printInfo=printSolverInfo)
    elif (multilevelNonlinearSolverType == Newton or
          multilevelNonlinearSolverType == AddedMassNewton or
          multilevelNonlinearSolverType == POD_Newton or
          multilevelNonlinearSolverType == POD_DEIM_Newton or
          multilevelNonlinearSolverType == NewtonNS or
          multilevelNonlinearSolverType == NLJacobi or
          multilevelNonlinearSolverType == NLGaussSeidel or
          multilevelNonlinearSolverType == NLStarILU):
        multilevelNonlinearSolver = MultilevelNonlinearSolver(nonlinearOperatorList,
                                                              levelNonlinearSolverList,
                                                              computeRates = computeSolverRates,
                                                              printInfo = printSolverInfo)
    else:
        raise RuntimeError("!!!!!!!!!!!!!!!!!!!!!!!!!Unknown multilevelNonlinearSolverType " + multilevelNonlinearSolverType)

    #add minimal configuration for parallel?
    for levelSolver in multilevelNonlinearSolver.solverList:
        levelSolver.par_fullOverlap = parallelUsesFullOverlap
    return multilevelNonlinearSolver<|MERGE_RESOLUTION|>--- conflicted
+++ resolved
@@ -141,25 +141,15 @@
     def norm(self,u):
         try:
             return self.norm_function(u[self.F.owned_local])
-<<<<<<< HEAD
-        except ValueError:
-            logEvent("ERROR: F.owned local is not initialised in Transport.MultilevelTranspot.initialize. Make sure that useSuperlu option is set to False")
-=======
         except AttributeError:
             logEvent("ERROR: F.owned local is not initialised in Transport.MultilevelTranspot.initialize. Make sure that useSuperlu option is set to False") 
->>>>>>> 235449ad
 
 
     def unorm(self,u):
         try:
             return self.unorm_function(u[self.F.owned_local])
-<<<<<<< HEAD
-        except ValueError:
-            logEvent("ERROR!: F.owned local is not initialised in Transport.MultilevelTranspot.initialize. Make sure that useSuperlu option is set to False")
-=======
         except AttributeError:
             logEvent("ERROR!: F.owned local is not initialised in Transport.MultilevelTranspot.initialize. Make sure that useSuperlu option is set to False") 
->>>>>>> 235449ad
 
     def fullNewtonOff(self):
         self.fullNewton=False
