"""
A hierarchy of classes for nonlinear algebraic system solvers.

.. inheritance-diagram:: proteus.NonlinearSolvers
   :parts: 1
"""

import numpy
import numpy as np
from math import *
import math #to disambiguate math.log and log
from LinearAlgebraTools import *
from .Profiling import *

#mwf hack for Eikonal equation solvers
import FemTools
from UnstructuredFMMandFSWsolvers import FMMEikonalSolver
from UnstructuredFMMandFSWsolvers import FSWEikonalSolver
import csmoothers

class NonlinearEquation:
    """
    The base class for nonlinear equations.
    """

    def __init__(self,dim=0,dim_proc=None):
        self.dim=dim
        if dim_proc is None:
            self.dim_proc=self.dim
        else:
            self.dim_proc = dim_proc
        #mwf decide if we can keep solver statistics here
        self.nonlinear_function_evaluations = 0
        self.nonlinear_function_jacobian_evaluations = 0

    def getResidual(u,r):
        """Evaluate the residual r = F(u)"""
        pass

    def getJacobian(jacobian,usePicard=False):
        """"""
        pass

    def resetNonlinearFunctionStatistics(self):
        self.nonlinear_function_evaluations = 0
        self.nonlinear_function_jacobian_evaluations = 0


class NonlinearSolver:
    """
    The base class for nonlinear solvers.
    """

    def __init__(self,
                 F,J=None,du=None,
                 rtol_r  = 1.0e-4,
                 atol_r  = 1.0e-16,
                 rtol_du = 1.0e-4,
                 atol_du = 1.0e-16,
                 maxIts  = 100,
                 norm = l2Norm,
                 convergenceTest = 'r',
                 computeRates = True,
                 printInfo = True,
                 unorm = None,
                 tol_du=0.33):
        ## @var self.F
        #NonlinearEquation
        self.F = F
        self.J = J
        if du is None:
            self.du = Vec(F.dim)
        else:
            self.du = du
        self.rtol_r=rtol_r
        self.atol_r=atol_r
        self.rtol_du=rtol_du
        self.atol_du=atol_du
        self.maxIts=maxIts
        self.its=0
        self.solveCalls = 0
        self.recordedIts=0
        self.solveCalls_failed = 0
        self.recordedIts_failed=0
        self.rReductionFactor=0.0
        self.duReductionFactor=100.0
        self.rReductionFactor_avg=0.0
        self.duReductionFactor_avg=100.0
        self.rReductionOrder=0.0
        self.rReductionOrder_avg=0.0
        self.duReductionOrder=0.0
        self.duReductionOrder_avg=0.0
        self.s=100.0
        self.ratio_r_current = 1.0
        self.ratio_r_solve = 1.0
        self.ratio_du_solve = 1.0
        self.last_log_ratio_r = 1.0
        self.last_log_ratior_du = 1.0
        #mwf begin hacks for conv. rate
        self.gustafsson_alpha = -12345.0
        self.gustafsson_norm_du_last = -12345.0
        #mwf end hacks for conv. rate
        self.W = 1.0/float(self.F.dim)
        self.kappa_current = 0.0 #condition number
        self.kappa_max = 0.0
        self.norm_2_J_current = 0.0
        self.norm_2_dJ_current = 0.0
        self.betaK_current  = 0.0  #Norm of J=F'
        self.etaK_current   = 0.0  #norm of du where F' du = -F
        self.betaK_0  = 0.0  #Norm of J=F'
        self.etaK_0   = 0.0  #norm of du where F' du = -F
        self.betaK_1  = 0.0  #Norm of J=F'
        self.etaK_1   = 0.0  #norm of du where F' du = -F
        self.gammaK_current = 0.0  #Lipschitz constant of J(u) approximated as ||F'(u+du)+F'(u)||/||du||
        self.gammaK_max=0.0
        self.norm_r_hist=[]
        self.norm_du_hist=[]
        self.convergenceTest = convergenceTest
        self.computeRates = computeRates
        self.printInfo = printInfo
        self.norm_function = norm
        if unorm is not None:
            self.unorm_function = unorm
        else:
            self.unorm_function = self.norm_function
        self.tol_du = tol_du
        self.infoString=''
        self.convergenceHistoryIsCorrupt=False
        self.r=None
        self.fullResidual=True
        self.lineSearch = True
        #need some information for parallel assembly options?
        self.par_fullOverlap = True #whether or not partitioning has overlap or not
        self.linearSolverFailed = False
        self.failedFlag = False

    def norm(self,u):
        return self.norm_function(u[self.F.owned_local])

    def unorm(self,u):
        return self.unorm_function(u[self.F.owned_local])

    def fullNewtonOff(self):
        self.fullNewton=False

    def fullNewtonOn(self):
        self.fullNewton=True

    def fullResidualOff(self):
        self.fullResidual=False

    def fullResidualOn(self):
        self.fullResidual=True

    def computeResidual(self,u,r,b):
        if self.fullResidual:
            self.F.getResidual(u,r)
            if b is not None:
                r-=b
        else:
            if type(self.J).__name__ == 'ndarray':
                r[:] = numpy.dot(u,self.J)
            elif type(self.J).__name__ == 'SparseMatrix':
                self.J.matvec(u,r)
            if b is not None:
                r-=b

    def solveInitialize(self,u,r,b):
        if r is None:
            if self.r is None:
                self.r = Vec(self.F.dim)
            r=self.r
        else:
            self.r=r
        self.computeResidual(u,r,b)
        self.its = 0
        self.norm_r0 = self.norm(r)
        self.norm_r = self.norm_r0
        self.ratio_r_solve = 1.0
        self.ratio_du_solve = 1.0
        self.last_log_ratio_r = 1.0
        self.last_log_ratior_du = 1.0
        #self.convergenceHistoryIsCorrupt=False
        self.convergingIts = 0
        #mwf begin hack for conv. rate
        self.gustafsson_alpha = -12345.0
        self.gustafsson_norm_du_last = -12345.0
        #mwf end hack for conv. rate
        return r

    def computeConvergenceRates(self):
        if self.convergenceHistoryIsCorrupt:
            return
        else:
            #mwf begin hack for conv. rate
            #equation (5) in Gustafsson_Soderlind_97
            #mwf debug
            #import pdb
            #pdb.set_trace()
            if self.gustafsson_norm_du_last >= 0.0:
                tmp = self.norm_du / (self.gustafsson_norm_du_last + 1.0e-16)
                self.gustafsson_alpha = max(self.gustafsson_alpha,tmp)
            #
            if self.its > 0:
                self.gustafsson_norm_du_last = self.norm_du
            #mwf end hack for conv. rate
            if self.convergingIts > 0:
                if self.norm_r < self.lastNorm_r:
                    self.ratio_r_current = self.norm_r/self.lastNorm_r
                else:
                    logEvent("residual increase %s" % self.norm_r)
                    self.convergingIts=0
                    self.ratio_r_solve = 1.0
                    self.ratio_du_solve = 1.0
                    self.last_log_ratio_r = 1.0
                    self.last_log_ratior_du = 1.0
                    return
                if self.ratio_r_current > 1.0e-100:
                    log_ratio_r_current = math.log(self.ratio_r_current)
                else:
                    logEvent("log(ratio_r) too small ratio_r = %12.5e" % self.ratio_r_current)
                    self.convergingIts=0
                    self.ratio_r_solve = 1.0
                    self.ratio_du_solve = 1.0
                    self.last_log_ratio_r = 1.0
                    self.last_log_ratior_du = 1.0
                    return
                self.ratio_r_solve *= self.ratio_r_current
                self.rReductionFactor = pow(self.ratio_r_solve,1.0/self.convergingIts)
                if self.convergingIts > 1:
                    self.rReductionOrder = log_ratio_r_current/ \
                                           self.last_log_ratio_r
                    if self.norm_du < self.lastNorm_du:
                        ratio_du_current = self.norm_du/self.lastNorm_du
                    else:
                        logEvent("du increase norm(du_last)=%12.5e, norm(du)=%12.5e, its=%d, convergingIts=%d" % (self.lastNorm_du,self.norm_du,self.its,self.convergingIts))
                        self.convergingIts=0
                        self.ratio_r_solve = 1.0
                        self.ratio_du_solve = 1.0
                        self.last_log_ratio_r = 1.0
                        self.last_log_ratior_du = 1.0
                        return
                    if ratio_du_current > 1.0e-100:
                        log_ratio_du_current = math.log(ratio_du_current)
                    else:
                        logEvent("log(du ratio) too small to calculate ratio_du=%12.5e" % ratio_du_current)
                        self.convergingIts=0
                        self.ratio_r_solve = 1.0
                        self.ratio_du_solve = 1.0
                        self.last_log_ratio_r = 1.0
                        self.last_log_ratior_du = 1.0
                        return
                    self.ratio_du_solve *= ratio_du_current
                    self.duReductionFactor = pow(self.ratio_du_solve,
                                                 1.0/(self.convergingIts-1))
                    if self.duReductionFactor  < 1.0:
                        self.s = self.duReductionFactor/(1.0-self.duReductionFactor)
                    else:
                        self.s=100.0
                    if self.convergingIts > 2:
                        self.duReductionOrder = log_ratio_du_current/ \
                                                self.last_log_ratio_du
                    self.last_log_ratio_du = log_ratio_du_current
                self.last_log_ratio_r = log_ratio_r_current
                self.lastNorm_du = self.norm_du
            self.lastNorm_r = self.norm_r

    def converged(self,r):
        self.convergedFlag = False
        self.norm_r = self.norm(r)
        self.norm_du = self.unorm(self.du)
        if self.computeRates ==  True:
            self.computeConvergenceRates()
        if self.convergenceTest == 'its' or self.convergenceTest == 'rits':
            if self.its == self.maxIts:
                self.convergedFlag = True
        #print self.atol_r, self.rtol_r
        if self.convergenceTest == 'r' or self.convergenceTest == 'rits':
            if (self.its != 0 and
                self.norm_r < self.rtol_r*self.norm_r0 + self.atol_r):
                self.convergedFlag = True
        if self.convergenceTest == 'u':
            if (self.convergingIts != 0 and
                self.s * self.norm_du < self.tol_du):
                self.convergedFlag = True
        if self.convergedFlag == True and self.computeRates == True:
            self.computeAverages()
        if self.printInfo == True:
            print self.info()
        #print self.convergedFlag
        return self.convergedFlag

    def failed(self):
        self.failedFlag = False
        if self.linearSolverFailed == True:
            self.failedFlag = True
            return self.failedFlag
        if self.its == self.maxIts and self.convergenceTest in ['r','u']:
            self.solveCalls_failed +=1
            self.recordedIts_failed +=self.its
            self.failedFlag = True
            logEvent("   Newton it %d == maxIts FAILED convergenceTest = %s" % (self.its,self.convergenceTest))
        else:
            self.its+=1
            self.convergingIts+=1
        return self.failedFlag

    def computeAverages(self):
        self.recordedIts+=self.its
        if self.solveCalls == 0:
            self.rReductionFactor_avg = self.rReductionFactor
            self.duReductionFactor_avg = self.duReductionFactor
            self.rReductionOrder_avg = self.rReductionOrder
            self.duReductionOrder_avg = self.duReductionOrder
            self.solveCalls+=1
        else:
            self.rReductionFactor_avg*=self.solveCalls
            self.rReductionFactor_avg+=self.rReductionFactor
            self.duReductionFactor_avg*=self.solveCalls
            self.duReductionFactor_avg+=self.duReductionFactor
            self.rReductionOrder_avg*=self.solveCalls
            self.rReductionOrder_avg+=self.rReductionOrder
            self.duReductionOrder_avg*=self.solveCalls
            self.duReductionOrder_avg+=self.duReductionOrder
            self.solveCalls +=1
            self.rReductionFactor_avg/=self.solveCalls
            self.duReductionFactor_avg/=self.solveCalls
            self.rReductionOrder_avg/=self.solveCalls
            self.duReductionOrder_avg/=self.solveCalls

    def info(self):
        self.infoString =  "************Start Nonlinear Solver Info ************ \n"
        self.infoString += "its                   = %i \n" % self.its
        self.infoString += "converging its        = %i \n" % self.convergingIts
        self.infoString += "r reduction factor    = %12.5e\n" % self.rReductionFactor
        self.infoString += "du reduction factor   = %12.5e\n" % self.duReductionFactor
        self.infoString += "r reduction order     = %12.5e\n" % self.rReductionOrder
        self.infoString += "du reduction order    = %12.5e\n" % self.duReductionOrder
        self.infoString += "<r reduction factor>  = %12.5e\n" % self.rReductionFactor_avg
        self.infoString += "<du reduction factor> = %12.5e\n" % self.duReductionFactor_avg
        self.infoString += "<r reduction order>   = %12.5e\n" % self.rReductionOrder_avg
        self.infoString += "<du reduction order>  = %12.5e\n" % self.duReductionOrder_avg
        self.infoString += "total its             = %i \n" % self.recordedIts
        self.infoString += "solver calls          = %i \n" % self.solveCalls
        self.infoString += "failures              = %i \n" % self.solveCalls_failed
        self.infoString += "failed its            = %i \n" % self.recordedIts_failed
        self.infoString += "maxIts                = %i \n" % self.maxIts
        self.infoString += "convergenceTest       = %s \n" % self.convergenceTest
        self.infoString += "atol_r                = %12.5e \n" % self.atol_r
        self.infoString += "rtol_r                = %12.5e \n" % self.rtol_r
        self.infoString += "norm(r0)              = %12.5e \n" % self.norm_r0
        self.infoString += "norm(r)               = %12.5e \n" % self.norm_r
        if self.convergenceHistoryIsCorrupt:
            self.infoString += "CONVERGENCE HISTORY IS CORRUPT!!!\n"
        self.infoString += "************End Nonlinear Solver Info ************\n"
        return self.infoString


class Newton(NonlinearSolver):
    """
    A simple iterative solver that is Newton's method
    if you give it the right Jacobian
    """

    def __init__(self,
                 linearSolver,
                 F,J=None,du=None,par_du=None,
                 rtol_r  = 1.0e-4,
                 atol_r  = 1.0e-16,
                 rtol_du = 1.0e-4,
                 atol_du = 1.0e-16,
                 maxIts  = 100,
                 norm = l2Norm,
                 convergenceTest = 'r',
                 computeRates = True,
                 printInfo = True,
                 fullNewton=True,
                 directSolver=False,
                 EWtol=True,
                 maxLSits = 100):
        import copy
        self.par_du = par_du
        if par_du is not None:
            F.dim_proc = par_du.dim_proc
        NonlinearSolver.__init__(self,F,J,du,
                                 rtol_r,
                                 atol_r,
                                 rtol_du,
                                 atol_du,
                                 maxIts,
                                 norm,
                                 convergenceTest,
                                 computeRates,
                                 printInfo)
        self.updateJacobian=True
        self.fullNewton=fullNewton
        self.linearSolver = linearSolver
        self.directSolver = directSolver
        self.lineSearch = True
        self.EWtol=EWtol
        self.maxLSits = maxLSits
        if self.linearSolver.computeEigenvalues:
            self.JLast = copy.deepcopy(self.J)
            self.J_t_J = copy.deepcopy(self.J)
            self.dJ_t_dJ = copy.deepcopy(self.J)
            self.JLsolver=LU(self.J_t_J,computeEigenvalues=True)
            self.dJLsolver=LU(self.dJ_t_dJ,computeEigenvalues=True)
            self.u0 = numpy.zeros(self.F.dim,'d')

    def setLinearSolverTolerance(self,r):
        """
        This function dynamically sets the relative tolerance
        of the linear solver associated with the non-linear iteration.
        Set useEistenstatWalker=True in a simulation's numerics file
        to ensure that this function is used.

        Parameters
        ----------
        r : vector
            non-linear residual vector

        Notes
        -----
        The size of the relative reduction assigned to the linear
        solver depends on two factors: (i) how far the non-linear
        solver is from satifying its residual reductions and
        (ii) how large the drop in the latest non-linear
        residual was.

        If the non-linear solver is both far from its residual
        reduction targets and the latest non-linear residual showed
        a big drop, then expect the algorithm to assign a large
        relative reduction to the linear solver.

        As the non-linear residual reduction targets get closer, or
        the non-linear solver stagnates, the linear solver will be
        assigned a smaller relative reduction up to a minimum of
        0.001.
        """
        self.norm_r = self.norm(r)
        gamma  = 0.0001
        etaMax = 0.001
        if self.norm_r == 0.0:
            etaMin = 0.0001
        else:
            etaMin = 0.0001*(self.rtol_r*self.norm_r0 + self.atol_r)/self.norm_r
        logEvent("etaMin "+`etaMin`)
        if self.its > 1:
            etaA = gamma * self.norm_r**2/self.norm_r_last**2
            logEvent("etaA "+`etaA`)
            logEvent("gamma*self.etaLast**2 "+ `gamma*self.etaLast**2`)
            if gamma*self.etaLast**2 < 0.1:
                etaC = min(etaMax,etaA)
            else:
                etaC = min(etaMax,max(etaA,gamma*self.etaLast**2))
        else:
            etaC = etaMax
        logEvent("etaC "+`etaC`)
        eta = min(etaMax,max(etaC,etaMin))
        self.etaLast = eta
        self.norm_r_last = self.norm_r
        self.linearSolver.setResTol(rtol=eta,atol=self.linearSolver.atol_r)
    def solve(self,u,r=None,b=None,par_u=None,par_r=None):
        r""" Solves the non-linear system :math:`F(u) = b`.

        Parameters
        ----------
        u : :class:`numpy.ndarray`
           Solution vector.
        r : :class:`numpy.ndarray`
           Residual vector, :math:`r = b - F(u)`
        b : :class:`numpy.ndarray` (ARB - not sure this is always true)
           Right hand side vector
        par_u : :class:`proteus.LinearAlgebraTools.ParVec_petsc4py`
           Parallel solution vector.
        par_r : :class:`proteus.LinearAlgebraTools.ParVec_petsc4py`
           Parallel residual vector, :math:`r = b - F(u)`
        """
        import Viewers
        memory()
        if self.linearSolver.computeEigenvalues:
            self.u0[:]=u
        r=self.solveInitialize(u,r,b)
        if par_u is not None:
            #allow linear solver to know what type of assembly to use
            self.linearSolver.par_fullOverlap = self.par_fullOverlap
            #no overlap
            if not self.par_fullOverlap:
                par_r.scatter_reverse_add()
            else:
                #no overlap or overlap (until we compute norms over only owned dof)
                par_r.scatter_forward_insert()

        self.norm_r0 = self.norm(r)
        self.norm_r_hist = []
        self.norm_du_hist = []
        self.gammaK_max=0.0
        self.linearSolverFailed = False
        while (not self.converged(r) and
               not self.failed()):
            logEvent("  NumericalAnalytics NewtonIteration: %d, NewtonNorm: %12.5e"
                %(self.its-1, self.norm_r), level=1)
            logEvent("   Newton it %d norm(r) = %12.5e  \t\t norm(r)/(rtol*norm(r0)+atol) = %g test=%s"
                % (self.its-1,self.norm_r,(self.norm_r/(self.rtol_r*self.norm_r0+self.atol_r)),self.convergenceTest),level=1)
            if self.updateJacobian or self.fullNewton:
                self.updateJacobian = False
                self.F.getJacobian(self.J)
                if self.linearSolver.computeEigenvalues:
                    logEvent("Calculating eigenvalues of J^t J")
                    self.JLast[:]=self.J
                    self.J_t_J[:]=self.J
                    self.J_t_J *= numpy.transpose(self.J)
                    self.JLsolver.prepare()#eigenvalue calc happens in prepare
                    self.norm_2_J_current = sqrt(max(self.JLsolver.eigenvalues_r))
                    try:
                        self.norm_2_Jinv_current = 1.0/sqrt(min(self.JLsolver.eigenvalues_r))
                    except:
                        logEvent("Norm of J_inv_current is singular to machine prection 1/sqrt("+`min(self.JLsolver.eigenvalues_r)`+")")
                        self.norm_2_Jinv_current = np.inf
                    self.kappa_current = self.norm_2_J_current*self.norm_2_Jinv_current
                    self.betaK_current = self.norm_2_Jinv_current
                self.linearSolver.prepare(b=r)
            self.du[:]=0.0
            if not self.directSolver:
                if self.EWtol:
                    self.setLinearSolverTolerance(r)
            if not self.linearSolverFailed:
                self.linearSolver.solve(u=self.du,b=r,par_u=self.par_du,par_b=par_r)
                self.linearSolverFailed = self.linearSolver.failed()
            u-=self.du
            if par_u is not None:
                par_u.scatter_forward_insert()
            self.computeResidual(u,r,b)
            if par_r is not None:
                #no overlap
                if not self.par_fullOverlap:
                    par_r.scatter_reverse_add()
                else:
                    par_r.scatter_forward_insert()

            #print "global r",r
            if self.linearSolver.computeEigenvalues:
                #approximate Lipschitz constant of J
                logEvent("Calculating eigenvalues of dJ^t dJ")
                self.F.getJacobian(self.dJ_t_dJ)
                self.dJ_t_dJ-=self.JLast
                self.dJ_t_dJ *= numpy.transpose(self.dJ_t_dJ)
                self.dJLsolver.prepare()
                self.norm_2_dJ_current = sqrt(max(self.dJLsolver.eigenvalues_r))
                self.etaK_current = self.W*self.norm(self.du)
                self.gammaK_current = self.norm_2_dJ_current/self.etaK_current
                self.gammaK_max = max(self.gammaK_current,self.gammaK_max)
                self.norm_r_hist.append(self.W*self.norm(r))
                self.norm_du_hist.append(self.W*self.unorm(self.du))
                if self.its  == 1:
                    self.betaK_0 = self.betaK_current
                    self.etaK_0 = self.etaK_current
                if self.its  == 2:
                    self.betaK_1 = self.betaK_current
                    self.etaK_1 = self.etaK_current
                print "it = ",self.its
                print "beta(|Jinv|)  ",self.betaK_current
                print "eta(|du|)     ",self.etaK_current
                print "gamma(Lip J') ",self.gammaK_current
                print "gammaM(Lip J')",self.gammaK_max
                print "kappa(cond(J))",self.kappa_current
                if self.betaK_current*self.etaK_current*self.gammaK_current <= 0.5:
                    try:
                        print "r         ",(1.0+sqrt(1.0-2.0*self.betaK_current*self.etaK_current*self.gammaK_current))/(self.betaK_current*self.gammaK_current)
                    except:
                        pass
                if self.betaK_current*self.etaK_current*self.gammaK_max <= 0.5:
                    try:
                        print "r_max     ",(1.0+sqrt(1.0-2.0*self.betaK_current*self.etaK_current*self.gammaK_max))/(self.betaK_current*self.gammaK_max)
                    except:
                        pass
                print "lambda_max",max(self.linearSolver.eigenvalues_r)
                print "lambda_i_max",max(self.linearSolver.eigenvalues_i)
                print "norm_J",self.norm_2_J_current
                print "lambda_min",min(self.linearSolver.eigenvalues_r)
                print "lambda_i_min",min(self.linearSolver.eigenvalues_i)
            if self.lineSearch:
                norm_r_cur = self.norm(r)
                ls_its = 0
                    #print norm_r_cur,self.atol_r,self.rtol_r
    #                 while ( (norm_r_cur >= 0.99 * self.norm_r + self.atol_r) and
    #                         (ls_its < self.maxLSits) and
    #                         norm_r_cur/norm_r_last < 1.0):
                if norm_r_cur > self.rtol_r*self.norm_r0 + self.atol_r:#make sure hasn't converged already
                    while ( (norm_r_cur >= 0.9999 * self.norm_r) and
                            (ls_its < self.maxLSits)):
                        self.convergingIts = 0
                        ls_its +=1
                        self.du *= 0.5
                        u += self.du
                        if par_u is not None:
                            par_u.scatter_forward_insert()
                        self.computeResidual(u,r,b)
                        #no overlap
                        if par_r is not None:
                            #no overlap
                            if not self.par_fullOverlap:
                                par_r.scatter_reverse_add()
                            else:
                                par_r.scatter_forward_insert()
                        norm_r_cur = self.norm(r)
                        logEvent("""ls #%d norm_r_cur=%s atol=%g rtol=%g""" % (ls_its,
                                                                               norm_r_cur,
                                                                               self.atol_r,
                                                                               self.rtol_r))
                    if ls_its > 0:
                        logEvent("Linesearches = %i" % ls_its,level=3)
        else:
            if self.linearSolver.computeEigenvalues:
                try:
                    if self.betaK_0*self.etaK_0*self.gammaK_max <= 0.5:
                        print "r_{-,0}     ",(1.0+sqrt(1.0-2.0*self.betaK_0*self.etaK_0*self.gammaK_max))/(self.betaK_0*self.gammaK_max)
                    if self.betaK_1*self.etaK_1*self.gammaK_max <= 0.5 and self.its > 1:
                        print "r_{-,1}     ",(1.0+sqrt(1.0-2.0*self.betaK_1*self.etaK_1*self.gammaK_max))/(self.betaK_1*self.gammaK_max)
                except:
                    pass
                print "beta0*eta0*gamma ",self.betaK_0*self.etaK_0*self.gammaK_max
                if Viewers.viewerType == 'gnuplot':
                    max_r = max(1.0,max(self.linearSolver.eigenvalues_r))
                    max_i = max(1.0,max(self.linearSolver.eigenvalues_i))
                    for lambda_r,lambda_i in zip(self.linearSolver.eigenvalues_r,self.linearSolver.eigenvalues_i):
                        Viewers.datFile.write("%12.5e %12.5e \n" % (lambda_r/max_r,lambda_i/max_i))
                    Viewers.datFile.write("\n \n")
                    cmd = "set term x11 %i; plot \'%s\' index %i with points title \"%s\" \n" % (Viewers.windowNumber,
                                                                                                      Viewers.datFilename,
                                                                                                      Viewers.plotNumber,
                                                                                                      'scaled eigenvalues')
                    Viewers.cmdFile.write(cmd)
                    Viewers.viewerPipe.write(cmd)
                    Viewers.newPlot()
                    Viewers.newWindow()
                    for it,r in zip(range(len(self.norm_r_hist)),self.norm_r_hist):
                        Viewers.datFile.write("%12.5e %12.5e \n" % (it,math.log(r/self.norm_r_hist[0])))
                    Viewers.datFile.write("\n \n")
                    cmd = "set term x11 %i; plot \'%s\' index %i with linespoints title \"%s\" \n" % (Viewers.windowNumber,
                                                                                                      Viewers.datFilename,
                                                                                                      Viewers.plotNumber,
                                                                                                      'log(r)/log(r0) history')
                    Viewers.cmdFile.write(cmd)
                    Viewers.viewerPipe.write(cmd)
                    Viewers.newPlot()
                    Viewers.newWindow()
                    for it,du in zip(range(len(self.norm_du_hist)),self.norm_du_hist):
                        Viewers.datFile.write("%12.5e %12.5e \n" % (it,math.log(du/self.norm_du_hist[0])))
                    Viewers.datFile.write("\n \n")
                    cmd = "set term x11 %i; plot \'%s\' index %i with linespoints title \"%s\" \n" % (Viewers.windowNumber,
                                                                                                      Viewers.datFilename,
                                                                                                      Viewers.plotNumber,
                                                                                                      'log(du) history')
                    Viewers.cmdFile.write(cmd)
                    Viewers.viewerPipe.write(cmd)
                    Viewers.newPlot()
                    Viewers.newWindow()
                #raw_input("wait")
            logEvent("  NumericalAnalytics NewtonIteration: %d, NewtonNorm: %12.5e"
                %(self.its-1, self.norm_r), level=1)
            logEvent("   Newton it %d norm(r) = %12.5e  \t\t norm(r)/(rtol*norm(r0)+atol) = %12.5e"
                % (self.its,self.norm_r,(self.norm_r/(self.rtol_r*self.norm_r0+self.atol_r))),level=1)
            logEvent(memory("Newton","Newton"),level=4)
            return self.failedFlag
        logEvent("  NumericalAnalytics NewtonIteration: %d, NewtonNorm: %12.5e"
            %(self.its-1, self.norm_r), level=1)
        logEvent("   Newton it %d norm(r) = %12.5e  \t\t norm(r)/(rtol*norm(r0)+atol) = %12.5e"
            % (self.its,self.norm_r,(self.norm_r/(self.rtol_r*self.norm_r0+self.atol_r))),level=1)
        logEvent(memory("Newton","Newton"),level=4)

<<<<<<< HEAD
class AddedMassNewton(Newton):
    def solve(self,u,r=None,b=None,par_u=None,par_r=None):
        if self.F.coefficients.nd == 3:
            accelerations = range(6)
        elif self.F.coefficients.nd == 2:
            accelerations = [0,1,5]
        else:
            exit(1)
        for i in accelerations:
            self.F.added_mass_i=i
            Newton.solve(self,u,r,b,par_u,par_r)

=======
class TwoStageNewton(Newton):
    """Solves a 2 Stage problem via Newton's solve"""
    def solve(self,u,r=None,b=None,par_u=None,par_r=None):
        r""" Solves a 2 Stage problem via Newton's solve"""
        import Viewers
        memory()
        r=self.solveInitialize(u,r,b)
        if par_u is not None:
            #allow linear solver to know what type of assembly to use
            self.linearSolver.par_fullOverlap = self.par_fullOverlap
            #no overlap
            if not self.par_fullOverlap:
                par_r.scatter_reverse_add()
            else:
                #no overlap or overlap (until we compute norms over only owned dof)
                par_r.scatter_forward_insert()

        self.norm_r0 = self.norm(r)
        self.norm_r_hist = []
        self.norm_du_hist = []
        self.gammaK_max=0.0
        self.linearSolverFailed = False
        ###############
        # FIRST STAGE #
        ###############
        logEvent(" FIRST STAGE",level=1)        
        hasStage = hasattr(self.F,'stage') and hasattr(self.F,'useTwoStageNewton') and self.F.useTwoStageNewton==True 
        if hasStage==False:            
            logEvent(" WARNING: TwoStageNewton will consider a single stage",level=1)
        else:
            self.F.stage = 1
        while (not self.converged(r) and
               not self.failed()):
            logEvent("  NumericalAnalytics NewtonIteration: %d, NewtonNorm: %12.5e"
                     %(self.its-1, self.norm_r), level=1)
            logEvent("   Newton it %d norm(r) = %12.5e  \t\t norm(r)/(rtol*norm(r0)+atol) = %g test=%s"
                     % (self.its-1,self.norm_r,(self.norm_r/(self.rtol_r*self.norm_r0+self.atol_r)),self.convergenceTest),level=1)
            if self.updateJacobian or self.fullNewton:
                self.updateJacobian = False
                self.F.getJacobian(self.J)
                self.linearSolver.prepare(b=r)
            self.du[:]=0.0
            if not self.directSolver:
                if self.EWtol:
                    self.setLinearSolverTolerance(r)
            if not self.linearSolverFailed:
                self.linearSolver.solve(u=self.du,b=r,par_u=self.par_du,par_b=par_r)
                self.linearSolverFailed = self.linearSolver.failed()
            u-=self.du
            if par_u is not None:
                par_u.scatter_forward_insert()
            self.computeResidual(u,r,b)
            if par_r is not None:
                #no overlap
                if not self.par_fullOverlap:
                    par_r.scatter_reverse_add()
                else:
                    par_r.scatter_forward_insert()
            if self.lineSearch:
                norm_r_cur = self.norm(r)
                ls_its = 0
                if norm_r_cur > self.rtol_r*self.norm_r0 + self.atol_r:#make sure hasn't converged already
                    while ( (norm_r_cur >= 0.9999 * self.norm_r) and
                            (ls_its < self.maxLSits)):
                        self.convergingIts = 0
                        ls_its +=1
                        self.du *= 0.5
                        u += self.du
                        if par_u is not None:
                            par_u.scatter_forward_insert()
                        self.computeResidual(u,r,b)
                        #no overlap
                        if par_r is not None:
                            #no overlap
                            if not self.par_fullOverlap:
                                par_r.scatter_reverse_add()
                            else:
                                par_r.scatter_forward_insert()
                        norm_r_cur = self.norm(r)
                        logEvent("""ls #%d norm_r_cur=%s atol=%g rtol=%g""" % (ls_its,
                                                                               norm_r_cur,
                                                                               self.atol_r,
                                                                               self.rtol_r))
                    if ls_its > 0:
                        logEvent("Linesearches = %i" % ls_its,level=3)
        else: # Newton solver has converged            
            logEvent("  NumericalAnalytics NewtonIteration: %d, NewtonNorm: %12.5e"
                %(self.its-1, self.norm_r), level=1)
            logEvent("   Newton it %d norm(r) = %12.5e  \t\t norm(r)/(rtol*norm(r0)+atol) = %12.5e"
                % (self.its,self.norm_r,(self.norm_r/(self.rtol_r*self.norm_r0+self.atol_r))),level=1)
            logEvent(memory("Newton","Newton"),level=4)
        # END OF FIRST STAGE #
        ################
        # SECOND STAGE #
        ################
        if hasStage==False:
            return self.failedFlag
        else:
            logEvent(" SECOND STAGE",level=1)
            self.F.stage = 2
            r=self.solveInitialize(u,r,b)
            self.norm_r0 = self.norm(r)
            self.norm_r_hist = []
            self.norm_du_hist = []
            self.gammaK_max=0.0
            self.linearSolverFailed = False        
            while (not self.converged(r) and
                   not self.failed()):
                logEvent("  NumericalAnalytics NewtonIteration: %d, NewtonNorm: %12.5e"
                         %(self.its-1, self.norm_r), level=1)
                logEvent("   Newton it %d norm(r) = %12.5e  \t\t norm(r)/(rtol*norm(r0)+atol) = %g test=%s"
                         % (self.its-1,self.norm_r,(self.norm_r/(self.rtol_r*self.norm_r0+self.atol_r)),self.convergenceTest),level=1)
                if self.updateJacobian or self.fullNewton:
                    self.updateJacobian = False
                    self.F.getJacobian(self.J)
                    self.linearSolver.prepare(b=r)
                self.du[:]=0.0
                if not self.directSolver:
                    if self.EWtol:
                        self.setLinearSolverTolerance(r)
                if not self.linearSolverFailed:
                    self.linearSolver.solve(u=self.du,b=r,par_u=self.par_du,par_b=par_r)
                    self.linearSolverFailed = self.linearSolver.failed()
                u-=self.du
                if par_u is not None:
                    par_u.scatter_forward_insert()
                self.computeResidual(u,r,b)
                if par_r is not None:
                    #no overlap
                    if not self.par_fullOverlap:
                        par_r.scatter_reverse_add()
                    else:
                        par_r.scatter_forward_insert()
                if self.lineSearch:
                    norm_r_cur = self.norm(r)
                    ls_its = 0
                    if norm_r_cur > self.rtol_r*self.norm_r0 + self.atol_r:#make sure hasn't converged already
                        while ( (norm_r_cur >= 0.9999 * self.norm_r) and
                                (ls_its < self.maxLSits)):
                            self.convergingIts = 0
                            ls_its +=1
                            self.du *= 0.5
                            u += self.du
                            if par_u is not None:
                                par_u.scatter_forward_insert()
                            self.computeResidual(u,r,b)
                            #no overlap
                            if par_r is not None:
                                #no overlap
                                if not self.par_fullOverlap:
                                    par_r.scatter_reverse_add()
                                else:
                                    par_r.scatter_forward_insert()
                            norm_r_cur = self.norm(r)
                            logEvent("""ls #%d norm_r_cur=%s atol=%g rtol=%g""" % (ls_its,
                                                                                   norm_r_cur,
                                                                                   self.atol_r,
                                                                                   self.rtol_r))
                        if ls_its > 0:
                            logEvent("Linesearches = %i" % ls_its,level=3)
            else: # Newton solver has converged            
                logEvent("  NumericalAnalytics NewtonIteration: %d, NewtonNorm: %12.5e"
                         %(self.its-1, self.norm_r), level=1)
                logEvent("   Newton it %d norm(r) = %12.5e  \t\t norm(r)/(rtol*norm(r0)+atol) = %12.5e"
                         % (self.its,self.norm_r,(self.norm_r/(self.rtol_r*self.norm_r0+self.atol_r))),level=1)
                logEvent(memory("Newton","Newton"),level=4)
                return self.failedFlag
        # END OF SECOND STAGE #
        logEvent("  NumericalAnalytics NewtonIteration: %d, NewtonNorm: %12.5e"
            %(self.its-1, self.norm_r), level=1)
        logEvent("   Newton it %d norm(r) = %12.5e  \t\t norm(r)/(rtol*norm(r0)+atol) = %12.5e"
            % (self.its,self.norm_r,(self.norm_r/(self.rtol_r*self.norm_r0+self.atol_r))),level=1)
        logEvent(memory("Newton","Newton"),level=4)
        
>>>>>>> 435944dc
class ExplicitLumpedMassMatrixShallowWaterEquationsSolver(Newton):
    """
    This is a fake solver meant to be used with optimized code
    A simple iterative solver that is Newton's method
    if you give it the right Jacobian
    """

    def solve(self,u,r=None,b=None,par_u=None,par_r=None):
        ######################
        # CALCULATE SOLUTION #
        ######################
        self.F.secondCallCalculateResidual = 0
        self.computeResidual(u,r,b)
        u[:] = r
        
        ############################
        # FCT STEP ON WATER HEIGHT #
        ############################
        logEvent("   FCT Step", level=1)
        self.F.FCTStep()

        #############################################
        # UPDATE SOLUTION THROUGH calculateResidual #
        #############################################
        self.F.secondCallCalculateResidual = 1
        self.computeResidual(u,r,b)

        self.F.check_positivity_water_height=True

        # Compute infinity norm of vel-x. This is for 1D well balancing test
        #exact_hu = 2 + 0.*self.F.u[1].dof
        #error = numpy.abs(exact_hu - self.F.u[1].dof).max()
        #self.F.inf_norm_hu.append(error)

class ExplicitConsistentMassMatrixShallowWaterEquationsSolver(Newton):
    """
    This is a fake solver meant to be used with optimized code
    A simple iterative solver that is Newton's method
    if you give it the right Jacobian
    """

    def solve(self,u,r=None,b=None,par_u=None,par_r=None):
        ######################
        # CALCULATE SOLUTION #
        ######################
        self.F.secondCallCalculateResidual = 0
        logEvent("   Entropy viscosity solution with consistent mass matrix", level=1)
        self.computeResidual(u,r,b)
        if self.updateJacobian or self.fullNewton:
            self.updateJacobian = False
            self.F.getJacobian(self.J)
            self.linearSolver.prepare(b=r)
        self.du[:]=0.0
        if not self.directSolver:
            if self.EWtol:
                self.setLinearSolverTolerance(r)
        if not self.linearSolverFailed:
            self.linearSolver.solve(u=self.du,b=r,par_u=self.par_du,par_b=par_r)
            self.linearSolverFailed = self.linearSolver.failed()
        u-=self.du
        logEvent("   End of entropy viscosity solution", level=4)

        ############################
        # FCT STEP ON WATER HEIGHT #
        ############################
        logEvent("   FCT Step", level=1)
        self.F.FCTStep()

        # DISTRIBUTE SOLUTION FROM u to u[ci].dof
        self.F.secondCallCalculateResidual = 1
        self.computeResidual(u,r,b)
        self.F.check_positivity_water_height=True

class ExplicitLumpedMassMatrix(Newton):
    """
     This is a fake solver meant to be used with optimized code
    A simple iterative solver that is Newton's method
    if you give it the right Jacobian
    """

    def solve(self,u,r=None,b=None,par_u=None,par_r=None):                                  
        self.computeResidual(u,r,b)
        u[:] = r
        ############
        # FCT STEP # 
        ############
        if hasattr(self.F.coefficients,'FCT') and self.F.coefficients.FCT==True:
            self.F.FCTStep()
        ###########################################
        # DISTRUBUTE SOLUTION FROM u to u[ci].dof #
        ###########################################
        self.F.auxiliaryCallCalculateResidual = True
        self.computeResidual(u,r,b)
        self.F.auxiliaryCallCalculateResidual = False

class ExplicitConsistentMassMatrixWithRedistancing(Newton):
    """
     This is a fake solver meant to be used with optimized code
    A simple iterative solver that is Newton's method
    if you give it the right Jacobian
    """
    def solve(self,u,r=None,b=None,par_u=None,par_r=None):
        if (self.F.coefficients.DO_SMOOTHING and self.F.coefficients.pure_redistancing==False):
            logEvent("***** Doing smoothing *****",2)
            self.F.getRhsSmoothing(u,r)
            if (self.F.SmoothingMatrix == None):
                self.F.getSmoothingMatrix()
                self.linearSolver.L = self.F.SmoothingMatrix          
                # Save sparse factor for Jacobian
                self.F.Jacobian_sparseFactor = self.linearSolver.sparseFactor
                # create a new sparse factor. For now use the same as the Jacobian
                self.F.SmoothingMatrix_sparseFactor = superluWrappers.SparseFactor(self.linearSolver.n)
                # reference the self.linearSolver.sparseFactor to use the new sparse Factor
                self.linearSolver.sparseFactor = self.F.SmoothingMatrix_sparseFactor
                # Compute the new sparse factor; i.e., self.F.SmoothingMatrix_sparseFactor
                self.linearSolver.prepare(b=r)
            self.du[:]=0        
            # Set sparse factors
            self.linearSolver.L = self.F.SmoothingMatrix          
            self.linearSolver.sparseFactor = self.F.SmoothingMatrix_sparseFactor
            if not self.directSolver:
                if self.EWtol:
                    self.setLinearSolverTolerance(r)
            if not self.linearSolverFailed:
                self.linearSolver.solve(u=self.du,b=r,par_u=self.par_du,par_b=par_r)
                self.linearSolverFailed = self.linearSolver.failed()
            u[:]=self.du
            self.F.uStar_dof[:] = u
        else:
            self.F.uStar_dof[:] = self.F.u_dof_old[:]

        #############################
        ### COMPUTE MAIN SOLUTION ### 
        #############################
        if (self.F.coefficients.pure_redistancing==False):
            self.computeResidual(u,r,b)        
            if self.updateJacobian or self.fullNewton:            
                self.F.getJacobian(self.J)
                # set linear solver to be the jacobian
                if (self.F.coefficients.DO_SMOOTHING):
                    self.linearSolver.L = self.J
                    # set space factors to be the jacobian factor 
                    self.linearSolver.sparseFactor = self.F.Jacobian_sparseFactor
                self.linearSolver.prepare(b=r)
                self.updateJacobian = False
            self.du[:]=0.0
            if (self.F.coefficients.DO_SMOOTHING):
                # Set sparse factors 
                self.linearSolver.L = self.J
                self.linearSolver.sparseFactor = self.F.Jacobian_sparseFactor
            if not self.directSolver:
                if self.EWtol:
                    self.setLinearSolverTolerance(r)
            if not self.linearSolverFailed:
                self.linearSolver.solve(u=self.du,b=r,par_u=self.par_du,par_b=par_r)
                self.linearSolverFailed = self.linearSolver.failed()
            u-=self.du
            # DISTRIBUTE SOLUTION FROM u to u[ci].dof
            self.F.auxiliaryCallCalculateResidual = True
            self.computeResidual(u,r,b)
            self.F.auxiliaryCallCalculateResidual = False
            # self.F.setUnknowns(self.F.timeIntegration.u)

        ############################
        ##### Do re-distancing #####
        ############################
        logEvent("***** Starting re-distancing *****",2)
        numIter=0
        self.F.L2_norm_redistancing = self.F.getRedistancingResidual(u,r)
        if(self.F.coefficients.DO_REDISTANCING):
            if (self.F.coefficients.pure_redistancing==True):
                self.F.coefficients.maxIter_redistancing=1
            while (self.F.L2_norm_redistancing > self.F.coefficients.redistancing_tolerance*self.F.mesh.h
                   and numIter < self.F.coefficients.maxIter_redistancing):
                self.F.coefficients.u_dof_old = numpy.copy(self.F.u[0].dof)
                self.F.getRedistancingResidual(u,r)
                if self.updateJacobian or self.fullNewton:
                    self.updateJacobian = False
                    self.F.getJacobian(self.J)
                    self.linearSolver.prepare(b=r)
                self.du[:]=0.0
                if not self.directSolver:
                    if self.EWtol:
                        self.setLinearSolverTolerance(r)
                if not self.linearSolverFailed:
                    self.linearSolver.solve(u=self.du,b=r,par_u=self.par_du,par_b=par_r)
                    self.linearSolverFailed = self.linearSolver.failed()
                u-=self.du
                self.F.L2_norm_redistancing = self.F.getRedistancingResidual(u,r)
                numIter += 1
            #self.F.redistancing_L2_norm_history.append(
            #    (self.F.timeIntegration.t,
            #     numIter,
            #     self.F.L2_norm_redistancing, 
            #     self.F.coefficients.redistancing_tolerance*self.F.mesh.h))
        logEvent("***** Re-distancing finished. Number of iterations = "+str(numIter)
                 + ". L2 norm of error: "+str(self.F.L2_norm_redistancing)
                 + ". Tolerance: "+str(self.F.coefficients.redistancing_tolerance*self.F.mesh.h)
                 ,2)        

class ExplicitConsistentMassMatrixForVOF(Newton):
    """
     This is a fake solver meant to be used with optimized code
    A simple iterative solver that is Newton's method
    if you give it the right Jacobian
    """
    def solve(self,u,r=None,b=None,par_u=None,par_r=None):
        #########################
        # COMPUTE MAIN SOLUTION #
        #########################
        self.computeResidual(u,r,b)
        if self.updateJacobian or self.fullNewton:            
            self.F.getJacobian(self.J)
            self.linearSolver.prepare(b=r)
            self.updateJacobian = False
        self.du[:]=0.0
        # Set sparse factors 
        if not self.directSolver:
            if self.EWtol:
                self.setLinearSolverTolerance(r)
        if not self.linearSolverFailed:
            self.linearSolver.solve(u=self.du,b=r,par_u=self.par_du,par_b=par_r)
            self.linearSolverFailed = self.linearSolver.failed()
        u-=self.du
        ############
        # FCT STEP #
        ############ 
        if self.F.coefficients.FCT==True:
            self.F.FCTStep()
        ###########################################
        # DISTRIBUTE SOLUTION FROM u to u[ci].dof #
        ###########################################
        self.F.auxiliaryCallCalculateResidual = True
        self.computeResidual(u,r,b)
        self.F.auxiliaryCallCalculateResidual = False

class NewtonWithL2ProjectionForMassCorrection(Newton):
    """
     This is a fake solver meant to be used with optimized code
    A simple iterative solver that is Newton's method
    if you give it the right Jacobian
    """
    def solve(self,u,r=None,b=None,par_u=None,par_r=None):
        """
        Solve F(u) = b

        b -- right hand side
        u -- solution
        r -- F(u) - b
        """

        import Viewers
        memory()
        if self.linearSolver.computeEigenvalues:
            self.u0[:]=u
        r=self.solveInitialize(u,r,b)
        if par_u != None:
            #allow linear solver to know what type of assembly to use
            self.linearSolver.par_fullOverlap = self.par_fullOverlap
            #no overlap
            if not self.par_fullOverlap:
                par_r.scatter_reverse_add()
            else:
                #no overlap or overlap (until we compute norms over only owned dof)
                par_r.scatter_forward_insert()

        self.norm_r0 = self.norm(r)
        self.norm_r_hist = []
        self.norm_du_hist = []
        self.gammaK_max=0.0
        self.linearSolverFailed = False
        while (not self.converged(r) and
               not self.failed()):
            logEvent("   Newton it %d norm(r) = %12.5e  \t\t norm(r)/(rtol*norm(r0)+atol) = %g test=%s"
                % (self.its-1,self.norm_r,(self.norm_r/(self.rtol_r*self.norm_r0+self.atol_r)),self.convergenceTest),level=1)
            if self.updateJacobian or self.fullNewton:
                self.updateJacobian = False
                self.F.getJacobian(self.J)
                # Set linear solver to be the jacobian 
                self.linearSolver.L = self.J
                # Save sparse factor for Jacobian. Just for the first time
                if (self.F.Jacobian_sparseFactor is None):
                    self.F.Jacobian_sparseFactor = self.linearSolver.sparseFactor #(MQL)
                # Set sparse factor to be the jacobian sparse factor 
                self.linearSolver.sparseFactor = self.F.Jacobian_sparseFactor
                if self.linearSolver.computeEigenvalues:
                    logEvent("Calculating eigenvalues of J^t J")
                    self.JLast[:]=self.J
                    self.J_t_J[:]=self.J
                    self.J_t_J *= numpy.transpose(self.J)
                    self.JLsolver.prepare()#eigenvalue calc happens in prepare
                    self.norm_2_J_current = sqrt(max(self.JLsolver.eigenvalues_r))
                    try:
                        self.norm_2_Jinv_current = 1.0/sqrt(min(self.JLsolver.eigenvalues_r))
                    except:
                        logEvent("Norm of J_inv_current is singular to machine prection 1/sqrt("+`min(self.JLsolver.eigenvalues_r)`+")")
                        self.norm_2_Jinv_current = np.inf
                    self.kappa_current = self.norm_2_J_current*self.norm_2_Jinv_current
                    self.betaK_current = self.norm_2_Jinv_current
                self.linearSolver.prepare(b=r)            
            self.du[:]=0.0
            # Set matrix of linear soler to be the Jacobian 
            self.linearSolver.L = self.J
            # Set sparse factor 
            self.linearSolver.sparseFactor = self.F.Jacobian_sparseFactor
            if not self.directSolver:
                if self.EWtol:
                    self.setLinearSolverTolerance(r)
            if not self.linearSolverFailed:
                self.linearSolver.solve(u=self.du,b=r,par_u=self.par_du,par_b=par_r)
                self.linearSolverFailed = self.linearSolver.failed()
            u-=self.du
            if par_u != None:
                par_u.scatter_forward_insert()
            self.computeResidual(u,r,b)
            if par_r != None:
                #no overlap
                if not self.par_fullOverlap:
                    par_r.scatter_reverse_add()
                else:
                    par_r.scatter_forward_insert()
        else:
            logEvent("   Newton it %d norm(r) = %12.5e  \t\t norm(r)/(rtol*norm(r0)+atol) = %12.5e"
                     % (self.its,self.norm_r,(self.norm_r/(self.rtol_r*self.norm_r0+self.atol_r))),level=1)
            logEvent(memory("Newton","Newton"),level=4)
            if (self.failedFlag == True):
                return self.failedFlag
            else:
                logEvent("+++++ L2 projection of mass-corrected VOF +++++",level=2)
                if (self.F.MassMatrix is None): 
                    self.F.getMassMatrix()
                    # Set matrix of linear solver to be the Mass Matrix
                    self.linearSolver.L = self.F.MassMatrix
                    # Create a sparse factor for the Mass Matrix
                    if (self.F.MassMatrix_sparseFactor is None):
                        self.F.MassMatrix_sparseFactor = superluWrappers.SparseFactor(self.linearSolver.n)
                    # reference the self.linearSolver.sparseFactor to use the new sparse Factor
                    self.linearSolver.sparseFactor = self.F.MassMatrix_sparseFactor
                    # Compute the new sparse factor; i.e., self.F.MassMatrix_sparseFactor
                    self.linearSolver.prepare(b=r)
                # Compute rhs for L2 projection and low (lumped) L2 projection
                self.F.setMassQuadratureEdgeBasedStabilizationMethods()
                r[:] = self.F.rhs_mass_correction
                # Solve mass matrix for L2 projection
                self.du[:]=0.0
                # Set linear matrix to be Mass Matrix
                self.linearSolver.L = self.F.MassMatrix
                # Set sparse factors to be the sparse factors of the mass matrix
                self.linearSolver.sparseFactor = self.F.MassMatrix_sparseFactor
                if not self.directSolver:
                    if self.EWtol:
                        self.setLinearSolverTolerance(r)
                if not self.linearSolverFailed:
                    self.linearSolver.solve(u=self.du,b=r,par_u=self.par_du,par_b=par_r)
                    self.linearSolverFailed = self.linearSolver.failed()
                # copy the solution to the L2p vector
                self.F.L2p_vof_mass_correction[:] = self.du
                # Perform limitation on L2 projection 
                self.F.FCTStep()
                # Pass the solution to the DOFs of the VOF model
                #self.F.coefficients.vofModel.u[0].dof[:] = self.du
                self.F.coefficients.vofModel.u[0].dof[:] = self.F.limited_L2p_vof_mass_correction

        logEvent("   Newton it %d norm(r) = %12.5e  \t\t norm(r)/(rtol*norm(r0)+atol) = %12.5e"
            % (self.its,self.norm_r,(self.norm_r/(self.rtol_r*self.norm_r0+self.atol_r))),level=1)
        logEvent(memory("Newton","Newton"),level=4)

        # Nonlinear solved finished. 
        # L2 projection of corrected VOF solution at quad points 

import deim_utils
class POD_Newton(Newton):
    """Newton's method on the reduced order system based on POD"""
    import deim_utils
    def __init__(self,
                 linearSolver,
                 F,J=None,du=None,par_du=None,
                 rtol_r  = 1.0e-4,
                 atol_r  = 1.0e-16,
                 rtol_du = 1.0e-4,
                 atol_du = 1.0e-16,
                 maxIts  = 100,
                 norm = l2Norm,
                 convergenceTest = 'r',
                 computeRates = True,
                 printInfo = True,
                 fullNewton=True,
                 directSolver=False,
                 EWtol=True,
                 maxLSits = 100,
                 use_deim=False):
        Newton.__init__(self,
                linearSolver,
                F,J,du,par_du,
                rtol_r,
                atol_r,
                rtol_du,
                atol_du,
                maxIts,
                norm,
                convergenceTest,
                computeRates,
                printInfo,
                fullNewton,
                directSolver,
                EWtol,
                maxLSits)
        #setup reduced basis for solution
        self.DB = 11 #number of basis vectors for solution
        U = np.loadtxt('SVD_basis')
        self.U = U[:,0:self.DB]
        self.U_transpose = self.U.conj().T
        self.pod_J = np.zeros((self.DB,self.DB),'d')
        self.pod_linearSolver = LU(self.pod_J)
        self.J_rowptr,self.J_colind,self.J_nzval = self.J.getCSRrepresentation()
        self.pod_du = np.zeros(self.DB)
    def computeResidual(self,u,r,b):
        """
        Use DEIM algorithm to compute residual if use_deim is turned on

        Right now splits the evaluation into two 'temporal' (mass) and spatial piece

        As first step for DEIM still does full evaluation
        """
        if self.fullResidual:
            self.F.getResidual(u,r)
            if b is not None:
                r-=b
        else:
            if type(self.J).__name__ == 'ndarray':
                r[:] = numpy.dot(u,self.J)
            elif type(self.J).__name__ == 'SparseMatrix':
                self.J.matvec(u,r)
            if b is not None:
                r-=b

    def norm(self,u):
        return self.norm_function(u)
    def solve(self,u,r=None,b=None,par_u=None,par_r=None):
        """
        Solve F(u) = b

        b -- right hand side
        u -- solution
        r -- F(u) - b
        """
        pod_u = np.dot(self.U_transpose,u)
        u[:] = np.dot(self.U,pod_u)
        r=self.solveInitialize(u,r,b)
        pod_r = np.dot(self.U_transpose,r)
        self.norm_r0 = self.norm(pod_r)
        self.norm_r_hist = []
        self.norm_du_hist = []
        self.gammaK_max=0.0
        self.linearSolverFailed = False
        while (not self.converged(pod_r) and
               not self.failed()):
            logEvent("   Newton it %d norm(r) = %12.5e  \t\t norm(r)/(rtol*norm(r0)+atol) = %g test=%s"
                % (self.its-1,self.norm_r,(self.norm_r/(self.rtol_r*self.norm_r0+self.atol_r)),self.convergenceTest),level=1)
            if self.updateJacobian or self.fullNewton:
                self.updateJacobian = False
                self.pod_J[:] = 0.0
                self.F.getJacobian(self.J)
                for i in range(self.DB):
                    for j in range(self.DB):
                        for k in range(self.F.dim):
                            for m in range(self.J_rowptr[k],self.J_rowptr[k+1]):
                                self.pod_J[i,j] += self.U_transpose[i,k]*self.J_nzval[m]*self.U[self.J_colind[m],j]
                #self.linearSolver.prepare(b=r)
                self.pod_linearSolver.prepare(b=pod_r)
            self.du[:]=0.0
            self.pod_du[:]=0.0
            if not self.linearSolverFailed:
                #self.linearSolver.solve(u=self.du,b=r,par_u=self.par_du,par_b=par_r)
                #self.linearSolverFailed = self.linearSolver.failed()
                self.pod_linearSolver.solve(u=self.pod_du,b=pod_r)
                self.linearSolverFailed = self.pod_linearSolver.failed()
            #pod_u-=np.dot(self.U_transpose,self.du)
            pod_u-=self.pod_du
            u[:] = np.dot(self.U,pod_u)
            #mostly for convergence norms
            self.du = np.dot(self.U,self.pod_du)
            self.computeResidual(u,r,b)
            pod_r[:] = np.dot(self.U_transpose,r)
            r[:] = np.dot(self.U,pod_r)
        else:
            logEvent("   Newton it %d norm(r) = %12.5e  \t\t norm(r)/(rtol*norm(r0)+atol) = %12.5e"
                % (self.its,self.norm_r,(self.norm_r/(self.rtol_r*self.norm_r0+self.atol_r))),level=1)
            return self.failedFlag
        logEvent("   Newton it %d norm(r) = %12.5e  \t\t norm(r)/(rtol*norm(r0)+atol) = %12.5e"
            % (self.its,self.norm_r,(self.norm_r/(self.rtol_r*self.norm_r0+self.atol_r))),level=1)

class POD_DEIM_Newton(Newton):
    """Newton's method on the reduced order system based on POD"""
    def __init__(self,
                 linearSolver,
                 F,J=None,du=None,par_du=None,
                 rtol_r  = 1.0e-4,
                 atol_r  = 1.0e-16,
                 rtol_du = 1.0e-4,
                 atol_du = 1.0e-16,
                 maxIts  = 100,
                 norm = l2Norm,
                 convergenceTest = 'r',
                 computeRates = True,
                 printInfo = True,
                 fullNewton=True,
                 directSolver=False,
                 EWtol=True,
                 maxLSits = 100,
                 use_deim=True):
        Newton.__init__(self,
                linearSolver,
                F,J,du,par_du,
                rtol_r,
                atol_r,
                rtol_du,
                atol_du,
                maxIts,
                norm,
                convergenceTest,
                computeRates,
                printInfo,
                fullNewton,
                directSolver,
                EWtol,
                maxLSits)
        #setup reduced basis for solution
        self.DB = 43 #11 #number of basis vectors for solution
        U = np.loadtxt('SVD_basis')
        self.U = U[:,0:self.DB]
        self.U_transpose = self.U.conj().T
        #setup reduced basis for DEIM interpolants
        self.use_deim = use_deim
        self.DBf = None
        self.Uf  = None;
        self.rho_deim = None; self.Ut_Uf_PtUf_inv=None
        self.rs = None; self.rt = None
        calculate_deim_internally = True
        if self.use_deim:
            #mwf this calculates things in the code. Switch for debugging to just reading
            if calculate_deim_internally:
                Uf = np.loadtxt('Fs_SVD_basis')
                self.DBf = min(73,Uf.shape[1],self.F.dim)#debug
                self.Uf = Uf[:,0:self.DBf]
                #returns rho --> deim indices and deim 'projection' matrix
                #U(P^TU)^{-1}
                self.rho_deim,Uf_PtUf_inv = deim_utils.deim_alg(self.Uf,self.DBf)
            else:
                self.Uf = np.loadtxt('Fs_SVD_basis_truncated')
                self.DBf = self.Uf.shape[1]
                self.rho_deim = np.loadtxt('Fs_DEIM_indices_truncated',dtype='i')
                PtUf = self.Uf[self.rho_deim]
                assert PtUf.shape == (self.DBf,self.DBf)
                PtUfInv = np.linalg.inv(PtUf)
                Uf_PtUf_inv = np.dot(self.Uf,PtUfInv)
            #go ahead and left multiply projection matrix by solution basis
            #to get 'projection' from deim to coarse space
            self.Ut_Uf_PtUf_inv = np.dot(self.U_transpose,Uf_PtUf_inv)
        self.pod_J = np.zeros((self.DB,self.DB),'d')
        self.pod_Jt= np.zeros((self.DB,self.DB),'d')
        self.pod_Jtmp= np.zeros((self.DBf,self.DB),'d')
        self.pod_linearSolver = LU(self.pod_J)
        self.J_rowptr,self.J_colind,self.J_nzval = self.J.getCSRrepresentation()
        assert 'getSpatialJacobian' in dir(self.F)
        assert 'getMassJacobian' in dir(self.F)
        self.Js = self.F.initializeSpatialJacobian()
        self.Js_rowptr,self.Js_colind,self.Js_nzval = self.Js.getCSRrepresentation()
        self.Jt = self.F.initializeMassJacobian()
        self.Jt_rowptr,self.Jt_colind,self.Jt_nzval = self.Jt.getCSRrepresentation()

        self.pod_du = np.zeros(self.DB)
        self.skip_mass_jacobian_eval = True
        self.linear_reduced_mass_matrix=None
    def norm(self,u):
        return self.norm_function(u)
    #mwf add for DEIM
    def computeDEIMresiduals(self,u,rs,rt):
        """
        wrapper for computing residuals separately for DEIM
        """
        assert 'getSpatialResidual' in dir(self.F)
        assert 'getMassResidual' in dir(self.F)
        self.F.getSpatialResidual(u,rs)
        self.F.getMassResidual(u,rt)

    def solveInitialize(self,u,r,b):
        """
        if using deim modifies base initialization by
        splitting up residual evaluation into separate pieces
        interpolated by deim (right now just does 'mass' and 'space')

        NOT FINISHED
        """
        if r is None:
            if self.r is None:
                self.r = Vec(self.F.dim)
            r=self.r
        else:
            self.r=r
        self.computeResidual(u,r,b)
        if self.use_deim:
            if self.rs is None:
                self.rs = Vec(self.F.dim)
            if self.rt is None:
                self.rt = Vec(self.F.dim)
            self.computeDEIMresiduals(u,self.rs,self.rt)
        self.its = 0
        self.norm_r0 = self.norm(r)
        self.norm_r = self.norm_r0
        self.ratio_r_solve = 1.0
        self.ratio_du_solve = 1.0
        self.last_log_ratio_r = 1.0
        self.last_log_ratior_du = 1.0
        #self.convergenceHistoryIsCorrupt=False
        self.convergingIts = 0
        #mwf begin hack for conv. rate
        self.gustafsson_alpha = -12345.0
        self.gustafsson_norm_du_last = -12345.0
        #mwf end hack for conv. rate
        return r
    def solve(self,u,r=None,b=None,par_u=None,par_r=None):
        """
        Solve F(u) = b

        b -- right hand side
        u -- solution
        r -- F(u) - b
        """
        if self.use_deim:
            return self.solveDEIM(u,r,b,par_u,par_r)
        pod_u = np.dot(self.U_transpose,u)
        u[:] = np.dot(self.U,pod_u)
        r=self.solveInitialize(u,r,b)
        pod_r = np.dot(self.U_transpose,r)
        self.norm_r0 = self.norm(pod_r)
        self.norm_r_hist = []
        self.norm_du_hist = []
        self.gammaK_max=0.0
        self.linearSolverFailed = False
        while (not self.converged(pod_r) and
               not self.failed()):
            logEvent("   Newton it %d norm(r) = %12.5e  \t\t norm(r)/(rtol*norm(r0)+atol) = %g test=%s"
                % (self.its-1,self.norm_r,(self.norm_r/(self.rtol_r*self.norm_r0+self.atol_r)),self.convergenceTest),level=1)
            if self.updateJacobian or self.fullNewton:
                self.updateJacobian = False
                self.F.getJacobian(self.J)
                self.pod_J[:] = 0.0
                for i in range(self.DB):
                    for j in range(self.DB):
                        for k in range(self.F.dim):
                            for m in range(self.J_rowptr[k],self.J_rowptr[k+1]):
                                self.pod_J[i,j] += self.U_transpose[i,k]*self.J_nzval[m]*self.U[self.J_colind[m],j]
                #self.linearSolver.prepare(b=r)
                self.pod_linearSolver.prepare(b=pod_r)
            self.du[:]=0.0
            self.pod_du[:]=0.0
            if not self.linearSolverFailed:
                #self.linearSolver.solve(u=self.du,b=r,par_u=self.par_du,par_b=par_r)
                #self.linearSolverFailed = self.linearSolver.failed()
                self.pod_linearSolver.solve(u=self.pod_du,b=pod_r)
                self.linearSolverFailed = self.pod_linearSolver.failed()
            #pod_u-=np.dot(self.U_transpose,self.du)
            pod_u-=self.pod_du
            u[:] = np.dot(self.U,pod_u)
            #mostly for norm calculations
            self.du = np.dot(self.U,self.pod_du)
            self.computeResidual(u,r,b)
            pod_r[:] = np.dot(self.U_transpose,r)
            r[:] = np.dot(self.U,pod_r)
        else:
            logEvent("   Newton it %d norm(r) = %12.5e  \t\t norm(r)/(rtol*norm(r0)+atol) = %12.5e"
                % (self.its,self.norm_r,(self.norm_r/(self.rtol_r*self.norm_r0+self.atol_r))),level=1)
            return self.failedFlag
        logEvent("   Newton it %d norm(r) = %12.5e  \t\t norm(r)/(rtol*norm(r0)+atol) = %12.5e"
            % (self.its,self.norm_r,(self.norm_r/(self.rtol_r*self.norm_r0+self.atol_r))),level=1)
    def solveDEIM(self,u,r=None,b=None,par_u=None,par_r=None):
        """
        Solve F(u) = b

        b -- right hand side
        u -- solution
        r -- F(u) - b

        using DEIM
        Start with brute force just testing things
        """
        assert self.use_deim
        pod_u = np.dot(self.U_transpose,u)
        u[:] = np.dot(self.U,pod_u)
        #evaluate fine grid residuals directly
        r=self.solveInitialize(u,r,b)
        #mwf debug
        tmp = r-self.rt-self.rs
        assert np.absolute(tmp).all() < 1.0e-12

        #r_deim = self.rt[self.rho_deim].copy()
        r_deim = self.rs[self.rho_deim]
        pod_rt = np.dot(self.U_transpose,self.rt)
        pod_r  = np.dot(self.Ut_Uf_PtUf_inv,r_deim)
        pod_r += pod_rt
        #mwf debug
        #import pdb
        #pdb.set_trace()
        assert not numpy.isnan(pod_r).any()
        #
        self.norm_r0 = self.norm(pod_r)
        self.norm_r_hist = []
        self.norm_du_hist = []
        self.gammaK_max=0.0
        self.linearSolverFailed = False
        while (not self.converged(pod_r) and
               not self.failed()):
            logEvent("   Newton it %d norm(r) = %12.5e  \t\t norm(r)/(rtol*norm(r0)+atol) = %g test=%s"
                % (self.its-1,self.norm_r,(self.norm_r/(self.rtol_r*self.norm_r0+self.atol_r)),self.convergenceTest),level=1)
            if self.updateJacobian or self.fullNewton:
                self.updateJacobian = False
                #go ahead and evaluate spatial grid on fine grid for now
                self.F.getSpatialJacobian(self.Js)
                assert not numpy.isnan(self.Js_nzval).any()
                self.F.getMassJacobian(self.Jt)
                assert not numpy.isnan(self.Jt_nzval).any()
                #mwf hack, speed up mass matrix calculation
                if self.skip_mass_jacobian_eval and self.linear_reduced_mass_matrix is None:
                    #now this holds U^T Jt U
                    self.pod_Jt[:] = 0.0
                    for i in range(self.DB):
                        for j in range(self.DB):
                            for k in range(self.F.dim):
                                for m in range(self.Jt_rowptr[k],self.Jt_rowptr[k+1]):
                                    self.pod_Jt[i,j] += self.U_transpose[i,k]*self.Jt_nzval[m]*self.U[self.Jt_colind[m],j]
                    #combined DEIM, coarse grid projection
                    #self.pod_Jt = np.dot(self.Ut_Uf_PtUf_inv,self.pod_Jtmp)
                    assert not numpy.isnan(self.pod_Jt).any()
                    self.linear_reduced_mass_matrix  = self.pod_Jt.copy()
                #have to scale by dt in general shouldn't affect constant mass matrix
                self.Jt_nzval /= self.F.timeIntegration.dt
                #mwf debug
                self.F.getJacobian(self.J)
                tmp = self.Jt_nzval+self.Js_nzval-self.J_nzval
                assert numpy.absolute(tmp).all() < 1.0e-12
                #now this holds P^T J_s U
                self.pod_Jtmp[:] = 0.0
                for i in range(self.DBf):
                    deim_i = self.rho_deim[i]
                    for j in range(self.DB):
                        for m in range(self.Js_rowptr[deim_i],self.Js_rowptr[deim_i+1]):
                            self.pod_Jtmp[i,j] += self.Js_nzval[m]*self.U[self.Js_colind[m],j]
                #combined DEIM, coarse grid projection
                tmp = np.dot(self.Ut_Uf_PtUf_inv,self.pod_Jtmp)
                self.pod_J.flat[:] = tmp.flat[:]
                assert not numpy.isnan(self.pod_J).any()
                if not self.skip_mass_jacobian_eval:
                    #now this holds U^T Jt U
                    self.pod_Jt[:] = 0.0
                    for i in range(self.DB):
                        for j in range(self.DB):
                            for k in range(self.F.dim):
                                for m in range(self.Jt_rowptr[k],self.Jt_rowptr[k+1]):
                                    self.pod_Jt[i,j] += self.U_transpose[i,k]*self.Jt_nzval[m]*self.U[self.Jt_colind[m],j]
                    #combined DEIM, coarse grid projection
                    #self.pod_Jt = np.dot(self.Ut_Uf_PtUf_inv,self.pod_Jtmp)
                    assert not numpy.isnan(self.pod_Jt).any()
                else:
                    #mwf hack just copy over from precomputed mass matrix
                    self.pod_Jt.flat[:] = self.linear_reduced_mass_matrix.flat[:]
                    self.pod_Jt /= self.F.timeIntegration.dt
                self.pod_J += self.pod_Jt
                #self.linearSolver.prepare(b=r)
                self.pod_linearSolver.prepare(b=pod_r)
            self.du[:]=0.0
            self.pod_du[:]=0.0
            if not self.linearSolverFailed:
                #self.linearSolver.solve(u=self.du,b=r,par_u=self.par_du,par_b=par_r)
                #self.linearSolverFailed = self.linearSolver.failed()
                self.pod_linearSolver.solve(u=self.pod_du,b=pod_r)
                self.linearSolverFailed = self.pod_linearSolver.failed()
            assert not self.linearSolverFailed
            #pod_u-=np.dot(self.U_transpose,self.du)
            assert not numpy.isnan(self.pod_du).any()
            pod_u-=self.pod_du
            u[:] = np.dot(self.U,pod_u)
            #mostly for norm calculations
            self.du = np.dot(self.U,self.pod_du)
            #self.computeResidual(u,r,b)
            self.computeDEIMresiduals(u,self.rs,self.rt)
            #mwf debug
            self.F.getResidual(u,r)
            tmp = r-self.rt-self.rs
            assert np.absolute(tmp).all() < 1.0e-12
            #mwf debug
            #r_deim = self.rt[self.rho_deim].copy()
            r_deim = self.rs[self.rho_deim]
            pod_rt = np.dot(self.U_transpose,self.rt)
            pod_r = np.dot(self.Ut_Uf_PtUf_inv,r_deim)
            pod_r += pod_rt
            assert not numpy.isnan(pod_r).any()
            r[:] = np.dot(self.U,pod_r)
        else:
            logEvent("   Newton it %d norm(r) = %12.5e  \t\t norm(r)/(rtol*norm(r0)+atol) = %12.5e"
                % (self.its,self.norm_r,(self.norm_r/(self.rtol_r*self.norm_r0+self.atol_r))),level=1)
            return self.failedFlag
        logEvent("   Newton it %d norm(r) = %12.5e  \t\t norm(r)/(rtol*norm(r0)+atol) = %12.5e"
            % (self.its,self.norm_r,(self.norm_r/(self.rtol_r*self.norm_r0+self.atol_r))),level=1)


class NewtonNS(NonlinearSolver):
    """
    A simple iterative solver that is Newton's method
    if you give it the right Jacobian
    """

    def __init__(self,
                 linearSolver,
                 F,J=None,du=None,par_du=None,
                 rtol_r  = 1.0e-4,
                 atol_r  = 1.0e-16,
                 rtol_du = 1.0e-4,
                 atol_du = 1.0e-16,
                 maxIts  = 100,
                 norm = l2Norm,
                 convergenceTest = 'r',
                 computeRates = True,
                 printInfo = True,
                 fullNewton=True,
                 directSolver=False,
                 EWtol=True,
                 maxLSits = 100):
        import copy
        self.par_du = par_du
        if par_du is not None:
            F.dim_proc = par_du.dim_proc
        NonlinearSolver.__init__(self,F,J,du,
                                 rtol_r,
                                 atol_r,
                                 rtol_du,
                                 atol_du,
                                 maxIts,
                                 norm,
                                 convergenceTest,
                                 computeRates,
                                 printInfo)
        self.updateJacobian=True
        self.fullNewton=fullNewton
        self.linearSolver = linearSolver
        self.directSolver = directSolver
        self.lineSearch = True
        #mwf turned back on self.lineSearch = False
        self.EWtol=EWtol
        #mwf added
        self.maxLSits = maxLSits
        if self.linearSolver.computeEigenvalues:
            self.JLast = copy.deepcopy(self.J)
            self.J_t_J = copy.deepcopy(self.J)
            self.dJ_t_dJ = copy.deepcopy(self.J)
            self.JLsolver=LU(self.J_t_J,computeEigenvalues=True)
            self.dJLsolver=LU(self.dJ_t_dJ,computeEigenvalues=True)
            self.u0 = numpy.zeros(self.F.dim,'d')

    def setLinearSolverTolerance(self,r):
        self.norm_r = self.norm(r)
        gamma  = 0.01
        etaMax = 0.01
        if self.norm_r == 0.0:
            etaMin = 0.01*self.atol_r
        else:
            etaMin = 0.01*(self.rtol_r*self.norm_r0 + self.atol_r)/self.norm_r
        if self.its > 1:
            etaA = gamma * self.norm_r**2/self.norm_r_last**2
            if self.its > 2:
                if gamma*self.etaLast**2 < 0.01:
                    etaC = min(etaMax,etaA)
                else:
                    etaC = min(etaMax,max(etaA,gamma*self.etaLast**2))
            else:
                etaC = min(etaMax,etaA)
        else:
            etaC = etaMax
        eta = min(etaMax,max(etaC,etaMin))
        self.etaLast = eta
        self.norm_r_last = self.norm_r
        self.linearSolver.setResTol(rtol=eta,atol=0.0)


    def converged(self,r):
        self.convergedFlag = False
        self.norm_r = self.norm(r)
        self.norm_cont_r = self.norm_function(r[:self.F.dim_proc/4])
        self.norm_mom_r  = self.norm_function(r[self.F.dim_proc/4:self.F.dim_proc])

        #self.norm_cont_r = self.norm(r[:r.shape[0]/4])
        #self.norm_mom_r  = self.norm(r[r.shape[0]/4:])
        self.norm_du= 1.0/float(self.its+2)
        if self.computeRates ==  True:
            self.computeConvergenceRates()
        if self.convergenceTest == 'its' or self.convergenceTest == 'rits':
            if self.its == self.maxIts:
                self.convergedFlag = True
        #print self.atol_r, self.rtol_r
        if self.convergenceTest == 'r' or self.convergenceTest == 'rits':
            if (self.its != 0 and
                self.norm_cont_r < self.atol_r and #cek enforce mass conservation using atol_r only
                self.norm_mom_r  < self.rtol_r*self.norm_mom_r0  + self.atol_r):
                self.convergedFlag = True

        if self.convergedFlag == True and self.computeRates == True:
            self.computeAverages()
        if self.printInfo == True:
            print self.info()
        #print self.convergedFlag
        return self.convergedFlag


    def solve(self,u,r=None,b=None,par_u=None,par_r=None):
        """
        Solve F(u) = b

        b -- right hand side
        u -- solution
        r -- F(u) - b
        """

        import Viewers
        memory()
        if self.linearSolver.computeEigenvalues:
            self.u0[:]=u
        r=self.solveInitialize(u,r,b)

        if par_u is not None:
            #allow linear solver to know what type of assembly to use
            self.linearSolver.par_fullOverlap = self.par_fullOverlap
            #no overlap
            if not self.par_fullOverlap:
                par_r.scatter_reverse_add()
            else:
                #no overlap or overlap (until we compute norms over only owned dof)
                par_r.scatter_forward_insert()


        self.norm_cont_r0 = self.norm_function(r[:self.F.dim_proc/4])
        self.norm_mom_r0  = self.norm_function(r[self.F.dim_proc/4:self.F.dim_proc])

        self.norm_r_hist = []
        self.norm_du_hist = []
        self.gammaK_max=0.0
        self.linearSolverFailed = False
        while (not self.converged(r) and
               not self.failed()):
            logEvent("   Newton it %d Mom.  norm(r) = %12.5e   tol = %12.5e" % (self.its-1,self.norm_mom_r,self.atol_r),level=1)
            logEvent("   Newton it %d Cont. norm(r) = %12.5e   tol = %12.5e" % (self.its-1,self.norm_cont_r,self.rtol_r*self.norm_mom_r0  + self.atol_r),level=1)

            if self.updateJacobian or self.fullNewton:
                self.updateJacobian = False
                logEvent("Start assembling jacobian",level=4)
                self.F.getJacobian(self.J)
                logEvent("Done  assembling jacobian",level=4)

                if self.linearSolver.computeEigenvalues:

                    logEvent("Performing eigen analyses",level=4)
                    self.JLast[:]=self.J
                    self.J_t_J[:]=self.J
                    self.J_t_J *= numpy.transpose(self.J)
                    self.JLsolver.prepare()
                    self.JLsolver.calculateEigenvalues()
                    self.norm_2_J_current = sqrt(max(self.JLsolver.eigenvalues_r))
                    self.norm_2_Jinv_current = 1.0/sqrt(min(self.JLsolver.eigenvalues_r))
                    self.kappa_current = self.norm_2_J_current*self.norm_2_Jinv_current
                    self.betaK_current = self.norm_2_Jinv_current
                self.linearSolver.prepare(b=r)
            self.du[:]=0.0
            if not self.directSolver:
                if self.EWtol:
                    self.setLinearSolverTolerance(r)

            logEvent("Start linear solve",level=4)
            if not self.linearSolverFailed:
                self.linearSolver.solve(u=self.du,b=r,par_u=self.par_du,par_b=par_r)
                self.linearSolverFailed = self.linearSolver.failed()
            self.linearSolver.printPerformance()
            #print self.du
            #if par_du is not None:
            #    par_du.scatter_forward_insert()
            u-=self.du
            if par_u is not None:
                par_u.scatter_forward_insert()
            self.computeResidual(u,r,b)
            #no overlap
            #print "local r",r
            if par_r is not None:
                #no overlap
                if not self.par_fullOverlap:
                    par_r.scatter_reverse_add()
                else:
                    par_r.scatter_forward_insert()
            #print "global r",r
            if self.linearSolver.computeEigenvalues:
                #approximate Lipschitz constant of J
                self.F.getJacobian(self.dJ_t_dJ)
                self.dJ_t_dJ-=self.JLast
                self.dJ_t_dJ *= numpy.transpose(self.dJ_t_dJ)
                self.dJLsolver.prepare()
                self.dJLsolver.calculateEigenvalues()
                self.norm_2_dJ_current = sqrt(max(self.dJLsolver.eigenvalues_r))
                self.etaK_current = self.W*self.norm(self.du)
                self.gammaK_current = self.norm_2_dJ_current/self.etaK_current
                self.gammaK_max = max(self.gammaK_current,self.gammaK_max)
                self.norm_r_hist.append(self.W*self.norm(r))
                self.norm_du_hist.append(self.W*self.unorm(self.du))
                if self.its  == 1:
#                     print "max(|du|) ",max(numpy.absolute(self.du))
#                     print self.du[0]
#                     print self.du[-1]
                    self.betaK_0 = self.betaK_current
                    self.etaK_0 = self.etaK_current
                if self.its  == 2:
                    self.betaK_1 = self.betaK_current
                    self.etaK_1 = self.etaK_current
                print "it = ",self.its
                print "beta(|Jinv|)  ",self.betaK_current
                print "eta(|du|)     ",self.etaK_current
                print "gamma(Lip J') ",self.gammaK_current
                print "gammaM(Lip J')",self.gammaK_max
                print "kappa(cond(J))",self.kappa_current
                if self.betaK_current*self.etaK_current*self.gammaK_current <= 0.5:
                    print "r         ",(1.0+sqrt(1.0-2.0*self.betaK_current*self.etaK_current*self.gammaK_current))/(self.betaK_current*self.gammaK_current)
                if self.betaK_current*self.etaK_current*self.gammaK_max <= 0.5:
                    print "r_max     ",(1.0+sqrt(1.0-2.0*self.betaK_current*self.etaK_current*self.gammaK_max))/(self.betaK_current*self.gammaK_max)
                print "lambda_max",max(self.linearSolver.eigenvalues_r)
                print "lambda_i_max",max(self.linearSolver.eigenvalues_i)
                print "norm_J",self.norm_2_J_current
                print "lambda_min",min(self.linearSolver.eigenvalues_r)
                print "lambda_i_min",min(self.linearSolver.eigenvalues_i)
            if self.lineSearch:
                norm_r_cur = self.norm(r)
                norm_r_last = 2.0*norm_r_cur
                ls_its = 0
                #print norm_r_cur,self.atol_r,self.rtol_r
#                 while ( (norm_r_cur >= 0.99 * self.norm_r + self.atol_r) and
#                         (ls_its < self.maxLSits) and
#                         norm_r_cur/norm_r_last < 1.0):
                while ( (norm_r_cur >= 0.9999 * self.norm_r) and
                        (ls_its < self.maxLSits)):
                    self.convergingIts = 0
                    ls_its +=1
                    self.du *= 0.5
                    u += self.du
                    if par_u is not None:
                        par_u.scatter_forward_insert()
                    self.computeResidual(u,r,b)
                    #no overlap
                    if par_r is not None:
                        #no overlap
                        if not self.par_fullOverlap:
                            par_r.scatter_reverse_add()
                        else:
                            par_r.scatter_forward_insert()
                    norm_r_last = norm_r_cur
                    norm_r_cur = self.norm(r)
                    logEvent("""ls #%d norm_r_cur=%s atol=%g rtol=%g""" % (ls_its,
                                                                           norm_r_cur,
                                                                           self.atol_r,
                                                                           self.rtol_r))
                if ls_its > 0:
                    logEvent("Linesearches = %i" % ls_its,level=3)
        else:
            if self.linearSolver.computeEigenvalues:
                if self.betaK_0*self.etaK_0*self.gammaK_max <= 0.5:
                    print "r_{-,0}     ",(1.0+sqrt(1.0-2.0*self.betaK_0*self.etaK_0*self.gammaK_max))/(self.betaK_0*self.gammaK_max)
                if self.betaK_1*self.etaK_1*self.gammaK_max <= 0.5 and self.its > 1:
                    print "r_{-,1}     ",(1.0+sqrt(1.0-2.0*self.betaK_1*self.etaK_1*self.gammaK_max))/(self.betaK_1*self.gammaK_max)
                print "beta0*eta0*gamma ",self.betaK_0*self.etaK_0*self.gammaK_max
                if Viewers.viewerType == 'gnuplot':
                    max_r = max(1.0,max(self.linearSolver.eigenvalues_r))
                    max_i = max(1.0,max(self.linearSolver.eigenvalues_i))
                    for lambda_r,lambda_i in zip(self.linearSolver.eigenvalues_r,self.linearSolver.eigenvalues_i):
                        Viewers.datFile.write("%12.5e %12.5e \n" % (lambda_r/max_r,lambda_i/max_i))
                    Viewers.datFile.write("\n \n")
                    cmd = "set term x11 %i; plot \'%s\' index %i with points title \"%s\" \n" % (Viewers.windowNumber,
                                                                                                      Viewers.datFilename,
                                                                                                      Viewers.plotNumber,
                                                                                                      'scaled eigenvalues')
                    Viewers.cmdFile.write(cmd)
                    Viewers.viewerPipe.write(cmd)
                    Viewers.newPlot()
                    Viewers.newWindow()
                    for it,r in zip(range(len(self.norm_r_hist)),self.norm_r_hist):
                        Viewers.datFile.write("%12.5e %12.5e \n" % (it,math.log(r/self.norm_r_hist[0])))
                    Viewers.datFile.write("\n \n")
                    cmd = "set term x11 %i; plot \'%s\' index %i with linespoints title \"%s\" \n" % (Viewers.windowNumber,
                                                                                                      Viewers.datFilename,
                                                                                                      Viewers.plotNumber,
                                                                                                      'log(r)/log(r0) history')
                    Viewers.cmdFile.write(cmd)
                    Viewers.viewerPipe.write(cmd)
                    Viewers.newPlot()
                    Viewers.newWindow()
                    for it,du in zip(range(len(self.norm_du_hist)),self.norm_du_hist):
                        Viewers.datFile.write("%12.5e %12.5e \n" % (it,math.log(du/self.norm_du_hist[0])))
                    Viewers.datFile.write("\n \n")
                    cmd = "set term x11 %i; plot \'%s\' index %i with linespoints title \"%s\" \n" % (Viewers.windowNumber,
                                                                                                      Viewers.datFilename,
                                                                                                      Viewers.plotNumber,
                                                                                                      'log(du) history')
                    Viewers.cmdFile.write(cmd)
                    Viewers.viewerPipe.write(cmd)
                    Viewers.newPlot()
                    Viewers.newWindow()

        logEvent("   Final       Mom.  norm(r) = %12.5e   %12.5e" % (self.norm_mom_r,self.rtol_r*self.norm_mom_r0  + self.atol_r),level=1)
        logEvent("   Final       Cont. norm(r) = %12.5e   %12.5e" % (self.norm_cont_r,self.rtol_r*self.norm_mom_r0  + self.atol_r),level=1)

        logEvent(memory("NSNewton","NSNewton"),level=4)

class SSPRKNewton(Newton):
    """
    Version of Newton for SSPRK so doesn't refactor unnecessarily
    """

    def __init__(self,
                 linearSolver,
                 F,J=None,du=None,par_du=None,
                 rtol_r  = 1.0e-4,
                 atol_r  = 1.0e-16,
                 rtol_du = 1.0e-4,
                 atol_du = 1.0e-16,
                 maxIts  = 100,
                 norm = l2Norm,
                 convergenceTest = 'r',
                 computeRates = True,
                 printInfo = True,
                 fullNewton=True,
                 directSolver=False,
                 EWtol=True,
                 maxLSits = 100):
        self.par_du = par_du
        if par_du is not None:
            F.dim_proc = par_du.dim_proc
        Newton.__init__(self,
                        linearSolver,
                        F,J,du,par_du,
                        rtol_r,
                        atol_r,
                        rtol_du,
                        atol_du,
                        maxIts,
                        norm,
                        convergenceTest,
                        computeRates,
                        printInfo,
                        fullNewton,
                        directSolver,
                        EWtol,
                        maxLSits)
        self.isFactored = False

    def solve(self,u,r=None,b=None,par_u=None,par_r=None):
        """
        Solve F(u) = b

        b -- right hand side
        u -- solution
        r -- F(u) - b
        """

        import Viewers

        if self.linearSolver.computeEigenvalues:
            self.u0[:]=u
        r=self.solveInitialize(u,r,b)
        if par_u is not None:
            #no overlap
            #par_r.scatter_reverse_add()
            #no overlap or overlap (until we compute norms over only owned dof)
            par_r.scatter_forward_insert()
        self.norm_r_hist = []
        self.norm_du_hist = []
        self.gammaK_max=0.0
        self.linearSolverFailed = False
        while (not self.converged(r) and
               not self.failed()):
            logEvent("SSPRKNewton it "+`self.its`+" norm(r) " + `self.norm_r`,level=3)
            if self.updateJacobian or self.fullNewton and not self.isFactored:
                self.updateJacobian = False
                self.F.getJacobian(self.J)
                #print numpy.transpose(self.J)
                if self.linearSolver.computeEigenvalues:
                    self.JLast[:]=self.J
                    self.J_t_J[:]=self.J
                    self.J_t_J *= numpy.transpose(self.J)
                    self.JLsolver.prepare()
                    self.JLsolver.calculateEigenvalues()
                    self.norm_2_J_current = sqrt(max(self.JLsolver.eigenvalues_r))
                    self.norm_2_Jinv_current = 1.0/sqrt(min(self.JLsolver.eigenvalues_r))
                    self.kappa_current = self.norm_2_J_current*self.norm_2_Jinv_current
                    self.betaK_current = self.norm_2_Jinv_current
                self.linearSolver.prepare(b=r)
                self.isFactored = True
            self.du[:]=0.0
            if not self.directSolver:
                if self.EWtol:
                    self.setLinearSolverTolerance(r)
            if not self.linearSolverFailed:
                self.linearSolver.solve(u=self.du,b=r,par_u=self.par_du,par_b=par_r)
                self.linearSolverFailed = self.linearSolver.failed()
            #print self.du
            u-=self.du
            if par_u is not None:
                par_u.scatter_forward_insert()
            self.computeResidual(u,r,b)
            #no overlap
            #print "local r",r
            if par_r is not None:
                #no overlap
                #par_r.scatter_reverse_add()
                par_r.scatter_forward_insert()
            #print "global r",r
            if self.linearSolver.computeEigenvalues:
                #approximate Lipschitz constant of J
                self.F.getJacobian(self.dJ_t_dJ)
                self.dJ_t_dJ-=self.JLast
                self.dJ_t_dJ *= numpy.transpose(self.dJ_t_dJ)
                self.dJLsolver.prepare()
                self.dJLsolver.calculateEigenvalues()
                self.norm_2_dJ_current = sqrt(max(self.dJLsolver.eigenvalues_r))
                self.etaK_current = self.W*self.norm(self.du)
                self.gammaK_current = self.norm_2_dJ_current/self.etaK_current
                self.gammaK_max = max(self.gammaK_current,self.gammaK_max)
                self.norm_r_hist.append(self.W*self.norm(r))
                self.norm_du_hist.append(self.W*self.norm(self.du))
                if self.its  == 1:
#                     print "max(|du|) ",max(numpy.absolute(self.du))
#                     print self.du[0]
#                     print self.du[-1]
                    self.betaK_0 = self.betaK_current
                    self.etaK_0 = self.etaK_current
                if self.its  == 2:
                    self.betaK_1 = self.betaK_current
                    self.etaK_1 = self.etaK_current
                print "it = ",self.its
                print "beta(|Jinv|)  ",self.betaK_current
                print "eta(|du|)     ",self.etaK_current
                print "gamma(Lip J') ",self.gammaK_current
                print "gammaM(Lip J')",self.gammaK_max
                print "kappa(cond(J))",self.kappa_current
                if self.betaK_current*self.etaK_current*self.gammaK_current <= 0.5:
                    print "r         ",(1.0+sqrt(1.0-2.0*self.betaK_current*self.etaK_current*self.gammaK_current))/(self.betaK_current*self.gammaK_current)
                if self.betaK_current*self.etaK_current*self.gammaK_max <= 0.5:
                    print "r_max     ",(1.0+sqrt(1.0-2.0*self.betaK_current*self.etaK_current*self.gammaK_max))/(self.betaK_current*self.gammaK_max)
                print "lambda_max",max(self.linearSolver.eigenvalues_r)
                print "lambda_i_max",max(self.linearSolver.eigenvalues_i)
                print "norm_J",self.norm_2_J_current
                print "lambda_min",min(self.linearSolver.eigenvalues_r)
                print "lambda_i_min",min(self.linearSolver.eigenvalues_i)
            if self.lineSearch:
                norm_r_cur = self.norm(r)
                norm_r_last = 2.0*norm_r_cur
                ls_its = 0
                #print norm_r_cur,self.atol_r,self.rtol_r
                while ( (norm_r_cur >= 0.99 * self.norm_r + self.atol_r) and
                        (ls_its < self.maxLSits) and
                        norm_r_cur/norm_r_last < 1.0):
                    self.convergingIts = 0
                    ls_its +=1
                    self.du *= 0.5
                    u += self.du
                    if par_u is not None:
                        par_u.scatter_forward_insert()
                    self.computeResidual(u,r,b)
                    #no overlap
                    if par_r is not None:
                        #no overlap
                        #par_r.scatter_reverse_add()
                        par_r.scatter_forward_insert()
                    norm_r_last = norm_r_cur
                    norm_r_cur = self.norm(r)
                    print """ls #%d norm_r_cur=%s atol=%g rtol=%g""" % (ls_its,
                                                                        norm_r_cur,
                                                                        self.atol_r,
                                                                        self.rtol_r)
                if ls_its > 0:
                    logEvent("Linesearches = %i" % ls_its,level=3)
        else:
            if self.linearSolver.computeEigenvalues:
                if self.betaK_0*self.etaK_0*self.gammaK_max <= 0.5:
                    print "r_{-,0}     ",(1.0+sqrt(1.0-2.0*self.betaK_0*self.etaK_0*self.gammaK_max))/(self.betaK_0*self.gammaK_max)
                if self.betaK_1*self.etaK_1*self.gammaK_max <= 0.5 and self.its > 1:
                    print "r_{-,1}     ",(1.0+sqrt(1.0-2.0*self.betaK_1*self.etaK_1*self.gammaK_max))/(self.betaK_1*self.gammaK_max)
                print "beta0*eta0*gamma ",self.betaK_0*self.etaK_0*self.gammaK_max
                if Viewers.viewerType == 'gnuplot':
                    max_r = max(1.0,max(self.linearSolver.eigenvalues_r))
                    max_i = max(1.0,max(self.linearSolver.eigenvalues_i))
                    for lambda_r,lambda_i in zip(self.linearSolver.eigenvalues_r,self.linearSolver.eigenvalues_i):
                        Viewers.datFile.write("%12.5e %12.5e \n" % (lambda_r/max_r,lambda_i/max_i))
                    Viewers.datFile.write("\n \n")
                    cmd = "set term x11 %i; plot \'%s\' index %i with points title \"%s\" \n" % (Viewers.windowNumber,
                                                                                                      Viewers.datFilename,
                                                                                                      Viewers.plotNumber,
                                                                                                      'scaled eigenvalues')
                    Viewers.cmdFile.write(cmd)
                    Viewers.viewerPipe.write(cmd)
                    Viewers.newPlot()
                    Viewers.newWindow()
                    for it,r in zip(range(len(self.norm_r_hist)),self.norm_r_hist):
                        Viewers.datFile.write("%12.5e %12.5e \n" % (it,log(r/self.norm_r_hist[0])))
                    Viewers.datFile.write("\n \n")
                    cmd = "set term x11 %i; plot \'%s\' index %i with linespoints title \"%s\" \n" % (Viewers.windowNumber,
                                                                                                      Viewers.datFilename,
                                                                                                      Viewers.plotNumber,
                                                                                                      'log(r)/log(r0) history')
                    Viewers.cmdFile.write(cmd)
                    Viewers.viewerPipe.write(cmd)
                    Viewers.newPlot()
                    Viewers.newWindow()
                    for it,du in zip(range(len(self.norm_du_hist)),self.norm_du_hist):
                        Viewers.datFile.write("%12.5e %12.5e \n" % (it,log(du/self.norm_du_hist[0])))
                    Viewers.datFile.write("\n \n")
                    cmd = "set term x11 %i; plot \'%s\' index %i with linespoints title \"%s\" \n" % (Viewers.windowNumber,
                                                                                                      Viewers.datFilename,
                                                                                                      Viewers.plotNumber,
                                                                                                      'log(du) history')
                    Viewers.cmdFile.write(cmd)
                    Viewers.viewerPipe.write(cmd)
                    Viewers.newPlot()
                    Viewers.newWindow()
            return self.failedFlag

    def resetFactorization(self,needToRefactor=True):
        self.isFactored = not needToRefactor

class PicardNewton(Newton):
    def __init__(self,
                 linearSolver,
                 F,J=None,du=None,par_du=None,
                 rtol_r  = 1.0e-4,
                 atol_r  = 1.0e-16,
                 rtol_du = 1.0e-4,
                 atol_du = 1.0e-16,
                 maxIts  = 100,
                 norm = l2Norm,
                 convergenceTest = 'r',
                 computeRates = True,
                 printInfo = True,
                 fullNewton=True,
                 directSolver=False,
                 EWtol=True,
                 maxLSits = 100):
        Newton.__init__(self,
                        linearSolver,
                        F,J,du,par_du,
                        rtol_r,
                        atol_r,
                        rtol_du,
                        atol_du,
                        maxIts,
                        norm,
                        convergenceTest,
                        computeRates,
                        printInfo,
                        fullNewton,
                        directSolver,
                        EWtol,
                        maxLSits)
        self.picardIts = 1
        self.picardTol = 1000.0
        self.usePicard = True

    def solve(self,u,r=None,b=None,par_u=None,par_r=None):
        """
        Solve F(u) = b

        b -- right hand side
        u -- solution
        r -- F(u) - b
        """

        import Viewers

        if self.linearSolver.computeEigenvalues:
            self.u0[:]=u
        r=self.solveInitialize(u,r,b)
        if par_u is not None:
            #allow linear solver to know what type of assembly to use
            self.linearSolver.par_fullOverlap = self.par_fullOverlap
            #no overlap
            if not self.par_fullOverlap:
                par_r.scatter_reverse_add()
            else:
                #no overlap or overlap (until we compute norms over only owned dof)
                par_r.scatter_forward_insert()

        self.norm_r0 = self.norm(r)
        self.norm_r_hist = []
        self.norm_du_hist = []
        self.gammaK_max=0.0
        self.linearSolverFailed = False
        while (not self.converged(r) and
               not self.failed()):
            if self.maxIts>1:
                logEvent("   Newton it %d norm(r) = %12.5e  %12.5g \t\t norm(r)/(rtol*norm(r0)+atol) = %g"
                            % (self.its-1,self.norm_r,100*(self.norm_r/self.norm_r0),(self.norm_r/(self.rtol_r*self.norm_r0+self.atol_r))),level=1)
            if self.updateJacobian or self.fullNewton:
                self.updateJacobian = False
                if self.usePicard and (self.its < self.picardIts or self.norm_r/(self.rtol_r*self.norm_r0+self.atol_r) > self.picardTol):
                    print "Picard iteration"
                    self.F.getJacobian(self.J,self.usePicard)
                else:
                    self.F.getJacobian(self.J)
                #mwf commented out print numpy.transpose(self.J)
                if self.linearSolver.computeEigenvalues:
                    self.JLast[:]=self.J
                    self.J_t_J[:]=self.J
                    self.J_t_J *= numpy.transpose(self.J)
                    self.JLsolver.prepare()
                    self.JLsolver.calculateEigenvalues()
                    self.norm_2_J_current = sqrt(max(self.JLsolver.eigenvalues_r))
                    self.norm_2_Jinv_current = 1.0/sqrt(min(self.JLsolver.eigenvalues_r))
                    self.kappa_current = self.norm_2_J_current*self.norm_2_Jinv_current
                    self.betaK_current = self.norm_2_Jinv_current
                self.linearSolver.prepare(b=r)
            self.du[:]=0.0
            if not self.directSolver:
                if self.EWtol:
                    self.setLinearSolverTolerance(r)
            if not self.linearSolverFailed:
                self.linearSolver.solve(u=self.du,b=r,par_u=self.par_du,par_b=par_r)
                self.linearSolverFailed = self.linearSolver.failed()
            #print self.du
            u-=self.du
            if par_u is not None:
                par_u.scatter_forward_insert()
            self.computeResidual(u,r,b)
            #no overlap
            #print "local r",r
            if par_r is not None:
                #no overlap
                if not self.par_fullOverlap:
                    par_r.scatter_reverse_add()
                else:
                    par_r.scatter_forward_insert()

            #print "global r",r
            if self.linearSolver.computeEigenvalues:
                #approximate Lipschitz constant of J
                self.F.getJacobian(self.dJ_t_dJ)
                self.dJ_t_dJ-=self.JLast
                self.dJ_t_dJ *= numpy.transpose(self.dJ_t_dJ)
                self.dJLsolver.prepare()
                self.dJLsolver.calculateEigenvalues()
                self.norm_2_dJ_current = sqrt(max(self.dJLsolver.eigenvalues_r))
                self.etaK_current = self.W*self.norm(self.du)
                self.gammaK_current = self.norm_2_dJ_current/self.etaK_current
                self.gammaK_max = max(self.gammaK_current,self.gammaK_max)
                self.norm_r_hist.append(self.W*self.norm(r))
                self.norm_du_hist.append(self.W*self.unorm(self.du))
                if self.its  == 1:
#                     print "max(|du|) ",max(numpy.absolute(self.du))
#                     print self.du[0]
#                     print self.du[-1]
                    self.betaK_0 = self.betaK_current
                    self.etaK_0 = self.etaK_current
                if self.its  == 2:
                    self.betaK_1 = self.betaK_current
                    self.etaK_1 = self.etaK_current
                print "it = ",self.its
                print "beta(|Jinv|)  ",self.betaK_current
                print "eta(|du|)     ",self.etaK_current
                print "gamma(Lip J') ",self.gammaK_current
                print "gammaM(Lip J')",self.gammaK_max
                print "kappa(cond(J))",self.kappa_current
                if self.betaK_current*self.etaK_current*self.gammaK_current <= 0.5:
                    print "r         ",(1.0+sqrt(1.0-2.0*self.betaK_current*self.etaK_current*self.gammaK_current))/(self.betaK_current*self.gammaK_current)
                if self.betaK_current*self.etaK_current*self.gammaK_max <= 0.5:
                    print "r_max     ",(1.0+sqrt(1.0-2.0*self.betaK_current*self.etaK_current*self.gammaK_max))/(self.betaK_current*self.gammaK_max)
                print "lambda_max",max(self.linearSolver.eigenvalues_r)
                print "lambda_i_max",max(self.linearSolver.eigenvalues_i)
                print "norm_J",self.norm_2_J_current
                print "lambda_min",min(self.linearSolver.eigenvalues_r)
                print "lambda_i_min",min(self.linearSolver.eigenvalues_i)
            if self.lineSearch:
                norm_r_cur = self.norm(r)
                ls_its = 0
                #print norm_r_cur,self.atol_r,self.rtol_r
#                 while ( (norm_r_cur >= 0.99 * self.norm_r + self.atol_r) and
#                         (ls_its < self.maxLSits) and
#                         norm_r_cur/norm_r_last < 1.0):
                while ( (norm_r_cur >= 0.9999 * self.norm_r) and
                        (ls_its < self.maxLSits)):
                    self.convergingIts = 0
                    ls_its +=1
                    self.du *= 0.5
                    u += self.du
                    if par_u is not None:
                        par_u.scatter_forward_insert()
                    self.computeResidual(u,r,b)
                    #no overlap
                    if par_r is not None:
                        #no overlap
                        if not self.par_fullOverlap:
                            par_r.scatter_reverse_add()
                        else:
                            par_r.scatter_forward_insert()
                    norm_r_cur = self.norm(r)
                    logEvent("""ls #%d norm_r_cur=%s atol=%g rtol=%g""" % (ls_its,
                                                                           norm_r_cur,
                                                                           self.atol_r,
                                                                           self.rtol_r))
                if ls_its > 0:
                    logEvent("Linesearches = %i" % ls_its,level=3)
        else:
            if self.linearSolver.computeEigenvalues:
                if self.betaK_0*self.etaK_0*self.gammaK_max <= 0.5:
                    print "r_{-,0}     ",(1.0+sqrt(1.0-2.0*self.betaK_0*self.etaK_0*self.gammaK_max))/(self.betaK_0*self.gammaK_max)
                if self.betaK_1*self.etaK_1*self.gammaK_max <= 0.5 and self.its > 1:
                    print "r_{-,1}     ",(1.0+sqrt(1.0-2.0*self.betaK_1*self.etaK_1*self.gammaK_max))/(self.betaK_1*self.gammaK_max)
                print "beta0*eta0*gamma ",self.betaK_0*self.etaK_0*self.gammaK_max
                if Viewers.viewerType == 'gnuplot':
                    max_r = max(1.0,max(self.linearSolver.eigenvalues_r))
                    max_i = max(1.0,max(self.linearSolver.eigenvalues_i))
                    for lambda_r,lambda_i in zip(self.linearSolver.eigenvalues_r,self.linearSolver.eigenvalues_i):
                        Viewers.datFile.write("%12.5e %12.5e \n" % (lambda_r/max_r,lambda_i/max_i))
                    Viewers.datFile.write("\n \n")
                    cmd = "set term x11 %i; plot \'%s\' index %i with points title \"%s\" \n" % (Viewers.windowNumber,
                                                                                                      Viewers.datFilename,
                                                                                                      Viewers.plotNumber,
                                                                                                      'scaled eigenvalues')
                    Viewers.cmdFile.write(cmd)
                    Viewers.viewerPipe.write(cmd)
                    Viewers.newPlot()
                    Viewers.newWindow()
                    for it,r in zip(range(len(self.norm_r_hist)),self.norm_r_hist):
                        Viewers.datFile.write("%12.5e %12.5e \n" % (it,math.log(r/self.norm_r_hist[0])))
                    Viewers.datFile.write("\n \n")
                    cmd = "set term x11 %i; plot \'%s\' index %i with linespoints title \"%s\" \n" % (Viewers.windowNumber,
                                                                                                      Viewers.datFilename,
                                                                                                      Viewers.plotNumber,
                                                                                                      'log(r)/log(r0) history')
                    Viewers.cmdFile.write(cmd)
                    Viewers.viewerPipe.write(cmd)
                    Viewers.newPlot()
                    Viewers.newWindow()
                    for it,du in zip(range(len(self.norm_du_hist)),self.norm_du_hist):
                        Viewers.datFile.write("%12.5e %12.5e \n" % (it,math.log(du/self.norm_du_hist[0])))
                    Viewers.datFile.write("\n \n")
                    cmd = "set term x11 %i; plot \'%s\' index %i with linespoints title \"%s\" \n" % (Viewers.windowNumber,
                                                                                                      Viewers.datFilename,
                                                                                                      Viewers.plotNumber,
                                                                                                      'log(du) history')
                    Viewers.cmdFile.write(cmd)
                    Viewers.viewerPipe.write(cmd)
                    Viewers.newPlot()
                    Viewers.newWindow()
            if self.maxIts>1:
                logEvent("   Newton it %d norm(r) = %12.5e  %12.5g \t\t norm(r)/(rtol*norm(r0)+atol) = %g"
                             % (self.its-1,self.norm_r,100*(self.norm_r/self.norm_r0),(self.norm_r/(self.rtol_r*self.norm_r0+self.atol_r))),level=1)
            return self.failedFlag

class NLJacobi(NonlinearSolver):
    """
    Nonlinear Jacobi iteration.
    """

    def __init__(self,
                 F,J,du,
                 weight=4.0/5.0,
                 rtol_r  = 1.0e-4,
                 atol_r  = 1.0e-16,
                 rtol_du = 1.0e-4,
                 atol_du = 1.0e-16,
                 maxIts  = 100,
                 norm = l2Norm,
                 convergenceTest = 'r',
                 computeRates = True,
                 printInfo = True,
                 fullNewton=True):
        NonlinearSolver.__init__(self,F,J,du,
                                 rtol_r,
                                 atol_r,
                                 rtol_du,
                                 atol_du,
                                 maxIts,
                                 norm,
                                 convergenceTest,
                                 computeRates,
                                 printInfo)
        self.linearSolver = LinearSolver(J)#dummy
        self.updateJacobian=True
        self.fullNewton=fullNewton
        self.M=Vec(self.F.dim)
        self.w=weight
        self.node_order=numpy.arange(self.F.dim,dtype='i')
        self.node_order=numpy.arange(self.F.dim-1,-1,-1,dtype='i')

    def solve(self,u,r=None,b=None,par_u=None,par_r=None):
        r=self.solveInitialize(u,r,b)
        while (not self.converged(r) and
               not self.failed()):
            if self.updateJacobian or self.fullNewton:
                self.updateJacobian = False
                self.F.getJacobian(self.J)
                if type(self.J).__name__ == 'ndarray':
                    self.M = self.w/numpy.diagonal(self.J)
                elif type(self.J).__name__ == 'SparseMatrix':
                    csmoothers.jacobi_NR_prepare(self.J,self.w,1.0e-16,self.M)
            if type(self.J).__name__ == 'ndarray':
                self.du[:]=r
                self.du*=self.M
            elif type(self.J).__name__ == "SparseMatrix":
                csmoothers.jacobi_NR_solve(self.J,self.M,r,self.node_order,self.du)
            u -= self.du
            self.computeResidual(u,r,b)
        else:
            return self.failedFlag

class NLGaussSeidel(NonlinearSolver):
    """
    Nonlinear Gauss-Seidel.
    """

    def __init__(self,
                 connectionList,
                 F,J,du,
                 weight=1.0,
                 sym=False,
                 rtol_r  = 1.0e-4,
                 atol_r  = 1.0e-16,
                 rtol_du = 1.0e-4,
                 atol_du = 1.0e-16,
                 maxIts  = 100,
                 norm = l2Norm,
                 convergenceTest = 'r',
                 computeRates = True,
                 printInfo = True,
                 fullNewton=True):
        NonlinearSolver.__init__(self,F,J,du,
                                 rtol_r,
                                 atol_r,
                                 rtol_du,
                                 atol_du,
                                 maxIts,
                                 norm,
                                 convergenceTest,
                                 computeRates,
                                 printInfo)
        self.linearSolver = LinearSolver(J)#dummy
        self.updateJacobian=True
        self.fullNewton=fullNewton
        self.w=weight
        self.connectionList=connectionList
        self.M=Vec(self.F.dim)
        self.node_order=numpy.arange(self.F.dim,dtype='i')
        self.sym = sym
        self.node_order=numpy.arange(self.F.dim,dtype='i')
        self.node_order=numpy.arange(self.F.dim-1,-1,-1,dtype='i')

    def solve(self,u,r=None,b=None,par_u=None,par_r=None):
        r=self.solveInitialize(u,r,b)
        while (not self.converged(r) and
               not self.failed()):
            if self.updateJacobian or self.fullNewton:
                self.updateJacobian = False
                self.F.getJacobian(self.J)
                if type(self.J).__name__ == 'ndarray':
                    self.M = self.w/numpy.diagonal(self.J)
                elif type(self.J).__name__ == 'SparseMatrix':
                    dtol = min(numpy.absolute(r))*1.0e-8
                    csmoothers.gauss_seidel_NR_prepare(self.J,self.w,dtol,self.M)
            if type(self.J).__name__ == 'ndarray':
                self.du[:]=0.0
                for i in range(self.F.dim):
                    rhat = r[i]
                    for j in self.connectionList[i]:
                        rhat -= self.J[j,i]*self.du[j]
                    self.du[i] = self.M[i]*rhat
                if self.sym == True:
                    u-= self.du
                    self.computeResidual(u,r,b)
                    self.du[:]=0.0
                    for i in range(self.n-1,-1,-1):
                        rhat = self.r[i]
                        for j in self.connectionList[i]:
                            rhat -= self.J[i,j]*self.du[j]
                    self.du[i] = self.M[i]*rhat
            elif type(self.J).__name__ == "SparseMatrix":
                csmoothers.gauss_seidel_NR_solve(self.J,self.M,r,self.node_order,self.du)
            u -= self.du
            self.computeResidual(u,r,b)
        else:
            return self.failedFlag

class NLStarILU(NonlinearSolver):
    """
    Nonlinear alternating Schwarz on node stars.
    """

    def __init__(self,
                 connectionList,
                 F,J,du,
                 weight=1.0,
                 sym=False,
                 rtol_r  = 1.0e-4,
                 atol_r  = 1.0e-16,
                 rtol_du = 1.0e-4,
                 atol_du = 1.0e-16,
                 maxIts  = 100,
                 norm = l2Norm,
                 convergenceTest = 'r',
                 computeRates = True,
                 printInfo = True,
                 fullNewton=True):
        NonlinearSolver.__init__(self,
                                 F,J,du,
                                 rtol_r,
                                 atol_r,
                                 rtol_du,
                                 atol_du,
                                 maxIts,
                                 norm,
                                 convergenceTest,
                                 computeRates,
                                 printInfo)
        self.linearSolver = LinearSolver(J)#dummy
        self.updateJacobian=True
        self.fullNewton=fullNewton
        self.w=weight
        self.sym=sym
        if type(self.J).__name__ == 'ndarray':
            self.connectionList=connectionList
            self.subdomainIndecesList=[]
            self.subdomainSizeList=[]
            self.subdomainJ=[]
            self.subdomainR=[]
            self.subdomainDU=[]
            self.subdomainSolvers=[]
            self.globalToSubdomain=[]
            for i in range(self.F.dim):
                self.subdomainIndecesList.append([])
                connectionList[i].sort()
                self.globalToSubdomain.append(dict([(j,J+1) for J,j in
                                                    enumerate(connectionList[i])]))
                self.globalToSubdomain[i][i]=0
                nSubdomain = len(connectionList[i])+1
                self.subdomainR.append(Vec(nSubdomain))
                self.subdomainDU.append(Vec(nSubdomain))
                self.subdomainSizeList.append(len(connectionList[i]))
                self.subdomainJ.append(Mat(nSubdomain,nSubdomain))
                for J,j in enumerate(connectionList[i]):
                    self.subdomainIndecesList[i].append(set(connectionList[i]) &
                                                        set(connectionList[j]))
                    self.subdomainIndecesList[i][J].update([i,j])
        elif type(self.J).__name__ == 'SparseMatrix':
            self.node_order=numpy.arange(self.F.dim-1,-1,-1,dtype='i')
            self.asmFactorObject = self.csmoothers.ASMFactor(self.J)

    def prepareSubdomains(self):
        if type(self.J).__name__ == 'ndarray':
            self.subdomainSolvers=[]
            for i in range(self.F.dim):
                self.subdomainJ[i][0,0] = self.J[i,i]
                for J,j in enumerate(self.connectionList[i]):
                    #first do row 0 (star center)
                    self.subdomainJ[i][J+1,0] = self.J[j,i]
                    #now do boundary rows
                    for k in self.subdomainIndecesList[i][J]:
                        K = self.globalToSubdomain[i][k]
                        self.subdomainJ[i][K,J+1]=self.J[k,j]
                self.subdomainSolvers.append(LU(self.subdomainJ[i]))
                self.subdomainSolvers[i].prepare()
        elif type(self.J).__name__ == 'SparseMatrix':
            self.csmoothers.asm_NR_prepare(self.J,self.asmFactorObject)

    def solve(self,u,r=None,b=None,par_u=None,par_r=None):
        r=self.solveInitialize(u,r,b)
        while (not self.converged(r) and
               not self.failed()):
            if self.updateJacobian or self.fullNewton:
                self.updateJacobian = False
                self.F.getJacobian(self.J)
                self.prepareSubdomains()
            self.du[:]=0.0
            if type(self.J).__name__ == 'ndarray':
                for i in range(self.F.dim):
                    #load subdomain residual
                    self.subdomainR[i][0] = r[i] - self.J[i,i]*self.du[i]
                    for j in self.connectionList[i]:
                        self.subdomainR[i][0] -= self.J[j,i]*self.du[j]
                    for J,j in enumerate(self.connectionList[i]):
                        self.subdomainR[i][J+1]=r[j] - self.J[j,j]*self.du[j]
                        for k in self.connectionList[j]:
                            self.subdomainR[i][J+1] -= self.J[k,j]*self.du[k]
                    #solve
                    self.subdomainSolvers[i].solve(u=self.subdomainDU[i],
                                                   b=self.subdomainR[i])
                    #update du
                    self.subdomainDU[i]*=self.w
                    self.du[i]+=self.subdomainDU[i][0]
                    for J,j in enumerate(self.connectionList[i]):
                        self.du[j] += self.subdomainDU[i][J+1]
            elif type(self.J).__name__ == 'SparseMatrix':
                self.csmoothers.asm_NR_solve(self.J,self.w,self.asmFactorObject,self.node_order,r,self.du)
            u -= self.du
            self.computeResidual(u,r,b)
        else:
            return self.failedFlag

class FasTwoLevel(NonlinearSolver):
    """
    A generic nonlinear two-level solver based on the full approximation scheme. (FAS).
    """
    def __init__(self,
                 prolong,
                 restrict,
                 restrictSum,
                 coarseF,
                 preSmoother,
                 postSmoother,
                 coarseSolver,
                 F,J=None,du=None,
                 rtol_r  = 1.0e-4,
                 atol_r  = 1.0e-16,
                 rtol_du = 1.0e-4,
                 atol_du = 1.0e-16,
                 maxIts  = 100,
                 norm = l2Norm,
                 convergenceTest = 'r',
                 computeRates = True,
                 printInfo = True):
        NonlinearSolver.__init__(self,F,J,du,
                                 rtol_r,
                                 atol_r,
                                 rtol_du,
                                 atol_du,
                                 maxIts,
                                 norm,
                                 convergenceTest,
                                 computeRates,
                                 printInfo)

        class dummyL:

            def __init__(self):
                self.shape = [F.dim,F.dim]

        self.linearSolver = LinearSolver(dummyL())#dummy
        self.prolong = prolong
        self.restrict = restrict
        self.restrictSum = restrictSum
        self.cF = coarseF
        self.preSmoother = preSmoother
        self.postSmoother = postSmoother
        self.coarseSolver = coarseSolver
        self.cb = Vec(prolong.shape[1])
        self.cr = Vec(prolong.shape[1])
        self.crFAS = Vec(prolong.shape[1])
        self.cdu = Vec(prolong.shape[1])
        self.cu = Vec(prolong.shape[1])
        self.cError = 'FAS-chord'#'linear'#'FAS'#'FAS-chord'#'linear'

    def fullNewtonOff(self):
        self.preSmoother.fullNewtonOff()
        self.postSmoother.fullNewtonOff()
        self.coarseSolver.fullNewtonOff()

    def fullNewtonOn(self):
        self.preSmoother.fullNewtonOn()
        self.postSmoother.fullNewtonOn()
        self.coarseSolver.fullNewtonOn()

    def fullResidualOff(self):
        self.preSmoother.fullResidualOff()
        self.postSmoother.fullResidualOff()
        self.coarseSolver.fullResidualOff()

    def fullResidualOn(self):
        self.preSmoother.fullResidualOn()
        self.postSmoother.fullResidualOn()
        self.coarseSolver.fullResidualOn()

    def solve(self,u,r=None,b=None,par_u=None,par_r=None):
        r=self.solveInitialize(u,r,b)
        while (not self.converged(r) and
               not self.failed()):
            self.preSmoother.solve(u,r,b)
            self.restrict.matvec(r,self.cb)
            if self.cError == 'linear':
                self.coarseSolver.fullResidualOff()
                self.coarseSolver.fullNewtonOff()
                lsSave = self.coarseSolver.lineSearch
                self.coarseSolver.lineSearch = False
                self.coarseSolver.solve(u=self.cdu,r=self.crFAS,b=self.cb)
                self.coarseSolver.lineSearch = lsSave
                self.coarseSolver.fullNewtonOn()
                self.coarseSolver.fullResidualOn()
            elif self.cError == 'FAS-chord':
                self.crFAS[:]= -self.cb
                self.restrict.matvec(u,self.cu)
                #change restriction to
                #be weighted average for u
                for i in range(self.cu.shape[0]):
                    self.cu[i]/=self.restrictSum[i]
                self.cF.getResidual(self.cu,self.cr)
                self.cb+=self.cr
                self.cdu[:]=self.cu
                self.coarseSolver.fullNewtonOff()
                self.coarseSolver.solve(u=self.cdu,r=self.crFAS,b=self.cb)
                self.coarseSolver.fullNewtonOn()
                self.cdu-=self.cu
            else:
                self.crFAS[:]= -self.cb
                self.restrict.matvec(u,self.cu)
                #change restriction to
                #be weighted average for u
                for i in range(self.cu.shape[0]):
                    self.cu[i]/=self.restrictSum[i]
                self.cF.getResidual(self.cu,self.cr)
                self.cb+=self.cr
                self.cdu[:]=self.cu
                self.coarseSolver.solve(u=self.cdu,r=self.crFAS,b=self.cb)
                self.cdu-=self.cu
            self.prolong.matvec(self.cdu,self.du)
            u-=self.du
            self.postSmoother.solve(u,r,b)
        else:
            return self.failedFlag

class FAS:
    """
    A generic nonlinear multigrid W cycle using the Full Approximation Scheme (FAS).
    """

    def __init__(self,
                 prolongList,
                 restrictList,
                 restrictSumList,
                 FList,
                 preSmootherList,
                 postSmootherList,
                 coarseSolver,
                 mgItsList=[],
                 printInfo=True):
        self.solverList=[coarseSolver]
        for i in range(1,len(FList)):
            if mgItsList ==[]:
                mgItsList.append(1)
            self.solverList.append(
                FasTwoLevel(prolong = prolongList[i],
                            restrict = restrictList[i],
                            restrictSum = restrictSumList[i],
                            coarseF = FList[i-1],
                            preSmoother = preSmootherList[i],
                            postSmoother = postSmootherList[i],
                            coarseSolver = self.solverList[i-1],
                            F = FList[i],
                            maxIts = mgItsList[i],
                            convergenceTest = 'its',
                            printInfo=False))
        self.fasSolver = self.solverList[len(FList)-1]

    def solve(self,u,r=None,b=None,par_u=None,par_r=None):
        self.fasSolver.solve(u,r,b)
        return self.fasSolver.failedFlag


class MultilevelNonlinearSolver:
    """
    A generic multilevel solver.
    """

    def __init__(self,
                 fList,
                 levelNonlinearSolverList,
                 computeRates=False,
                 printInfo=False):
        self.fList = fList
        self.solverList=levelNonlinearSolverList
        self.nLevels = len(self.solverList)
        for l in range(self.nLevels):
            self.solverList[l].computeRates = computeRates
            self.solverList[l].printInfo = printInfo

    def solveMultilevel(self,uList,rList,bList=None,par_uList=None,par_rList=None):
        if bList is None:
            bList = [None for r in rList]
        for l in range(self.nLevels):
            if par_uList is not None and len(par_uList) > 0:
                par_u=par_uList[l]
                par_r=par_rList[l]
            else:
                par_u=None
                par_r=None
            logEvent("  NumericalAnalytics Newton iteration for level " + `l`, level = 0)                
            self.solverList[l].solve(u = uList[l],
                                     r = rList[l],
                                     b = bList[l],
                                     par_u = par_u,
                                     par_r = par_r)
        return self.solverList[-1].failedFlag

    def updateJacobian(self):
        for l in range(self.nLevels):
            self.solverList[l].updateJacobian = True

    def info(self):
        self.infoString="********************Start Multilevel Nonlinear Solver Info*********************\n"
        for l in range(self.nLevels):
            self.infoString += "**************Start Level %i Info********************\n" % l
            self.infoString += self.solverList[l].info()
            self.infoString += "**************End Level %i Info********************\n" % l
        self.infoString+="********************End Multilevel Nonlinear Solver Info*********************\n"
        return self.infoString


class EikonalSolver:
    """
    Simple wrapper for special purpose Eikonal equation solvers on a single level.
    Current types allowed::

       FMMEikonalSolver
       FSWEikonalSolver


    """
#    TODO Feb 20
#      Debug change in use truncation approach for positive and negative solutions
#      Debug local Reconstruction
    def __init__(self,
                 levelSolverType,
                 F,
                 relativeTolerance = 0.0,
                 absoluteTolerance = 1.0e-8,
                 maxSolverIts      = 100,
                 frontTolerance    = 1.0e-4,
                 frontInitType     = 'magnitudeOnly',#'magnitudeOnly','frontIntersection'
                 bandTolerance     = -1.0e-2,#copy over everything from Eikonal solution whose mag. >= tol
                 eikonalVariable   = 0, #which variable in F is to be used for ic
                 localReconstruction = None,#'localPWL'
                 printInfo=False):
        self.linearSolver = None # unneeded
        self.solverType = levelSolverType
        assert self.solverType == FMMEikonalSolver or self.solverType == FSWEikonalSolver, "unrecognized solver type"
        self.F = F
        self.eikonalVariable = eikonalVariable
        #allow limited set of fem spaces for eikonal variable
        self.allowedEikonalSpaces = [FemTools.C0_AffineLinearOnSimplexWithNodalBasis,
                                     FemTools.DG_AffineLinearOnSimplexWithNodalBasis,
                                     FemTools.DG_AffineQuadraticOnSimplexWithNodalBasis]
        self.eikonalVariableFemSpace = None
        for space in self.allowedEikonalSpaces:
            if isinstance(self.F.u[self.eikonalVariable].femSpace,space):
                self.eikonalVariableFemSpace = space
        assert self.eikonalVariableFemSpace is not None, "allowed spaces= %s" % self.allowedEikonalSpaces

        #for determining if a point is on front or not
        self.frontTolerance = frontTolerance

        #allow some local reconstruction of front rather than just freezing values
        #PWL option can move zero level set location, None should result in just accepting "known"
        #values. This should freeze 0 level set if criteria for tagging known cells is broad enough
        #
        self.localReconstruction = localReconstruction
        self.utmp = None
        if (self.localReconstruction == 'localPWL' and
            self.eikonalVariableFemSpace == FemTools.C0_AffineLinearOnSimplexWithNodalBasis):
            self.utmp = numpy.zeros(self.F.u[self.eikonalVariable].dof.shape,'d')

        if (self.localReconstruction == 'localPWL' and
            self.eikonalVariableFemSpace != FemTools.C0_AffineLinearOnSimplexWithNodalBasis):
            logEvent("""WARNING EikonalSolver localReconstruction = %s only allowed with P1C0 for now""" % self.localReconstruction)
            self.localReconstruction = None
        #if
        #do not overwrite values from input if magnitude <  bandTolerance
        self.bandTolerance = bandTolerance
        #iteration params not used for FMM
        self.relativeTolerance = relativeTolerance
        self.absoluteTolerance = absoluteTolerance
        self.maxSolverIts      = maxSolverIts
        #
        self.printInfo         = printInfo
        self.baseSolver = None
        #set eikonal solver to use node number global dof
        if self.solverType == FSWEikonalSolver:
            #need to add relative tol
            self.baseSolver = FSWEikonalSolver(F.mesh,F.mesh.elementNodesArray,F.nSpace_global,
                                               iterAtol=self.absoluteTolerance,
                                               iterRtol=self.relativeTolerance,
                                               maxIts =self.maxSolverIts,
                                               frontInitType=frontInitType)
        else:
            self.baseSolver = FMMEikonalSolver(F.mesh,F.mesh.elementNodesArray,F.nSpace_global,
                                               frontInitType=frontInitType)

        #for holding initial condition with plus and minus direction results
        self.phi0p  = numpy.zeros((self.F.mesh.nNodes_global,),'d')
        self.phi0m  = numpy.zeros((self.F.mesh.nNodes_global,),'d')
        #go ahead and use a C0 FemSpace for solution variable to facilitate switching between arbitrary input spaces
        #and expected C0 P1 rep
        self.phidof = numpy.zeros((self.F.mesh.nNodes_global,),'d')
        if self.eikonalVariableFemSpace == FemTools.C0_AffineLinearOnSimplexWithNodalBasis:
            self.C0P1space = self.F.u[self.eikonalVariable].femSpace
        else:
            self.C0P1space = FemTools.C0_AffineLinearOnSimplexWithNodalBasis(self.F.mesh,self.F.nSpace_global)
            #compute shape function values at interpolation points for actual space to save
            #time in transfering between C0 representation
            refPoints = self.F.u[self.eikonalVariable].femSpace.referenceFiniteElement.interpolationConditions.quadraturePointArray
            assert refPoints.shape[0] == self.F.u[self.eikonalVariable].femSpace.referenceFiniteElement.localFunctionSpace.dim
            self.C0P1shapeValues = numpy.zeros((self.F.mesh.nElements_global,
                                                  self.F.u[self.eikonalVariable].femSpace.referenceFiniteElement.localFunctionSpace.dim,
                                                  self.C0P1space.referenceFiniteElement.localFunctionSpace.dim),
                                                 'd')
            self.eikonalVarInterpCondVals = numpy.zeros((self.F.mesh.nElements_global,
                                                           self.F.u[self.eikonalVariable].femSpace.referenceFiniteElement.localFunctionSpace.dim),
                                                          'd')

            self.C0P1space.getBasisValues(refPoints,self.C0P1shapeValues)

        #for compatibility with generic multilevel solver, these are ignored
        self.updateJacobian = False
        self.computeRates = False

    def solve(self,u,r,b=None):
        if (self.localReconstruction == 'localPWL' and
            self.eikonalVariableFemSpace == FemTools.C0_AffineLinearOnSimplexWithNodalBasis):
            self.baseSolver.localPWLreconstruction(self.F.nSpace_global,self.F.mesh.cmesh,u,self.utmp,self.frontTolerance,0)
            u.flat[:] = self.utmp.flat[:]
            assert False, "Needs to be debgged more Feb 20"
        #allowed reconstruction only for C0P1 for now
        self.convertToC0P1Rep(u,self.phidof)
        self.phi0p.flat[:] = numpy.maximum(self.phidof, 0.0)
        #mwf Feb 24 insert abs, need to be consistent in FSW and FMM on assumption for input values
        self.phi0m.flat[:] = numpy.abs(numpy.minimum(self.phidof, 0.0))
        #mwf debug
        #print "entering EikonalSolve u=%s \n phi0p=%s \n phi0m=%s " % (u,self.phi0p,self.phi0m)
        #negative direction first
        failedFlagM = self.baseSolver.solve(self.phi0m,self.phidof,zeroTol=self.frontTolerance,verbose=0)
        #save for later
        self.phi0m.flat[:] = self.phidof.flat

        #positive direction
        failedFlagP = self.baseSolver.solve(self.phi0p,self.phidof,zeroTol=self.frontTolerance,verbose=0)

        #T = T^+ - T^-
        self.phidof.flat[:] -= self.phi0m.flat
        self.convertFromC0P1Rep(self.phidof,u)
        #compute residual to update models copy of u
        self.F.getResidual(u,r)
        #mwf add updateTimeHistory? or call from somewhere else?
        self.F.updateTimeHistory(self.F.timeIntegration.t,resetFromDOF=False)
        failedFlag = failedFlagP or failedFlagM
        return failedFlag

    def info(self):
        myinfo = """EikonalSolver type=%s
        atol=%s rtol=%s maxits=%s eikonalVariable=%s """ % (self.solverType,self.absoluteTolerance,self.relativeTolerance,
                                                            self.maxIts,self.eikonalVariable)
        return myinfo

    def convertToC0P1Rep(self,dofin,dofout,interpType='min'):
        """
        allow input FEM space to be something besides C0P1 and then convert to expected
        representation here
        """
        if self.eikonalVariableFemSpace == FemTools.C0_AffineLinearOnSimplexWithNodalBasis:
            dofout.flat[:] =  dofin.flat #decide if needs to be deep copy or not
        elif (self.eikonalVariableFemSpace == FemTools.DG_AffineLinearOnSimplexWithNodalBasis or
              self.eikonalVariableFemSpace == FemTools.DG_AffineQuadraticOnSimplexWithNodalBasis):
            #take first nd+1 dofs which are associated with nodes
            if interpType == 'min':
                dofout.flat[:] = 1.2345e28
                for eN in range(self.F.mesh.nElements_global):
                    for iv in range(self.F.nSpace_global+1):
                        IG = self.F.u[self.eikonalVariable].femSpace.dofMap.l2g[eN,iv]
                        nN = self.F.mesh.elementNodesArray[eN,iv]
                        dofout[nN] = min(dofout[nN],dofin[IG])
                    #iv
                #eN
            elif interpType == 'max':
                dofout.flat[:] = -1.2345e28
                for eN in range(self.F.mesh.nElements_global):
                    for iv in range(self.F.nSpace_global+1):
                        IG = self.F.u[self.eikonalVariable].femSpace.dofMap.l2g[eN,iv]
                        nN = self.F.mesh.elementNodesArray[eN,iv]
                        dofout[nN] = max(dofout[nN],dofin[IG])
                    #iv
                #eN
            else: #average by default
                dofout.flat[:] = 0.0
                for eN in range(self.F.mesh.nElements_global):
                    for iv in range(self.F.nSpace_global+1):
                        IG = self.F.u[self.eikonalVariable].femSpace.dofMap.l2g[eN,iv]
                        nN = self.F.mesh.elementNodesArray[eN,iv]
                        dofout[nN] += dofin[IG]
                    #iv
                #eN
                for nN in range(self.F.mesh.nNodes_global):
                    dofout[nN] /= self.F.mesh.nElements_node[nN]
            #avg
        #DG P[1,2] --> C0 P1
        else:
            assert False, "space= %s not supported" % self.eikonalVariableFemSpace

    def convertFromC0P1Rep(self,dofin,dofout):
        """
        allow output FEM space to be something besides C0P1 and convert from C0P1 to expected
        representation here
        """

        #mwf debug
        #print """into convert from c0p1 rep dofin.shape=%s dofout.shape=%s """ %(dofin.shape,dofout.shape)
        if self.eikonalVariableFemSpace == FemTools.C0_AffineLinearOnSimplexWithNodalBasis:
            #could check to make sure l2g <==> elementNodesArray
            #dofout.flat[:] = dofin.flat #decide if need deep copy or not
            FMMEikonalSolver.cfmmfsw.copyOverOutsideBand(self.bandTolerance,dofin,dofout)
        elif self.eikonalVariableFemSpace == FemTools.DG_AffineLinearOnSimplexWithNodalBasis:
            for eN in range(self.F.mesh.nElements_global):
                for iv in range(self.F.nSpace_global+1):
                    IG = self.F.u[self.eikonalVariable].femSpace.dofMap.l2g[eN,iv]
                    nN = self.F.mesh.elementNodesArray[eN,iv]
                    if abs(dofout[nN]) > self.bandTolerance:
                        dofout[IG] = dofin[nN]
                #iv
            #eN
        #DG P1 --> C0 P1
        else:
            #assuming nodal interpolation conditions for now
            #compute C0P1 values at output space interpolation points and then project
            #output dofs from interpolation points
            print "WARNING, default Eikonal convertFromC0P1 rep doesn't respect band width"
            inFEM = FemTools.FiniteElementFunction(self.C0P1space,dof=dofin)
            inFEM.getValues(self.C0P1shapeValues,self.eikonalVarInterpCondVals)
            outFEM= FemTools.FiniteElementFunction(self.F.u[self.eikonalVariable].femSpace,dof=dofout)
            outFEM.projectFromInterpolationConditions(self.eikonalVarInterpCondVals)

class MultilevelEikonalSolver:
    """
    Attempt a wrapper for multilevel Eikonal equation solves with restricted interface
    """
    def __init__(self,
                 levelSolverList,
                 printInfo=False):
        self.solverList=levelSolverList
        self.nLevels = len(self.solverList)
        self.printInfo = printInfo

    def solveMultilevel(self,uList,rList,bList=None,par_uList=None,par_rList=None):
        if bList is None:
            bList = [None for r in rList]
        failedFlag = False
        for l in range(self.nLevels):
            #mwf debug
            #print "entering MLEik l=%s uList[l]= %s " % (l,uList[l])
            failedFlag = self.solverList[l].solve(uList[l],rList[l])
            #mwf debug
            #print "failedFlag = %s leaving MLEik l=%s uList[l]= %s " % (failedFlag,l,uList[l])

        return failedFlag
    def updateJacobian(self):
        pass
    def info(self):
        self.infoString="********************Start Multilevel Eikonal Solver Info*********************\n"
        for l in range(self.nLevels):
            self.infoString += "**************Start Level %i Info********************\n" % l
            #self.infoString += self.solverList[l].info()
            self.infoString += "**************End Level %i Info********************\n" % l
        self.infoString+="********************End Multilevel Eikonal Solver Info*********************\n"
        return self.infoString


class NLNI(MultilevelNonlinearSolver):
    """
    Nonlinear nested iteration.
    """

    def __init__(self,
                 fList=[],
                 solverList=[],
                 prolongList=[],
                 restrictList=[],
                 restrictSumList=[],
                 maxIts = None,
                 tolList=None,
                 atol=None,
                 computeRates=True,
                 printInfo=True):
        MultilevelNonlinearSolver.__init__(self,fList,solverList,computeRates,printInfo)
        self.prolongList = prolongList
        self.restrictList = restrictList
        self.restrictSumList = restrictSumList
        self.fineLevel = self.nLevels - 1
        self.levelDict={}
        self.uList=[]
        self.rList=[]
        self.bList=[]
        for l in range(self.fineLevel+1):
            n = solverList[l].F.dim
            self.levelDict[n] = l
            self.uList.append(Vec(n))
            self.rList.append(Vec(n))
            self.bList.append(Vec(n))
        self.levelDict[solverList[-1].F.dim]=self.fineLevel
        self.maxIts = maxIts
        self.tolList = tolList
        self.atol = atol
        self.printInfo = printInfo
        self.infoString=''

    def solve(self,u,r=None,b=None,par_u=None,par_r=None):
        #\todo this is broken because prolong isn't right
        currentMesh = self.levelDict[u.shape[0]]
        if currentMesh > 0:
            self.uList[currentMesh][:] = u
            self.rList[currentMesh][:] = r
            self.bList[currentMesh][:] = b
            for l in range(currentMesh,1,-1):
                self.restrictList[l].matvec(self.uList[l],self.uList[l-1])
                if b is not None:
                    self.restrictList[l].matvec(self.bList[l],self.bList[l-1])
                for i in range(self.uList[l-1].shape[0]):
                    self.uList[l-1][i]/=self.restrictSumList[l][i]
            for l in range(currentMesh):
                if self.tolList is not None:
                    self.switchToResidualConvergence(self.solverList[l],
                                                     self.tolList[l])
                self.solverList[l].solve(u=self.uList[l],r=self.rList[l],b=self.bList[l],par_u=self.par_uList[l],par_r=self.par_rList[l])
                if self.tolList is not None:
                    self.revertToFixedIteration(self.solverList[l])
            if l < currentMesh -1:
                self.prolongList[l+1].matvec(self.uList[l],self.uList[l+1])
            else:
                self.prolongList[l+1].matvec(self.uList[l],u)
        if self.tolList is not None:
            self.switchToResidualConvergence(self.solverList[currentMesh],
                                             self.tolList[currentMesh])
        self.solverList[currentMesh].solve(u,r,b)
        if self.tolList is not None:
            self.revertToFixedIteration(self.solverList[currentMesh])
        return self.solverList[currentMesh].failedFlag

    def solveMultilevel(self,uList,rList,bList=None,par_uList=None,par_rList=None):
        if bList is None:
            bList = [None for r in rList]
        self.infoString="********************Start Multilevel Nonlinear Solver Info*********************\n"
        for l in range(self.fineLevel):
            if self.tolList is not None:
                self.switchToResidualConvergence(self.solverList[l],self.tolList[l])
            self.solverList[l].solve(u=uList[l],r=rList[l],b=bList[l],par_u=par_uList[l],par_r=par_rList[l])
            self.infoString+="****************Start Level %i Info******************\n" %l
            self.infoString+=self.solverList[l].info()
            self.infoString+="****************End Level %i Info******************\n" %l
            if self.tolList is not None:
                self.revertToFixedIteration(self.solverList[l])
            #\todo see if there's a better way to do this
            #copy user u,r into internal
            #because fas will over write u and r with ones
            #that aren't solutions and we need to save
            #the true solutions on this level
            self.uList[l][:]=uList[l]
            self.rList[l][:]=rList[l]
            for ci,p in self.prolongList.iteritems():
                p[l+1].matvec(self.solverList[l].F.u[ci].dof,self.solverList[l+1].F.u[ci].dof)
            self.solverList[l+1].F.setFreeDOF(uList[l+1])
        if self.tolList is not None:
            self.switchToResidualConvergence(self.solverList[self.fineLevel],self.tolList[self.fineLevel])
        self.solverList[self.fineLevel].solve(u=uList[self.fineLevel],
                                              r=rList[self.fineLevel],
                                              b=bList[self.fineLevel],
                                              par_u=par_uList[self.fineLevel],
                                              par_r=par_rList[self.fineLevel])
        self.infoString+="****************Start Level %i Info******************\n" %self.fineLevel
        self.infoString+=self.solverList[self.fineLevel].info()
        self.infoString+="****************End Level %i Info******************\n" %self.fineLevel
        if self.tolList is not None:
            self.revertToFixedIteration(self.solverList[self.fineLevel])
        #reset u and r on other levels:
        for l in range(self.fineLevel):
            self.fList[l].setUnknowns(self.uList[l])
            rList[l][:]=self.rList[l]
        self.infoString+="********************End Multilevel Nonlinear Solver Info*********************\n"
        return self.solverList[-1].failedFlag

    def info(self):
        return self.infoString

    def switchToResidualConvergence(self,solver,rtol):
        self.saved_ctest = solver.convergenceTest
        self.saved_rtol_r = solver.rtol_r
        self.saved_atol_r = solver.atol_r
        self.saved_maxIts = solver.maxIts
        self.saved_printInfo = solver.printInfo
        solver.convergenceTest = 'r'
        solver.rtol_r = rtol
        solver.atol_r = self.atol
        solver.maxIts = self.maxIts
        solver.printInfo = self.printInfo

    def revertToFixedIteration(self,solver):
        solver.convergenceTest = self.saved_ctest
        solver.rtol_r = self.saved_rtol_r
        solver.atol_r = self.saved_atol_r
        solver.maxIts = self.saved_maxIts
        solver.printInfo = self.saved_printInfo


def multilevelNonlinearSolverChooser(nonlinearOperatorList,
                                     jacobianList,
                                     par_jacobianList,
                                     duList=None,
                                     par_duList=None,
                                     relativeToleranceList=None,
                                     absoluteTolerance=1.0e-8,
                                     multilevelNonlinearSolverType = NLNI,#Newton,NLJacobi,NLGaussSeidel,NLStarILU,
                                     computeSolverRates=False,
                                     printSolverInfo=False,
                                     linearSolverList=None,
                                     linearDirectSolverFlag=False,
                                     solverFullNewtonFlag=True,
                                     maxSolverIts=500,
                                     solverConvergenceTest='r',
                                     levelNonlinearSolverType=Newton,#NLJacobi,NLGaussSeidel,NLStarILU
                                     levelSolverFullNewtonFlag=True,
                                     levelSolverConvergenceTest='r',
                                     computeLevelSolverRates=False,
                                     printLevelSolverInfo=False,
                                     relaxationFactor=None,
                                     connectionListList=None,
                                     smootherType = 'Jacobi',
                                     prolong_bcList = None,
                                     restrict_bcList = None,
                                     restrict_bcSumList = None,
                                     prolongList = None,
                                     restrictList = None,
                                     restrictionRowSumList = None,
                                     preSmooths=3,
                                     postSmooths=3,
                                     cycles=3,
                                     smootherConvergenceTest='its',
                                     computeSmootherRates=False,
                                     printSmootherInfo=False,
                                     smootherFullNewtonFlag=True,
                                     computeCoarseSolverRates=False,
                                     printCoarseSolverInfo=False,
                                     EWtol=True,
                                     maxLSits=100,
                                     parallelUsesFullOverlap = True,
                                     nonlinearSolverNorm = l2Norm):
    if (levelNonlinearSolverType == TwoStageNewton):
        levelNonlinearSolverType = TwoStageNewton
    elif (levelNonlinearSolverType == ExplicitLumpedMassMatrixShallowWaterEquationsSolver):
        levelNonlinearSolverType = ExplicitLumpedMassMatrixShallowWaterEquationsSolver
    elif (levelNonlinearSolverType == ExplicitConsistentMassMatrixShallowWaterEquationsSolver):
        levelNonlinearSolverType = ExplicitConsistentMassMatrixShallowWaterEquationsSolver
    elif (levelNonlinearSolverType == ExplicitLumpedMassMatrix):
        levelNonlinearSolverType = ExplicitLumpedMassMatrix
    elif (levelNonlinearSolverType == ExplicitConsistentMassMatrixWithRedistancing):
        levelNonlinearSolverType = ExplicitConsistentMassMatrixWithRedistancing
    elif (levelNonlinearSolverType == ExplicitConsistentMassMatrixForVOF):
        levelNonlinearSolverType = ExplicitConsistentMassMatrixForVOF
    elif (levelNonlinearSolverType == NewtonWithL2ProjectionForMassCorrection):
        levelNonlinearSolverType = NewtonWithL2ProjectionForMassCorrection
    elif (multilevelNonlinearSolverType == Newton or
        multilevelNonlinearSolverType == NLJacobi or
        multilevelNonlinearSolverType == NLGaussSeidel or
        multilevelNonlinearSolverType == NLStarILU):
        levelNonlinearSolverType = multilevelNonlinearSolverType
    nLevels = len(nonlinearOperatorList)
    multilevelNonlinearSolver=None
    levelNonlinearSolverList=[]
    if levelNonlinearSolverType == FAS:
        preSmootherList=[]
        postSmootherList=[]
        mgItsList=[]
        for l in range(nLevels):
            mgItsList.append(cycles)
            if l > 0:
                if smootherType == NLJacobi:
                    if relaxationFactor is None:
                        relaxationFactor = 2.0/5.0#4.0/5.0
                    preSmootherList.append(NLJacobi(F=nonlinearOperatorList[l],
                                                    J=jacobianList[l],
                                                    du=duList[l],
                                                    weight=relaxationFactor,
                                                    maxIts=preSmooths,
                                                    convergenceTest=smootherConvergenceTest,
                                                    computeRates = computeSmootherRates,
                                                    printInfo=printSmootherInfo,
                                                    fullNewton=smootherFullNewtonFlag))
                    postSmootherList.append(NLJacobi(F=nonlinearOperatorList[l],
                                                     J=jacobianList[l],
                                                     du=duList[l],
                                                     weight=relaxationFactor,
                                                     maxIts=postSmooths,
                                                     convergenceTest=smootherFullNewtonFlag,
                                                     computeRates = computeSmootherRates,
                                                     printInfo=printSmootherInfo,
                                                     fullNewton=smootherFullNewtonFlag))
                elif smootherType == NLGaussSeidel:
                    if relaxationFactor is None:
                        relaxationFactor = 3.0/5.0
                    preSmootherList.append(NLGaussSeidel(connectionList = connectionListList[l],
                                                         F=nonlinearOperatorList[l],
                                                         J=jacobianList[l],
                                                         du=duList[l],
                                                         weight=relaxationFactor,
                                                         maxIts=preSmooths,
                                                         convergenceTest=smootherConvergenceTest,
                                                         computeRates = computeSmootherRates,
                                                         printInfo=printSmootherInfo,
                                                         fullNewton=smootherFullNewtonFlag))
                    postSmootherList.append(NLGaussSeidel(connectionList = connectionListList[l],
                                                          F=nonlinearOperatorList[l],
                                                          J=jacobianList[l],
                                                          du=duList[l],
                                                          weight=relaxationFactor,
                                                          maxIts=postSmooths,
                                                          convergenceTest=smootherConvergenceTest,
                                                          computeRates = computeSmootherRates,
                                                          printInfo=printSmootherInfo,
                                                          fullNewton=smootherFullNewtonFlag))
                elif smootherType == NLStarILU:
                    if relaxationFactor is None:
                        relaxationFactor = 2.0/5.0
                    preSmootherList.append(NLStarILU(connectionList = connectionListList[l],
                                                     F = nonlinearOperatorList[l],
                                                     J = jacobianList[l],
                                                     du=duList[l],
                                                     weight = relaxationFactor,
                                                     maxIts = preSmooths,
                                                     convergenceTest = smootherConvergenceTest,
                                                     computeRates = computeSmootherRates,
                                                     printInfo = printSmootherInfo,
                                                     fullNewton = smootherFullNewtonFlag))
                    postSmootherList.append(NLStarILU(connectionList = connectionListList[l],
                                                      F=nonlinearOperatorList[l],
                                                      J=jacobianList[l],
                                                      du=duList[l],
                                                      weight=relaxationFactor,
                                                      maxIts=postSmooths,
                                                      convergenceTest=smootherConvergenceTest,
                                                      computeRates = computeSmootherRates,
                                                      printInfo=printSmootherInfo,
                                                      fullNewton=smootherFullNewtonFlag))
                else:
                    raise RuntimeError("!!!!!!!!!!!!!!!!!!!!!!!!!!!!!!smootherType unrecognized")
            else:
                if smootherType == NLJacobi:
                    if relaxationFactor is None:
                        relaxationFactor = 4.0/5.0
                    coarseSolver = NLJacobi(F=nonlinearOperatorList[l],
                                            J=jacobianList[l],
                                            du=duList[l],
                                            weight=relaxationFactor,
                                            maxIts=postSmooths,
                                            convergenceTest=smootherFullNewtonFlag,
                                            computeRates = computeSmootherRates,
                                            printInfo=printSmootherInfo,
                                            fullNewton=smootherFullNewtonFlag,
                                            norm = nonlinearSolverNorm)
                elif smootherType == NLGaussSeidel:
                    if relaxationFactor is None:
                        relaxationFactor = 3.0/5.0
                    coarseSolver = NLGaussSeidel(connectionList = connectionListList[l],
                                                 F=nonlinearOperatorList[l],
                                                 J=jacobianList[l],
                                                 du=duList[l],
                                                 weight=relaxationFactor,
                                                 maxIts=postSmooths,
                                                 convergenceTest=smootherConvergenceTest,
                                                 computeRates = computeSmootherRates,
                                                 printInfo=printSmootherInfo,
                                                 fullNewton=smootherFullNewtonFlag,
                                                 norm = nonlinearSolverNorm)
                elif smootherType == NLStarILU:
                    if relaxationFactor is None:
                        relaxationFactor = 2.0/5.0
                    coarseSolver = NLStarILU(connectionList = connectionListList[l],
                                             F = nonlinearOperatorList[l],
                                             J = jacobianList[l],
                                             du=duList[l],
                                             weight = relaxationFactor,
                                             maxIts = preSmooths,
                                             convergenceTest = smootherConvergenceTest,
                                             computeRates = computeSmootherRates,
                                             printInfo = printSmootherInfo,
                                             fullNewton = smootherFullNewtonFlag,
                                             norm = nonlinearSolverNorm)
                else:
                    raise RuntimeError("!!!!!!!!!!!!!!!!!!!!!!!!!!!!!!smootherType unrecognized")
                preSmootherList.append([])
                postSmootherList.append([])

        levelNonlinearSolver = FAS(prolongList = prolongList,
                                   restrictList = restrictList,
                                   restrictSumList = restrictionRowSumList,
                                   FList = nonlinearOperatorList,
                                   preSmootherList = preSmootherList,
                                   postSmootherList = postSmootherList,
                                   coarseSolver = coarseSolver,
                                   mgItsList = mgItsList,
                                   printInfo=printLevelSolverInfo)
        levelNonlinearSolverList = levelNonlinearSolver.solverList
    elif levelNonlinearSolverType == Newton:
        for l in range(nLevels):
            if par_duList is not None and len(par_duList) > 0:
                par_du=par_duList[l]
            else:
                par_du=None
            levelNonlinearSolverList.append(Newton(linearSolver=linearSolverList[l],
                                                   F=nonlinearOperatorList[l],
                                                   J=jacobianList[l],
                                                   du=duList[l],
                                                   par_du=par_du,
                                                   rtol_r=relativeToleranceList[l],
                                                   atol_r=absoluteTolerance,
                                                   maxIts=maxSolverIts,
                                                   norm = nonlinearSolverNorm,
                                                   convergenceTest = levelSolverConvergenceTest,
                                                   computeRates = computeLevelSolverRates,
                                                   printInfo=printLevelSolverInfo,
                                                   fullNewton=levelSolverFullNewtonFlag,
                                                   directSolver=linearDirectSolverFlag,
                                                   EWtol=EWtol,
                                                   maxLSits=maxLSits ))
    elif levelNonlinearSolverType in [POD_Newton,POD_DEIM_Newton]:
        for l in range(nLevels):
            if par_duList is not None and len(par_duList) > 0:
                par_du=par_duList[l]
            else:
                par_du=None
            levelNonlinearSolverList.append(levelNonlinearSolverType(linearSolver=linearSolverList[l],
                                                                     F=nonlinearOperatorList[l],
                                                                     J=jacobianList[l],
                                                                     du=duList[l],
                                                                     par_du=par_du,
                                                                     rtol_r=relativeToleranceList[l],
                                                                     atol_r=absoluteTolerance,
                                                                     maxIts=maxSolverIts,
                                                                     norm = nonlinearSolverNorm,
                                                                     convergenceTest = levelSolverConvergenceTest,
                                                                     computeRates = computeLevelSolverRates,
                                                                     printInfo=printLevelSolverInfo,
                                                                     fullNewton=levelSolverFullNewtonFlag,
                                                                     directSolver=linearDirectSolverFlag,
                                                                     EWtol=EWtol,
                                                                     maxLSits=maxLSits ))
    elif levelNonlinearSolverType == NewtonNS:
        for l in range(nLevels):
            if par_duList is not None and len(par_duList) > 0:
                par_du=par_duList[l]
            else:
                par_du=None
            levelNonlinearSolverList.append(NewtonNS(linearSolver=linearSolverList[l],
                                                   F=nonlinearOperatorList[l],
                                                   J=jacobianList[l],
                                                   du=duList[l],
                                                   par_du=par_du,
                                                   rtol_r=relativeToleranceList[l],
                                                   atol_r=absoluteTolerance,
                                                   maxIts=maxSolverIts,
                                                   norm = nonlinearSolverNorm,
                                                   convergenceTest = levelSolverConvergenceTest,
                                                   computeRates = computeLevelSolverRates,
                                                   printInfo=printLevelSolverInfo,
                                                   fullNewton=levelSolverFullNewtonFlag,
                                                   directSolver=linearDirectSolverFlag,
                                                   EWtol=EWtol,
                                                   maxLSits=maxLSits ))
    elif levelNonlinearSolverType == NLJacobi:
        if relaxationFactor is None:
            relaxationFactor = 4.0/5.0
        for l in range(nLevels):
            levelNonlinearSolverList.append(NLJacobi(F=nonlinearOperatorList[l],
                                                     J=jacobianList[l],
                                                     du=duList[l],
                                                     rtol_r=relativeToleranceList[l],
                                                     atol_r=absoluteTolerance,
                                                     norm = nonlinearSolverNorm,
                                                     maxIts=maxSolverIts,
                                                     convergenceTest = levelSolverConvergenceTest,
                                                     weight=relaxationFactor,
                                                     computeRates = computeLevelSolverRates,
                                                     printInfo=printLevelSolverInfo,
                                                     fullNewton=levelSolverFullNewtonFlag))
    elif levelNonlinearSolverType == NLGaussSeidel:
        if relaxationFactor is None:
            relaxationFactor = 4.0/5.0
        for l in range(nLevels):
            levelNonlinearSolverList.append(NLGaussSeidel(F=nonlinearOperatorList[l],
                                                          J=jacobianList[l],
                                                          du=duList[l],
                                                          connectionList = connectionListList[l],
                                                          rtol_r=relativeToleranceList[l],
                                                          atol_r=absoluteTolerance,
                                                          maxIts=maxSolverIts,
                                                          convergenceTest = levelSolverConvergenceTest,
                                                          weight=relaxationFactor,
                                                          computeRates = computeLevelSolverRates,
                                                          printInfo=printLevelSolverInfo,
                                                          fullNewton=levelSolverFullNewtonFlag))
    elif levelNonlinearSolverType == NLStarILU:
        if relaxationFactor is None:
            relaxationFactor = 3.0/5.0
        for l in range(nLevels):
            levelNonlinearSolverList.append(NLStarILU(F=nonlinearOperatorList[l],
                                                      J=jacobianList[l],
                                                      du=duList[l],
                                                      connectionList = connectionListList[l],
                                                      rtol_r=relativeToleranceList[l],
                                                      atol_r=absoluteTolerance,
                                                      maxIts=maxSolverIts,
                                                      norm = nonlinearSolverNorm,
                                                      convergenceTest = levelSolverConvergenceTest,
                                                      weight=relaxationFactor,
                                                      computeRates = computeLevelSolverRates,
                                                      printInfo=printLevelSolverInfo,
                                                      fullNewton=levelSolverFullNewtonFlag))
    #mwf what about wrapping Eikonal equation solvers as specific types of nonlinear solvers?
    elif levelNonlinearSolverType == FMMEikonalSolver or levelNonlinearSolverType == FSWEikonalSolver:
        assert multilevelNonlinearSolverType == MultilevelEikonalSolver,  "level solver requires MultilevelEikonalSolver "
        for l in range(nLevels):
            levelNonlinearSolverList.append(EikonalSolver(levelNonlinearSolverType,
                                                          nonlinearOperatorList[l],
                                                          relativeTolerance = relativeToleranceList[l],
                                                          absoluteTolerance = absoluteTolerance,
                                                          maxSolverIts      = maxSolverIts))
                                                          #can set front tolerance and eikonal variable index too


    elif levelNonlinearSolverType == SSPRKNewton:
        for l in range(nLevels):
            if par_duList is not None and len(par_duList) > 0:
                par_du=par_duList[l]
            else:
                par_du=None
            levelNonlinearSolverList.append(SSPRKNewton(linearSolver=linearSolverList[l],
                                                        F=nonlinearOperatorList[l],
                                                        J=jacobianList[l],
                                                        du=duList[l],
                                                        par_du=par_du,
                                                        rtol_r=relativeToleranceList[l],
                                                        atol_r=absoluteTolerance,
                                                        maxIts=maxSolverIts,
                                                        norm = nonlinearSolverNorm,
                                                        convergenceTest = levelSolverConvergenceTest,
                                                        computeRates = computeLevelSolverRates,
                                                        printInfo=printLevelSolverInfo,
                                                        fullNewton=levelSolverFullNewtonFlag,
                                                        directSolver=linearDirectSolverFlag,
                                                        EWtol=EWtol,
                                                        maxLSits=maxLSits ))

    elif levelNonlinearSolverType == AddedMassNewton:
        for l in range(nLevels):
            if par_duList is not None and len(par_duList) > 0:
                par_du=par_duList[l]
            else:
                par_du=None
            levelNonlinearSolverList.append(AddedMassNewton(linearSolver=linearSolverList[l],
                                                            F=nonlinearOperatorList[l],
                                                            J=jacobianList[l],
                                                            du=duList[l],
                                                            par_du=par_du,
                                                            rtol_r=relativeToleranceList[l],
                                                            atol_r=absoluteTolerance,
                                                            maxIts=maxSolverIts,
                                                            norm = nonlinearSolverNorm,
                                                            convergenceTest = levelSolverConvergenceTest,
                                                            computeRates = computeLevelSolverRates,
                                                            printInfo=printLevelSolverInfo,
                                                            fullNewton=levelSolverFullNewtonFlag,
                                                            directSolver=linearDirectSolverFlag,
                                                            EWtol=EWtol,
                                                            maxLSits=maxLSits ))     
    else:
        try:
            for l in range(nLevels):
                if par_duList is not None and len(par_duList) > 0:
                    par_du=par_duList[l]
                else:
                    par_du=None
                levelNonlinearSolverList.append(levelNonlinearSolverType(linearSolver=linearSolverList[l],
                                                       F=nonlinearOperatorList[l],
                                                       J=jacobianList[l],
                                                       du=duList[l],
                                                       par_du=par_du,
                                                       rtol_r=relativeToleranceList[l],
                                                       atol_r=absoluteTolerance,
                                                       maxIts=maxSolverIts,
                                                       norm = nonlinearSolverNorm,
                                                       convergenceTest = levelSolverConvergenceTest,
                                                       computeRates = computeLevelSolverRates,
                                                       printInfo=printLevelSolverInfo,
                                                       fullNewton=levelSolverFullNewtonFlag,
                                                       directSolver=linearDirectSolverFlag,
                                                       EWtol=EWtol,
                                                       maxLSits=maxLSits ))
        except:
            raise RuntimeError,"Unknown level nonlinear solver "+ levelNonlinearSolverType
    if multilevelNonlinearSolverType == NLNI:
        multilevelNonlinearSolver = NLNI(fList = nonlinearOperatorList,
                                         solverList = levelNonlinearSolverList,
                                         prolongList = prolong_bcList,
                                         restrictList = restrict_bcList,
                                         restrictSumList = restrict_bcSumList,
                                         maxIts = maxSolverIts,
                                         tolList = relativeToleranceList,
                                         atol=absoluteTolerance,
                                         computeRates = computeSolverRates,
                                         printInfo=printSolverInfo)
    elif (multilevelNonlinearSolverType == Newton or
          multilevelNonlinearSolverType == AddedMassNewton or
          multilevelNonlinearSolverType == POD_Newton or
          multilevelNonlinearSolverType == POD_DEIM_Newton or
          multilevelNonlinearSolverType == NewtonNS or
          multilevelNonlinearSolverType == NLJacobi or
          multilevelNonlinearSolverType == NLGaussSeidel or
          multilevelNonlinearSolverType == NLStarILU):
        multilevelNonlinearSolver = MultilevelNonlinearSolver(nonlinearOperatorList,
                                                              levelNonlinearSolverList,
                                                              computeRates = computeSolverRates,
                                                              printInfo = printSolverInfo)
    elif multilevelNonlinearSolverType == MultilevelEikonalSolver:
        #should I take care of assignment here
        logEvent("Warning Using Multilevel Eikonal Equation Solver, hope equation is correct!")
        multilevelNonlinearSolver = MultilevelEikonalSolver(levelNonlinearSolverList,
                                                            printInfo = printSolverInfo)

    else:
        raise RuntimeError,"!!!!!!!!!!!!!!!!!!!!!!!!!Unknown multilevelNonlinearSolverType " + multilevelNonlinearSolverType

    #add minimal configuration for parallel?
    for levelSolver in multilevelNonlinearSolver.solverList:
        levelSolver.par_fullOverlap = parallelUsesFullOverlap
    return multilevelNonlinearSolver<|MERGE_RESOLUTION|>--- conflicted
+++ resolved
@@ -669,7 +669,6 @@
             % (self.its,self.norm_r,(self.norm_r/(self.rtol_r*self.norm_r0+self.atol_r))),level=1)
         logEvent(memory("Newton","Newton"),level=4)
 
-<<<<<<< HEAD
 class AddedMassNewton(Newton):
     def solve(self,u,r=None,b=None,par_u=None,par_r=None):
         if self.F.coefficients.nd == 3:
@@ -682,7 +681,6 @@
             self.F.added_mass_i=i
             Newton.solve(self,u,r,b,par_u,par_r)
 
-=======
 class TwoStageNewton(Newton):
     """Solves a 2 Stage problem via Newton's solve"""
     def solve(self,u,r=None,b=None,par_u=None,par_r=None):
@@ -857,7 +855,6 @@
             % (self.its,self.norm_r,(self.norm_r/(self.rtol_r*self.norm_r0+self.atol_r))),level=1)
         logEvent(memory("Newton","Newton"),level=4)
         
->>>>>>> 435944dc
 class ExplicitLumpedMassMatrixShallowWaterEquationsSolver(Newton):
     """
     This is a fake solver meant to be used with optimized code
