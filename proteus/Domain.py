--- conflicted
+++ resolved
@@ -303,7 +303,6 @@
     def writeXdmf(self,ar):
         raise UserWarning("Xdmf output not implemented")
 
-<<<<<<< HEAD
 def unitSimplex(nd=2):
     """
     This helper function returns a 2 or 3 dimension Domain object representing the reference element.
@@ -331,7 +330,7 @@
                                            #             boundaryTags['side'],
                                            #             boundaryTags['back']],                                                       
                                            name="Reference Simplex")
-=======
+
 class GMSH_3D_Domain(D_base):
     """
     A domain described by a gmsh .geo file
@@ -358,7 +357,6 @@
         self.he = he
         self.length_scale=length_scale
         self.permute_dims=permute_dims
->>>>>>> 68ae6422
 
 class PlanarStraightLineGraphDomain(D_base):
     """
