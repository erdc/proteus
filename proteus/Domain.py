"""
A class hierarchy and tools for building domains of PDE's.

.. inheritance-diagram:: proteus.Domain
   :parts: 1
"""

import sys
import numpy as np
from proteus.MeshTools import MeshParallelPartitioningTypes as mpt
from .Profiling import logEvent

class D_base:
    """
    The base class for domains
    """
    def __init__(self, nd, name="defaultDomain", units="m"):
        """
        Set dimensions (nd), name string, and units string
        """
        if nd not in [1,2,3]:
            raise RuntimeError("Domain object must have dimension 1,2, or 3")
        self.nd = nd
        self.name = name
        self.units = units
        # for bounding box
        self.x = []
        self.L = []
        # list of shape instances (from proteus.SpatialTools.py)
        self.shape_list = []
        # list of boundary conditions
        self.bc = []
        # list of auxiliaryVariables
        self.auxiliaryVariables = {}
        # attach a MeshOption class
        self.MeshOptions = MeshOptions(self.nd)

    def writeAsymptote(self, fileprefix):
        """
        Write a representation of the domain to file using the Asymptote vector graphics language.
        """
        raise UserWarning("Asymptote output not implemented")
    def writeXdmf(self,ar):
        """
        Store the domain in an Xdmf file.
        """
        raise UserWarning("Xdmf output not implemented")

    def getBoundingBox(self):
        """
        Get the bounding box of a set of vertices.
        """
        if self.x or self.L:
            self.x = []
            self.L = []
        for d in range(self.nd):
            xMax = max(row[d] for row in self.vertices)
            xMin = min(row[d] for row in self.vertices)
            self.x += [xMin]
            self.L += [xMax-xMin]


class MeshOptions:
    """
    Mesh options for the domain
    """
    def __init__(self, nd):
        self.nd = nd
        self.he = None
        self.genMesh = True
        self.outputFiles = {'name': 'mesh',
                            'poly': True,
                            'ply': False,
                            'asymptote': False}
        self.restrictFineSolutionToAllMeshes = False
        self.parallelPartitioningType = mpt.node
        self.nLayersOfOverlapForParallel = 0
        if self.nd == 2:
            self.triangle_string = 'VApq30Dena'
        if self.nd == 3:
            self.triangle_string = 'VApq1.35q12feena'
        self.triangleOptions = None  # defined when setTriangleOptions called

    def elementSize(self, he, refinement_lvl=0.):
        self.he = he*0.5**refinement_lvl

    def parallelPartitioningType(self, type='node', layers_overlap=0):
        if type == 'element' or 0:
            self.parallelPartitioningType = mpt.element
        if type == 'node' or 1:
            self.parallelPartitioningType = mpt.node
        self.nLayersOfOverlapForParallel = layers_overlap

    def setTriangleOptions(self):
        if self.he is None:
            self.he = 1.
        if self.nd == 2:
            self.triangleOptions = self.triangle_string + '%8.8f' \
                                   % (self.he**2/2.,)
        elif self.nd == 3:
            self.triangleOptions = self.triangle_string + '%21.16e' \
                                   % (self.he**3/6.,)
    def outputFiles(self, name='mesh', poly=True, ply=False, asymptote=False):
        self.outputFiles['name'] = name
        self.outputFiles['poly'] = poly
        self.outputFiles['ply'] = ply
        self.outputFiles['asymptote'] = asymptote


class RectangularDomain(D_base):
    """
    Rectangular domains in 1,2, or 3D specified by the lower left hand corner and dimensions.
    """
    def __init__(self,
                 L=[1.0,1.0,1.0],
                 x=[0.0,0.0,0.0],
                 name="DefaultRectangularDomain",
                 units="m"):
        D_base.__init__(self,len(L),name,units)
        self.polyfile = None
        self.boundaryTags = {'left':3,
                             'right':5,
                             'front':2,
                             'back':6,
                             'top':4,
                             'bottom':1}
        if self.nd==2:
            self.boundaryTags = {'left':4,
                                 'right':2,
                                 'top':3,
                                 'bottom':1}

        self.x=x
        self.L=L
    def writePoly(self,fileprefix):
        """
        Write the RectangularDomain using the poly format.
        """
        self.polyfile = fileprefix #[temp] see PSLG for better implementation that checks if it already exists
        self.boundaryLegend = self.boundaryTags
        unitesize=4.0/self.L[0]
        f = open(fileprefix+".poly",'w')
        if self.nd==2:
            self.boundaryLegend = self.boundaryTags
            fileString="""
# vertices
4 2 0 1
1 %(x0)f %(x1)f 1
2 %(x0pL0)f %(x1)f 1
3 %(x0pL0)f %(x1pL1)f 3
4 %(x0)f %(x1pL1)f 3
# segments
4 1
1 1 2 1
2 2 3 2
3 3 4 3
4 4 1 4
# holes
0
# regions
1
1 %(x0pL0)f %(x1pL1)f 1 """  % {'x0': self.x[0],'x1': self.x[1],'x0pL0': self.x[0]+self.L[0],'x1pL1': self.x[1]+self.L[1]}
# tjp altered the regions line and the boundary tags from 0 to 1 to get to work
        elif self.nd==3:
            fileString="""
# vertices
8 3 0 0
1 %(x0)f %(x1)f %(x2)f 1
2 %(x0)f %(x1pL1)f %(x2)f 2
3 %(x0pL0)f %(x1pL1)f %(x2)f 3
4 %(x0pL0)f %(x1)f %(x2)f 4
5 %(x0)f %(x1)f %(x2pL2)f 5
6 %(x0)f %(x1pL1)f %(x2pL2)f 6
7 %(x0pL0)f %(x1pL1)f %(x2pL2)f 7
8 %(x0pL0)f %(x1)f %(x2pL2)f 8
# facets
6 1
1 0 1
4 1 2 3 4                       # bottom
1 0 2
4 1 5 8 4                       # front
1 0 3
4 1 5 6 2                       # left
1 0 4
4 5 6 7 8                       # top
1 0 5
4 4 8 7 3                       # right
1 0 6
4 3 7 6 2                       # back
# holes
0
# regions
1
1 %(m0)f %(m1)f %(m2)f 1 """ % {'x0': self.x[0],
                                'x1': self.x[1],
                                'x2': self.x[2],
                                'x0pL0': self.x[0]+self.L[0],
                                'x1pL1': self.x[1]+self.L[1],
                                'x2pL2': self.x[2]+self.L[2],
                                'm0':(self.x[0]+self.L[0])/2.0,
                                'm1':(self.x[1]+self.L[1])/2.0,
                                'm2':(self.x[2]+self.L[2])/2.0}
        f.write(fileString)
        f.close()
    def writeAsymptote(self, fileprefix):
        """
        Write the rectangular domain as a box displaying the dimesions and coloring the boundaries according to the boundary flags.
        """
        unitsize=4.0/self.L[0]
        f = open(fileprefix+".asy",'w')
        if self.nd==1:
            fileString="""
unitsize(4.0 inches/%(L)f);
size(5 inches);
real L=%(L)f;
real offset=.0125L;
real x=%(x)f;
string str="$%(L)2.2f\mbox{%(units)s}$";
import graph;
import palette;
pen[] allPens=Wheel();
pen[] myPens = new pen[3];
for(int i=0;i< 3;++i)
  {
   int iPen = round(i*allPens.length/3);
   myPens[i] = allPens[iPen];
  }
draw((x,0)--(x+L,0)^^(x,offset)--(x+L,offset),myPens[0]);
draw((x,0)--(x,offset),myPens[1]);
draw((x+L,0)--(x+L,offset),myPens[2]);
draw(str,(x,-offset)--(x+L,-offset),black,Bars,Arrows,PenMargins);
""" % {'L':self.L[0],'x':self.x[0],'units':self.units}
        elif self.nd==2:
            fileString="""unitsize(4.0 inches / %(Lx)f);
size(5 inches);
real Lx=%(Lx)f;
real Ly=%(Ly)f;
real offset=0.0125Lx;
real x=%(x)f;
real y=%(y)f;
string strx="$%(Lx)2.2f\mbox{%(units)s}$";
string stry="$%(Ly)2.2f\mbox{%(units)s}$";
import graph;
import palette;
pen[] allPens=Wheel();
pen[] myPens = new pen[4];
for(int i=0;i< 4;++i)
  {
   int iPen = round(i*allPens.length/4);
   myPens[i] = allPens[iPen];
  }
draw((x,y)--(x+Lx,y),myPens[0]);
draw((x,y+Ly)--(x+Lx,y+Ly),myPens[1]);
draw((x,y)--(x,y+Ly),myPens[2]);
draw((x+Lx,y)--(x+Lx,y+Ly),myPens[3]);
draw(strx,(x,y-offset)--(x+Lx,y-offset),S,black,Bars,Arrows,PenMargins);
draw(stry,(x-offset,y)--(x-offset,y+Ly),W,black,Bars,Arrows,PenMargins);
""" % {'Lx':self.L[0],'Ly':self.L[1],'x':self.x[0],'y':self.x[1],'units':self.units}
        elif self.nd==3:
            fileString="""import three;
currentprojection=perspective(-2,-2,1,up=Z,target=O,showtarget=true,autoadjust=true,center=false);
unitsize(4.0 inches/%(Lx)f);
size(5 inches);
real Lx=%(Lx)f;
real Ly=%(Ly)f;
real Lz=%(Lz)f;
real offset=.0125Lx;
real x=%(x)f;
real y=%(y)f;
real z=%(z)f;
triple p0=(x,y,z);
triple p1=(x,y+Ly,z);
triple p2=(x+Lx,y+Ly,z);
triple p3=(x+Lx,y,z);
triple p4=(x,y,z+Lz);
triple p5=(x,y+Ly,z+Lz);
triple p6=(x+Lx,y+Ly,z+Lz);
triple p7=(x+Lx,y,z+Lz);
string strx="$%(Lx)2.2f\mbox{%(units)s}$";
string stry="$%(Ly)2.2f\mbox{%(units)s}$";
string strz="$%(Lz)2.2f\mbox{%(units)s}$";
import graph;
import palette;
pen[] allPens=Wheel();
pen[] myPens = new pen[6];
for(int i=0;i< 6;++i)
  {
   int iPen = round(i*allPens.length/6);
   myPens[i] = allPens[iPen];
  }
draw(surface(p0--p1--p2--p3--cycle),myPens[0]);
draw(surface(p4--p5--p6--p7--cycle),myPens[1]);
draw(surface(p0--p1--p5--p4--cycle),myPens[2]);
draw(surface(p1--p2--p6--p5--cycle),myPens[3]);
draw(surface(p2--p3--p7--p6--cycle),myPens[4]);
draw(surface(p3--p0--p4--p7--cycle),myPens[5]);
draw(strx,(x,y-offset,z-offset)--(x+Lx,y-offset,z-offset),-(Y+Z),black,Bars3(Z),Arrows3);
draw(stry,(x-offset,y,z-offset)--(x-offset,y+Ly,z-offset),-(X+Z),black,Bars3(Z),Arrows3);
draw(strz,(x-offset,y-offset,z)--(x-offset,y-offset,z+Lz),-(X+Y),black,Bars3(X),Arrows3);
shipout();
""" % {'Lx':self.L[0],'Ly':self.L[1],'Lz':self.L[2],'x':self.x[0],'y':self.x[1],'z':self.x[2],'units':self.units}
        f.write(fileString)
        f.close()
    def writeXdmf(self,ar):
        raise UserWarning("Xdmf output not implemented")

<<<<<<< HEAD
def unitSimplex(nd=2):
    """Builds a 2 or 3 dimension reference element.
    
    Parameters
    ----------
    nd : int
        The elements dimension (must be 2 or 3)

    Returns
    -------
    reference_element
    """
    if nd!=2 and nd!=3:
        logEvent("ERROR - Reference element must have dimension 2 or 3")
        sys.exit(1)
    if nd==2:
        return PlanarStraightLineGraphDomain(vertices=[[0. , 0.], 
                                                       [0. , 1.], 
                                                       [1. , 0.]],
                                             segments = [[0, 1],
                                                         [1, 2],
                                                         [2, 0]],
                                             name="Reference Triangle")
    if nd==3:
       boundaryTags = {'bottom':1,'front':2,'side':3,'back':4}
       return PiecewiseLinearComplexDomain(vertices=[[0.0 , 0.0 , 0.0], 
                                                     [0.0 , 0.0 , 1.0], 
                                                     [0.0 , 1.0 , 0.0], 
                                                     [1.0 , 0.0 , 0.0]],
                                           facets = [[[0, 2, 3]],
                                                     [[0, 1, 2]],
                                                     [[0, 1, 3]],
                                                     [[1, 2, 3]]],
                                           # facetFlags=[boundaryTags['bottom'],
                                           #             boundaryTags['front'],
                                           #             boundaryTags['side'],
                                           #             boundaryTags['back']],                                                       
                                           name="Reference Simplex")
=======
class GMSH_3D_Domain(D_base):
    """
    A domain described by a gmsh .geo file

    Parameters
    ----------
    geofile : str
              The base filename of the main .geo file
    he : float
         The maximum element diameter (this should go way)
    name : str
           A name for the domain
    units : str
            The units of length
    """
    def __init__(self, geofile, he,
                 name="GMSH_Domain",
                 units="m",
                 length_scale=1.0,
                 permute_dims=[0,1,2]):
        D_base.__init__(self, 2, name, units)
        self.geofile=geofile+".geo"
        self.polyfile=geofile
        self.he = he
        self.length_scale=length_scale
        self.permute_dims=permute_dims
>>>>>>> 0d35aef5

class PlanarStraightLineGraphDomain(D_base):
    """
    2D domains described by planar straight line graphs.
    """

    def __init__(self, fileprefix=None, vertices=None, segments=None, holes=None, regions=None, vertexFlags=None,
                 segmentFlags=None, regionFlags=None, regionConstraints=None, bc=None, name="DefaultPSLGDomain", units="m"):
        """
        Construct the PSLG from lists of vertices, segments, etc. If no vertex or segment flags are given, then they are assigned as zero.
        """
        D_base.__init__(self, 2, name, units)
        if fileprefix:
            self.readPoly(fileprefix)
        else:
            self.polyfile = None
            self.vertices = vertices or []
            self.segments = segments or []
            self.holes = holes or []
            self.regions = regions or []
            self.vertexFlags = vertexFlags or []
            self.segmentFlags = segmentFlags or []
            self.regionFlags = regionFlags or []
            self.regionConstraints = regionConstraints or []
            self.update()

    def update(self):
            if self.regionConstraints:
                assert (self.regionFlags)
            if self.vertices:
                self.getBoundingBox()
            if self.segmentFlags:
                self.getSegmentPartition()
            else:
                if self.segments:
                    self.sMin = 0
                    self.sMax = len(self.segments) - 1
                    self.segmentFlags = [i for i in range(self.sMax + 1)]

    def getSegmentPartition(self):
        self.sMin=self.sMax=self.segmentFlags[0]
        for s in self.segmentFlags:
            if s > self.sMax:
                self.sMax=s
            if s < self.sMin:
                self.sMin=s

    def readPoly(self,fileprefix):
        """
        Read in the PSLG using the poly format.
        """
        self.polyfile = fileprefix
        self.name=fileprefix
        f = open(fileprefix+".poly",'r')
        firstLine=f.readline().split()
        while len(firstLine) == 0 or firstLine[0][0] == '#':
            firstLine = f.readline().split()
        nVertices = int(firstLine[0])
        self.dim = int(firstLine[1])
        assert(self.dim == 2)
        nVertexAttributes = int(firstLine[2])
        self.vertexAttributes = [[] for j in range(nVertexAttributes)]
        hasVertexFlag = int(firstLine[3])
        self.vertices=[]
        self.base=None
        self.vertexFlags = None
        if hasVertexFlag:
            self.vertexFlags=[]
        for i in range(nVertices):
            line = f.readline().split()
            while len(line) == 0 or line[0][0] == '#':
                line = f.readline().split()
            if not self.base:
                self.base = int(line[0])
            self.vertices.append([float(line[1]),float(line[2])])
            for j in range(nVertexAttributes):
                self.vertexAttributes[j].append(float(line[3+j]))
            if hasVertexFlag:
                self.vertexFlags.append(line[3+nVertexAttributes])
        segmentLine = f.readline().split()
        while len(segmentLine) == 0 or segmentLine[0][0] == '#':
            segmentLine = f.readline().split()
        nSegments = int(segmentLine[0])
        hasSegmentFlag = bool(int(segmentLine[1]))
        self.segments=[]
        self.segmentFlags = None
        if hasSegmentFlag:
            self.segmentFlags=[]
        for i in range(nSegments):
            line = f.readline().split()
            while len(line) == 0 or line[0][0] == '#':
                line = f.readline().split()
            self.segments.append([int(line[1])-self.base,int(line[2])-self.base])
            if hasSegmentFlag:
                self.segmentFlags.append(int(line[3]))
        holeLine = f.readline().split()
        while len(holeLine) == 0 or holeLine[0][0] == '#':
            holeLine = f.readline().split()
        nHoles = int(holeLine[0])
        self.holes=[]
        for i in range(nHoles):
            line =  f.readline().split()
            while len(line) == 0 or line[0][0] == '#':
                line = f.readline().split()
            self.holes.append([float(line[0]),float(line[1])])
        regionLine = f.readline().split()
        while len(regionLine) == 0 or regionLine[0][0] == '#':
            regionLine = f.readline().split()
        nRegions = int(regionLine[0])
        self.regions=[]
        self.regionFlags=[]
        self.areaConstraints=[]
        for i in range(nRegions):
            line =  f.readline().split()
            while len(line) == 0 or line[0][0] == '#':
                line = f.readline().split()
            self.regions.append([float(line[1]),float(line[2])])
            if len(line) > 3:
                self.regionFlags.append(int(line[3]))
                if len(line) > 4:
                    if line[4][0] != '#':
                        self.areaConstraints.append(float(line[4]))
        self.getBoundingBox()
        if self.segmentFlags :
            self.getSegmentPartition()
        f.close()
    def writePoly(self,fileprefix):
        """
        Write the PSLG using the poly format.
        """
        if not self.polyfile:
            self.polyfile = fileprefix
            pf = open(fileprefix+'.poly','w')
            #write first line of poly file
            if self.vertexFlags :
                hasVertexFlags=1
            else:
                hasVertexFlags=0
            if self.segmentFlags :
                hasSegmentFlags=1
            else:
                hasSegmentFlags=0
            pf.write("%d %d %d %d \n" % (len(self.vertices),2,0,hasVertexFlags))
            #write the vertices
            for vN,v in enumerate(self.vertices):
                pf.write('%d %21.16e %21.16e ' % (vN+1,v[0],v[1]))
                #import pdb; pdb.set_trace()
                if self.vertexFlags :#write vertex flag if we have vertexFlags
                    pf.write('%d\n' % (self.vertexFlags[vN],))
                else:
                    pf.write('\n')
            #write the segments
            pf.write('%d %d \n' % (len(self.segments),hasSegmentFlags))
            for sN,s in enumerate(self.segments):
                pf.write('%d %d %d ' % (sN+1,s[0]+1,s[1]+1))
                if self.segmentFlags :
                    pf.write('%d \n' % (self.segmentFlags[sN],))
                else:
                    pf.write('\n')
            if self.holes :
                pf.write('%d\n' % (len(self.holes),))
                for hN,h in enumerate(self.holes):
                    pf.write('%d %21.16e %21.16e \n' % (hN+1,
                                                      h[0],
                                                      h[1]))
            else:
                pf.write('%d\n' % (0,))
            if self.regions :
                pf.write('%d\n' % (len(self.regions),))
                for rN,r in enumerate(self.regions):
                    pf.write('%d %21.16e %21.16e ' % (rN+1,
                                                   r[0],
                                                   r[1]))
                    if self.regionConstraints:
                        pf.write('%d %21.16e\n' % (self.regionFlags[rN],self.regionConstraints[rN]))
                    elif self.regionFlags:
                        pf.write('%d\n' % (self.regionFlags[rN]))
                    else:
                        pf.write('\n')
            else:
                pf.write('%d\n' % (0,))
            pf.close()
        else:
            print "File already exists, not writing polyfile: " +`self.polyfile`
    def writeAsymptote(self,fileprefix):
        """
        Write a representation of the PSLG in the Asymptote vector graphics language
        """
        unitsize=4.0/self.L[0]
        f = open(fileprefix+".asy",'w')
        fileString="""
unitsize(4.0 inches / %(Lx)f);
size(11 inches);
real Lx=%(Lx)f;
real Ly=%(Ly)f;
real offset=0.0125Lx;
real x=%(x)f;
real y=%(y)f;
string strx="$%(Lx)2.2f\mbox{%(units)s}$";
string stry="$%(Ly)2.2f\mbox{%(units)s}$";
draw(strx,(x,y-offset)--(x+Lx,y-offset),S,black,Bars,Arrows,PenMargins);
draw(stry,(x-offset,y)--(x-offset,y+Ly),W,black,Bars,Arrows,PenMargins);
import graph;
import palette;
pen[] allPens=Wheel();
pen[] myPens = new pen[%(nSegmentFlags)d+1];
for(int i=0;i<%(nSegmentFlags)d+1;++i)
  {
   int iPen = round(i*allPens.length/(%(nSegmentFlags)d+1));
   myPens[i] = allPens[iPen];
  }
""" % {'Lx':self.L[0],'Ly':self.L[1],'x':self.x[0],'y':self.x[1],'units':self.units,
       'nSegmentFlags':(self.sMax-self.sMin)}
        #now loop over segments
        for s,sFlag in zip(self.segments,self.segmentFlags):
            fileString+="draw((%f,%f)--(%f,%f),myPens[%d]+linewidth(0.01));\n" % tuple(self.vertices[s[0]]+self.vertices[s[1]]+[sFlag-self.sMin])
        #for vN,v in enumerate(self.vertices):
        #    fileString+="label(\"(%1.1f,%1.1f)\",(%f,%f),N);\n" % (v[0],v[1],v[0],v[1])
        f.write(fileString)
        f.close()
    def writePLY(self,fileprefix):
        """
        Write the PLC domain in the Stanford PLY format.
        """
        if True:#overwrite
            pf = open(fileprefix+'.ply','w')
            if self.vertexFlags :
                hasVertexFlags=1
            else:
                hasVertexFlags=0
            if self.segmentFlags :
                hasSegmentFlags=1
            else:
                hasSegmentFlags=0
            hasSegmentFlags=False
            hasVertexFlags=False
            pf.write("""ply
format ascii 1.0
comment author: Proteus
comment object: %s
""" % (self.name,))
            pf.write("""element vertex %d
property float x
property float y
property float z
""" % (len(self.vertices),))
            if hasVertexFlags:
                pf.write("property int flag\n")
            pf.write("element face %d \n" % (len(self.segments),))
            pf.write("property list uchar int vertex_index\n")
            if hasSegmentFlags:
                pf.write("property int flag\n")
            pf.write("end_header\n")
            #write the vertices
            for vN,v in enumerate(self.vertices):
                pf.write('%21.16e %21.16e %21.16e' % (v[0],v[1],0.0))
                if hasVertexFlags:
                    pf.write(" %d\n" % (self.vertexFlags[vN],))
                else:
                    pf.write("\n")
            #write the segments
            for sN,s in enumerate(self.segments):
                pf.write(`len(s)`)
                for vN in s:
                    pf.write(" "+`vN`)
                if hasSegmentFlags:
                    pf.write(" %d\n" % (self.segmentFlags[fN],))
                else:
                    pf.write("\n")
            pf.close()
        else:
            print "File already exists, not writing polyfile: " +`self.polyfile`
    def writeXdmf(self,ar):
        """
        Store the PSLG domain in an XDMF file. For now we store the information on holes in and Information element.
        """
        raise UserWarning("Xdmf output not implemented")
    def writeGeo(self,fileprefix,dummyAxis=2,xref=0.):
        """
        Write the planar straight line graph domain in the gmsh geo format.
        dummyAxis (0,1,2) is the remaining axis for
        embedding the 2d geometry in 3d and xref is the constant value
        for that axis
        """
        if True:#overwrite
            pf = open(fileprefix+'.geo','w')
            if self.vertexFlags :
                hasVertexFlags=1
            else:
                hasVertexFlags=0
            if self.segmentFlags :
                hasSegmentFlags=1
            else:
                hasSegmentFlags=0
            #hack
            hasSegmentFlags=False
            hasVertexFlags=False
            pf.write("""
//format gmsh geo
//comment author: Proteus
//comment object: %s
""" % (self.name,))

            #write the vertices
            if dummyAxis == 0:
                for vN,v in enumerate(self.vertices):
                    pf.write('Point(%d)=(%21.16e,%21.16e,%21.16e);\n' % (vN+1,xref,v[0],v[1]))
            elif dummyAxis == 1:
                for vN,v in enumerate(self.vertices):
                    pf.write('Point(%d)=(%21.16e,%21.16e,%21.16e);\n' % (vN+1,v[0],xref,v[1]))
            else:
                for vN,v in enumerate(self.vertices):
                    pf.write('Point(%d)=(%21.16e,%21.16e,%21.16e);\n' % (vN+1,v[0],v[1],xref))
            # find point indices => physical point
            if self.vertexFlags :
                vertFlagDict={}
                for vN,v in enumerate(self.vertices):
                    if not vertFlagDict.has_key(self.vertexFlags[vN]):
                        vertFlagDict[self.vertexFlags[vN]] = []

                    vertFlagDict[self.vertexFlags[vN]].append(vN+1)

                # Physical Surfaces
                pvN=0
                for pv in vertFlagDict:
                    pvN+=1
                    pf.write('Physical Point(%d) = {%d' % (pvN,vertFlagDict[pv][0]) )
                    for vN in range(1,len(vertFlagDict[pv])):
                        pf.write(',%d' %(vertFlagDict[pv][vN]))
                    pf.write('};\n' )


            #write the facets
            lN = 0
            fNN = 0

            lineLoop={}
            #write the lines
            for vN in range(0,len(self.segments)):
                lN+=1
                pf.write('Line(%d) = {%d,%d};\n'% (lN,self.segments[vN][0]+1,self.segments[vN][1]+1))
                lineLoop[vN] = lN;

            #write the lineloop
            fNN+=1
            pf.write('Line Loop(%d) = {%d' % (fNN,lineLoop[0]) )
            for vN in range(1,len(self.segments)):
                pf.write(',%d' %(lineLoop[vN]))
            pf.write('};\n' )

            #write the surface
            pf.write('Plane Surface(%d) = {%d};\n'% (fNN,fNN))

            #todo add physical surfaces or lines?
            pf.close()
        else:
            print "File already exists, not writing polyfile: " +`self.polyfile`
    def writeGMSH(self,fileprefix,dummyAxis=2,xref=0.):
        """
        Write the PSLG using gmsh geo format incomplete write now
        probably run into problems with orientation, no concept of a
        line loop dummyAxis (0,1,2) is the remaining axis for
        embedding the 2d geometry in 3d and xref is the constant value
        for that axis
        """
        base =1
        assert dummyAxis in [0,1,2]
        pf = open(fileprefix+'.geo','w')
        if dummyAxis == 0:
            for vN,v in enumerate(self.vertices):
                pf.write("Point(%d) = {%g,%g,%g}; \n" % (vN+base,xref,v[0],v[1]))
        elif dummyAxis == 1:
            for vN,v in enumerate(self.vertices):
                pf.write("Point(%d) = {%g,%g,%g}; \n" % (vN+base,v[0],xref,v[1]))
        else:
            for vN,v in enumerate(self.vertices):
                pf.write("Point(%d) = {%g,%g,%g}; \n" % (vN+base,v[0],v[1],xref))

        #
        for sN,s in enumerate(self.segments):
            pf.write("Line(%d) = {%d,%d}; \n" % (sN+base,s[0]+base,s[1]+base))
        pf.close()


class InterpolatedBathymetryDomain(PlanarStraightLineGraphDomain):
    """
    2D domains with an attached bathymetry data set.
    Meshes are generated by locally refining the PSLG until the interpolation error for a bathymetry point cloud meets a prescribed tolerance.

    Intial support measures interpolation error in the :math:`L_{\infty}` norm.
    """
    def __init__(self,fileprefix=None,vertices=None,segments=None,
                 holes=None,regions=None,vertexFlags=None,segmentFlags=None,regionFlags=None,
                 name="DefaultInterpolatedBathymetry",units="m",
                 bathy=None,
                 bathyGridDim=None):
        PlanarStraightLineGraphDomain.__init__(self,fileprefix=fileprefix,vertices=vertices,segments=segments,
                                               holes=holes,regions=regions,vertexFlags=vertexFlags,segmentFlags=segmentFlags,regionFlags=regionFlags,name=name,units=units)
        self.bathy=bathy
        self.bathyGridDim=bathyGridDim


class TriangulatedSurfaceDomain(D_base):
    """
    3D domains described by closed surfaces made up of triangular facets.
    """
    def __init__(self,vertices,triangles,
                 name="DefaultTriangulatedSurfaceDomain",units="m"):
        D_base.__init__(self,3,name,units)
        self.nodes=nodes
        self.triangles=triangles
    def readSTL(self,fileprefix):
        """
        Read the triangulated surface from a file in stereo lithography format.
        """
        raise UserWarning("STL input not implemented")
    def writePoly(self,fileprefix):
        """
        Write the triangulated surface in the poly format
        """
        raise UserWarning("Poly output not implemented")
    def writeAsymptote(self,fileprefix):
        """
        Write the triangulated surface in the Asymptote language.
        """
        raise UserWarning("Xdmf output not implemented")


class Mesh2DMDomain(D_base):
    """
    2D domains from ADH mesh files
    """
    def __init__(self,fileprefix):
        D_base.__init__(self,2,name=fileprefix)
        self.meshfile=fileprefix


class Mesh3DMDomain(D_base):
    """
    3D domains from ADH mesh files
    """
    def __init__(self,fileprefix):
        D_base.__init__(self,3,name=fileprefix)
        self.meshfile=fileprefix


class MeshHexDomain(D_base):
    """
    3D domains from Hex mesh files
    """
    def __init__(self,fileprefix):
        D_base.__init__(self,3,name=fileprefix)
        self.meshfile=fileprefix


class MeshTetgenDomain(D_base):
    """
    3D domains from tetgen mesh files
    """
    def __init__(self,fileprefix):
        D_base.__init__(self,3,name=fileprefix)
        self.meshfile=fileprefix


class PiecewiseLinearComplexDomain(D_base):
    """
    3D domains desribed by closed surfaces made up of general polygonal facets.
    """
    def __init__(self, fileprefix=None, vertices=None, facets=None,
                 facetHoles=None, holes=None, regions=None, vertexFlags=None, facetFlags=None,
                 regionFlags=None, regionConstraints=None, bc=None, name="PLCDomain", units="m"):
        """
        Read  the PLC domain from lists. If no flags are given, then default flags of 0 are assigned.
        """
        D_base.__init__(self, 3, name, units)
        if fileprefix:
            self.readPoly(fileprefix)
            self.regionLegend = {}
            self.regionConstraints = {}
            self.boundaryFlags = {}
        else:
            self.polyfile = None
            self.vertices = vertices or []
            self.facets = facets or []
            self.facetHoles = facetHoles or []
            self.holes = holes or []
            self.regions = regions or []
            self.vertexFlags = vertexFlags or []
            self.facetFlags = facetFlags or []
            self.regionFlags = regionFlags or []
            self.regionConstraints = regionConstraints or []
            self.regionLegend = {}
            self.boundaryFlags = {}
            import numpy as np
            self.update()

    def update(self):
        """
        Function to call when new vertices are added to the domain
        """
        if self.vertices:
            self.getBoundingBox()

    def readPoly(self,fileprefix):
        """
        Read in the PLC domain from a file in poly format.
        """
        self.polyfile = fileprefix
        self.name = fileprefix
        f = open(self.polyfile+".poly",'r')
        firstLine = f.readline().split()
        while len(firstLine) == 0 or firstLine[0][0] == '#':
            firstLine = f.readline().split()
        nVertices = int(firstLine[0])
        self.dim = int(firstLine[1])
        assert(self.dim == 3)
        nVertexAttributes = int(firstLine[2])
        self.vertexAttributes = [[] for j in range(nVertexAttributes)]
        hasVertexFlag = bool(int(firstLine[3]))
        self.vertices = []
        self.base = None
        self.vertexFlags = None
        if hasVertexFlag:
            self.vertexFlags = []
        for i in range(nVertices):
            line = f.readline().split()
            while len(line) == 0 or line[0][0] == '#':
                line = f.readline().split()
            if not self.base:
                self.base = int(line[0])
            self.vertices.append([float(line[1]),float(line[2]),float(line[3])])
            for j in range(nVertexAttributes):
                self.vertexAttributes[j].append(float(line[4+j]))
            if hasVertexFlag:
                self.vertexFlags.append(int(line[4+nVertexAttributes]))
        facetLine = f.readline().split()
        while len(facetLine) == 0 or facetLine[0][0] == '#':
            facetLine = f.readline().split()
        nFacets = int(facetLine[0])
        hasFacetFlag = bool(int(facetLine[1]))
        self.facets = []
        self.facetHoles = []
        self.facetFlags = None
        if hasFacetFlag:
            self.facetFlags = []
        for i in range(nFacets):
            line = f.readline().split()
            while len(line) == 0 or line[0][0] == '#':
                line = f.readline().split()
            self.facets.append([])
            self.facetHoles.append([])
            nPolygons = int(line[0])
            nHoles = int(line[1])
            if hasFacetFlag:
                self.facetFlags.append(int(line[2]))
            for j in range(nPolygons):
                line = f.readline().split()
                while len(line) == 0 or line[0][0] == '#':
                    line = f.readline().split()
                nSegments = int(line[0])
                self.facets[-1].append([int(line[1+k])-self.base for k in range(nSegments)])
            for j in range(nHoles):
                line = f.readline().split()
                while len(line) == 0 or line[0][0] == '#':
                    line = f.readline().split()
                self.facetHoles[-1].append([float(line[0]),
                                            float(line[1]),
                                            float(line[2])])
        holeLine = f.readline().split()
        while len(holeLine) == 0 or holeLine[0][0] == '#':
            holeLine = f.readline().split()
        nHoles = int(holeLine[0])
        self.holes = []
        for i in range(nHoles):
            line =  f.readline().split()
            while len(line) == 0 or line[0][0] == '#':
                line = f.readline().split()
            self.holes.append([float(line[0]),float(line[1])])
        regionLine = f.readline().split()
        while len(regionLine) == 0 or regionLine[0][0] == '#':
            regionLine = f.readline().split()
        nRegions = int(regionLine[0])
        self.regions = []
        self.regionFlags = []
        self.areaConstraints = []
        for i in range(nRegions):
            line =  f.readline().split()
            while len(line) == 0 or line[0][0] == '#':
                line = f.readline().split()
            self.regions.append([float(line[1]),float(line[2]),float(line[3])])
            if len(line) > 4:
                self.regionFlags.append(int(line[4]))
            if len(line) > 5:
                self.areaConstraints.append(float(line[5]))
        self.getBoundingBox()
        f.close()

    def writePoly(self, fileprefix):
        """
        Write the PLC domain in the poly format.
        """
        if not self.polyfile:
            self.polyfile = fileprefix
            pf = open(fileprefix+'.poly','w')
            #write first line of poly file
            pf.write("%d %d %d %d \n" % (len(self.vertices), 3, 0, int(bool(self.vertexFlags))))
            #write the vertices
            for vN, v in enumerate(self.vertices):
                pf.write('%d %21.16e %21.16e %21.16e ' % (vN+1, v[0], v[1], v[2]))
                if self.vertexFlags :#write vertex flag if we have vertexFlags
                    pf.write('%d\n' % (self.vertexFlags[vN]))
                else:
                    pf.write('\n')
            #write the facets
            pf.write('%d %d \n' % (len(self.facets), int(bool(self.facetFlags))))
            for fN, f in enumerate(self.facets):
                if self.facetHoles:
                    nFacetHoles = len(self.facetHoles[fN])
                else:
                    nFacetHoles = 0
                if self.facetFlags:
                    pf.write('%d %d %d\n' % (len(f), nFacetHoles, self.facetFlags[fN]))
                else:
                    pf.write('%d %d\n' % (len(f), nFacetHoles))
                for segmentList in f:
                    pf.write(`len(segmentList)`+" ")
                    for vN in segmentList:
                        pf.write(`vN+1`+" ")
                    pf.write('\n')
                if self.facetHoles:
                    for hN, h in enumerate(self.facetHoles[fN]):
                        pf.write(`hN+1`+' %f %f %f\n' % h)
            if self.holes:
                pf.write('%d\n' % (len(self.holes),))
                for hN, h in enumerate(self.holes):
                    pf.write('%d %21.16e %21.16e %21.16e \n' % (hN+1,
                                                                h[0],
                                                                h[1],
                                                                h[2]))
            else:
                pf.write('%d\n' % (0,))
            if self.regions:
                pf.write('%d\n' % (len(self.regions),))
                for rN,r in enumerate(self.regions):
                    pf.write('%d %21.16e %21.16e %21.16e ' % (rN+1,
                                                              r[0],
                                                              r[1],
                                                              r[2]))
                    if self.regionFlags:
                        pf.write('%d ' % (self.regionFlags[rN]))
                    if self.regionConstraints:
                        pf.write('%21.16e' % (self.regionConstraints[rN]))
                    pf.write('\n')
            else:
                pf.write('%d\n' % (0,))
            pf.close()
        else:
            print "File already exists, not writing polyfile: " +`self.polyfile`

    def writePLY(self, fileprefix):
        """
        Write the PLC domain in the Stanford PLY format.
        """
        if True:#overwrite
            pf = open(fileprefix+'.ply','w')
            hasVertexFlags = int(bool(self.vertexFlags))
            hasFacetFlags=int(bool(self.facetFlags))
            hasFacetFlags=False
            hasVertexFlags=False # ?????
            pf.write("""ply
format ascii 1.0
comment author: Proteus
comment object: %s
""" % (self.name,))
            pf.write("""element vertex %d
property float x
property float y
property float z
""" % (len(self.vertices),))
            if hasVertexFlags:
                pf.write("property int flag\n")
            nSimpleFacets=0
            for f in self.facets:
                nSimpleFacets+=len(f)
            pf.write("element face %d \n" % (nSimpleFacets,))
            pf.write("property list uchar int vertex_index\n")
            if hasFacetFlags:
                pf.write("property int flag\n")
            pf.write("end_header\n")
            #write the vertices
            for vN,v in enumerate(self.vertices):
                pf.write('%21.16e %21.16e %21.16e' % (v[0],v[1],v[2]))
                if hasVertexFlags:
                    pf.write(" %d\n" % (self.vertexFlags[vN],))
                else:
                    pf.write("\n")
            #write the facets
            for fN,f in enumerate(self.facets):
                for segmentList in f:
                    pf.write(`len(segmentList)`)
                    for vN in segmentList:
                        pf.write(" "+`vN`)
                    if hasFacetFlags:
                        pf.write(" %d\n" % (self.facetFlags[fN],))
                    else:
                        pf.write("\n")
            pf.close()
        else:
            print "File already exists, not writing polyfile: " +`self.polyfile`

    def writeAsymptote(self, fileprefix):
        """
        Write a representation of the domain in the Asymptote vector graphics language.
        """
        f = open(fileprefix+'.asy', 'w')
        if not self.regionFlags:
            nM = 0
        else:
            nM = len(self.regionFlags)
#currentprojection=perspective(-2,-2,1,up=Z,target=(%(xc)f,%(yc)f,%(zc)f),showtarget=true,autoadjust=true,center=false);
        fileString = """import three;
import palette;
pen[] allPens=Wheel();
pen[] materialPens = new pen[%(nM)i];
for(int i=0;i< %(nM)i;++i)
  {
   int iPen = round(i*allPens.length/%(nM)i);
   materialPens[i] = allPens[iPen];
  }
currentprojection=FrontView;
unitsize(4.0 inches/%(Lx)f);
size(5 inches);
real Lx=%(Lx)f;
real Ly=%(Ly)f;
real Lz=%(Lz)f;
real offset=.0125Lx;
real x=%(x)f;
real y=%(y)f;
real z=%(z)f;
triple p0=(x,y,z);
triple p1=(x,y+Ly,z);
triple p2=(x+Lx,y+Ly,z);
triple p3=(x+Lx,y,z);
triple p4=(x,y,z+Lz);
triple p5=(x,y+Ly,z+Lz);
triple p6=(x+Lx,y+Ly,z+Lz);
triple p7=(x+Lx,y,z+Lz);
string strx="$%(Lx)2.2f\mbox{%(units)s}$";
string stry="$%(Ly)2.2f\mbox{%(units)s}$";
string strz="$%(Lz)2.2f\mbox{%(units)s}$";
draw(strx,(x,y-offset,z-offset)--(x+Lx,y-offset,z-offset),-(Y+Z),black,Bars3(Z),Arrows3);
draw(stry,(x-offset,y,z-offset)--(x-offset,y+Ly,z-offset),-(X+Z),black,Bars3(Z),Arrows3);
draw(strz,(x-offset,y-offset,z)--(x-offset,y-offset,z+Lz),-(X+Y),black,Bars3(X),Arrows3);
pen[] allPens=Wheel();
pen[] myPens = new pen[%(nFlags)i];
for(int i=0;i< %(nFlags)i;++i)
  {
   int iPen = round(i*allPens.length/%(nFlags)i);
   myPens[i] = allPens[iPen];
  }
""" % {'Lx':self.L[0],'Ly':self.L[1],'Lz':self.L[2],'x':self.x[0],'y':self.x[1],'z':self.x[2],'units':self.units,
       'xc':(self.x[0]+0.5*self.L[0]),
       'yc':(self.x[1]+0.5*self.L[1]),
       'zc':(self.x[2]+0.5*self.L[2]),
       'nM':nM,
       'nFlags':len(self.boundaryFlags)}
        f.write(fileString)
        for fN,facet in enumerate(self.facets):
            f.write(r"""surface s; path3 p;""")
            for vertexList in facet:
                if len(vertexList) > 1:
                    f.write("p = ((%f,%f,%f)" % tuple(self.vertices[vertexList[0]]))
                    for vN in vertexList[1:]:
                        f.write("--(%f,%f,%f)" % tuple(self.vertices[vN]))
                    f.write("--cycle);\n")
                    #f.write("draw(p);\n")
                    f.write("s.append(surface(p,planar=true));\n")
                #else:
                #    f.write("dot((%f,%f,%f));" % tuple(self.vertices[vertexList[0]]))
            #f.write("purge(10);\n")
        if self.regions and self.regionFlags :
            for region,regionFlag in zip(self.regions,self.regionFlags):
                f.write("dot((%f,%f,%f),materialPens[%i]);" % (region[0],region[1],region[2],regionFlag))
        f.close()
        f_bl = open(fileprefix+'_boundaryLegend.asy','w')
        fileString="""import palette;
pen[] allPens=Wheel();
unitsize(1.0 pt);
pen[] allPens=Wheel();
pen[] myPens = new pen[%(nFlags)i];
for(int i=0;i< %(nFlags)i;++i)
  {
   int iPen = round(i*allPens.length/%(nFlags)i);
   myPens[i] = allPens[iPen];
  }
dotfactor=12;
""" % {'nFlags':len(self.boundaryFlags)}
        f_bl.write(fileString)
        for bT,bN in self.boundaryFlags.iteritems():
            if bN != 0:
                f_bl.write("dot((12,%f),myPens[%i],L=Label(\"$%s$\",black));" % (bN*12,bN,bT))
        f_bl.close()

    def writeXdmf(self,fileprefix):
        pass

    def writeGeo(self,fileprefix):
        """
        Write the PLC domain in the gmsh geo format.
        """
        if True:#overwrite
            pf = open(fileprefix+'.geo','w')
            if self.vertexFlags:
                hasVertexFlags=1
            else:
                hasVertexFlags=0
            if self.facetFlags :
                hasFacetFlags=1
            else:
                hasFacetFlags=0
            hasFacetFlags=False
            hasVertexFlags=False
            pf.write("""
//format gmsh geo
//comment author: Proteus
//comment object: %s
""" % (self.name,))

            #write the vertices
            for vN, v in enumerate(self.vertices):
                pf.write('Point(%d)=(%21.16e,%21.16e,%21.16e);\n' % (vN+1, v[0], v[1], v[2]))

            # find point indices => physical point
            if self.vertexFlags:
                vertFlagDict = {}
                for vN, v in enumerate(self.vertices):
                    if not vertFlagDict.has_key(self.vertexFlags[vN]):
                        vertFlagDict[self.vertexFlags[vN]] = []

                    vertFlagDict[self.vertexFlags[vN]].append(vN+1)

                print "vertexFlags"
                print vertFlagDict
                # Physical Surfaces
                pvN = 0
                for pv in vertFlagDict:
                    pvN+=1
                    pf.write('Physical Point(%d) = {%d' % (pvN, vertFlagDict[pv][0]))
                    for vN in range(1,len(vertFlagDict[pv])):
                        pf.write(',%d' % (vertFlagDict[pv][vN]))
                    pf.write('};\n')


            #write the facets
            lN = 0
            fNN = 0
            for fN,f in enumerate(self.facets):
                for segmentList in f:
                    lineLoop={}
                    #write the lines
                    for vN in range(0,len(segmentList)):
                        lN+=1
                        pf.write('Line(%d) = {%d,%d};\n'% (lN,segmentList[vN-1]+1,segmentList[vN]+1))
                        lineLoop[vN] = lN;

                    #write the lineloop
                    fNN+=1
                    pf.write('Line Loop(%d) = {%d' % (fNN,lineLoop[0]) )
                    for vN in range(1,len(segmentList)):
                        pf.write(',%d' %(lineLoop[vN]))
                    pf.write('};\n' )

                    #write the surface
                    pf.write('Plane Surface(%d) = {%d};\n'% (fNN,fNN))

            # Find Face indices   => Physical Surfaces
            if self.facetFlags :
                facetFlagDict={}

                fNN = 0
                for fN,f in enumerate(self.facets):
                    if not facetFlagDict.has_key(self.facetFlags[fN]):
                        facetFlagDict[self.facetFlags[fN]] = []

                    for segmentList in f:
                        fNN+=1
                        facetFlagDict[self.facetFlags[fN]].append(fNN)

                print  "facetFlags"
                print  facetFlagDict

                # Physical Surfaces
                psN=0
                for ps in facetFlagDict:
                    psN+=1
                    pf.write('Physical Surface(%d) = {%d' % (psN,facetFlagDict[ps][0]) )
                    for vN in range(1,len(facetFlagDict[ps])):
                        pf.write(',%d' %(facetFlagDict[ps][vN]))
                    pf.write('};\n' )




            pf.close()
        else:
            print "File already exists, not writing polyfile: " +`self.polyfile`




if __name__ == "__main__":
    import os
 #    r1d = RectangularDomain(L=[1.2])
#     r1d.writeAsymptote("r1d")
#     os.system("asy -V r1d")

#     r2d = RectangularDomain(L=[1.5,2.0],
#                             units='m')
#     r2d.writeAsymptote("r2d")
#     os.system("asy -V r2d")
#     r2d.writePoly("r2d")

#     r3d = RectangularDomain(L=[1.0,2.0,3.7],
#                             units='m')
#     r3d.writeAsymptote("r3d")
#     os.system("asy -V r3d")
#     r3d.writePoly("r3d")

#     plsg = PlanarStraightLineGraphDomain(vertices=[[0.0,0.0],
#                                                    [0.0,1.0],
#                                                    [1.0,0.0]],
#                                          segments=[[0,1],
#                                                    [1,2],
#                                                    [2,0]],
#                                          units='m')
#     plsg.writeAsymptote("pslg")
#     os.system("asy -V pslg")
#     plsg.writePoly("pslg")

#     plsgFromFile = PlanarStraightLineGraphDomain(units='m')
#     plsgFromFile.readPoly('pslg')
#     plsgFromFile.writeAsymptote('pslg2')
#     os.system("asy -V pslg2")

    plc = PiecewiseLinearComplexDomain(vertices=[[0.0,0.0,0.0],
                                                 [0.0,1.0,0.0],
                                                 [1.0,1.0,0.0],
                                                 [1.0,0.0,0.0],
                                                 [0.0,0.0,1.0],
                                                 [0.0,1.0,1.0],
                                                 [1.0,1.0,1.0],
                                                 [1.0,0.0,1.0],
                                                 [0.5,0.5,0.5],
                                                 [0.25,0.25,0.25],
                                                 [0.75,0.25,0.25]],
                                       facets=[[[0,1,2,3]],
                                               [[0,4,7,3]],
                                               [[0,4,5,1]],
                                               [[4,5,6,7]],
                                               [[3,7,6,2]],
                                               [[2,6,5,1]],
                                               [[8]],
                                               [[9,10]]],
                                       units='m')
    plc.writeAsymptote("plc")
    os.system("asy -V plc")
    plc.writePoly("plc")
    plc.writeGeo("geo")

#    plcFromFile = PiecewiseLinearComplexDomain(units='m')
#    plcFromFile.readPoly('cylinder3d')
#    plcFromFile.writeAsymptote('cylinder3d')
#    os.system("asy -V cylinder3d")
#    plcFromFile = PiecewiseLinearComplexDomain(units='m')
#    plcFromFile.readPoly('Container06.GF')
#    plcFromFile.writeAsymptote('Container06.GF')
#    os.system("asy -V Container06.GF")<|MERGE_RESOLUTION|>--- conflicted
+++ resolved
@@ -304,7 +304,6 @@
     def writeXdmf(self,ar):
         raise UserWarning("Xdmf output not implemented")
 
-<<<<<<< HEAD
 def unitSimplex(nd=2):
     """Builds a 2 or 3 dimension reference element.
     
@@ -343,7 +342,7 @@
                                            #             boundaryTags['side'],
                                            #             boundaryTags['back']],                                                       
                                            name="Reference Simplex")
-=======
+
 class GMSH_3D_Domain(D_base):
     """
     A domain described by a gmsh .geo file
@@ -370,7 +369,6 @@
         self.he = he
         self.length_scale=length_scale
         self.permute_dims=permute_dims
->>>>>>> 0d35aef5
 
 class PlanarStraightLineGraphDomain(D_base):
     """
