"""
A class hierarchy and tools for building domains of PDE's.

.. inheritance-diagram:: proteus.Domain
   :parts: 1
"""

import numpy as np
from proteus.MeshTools import MeshParallelPartitioningTypes as mpt


class D_base:
    """
    The base class for domains
    """
    def __init__(self, nd, name="defaultDomain", units="m"):
        """
        Set dimensions (nd), name string, and units string
        """
        if nd not in [1,2,3]:
            raise RuntimeError("Domain object must have dimension 1,2, or 3")
        self.nd = nd
        self.name = name
        self.units = units
        # make default empty list for parameters
        self.vertices = []
        self.vertexFlags = []
        self.segments = []
        self.segmentFlags = []
        self.facets = []  # necessary in 2D for gmsh
        self.facetFlags = []
        self.holes = []
        self.holes_ind = []  # for gmsh: index of hole (2D: facet; 3D: volume)
        self.regions = []
        self.regionFlags = []
        self.volumes = []  # only for gmsh: loop of facets
        # for bounding box
        self.x = []
        self.L = []
        # list of shape instances (from proteus.SpatialTools.py)
        self.shape_list = []
        # list of boundary conditions
        self.bc = []
        # list of auxiliaryVariables
        self.auxiliaryVariables = []
        # needed for gmsh
        self.volumes = []
        self.boundaryTags = {}
<<<<<<< HEAD
=======
        self.BCbyFlag = {}
        self.BC = {}
>>>>>>> 53bf475f
        # attach a MeshOption class
        self.MeshOptions = MeshOptions(self.nd)

    def writeAsymptote(self, fileprefix):
        """
        Write a representation of the domain to file using the Asymptote vector graphics language.
        """
        raise UserWarning("Asymptote output not implemented")
    def writeXdmf(self,ar):
        """
        Store the domain in an Xdmf file.
        """
        raise UserWarning("Xdmf output not implemented")

    def getBoundingBox(self):
        """
        Get the bounding box of a set of vertices.
        """
        if self.x or self.L:
            self.x = []
            self.L = []
        for d in range(self.nd):
            xMax = max(row[d] for row in self.vertices)
            xMin = min(row[d] for row in self.vertices)
            self.x += [xMin]
            self.L += [xMax-xMin]


    def writeGeo(self, fileprefix, group_names=False):
        """
        Write the PSLG using gmsh geo format incomplete write now
        probably run into problems with orientation, no concept of a
        line loop dummyAxis (0,1,2) is the remaining axis for
        embedding the 2d geometry in 3d and xref is the constant value
        for that axis
        """
        self.geofile = fileprefix+'.geo'
        self.polyfile = fileprefix
        geo = open(self.geofile,'w')
        pp = {}  # physical points
        pl = {}  # physical lines
        ps = {}  # physical surfaces
        pv = {}  # physical volume
        sN = len(self.segments)

        # Vertices
        print self.vertices
        geo.write('\n// Points\n')
        z = 0
        for i, v in enumerate(self.vertices):
            if self.nd == 3:
                z = v[2]
            geo.write("Point(%d) = {%g,%g,%g};\n" % (i+1,v[0],v[1], z))
            if self.vertexFlags:
                flag = self.vertexFlags[i]
                if flag in pp:
                    pp[flag] += [i+1]
                else:
                    pp[flag] = [i+1]
        nb_points = i+1

        lines_dict = {}
        for i in range(nb_points):
            lines_dict[i] = {}

        # Lines
        geo.write('\n// Lines\n')
        # line_list = []
        for i, s in enumerate(self.segments):
            geo.write("Line(%d) = {%d,%d};\n" % (i+1,s[0]+1,s[1]+1))
            # add segments in dictionary
            lines_dict[s[0]][s[1]] = i
            if self.segmentFlags:
                flag = self.segmentFlags[i]
                if flag in pl:
                    pl[flag] += [i+1]
                else:
                    pl[flag] = [i+1]

        # Surfaces
        geo.write('\n// Surfaces\n')
        lines = 0
        lineloop_count = 0
        surface_line_list = []  # need to store for mesh constraints later
        # facet
        for i, f in enumerate(self.facets):
            seg_flag = sN+i+1
            lineloop = []
            lineloops = []
            lineloops_list = []
            line_list = []
            # subfacet
            if self.nd == 3 or (self.nd == 2 and i not in self.holes_ind):
                for j, subf in enumerate(f):
                    lineloop = []
                    # vertices in facet
                    print 'subf'+str(subf)
                    for k, ver in enumerate(subf):
                        if ver in lines_dict[subf[k-1]].keys():
                            lineloop += [lines_dict[subf[k-1]][ver]+1]
                        elif subf[k-1] in lines_dict[ver].keys():
                            # reversed
                            lineloop += [-(lines_dict[ver][subf[k-1]]+1)]
                        else:
                            ind = seg_flag+lines
                            lines += 1
                            geo.write('Line(%d) = {%d,%d};\n' % (ind, subf[k-1]+1, ver+1))
                            lineloop += [ind]
                    line_list += lineloop
                    geo.write('Line Loop(%d) = {%s};\n' % (lineloop_count+1, str(lineloop)[1:-1]))
                    lineloops += [lineloop_count+1]
                    lineloop_count += 1
                    # print i, j
                surface_line_list += [line_list]
                geo.write('Plane Surface(%d) = {%s};\n' % (i+1, str(lineloops)[1:-1]))
                if self.facetFlags:
                    flag = self.facetFlags[i]
                    if flag in ps:
                        ps[flag] += [i+1]
                    else:
                        ps[flag] = [i+1]

        # Volumes
        geo.write('\n// Volumes\n')
        for i, V in enumerate(self.volumes):
            surface_loops = []
            if i not in self.holes_ind:
                for j, sV in enumerate(V):
                    lineloop_count += 1
                    geo.write('Surface Loop(%d) = {%s};\n' % (lineloop_count, str((np.array(sV)+1).tolist())[1:-1]))
                    surface_loops += [lineloop_count]
                geo.write('Volume(%d) = {%s};\n' % (i+1, str(surface_loops)[1:-1]))
                flag = self.regionFlags[i]
                if self.regionFlags:
                    if flag in pv:
                        pv[flag] += [i+1]
                    else:
                        pv[flag] = [i+1]

        # Physical Groups
        geo.write('\n// Physical Groups\n')
        if self.boundaryTags:
            inv_bt = {v: k for k, v in self.boundaryTags.iteritems()}
        for flag in pp:
            ind = pp[flag]
            if self.boundaryTags and group_names is True:
                flag = '"'+inv_bt[flag]+'", '+str(flag)
            geo.write("Physical Point({0}) = {{{1}}};\n".format(str(flag), str(ind)[1:-1]))
        for flag in pl:
            ind = pl[flag]
            if self.boundaryTags and group_names is True:
                flag = '"'+inv_bt[flag]+'", '+str(flag)
            geo.write("Physical Line({0}) = {{{1}}};\n".format(str(flag), str(ind)[1:-1]))
        for flag in ps:
            ind = ps[flag]
            if self.boundaryTags and group_names is True:
                flag = '"'+inv_bt[flag]+'", '+str(flag)
            geo.write("Physical Surface({0}) = {{{1}}};\n".format(str(flag), str(ind)[1:-1]))
        for flag in pv:
            ind = pv[flag]
            if self.boundaryTags and group_names is True:
                flag = '"'+inv_bt[flag]+'", '+str(flag)
            geo.write("Physical Volume({0}) = {{{1}}};\n".format(str(flag), str(ind)[1:-1]))

<<<<<<< HEAD
=======
    def gmsh2proteus(self, geofile, BC_class):
        self.boundaryTags = getGmshPhysicalGroups(geofile)
        self.BC = {}
        self.BCbyFlag = {}
        for tag, flag in self.boundaryTags.items():
            self.BC[tag] = BC_class(nd=self.nd)
            self.BCbyFlag[flag] = self.BC[tag]


>>>>>>> 53bf475f


class MeshOptions:
    """
    Mesh options for the domain
    """
    def __init__(self, nd):
        self.nd = nd
        self.he = None
        self.genMesh = True
        self.use_gmsh = False
        self.outputFiles = {'name': 'mesh',
                            'poly': True,
                            'ply': False,
                            'asymptote': False}
        self.restrictFineSolutionToAllMeshes = False
        self.parallelPartitioningType = mpt.node
        self.nLayersOfOverlapForParallel = 0
        if self.nd == 2:
            self.triangle_string = 'VApq30Dena'
        if self.nd == 3:
            self.triangle_string = 'VApq1.35q12feena'
        self.triangleOptions = None  # defined when setTriangleOptions called

    def elementSize(self, he, refinement_lvl=0.):
        self.he = he*0.5**refinement_lvl

    def parallelPartitioningType(self, type='node', layers_overlap=0):
        if type == 'element' or 0:
            self.parallelPartitioningType = mpt.element
        if type == 'node' or 1:
            self.parallelPartitioningType = mpt.node
        self.nLayersOfOverlapForParallel = layers_overlap

    def setTriangleOptions(self):
        if self.he is None:
            self.he = 1.
        if self.nd == 2:
            self.triangleOptions = self.triangle_string + '%8.8f' \
                                   % (self.he**2/2.,)
        elif self.nd == 3:
            self.triangleOptions = self.triangle_string + '%21.16e' \
                                   % (self.he**3/6.,)
    def outputFiles(self, name='mesh', poly=True, ply=False, asymptote=False):
        self.outputFiles['name'] = name
        self.outputFiles['poly'] = poly
        self.outputFiles['ply'] = ply
        self.outputFiles['asymptote'] = asymptote


class RectangularDomain(D_base):
    """
    Rectangular domains in 1,2, or 3D specified by the lower left hand corner and dimensions.
    """
    def __init__(self,
                 L=[1.0,1.0,1.0],
                 x=[0.0,0.0,0.0],
                 name="DefaultRectangularDomain",
                 units="m"):
        D_base.__init__(self,len(L),name,units)
        self.polyfile = None
        self.boundaryTags = {'left':3,
                             'right':5,
                             'front':2,
                             'back':6,
                             'top':4,
                             'bottom':1}
        if self.nd==2:
            self.boundaryTags = {'left':4,
                                 'right':2,
                                 'top':3,
                                 'bottom':1}

        self.x=x
        self.L=L
    def writePoly(self,fileprefix):
        """
        Write the RectangularDomain using the poly format.
        """
        self.polyfile = fileprefix #[temp] see PSLG for better implementation that checks if it already exists
        self.boundaryLegend = self.boundaryTags
        unitesize=4.0/self.L[0]
        f = open(fileprefix+".poly",'w')
        if self.nd==2:
            self.boundaryLegend = self.boundaryTags
            fileString="""
# vertices
4 2 0 1
1 %(x0)f %(x1)f 1
2 %(x0pL0)f %(x1)f 1
3 %(x0pL0)f %(x1pL1)f 3
4 %(x0)f %(x1pL1)f 3
# segments
4 1
1 1 2 1
2 2 3 2
3 3 4 3
4 4 1 4
# holes
0
# regions
1
1 %(x0pL0)f %(x1pL1)f 1 """  % {'x0': self.x[0],'x1': self.x[1],'x0pL0': self.x[0]+self.L[0],'x1pL1': self.x[1]+self.L[1]}
# tjp altered the regions line and the boundary tags from 0 to 1 to get to work
        elif self.nd==3:
            fileString="""
# vertices
8 3 0 0
1 %(x0)f %(x1)f %(x2)f 1
2 %(x0)f %(x1pL1)f %(x2)f 2
3 %(x0pL0)f %(x1pL1)f %(x2)f 3
4 %(x0pL0)f %(x1)f %(x2)f 4
5 %(x0)f %(x1)f %(x2pL2)f 5
6 %(x0)f %(x1pL1)f %(x2pL2)f 6
7 %(x0pL0)f %(x1pL1)f %(x2pL2)f 7
8 %(x0pL0)f %(x1)f %(x2pL2)f 8
# facets
6 1
1 0 1
4 1 2 3 4                       # bottom
1 0 2
4 1 5 8 4                       # front
1 0 3
4 1 5 6 2                       # left
1 0 4
4 5 6 7 8                       # top
1 0 5
4 4 8 7 3                       # right
1 0 6
4 3 7 6 2                       # back
# holes
0
# regions
1
1 %(m0)f %(m1)f %(m2)f 1 """ % {'x0': self.x[0],
                                'x1': self.x[1],
                                'x2': self.x[2],
                                'x0pL0': self.x[0]+self.L[0],
                                'x1pL1': self.x[1]+self.L[1],
                                'x2pL2': self.x[2]+self.L[2],
                                'm0':(self.x[0]+self.L[0])/2.0,
                                'm1':(self.x[1]+self.L[1])/2.0,
                                'm2':(self.x[2]+self.L[2])/2.0}
        f.write(fileString)
        f.close()
    def writeAsymptote(self, fileprefix):
        """
        Write the rectangular domain as a box displaying the dimesions and coloring the boundaries according to the boundary flags.
        """
        unitsize=4.0/self.L[0]
        f = open(fileprefix+".asy",'w')
        if self.nd==1:
            fileString="""
unitsize(4.0 inches/%(L)f);
size(5 inches);
real L=%(L)f;
real offset=.0125L;
real x=%(x)f;
string str="$%(L)2.2f\mbox{%(units)s}$";
import graph;
import palette;
pen[] allPens=Wheel();
pen[] myPens = new pen[3];
for(int i=0;i< 3;++i)
  {
   int iPen = round(i*allPens.length/3);
   myPens[i] = allPens[iPen];
  }
draw((x,0)--(x+L,0)^^(x,offset)--(x+L,offset),myPens[0]);
draw((x,0)--(x,offset),myPens[1]);
draw((x+L,0)--(x+L,offset),myPens[2]);
draw(str,(x,-offset)--(x+L,-offset),black,Bars,Arrows,PenMargins);
""" % {'L':self.L[0],'x':self.x[0],'units':self.units}
        elif self.nd==2:
            fileString="""unitsize(4.0 inches / %(Lx)f);
size(5 inches);
real Lx=%(Lx)f;
real Ly=%(Ly)f;
real offset=0.0125Lx;
real x=%(x)f;
real y=%(y)f;
string strx="$%(Lx)2.2f\mbox{%(units)s}$";
string stry="$%(Ly)2.2f\mbox{%(units)s}$";
import graph;
import palette;
pen[] allPens=Wheel();
pen[] myPens = new pen[4];
for(int i=0;i< 4;++i)
  {
   int iPen = round(i*allPens.length/4);
   myPens[i] = allPens[iPen];
  }
draw((x,y)--(x+Lx,y),myPens[0]);
draw((x,y+Ly)--(x+Lx,y+Ly),myPens[1]);
draw((x,y)--(x,y+Ly),myPens[2]);
draw((x+Lx,y)--(x+Lx,y+Ly),myPens[3]);
draw(strx,(x,y-offset)--(x+Lx,y-offset),S,black,Bars,Arrows,PenMargins);
draw(stry,(x-offset,y)--(x-offset,y+Ly),W,black,Bars,Arrows,PenMargins);
""" % {'Lx':self.L[0],'Ly':self.L[1],'x':self.x[0],'y':self.x[1],'units':self.units}
        elif self.nd==3:
            fileString="""import three;
currentprojection=perspective(-2,-2,1,up=Z,target=O,showtarget=true,autoadjust=true,center=false);
unitsize(4.0 inches/%(Lx)f);
size(5 inches);
real Lx=%(Lx)f;
real Ly=%(Ly)f;
real Lz=%(Lz)f;
real offset=.0125Lx;
real x=%(x)f;
real y=%(y)f;
real z=%(z)f;
triple p0=(x,y,z);
triple p1=(x,y+Ly,z);
triple p2=(x+Lx,y+Ly,z);
triple p3=(x+Lx,y,z);
triple p4=(x,y,z+Lz);
triple p5=(x,y+Ly,z+Lz);
triple p6=(x+Lx,y+Ly,z+Lz);
triple p7=(x+Lx,y,z+Lz);
string strx="$%(Lx)2.2f\mbox{%(units)s}$";
string stry="$%(Ly)2.2f\mbox{%(units)s}$";
string strz="$%(Lz)2.2f\mbox{%(units)s}$";
import graph;
import palette;
pen[] allPens=Wheel();
pen[] myPens = new pen[6];
for(int i=0;i< 6;++i)
  {
   int iPen = round(i*allPens.length/6);
   myPens[i] = allPens[iPen];
  }
draw(surface(p0--p1--p2--p3--cycle),myPens[0]);
draw(surface(p4--p5--p6--p7--cycle),myPens[1]);
draw(surface(p0--p1--p5--p4--cycle),myPens[2]);
draw(surface(p1--p2--p6--p5--cycle),myPens[3]);
draw(surface(p2--p3--p7--p6--cycle),myPens[4]);
draw(surface(p3--p0--p4--p7--cycle),myPens[5]);
draw(strx,(x,y-offset,z-offset)--(x+Lx,y-offset,z-offset),-(Y+Z),black,Bars3(Z),Arrows3);
draw(stry,(x-offset,y,z-offset)--(x-offset,y+Ly,z-offset),-(X+Z),black,Bars3(Z),Arrows3);
draw(strz,(x-offset,y-offset,z)--(x-offset,y-offset,z+Lz),-(X+Y),black,Bars3(X),Arrows3);
shipout();
""" % {'Lx':self.L[0],'Ly':self.L[1],'Lz':self.L[2],'x':self.x[0],'y':self.x[1],'z':self.x[2],'units':self.units}
        f.write(fileString)
        f.close()
    def writeXdmf(self,ar):
        raise UserWarning("Xdmf output not implemented")

class GMSH_3D_Domain(D_base):
    """
    A domain described by a gmsh .geo file

    Parameters
    ----------
    geofile : str
              The base filename of the main .geo file
    he : float
         The maximum element diameter (this should go way)
    name : str
           A name for the domain
    units : str
            The units of length
    """
    def __init__(self, geofile, he,
                 name="GMSH_Domain",
                 units="m",
                 length_scale=1.0,
                 permute_dims=[0,1,2]):
        D_base.__init__(self, 2, name, units)
        self.geofile=geofile+".geo"
        self.polyfile=geofile
        self.he = he
        self.length_scale=length_scale
        self.permute_dims=permute_dims

class PlanarStraightLineGraphDomain(D_base):
    """
    2D domains described by planar straight line graphs.
    """

    def __init__(self, fileprefix=None, vertices=None, segments=None, holes=None, regions=None, vertexFlags=None,
                 segmentFlags=None, regionFlags=None, regionConstraints=None, bc=None, name="DefaultPSLGDomain", units="m"):
        """
        Construct the PSLG from lists of vertices, segments, etc. If no vertex or segment flags are given, then they are assigned as zero.
        """
        D_base.__init__(self, 2, name, units)
        if fileprefix:
            self.readPoly(fileprefix)
        else:
            self.polyfile = None
            self.vertices = vertices or []
            self.segments = segments or []
            self.holes = holes or []
            self.regions = regions or []
            self.vertexFlags = vertexFlags or []
            self.segmentFlags = segmentFlags or []
            self.regionFlags = regionFlags or []
            self.regionConstraints = regionConstraints or []
            self.update()

    def update(self):
            if self.regionConstraints:
                assert (self.regionFlags)
            if self.vertices:
                self.getBoundingBox()
            if self.segmentFlags:
                self.getSegmentPartition()
            else:
                if self.segments:
                    self.sMin = 0
                    self.sMax = len(self.segments) - 1
                    self.segmentFlags = [i for i in range(self.sMax + 1)]

    def getSegmentPartition(self):
        self.sMin=self.sMax=self.segmentFlags[0]
        for s in self.segmentFlags:
            if s > self.sMax:
                self.sMax=s
            if s < self.sMin:
                self.sMin=s

    def readPoly(self,fileprefix):
        """
        Read in the PSLG using the poly format.
        """
        self.polyfile = fileprefix
        self.name=fileprefix
        f = open(fileprefix+".poly",'r')
        firstLine=f.readline().split()
        while len(firstLine) == 0 or firstLine[0][0] == '#':
            firstLine = f.readline().split()
        nVertices = int(firstLine[0])
        self.dim = int(firstLine[1])
        assert(self.dim == 2)
        nVertexAttributes = int(firstLine[2])
        self.vertexAttributes = [[] for j in range(nVertexAttributes)]
        hasVertexFlag = int(firstLine[3])
        self.vertices=[]
        self.base=None
        self.vertexFlags = None
        if hasVertexFlag:
            self.vertexFlags=[]
        for i in range(nVertices):
            line = f.readline().split()
            while len(line) == 0 or line[0][0] == '#':
                line = f.readline().split()
            if not self.base:
                self.base = int(line[0])
            self.vertices.append([float(line[1]),float(line[2])])
            for j in range(nVertexAttributes):
                self.vertexAttributes[j].append(float(line[3+j]))
            if hasVertexFlag:
                self.vertexFlags.append(line[3+nVertexAttributes])
        segmentLine = f.readline().split()
        while len(segmentLine) == 0 or segmentLine[0][0] == '#':
            segmentLine = f.readline().split()
        nSegments = int(segmentLine[0])
        hasSegmentFlag = bool(int(segmentLine[1]))
        self.segments=[]
        self.segmentFlags = None
        if hasSegmentFlag:
            self.segmentFlags=[]
        for i in range(nSegments):
            line = f.readline().split()
            while len(line) == 0 or line[0][0] == '#':
                line = f.readline().split()
            self.segments.append([int(line[1])-self.base,int(line[2])-self.base])
            if hasSegmentFlag:
                self.segmentFlags.append(int(line[3]))
        holeLine = f.readline().split()
        while len(holeLine) == 0 or holeLine[0][0] == '#':
            holeLine = f.readline().split()
        nHoles = int(holeLine[0])
        self.holes=[]
        for i in range(nHoles):
            line =  f.readline().split()
            while len(line) == 0 or line[0][0] == '#':
                line = f.readline().split()
            self.holes.append([float(line[0]),float(line[1])])
        regionLine = f.readline().split()
        while len(regionLine) == 0 or regionLine[0][0] == '#':
            regionLine = f.readline().split()
        nRegions = int(regionLine[0])
        self.regions=[]
        self.regionFlags=[]
        self.areaConstraints=[]
        for i in range(nRegions):
            line =  f.readline().split()
            while len(line) == 0 or line[0][0] == '#':
                line = f.readline().split()
            self.regions.append([float(line[1]),float(line[2])])
            if len(line) > 3:
                self.regionFlags.append(int(line[3]))
                if len(line) > 4:
                    if line[4][0] != '#':
                        self.areaConstraints.append(float(line[4]))
        self.getBoundingBox()
        if self.segmentFlags :
            self.getSegmentPartition()
        f.close()
    def writePoly(self,fileprefix):
        """
        Write the PSLG using the poly format.
        """
        if not self.polyfile:
            self.polyfile = fileprefix
            pf = open(fileprefix+'.poly','w')
            #write first line of poly file
            if self.vertexFlags :
                hasVertexFlags=1
            else:
                hasVertexFlags=0
            if self.segmentFlags :
                hasSegmentFlags=1
            else:
                hasSegmentFlags=0
            pf.write("%d %d %d %d \n" % (len(self.vertices),2,0,hasVertexFlags))
            #write the vertices
            for vN,v in enumerate(self.vertices):
                pf.write('%d %21.16e %21.16e ' % (vN+1,v[0],v[1]))
                #import pdb; pdb.set_trace()
                if self.vertexFlags :#write vertex flag if we have vertexFlags
                    pf.write('%d\n' % (self.vertexFlags[vN],))
                else:
                    pf.write('\n')
            #write the segments
            pf.write('%d %d \n' % (len(self.segments),hasSegmentFlags))
            for sN,s in enumerate(self.segments):
                pf.write('%d %d %d ' % (sN+1,s[0]+1,s[1]+1))
                if self.segmentFlags :
                    pf.write('%d \n' % (self.segmentFlags[sN],))
                else:
                    pf.write('\n')
            if self.holes :
                pf.write('%d\n' % (len(self.holes),))
                for hN,h in enumerate(self.holes):
                    pf.write('%d %21.16e %21.16e \n' % (hN+1,
                                                      h[0],
                                                      h[1]))
            else:
                pf.write('%d\n' % (0,))
            if self.regions :
                pf.write('%d\n' % (len(self.regions),))
                for rN,r in enumerate(self.regions):
                    pf.write('%d %21.16e %21.16e ' % (rN+1,
                                                   r[0],
                                                   r[1]))
                    if self.regionConstraints:
                        pf.write('%d %21.16e\n' % (self.regionFlags[rN],self.regionConstraints[rN]))
                    elif self.regionFlags:
                        pf.write('%d\n' % (self.regionFlags[rN]))
                    else:
                        pf.write('\n')
            else:
                pf.write('%d\n' % (0,))
            pf.close()
        else:
            print "File already exists, not writing polyfile: " +`self.polyfile`
    def writeAsymptote(self,fileprefix):
        """
        Write a representation of the PSLG in the Asymptote vector graphics language
        """
        unitsize=4.0/self.L[0]
        f = open(fileprefix+".asy",'w')
        fileString="""
unitsize(4.0 inches / %(Lx)f);
size(11 inches);
real Lx=%(Lx)f;
real Ly=%(Ly)f;
real offset=0.0125Lx;
real x=%(x)f;
real y=%(y)f;
string strx="$%(Lx)2.2f\mbox{%(units)s}$";
string stry="$%(Ly)2.2f\mbox{%(units)s}$";
draw(strx,(x,y-offset)--(x+Lx,y-offset),S,black,Bars,Arrows,PenMargins);
draw(stry,(x-offset,y)--(x-offset,y+Ly),W,black,Bars,Arrows,PenMargins);
import graph;
import palette;
pen[] allPens=Wheel();
pen[] myPens = new pen[%(nSegmentFlags)d+1];
for(int i=0;i<%(nSegmentFlags)d+1;++i)
  {
   int iPen = round(i*allPens.length/(%(nSegmentFlags)d+1));
   myPens[i] = allPens[iPen];
  }
""" % {'Lx':self.L[0],'Ly':self.L[1],'x':self.x[0],'y':self.x[1],'units':self.units,
       'nSegmentFlags':(self.sMax-self.sMin)}
        #now loop over segments
        for s,sFlag in zip(self.segments,self.segmentFlags):
            fileString+="draw((%f,%f)--(%f,%f),myPens[%d]+linewidth(0.01));\n" % tuple(self.vertices[s[0]]+self.vertices[s[1]]+[sFlag-self.sMin])
        #for vN,v in enumerate(self.vertices):
        #    fileString+="label(\"(%1.1f,%1.1f)\",(%f,%f),N);\n" % (v[0],v[1],v[0],v[1])
        f.write(fileString)
        f.close()
    def writePLY(self,fileprefix):
        """
        Write the PLC domain in the Stanford PLY format.
        """
        if True:#overwrite
            pf = open(fileprefix+'.ply','w')
            if self.vertexFlags :
                hasVertexFlags=1
            else:
                hasVertexFlags=0
            if self.segmentFlags :
                hasSegmentFlags=1
            else:
                hasSegmentFlags=0
            hasSegmentFlags=False
            hasVertexFlags=False
            pf.write("""ply
format ascii 1.0
comment author: Proteus
comment object: %s
""" % (self.name,))
            pf.write("""element vertex %d
property float x
property float y
property float z
""" % (len(self.vertices),))
            if hasVertexFlags:
                pf.write("property int flag\n")
            pf.write("element face %d \n" % (len(self.segments),))
            pf.write("property list uchar int vertex_index\n")
            if hasSegmentFlags:
                pf.write("property int flag\n")
            pf.write("end_header\n")
            #write the vertices
            for vN,v in enumerate(self.vertices):
                pf.write('%21.16e %21.16e %21.16e' % (v[0],v[1],0.0))
                if hasVertexFlags:
                    pf.write(" %d\n" % (self.vertexFlags[vN],))
                else:
                    pf.write("\n")
            #write the segments
            for sN,s in enumerate(self.segments):
                pf.write(`len(s)`)
                for vN in s:
                    pf.write(" "+`vN`)
                if hasSegmentFlags:
                    pf.write(" %d\n" % (self.segmentFlags[fN],))
                else:
                    pf.write("\n")
            pf.close()
        else:
            print "File already exists, not writing polyfile: " +`self.polyfile`
    def writeXdmf(self,ar):
        """
        Store the PSLG domain in an XDMF file. For now we store the information on holes in and Information element.
        """
        raise UserWarning("Xdmf output not implemented")

class InterpolatedBathymetryDomain(PlanarStraightLineGraphDomain):
    """
    2D domains with an attached bathymetry data set.
    Meshes are generated by locally refining the PSLG until the interpolation error for a bathymetry point cloud meets a prescribed tolerance.

    Intial support measures interpolation error in the :math:`L_{\infty}` norm.
    """
    def __init__(self,fileprefix=None,vertices=None,segments=None,
                 holes=None,regions=None,vertexFlags=None,segmentFlags=None,regionFlags=None,
                 name="DefaultInterpolatedBathymetry",units="m",
                 bathy=None,
                 bathyGridDim=None):
        PlanarStraightLineGraphDomain.__init__(self,fileprefix=fileprefix,vertices=vertices,segments=segments,
                                               holes=holes,regions=regions,vertexFlags=vertexFlags,segmentFlags=segmentFlags,regionFlags=regionFlags,name=name,units=units)
        self.bathy=bathy
        self.bathyGridDim=bathyGridDim


class TriangulatedSurfaceDomain(D_base):
    """
    3D domains described by closed surfaces made up of triangular facets.
    """
    def __init__(self,vertices,triangles,
                 name="DefaultTriangulatedSurfaceDomain",units="m"):
        D_base.__init__(self,3,name,units)
        self.nodes=nodes
        self.triangles=triangles
    def readSTL(self,fileprefix):
        """
        Read the triangulated surface from a file in stereo lithography format.
        """
        raise UserWarning("STL input not implemented")
    def writePoly(self,fileprefix):
        """
        Write the triangulated surface in the poly format
        """
        raise UserWarning("Poly output not implemented")
    def writeAsymptote(self,fileprefix):
        """
        Write the triangulated surface in the Asymptote language.
        """
        raise UserWarning("Xdmf output not implemented")


class Mesh2DMDomain(D_base):
    """
    2D domains from ADH mesh files
    """
    def __init__(self,fileprefix):
        D_base.__init__(self,2,name=fileprefix)
        self.meshfile=fileprefix


class Mesh3DMDomain(D_base):
    """
    3D domains from ADH mesh files
    """
    def __init__(self,fileprefix):
        D_base.__init__(self,3,name=fileprefix)
        self.meshfile=fileprefix


class MeshHexDomain(D_base):
    """
    3D domains from Hex mesh files
    """
    def __init__(self,fileprefix):
        D_base.__init__(self,3,name=fileprefix)
        self.meshfile=fileprefix


class MeshTetgenDomain(D_base):
    """
    3D domains from tetgen mesh files
    """
    def __init__(self,fileprefix):
        D_base.__init__(self,3,name=fileprefix)
        self.meshfile=fileprefix


class PiecewiseLinearComplexDomain(D_base):
    """
    3D domains desribed by closed surfaces made up of general polygonal facets.
    """
    def __init__(self, fileprefix=None, vertices=None, facets=None,
                 facetHoles=None, holes=None, regions=None, vertexFlags=None, facetFlags=None,
                 regionFlags=None, regionConstraints=None, bc=None, name="PLCDomain", units="m"):
        """
        Read  the PLC domain from lists. If no flags are given, then default flags of 0 are assigned.
        """
        D_base.__init__(self, 3, name, units)
        if fileprefix:
            self.readPoly(fileprefix)
            self.regionLegend = {}
            self.regionConstraints = {}
            self.boundaryFlags = {}
        else:
            self.polyfile = None
            self.vertices = vertices or []
            self.facets = facets or []
            self.facetHoles = facetHoles or []
            self.holes = holes or []
            self.regions = regions or []
            self.vertexFlags = vertexFlags or []
            self.facetFlags = facetFlags or []
            self.regionFlags = regionFlags or []
            self.regionConstraints = regionConstraints or []
            self.regionLegend = {}
            self.boundaryFlags = {}
            import numpy as np
            self.update()

    def update(self):
        """
        Function to call when new vertices are added to the domain
        """
        if self.vertices:
            self.getBoundingBox()

    def readPoly(self,fileprefix):
        """
        Read in the PLC domain from a file in poly format.
        """
        self.polyfile = fileprefix
        self.name = fileprefix
        f = open(self.polyfile+".poly",'r')
        firstLine = f.readline().split()
        while len(firstLine) == 0 or firstLine[0][0] == '#':
            firstLine = f.readline().split()
        nVertices = int(firstLine[0])
        self.dim = int(firstLine[1])
        assert(self.dim == 3)
        nVertexAttributes = int(firstLine[2])
        self.vertexAttributes = [[] for j in range(nVertexAttributes)]
        hasVertexFlag = bool(int(firstLine[3]))
        self.vertices = []
        self.base = None
        self.vertexFlags = None
        if hasVertexFlag:
            self.vertexFlags = []
        for i in range(nVertices):
            line = f.readline().split()
            while len(line) == 0 or line[0][0] == '#':
                line = f.readline().split()
            if not self.base:
                self.base = int(line[0])
            self.vertices.append([float(line[1]),float(line[2]),float(line[3])])
            for j in range(nVertexAttributes):
                self.vertexAttributes[j].append(float(line[4+j]))
            if hasVertexFlag:
                self.vertexFlags.append(int(line[4+nVertexAttributes]))
        facetLine = f.readline().split()
        while len(facetLine) == 0 or facetLine[0][0] == '#':
            facetLine = f.readline().split()
        nFacets = int(facetLine[0])
        hasFacetFlag = bool(int(facetLine[1]))
        self.facets = []
        self.facetHoles = []
        self.facetFlags = None
        if hasFacetFlag:
            self.facetFlags = []
        for i in range(nFacets):
            line = f.readline().split()
            while len(line) == 0 or line[0][0] == '#':
                line = f.readline().split()
            self.facets.append([])
            self.facetHoles.append([])
            nPolygons = int(line[0])
            nHoles = int(line[1])
            if hasFacetFlag:
                self.facetFlags.append(int(line[2]))
            for j in range(nPolygons):
                line = f.readline().split()
                while len(line) == 0 or line[0][0] == '#':
                    line = f.readline().split()
                nSegments = int(line[0])
                self.facets[-1].append([int(line[1+k])-self.base for k in range(nSegments)])
            for j in range(nHoles):
                line = f.readline().split()
                while len(line) == 0 or line[0][0] == '#':
                    line = f.readline().split()
                self.facetHoles[-1].append([float(line[0]),
                                            float(line[1]),
                                            float(line[2])])
        holeLine = f.readline().split()
        while len(holeLine) == 0 or holeLine[0][0] == '#':
            holeLine = f.readline().split()
        nHoles = int(holeLine[0])
        self.holes = []
        for i in range(nHoles):
            line =  f.readline().split()
            while len(line) == 0 or line[0][0] == '#':
                line = f.readline().split()
            self.holes.append([float(line[0]),float(line[1])])
        regionLine = f.readline().split()
        while len(regionLine) == 0 or regionLine[0][0] == '#':
            regionLine = f.readline().split()
        nRegions = int(regionLine[0])
        self.regions = []
        self.regionFlags = []
        self.areaConstraints = []
        for i in range(nRegions):
            line =  f.readline().split()
            while len(line) == 0 or line[0][0] == '#':
                line = f.readline().split()
            self.regions.append([float(line[1]),float(line[2]),float(line[3])])
            if len(line) > 4:
                self.regionFlags.append(int(line[4]))
            if len(line) > 5:
                self.areaConstraints.append(float(line[5]))
        self.getBoundingBox()
        f.close()

    def writePoly(self, fileprefix):
        """
        Write the PLC domain in the poly format.
        """
        if not self.polyfile:
            self.polyfile = fileprefix
            pf = open(fileprefix+'.poly','w')
            #write first line of poly file
            pf.write("%d %d %d %d \n" % (len(self.vertices), 3, 0, int(bool(self.vertexFlags))))
            #write the vertices
            for vN, v in enumerate(self.vertices):
                pf.write('%d %21.16e %21.16e %21.16e ' % (vN+1, v[0], v[1], v[2]))
                if self.vertexFlags :#write vertex flag if we have vertexFlags
                    pf.write('%d\n' % (self.vertexFlags[vN]))
                else:
                    pf.write('\n')
            #write the facets
            pf.write('%d %d \n' % (len(self.facets), int(bool(self.facetFlags))))
            for fN, f in enumerate(self.facets):
                if self.facetHoles:
                    nFacetHoles = len(self.facetHoles[fN])
                else:
                    nFacetHoles = 0
                if self.facetFlags:
                    pf.write('%d %d %d\n' % (len(f), nFacetHoles, self.facetFlags[fN]))
                else:
                    pf.write('%d %d\n' % (len(f), nFacetHoles))
                for segmentList in f:
                    pf.write(`len(segmentList)`+" ")
                    for vN in segmentList:
                        pf.write(`vN+1`+" ")
                    pf.write('\n')
                if self.facetHoles:
                    for hN, h in enumerate(self.facetHoles[fN]):
                        pf.write(`hN+1`+' %f %f %f\n' % h)
            if self.holes:
                pf.write('%d\n' % (len(self.holes),))
                for hN, h in enumerate(self.holes):
                    pf.write('%d %21.16e %21.16e %21.16e \n' % (hN+1,
                                                                h[0],
                                                                h[1],
                                                                h[2]))
            else:
                pf.write('%d\n' % (0,))
            if self.regions:
                pf.write('%d\n' % (len(self.regions),))
                for rN,r in enumerate(self.regions):
                    pf.write('%d %21.16e %21.16e %21.16e ' % (rN+1,
                                                              r[0],
                                                              r[1],
                                                              r[2]))
                    if self.regionFlags:
                        pf.write('%d ' % (self.regionFlags[rN]))
                    if self.regionConstraints:
                        pf.write('%21.16e' % (self.regionConstraints[rN]))
                    pf.write('\n')
            else:
                pf.write('%d\n' % (0,))
            pf.close()
        else:
            print "File already exists, not writing polyfile: " +`self.polyfile`

    def writePLY(self, fileprefix):
        """
        Write the PLC domain in the Stanford PLY format.
        """
        if True:#overwrite
            pf = open(fileprefix+'.ply','w')
            hasVertexFlags = int(bool(self.vertexFlags))
            hasFacetFlags=int(bool(self.facetFlags))
            hasFacetFlags=False
            hasVertexFlags=False # ?????
            pf.write("""ply
format ascii 1.0
comment author: Proteus
comment object: %s
""" % (self.name,))
            pf.write("""element vertex %d
property float x
property float y
property float z
""" % (len(self.vertices),))
            if hasVertexFlags:
                pf.write("property int flag\n")
            nSimpleFacets=0
            for f in self.facets:
                nSimpleFacets+=len(f)
            pf.write("element face %d \n" % (nSimpleFacets,))
            pf.write("property list uchar int vertex_index\n")
            if hasFacetFlags:
                pf.write("property int flag\n")
            pf.write("end_header\n")
            #write the vertices
            for vN,v in enumerate(self.vertices):
                pf.write('%21.16e %21.16e %21.16e' % (v[0],v[1],v[2]))
                if hasVertexFlags:
                    pf.write(" %d\n" % (self.vertexFlags[vN],))
                else:
                    pf.write("\n")
            #write the facets
            for fN,f in enumerate(self.facets):
                for segmentList in f:
                    pf.write(`len(segmentList)`)
                    for vN in segmentList:
                        pf.write(" "+`vN`)
                    if hasFacetFlags:
                        pf.write(" %d\n" % (self.facetFlags[fN],))
                    else:
                        pf.write("\n")
            pf.close()
        else:
            print "File already exists, not writing polyfile: " +`self.polyfile`

    def writeAsymptote(self, fileprefix):
        """
        Write a representation of the domain in the Asymptote vector graphics language.
        """
        f = open(fileprefix+'.asy', 'w')
        if not self.regionFlags:
            nM = 0
        else:
            nM = len(self.regionFlags)
#currentprojection=perspective(-2,-2,1,up=Z,target=(%(xc)f,%(yc)f,%(zc)f),showtarget=true,autoadjust=true,center=false);
        fileString = """import three;
import palette;
pen[] allPens=Wheel();
pen[] materialPens = new pen[%(nM)i];
for(int i=0;i< %(nM)i;++i)
  {
   int iPen = round(i*allPens.length/%(nM)i);
   materialPens[i] = allPens[iPen];
  }
currentprojection=FrontView;
unitsize(4.0 inches/%(Lx)f);
size(5 inches);
real Lx=%(Lx)f;
real Ly=%(Ly)f;
real Lz=%(Lz)f;
real offset=.0125Lx;
real x=%(x)f;
real y=%(y)f;
real z=%(z)f;
triple p0=(x,y,z);
triple p1=(x,y+Ly,z);
triple p2=(x+Lx,y+Ly,z);
triple p3=(x+Lx,y,z);
triple p4=(x,y,z+Lz);
triple p5=(x,y+Ly,z+Lz);
triple p6=(x+Lx,y+Ly,z+Lz);
triple p7=(x+Lx,y,z+Lz);
string strx="$%(Lx)2.2f\mbox{%(units)s}$";
string stry="$%(Ly)2.2f\mbox{%(units)s}$";
string strz="$%(Lz)2.2f\mbox{%(units)s}$";
draw(strx,(x,y-offset,z-offset)--(x+Lx,y-offset,z-offset),-(Y+Z),black,Bars3(Z),Arrows3);
draw(stry,(x-offset,y,z-offset)--(x-offset,y+Ly,z-offset),-(X+Z),black,Bars3(Z),Arrows3);
draw(strz,(x-offset,y-offset,z)--(x-offset,y-offset,z+Lz),-(X+Y),black,Bars3(X),Arrows3);
pen[] allPens=Wheel();
pen[] myPens = new pen[%(nFlags)i];
for(int i=0;i< %(nFlags)i;++i)
  {
   int iPen = round(i*allPens.length/%(nFlags)i);
   myPens[i] = allPens[iPen];
  }
""" % {'Lx':self.L[0],'Ly':self.L[1],'Lz':self.L[2],'x':self.x[0],'y':self.x[1],'z':self.x[2],'units':self.units,
       'xc':(self.x[0]+0.5*self.L[0]),
       'yc':(self.x[1]+0.5*self.L[1]),
       'zc':(self.x[2]+0.5*self.L[2]),
       'nM':nM,
       'nFlags':len(self.boundaryFlags)}
        f.write(fileString)
        for fN,facet in enumerate(self.facets):
            f.write(r"""surface s; path3 p;""")
            for vertexList in facet:
                if len(vertexList) > 1:
                    f.write("p = ((%f,%f,%f)" % tuple(self.vertices[vertexList[0]]))
                    for vN in vertexList[1:]:
                        f.write("--(%f,%f,%f)" % tuple(self.vertices[vN]))
                    f.write("--cycle);\n")
                    #f.write("draw(p);\n")
                    f.write("s.append(surface(p,planar=true));\n")
                #else:
                #    f.write("dot((%f,%f,%f));" % tuple(self.vertices[vertexList[0]]))
            #f.write("purge(10);\n")
        if self.regions and self.regionFlags :
            for region,regionFlag in zip(self.regions,self.regionFlags):
                f.write("dot((%f,%f,%f),materialPens[%i]);" % (region[0],region[1],region[2],regionFlag))
        f.close()
        f_bl = open(fileprefix+'_boundaryLegend.asy','w')
        fileString="""import palette;
pen[] allPens=Wheel();
unitsize(1.0 pt);
pen[] allPens=Wheel();
pen[] myPens = new pen[%(nFlags)i];
for(int i=0;i< %(nFlags)i;++i)
  {
   int iPen = round(i*allPens.length/%(nFlags)i);
   myPens[i] = allPens[iPen];
  }
dotfactor=12;
""" % {'nFlags':len(self.boundaryFlags)}
        f_bl.write(fileString)
        for bT,bN in self.boundaryFlags.iteritems():
            if bN != 0:
                f_bl.write("dot((12,%f),myPens[%i],L=Label(\"$%s$\",black));" % (bN*12,bN,bT))
        f_bl.close()

    def writeXdmf(self,fileprefix):
        pass




if __name__ == "__main__":
    import os
 #    r1d = RectangularDomain(L=[1.2])
#     r1d.writeAsymptote("r1d")
#     os.system("asy -V r1d")

#     r2d = RectangularDomain(L=[1.5,2.0],
#                             units='m')
#     r2d.writeAsymptote("r2d")
#     os.system("asy -V r2d")
#     r2d.writePoly("r2d")

#     r3d = RectangularDomain(L=[1.0,2.0,3.7],
#                             units='m')
#     r3d.writeAsymptote("r3d")
#     os.system("asy -V r3d")
#     r3d.writePoly("r3d")

#     plsg = PlanarStraightLineGraphDomain(vertices=[[0.0,0.0],
#                                                    [0.0,1.0],
#                                                    [1.0,0.0]],
#                                          segments=[[0,1],
#                                                    [1,2],
#                                                    [2,0]],
#                                          units='m')
#     plsg.writeAsymptote("pslg")
#     os.system("asy -V pslg")
#     plsg.writePoly("pslg")

#     plsgFromFile = PlanarStraightLineGraphDomain(units='m')
#     plsgFromFile.readPoly('pslg')
#     plsgFromFile.writeAsymptote('pslg2')
#     os.system("asy -V pslg2")

    plc = PiecewiseLinearComplexDomain(vertices=[[0.0,0.0,0.0],
                                                 [0.0,1.0,0.0],
                                                 [1.0,1.0,0.0],
                                                 [1.0,0.0,0.0],
                                                 [0.0,0.0,1.0],
                                                 [0.0,1.0,1.0],
                                                 [1.0,1.0,1.0],
                                                 [1.0,0.0,1.0],
                                                 [0.5,0.5,0.5],
                                                 [0.25,0.25,0.25],
                                                 [0.75,0.25,0.25]],
                                       facets=[[[0,1,2,3]],
                                               [[0,4,7,3]],
                                               [[0,4,5,1]],
                                               [[4,5,6,7]],
                                               [[3,7,6,2]],
                                               [[2,6,5,1]],
                                               [[8]],
                                               [[9,10]]],
                                       units='m')
    plc.writeAsymptote("plc")
    os.system("asy -V plc")
    plc.writePoly("plc")
    plc.writeGeo("geo")

#    plcFromFile = PiecewiseLinearComplexDomain(units='m')
#    plcFromFile.readPoly('cylinder3d')
#    plcFromFile.writeAsymptote('cylinder3d')
#    os.system("asy -V cylinder3d")
#    plcFromFile = PiecewiseLinearComplexDomain(units='m')
#    plcFromFile.readPoly('Container06.GF')
#    plcFromFile.writeAsymptote('Container06.GF')
#    os.system("asy -V Container06.GF")

def getGmshPhysicalGroups(geofile):
    boundaryTags = {}
    import re
    # gmsh_cmd = "gmsh {0:s} -0".format(geofile)
    # check_call(gmsh_cmd, shell=True)
    with open(geofile, 'r') as f:
        for line in f:
            if line.startswith("Physical "):
                words = line.lstrip().split('=', 1)
                tagflag = re.search(r'\((.*?)\)', words[0]).group(1).split(',')
                if len(tagflag) == 2:
                    tag = tagflag[0]
                    boundaryTags[tag] = None  # add empty BC holder
                    flag = int(tagflag[1])
                    print tagflag
                else:
                    try:
                        flag = tag = int(tagflag[0])
                    except:
                        flag = tag = tagflag[0]
                boundaryTags[tag] = flag  # add empty BC holder
    return boundaryTags<|MERGE_RESOLUTION|>--- conflicted
+++ resolved
@@ -46,11 +46,8 @@
         # needed for gmsh
         self.volumes = []
         self.boundaryTags = {}
-<<<<<<< HEAD
-=======
         self.BCbyFlag = {}
         self.BC = {}
->>>>>>> 53bf475f
         # attach a MeshOption class
         self.MeshOptions = MeshOptions(self.nd)
 
@@ -215,8 +212,6 @@
                 flag = '"'+inv_bt[flag]+'", '+str(flag)
             geo.write("Physical Volume({0}) = {{{1}}};\n".format(str(flag), str(ind)[1:-1]))
 
-<<<<<<< HEAD
-=======
     def gmsh2proteus(self, geofile, BC_class):
         self.boundaryTags = getGmshPhysicalGroups(geofile)
         self.BC = {}
@@ -226,7 +221,6 @@
             self.BCbyFlag[flag] = self.BC[tag]
 
 
->>>>>>> 53bf475f
 
 
 class MeshOptions:
