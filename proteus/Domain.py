--- conflicted
+++ resolved
@@ -470,15 +470,9 @@
                     pf.write('%d %21.16e %21.16e ' % (rN+1,
                                                    r[0],
                                                    r[1]))
-<<<<<<< HEAD
-                    if self.regionConstraints :
+                    if self.regionConstraints != None:
                         pf.write('%d %21.16e\n' % (self.regionFlags[rN],self.regionConstraints[rN]))
                     elif self.regionFlags :
-=======
-                    if self.regionConstraints != None:
-                        pf.write('%d %21.16e\n' % (self.regionFlags[rN],self.regionConstraints[rN]))
-                    elif self.regionFlags != None:
->>>>>>> 3a8ba951
                         pf.write('%d\n' % (self.regionFlags[rN]))
                     else:
                         pf.write('\n')
