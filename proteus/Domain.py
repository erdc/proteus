--- conflicted
+++ resolved
@@ -305,11 +305,6 @@
         raise UserWarning("Xdmf output not implemented")
 
 def unitSimplex(nd=2):
-<<<<<<< HEAD
-    """
-    This helper function returns a 2 or 3 dimension Domain object representing the reference element.
-    """
-=======
     """Builds a 2 or 3 dimension reference element.
     
     Parameters
@@ -324,7 +319,7 @@
     if nd!=2 and nd!=3:
         logEvent("ERROR - Reference element must have dimension 2 or 3")
         sys.exit(1)
->>>>>>> 0643a0bc
+
     if nd==2:
         return PlanarStraightLineGraphDomain(vertices=[[0. , 0.], 
                                                        [0. , 1.], 
