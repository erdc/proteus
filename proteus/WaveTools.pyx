--- conflicted
+++ resolved
@@ -241,14 +241,10 @@
                  waveDir,
                  wavelength=None,
                  waveType="Linear",
-<<<<<<< HEAD
                  Ycoeff = None, 
                  Bcoeff =None, meanVelocity = np.array([0.,0,0.]),
                  phi0 = 0.):
-=======
-                 Ycoeff = None,
-                 Bcoeff =None, meanVelocity = np.array([0.,0,0.]),phi0 = 0.):
->>>>>>> 220b5164
+
         self.knownWaveTypes = ["Linear","Fenton"]
         self.waveType = waveType
         if self.waveType not in self.knownWaveTypes:
@@ -350,14 +346,9 @@
                  g,      #peak  frequency
                  N,
                  bandFactor,         #accelerationof gravity
-<<<<<<< HEAD
                  spectName ,# random words will result in error and return the available spectra 
                  spectral_params =  None, #JONPARAMS = {"gamma": 3.3, "TMA":True,"depth": depth} 
                  phi=None
-=======
-                 spectName = "JONSWAP",# random words will result in error and return the available spectra
-                 spectral_params =  None #JONPARAMS = {"gamma": 3.3, "TMA":True,"depth",depth}
->>>>>>> 220b5164
                  ):
         validSpectra = [JONSWAP,PM_mod]
         spectNames =[]
@@ -369,12 +360,8 @@
         
         if spectName not in spectNames:
             logEvent("WaveTools.py: Wrong spectrum type (%s) given: Valid wavetypes are %s" %(spectName,spectNames), level=0)
-<<<<<<< HEAD
             sys.exit(1)
                 
-=======
-
->>>>>>> 220b5164
         self.g = np.array(g)
         self.waveDir =  setDirVector(np.array(waveDir))
         self.vDir = setVertDir(g)
@@ -409,7 +396,6 @@
 
         #ai = np.sqrt((Si_J[1:]+Si_J[:-1])*(fi[1:]-fi[:-1]))
         self.fim = reduceToIntervals(self.fi,self.df)
-<<<<<<< HEAD
         if (spectral_params == None):
             self.Si_Jm = spec_fun(self.fim,self.fp,self.Hs)
         else:
@@ -424,11 +410,6 @@
         self.kDir = np.zeros((len(self.ki),3),)
         for ii in range(3):
              self.kDir[:,ii] = self.ki[:] * self.waveDir[ii] 
-=======
-        self.Si_Jm = spec_fun(self.fim,f0=self.fp,Hs=self.Hs,**spectral_params)
-        self.ai = np.sqrt(2.*integrateRectangles(self.Si_Jm,self.fim))
-        self.kDir = self.ki*self.waveDir
->>>>>>> 220b5164
     def eta(self,x,y,z,t):
         """Free surface displacement
 
@@ -449,13 +430,8 @@
         """
         U=0.
         for ii in range(self.N):
-<<<<<<< HEAD
             U+= vel_mode(x,y,z,t,self.kDir[ii], self.ki[ii],self.omega[ii],self.phi[ii],self.ai[ii],self.mwl,self.depth,self.g,self.vDir,comp)                
         return U        
-=======
-            U+= vel_mode(x,y,z,t,self.kDir[ii], self.ki[ii],self.omega[ii],self.phi0[ii],self.amplitude[ii],self.mwl,self.depth,self.g,self.vDir,comp)
-        return U
->>>>>>> 220b5164
 
 class DoublePeakedRandomWaves(RandomWaves):
     """Generate approximate random wave solutions
