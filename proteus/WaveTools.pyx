--- conflicted
+++ resolved
@@ -577,7 +577,6 @@
             self.kDirM[NN1:NN,:] =self.kDir[:,:]
             self.phiM[NN1:NN] = self.phi
         
-<<<<<<< HEAD
 
     def eta(self, x, t):
         """Free surface displacement
@@ -593,23 +592,6 @@
     def u(self, x, t):
         """x-component of velocity
 
-=======
-
-    def eta(self, x, t):
-        """Free surface displacement
-
-        :param x: floating point x coordinate
-        :param t: time"""
-        Eta=0.
-        for ii in range(self.Nall):
-            Eta+= eta_mode(x, t, self.kDirM[ii],self.omegaM[ii],self.phiM[ii],self.aiM[ii])
-        return Eta
-#        return (self.ai*np.cos(2.0*pi*self.fi*t - self.ki*x + self.phi)).sum()
-
-    def u(self, x, t):
-        """x-component of velocity
-
->>>>>>> 9d41e9b4
         :param x: floating point x coordinate
         :param z: floating point z coordinate (height above bottom)
         :param t: time
@@ -755,13 +737,8 @@
                 U+= vel_mode(x,t,kDiri, self.ki[ii],self.omega[ii],self.phiDirs[jj,ii],self.aiDirs[jj,ii],self.mwl,self.depth,self.g,self.vDir)
         return U
      
-<<<<<<< HEAD
-
-
-=======
-
-
->>>>>>> 9d41e9b4
+
+
             
                 
 
@@ -843,13 +820,8 @@
         time_temp = tdata[:,0]
         self.dt = (time_temp[-1]-time_temp[0])/(len(time_temp)-1)
 
-<<<<<<< HEAD
-
-
-=======
-
-
->>>>>>> 9d41e9b4
+
+
         # If necessary, perform interpolation
         doInterp = False
         for i in range(1,len(time_temp)):
@@ -1019,11 +991,8 @@
                 for ii in range(len(ki)):
                     kDir[ii,:] = ki[ii]*self.waveDir[:]
                 decomp.append(kDir)
-<<<<<<< HEAD
-=======
                 decomp.append(ki)
 
->>>>>>> 9d41e9b4
                 self.decompose_window.append(decomp)
                 
             
@@ -1060,15 +1029,9 @@
         :param t: time
         """
         U=0.
-<<<<<<< HEAD
-        for ii in range(self.N):
-            x1 = x-[self.x0, self.y0, self.z0]
-            U+= vel_mode(x1, t-self.t0, self.kDir[ii],self.omega[ii],self.phi[ii],self.ai[ii],self.mwl,self.depth,self.g,self.vDir)
-=======
         for ii in range(0,self.Nf):
             x1 = x-[self.x0, self.y0, self.z0]
             U+= vel_mode(x1, t-self.t0, self.kDir[ii],self.ki[ii], self.omega[ii],self.phi[ii],self.ai[ii],self.mwl,self.depth,self.g,self.vDir)
->>>>>>> 9d41e9b4
         return U
 
     def findWindow(self,t):
@@ -1109,20 +1072,12 @@
         omega = self.decompose_window[Nw][0]
         phi = self.decompose_window[Nw][2]
         kDir = self.decompose_window[Nw][4]
-<<<<<<< HEAD
-        t0 = self.windows_rec[Nw][0,0]
-        U=0.
-        for ii in range(self.N):
-            x1 = x-[self.x0, self.y0, self.z0]
-            U+= vel_mode(x1, t-t0, kDir[ii],omega[ii],phi[ii],ai[ii],self.mwl,self.depth,self.g,self.vDir)
-=======
         ki = self.decompose_window[Nw][5]
         t0 = self.windows_rec[Nw][0,0]
         U=0.
         for ii in range(0,self.Nf):
             x1 = x-[self.x0, self.y0, self.z0]
             U+= vel_mode(x1, t-t0, kDir[ii],ki[ii],omega[ii],phi[ii],ai[ii],self.mwl,self.depth,self.g,self.vDir)
->>>>>>> 9d41e9b4
         return U
 
 
