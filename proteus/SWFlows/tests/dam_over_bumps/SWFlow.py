--- conflicted
+++ resolved
@@ -55,18 +55,10 @@
 def bathymetry_function(X):
     x = X[0]
     y = X[1]
-<<<<<<< HEAD
-    import pdb; pdb.set_trace()
-    bump1 = 1-1./8*np.sqrt((x-30)**2+(y-6)**2)
-    bump2 = 1-1./8*np.sqrt((x-30)**2+(y-24)**2)
-    bump3 = 3-3./10*np.sqrt((x-47.5)**2+(y-15)**2)
-    return np.maximum(np.maximum(np.maximum(0.,bump1),bump2),bump3)
-=======
     bump1 = 1 - 1. / 8 * np.sqrt((x - 30)**2 + (y - 6)**2)
     bump2 = 1 - 1. / 8 * np.sqrt((x - 30)**2 + (y - 24)**2)
     bump3 = 3 - 3. / 10 * np.sqrt((x - 47.5)**2 + (y - 15)**2)
     return np.maximum(np.maximum(np.maximum(0., bump1), bump2), bump3)
->>>>>>> 2db56054
 
 ##############################
 ##### INITIAL CONDITIONS #####
@@ -108,10 +100,6 @@
         hw = hp * (-c * h0 * eta * hprime / (h0 + eta)**2)
         return hw
 
-<<<<<<< HEAD
-=======
-
->>>>>>> 2db56054
 # ********************************** #
 # ***** Create mySWFlowProblem ***** #
 # ********************************** #
@@ -122,19 +110,11 @@
                      'y_mom': Zero(),
                      'h_times_eta': heta_at_t0(),
                      'h_times_w': Zero()}
-<<<<<<< HEAD
-boundaryConditions = {'water_height': lambda x,flag: None,
-                      'x_mom': lambda x,flag: None,
-                      'y_mom': lambda x,flag: None,
-                      'h_times_eta': lambda x,flag: None,
-                      'h_times_w': lambda x,flag: None}
-=======
 boundaryConditions = {'water_height': lambda x, flag: None,
                       'x_mom': lambda x, flag: None,
                       'y_mom': lambda x, flag: None,
                       'h_times_eta': lambda x, flag: None,
                       'h_times_w': lambda x, flag: None}
->>>>>>> 2db56054
 mySWFlowProblem = SWFlowProblem.SWFlowProblem(sw_model=opts.sw_model,
                                               cfl=0.33,
                                               outputStepping=outputStepping,
