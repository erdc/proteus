--- conflicted
+++ resolved
@@ -76,18 +76,9 @@
 fluxBoundaryConditions = {0: 'outFlow',
                           1: 'outFlow',
                           2: 'outFlow'}
-<<<<<<< HEAD
-advectiveFluxBoundaryConditions =  {0: lambda x,flag: lambda x,t: 0.0,
-                                    1: lambda x,flag: lambda x,t: 0.0,
-                                    2: lambda x,flag: lambda x,t: 0.0}
-diffusiveFluxBoundaryConditions = {0:{},
-                                   1:{1: lambda x,flag: lambda x,t: 0.0},
-                                   2:{2: lambda x,flag: lambda x,t: 0.0}}
-=======
 advectiveFluxBoundaryConditions = {0: lambda x, flag: lambda x, t: 0.0,
                                    1: lambda x, flag: lambda x, t: 0.0,
                                    2: lambda x, flag: lambda x, t: 0.0}
 diffusiveFluxBoundaryConditions = {0: {},
                                    1: {1: lambda x, flag: lambda x, t: 0.0},
-                                   2: {2: lambda x, flag: lambda x, t: 0.0}}
->>>>>>> 50f76647
+                                   2: {2: lambda x, flag: lambda x, t: 0.0}}