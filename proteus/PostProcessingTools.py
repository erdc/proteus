#! /usr/bin/env python
"""
Collect classes and routines for postprocessing solution to get
 quantities like conservative velocities, higher accuracy, etc

.. inheritance-diagram:: proteus.PostProcessingTools
   :parts: 1
"""
import numpy
import FemTools
import LinearSolvers
from LinearAlgebraTools import Mat,Vec,SparseMatFromDict
import cfemIntegrals
import cpostprocessing
from .Profiling import logEvent
import Norms
import Archiver
from warnings import warn

def VelocityPostProcessingChooser(transport):
    """
    pick acceptable velocity postprocessing based on input
    """
    tryNew = True
    velocityPostProcessor = None
    if transport.conservativeFlux != None:
        ppcomps = []
        pptypes = {}
        for ci in transport.conservativeFlux.keys():
            if (transport.conservativeFlux[ci] == 'p1-nc' and
                isinstance(transport.u[ci].femSpace,FemTools.NC_AffineLinearOnSimplexWithNodalBasis)):
                ppcomps.append(ci)
                pptypes[ci] = 'p1-nc'
            #end p1-nc for comp ci
            elif 'pwl' in transport.conservativeFlux[ci]:
                ppcomps.append(ci)
                pptypes[ci] = transport.conservativeFlux[ci]
            elif transport.conservativeFlux[ci] in ['point-eval','dg-point-eval','point-eval-gwvd']: #tjp addin for gwvd
                ppcomps.append(ci)
                pptypes[ci] = transport.conservativeFlux[ci]
            elif transport.conservativeFlux[ci] == 'pwc':
                ppcomps.append(ci)
                pptypes[ci] = 'pwc'
            elif 'sun-' in transport.conservativeFlux[ci]:
                ppcomps.append(ci)
                pptypes[ci] = transport.conservativeFlux[ci]
            elif transport.conservativeFlux[ci] in ['dg','dg-bdm']:
                ppcomps.append(ci)
                pptypes[ci] = transport.conservativeFlux[ci]
            else:
                logEvent("Unrecognized conservative flux", transport.conservativeFlux[ci])
        #for ci
        if tryNew:
            velocityPostProcessor = AggregateVelocityPostProcessor(pptypes,transport)

        else:
            velocityPostProcessor = VelocityPostProcessor_Original(pptypes,
                                                                   transport,
                                                                   ppcomps)
    #conservative flux specified
    return velocityPostProcessor


#####################################################################################################
#begin pulling out different velocity cases into separate classes to make this more manageable
#####################################################################################################

class VelocityPostProcessingAlgorithmBase:
<<<<<<< HEAD
    """ Base class for velocity post processing algorithms
    
    Applies same algorithm to all components in vtComponents

    TODO
    make velocity representation type an enum

    Attributes
    ----------
    q[('velocity',ci)] : array type
        Stores the velocity values on element quadrature points.
    ebq[('velocity',ci)] : array type
        Stores the velocity values on element boundary quadrature points.  
        Designed to reference the element number first.
    ebq_global[('velocity',ci)] : array
        Stores the velocity values on the boundary.  Designed to
        reference the global edge number first.    
=======
    """Base class for velocity post processing algorithms

    Applies same algorithm to all components in vtComponents
>>>>>>> 0643a0bc
    """
#    TODO
#      make velocity representation type an enum
    def __init__(self,postProcessingType=None,vectorTransport=None,vtComponents=[0]):
        """ VelocityPostProcessingAlgorithmBase Base Class Constructor

        Parameters
        ----------
        postProcessingType : str
            String value of the post-processing type to be applied
        vectorTransport : :class:`proteus.Transport.OneLevelTransport`
            Vector Transport class object describing the problem.
        vtComponents : list
            List of indices for different vector transport components.
        """

        self.postProcessingType=postProcessingType
        self.vt = vectorTransport
        self.vtComponents = vtComponents
        self.q = None
        self.ebq_global = None
        assert self.vt != None, "vt==None not allowed for %s " %  self.postProcessingType

        #quadrature arrays
        self.q = self.vt.q
        self.ebq_global = self.vt.ebq_global
        self.ebq = self.vt.ebq
        self.ebqe = self.vt.ebqe

        #test spaces and weights
        self.qv={}
        self.w={}
        self.w_dS={}


        #information for enforcing Neumann boundaries directly,
        #start with original approach then modify to be cleaner
        self.fluxElementBoundaries = {}
        self.fluxBoundaryNodes     = {}

        #how is the local velocity represented
        # -1 -- no local space (e.g. just quad values)
        #  0 -- BDM P^1 Lagrange rep
        #  1 -- RT0, local rep is \vec a + b \vec x
        #  2 -- RT0, local rep is \sum^d_{i=0}V^i\vec N_{T,i},
        #           \vec N_{T,i} = \frac{1}{d|E|}(\vec x - p_i), i=0,...,d
        self.localVelocityRepresentationFlag = -1
        #information for
        for ci in self.vtComponents:
            ##make sure velocity entries are in the transport quadrature dictionaries
            if not self.q.has_key(('velocity',ci)):
                self.q[('velocity',ci)]      = numpy.zeros((self.vt.mesh.nElements_global,
                                                            self.vt.nQuadraturePoints_element,
                                                            self.vt.nSpace_global),'d')
            if not self.ebq.has_key(('velocity',ci)):
                self.ebq[('velocity',ci)]     = numpy.zeros((self.vt.mesh.nElements_global,
                                                             self.vt.mesh.nElementBoundaries_element,
                                                             self.vt.nElementBoundaryQuadraturePoints_elementBoundary,
                                                             self.vt.nSpace_global),'d')
            if not self.ebq_global.has_key(('velocity',ci)):
                self.ebq_global[('velocity',ci)] = numpy.zeros((self.vt.mesh.nElementBoundaries_global,
                                                                self.vt.nElementBoundaryQuadraturePoints_elementBoundary,
                                                                self.vt.nSpace_global),'d')

            ##
            self.q[('conservationResidual',ci)] = numpy.zeros((self.vt.mesh.nElements_global,),'d')


            ##setup test space information to be weak reference to transport class by default
            ##only necessary to change for now if the approximation is > p1
            self.w[ci] = self.ebq[('w',ci)]
            self.qv[ci] = self.q[('v',ci)]
            if not self.ebq.has_key(('w*dS_f',ci)):
                self.w_dS[ci] = numpy.zeros(
                    (self.vt.mesh.nElements_global,
                     self.vt.mesh.nElementBoundaries_element,
                     self.vt.nElementBoundaryQuadraturePoints_elementBoundary,
                     self.vt.nDOF_test_element[ci]),
                    'd')
                        #since self.ebq = self.vt.ebq this gets updated by vt when the mesh changes
                cfemIntegrals.calculateWeightedShapeTrace(self.vt.elementBoundaryQuadratureWeights[('u',ci)],
                                                          self.ebq['sqrt(det(g))'],
                                                          self.ebq[('w',ci)],
                                                          self.w_dS[ci])
            else:
                self.w_dS[ci] = self.ebq[('w*dS_f',ci)]


            ##determine flux boundary information as before to start?
            if self.vt.numericalFlux != None and self.vt.numericalFlux.useWeakDirichletConditions:
                self.fluxElementBoundaries[ci] = numpy.ones((self.vt.mesh.nExteriorElementBoundaries_global,),'i')
            else:
                self.fluxElementBoundaries[ci] = numpy.zeros((self.vt.mesh.nExteriorElementBoundaries_global,),'i')

            for cj,fbcObject  in self.vt.fluxBoundaryConditionsObjectsDict.iteritems():
                for t,g in fbcObject.advectiveFluxBoundaryConditionsDict.iteritems():
                    if cj == ci:
                        self.fluxElementBoundaries[cj][t[0]] = 1
                #repeat for diffusive flux boundary conditions too
                for ck,diffusiveFluxBoundaryConditionsDict in fbcObject.diffusiveFluxBoundaryConditionsDictDict.iteritems():
                    for t,g in diffusiveFluxBoundaryConditionsDict.iteritems():
                        if ck == ci:
                            self.fluxElementBoundaries[ck][t[0]]=1
                        #diag
                     #
                #
            #end setting flux boundary elements
        #
        self.velocityWriter = Archiver.XdmfWriter()
    def computeGeometricInfo(self):
        pass
    def postprocess(self,verbose=0):
        """generate post-processed velocity field for attached VectorTransport
        object and store them in local dictionaries

        """
        for ci in self.vtComponents:
            self.postprocess_component(ci,verbose=verbose)

    def postprocess_component(self,ci,verbose=0):
        """
        main functionality
        generate post-processed velocity field component ci

        """
        assert False, "must override postprocess_component"
    def evaluateElementVelocityField(self,x,ci):
        """evaluate velocity field assuming velocity_dofs already calculated
        for now assumes x shaped like nE x nq x 3

        """
        assert False, "must override postprocess"
        return None
    def removeBoundaryFluxesFromResidual(self,ci,flag_elementBoundaries=None):
#        TODO:
#         get rid of temporary creation, just add a scalar argument like daxpy
        flux = -1.0*self.vt.ebq_global[('totalFlux',ci)]
        if flag_elementBoundaries == None:
            cfemIntegrals.updateExteriorElementBoundaryFlux(self.vt.mesh.exteriorElementBoundariesArray,
                                                            self.vt.mesh.elementBoundaryElementsArray,
                                                            self.vt.mesh.elementBoundaryLocalElementBoundariesArray,
                                                            flux,
                                                            self.w_dS[ci],
                                                            self.elementResidual[ci])
        else:
            cpostprocessing.updateSelectedExteriorElementBoundaryFlux(self.vt.mesh.exteriorElementBoundariesArray,
                                                                      self.vt.mesh.elementBoundaryElementsArray,
                                                                      self.vt.mesh.elementBoundaryLocalElementBoundariesArray,
                                                                      flag_elementBoundaries,
                                                                      flux,
                                                                      self.w_dS[ci],
                                                                      self.elementResidual[ci])

    def addBoundaryFluxesBackToResidual(self,ci,flag_elementBoundaries=None):
#        TODO
#           add scalar multiple for call like remove boundary fluxes
        flux = self.vt.ebq_global[('totalFlux',ci)]
        if flag_elementBoundaries == None:
            cfemIntegrals.updateExteriorElementBoundaryFlux(self.vt.mesh.exteriorElementBoundariesArray,
                                                            self.vt.mesh.elementBoundaryElementsArray,
                                                            self.vt.mesh.elementBoundaryLocalElementBoundariesArray,
                                                            flux,
                                                            self.w_dS[ci],
                                                            self.elementResidual[ci])
        else:
            cpostprocessing.updateSelectedExteriorElementBoundaryFlux(self.vt.mesh.exteriorElementBoundariesArray,
                                                                      self.vt.mesh.elementBoundaryElementsArray,
                                                                      self.vt.mesh.elementBoundaryLocalElementBoundariesArray,
                                                                      flag_elementBoundaries,
                                                                      flux,
                                                                      self.w_dS[ci],
                                                                      self.elementResidual[ci])


    #
    def archiveVelocityValues(self,archive,t,tCount,initialPhase=False,meshChanged=False):
        """
        write out post processed velocity values as a finite element space

        """
#        TODO
#           test
#           reuse data arrays
        self.velocityWriter.writeMeshXdmf_LowestOrderMixed(archive,
                                                           self.vt.mesh,
                                                           self.vt.nSpace_global,
                                                           t=t,init=initialPhase,
                                                           meshChanged=meshChanged,arGrid=None,
                                                           tCount=tCount)
        dgnodes = self.vt.mesh.nodeArray[self.vt.mesh.elementNodesArray]
        for ci in self.vtComponents:
            velocity= self.evaluateElementVelocityField(dgnodes,ci)
            self.velocityWriter.writeVectorFunctionXdmf_LowestOrderMixed(archive,velocity,tCount,init=initialPhase,name="velocity_vpp"+"_%s" % ci)

    def getElementwiseFlux(self,ci):
        """ 
        Calculates elementwise fluxes given the boundary velocities.
        
        Arguments
        ---------
        ci : int
            The component number
        
        Notes
        -----
        This function has not been extensively tested and it does not account for the 
        source terms.
        """
        num_elements        = self.vt.mesh.nElements_global
        num_edges           = self.vt.mesh.nElementBoundaries_element
        num_edge_qdpts      = self.ebq[('velocity',ci)][0][0].shape[0]
        self.element_flux   = numpy.zeros(shape = (num_elements,1))
        
        for element in range(num_elements):
            for edge in range(num_edges):
                edge_values = self.ebq[('velocity',ci)][element][edge]
                norm_values = self.ebq['n'][element][edge]
                int_weights = self.ebq[('dS_u',0)][element][edge]
                for k in range(num_edge_qdpts):
                    for t in range(len(edge_values[k])):
                        self.element_flux[element] +=  (edge_values[k][t] *
                                                        norm_values[k][t] *
                                                        int_weights[k])


class VPP_P1nc_RT0(VelocityPostProcessingAlgorithmBase):
    """
    P1-nonconforming velocity postprocessing

    """
    from cpostprocessing import postProcessRT0potentialFromP1nc,postProcessRT0potentialFromP1nc_sd
    from cpostprocessing import postProcessRT0velocityFromP1nc,postProcessRT0velocityFromP1nc_sd
    from cpostprocessing import updateRT0velocityWithAveragedPotentialP1nc,updateRT0velocityWithAveragedPotentialP1nc_sd

    from cpostprocessing import getElementRT0velocityValues
    from cpostprocessing import getElementBoundaryRT0velocityValues
    from cpostprocessing import getGlobalElementBoundaryRT0velocityValues

    def __init__(self,vectorTransport=None,vtComponents=[0]):
        VelocityPostProcessingAlgorithmBase.__init__(self,postProcessingType='p1-nc',
                                                     vectorTransport=vectorTransport,
                                                     vtComponents=vtComponents)

        #how is the local velocity represented
        #  1 -- RT0, local rep is \vec a + b \vec x
        self.localVelocityRepresentationFlag = 1
        #
        self.nDOFs_element = {}
        #local element residuals
        self.elementResidual = self.vt.elementResidual
        self.elementBarycenters = None
        self.potentials = {} #map ci to indexes for potentials
        #begin building more features of velocity space
        for ci in self.vtComponents:
            try:
                self.elementBarycenters = self.vt.mesh.elementBarycentersArray
            except:
                warn("Element Barcyenters should be in mesh, this code will not work with moving mesh")
                self.elementBarycenters = numpy.zeros((self.vt.mesh.nElements_global,3),
                                                    'd')
                for eN in range(self.vt.mesh.nElements_global):
                    for nN in range(self.vt.mesh.nNodes_element):
                        nN_global = self.vt.mesh.elementNodesArray[eN,nN]
                        self.elementBarycenters[eN,:] += self.vt.mesh.nodeArray[nN_global,:]
                    self.elementBarycenters[eN,:] /= float(self.vt.mesh.nNodes_element)
            #
            assert isinstance(self.vt.u[ci].femSpace,FemTools.NC_AffineLinearOnSimplexWithNodalBasis)
            self.nDOFs_element[ci] = self.vt.nSpace_global+1
            self.q[('velocity_dofs',ci)] = numpy.zeros((self.vt.mesh.nElements_global,self.nDOFs_element[ci]),'d')
            if self.q.has_key(('velocity_l2g',self.vtComponents[0])):
                self.q[('velocity_l2g',ci)]  = self.q[('velocity_l2g',self.vtComponents[0])]
            else:
                self.q[('velocity_l2g',ci)]  = numpy.arange((self.vt.mesh.nElements_global*self.vt.mesh.nElementBoundaries_element),dtype='i').reshape((self.vt.mesh.nElements_global,self.vt.mesh.nElementBoundaries_element))
            #determine what terms are in equation
            self.potentials[ci] = []
            for cj in self.vt.coefficients.diffusion[ci].keys():
                self.potentials[ci].append(cj)
                assert self.vt.coefficients.potential.has_key(cj), "ci=%s cj=%s diffusion but no potential" % (ci,cj)
            assert len(self.potentials[ci]) > 0, "ci=%s no diffusion coefficient found" % ci
            for cj in self.potentials[ci]:
                assert self.vt.q.has_key(('a',ci,cj)), "ci=%s cj=%s diffusion but no key for a" % (ci,cj)
            #in case some terms missing from expected equations
            if not self.vt.q.has_key(('f',ci)):
                if not hasattr(self,'dummy_p1nc'):
                    self.dummy_p1nc = {}
                self.dummy_p1nc[('f',ci)] = numpy.zeros((self.vt.q[('u',ci)].shape[0],
                                                         self.vt.q[('u',ci)].shape[1],
                                                         self.vt.nSpace_global),'d')
                self.dummy_p1nc[('f-weights',ci)]=numpy.array(self.vt.elementQuadratureWeights[('a',ci,self.potentials[ci][0])])

    #init

    def postprocess_component(self,ci,verbose=0):
        """compute velocity field in RT_0 assuming a potential field in
        :math:`P^1_{nc}` has already been solved for

        Uses Chou and Tang approach for now, so averaged pressure is not correct

        """
#        TODO:
#           cleanup use of mt,r
        #mwf hack
        if not self.vt.q.has_key(('f',ci)):
            f_ci = self.dummy_p1nc[('f',ci)]
            f_ci_weight = self.dummy_p1nc[('f-weights',ci)]
        else:
            f_ci = self.vt.q[('f',ci)]
            f_ci_weight = self.vt.elementQuadratureWeights[('f',ci)]
        if self.vt.q.has_key(('mt',ci)):
            assert self.vt.q.has_key(('w*dV_m',ci)), "missing ('w*dV_m',ci) when have mt,ci "
            if self.vt.sd:
                self.postProcessRT0velocityFromP1nc_sd(self.vt.coefficients.sdInfo[(ci,self.potentials[ci][0])][0],
                                                       self.vt.coefficients.sdInfo[(ci,self.potentials[ci][0])][1],
                                                       self.vt.l2g[ci]['nFreeDOF'],
                                                       self.vt.l2g[ci]['freeLocal'],
                                                       self.vt.q['det(J)'],
                                                       self.vt.ebq['sqrt(det(g))'],
                                                       self.vt.ebq['n'],
                                                       self.elementBarycenters,
                                                       self.vt.elementQuadratureWeights[('a',ci,self.potentials[ci][0])],
                                                       f_ci_weight,
                                                       self.vt.q[('w*dV_r',ci)],
                                                       self.vt.q[('phi',self.potentials[ci][0])],
                                                       self.vt.q[('grad(phi)',self.potentials[ci][0])],
                                                       self.vt.q[('a',ci,self.potentials[ci][0])],
                                                       f_ci,
                                                       self.vt.q[('r',ci)],
                                                       self.q[('velocity_dofs',ci)],
                                                       self.vt.q[('w*dV_m',ci)],
                                                       self.vt.q[('mt',ci)])
            else:
                self.postProcessRT0velocityFromP1nc(self.vt.l2g[ci]['nFreeDOF'],
                                                    self.vt.l2g[ci]['freeLocal'],
                                                    self.vt.q['det(J)'],
                                                    self.vt.ebq['sqrt(det(g))'],
                                                    self.vt.ebq['n'],
                                                    self.elementBarycenters,
                                                    self.vt.elementQuadratureWeights[('a',ci,self.potentials[ci][0])],
                                                    f_ci_weight,
                                                    self.vt.q[('w*dV_r',ci)],
                                                    self.vt.q[('phi',self.potentials[ci][0])],
                                                    self.vt.q[('grad(phi)',self.potentials[ci][0])],
                                                    self.vt.q[('a',ci,self.potentials[ci][0])],
                                                    f_ci,
                                                    self.vt.q[('r',ci)],
                                                    self.q[('velocity_dofs',ci)],
                                                    self.vt.q[('w*dV_m',ci)],
                                                    self.vt.q[('mt',ci)])
        else:
            if self.vt.sd:
                self.postProcessRT0velocityFromP1nc_sd(self.vt.coefficients.sdInfo[(ci,self.potentials[ci][0])][0],
                                                       self.vt.coefficients.sdInfo[(ci,self.potentials[ci][0])][1],
                                                       self.vt.l2g[ci]['nFreeDOF'],
                                                       self.vt.l2g[ci]['freeLocal'],
                                                       self.vt.q['det(J)'],
                                                       self.vt.ebq['sqrt(det(g))'],
                                                       self.vt.ebq['n'],
                                                       self.elementBarycenters,
                                                       self.vt.elementQuadratureWeights[('a',ci,self.potentials[ci][0])],
                                                       f_ci_weight,#self.vt.elementQuadratureWeights[('f',ci)],
                                                       self.vt.q[('w*dV_r',ci)],
                                                       self.vt.q[('phi',self.potentials[ci][0])],
                                                       self.vt.q[('grad(phi)',self.potentials[ci][0])],
                                                       self.vt.q[('a',ci,self.potentials[ci][0])],
                                                       f_ci,#self.vt.q[('f',ci)],
                                                       self.vt.q[('r',ci)],
                                                       self.q[('velocity_dofs',ci)])
            else:
                self.postProcessRT0velocityFromP1nc(self.vt.l2g[ci]['nFreeDOF'],
                                                    self.vt.l2g[ci]['freeLocal'],
                                                    self.vt.q['det(J)'],
                                                    self.vt.ebq['sqrt(det(g))'],
                                                    self.vt.ebq['n'],
                                                    self.elementBarycenters,
                                                    self.vt.elementQuadratureWeights[('a',ci,self.potentials[ci][0])],
                                                    f_ci_wieght,#self.vt.elementQuadratureWeights[('f',ci)],
                                                    self.vt.q[('w*dV_r',ci)],
                                                    self.vt.q[('phi',self.potentials[ci][0])],
                                                    self.vt.q[('grad(phi)',self.potentials[ci][0])],
                                                    self.vt.q[('a',ci,self.potentials[ci][0])],
                                                    f_ci,#self.vt.q[('f',ci)],
                                                    self.vt.q[('r',ci)],
                                                    self.q[('velocity_dofs',ci)])

        for cj in self.potentials[ci][1:-1]:
            if self.vt.sd:
                self.updateRT0velocityWithAveragedPotentialP1nc_sd(self.vt.coefficients.sdInfo[(ci,cj)][0],self.vt.coefficients.sdInfo[(ci,cj)][1],
                                                                   self.vt.q['det(J)'],
                                                                   self.vt.elementQuadratureWeights[('a',ci,self.potentials[ci][0])],
                                                                   self.vt.q[('phi',ci)],
                                                                   self.vt.q[('grad(phi)',cj)],
                                                                   self.vt.q[('a',ci,cj)],
                                                                   self.q[('velocity_dofs',ci)])
            else:
                self.updateRT0velocityWithAveragedPotentialP1nc(self.vt.q['det(J)'],
                                                                self.vt.elementQuadratureWeights[('a',ci,self.potentials[ci][0])],
                                                                self.vt.q[('phi',ci)],
                                                                self.vt.q[('grad(phi)',cj)],
                                                                self.vt.q[('a',ci,cj)],
                                                                self.q[('velocity_dofs',ci)])

        self.getElementRT0velocityValues(self.vt.q['x'],
                                         self.q[('velocity_dofs',ci)],
                                         self.q[('velocity',ci)])
        self.getElementBoundaryRT0velocityValues(self.vt.ebq['x'],
                                                 self.q[('velocity_dofs',ci)],
                                                 self.ebq[('velocity',ci)])
        self.getGlobalElementBoundaryRT0velocityValues(self.vt.mesh.elementBoundaryElementsArray,
                                                       self.vt.ebq_global['x'],
                                                       self.q[('velocity_dofs',ci)],
                                                       self.ebq_global[('velocity',ci)])

        cfemIntegrals.copyExteriorElementBoundaryValuesFromGlobalElementBoundaryValues(self.vt.mesh.exteriorElementBoundariesArray,
                                                                                       self.vt.mesh.elementBoundaryElementsArray,
                                                                                       self.vt.mesh.elementBoundaryLocalElementBoundariesArray,
                                                                                       self.vt.ebq_global[('velocity',ci)],
                                                                                       self.vt.ebqe[('velocity',ci)])

        #end ci
    #per component step
    def evaluateElementVelocityField(self,x,ci):
        """
        evaluate velocity field assuming velocity_dofs already calculated
        for now assumes x shaped like nE x nq x 3
        """
        assert len(x.shape) == 3, "wrong shape for x= %s " % x.shape
        nE = x.shape[0]; nq = x.shape[1]; nd = self.vt.nSpace_global
        vx = numpy.zeros((nE,nq,nd),'d')
        self.getElementRT0velocityValues(x,
                                         self.q[('velocity_dofs',ci)],
                                         vx)
        return vx


class VPP_PWL_RT0(VelocityPostProcessingAlgorithmBase):
    """Local Larson-Niklasson method with RT_0 representation for element
    velocities This is not the correct postprocessing for optimized NS
    codes

    uses RT_0 representation in terms of local basis

    .. math:

      \vec N_i = \frac{1}{d|E|}(\vec x - p_i)

    where :math:`p_i` is the vertex across from face i, :math:`|E|` is the volume of
    the element, and d is the space dimension the degrees of freedom
    are :math:`V^i = \int_{e_i}\vec v\dot n_{i}\ds`

    """
#    TODO:
#      remove python loops in building mesh infrastructure or get rid of dependence
#        on these forms of node star info and use data structures in cmesh
    def __init__(self,vectorTransport=None,vtComponents=[0],omitFluxBoundaryNodes=True):
        VelocityPostProcessingAlgorithmBase.__init__(self,postProcessingType='pwl',
                                                     vectorTransport=vectorTransport,
                                                     vtComponents=vtComponents)
        #how is the local velocity represented
        #  2 -- RT0, local rep is \sum^d_{i=0}V^i\vec N_{T,i},
        #           \vec N_{T,i} = \frac{1}{d|E|}(\vec x - p_i), i=0,...,d
        if self.vt.mesh.meshType() != 'simplex':
            raise Exception, 'Proteus currently only supports conservative '\
                'flux post-processing on triangular and tetrahedral meshes.  ' \
                'Try removing the post-processing flag or changing your ' \
                'mesh/finite element type.'

        self.localVelocityRepresentationFlag = 2

        self.omitFluxBoundaryNodes=omitFluxBoundaryNodes

        #to handle some spaces being P^k k > 1
        self.alpha = {}
        self.solutionTestSpaceIsNotPWL = {}
        self.elementResidual = {}
        self.testSpace = None
        #mesh information needed
        #building mesh infrastructure
        self.globalNode2globalElementList = [[] for nN in range(self.vt.mesh.nNodes_global)]
        for eN in range(self.vt.mesh.nElements_global):
            for nN in range(self.vt.mesh.nNodes_element):
                nN_global = self.vt.mesh.elementNodesArray[eN,nN]
                self.globalNode2globalElementList[nN_global].append(eN)
        self.globalNodeGlobalElement2StarElement = []
        self.nElements_node = numpy.zeros((self.vt.mesh.nNodes_global,),'i')
        self.nodeStarElementsArray = numpy.ones((self.vt.mesh.nElements_global,
                                                 self.vt.mesh.nNodes_element),'i')
        self.nodeStarElementsArray[:]=-1
        self.nodeStarElementNeighborsArray = numpy.zeros((self.vt.mesh.nElements_global,
                                                            self.vt.mesh.nNodes_element,
                                                            self.vt.mesh.nElementBoundaries_element),
                                                           'i')
        for I in range(self.vt.mesh.nNodes_global):
            self.globalNode2globalElementList[I].sort()
            self.nElements_node[I] = len(self.globalNode2globalElementList[I])
            self.globalNodeGlobalElement2StarElement.append(dict([(eN_global,eN_node) for eN_node,eN_global in enumerate(self.globalNode2globalElementList[I])]))
        for ebNI in range(self.vt.mesh.nInteriorElementBoundaries_global):
            ebN = self.vt.mesh.interiorElementBoundariesArray[ebNI]
            left_eN_global   = self.vt.mesh.elementBoundaryElementsArray[ebN,0]
            right_eN_global  = self.vt.mesh.elementBoundaryElementsArray[ebN,1]
            left_ebN_element  = self.vt.mesh.elementBoundaryLocalElementBoundariesArray[ebN,0]
            right_ebN_element = self.vt.mesh.elementBoundaryLocalElementBoundariesArray[ebN,1]
            for i in range(self.vt.mesh.nNodes_element):
                left_I = self.vt.mesh.elementNodesArray[left_eN_global,i]
                self.nodeStarElementsArray[left_eN_global,i] = self.globalNodeGlobalElement2StarElement[left_I][left_eN_global]
                if i != left_ebN_element:
                    self.nodeStarElementNeighborsArray[left_eN_global,i,left_ebN_element] = self.globalNodeGlobalElement2StarElement[left_I][right_eN_global]
                #if
                right_I=self.vt.mesh.elementNodesArray[right_eN_global,i]
                self.nodeStarElementsArray[right_eN_global,i] = self.globalNodeGlobalElement2StarElement[right_I][right_eN_global]
                if i != right_ebN_element:
                    self.nodeStarElementNeighborsArray[right_eN_global,i,right_ebN_element] = self.globalNodeGlobalElement2StarElement[right_I][left_eN_global]

            #i
        #ebNi
        for ebNE in range(self.vt.mesh.nExteriorElementBoundaries_global):
            ebN = self.vt.mesh.exteriorElementBoundariesArray[ebNE]
            eN_global   = self.vt.mesh.elementBoundaryElementsArray[ebN,0]
            ebN_element  = self.vt.mesh.elementBoundaryLocalElementBoundariesArray[ebN,0]
            for i in range(self.vt.mesh.nNodes_element):
                I = self.vt.mesh.elementNodesArray[eN_global,i]
                self.nodeStarElementsArray[eN_global,i] = self.globalNodeGlobalElement2StarElement[I][eN_global]
            #i
        #ebNE
        self.nodeStarFactors = {}
        for ci in self.vtComponents:
            self.nodeStarFactors[ci] = cpostprocessing.NodeStarFactor(self.nElements_node,
                                                                      self.nodeStarElementsArray,
                                                                      self.nodeStarElementNeighborsArray)

        self.nDOFs_element = {}
        self.updateConservationJacobian = {}
        for ci in self.vtComponents:
            ##Start with original approach to "fix" local node star problems around boundaries
            #when one or more faces may be omitted because of direct enforcement of Neumann boundary
            #conditions
            #start with no nodes to be "fixed" for Neumann boundaries
            self.fluxBoundaryNodes[ci] = numpy.zeros((self.vt.mesh.nNodes_global,),'i')
            if self.omitFluxBoundaryNodes == True:
                #find
                # 1) boundary nodes,
                # 2) boundary nodes that have an adjoining boundary face w/o
                #      flux boundary conditions specified
                # 3) boundary nodes that are "free" ie not strong Dirichlet nodes
                boundaryNodes = set()
                nodesWithDirichletBoundaryFace = set()
                freeBoundaryNodes = set()

                for ebNE in range(self.vt.mesh.nExteriorElementBoundaries_global):
                    ebN = self.vt.mesh.exteriorElementBoundariesArray[ebNE]
                    for nN_ebN in range(self.vt.mesh.nNodes_elementBoundary):
                        nN = self.vt.mesh.elementBoundaryNodesArray[ebN,nN_ebN]
                        boundaryNodes.add(nN)
                        if not self.fluxElementBoundaries[ci][ebNE]:
                            nodesWithDirichletBoundaryFace.add(nN) #Dirichlet Node connected to at least one Dirichlet face
                        #
                    #local elementBoundary nodes
                    eN  = self.vt.mesh.elementBoundaryElementsArray[ebN,0]
                    for i in range(self.vt.l2g[ci]['nFreeDOF'][eN]):
                        j = self.vt.l2g[ci]['freeLocal'][eN,i]
                        if j < self.vt.mesh.nNodes_element:
                            J = self.vt.mesh.elementNodesArray[eN,j]
                            freeBoundaryNodes.add(J)
                    #i
                #ebNE
                boundaryNodesNoDirichletFace = set.difference(boundaryNodes,nodesWithDirichletBoundaryFace)
                dirichletNodesNoDirichletFace= set.difference(boundaryNodesNoDirichletFace,freeBoundaryNodes)
                fluxNodesNoDirichletFace     = set.intersection(boundaryNodesNoDirichletFace,freeBoundaryNodes)
                fluxElementBoundariesRemoved = set()
                for ebNE in range(self.vt.mesh.nExteriorElementBoundaries_global):
                    ebN = self.vt.mesh.exteriorElementBoundariesArray[ebNE]
                    if self.fluxElementBoundaries[ci][ebNE] == 1:
                        for nN in self.vt.mesh.elementBoundaryNodesArray[ebN]:
                            if nN in dirichletNodesNoDirichletFace:
                                self.fluxElementBoundaries[ci][ebNE] = 0
                                fluxElementBoundariesRemoved.add(ebNE)

                #update "free" nodes without a "Dirichlet" boundary collection
                for ebNE in fluxElementBoundariesRemoved:
                    ebN = self.vt.mesh.exteriorElementBoundariesArray[ebNE]
                    for nN_ebN in range(self.vt.mesh.nNodes_elementBoundary):#nodes on elementBoundary
                        nN = self.vt.mesh.elementBoundaryNodesArray[ebN,nN_ebN]
                        fluxNodesNoDirichletFace.discard(nN)
                #
                ##\todo need to make this only be size of number exterior boundary nodes
                #now done above self.fluxBoundaryNodes[ci] = numpy.zeros((self.vt.mesh.nNodes_global,),'i')
                for nN in fluxNodesNoDirichletFace:
                    #these  nodes are "overconstrained" for correction equation like interior nodes
                    self.fluxBoundaryNodes[ci][nN] = 1
                #
            #end omitting flux boundary nodes
            if not isinstance(self.vt.u[ci].femSpace,FemTools.C0_AffineLinearOnSimplexWithNodalBasis):
                self.solutionTestSpaceIsNotPWL[ci] = True
                logEvent("pwl post-processing for finite element space"+str(self.vt.u[ci].femSpace))
                #need to set up w and w*dS_f and weights to build residuals for linears out of R_{e,i}
                #Point1
                if self.testSpace == None:
                    self.testSpace = FemTools.C0_AffineLinearOnSimplexWithNodalBasis(self.vt.mesh,self.vt.nSpace_global)
                assert isinstance(self.testSpace,FemTools.C0_AffineLinearOnSimplexWithNodalBasis)
                self.alpha[ci] = numpy.zeros((self.testSpace.referenceFiniteElement.localFunctionSpace.dim,
                                          self.vt.u[ci].femSpace.referenceFiniteElement.localFunctionSpace.dim),'d')
                for j,w in enumerate(self.testSpace.referenceFiniteElement.localFunctionSpace.basis):
                    for i,f in enumerate(self.vt.u[ci].femSpace.referenceFiniteElement.interpolationConditions.functionals):
                        self.alpha[ci][j,i] = f(w)
                self.elementResidual[ci] = numpy.zeros((self.vt.mesh.nElements_global,
                                                        self.testSpace.referenceFiniteElement.localFunctionSpace.dim),
                                                       'd')
                self.qv[ci] = numpy.zeros(
                    (self.vt.mesh.nElements_global,
                     self.vt.nQuadraturePoints_element,
                     self.testSpace.referenceFiniteElement.localFunctionSpace.dim),
                    'd')
                self.w[ci] = numpy.zeros(
                    (self.vt.mesh.nElements_global,
                     self.vt.mesh.nElementBoundaries_element,
                     self.vt.nElementBoundaryQuadraturePoints_elementBoundary,
                     self.testSpace.referenceFiniteElement.localFunctionSpace.dim),
                    'd')
                self.w_dS[ci] = numpy.zeros(
                    (self.vt.mesh.nElements_global,
                     self.vt.mesh.nElementBoundaries_element,
                     self.vt.nElementBoundaryQuadraturePoints_elementBoundary,
                     self.testSpace.referenceFiniteElement.localFunctionSpace.dim),
                    'd')
                self.testSpace.getBasisValues(self.vt.elementQuadraturePoints,
                                              self.qv[ci])
                self.testSpace.getBasisValuesTrace(self.vt.u[0].femSpace.elementMaps.permutations,
                                                   self.vt.ebq['hat(x)'],
                                                   self.w[ci])
                cfemIntegrals.calculateWeightedShapeTrace(self.vt.elementBoundaryQuadratureWeights[('u',ci)],
                                                          self.vt.ebq['sqrt(det(g))'],
                                                          self.w[ci],
                                                          self.w_dS[ci])
            else:
                #local element residuals
                self.elementResidual[ci] = self.vt.elementResidual[ci]
            #solution space not P^1
            self.updateConservationJacobian[ci] = True
            #RT0 specific information
            self.nDOFs_element[ci] = self.vt.nSpace_global+1
            self.q[('velocity_dofs',ci)] = numpy.zeros((self.vt.mesh.nElements_global,
                                                        self.nDOFs_element[ci]),'d')
            if self.q.has_key(('velocity_l2g',self.vtComponents[0])):
                self.q[('velocity_l2g',ci)]  = self.q[('velocity_l2g',self.vtComponents[0])]
            else:
                self.q[('velocity_l2g',ci)]  = numpy.arange((self.vt.mesh.nElements_global*self.vt.mesh.nElementBoundaries_element),dtype='i').reshape((self.vt.mesh.nElements_global,self.vt.mesh.nElementBoundaries_element))
        #ci
        if self.testSpace == None:
            #all the solution spaces must be C0P1
            self.testSpace = self.vt.u[self.vtComponents[0]].femSpace
    #init
    def postprocess_component(self,ci,verbose=0):
        """compute mass conservative velocity field following Larson and
        Niklasson assuming a :math:`P^k C_0` Galerkin solution has already been
        found

        """
        #must zero first time for average velocity
        self.nodeStarFactors[ci].setU(0.0)
        #correct first time through, in case there are Flux boundaries that
        #are not enforced directly in postprocessed flux
        #self.fluxElementBoundaries[ci] determines which boundaries have fluxes
        #enforced directly
        if self.solutionTestSpaceIsNotPWL:
            useC=True
            if useC:
                cpostprocessing.calculateElementResidualPWL(self.alpha[ci],self.vt.elementResidual[ci],self.elementResidual[ci])
            else:
                self.elementResidual[ci].fill(0.0)
                for eN in range(self.vt.mesh.nElements_global):
                    for i in range(self.testSpace.referenceFiniteElement.localFunctionSpace.dim):
                        for j in range(self.vt.u[ci].femSpace.referenceFiniteElement.localFunctionSpace.dim):
                            self.elementResidual[ci][eN,i] += self.alpha[ci][i,j]*self.vt.elementResidual[ci][eN,j]
        self.getConservationResidualPWL(ci,correctFlux=True)
        if verbose > 0:
            logEvent("""velpp Max local conservation (average velocity) = %12.5e""" % max(numpy.absolute(self.q[('conservationResidual',ci)].flat[0:self.vt.mesh.subdomainMesh.nElements_owned])))

        if self.updateConservationJacobian[ci]:
            self.getConservationJacobianPWL(ci)
            self.updateConservationJacobian[ci] = False #only depends on mesh need to resignal if mesh adapts
        cpostprocessing.calculateConservationFluxPWL(self.nElements_node,
                                                     self.vt.internalNodesArray,
                                                     self.fluxBoundaryNodes[ci],
                                                     self.nodeStarFactors[ci])
        #

        self.getConservationResidualPWL(ci,correctFlux=False)

        #add back fluxes for elementBoundaries that were Neumann but
        #not enforced directly
        self.addBoundaryFluxesBackToResidual(ci,self.fluxElementBoundaries[ci])

        if verbose > 0:
            logEvent("Max local conservation (dgp1 enriched) = %12.5e" % max(numpy.absolute(self.q[('conservationResidual',ci)].flat[0:self.vt.mesh.nElements_owned])))


    def getConservationResidualPWL(self,ci,correctFlux=False):
        """
        compute conservation resiudal using current guess for element boundary flux
        """
        if correctFlux == True:
            self.removeBoundaryFluxesFromResidual(ci,self.fluxElementBoundaries[ci])
        cpostprocessing.calculateConservationResidualPWL(self.vt.mesh.interiorElementBoundariesArray,
                                                         self.vt.mesh.exteriorElementBoundariesArray,
                                                         self.vt.mesh.elementBoundaryElementsArray,
                                                         self.vt.mesh.elementBoundaryLocalElementBoundariesArray,
                                                         self.vt.mesh.elementNodesArray,
                                                         self.vt.u[0].femSpace.dofMap.l2g,
                                                         self.nodeStarElementsArray,
                                                         self.nodeStarElementNeighborsArray,
                                                         self.nElements_node,
                                                         self.fluxElementBoundaries[ci],
                                                         self.elementResidual[ci],
                                                         self.vt.ebq_global[('velocityAverage',ci)],
                                                         self.vt.ebq[('dS_u',ci)],
                                                         self.w[ci],
                                                         self.vt.ebq_global['n'],
                                                         self.nodeStarFactors[ci],
                                                         self.q[('conservationResidual',ci)], # output
                                                         self.ebq_global[('velocity',ci)],    # output
                                                         self.ebq[('velocity',ci)])           # output
        #set boundary flux
        updateCoef = 0.0 #overwrite first
        cfemIntegrals.loadBoundaryFluxIntoGlobalElementBoundaryVelocity(self.vt.mesh.exteriorElementBoundariesArray,
                                                                        self.fluxElementBoundaries[ci],
                                                                        self.vt.ebq_global['n'],
                                                                        self.vt.ebq_global[('totalFlux',ci)],
                                                                        updateCoef,
                                                                        self.vt.ebq_global[('velocity',ci)])

        cfemIntegrals.copyGlobalElementBoundaryVelocityToElementBoundary(self.vt.mesh.interiorElementBoundariesArray,
                                                                         self.vt.mesh.exteriorElementBoundariesArray,
                                                                         self.vt.mesh.elementBoundaryElementsArray,
                                                                         self.vt.mesh.elementBoundaryLocalElementBoundariesArray,
                                                                         self.vt.ebq_global[('velocity',ci)],
                                                                         self.vt.ebq[('velocity',ci)])

        cfemIntegrals.copyExteriorElementBoundaryValuesFromGlobalElementBoundaryValues(self.vt.mesh.exteriorElementBoundariesArray,
                                                                                       self.vt.mesh.elementBoundaryElementsArray,
                                                                                       self.vt.mesh.elementBoundaryLocalElementBoundariesArray,
                                                                                       self.vt.ebq_global[('velocity',ci)],
                                                                                       self.vt.ebqe[('velocity',ci)])

        #end set boundary flux
        #go from boundary flux to local element boundary representation
        self.evaluateLocalVelocityRepresentation(ci)
        self.getElementwiseFlux(ci)

    #
    def getConservationJacobianPWL(self,ci):
        """
        Build local systems for post-processing solve
        """
        cpostprocessing.calculateConservationJacobianPWL(self.vt.mesh.interiorElementBoundariesArray,
                                                         self.vt.mesh.exteriorElementBoundariesArray,
                                                         self.vt.mesh.elementBoundaryElementsArray,
                                                         self.vt.mesh.elementBoundaryLocalElementBoundariesArray,
                                                         self.vt.mesh.elementNodesArray,
                                                         self.vt.u[0].femSpace.dofMap.l2g,
                                                         self.nodeStarElementsArray,
                                                         self.nodeStarElementNeighborsArray,
                                                         self.nElements_node,
                                                         self.vt.internalNodesArray,
                                                         self.fluxElementBoundaries[ci],
                                                         self.fluxBoundaryNodes[ci],
                                                         self.w_dS[ci],
                                                         self.vt.ebq_global['n'],
                                                         self.nodeStarFactors[ci])

    def evaluateLocalVelocityRepresentation(self,ci):
        """
        project to :math:`RT_0` velocity from element boundary fluxes
        """
        cpostprocessing.projectElementBoundaryVelocityToRT0fluxRep(self.vt.ebq[('dS_u',ci)],
                                                                   self.vt.ebq['n'],
                                                                   self.ebq[('velocity',ci)],
                                                                   self.q[('velocity_dofs',ci)])
        cpostprocessing.getElementRT0velocityValuesFluxRep(self.vt.mesh.nodeArray,
                                                           self.vt.mesh.elementNodesArray,
                                                           self.vt.q['abs(det(J))'],
                                                           self.vt.q['x'],
                                                           self.q[('velocity_dofs',ci)],
                                                           self.q[('velocity',ci)])
    def evaluateElementVelocityField(self,x,ci):
        """
        evaluate velocity field assuming velocity_dofs already calculated
        for now assumes x shaped like nE x nq x 3
        """
        assert len(x.shape) == 3, "wrong shape for x= %s " % x.shape
        nE = x.shape[0]; nq = x.shape[1]; nd = self.vt.nSpace_global
        vx = numpy.zeros((nE,nq,nd),'d')
        cpostprocessing.getElementRT0velocityValuesFluxRep(self.vt.mesh.nodeArray,
                                                           self.vt.mesh.elementNodesArray,
                                                           self.vt.q['abs(det(J))'],
                                                           x,
                                                           self.q[('velocity_dofs',ci)],
                                                           vx)
        return vx
class VPP_PWL_RT1(VelocityPostProcessingAlgorithmBase):
    """Base class for higher order RT elements.

    Attributes
    ----------
    globalDOF2globalElementList : list of lists
        Lists the global element numbers associated with each degree of 
        freedom.
    globalDOFGlobalElement2StarElement : list of dicts
        Dictionaries of maps of local element numbers to global element
        numbers for each degree of freedom.
    dofStarElementsArray : list of lists
        For every element DOF, this array lists the element's local
        mapping number.
    dofStarElementsNeighborsArray : list of lists of lists
        Provides local neighboring elements for each DOF on an element.
    """
    def __init__(self,vectorTransport=None,vtComponents=[0],omitFluxBoundaryNodes=True):
        VelocityPostProcessingAlgorithmBase.__init__(self,postProcessingType='pwl',
                                                     vectorTransport=vectorTransport,
                                                     vtComponents=vtComponents)
        #how is the local velocity represented
        #  2 -- RT0, local rep is \sum^d_{i=0}V^i\vec N_{T,i},
        #           \vec N_{T,i} = \frac{1}{d|E|}(\vec x - p_i), i=0,...,d
        self.localVelocityRepresentationFlag = 2

        self.omitFluxBoundaryNodes=omitFluxBoundaryNodes

        #to handle some spaces being P^k k > 1
        self.alpha = {}
        self.solutionTestSpaceIsNotPWL = {}
        self.elementResidual = {}
        self.testSpace = None
        #mesh information needed
        #building mesh infrastructure
        self.globalDOF2globalElementList = [[] for nN in range(self.vt.mesh.nNodes_global + self.vt.mesh.nEdges_global)]
        
        for eN in range(self.vt.mesh.nElements_global):
            for nN in range(self.vt.mesh.nNodes_element):
                nN_global = self.vt.mesh.elementNodesArray[eN,nN]
                self.globalDOF2globalElementList[nN_global].append(eN)
            for nN in range(self.vt.mesh.nElementBoundaries_element):
                e_global = self.vt.mesh.elementBoundariesArray[eN,nN]
                self.globalDOF2globalElementList[e_global+len(self.vt.mesh.nodeArray)].append(eN)

        self.globalDOFGlobalElement2StarElement = []
        self.nElements_DOF = numpy.zeros((self.vt.mesh.nNodes_global + self.vt.mesh.nElementBoundaries_global,),'i')
        self.dofStarElementsArray = numpy.ones((self.vt.mesh.nElements_global,
                                                 self.vt.mesh.nNodes_element + self.vt.mesh.nElementBoundaries_element),'i')
        self.dofStarElementsArray[:] = -1
        self.dofStarElementNeighborsArray = numpy.zeros((self.vt.mesh.nElements_global,
                                                         self.vt.mesh.nNodes_element + self.vt.mesh.nElementBoundaries_element,
                                                         self.vt.mesh.nElementBoundaries_element),
                                                        'i')

        for I in range(self.vt.mesh.nNodes_global + self.vt.mesh.nElementBoundaries_global):
            self.globalDOF2globalElementList[I].sort()
            self.nElements_DOF[I] = len(self.globalDOF2globalElementList[I])
            self.globalDOFGlobalElement2StarElement.append(dict([(eN_global,eN_node) for eN_node,eN_global in enumerate(self.globalDOF2globalElementList[I])]))
        for ebNI in range(self.vt.mesh.nInteriorElementBoundaries_global):
            ebN = self.vt.mesh.interiorElementBoundariesArray[ebNI]
            left_eN_global  = self.vt.mesh.elementBoundaryElementsArray[ebN,0]
            right_eN_global = self.vt.mesh.elementBoundaryElementsArray[ebN,1]
            left_ebN_element  = self.vt.mesh.elementBoundaryLocalElementBoundariesArray[ebN,0]
            right_ebN_element = self.vt.mesh.elementBoundaryLocalElementBoundariesArray[ebN,1]
            # start by storing the interior edge
            self.dofStarElementsArray[left_eN_global,left_ebN_element+self.vt.mesh.nNodes_element] = self.globalDOFGlobalElement2StarElement[ebN+self.vt.mesh.nNodes_global][left_eN_global]
            self.dofStarElementsArray[right_eN_global,right_ebN_element+self.vt.mesh.nNodes_element] = self.globalDOFGlobalElement2StarElement[ebN+self.vt.mesh.nNodes_global][right_eN_global]
            self.dofStarElementNeighborsArray[left_eN_global,left_ebN_element+self.vt.mesh.nNodes_element,left_ebN_element] = self.globalDOFGlobalElement2StarElement[ebN+self.vt.mesh.nNodes_global][right_eN_global]
            self.dofStarElementNeighborsArray[right_eN_global,right_ebN_element+self.vt.mesh.nNodes_element,right_ebN_element] = self.globalDOFGlobalElement2StarElement[ebN+self.vt.mesh.nNodes_global][left_eN_global]
            # next populate the nodes
            for i in range(self.vt.mesh.nNodes_element):
                left_I = self.vt.mesh.elementNodesArray[left_eN_global,i]
                self.dofStarElementsArray[left_eN_global,i] = self.globalDOFGlobalElement2StarElement[left_I][left_eN_global]
                if i != left_ebN_element:
                    self.dofStarElementNeighborsArray[left_eN_global,i,left_ebN_element] = self.globalDOFGlobalElement2StarElement[left_I][right_eN_global]
                 #if
                right_I=self.vt.mesh.elementNodesArray[right_eN_global,i]
                self.dofStarElementsArray[right_eN_global,i] = self.globalDOFGlobalElement2StarElement[right_I][right_eN_global]
                if i != right_ebN_element:
                    self.dofStarElementNeighborsArray[right_eN_global,i,right_ebN_element] = self.globalDOFGlobalElement2StarElement[right_I][left_eN_global]

        for ebNE in range(self.vt.mesh.nExteriorElementBoundaries_global):
            ebN = self.vt.mesh.exteriorElementBoundariesArray[ebNE]
            eN_global   = self.vt.mesh.elementBoundaryElementsArray[ebN,0]
            ebN_element  = self.vt.mesh.elementBoundaryLocalElementBoundariesArray[ebN,0]
            self.dofStarElementsArray[eN_global, ebN_element+self.vt.mesh.nNodes_element] = self.globalDOFGlobalElement2StarElement[ebN+self.vt.mesh.nNodes_global][eN_global]
            for i in range(self.vt.mesh.nNodes_element):
                I = self.vt.mesh.elementNodesArray[eN_global,i]
                self.dofStarElementsArray[eN_global,i] = self.globalDOFGlobalElement2StarElement[I][eN_global]

#        pdb.set_trace()
            #i
        #ebNE
        self.nodeStarFactors = {}
        for ci in self.vtComponents:
            import pdb
#            pdb.set_trace()
            self.nodeStarFactors[ci] = cpostprocessing.NodeStarFactor(self.nElements_DOF,
                                                                      self.dofStarElementsArray,
                                                                      self.dofStarElementNeighborsArray)

        #
        self.nDOFs_element = {}
        self.updateConservationJacobian = {}
        for ci in self.vtComponents:
            ##Start with original approach to "fix" local node star problems around boundaries
            #when one or more faces may be omitted because of direct enforcement of Neumann boundary
            #conditions
            #start with no nodes to be "fixed" for Neumann boundaries
            self.fluxBoundaryNodes[ci] = numpy.zeros((self.vt.mesh.nNodes_global,),'i')
            if self.omitFluxBoundaryNodes == True:
                #find
                # 1) boundary nodes,
                # 2) boundary nodes that have an adjoining boundary face w/o
                #      flux boundary conditions specified
                # 3) boundary nodes that are "free" ie not strong Dirichlet nodes
                boundaryNodes = set()
                nodesWithDirichletBoundaryFace = set()
                freeBoundaryNodes = set()

                for ebNE in range(self.vt.mesh.nExteriorElementBoundaries_global):
                    ebN = self.vt.mesh.exteriorElementBoundariesArray[ebNE]
                    for nN_ebN in range(self.vt.mesh.nNodes_elementBoundary):
                        nN = self.vt.mesh.elementBoundaryNodesArray[ebN,nN_ebN]
                        boundaryNodes.add(nN)
                        if not self.fluxElementBoundaries[ci][ebNE]:
                            nodesWithDirichletBoundaryFace.add(nN) #Dirichlet Node connected to at least one Dirichlet face
                        #
                    #local elementBoundary nodes
                    eN  = self.vt.mesh.elementBoundaryElementsArray[ebN,0]
                    for i in range(self.vt.l2g[ci]['nFreeDOF'][eN]):
                        j = self.vt.l2g[ci]['freeLocal'][eN,i]
                        if j < self.vt.mesh.nNodes_element:
                            J = self.vt.mesh.elementNodesArray[eN,j]
                            freeBoundaryNodes.add(J)
                    #i
                #ebNE
                boundaryNodesNoDirichletFace = set.difference(boundaryNodes,nodesWithDirichletBoundaryFace)
                dirichletNodesNoDirichletFace= set.difference(boundaryNodesNoDirichletFace,freeBoundaryNodes)
                fluxNodesNoDirichletFace     = set.intersection(boundaryNodesNoDirichletFace,freeBoundaryNodes)
                fluxElementBoundariesRemoved = set()
                for ebNE in range(self.vt.mesh.nExteriorElementBoundaries_global):
                    ebN = self.vt.mesh.exteriorElementBoundariesArray[ebNE]
                    if self.fluxElementBoundaries[ci][ebNE] == 1:
                        for nN in self.vt.mesh.elementBoundaryNodesArray[ebN]:
                            if nN in dirichletNodesNoDirichletFace:
                                self.fluxElementBoundaries[ci][ebNE] = 0
                                fluxElementBoundariesRemoved.add(ebNE)

                #update "free" nodes without a "Dirichlet" boundary collection
                for ebNE in fluxElementBoundariesRemoved:
                    ebN = self.vt.mesh.exteriorElementBoundariesArray[ebNE]
                    for nN_ebN in range(self.vt.mesh.nNodes_elementBoundary):#nodes on elementBoundary
                        nN = self.vt.mesh.elementBoundaryNodesArray[ebN,nN_ebN]
                        fluxNodesNoDirichletFace.discard(nN)
                #
                ##\todo need to make this only be size of number exterior boundary nodes
                #now done above self.fluxBoundaryNodes[ci] = numpy.zeros((self.vt.mesh.nNodes_global,),'i')
                for nN in fluxNodesNoDirichletFace:
                    #these  nodes are "overconstrained" for correction equation like interior nodes
                    self.fluxBoundaryNodes[ci][nN] = 1
                #
            #end omitting flux boundary nodes
            if not isinstance(self.vt.u[ci].femSpace,FemTools.C0_AffineLinearOnSimplexWithNodalBasis):
                self.solutionTestSpaceIsNotPWL[ci] = True
                logEvent("pwl post-processing for finite element space"+str(self.vt.u[ci].femSpace))
                #need to set up w and w*dS_f and weights to build residuals for linears out of R_{e,i}
                if self.testSpace == None:
                    self.testSpace = FemTools.C0_AffineQuadraticOnSimplexWithNodalBasis(self.vt.mesh,self.vt.nSpace_global)
                assert isinstance(self.testSpace,FemTools.C0_AffineQuadraticOnSimplexWithNodalBasis)
                self.alpha[ci] = numpy.zeros((self.testSpace.referenceFiniteElement.localFunctionSpace.dim,
                                          self.vt.u[ci].femSpace.referenceFiniteElement.localFunctionSpace.dim),'d')
                for j,w in enumerate(self.testSpace.referenceFiniteElement.localFunctionSpace.basis):
                    for i,f in enumerate(self.vt.u[ci].femSpace.referenceFiniteElement.interpolationConditions.functionals):
                        self.alpha[ci][j,i] = f(w)
                self.elementResidual[ci] = numpy.zeros((self.vt.mesh.nElements_global,
                                                        self.testSpace.referenceFiniteElement.localFunctionSpace.dim),
                                                       'd')
                self.qv[ci] = numpy.zeros(
                    (self.vt.mesh.nElements_global,
                     self.vt.nQuadraturePoints_element,
                     self.testSpace.referenceFiniteElement.localFunctionSpace.dim),
                    'd')
                self.w[ci] = numpy.zeros(
                    (self.vt.mesh.nElements_global,
                     self.vt.mesh.nElementBoundaries_element,
                     self.vt.nElementBoundaryQuadraturePoints_elementBoundary,
                     self.testSpace.referenceFiniteElement.localFunctionSpace.dim),
                    'd')
                self.w_dS[ci] = numpy.zeros(
                    (self.vt.mesh.nElements_global,
                     self.vt.mesh.nElementBoundaries_element,
                     self.vt.nElementBoundaryQuadraturePoints_elementBoundary,
                     self.testSpace.referenceFiniteElement.localFunctionSpace.dim),
                    'd')
                self.testSpace.getBasisValues(self.vt.elementQuadraturePoints,
                                              self.qv[ci])
                self.testSpace.getBasisValuesTrace(self.vt.u[0].femSpace.elementMaps.permutations,
                                                   self.vt.ebq['hat(x)'],
                                                   self.w[ci])
                import pdb
#                pdb.set_trace()
                cfemIntegrals.calculateWeightedShapeTrace(self.vt.elementBoundaryQuadratureWeights[('u',ci)],
                                                          self.vt.ebq['sqrt(det(g))'],
                                                          self.w[ci],
                                                          self.w_dS[ci])
            else:
                #local element residuals
                self.elementResidual[ci] = self.vt.elementResidual[ci]

            #solution space not P^1
            self.updateConservationJacobian[ci] = True

            #RT0 specific information
            self.nDOFs_element[ci] = self.vt.nSpace_global+1
            self.q[('velocity_dofs',ci)] = numpy.zeros((self.vt.mesh.nElements_global,
                                                        self.nDOFs_element[ci]),'d')

            if self.q.has_key(('velocity_l2g',self.vtComponents[0])):
                self.q[('velocity_l2g',ci)]  = self.q[('velocity_l2g',self.vtComponents[0])]
            else:
                self.q[('velocity_l2g',ci)]  = numpy.arange((self.vt.mesh.nElements_global*self.vt.mesh.nElementBoundaries_element),dtype='i').reshape((self.vt.mesh.nElements_global,self.vt.mesh.nElementBoundaries_element))
        #ci
        if self.testSpace == None:
            #all the solution spaces must be C0P1
            self.testSpace = self.vt.u[self.vtComponents[0]].femSpace
    #init
    def postprocess_component(self,ci,verbose=0):
        """
        compute mass conservative velocity field following Larson and Niklasson assuming a P^k C0
        Galerkin solution has already been found
        """
        self.getElementwiseFlux(0)

        #must zero first time for average velocity
        self.nodeStarFactors[ci].setU(0.0)
        #correct first time through, in case there are Flux boundaries that
        #are not enforced directly in postprocessed flux
        #self.fluxElementBoundaries[ci] determines which boundaries have fluxes
        #enforced directly
        if self.solutionTestSpaceIsNotPWL:
            useC=False
            if useC:
                cpostprocessing.calculateElementResidualPWL(self.alpha[ci],self.vt.elementResidual[ci],self.elementResidual[ci])
            else:
                self.elementResidual[ci].fill(0.0)
                for eN in range(self.vt.mesh.nElements_global):
                    for i in range(self.testSpace.referenceFiniteElement.localFunctionSpace.dim):
                        for j in range(self.vt.u[ci].femSpace.referenceFiniteElement.localFunctionSpace.dim):
                            self.elementResidual[ci][eN,i] += self.alpha[ci][i,j]*self.vt.elementResidual[ci][eN,j]
                            
        self.getConservationResidualPWL(ci,correctFlux=True)
        if verbose > 0:
            logEvent("""velpp Max local conservation (average velocity) = %12.5e""" % max(numpy.absolute(self.q[('conservationResidual',ci)].flat[0:self.vt.mesh.subdomainMesh.nElements_owned])))

        if self.updateConservationJacobian[ci]:
            self.getConservationJacobianPWL(ci)
            self.updateConservationJacobian[ci] = False #only depends on mesh need to resignal if mesh adapts
        
        cpostprocessing.calculateConservationFluxPWL(self.nElements_DOF,
                                                     self.vt.internalNodesArray,
                                                     self.fluxBoundaryNodes[ci],
                                                     self.nodeStarFactors[ci])
        #
        self.getConservationResidualPWL(ci,correctFlux=False)
        #add back fluxes for elementBoundaries that were Neumann but
        #not enforced directly
        self.addBoundaryFluxesBackToResidual(ci,self.fluxElementBoundaries[ci])

        # developmental
#        self.conservativeVelocityCalculation()
        # end developmental

        if verbose > 0:
            logEvent("Max local conservation (dgp1 enriched) = %12.5e" % max(numpy.absolute(self.q[('conservationResidual',ci)].flat[0:self.vt.mesh.nElements_owned])))
        
    def getConservationResidualPWL(self,ci,correctFlux=False):
        """
        compute conservation resiudal using current guess for element boundary flux
        """
        if correctFlux == True:
            self.removeBoundaryFluxesFromResidual(ci,self.fluxElementBoundaries[ci])
        
        self.getElementwiseFlux(ci)
 #        import pdb
 #        pdb.set_trace()

        cpostprocessing.calculateConservationResidualPWL(self.vt.mesh.interiorElementBoundariesArray,
                                                         self.vt.mesh.exteriorElementBoundariesArray,
                                                         self.vt.mesh.elementBoundaryElementsArray,
                                                         self.vt.mesh.elementBoundaryLocalElementBoundariesArray,
                                                         self.vt.mesh.elementNodesArray,
                                                         self.vt.u[0].femSpace.dofMap.l2g,
                                                         self.dofStarElementsArray,
                                                         self.dofStarElementNeighborsArray,
                                                         self.nElements_DOF,
                                                         self.fluxElementBoundaries[ci],
                                                         self.elementResidual[ci],
                                                         self.vt.ebq_global[('velocityAverage',ci)],
                                                         self.vt.ebq[('dS_u',ci)],
                                                         self.w[ci],
                                                         self.vt.ebq_global['n'],
                                                         self.nodeStarFactors[ci],
                                                         self.q[('conservationResidual',ci)],
                                                         self.ebq_global[('velocity',ci)],
                                                         self.ebq[('velocity',ci)])   # i'm not crazy about the nodeStarFactors term here...should it be dofStarFactors?
         #set boundary flux

        updateCoef = 0.0 #overwrite first
        cfemIntegrals.loadBoundaryFluxIntoGlobalElementBoundaryVelocity(self.vt.mesh.exteriorElementBoundariesArray,
                                                                        self.fluxElementBoundaries[ci],
                                                                        self.vt.ebq_global['n'],
                                                                        self.vt.ebq_global[('totalFlux',ci)],
                                                                        updateCoef,
                                                                        self.vt.ebq_global[('velocity',ci)])

        cfemIntegrals.copyGlobalElementBoundaryVelocityToElementBoundary(self.vt.mesh.interiorElementBoundariesArray,
                                                                         self.vt.mesh.exteriorElementBoundariesArray,
                                                                         self.vt.mesh.elementBoundaryElementsArray,
                                                                         self.vt.mesh.elementBoundaryLocalElementBoundariesArray,
                                                                         self.vt.ebq_global[('velocity',ci)],
                                                                         self.vt.ebq[('velocity',ci)])


        cfemIntegrals.copyExteriorElementBoundaryValuesFromGlobalElementBoundaryValues(self.vt.mesh.exteriorElementBoundariesArray,
                                                                                       self.vt.mesh.elementBoundaryElementsArray,
                                                                                       self.vt.mesh.elementBoundaryLocalElementBoundariesArray,
                                                                                       self.vt.ebq_global[('velocity',ci)],
                                                                                       self.vt.ebqe[('velocity',ci)])


        #end set boundary flux
        #go from boundary flux to local element boundary representation
        self.evaluateLocalVelocityRepresentation(ci)
        self.getElementwiseFlux(ci)


    #
    def getConservationJacobianPWL(self,ci):
        """
        Build local systems for post-processing solve
        """
        cpostprocessing.calculateConservationJacobianPWL(self.vt.mesh.interiorElementBoundariesArray,
                                                         self.vt.mesh.exteriorElementBoundariesArray,
                                                         self.vt.mesh.elementBoundaryElementsArray,
                                                         self.vt.mesh.elementBoundaryLocalElementBoundariesArray,
                                                         self.vt.mesh.elementNodesArray,
                                                         self.vt.u[0].femSpace.dofMap.l2g,
                                                         self.dofStarElementsArray,
                                                         self.dofStarElementNeighborsArray,
                                                         self.nElements_DOF,
                                                         self.vt.internalNodesArray,
                                                         self.fluxElementBoundaries[ci],
                                                         self.fluxBoundaryNodes[ci],
                                                         self.w_dS[ci],
                                                         self.vt.ebq_global['n'],
                                                         self.nodeStarFactors[ci])  # i'm not crazy about the nodeStarFactors term here...should it be dofStarFactors?

    def evaluateLocalVelocityRepresentation(self,ci):
        """
        project to RT_0 velocity from element boundary fluxes
        """
        cpostprocessing.projectElementBoundaryVelocityToRT0fluxRep(self.vt.ebq[('dS_u',ci)],
                                                                   self.vt.ebq['n'],
                                                                   self.ebq[('velocity',ci)],
                                                                   self.q[('velocity_dofs',ci)])
        cpostprocessing.getElementRT0velocityValuesFluxRep(self.vt.mesh.nodeArray,
                                                           self.vt.mesh.elementNodesArray,
                                                           self.vt.q['abs(det(J))'],
                                                           self.vt.q['x'],
                                                           self.q[('velocity_dofs',ci)],
                                                           self.q[('velocity',ci)])
    def evaluateElementVelocityField(self,x,ci):
        """
        evaluate velocity field assuming velocity_dofs already calculated
        for now assumes x shaped like nE x nq x 3
        """
        assert len(x.shape) == 3, "wrong shape for x= %s " % x.shape
        nE = x.shape[0]; nq = x.shape[1]; nd = self.vt.nSpace_global
        vx = numpy.zeros((nE,nq,nd),'d')
        cpostprocessing.getElementRT0velocityValuesFluxRep(self.vt.mesh.nodeArray,
                                                           self.vt.mesh.elementNodesArray,
                                                           self.vt.q['abs(det(J))'],
                                                           x,
                                                           self.q[('velocity_dofs',ci)],
                                                           vx)
        return vx


class VPP_PWL_BDM(VPP_PWL_RT0):
    """Local Larson-Niklasson method with BDM1 representation for element
    velocities This is not the correct postprocessing for optimized NS
    codes

    Only difference from VPP_PWL_RT0 should be steps for local velocity representation
    This one uses  BDM_1 space which is :math:`[P^1]^d` locally with continuous
    linear fluxes on each face
    use standard basis

    .. math::
      
      \vec N_i = \lambda_{i/d}\vec e_{i%d}
    
    That is the dofs are locally (say in 2d) :math:`[v^x_0,v^y_0,v^x_1,v^y_1,v^x_2,v^y_2]`

    Have to use BDM projection to get degrees of freedom

    """
#    TODO:
#      need additional code to compute velocities at ebq and ebq_global if desired
#      looks like ebq_global, ebqe may not be getting a good approximation if v.n=0 on boundary?
#        for example try LN_Example1 with no heterogeneity
#
#      Check what the problem is when running with numerical flux. mass balances are right
#        but getting strange convergence and error values. May need to check what is getting
#        added to ebq[('velocity',ci)] from numerical flux
    from cpostprocessing import buildLocalBDM1projectionMatrices,factorLocalBDM1projectionMatrices
    from cpostprocessing import solveLocalBDM1projection,getElementBDM1velocityValuesLagrangeRep
    def __init__(self,vectorTransport=None,vtComponents=[0]):
        VPP_PWL_RT0.__init__(self,vectorTransport=vectorTransport,vtComponents=vtComponents)
        #have to directly modify the type now to show bdm
        self.postProcessingType = 'pwl-bdm'
        #how is the local velocity represented
        #  0 -- BDM P^1 Lagrange rep
        self.localVelocityRepresentationFlag = 0

        #
        for ci in self.vtComponents:
            self.nDOFs_element[ci] = self.vt.nSpace_global*(self.vt.nSpace_global+1)
            self.q[('velocity_dofs',ci)] = numpy.zeros((self.vt.mesh.nElements_global,self.nDOFs_element[ci]),'d')
            if ci != self.vtComponents[0] and self.q.has_key(('velocity_l2g',self.vtComponents[0])):
                self.q[('velocity_l2g',ci)]  = self.q[('velocity_l2g',self.vtComponents[0])]
            else:
                self.q[('velocity_l2g',ci)]  = numpy.arange((self.vt.mesh.nElements_global*self.nDOFs_element[ci]),dtype='i').reshape((self.vt.mesh.nElements_global,self.nDOFs_element[ci]))
        #

        self.BDMcomponent=self.vtComponents[0]
        self.BDMprojectionMat_element = numpy.zeros((self.vt.mesh.nElements_global,
                                                     self.nDOFs_element[self.BDMcomponent],
                                                     self.nDOFs_element[self.BDMcomponent]),
                                                    'd')
        self.BDMprojectionMatPivots_element = numpy.zeros((self.vt.mesh.nElements_global,
                                                           self.nDOFs_element[self.BDMcomponent]),
                                                          'i')
        self.computeBDM1projectionMatrices()

    def computeBDM1projectionMatrices(self):
        cpostprocessing.buildLocalBDM1projectionMatrices(self.w_dS[self.BDMcomponent],#vt.ebq[('w*dS_u',self.BDMcomponent)],
                                                         self.vt.ebq['n'],
                                                         self.w[self.BDMcomponent],#self.vt.ebq[('v',self.BDMcomponent)],
                                                         self.BDMprojectionMat_element)
        cpostprocessing.factorLocalBDM1projectionMatrices(self.BDMprojectionMat_element,
                                                          self.BDMprojectionMatPivots_element)
    def computeGeometricInfo(self):
        if self.BDMcomponent != None:
            self.computeBDM1projectionMatrices()

    def evaluateLocalVelocityRepresentation(self,ci):
        """
        project to BDM velocity from element boundary fluxes
        """
        assert self.nDOFs_element[ci] == self.vt.nSpace_global*(self.vt.nSpace_global+1), "wrong size for BDM"

        self.solveLocalBDM1projection(self.BDMprojectionMat_element,
                                      self.BDMprojectionMatPivots_element,
                                      self.w_dS[ci],
                                      self.vt.ebq['n'],
                                      self.ebq[('velocity',ci)],
                                      self.q[('velocity_dofs',ci)])

        cpostprocessing.getElementBDM1velocityValuesLagrangeRep(self.qv[ci],
                                                                self.q[('velocity_dofs',ci)],
                                                                self.vt.q[('velocity',ci)])

    def evaluateElementVelocityField(self,x,ci):
        """
        evaluate velocity field assuming velocity_dofs already calculated
        for now assumes x shaped like nE x nq x 3
        TODO:
           put python loops in c
        """
        assert len(x.shape) == 3, "wrong shape for x= %s " % x.shape
        nE = x.shape[0]; nq = x.shape[1]; nd = self.vt.nSpace_global
        vx = numpy.zeros((nE,nq,nd),'d')
        #have to evaluate shape functions at new points. This is painful
        #uci     = self.vt.u[ci]
        xiArray = numpy.zeros(x.shape,'d')
        vArray  = numpy.zeros((nE,nq,self.testSpace.max_nDOF_element),'d')
        invJ    = numpy.zeros((nE,nq,self.vt.q['inverse(J)'].shape[2],self.vt.q['inverse(J)'].shape[3]),
                                'd')
        for ie in range(nE):
            for iq in range(nq):
                invJ[ie,iq,:,:] = self.vt.q['inverse(J)'][ie,0,:,:] #assume affine
            #iq
        #iq
        self.testSpace.elementMaps.getInverseValues(invJ,x,xiArray)
        self.testSpace.getBasisValuesAtArray(xiArray,vArray)

        cpostprocessing.getElementBDM1velocityValuesLagrangeRep(vArray,
                                                                self.q[('velocity_dofs',ci)],
                                                                vx)

        return vx

class VPP_PWL_BDM2(VPP_PWL_RT0):
    """
    WIP - this class is intended to implement BDM2 elements in proteus

    """
    from cpostprocessing import buildLocalBDM2projectionMatrices,factorLocalBDM2projectionMatrices 
    from cpostprocessing import solveLocalBDM2projection,getElementBDM2velocityValuesLagrangeRep,buildBDM2rhs
    def __init__(self,vectorTransport=None,vtComponents=[0]):
        VPP_PWL_RT0.__init__(self,vectorTransport=vectorTransport,vtComponents=vtComponents)
        self.postProcessingType = 'pwl-bdm2'
        self.localVelocityRepresentationFlag = 0
        self.degree = 2
        self.set_BDM_dimensions(self.degree)

        # Question - the space is set indepenedently for the interior test functions.  Should this be the case for the trial functions as well?
        # at a minimum there should be an assert preventing the user from using Linear functions in the BDM2 projection.

        for ci in self.vtComponents:
            self.nDOFs_element[ci] = self.vt.nSpace_global*(self.vt.nSpace_global*3)  # BDM2 requires quadratic elements
            self.q[('velocity_dofs',ci)] = numpy.zeros((self.vt.mesh.nElements_global,self.nDOFs_element[ci]),'d')
            if ci != self.vtComponents[0] and self.q.has_key(('velocity_l2g',self.vtComponents[0])):
                self.q[('velocity_l2g',ci)]  = self.q[('velocity_l2g',self.vtComponents[0])]
            else:
                self.q[('velocity_l2g',ci)]  = numpy.arange((self.vt.mesh.nElements_global*self.nDOFs_element[ci]),dtype='i').reshape((self.vt.mesh.nElements_global,self.nDOFs_element[ci]))

        self.BDMcomponent=self.vtComponents[0]
        self.BDMprojectionMat_element = numpy.zeros((self.vt.mesh.nElements_global,
                                                     self.nDOFs_element[self.BDMcomponent],
                                                     self.nDOFs_element[self.BDMcomponent]),
                                                    'd')
        self.BDMprojectionMatPivots_element = numpy.zeros((self.vt.mesh.nElements_global,
                                                           self.nDOFs_element[self.BDMcomponent]),
                                                          'i')

        self.interiorTestSpace = None
        self.setInteriorTestSpace(self.degree)        
        self.getInteriorTestGradients()
        self.getInteriorDivFreeElement()
        self.computeBDM2projectionMatrices()
        

    def setInteriorVelocityValues(self,ci):
        """ This function sets the interior velocity values based on the solution to the vt-problem. """
        if self.vt.q.has_key(('a',ci,ci)):
            assert self.vt.q.has_key(('grad(phi)',ci))
            updateCoef = 0.0 #overwrite first time
            if self.vt.sd:
                cpostprocessing.updateDiffusiveVelocityPointEval_sd(updateCoef,
                                                                    self.vt.coefficients.sdInfo[(ci,ci)][0],
                                                                    self.vt.coefficients.sdInfo[(ci,ci)][1],
                                                                    self.vt.q[('a',ci,ci)],
                                                                    self.vt.q[('grad(phi)',ci)],
                                                                    self.q[('velocity',ci)])
            else:
                cpostprocessing.updateDiffusiveVelocityPointEval(updateCoef,
                                                              self.vt.q[('a',ci,ci)],
                                                              self.vt.q[('grad(phi)',ci)],
                                                                 self.q[('velocity',ci)])
        if self.vt.q.has_key(('f',ci)):
            updateCoef = 1.0
            cpostprocessing.updateAdvectiveVelocityPointEval(updateCoef,
                                                             self.vt.q[('f',ci)],
                                                             self.q[('velocity',ci)])


    def set_BDM_dimensions(self,degree):
        ''' Calculate and set the BDM polynomial dimension
            input - degree
        '''
        self.dim = (degree+1)*(degree+2)
        self.boundary_dim = 3*(degree+1)
        self.boundary_dim_per_edge = degree+1
        self.interior_dim = self.dim - self.boundary_dim


    def setInteriorTestSpace(self,degree):
        ''' This function sets the interior test space corresponding to the dimension
        of the BDM space        
        '''
        if degree==2:
            self.interiorTestSpace = FemTools.C0_AffineLinearOnSimplexWithNodalBasis(self.vt.mesh,self.vt.nSpace_global)
        else:
            pass

    def getInteriorTestGradients(self):
        '''
        Calculate and return the gradient values for polynomials of degree 1
        '''
        # Initialze some arrays to store the results...
        self.interiorTestGradients = numpy.zeros((self.vt.mesh.nElements_global,
                                              self.vt.nQuadraturePoints_element,
                                              self.interiorTestSpace.referenceFiniteElement.localFunctionSpace.dim,
                                              self.interiorTestSpace.referenceFiniteElement.referenceElement.dim),
                                              'd')
        self.weightedInteriorTestGradients = numpy.zeros((self.vt.mesh.nElements_global,
                                              self.vt.nQuadraturePoints_element,
                                              self.interiorTestSpace.referenceFiniteElement.localFunctionSpace.dim,
                                              self.interiorTestSpace.referenceFiniteElement.referenceElement.dim),
                                              'd') 
        self.interiorTestSpace.getBasisGradientValues(self.vt.elementQuadraturePoints,
                                                      self.vt.q['inverse(J)'],
                                                      self.interiorTestGradients)
        # TODO - remove weighted shape PIOLa
        cfemIntegrals.calculateWeightedShapeGradients(self.vt.elementQuadratureWeights[('f',0)],
                                                      self.vt.q['abs(det(J))'],
                                                      self.interiorTestGradients,
                                                      self.weightedInteriorTestGradients)

    def sigmaBasisElement(self,component,point):
        if component == 0:
            return point[0] - point[0]**2 - 2*point[0]*point[1]
        if component == 1:
            return -point[1] + point[1]**2 + 2*point[0]*point[1]

    def getInteriorDivFreeElement(self):
        '''
        Calculate and return the values of the divergence free interior test function.
        Note - calculating this integral requires the use of the Piola transformation.
        '''
        n_xi = self.vt.nQuadraturePoints_element
        psi = numpy.zeros((n_xi,
                           self.vt.nSpace_global),'d')
        # start by calculating the interior DivFreeElements
        self.interiorDivFreeElement = numpy.zeros((self.vt.mesh.nElements_global,
                                                  self.vt.nQuadraturePoints_element,
                                                  self.vt.nSpace_global),'d')
        self.weightedInteriorDivFreeElement = numpy.zeros((self.vt.mesh.nElements_global,
                                                  self.vt.nQuadraturePoints_element,
                                                  self.vt.nSpace_global),'d')
        for k in range(n_xi):
            for j in [0,1]:
                psi[k,j] = self.sigmaBasisElement(j,self.vt.elementQuadraturePoints[k])
        # TODO - add C routines for the following functions (see FemTools.py getBasisValues for an example)
        # Start with populating interiorDivFreeElement 
        for eN in range(self.vt.mesh.nElements_global):
            for k in range(n_xi):
                for j in [0,1]:
                    self.interiorDivFreeElement[eN,k,j] = psi[k,j]
        # Next, populate weightedInteriorDivFreeElement
        for eN in range(self.vt.mesh.nElements_global):
            for k in range(n_xi):
                for j in [0,1]:
                    # J_{T} \hat{p}
                    self.weightedInteriorDivFreeElement[eN,k,j] = (self.interiorDivFreeElement[eN,k,0]*self.q['J'][eN][k][j][0] + 
                                                                   self.interiorDivFreeElement[eN,k,1]*self.q['J'][eN][k][j][1])
                    # 1/|J_{T}| multiplicative term
                    self.weightedInteriorDivFreeElement[eN,k,j] *= 1./self.vt.q['abs(det(J))'][eN][k]
                    # quadrature weight
                    self.weightedInteriorDivFreeElement[eN,k,j] *= self.vt.q['dV'][eN][k]
        # Second - need the Piola adjusted trial functions
        self.piola_trial_function = numpy.zeros((self.vt.mesh.nElements_global,
                                                  self.vt.nQuadraturePoints_element,
                                                  self.dim,
                                                  self.vt.nSpace_global),'d')
#        num_component_basis_functions = len(self.q[('w',0)][0][0])
        for eN in range(self.vt.mesh.nElements_global):
            for k in range(self.vt.nQuadraturePoints_element):
                for i in range(self.dim):
                    J_component = i%2
                    basis_function_component = i/2
                    if i%2==0:
                        self.piola_trial_function[eN,k,i,0] = self.q[('w',self.BDMcomponent)][eN][k][basis_function_component]
                        self.piola_trial_function[eN,k,i,1] = 0.
                    else:
                        self.piola_trial_function[eN,k,i,0] = 0.
                        self.piola_trial_function[eN,k,i,1] = self.q[('w',self.BDMcomponent)][eN][k][basis_function_component]
#                    self.piola_trial_function[eN,k,i,0] = self.q['J'][eN][k][0][J_component]*self.q[('w',self.BDMcomponent)][eN][k][basis_function_component]
#                    self.piola_trial_function[eN,k,i,1] = self.q['J'][eN][k][1][J_component]*self.q[('w',self.BDMcomponent)][eN][k][basis_function_component]



    def computeBDM2projectionMatrices(self):
        cpostprocessing.buildLocalBDM2projectionMatrices(self.degree,
                                                         self.vt.ebq[('w*dS_u',self.BDMcomponent)],
#                                                         self.w_dS[self.BDMcomponent],#vt.ebq[('w*dS_u',self.BDMcomponent)],
                                                         self.vt.ebq['n'],
                                                         self.vt.ebq[('v',self.BDMcomponent)],#self.w[self.BDMcomponent]
                                                         self.vt.q[('w',self.BDMcomponent)],          # interior integrals - gradient part
                                                         self.weightedInteriorTestGradients,       # interior integrals - gradient part
                                                         self.weightedInteriorDivFreeElement,      # interior integrals - divFree part
                                                         self.piola_trial_function,                # interior integrals - divFree part
                                                         self.BDMprojectionMat_element)            # projection matrix

        cpostprocessing.factorLocalBDM2projectionMatrices(self.BDMprojectionMat_element,
                                                          self.BDMprojectionMatPivots_element)


    def flagNeumannBoundaryEdges(self):
        ''' This function flags neumann boundaries.

        TODO - WIP - part of some experimental functions
        designed for LN approximations.
        NOTE - Currently this function is not operational and
        it returns a dictionary which suggests all edges
        are Dirichlet.
        '''
        self.neumann_edge_dict = {}
        for edge in self.vt.mesh.exteriorElementBoundariesArray:
            self.neumann_edge_dict[edge] = False

    def conservativeVelocityCalculation(self):
        '''Serial implimentation of LN algorithm.

        TODO - This function is experimental and should be
        refactor once completed.
        '''
        # Initialize the matrix - serial LN requires a system
        # the size of the number of elements in the mesh.
        import pdb
#        pdb.set_trace()
        num_elements = self.vt.mesh.nElements_global
        num_element_quadpts = self.vt.q['dV'].shape[1]
        num_bdy_quadpts = self.vt.ebq_global['n'][0].shape[0]
        num_edges = self.vt.mesh.nElementBoundaries_global
        dim = self.vt.ebq_global['n'][0].shape[1]
        h = self.vt.mesh.h

        # Flag Neumann terms
        self.flagNeumannBoundaryEdges()
        self.getAverageFlux()

        # Allocate space for matrices
        A = numpy.zeros(shape=(num_elements,num_elements))
        b = numpy.zeros(shape=(num_elements,1))
        flux_approx = numpy.zeros(shape=(num_edges,1))

        # loop over all elements in the mesh
        for k in range(num_elements):
            # Need to calculate the source term integral
            # Eg. - int_{K} (f, 1)_{K}
            for pt in range(num_element_quadpts):
                # Q for ck - is q[('r',0)][k][pt] effectively f 
                b[k] += (self.vt.q[('r',0)][k][pt] *  
                         self.vt.q['dV'][k][pt])
#            pdb.set_trace()
            # Need to loop over edges
            # Need to find Neumann edges and Dirichlet edges
            for local_edge_num , global_edge_num in enumerate(self.vt.mesh.elementBoundariesArray[k]):
                print 'element : ' + `k`
                # Diagonal element
                A[k][k] += 1/h * ( sum(self.vt.ebq[('dS_u',0)][k][local_edge_num]) )
                # Calculate A's off-diagonal terms
                if global_edge_num in self.vt.mesh.interiorElementBoundariesArray:
                    elements = self.vt.mesh.elementBoundaryElementsArray[global_edge_num]
                    if k == elements[0]:
                        j = elements[1]
                    else:
                        j = elements[0]
                    # off diagonal elements
                    A[k][j] += ( sum(self.vt.ebq[('dS_u',0)][k][local_edge_num]) )
                # Calculate Flux Inner Products
                for pt in range(num_bdy_quadpts):
                    for comp in range(dim):
                        b[k] += ( self.flux_average[global_edge_num] *
                                  self.vt.ebq[('dS_u',0)][k][local_edge_num][pt] )
        print 'loop done'
        V = numpy.linalg.solve(A,b)
        pdb.set_trace()
#       self.CorrectedFlux = self.flux_average - V

    def getAverageFlux(self,ci):
        '''Helper function to cacluate the average flux along the mesh boundaries. '''
        # Step 1 : calculate the normal component of all velocities

        num_elements = self.vt.mesh.nElements_global
        num_edges = self.vt.mesh.nElementBoundaries_global
        num_bdy_quadpts = self.vt.ebq_global['n'][0].shape[0]
        dim = self.vt.ebq_global['n'][0].shape[1]

        flux_array = numpy.zeros(shape=(num_edges,2))
        self.flux_average = numpy.zeros(shape=(num_edges,1))

        for element in range(num_elements):
            for local_edge_num , global_edge_num in enumerate(self.vt.mesh.elementBoundariesArray[element]):
                elements = self.vt.mesh.elementBoundaryElementsArray[global_edge_num]
                j = 0
                if element == elements[1]:
                    j = 1
                for pt in range(num_bdy_quadpts):
                    for comp in range(dim):
                        flux_array[global_edge_num][j] += (self.vt.ebq['n'][element][local_edge_num][pt][comp] *
                                                           self.vt.ebq[('velocity',ci)][element][local_edge_num][pt][comp] )
        for edge in range(num_edges):
            if edge in self.vt.mesh.interiorElementBoundariesArray:
                self.flux_average[edge] = (flux_array[edge][0] + flux_array[edge][1]) / 2.0
            else:
                self.flux_average[edge] = flux_array[edge][0]

    def computeGeometricInfo(self):
        if self.BDMcomponent != None:
            self.computeBDM2projectionMatrices()

    def evaluateLocalVelocityRepresentation(self,ci,velocity_field_set=False):
        """
        This function projects the solution of the vt transport problem into the
        BDM2 space.

        Parameters
        ----------
        ci : int
            The solution component being projected.
        velocity_field_set: boolean
            Set to true when the quadrature values for the velocity function are 
            already defined (this is typically used for testing).
        """
        assert self.nDOFs_element[ci] == 2*self.vt.nSpace_global*(self.vt.nSpace_global+1), "wrong size for BDM"

        if self.degree >= 2 and velocity_field_set==False:
            for ci in self.vtComponents:
                self.setInteriorVelocityValues(ci)
        
        self.buildBDM2rhs(self.BDMprojectionMat_element,
                          self.BDMprojectionMatPivots_element,
                          self.ebq[('w*dS_u',self.BDMcomponent)],
#                          self.w_dS[ci],
                          self.vt.ebq['n'],
                          self.weightedInteriorTestGradients,
                          self.weightedInteriorDivFreeElement,
                          self.ebq[('velocity',ci)],
                          self.q[('velocity',ci)],
                          self.q[('velocity_dofs',ci)])

        self.solveLocalBDM2projection(self.BDMprojectionMat_element,
                                      self.BDMprojectionMatPivots_element,
#                                      self.w_dS[ci],
                                      self.ebq[('w*dS_u',self.BDMcomponent)],
                                      self.vt.ebq['n'],
                                      self.weightedInteriorTestGradients,
                                      self.ebq[('velocity',ci)],
                                      self.q[('velocity',ci)],
                                      self.q[('velocity_dofs',ci)])

        cpostprocessing.getElementBDM2velocityValuesLagrangeRep(self.vt.q[('w',ci)],
                                                                self.q[('velocity_dofs',ci)],
                                                                self.vt.q[('velocity',ci)])

    def evaluateElementVelocityField(self,x,ci):
        """
        evaluate velocity field assuming velocity_dofs already calculated
        for now assumes x shaped like nE x nq x 3
        TODO:
           put python loops in c
        """
        assert len(x.shape) == 3, "wrong shape for x= %s " % x.shape
        nE = x.shape[0]; nq = x.shape[1]; nd = self.vt.nSpace_global
        vx = numpy.zeros((nE,nq,nd),'d')
        xiArray = numpy.zeros(x.shape,'d')
        vArray  = numpy.zeros((nE,nq,self.testSpace.max_nDOF_element),'d')
        invJ    = numpy.zeros((nE,nq,self.vt.q['inverse(J)'].shape[2],self.vt.q['inverse(J)'].shape[3]),
                                'd')
        for ie in range(nE):
            for iq in range(nq):
                invJ[ie,iq,:,:] = self.vt.q['inverse(J)'][ie,0,:,:] #assume affine
            #iq
        #iq
        self.testSpace.elementMaps.getInverseValues(invJ,x,xiArray)
        self.testSpace.getBasisValuesAtArray(xiArray,vArray)

        cpostprocessing.getElementBDM2velocityValuesLagrangeRep(vArray,
                                                                self.q[('velocity_dofs',ci)],
                                                                vx)

        return vx


class VPP_PWL_RT0_OPT(VPP_PWL_RT0):
    """
    Version of local Larson-Niklasson scheme to use with optimized
    codes Assumes that all exterior boundaries are either flux or weak
    dirichlet boundaries and that exterior velocity has been
    calculated correctly (i.e., it's consistent with either flux or
    weak dirichlet approximation)

    Assumes layout the same across components
    """
    def __init__(self,vectorTransport=None,vtComponents=[0]):
        VPP_PWL_RT0.__init__(self,vectorTransport,vtComponents=vtComponents)
        #have to directly modify the type now to set to optimized
        self.postProcessingType = 'pwl-opt'

        from LinearAlgebraTools import ParVec

        self.ebq_v_par_local = self.vt.ebq_global[('velocity',self.vtComponents[0])].copy()
        self.ebq_v_par = ParVec(self.ebq_v_par_local,
                                self.vt.nElementBoundaryQuadraturePoints_elementBoundary*self.vt.nSpace_global,#block size
                                self.vt.mesh.nElementBoundaries_owned,#number of local element boundaries owned
                                self.vt.mesh.globalMesh.nElementBoundaries_global,#number of global element boundaries
                                self.vt.mesh.nElementBoundaries_global - self.vt.mesh.nElementBoundaries_owned,#number of ghost element boundaries
                                self.vt.mesh.globalMesh.elementBoundaryNumbering_subdomain2global)
        self.ebq_x_par_local = self.vt.ebq_global['x'].copy()
        self.x_par = ParVec(self.ebq_x_par_local,
                            self.vt.nElementBoundaryQuadraturePoints_elementBoundary*3,#block size
                            self.vt.mesh.nElementBoundaries_owned,#number of local element boundaries owned
                            self.vt.mesh.globalMesh.nElementBoundaries_global,#number of global element boundaries
                            self.vt.mesh.nElementBoundaries_global - self.vt.mesh.nElementBoundaries_owned,#number of ghost element boundaries
                            self.vt.mesh.globalMesh.elementBoundaryNumbering_subdomain2global)
        self.x_par.scatter_forward_insert()
        self.permutations = numpy.zeros((self.vt.mesh.nElementBoundaries_global,self.vt.nElementBoundaryQuadraturePoints_elementBoundary),'i')
        cfemIntegrals.getPermutationsGlobal(self.vt.ebq_global['x'],self.ebq_x_par_local,self.permutations)

    def postprocess_component(self,ci,verbose=0):
        """
        compute mass conservative velocity field following Larson and Niklasson assuming a P^k C0
        Galerkin solution has already been found
        Setup for optimized parallel codes
        """
        from flcbdfWrappers import globalSum,globalMax

        self.nodeStarFactors[ci].setU(0.0)
        if self.solutionTestSpaceIsNotPWL:
            cpostprocessing.calculateElementResidualPWL(self.alpha[ci],self.vt.elementResidual[ci],self.elementResidual[ci])
        self.getConservationResidualPWL(ci)
        if self.updateConservationJacobian[ci]:
            self.getConservationJacobianPWL(ci)
            self.updateConservationJacobian[ci] = False #only depends on mesh need to resignal if mesh adapts
        #calculation partial corrections on owned node stars
        cpostprocessing.calculateConservationFluxPWL_opt(self.vt.mesh.nNodes_owned,
                                                         self.nElements_node,
                                                         self.vt.internalNodesArray,
                                                         self.fluxBoundaryNodes[ci],
                                                         self.nodeStarFactors[ci])
        self.getConservationResidualPWL(ci)

        #do parallel assembly of correction
        useC=True
        if useC:
            cpostprocessing.copyElementBoundaryVelocityToParVec(self.vt.ebq_global[('velocity',ci)],self.permutations,self.ebq_v_par_local)
            self.ebq_v_par.scatter_reverse_add()
            cpostprocessing.addAverageToParVec(self.vt.ebq_global[('velocityAverage',ci)],self.permutations,self.ebq_v_par_local)
            self.ebq_v_par.scatter_forward_insert()
            cpostprocessing.copyParVecToElementBoundaryVelocity(self.vt.ebq_global[('velocity',ci)],self.permutations,self.ebq_v_par_local)
        else:
            #copy partial corrections to global ordering and sum on owning processors
            for ebN in range(self.ebq_v_par_local.shape[0]):
                for k in range(self.ebq_v_par_local.shape[1]):
                    for I in range(self.ebq_v_par_local.shape[2]):
                        self.ebq_v_par_local[ebN,self.permutations[ebN,k],I] = self.vt.ebq_global[('velocity',ci)][ebN,k,I]
            self.ebq_v_par.scatter_reverse_add()
            #add correction to average velocity
            for ebN in range(self.ebq_v_par_local.shape[0]):
                for k in range(self.ebq_v_par_local.shape[1]):
                    for I in range(self.ebq_v_par_local.shape[2]):
                        self.ebq_v_par_local[ebN,self.permutations[ebN,k],I] += self.vt.ebq_global[('velocityAverage',ci)][ebN,k,I]
            #send to ghost boundaries
            self.ebq_v_par.scatter_forward_insert()
            for ebN in range(self.ebq_v_par_local.shape[0]):
                for k in range(self.ebq_v_par_local.shape[1]):
                    for I in range(self.ebq_v_par_local.shape[2]):
                        self.vt.ebq_global[('velocity',ci)][ebN,k,I] = self.ebq_v_par_local[ebN,self.permutations[ebN,k],I]

        #copy to ebq storage
        cfemIntegrals.copyGlobalElementBoundaryVelocityToElementBoundary(self.vt.mesh.interiorElementBoundariesArray,
                                                                         self.vt.mesh.exteriorElementBoundariesArray,
                                                                         self.vt.mesh.elementBoundaryElementsArray,
                                                                         self.vt.mesh.elementBoundaryLocalElementBoundariesArray,
                                                                         self.vt.ebq_global[('velocity',ci)],
                                                                         self.vt.ebq[('velocity',ci)])
        cfemIntegrals.copyExteriorElementBoundaryValuesFromGlobalElementBoundaryValues(self.vt.mesh.exteriorElementBoundariesArray,
                                                                                       self.vt.mesh.elementBoundaryElementsArray,
                                                                                       self.vt.mesh.elementBoundaryLocalElementBoundariesArray,
                                                                                       self.vt.ebq_global[('velocity',ci)],
                                                                                       self.vt.ebqe[('velocity',ci)])
        #go from boundary flux to local element boundary representation
        self.evaluateLocalVelocityRepresentation(ci)

        cpostprocessing.calculateConservationResidualPWL_primative(self.vt.mesh.interiorElementBoundariesArray,
                                                                   self.vt.mesh.exteriorElementBoundariesArray,
                                                                   self.vt.mesh.elementBoundaryElementsArray,
                                                                   self.vt.mesh.elementBoundaryLocalElementBoundariesArray,
                                                                   self.fluxElementBoundaries[ci],
                                                                   self.elementResidual[ci],
                                                                   self.vt.ebq[('dS_u',ci)],
                                                                   self.vt.ebq_global['n'],
                                                                   self.q[('conservationResidual',ci)],
                                                                   self.ebq_global[('velocity',ci)])

        logEvent("Max local conservation (dgp1 enriched all elements) = %12.5e" % globalMax(max(numpy.absolute(self.q[('conservationResidual',ci)].flat))))
        divergence = Norms.fluxDomainBoundaryIntegralFromVector(self.vt.ebqe['dS'],
                                                                self.vt.ebqe[('velocity',ci)],
                                                                self.vt.ebqe['n'],
                                                                self.vt.mesh)
        logEvent("Global divergence = %12.5e" % (divergence,),level=2)

    def getConservationJacobianPWL(self,ci):
        """
        Build local systems for post-processing solve
        """
        cpostprocessing.calculateConservationJacobianPWL_opt(self.vt.mesh.nNodes_owned,
                                                             self.vt.mesh.interiorElementBoundariesArray,
                                                             self.vt.mesh.exteriorElementBoundariesArray,
                                                             self.vt.mesh.elementBoundaryElementsArray,
                                                             self.vt.mesh.elementBoundaryLocalElementBoundariesArray,
                                                             self.vt.mesh.elementNodesArray,
                                                             self.nodeStarElementsArray,
                                                             self.nodeStarElementNeighborsArray,
                                                             self.nElements_node,
                                                             self.vt.internalNodesArray,
                                                             self.fluxElementBoundaries[ci],
                                                             self.fluxBoundaryNodes[ci],
                                                             self.w_dS[ci],
                                                             self.vt.ebq_global['n'],
                                                             self.nodeStarFactors[ci])
    def getConservationResidualPWL(self,ci,correctFlux=False):
        """
        compute conservation resiudal using current guess for element boundary flux
        """
        cpostprocessing.calculateConservationResidualPWL_opt(self.vt.mesh.nNodes_owned,
                                                         self.vt.mesh.interiorElementBoundariesArray,
                                                         self.vt.mesh.exteriorElementBoundariesArray,
                                                         self.vt.mesh.elementBoundaryElementsArray,
                                                         self.vt.mesh.elementBoundaryLocalElementBoundariesArray,
                                                         self.vt.mesh.elementNodesArray,
                                                         self.nodeStarElementsArray,
                                                         self.nodeStarElementNeighborsArray,
                                                         self.nElements_node,
                                                         self.fluxElementBoundaries[ci],
                                                         self.elementResidual[ci],
                                                         self.vt.ebq_global[('velocityAverage',ci)],
                                                         self.vt.ebq[('dS_u',ci)],
                                                         self.w[ci],
                                                         self.vt.ebq_global['n'],
                                                         self.nodeStarFactors[ci],
                                                         self.q[('conservationResidual',ci)],
                                                         self.vt.ebq_global[('velocity',ci)],
                                                         self.ebq[('velocity',ci)])


    def evaluateElementVelocityField(self,x,ci):
        """
        evaluate velocity field assuming velocity_dofs already calculated
        for now assumes x shaped like nE x nq x 3
        """
        assert len(x.shape) == 3, "wrong shape for x= %s " % x.shape
        nE = x.shape[0]; nq = x.shape[1]; nd = self.vt.nSpace_global
        vx = numpy.zeros((nE,nq,nd),'d')
        cpostprocessing.getElementRT0velocityValuesFluxRep(self.vt.mesh.nodeArray,
                                                           self.vt.mesh.elementNodesArray,
                                                           self.vt.q['abs(det(J))'],
                                                           x,
                                                           self.q[('velocity_dofs',ci)],
                                                           vx)
        return vx

class VPP_PWL_BDM_OPT(VPP_PWL_RT0_OPT):
    """Local Larson-Niklasson method with BDM1 representation for element
    velocities for optimized parallel codes

    Only difference from VPP_PWL_RT0_OPT should be steps for local
    velocity representation This one uses BDM_1 space which is :math:`[P^1]^d`
    locally with continuous linear fluxes on each face use standard
    basis

    .. math::

      \vec N_i = \lambda_{i%(d+1)} \vec e_{i/(d+1)}

    Have to use BDM projection to get degrees of freedom

    """
    from cpostprocessing import buildLocalBDM1projectionMatrices,factorLocalBDM1projectionMatrices
    from cpostprocessing import solveLocalBDM1projection,getElementBDM1velocityValuesLagrangeRep
    def __init__(self,vectorTransport=None,vtComponents=[0]):
        VPP_PWL_RT0_OPT.__init__(self,vectorTransport=vectorTransport,vtComponents=vtComponents)
        #have to directly modify the type now to show bdm
        self.postProcessingType = 'pwl-bdm-opt'
        #how is the local velocity represented
        #  0 -- BDM P^1 Lagrange rep
        self.localVelocityRepresentationFlag = 0

        #
        for ci in self.vtComponents:
            self.nDOFs_element[ci] = self.vt.nSpace_global*(self.vt.nSpace_global+1)
            self.q[('velocity_dofs',ci)] = numpy.zeros((self.vt.mesh.nElements_global,self.nDOFs_element[ci]),'d')
            if self.q.has_key(('velocity_l2g',self.vtComponents[0])):
                self.q[('velocity_l2g',ci)]  = self.q[('velocity_l2g',self.vtComponents[0])]
            else:
                self.q[('velocity_l2g',ci)]  = numpy.arange((self.vt.mesh.nElements_global*self.nDOFs_element[ci]),dtype='i').reshape((self.vt.mesh.nElements_global,self.nDOFs_element[ci]))
        #

        self.BDMcomponent=self.vtComponents[0]
        self.BDMprojectionMat_element = numpy.zeros((self.vt.mesh.nElements_global,
                                                     self.nDOFs_element[self.BDMcomponent],
                                                     self.nDOFs_element[self.BDMcomponent]),
                                                    'd')
        self.BDMprojectionMatPivots_element = numpy.zeros((self.vt.mesh.nElements_global,
                                                           self.nDOFs_element[self.BDMcomponent]),
                                                          'i')
        self.computeBDM1projectionMatrices()

    def computeBDM1projectionMatrices(self):
        cpostprocessing.buildLocalBDM1projectionMatrices(self.w_dS[self.BDMcomponent],#vt.ebq[('w*dS_u',self.BDMcomponent)],
                                                         self.vt.ebq['n'],
                                                         self.w[self.BDMcomponent],#self.vt.ebq[('v',self.BDMcomponent)],
                                                         self.BDMprojectionMat_element)
        cpostprocessing.factorLocalBDM1projectionMatrices(self.BDMprojectionMat_element,
                                                          self.BDMprojectionMatPivots_element)
    def updateWeights(self):
        for ci in self.vtComponents:
            if not isinstance(self.vt.u[ci].femSpace,FemTools.C0_AffineLinearOnSimplexWithNodalBasis):
                self.testSpace.getBasisValues(self.vt.elementQuadraturePoints,
                                              self.qv[ci])
                self.testSpace.getBasisValuesTrace(self.vt.u[0].femSpace.elementMaps.permutations,
                                                   self.vt.ebq['hat(x)'],
                                                   self.w[ci])
                cfemIntegrals.calculateWeightedShapeTrace(self.vt.elementBoundaryQuadratureWeights[('u',ci)],
                                                          self.vt.ebq['sqrt(det(g))'],
                                                          self.w[ci],
                                                          self.w_dS[ci])
            else:
                if not self.ebq.has_key(('w*dS_f',ci)):
                    self.w_dS[ci] = numpy.zeros(
                        (self.vt.mesh.nElements_global,
                         self.vt.mesh.nElementBoundaries_element,
                         self.vt.nElementBoundaryQuadraturePoints_elementBoundary,
                         self.vt.nDOF_test_element[ci]),
                        'd')
                    #since self.ebq = self.vt.ebq this gets updated by vt when the mesh changes
                    cfemIntegrals.calculateWeightedShapeTrace(self.vt.elementBoundaryQuadratureWeights[('u',ci)],
                                                              self.ebq['sqrt(det(g))'],
                                                              self.ebq[('w',ci)],
                                                              self.w_dS[ci])
    def computeGeometricInfo(self):
        if self.BDMcomponent != None:
            self.computeBDM1projectionMatrices()

    def evaluateLocalVelocityRepresentation(self,ci):
        """
        project to BDM velocity from element boundary fluxes
        """
        assert self.nDOFs_element[ci] == self.vt.nSpace_global*(self.vt.nSpace_global+1), "wrong size for BDM"

        self.solveLocalBDM1projection(self.BDMprojectionMat_element,
                                      self.BDMprojectionMatPivots_element,
                                      self.w_dS[ci],
                                      self.vt.ebq['n'],
                                      self.ebq[('velocity',ci)],
                                      self.q[('velocity_dofs',ci)])

        cpostprocessing.getElementBDM1velocityValuesLagrangeRep(self.qv[ci],
                                                                self.q[('velocity_dofs',ci)],
                                                                self.vt.q[('velocity',ci)])



    def evaluateElementVelocityField(self,x,ci):
        """
        evaluate velocity field assuming velocity_dofs already calculated
        for now assumes x shaped like nE x nq x 3
        """
        assert len(x.shape) == 3, "wrong shape for x= %s " % x.shape
        nE = x.shape[0]; nq = x.shape[1]; nd = self.vt.nSpace_global
        vx = numpy.zeros((nE,nq,nd),'d')
        #have to evaluate shape functions at new points. This is painful
        #uci     = self.vt.u[ci]
        xiArray = numpy.zeros(x.shape,'d')
        vArray  = numpy.zeros((nE,nq,self.testSpace.max_nDOF_element),'d')
        invJ    = numpy.zeros((nE,nq,self.vt.q['inverse(J)'].shape[2],self.vt.q['inverse(J)'].shape[3]),
                                'd')
        for ie in range(nE):
            for iq in range(nq):
                invJ[ie,iq,:,:] = self.vt.q['inverse(J)'][ie,0,:,:] #assume affine
            #iq
        #iq
        self.testSpace.elementMaps.getInverseValues(invJ,x,xiArray)
        self.testSpace.getBasisValuesAtArray(xiArray,vArray)

        cpostprocessing.getElementBDM1velocityValuesLagrangeRep(vArray,
                                                                self.q[('velocity_dofs',ci)],
                                                                vx)

        return vx



class VPP_PWC_RT0(VelocityPostProcessingAlgorithmBase):
    """Global piecewise constant Larson-Niklasson method with :math:`RT_0`
    representation for element velocities

    uses RT_0 representation in terms of local basis

    .. math::

      \vec N_i = \frac{1}{d|E|}(\vec x - p_i)

    where :math:`p_i` is the vertex across from face :math:`i`,
    :math:`|E|` is the volume of the element, and :math:`d` is the
    space dimension the degrees of freedom are :math:`V^i =
    \int_{e_i}\vec v\dot n_{i}\ds`

    """
#    TOOD:
#       make sure works with weak dirichlet conditions
#       remove python loops in building global Jacobian
    def __init__(self,vectorTransport=None,vtComponents=[0]):
        VelocityPostProcessingAlgorithmBase.__init__(self,postProcessingType='pwc',
                                                     vectorTransport=vectorTransport,
                                                     vtComponents=vtComponents)

        #how is the local velocity represented
        #  2 -- RT0, local rep is \sum^d_{i=0}V^i\vec N_{T,i},
        #           \vec N_{T,i} = \frac{1}{d|E|}(\vec x - p_i), i=0,...,d
        self.localVelocityRepresentationFlag = 2

        self.nDOFs_element = {}
        #local element residuals
        self.elementResidual = self.vt.elementResidual
        #data structures for solving global problem
        self.pwcMat = {}; self.pwcMat_zval = {}; self.pwcLU = {}; self.pwcV = {}
        #could just compute correction factors once since going to overwrite Neumann fluxes anyway
        self.ebq_global['pwc-corr'] = numpy.zeros((self.vt.mesh.nElementBoundaries_global,2),'d')
        volFact = 1.0; areaFact = 1.0
        if self.vt.nSpace_global == 2:
            volFact = 0.5
        if self.vt.nSpace_global == 3:
            volFact = 1.0/6.0; areaFact = 0.5
        for ebNI in range(self.vt.mesh.nInteriorElementBoundaries_global):
            ebN = self.vt.mesh.interiorElementBoundariesArray[ebNI]
            eN_left = self.vt.mesh.elementBoundaryElementsArray[ebN,0]
            eN_right= self.vt.mesh.elementBoundaryElementsArray[ebN,1]
            ebN_element_left = self.vt.mesh.elementBoundaryLocalElementBoundariesArray[ebN,0]
            area_face= areaFact*self.vt.ebq['sqrt(det(g))'][eN_left,ebN_element_left,0]
            self.ebq_global['pwc-corr'][ebN,0] = 1.0/area_face
            self.ebq_global['pwc-corr'][ebN,1] =-1.0/area_face
        for ebNE in range(self.vt.mesh.nExteriorElementBoundaries_global):
            ebN = self.vt.mesh.exteriorElementBoundariesArray[ebNE]
            eN_left = self.vt.mesh.elementBoundaryElementsArray[ebN,0]
            ebN_element_left = self.vt.mesh.elementBoundaryLocalElementBoundariesArray[ebN,0]
            area_face= areaFact*self.vt.ebq['sqrt(det(g))'][eN_left,ebN_element_left,0]
            self.ebq_global['pwc-corr'][ebN,0] = 1.0/area_face
        #end ebNE

        for ci in self.vtComponents:
            #correction
            self.ebq_global[('flux_correction',ci)] = numpy.zeros((self.vt.mesh.nElementBoundaries_global),'d')
            #velocity representation
            self.nDOFs_element[ci] = self.vt.nSpace_global+1
            self.q[('velocity_dofs',ci)] = numpy.zeros((self.vt.mesh.nElements_global,self.nDOFs_element[ci]),'d')
            if self.q.has_key(('velocity_l2g',self.vtComponents[0])):
                self.q[('velocity_l2g',ci)]  = self.q[('velocity_l2g',self.vtComponents[0])]
            else:
                self.q[('velocity_l2g',ci)]  = numpy.arange((self.vt.mesh.nElements_global*self.vt.mesh.nElementBoundaries_element),dtype='i').reshape((self.vt.mesh.nElements_global,self.vt.mesh.nElementBoundaries_element))

            #build jacobian, may have differences in components because of differences in boundary conditions
            #could use one version for all components in an optimized code (but need to address flux bc's someway)
            pwcMatGlobalDict = {}
            #mwf now build system to enforce Neumann bc's explicitly
            #build system assuming conforming mesh
            for ebNI in range(self.vt.mesh.nInteriorElementBoundaries_global):
                ebN = self.vt.mesh.interiorElementBoundariesArray[ebNI]
                eN_left = self.vt.mesh.elementBoundaryElementsArray[ebN,0]
                eN_right= self.vt.mesh.elementBoundaryElementsArray[ebN,1]
                ebN_element_left = self.vt.mesh.elementBoundaryLocalElementBoundariesArray[ebN,0]
                if pwcMatGlobalDict.has_key((eN_left,eN_left)):
                    pwcMatGlobalDict[(eN_left,eN_left)] += 1.
                else:
                    pwcMatGlobalDict[(eN_left,eN_left)] = 1.
                if pwcMatGlobalDict.has_key((eN_right,eN_right)):
                    pwcMatGlobalDict[(eN_right,eN_right)] += 1.
                else:
                    pwcMatGlobalDict[(eN_right,eN_right)] = 1.
                pwcMatGlobalDict[(eN_left,eN_right)] = -1.
                pwcMatGlobalDict[(eN_right,eN_left)] = -1.
            #interior
            #any chance an element didn't get hit by interior loop?
            for ebNE in range(self.vt.mesh.nExteriorElementBoundaries_global):
                ebN = self.vt.mesh.exteriorElementBoundariesArray[ebNE]
                if not self.fluxElementBoundaries[ci][ebNE]:
                    eN_left = self.vt.mesh.elementBoundaryElementsArray[ebN,0]
                    if pwcMatGlobalDict.has_key((eN_left,eN_left)):
                        pwcMatGlobalDict[(eN_left,eN_left)] += 1.
                    else:
                        pwcMatGlobalDict[(eN_left,eN_left)] = 1.
            #exterior
            (self.pwcMat[ci],self.pwcMat_zval[ci]) = SparseMatFromDict(self.vt.mesh.nElements_global,
                                                                       self.vt.mesh.nElements_global,
                                                                       pwcMatGlobalDict)
            self.pwcLU[ci] = LinearSolvers.LU(self.pwcMat[ci])
            self.pwcLU[ci].prepare()
            #make this the number of entries in system (if had element with no correction?
            self.pwcV[ci] = numpy.zeros((self.vt.mesh.nElements_global,),'d')


        #
    def postprocess_component(self,ci,verbose=0):
        """compute mass conservative velocity field following Larson and
        Niklasson Global piecewise constant correcction

        """
        #compute initial element conservation residual for average velocity
        self.q[('conservationResidual',ci)].fill(0.0)
        self.ebq_global[('flux_correction',ci)].fill(0.0)
        self.ebq_global[('velocity',ci)].flat[:]=self.vt.ebq_global[('velocityAverage',ci)].flat

        #need to add back in after solves, now skip Neumann boundaries since enforcing them explicitly
        self.removeBoundaryFluxesFromResidual(ci,self.fluxElementBoundaries[ci])

        cpostprocessing.calculateConservationResidualGlobalBoundaries(self.vt.mesh.interiorElementBoundariesArray,
                                                                      self.vt.mesh.exteriorElementBoundariesArray,
                                                                      self.vt.mesh.elementBoundaryElementsArray,
                                                                      self.vt.mesh.elementBoundaryLocalElementBoundariesArray,
                                                                      self.fluxElementBoundaries[ci],
                                                                      self.vt.ebq[('dS_u',ci)],
                                                                      self.vt.ebq_global['n'],
                                                                      self.elementResidual[ci],
                                                                      self.ebq_global[('velocity',ci)],
                                                                      self.q[('conservationResidual',ci)])

        self.pwcLU[ci].solve(self.pwcV[ci],b=self.q[('conservationResidual',ci)])
        #now generate flux correction from element V's
        #correction on face f = \partial \Omega_l \cap \partial \Omega_{r}
        # \Delta_f = (V_l - V_r)/|\gamma_f|
        #
        #
        #for now proceed through correction step including Neumann boundaries, then overwrite below
        cpostprocessing.computeFluxCorrectionPWC(self.vt.mesh.interiorElementBoundariesArray,
                                                 self.vt.mesh.exteriorElementBoundariesArray,
                                                 self.vt.mesh.elementBoundaryElementsArray,
                                                 self.ebq_global['pwc-corr'],
                                                 self.pwcV[ci],
                                                 self.ebq_global[('flux_correction',ci)])

        cpostprocessing.fluxCorrectionVelocityUpdate(self.vt.mesh.interiorElementBoundariesArray,
                                                   self.vt.mesh.exteriorElementBoundariesArray,
                                                   self.vt.mesh.elementBoundaryElementsArray,
                                                   self.vt.mesh.elementBoundaryLocalElementBoundariesArray,
                                                   self.vt.ebq[('dS_u',ci)],
                                                   self.vt.ebq_global['n'],
                                                   self.ebq_global[('flux_correction',ci)],
                                                   self.ebq_global[('velocity',ci)],
                                                   self.ebq[('velocity',ci)])

        #set boundary flux
        updateCoef = 0.0 #overwrite first
        cfemIntegrals.loadBoundaryFluxIntoGlobalElementBoundaryVelocity(self.vt.mesh.exteriorElementBoundariesArray,
                                                                        self.fluxElementBoundaries[ci],
                                                                        self.vt.ebq_global['n'],
                                                                        self.vt.ebq_global[('totalFlux',ci)],
                                                                        updateCoef,
                                                                        self.vt.ebq_global[('velocity',ci)])


        cfemIntegrals.copyGlobalElementBoundaryVelocityToElementBoundary(self.vt.mesh.interiorElementBoundariesArray,
                                                                         self.vt.mesh.exteriorElementBoundariesArray,
                                                                         self.vt.mesh.elementBoundaryElementsArray,
                                                                         self.vt.mesh.elementBoundaryLocalElementBoundariesArray,
                                                                         self.vt.ebq_global[('velocity',ci)],
                                                                         self.vt.ebq[('velocity',ci)])

        #go from boundary flux to local element boundary representation
        self.evaluateLocalVelocityRepresentation(ci)

        cfemIntegrals.copyExteriorElementBoundaryValuesFromGlobalElementBoundaryValues(self.vt.mesh.exteriorElementBoundariesArray,
                                                                                       self.vt.mesh.elementBoundaryElementsArray,
                                                                                       self.vt.mesh.elementBoundaryLocalElementBoundariesArray,
                                                                                       self.vt.ebq_global[('velocity',ci)],
                                                                                       self.vt.ebqe[('velocity',ci)])
        self.addBoundaryFluxesBackToResidual(ci,self.fluxElementBoundaries[ci])
        if verbose > 0:
            logEvent("Max local conservation (dgp0 enriched) = %12.5e" % max(numpy.absolute(self.q[('conservationResidual',ci)].flat[0:self.vt.mesh.subdomainMesh.nElements_owned])))


    def evaluateLocalVelocityRepresentation(self,ci):
        """project to :math:`RT_0` velocity from element boundary fluxes

        """
        cpostprocessing.projectElementBoundaryVelocityToRT0fluxRep(self.vt.ebq[('dS_u',ci)],
                                                                   self.vt.ebq['n'],
                                                                   self.ebq[('velocity',ci)],
                                                                   self.q[('velocity_dofs',ci)])
        cpostprocessing.getElementRT0velocityValuesFluxRep(self.vt.mesh.nodeArray,
                                                           self.vt.mesh.elementNodesArray,
                                                           self.vt.q['abs(det(J))'],
                                                           self.vt.q['x'],
                                                           self.q[('velocity_dofs',ci)],
                                                           self.q[('velocity',ci)])
    def evaluateElementVelocityField(self,x,ci):
        """
        evaluate velocity field assuming velocity_dofs already calculated
        for now assumes x shaped like nE x nq x 3
        """
        assert len(x.shape) == 3, "wrong shape for x= %s " % x.shape
        nE = x.shape[0]; nq = x.shape[1]; nd = self.vt.nSpace_global
        vx = numpy.zeros((nE,nq,nd),'d')
        cpostprocessing.getElementRT0velocityValuesFluxRep(self.vt.mesh.nodeArray,
                                                           self.vt.mesh.elementNodesArray,
                                                           self.vt.q['abs(det(J))'],
                                                           x,
                                                           self.q[('velocity_dofs',ci)],
                                                           vx)
        return vx


class VPP_SUN_RT0(VelocityPostProcessingAlgorithmBase):
    """Global piecewise constant Sun-Wheeler method with :math:`RT_0`
    representation for element velocities

    uses RT_0 representation in terms of local basis

    .. math::

      \vec N_i = \frac{1}{d|E|}(\vec x - p_i)

    where :math:`p_i` is the vertex across from face i, :math:`|E|` is
    the volume of the element, and d is the space dimension the
    degrees of freedom are :math:`V^i = \int_{e_i}\vec v\dot n_{i}\ds`

    """
#    TOOD:
#       make sure works with weak dirichlet conditions
#       remove python loops in building global Jacobian
    def __init__(self,vectorTransport=None,vtComponents=[0]):
        VelocityPostProcessingAlgorithmBase.__init__(self,postProcessingType='sun-rt0',
                                                     vectorTransport=vectorTransport,
                                                     vtComponents=vtComponents)

        #how is the local velocity represented
        #  2 -- RT0, local rep is \sum^d_{i=0}V^i\vec N_{T,i},
        #           \vec N_{T,i} = \frac{1}{d|E|}(\vec x - p_i), i=0,...,d
        self.localVelocityRepresentationFlag = 2

        self.nDOFs_element = {}
        #local element residuals
        self.elementResidual = self.vt.elementResidual
        #data structures for solving global problem
        self.sunWheelerMat = {}; self.sunWheelerMat_zval = {}; self.sunWheelerLS = {}; self.sunWheelerV= {}
        self.sunWheelerConnectionList = {} #for GaussSeidel
        globalSolverFlag = 'default' #'Gauss-Seidel', default--> LU

        #could just compute correction factors once since going to overwrite Neumann fluxes anyway
        self.ebq_global['sun-glob-corr'] = numpy.zeros((self.vt.mesh.nElementBoundaries_global,2),'d')
        volFact = 1.0; areaFact = 1.0
        if self.vt.nSpace_global == 2:
            volFact = 0.5
        if self.vt.nSpace_global == 3:
            volFact = 1.0/6.0; areaFact = 0.5

        for ebNI in range(self.vt.mesh.nInteriorElementBoundaries_global):
            ebN = self.vt.mesh.interiorElementBoundariesArray[ebNI]
            eN_left = self.vt.mesh.elementBoundaryElementsArray[ebN,0]
            eN_right= self.vt.mesh.elementBoundaryElementsArray[ebN,1]
            ebN_element_left = self.vt.mesh.elementBoundaryLocalElementBoundariesArray[ebN,0]
            vol_left = volFact*self.vt.q['abs(det(J))'][eN_left,0]#assume affine
            vol_right= volFact*self.vt.q['abs(det(J))'][eN_right,0]#assume affine
            area_face= areaFact*self.vt.ebq['sqrt(det(g))'][eN_left,ebN_element_left,0]
            #this is valid for
            # w_e = -\frac{|\Omega_e|}{|\gamma|_f}\vec n_f \cdot \vec n_e
            self.ebq_global['sun-glob-corr'][ebN,0] = -vol_left/area_face
            self.ebq_global['sun-glob-corr'][ebN,1] =  vol_right/area_face
        for ebNE in range(self.vt.mesh.nExteriorElementBoundaries_global):
            ebN = self.vt.mesh.exteriorElementBoundariesArray[ebNE]
            eN_left = self.vt.mesh.elementBoundaryElementsArray[ebN,0]
            ebN_element_left = self.vt.mesh.elementBoundaryLocalElementBoundariesArray[ebN,0]
            vol_left = volFact*self.vt.q['abs(det(J))'][eN_left,0]#assume affine
            area_face= areaFact*self.vt.ebq['sqrt(det(g))'][eN_left,ebN_element_left,0]
            #this is valid for
            # w_e = -\frac{|\Omega_e|}{|\gamma|_f}\vec n_f \cdot \vec n_e
            self.ebq_global['sun-glob-corr'][ebN,0] = -vol_left/area_face
        #end ebNE

        for ci in self.vtComponents:
            #correction
            self.ebq_global[('flux_correction',ci)] = numpy.zeros((self.vt.mesh.nElementBoundaries_global),'d')
            #velocity representation
            self.nDOFs_element[ci] = self.vt.nSpace_global+1
            self.q[('velocity_dofs',ci)] = numpy.zeros((self.vt.mesh.nElements_global,self.nDOFs_element[ci]),'d')
            if self.q.has_key(('velocity_l2g',self.vtComponents[0])):
                self.q[('velocity_l2g',ci)]  = self.q[('velocity_l2g',self.vtComponents[0])]
            else:
                self.q[('velocity_l2g',ci)]  = numpy.arange((self.vt.mesh.nElements_global*self.vt.mesh.nElementBoundaries_element),dtype='i').reshape((self.vt.mesh.nElements_global,self.vt.mesh.nElementBoundaries_element))

            #repeat build because of flux boundary condition enforcement
            sunWheelerGlobalDict = {}
            #build system assuming conforming mesh
            for ebNI in range(self.vt.mesh.nInteriorElementBoundaries_global):
                ebN = self.vt.mesh.interiorElementBoundariesArray[ebNI]
                eN_left = self.vt.mesh.elementBoundaryElementsArray[ebN,0]
                eN_right= self.vt.mesh.elementBoundaryElementsArray[ebN,1]
                ebN_element_left = self.vt.mesh.elementBoundaryLocalElementBoundariesArray[ebN,0]
                vol_left = volFact*self.vt.q['abs(det(J))'][eN_left,0]#assume affine
                vol_right= volFact*self.vt.q['abs(det(J))'][eN_right,0]#assume affine
                area_face= areaFact*self.vt.ebq['sqrt(det(g))'][eN_left,ebN_element_left,0]
                #We're solving with right hand side= integrated residual not just residual
                #as in Sun_Wheeler
                #this is valid for
                # w_e = -\frac{|\Omega_e|}{|\gamma|_f}\vec n_f \cdot \vec n_e
                if sunWheelerGlobalDict.has_key((eN_left,eN_left)):
                    sunWheelerGlobalDict[(eN_left,eN_left)] -= vol_left
                else:
                    sunWheelerGlobalDict[(eN_left,eN_left)] = -vol_left
                if sunWheelerGlobalDict.has_key((eN_right,eN_right)):
                    sunWheelerGlobalDict[(eN_right,eN_right)] -= vol_right
                else:
                    sunWheelerGlobalDict[(eN_right,eN_right)]  = -vol_right
                #
                sunWheelerGlobalDict[(eN_left,eN_right)] = 1.*vol_right
                sunWheelerGlobalDict[(eN_right,eN_left)] = 1.*vol_left
            #interior
            #any chance an element didn't get hit by interior loop?
            for ebNE in range(self.vt.mesh.nExteriorElementBoundaries_global):
                ebN = self.vt.mesh.exteriorElementBoundariesArray[ebNE]
                if not self.fluxElementBoundaries[ci][ebNE]:
                    eN_left = self.vt.mesh.elementBoundaryElementsArray[ebN,0]
                    vol_left = volFact*self.vt.q['abs(det(J))'][eN_left,0]#assume affine
                    #this is valid for
                    # w_e = -\frac{|\Omega_e|}{|\gamma|_f}\vec n_f \cdot \vec n_e
                    if sunWheelerGlobalDict.has_key((eN_left,eN_left)):
                        sunWheelerGlobalDict[(eN_left,eN_left)]  -=vol_left
                    else:
                        sunWheelerGlobalDict[(eN_left,eN_left)]   =-vol_left
            #exterior
            (self.sunWheelerMat[ci],self.sunWheelerMat_zval[ci]) = SparseMatFromDict(self.vt.mesh.nElements_global,
                                                                                     self.vt.mesh.nElements_global,
                                                                                     sunWheelerGlobalDict)


            if globalSolverFlag == 'Gauss-Seidel':
                #try to build connection list manually, doesn't really need if
                #sparse mat used? move outside ci loop
                self.sunWheelerConnectionList[ci] = [[] for I in range(mesh.nElements_global)]
                for IJ in sunWheelerGlobalDict.keys():
                    self.sunWheelerConnectionList[ci][IJ[0]].append(IJ[1])

                self.sunWheelerLS[ci] = LinearSolvers.GaussSeidel(connectionList=self.sunWheelerConnectionList[ci],
                                                                  L=self.sunWheelerMat[ci],
                                                                  weight=1.0,
                                                                  rtol_r = 1.0e-6,
                                                                  atol_r = 1.0e-6,
                                                                  rtol_du= 1.0e-6,
                                                                  atol_du= 1.0e-6,
                                                                  maxIts = 1000,
                                                                  printInfo=True)
                self.sunWheelerLS[ci].prepare()
            else:
                self.sunWheelerLS[ci] = LinearSolvers.LU(self.sunWheelerMat[ci])
                self.sunWheelerLS[ci].prepare()
            self.sunWheelerV[ci] = numpy.zeros((self.vt.mesh.nElements_global,),'d')
        #ci


        #
    def postprocess_component(self,ci,verbose=0):
        """compute mass conservative velocity field following Sun and Wheeler
        Global piecewise constant correcction

        """
        #compute initial element conservation residual for average velocity
        self.q[('conservationResidual',ci)].fill(0.0)
        self.ebq_global[('flux_correction',ci)].fill(0.0)
        self.ebq_global[('velocity',ci)].flat[:]=self.vt.ebq_global[('velocityAverage',ci)].flat

        #need to add back in after solves, now skip Neumann boundaries since enforcing them explicitly
        self.removeBoundaryFluxesFromResidual(ci,self.fluxElementBoundaries[ci])


        cpostprocessing.calculateConservationResidualGlobalBoundaries(self.vt.mesh.interiorElementBoundariesArray,
                                                                      self.vt.mesh.exteriorElementBoundariesArray,
                                                                      self.vt.mesh.elementBoundaryElementsArray,
                                                                      self.vt.mesh.elementBoundaryLocalElementBoundariesArray,
                                                                      self.fluxElementBoundaries[ci],
                                                                      self.vt.ebq[('dS_u',ci)],
                                                                      self.vt.ebq_global['n'],
                                                                      self.elementResidual[ci],
                                                                      self.ebq_global[('velocity',ci)],
                                                                      self.q[('conservationResidual',ci)])

        self.sunWheelerLS[ci].solve(self.sunWheelerV[ci],b=self.q[('conservationResidual',ci)])
        #now generate flux correction from element V's
        #basis : on \gamma_f
        #  w_e = -\frac{|\Omega_e|}{|\gamma_f|}\vec n_f \cdot \vec n_e
        #
        #so correction on face f = \partial \Omega_l \cap \partial \Omega_{r}
        # \Delta_f = V_l w_l + V_{r} w_{r}
        #          = (|\Omega_r|V_r + |\Omega_l|V_l)/|\gamma_f|
        #
        #
        #overwrite Neumann flux boundaries below
        cpostprocessing.computeFluxCorrectionPWC(self.vt.mesh.interiorElementBoundariesArray,
                                                 self.vt.mesh.exteriorElementBoundariesArray,
                                                 self.vt.mesh.elementBoundaryElementsArray,
                                                 self.ebq_global['sun-glob-corr'],
                                                 self.sunWheelerV[ci],
                                                 self.ebq_global[('flux_correction',ci)])
        cpostprocessing.fluxCorrectionVelocityUpdate(self.vt.mesh.interiorElementBoundariesArray,
                                                     self.vt.mesh.exteriorElementBoundariesArray,
                                                     self.vt.mesh.elementBoundaryElementsArray,
                                                     self.vt.mesh.elementBoundaryLocalElementBoundariesArray,
                                                     self.vt.ebq[('dS_u',ci)],
                                                     self.vt.ebq_global['n'],
                                                     self.ebq_global[('flux_correction',ci)],
                                                     self.ebq_global[('velocity',ci)],
                                                     self.ebq[('velocity',ci)])

        #set boundary flux
        updateCoef = 0.0 #overwrite first
        cfemIntegrals.loadBoundaryFluxIntoGlobalElementBoundaryVelocity(self.vt.mesh.exteriorElementBoundariesArray,
                                                                        self.fluxElementBoundaries[ci],
                                                                        self.vt.ebq_global['n'],
                                                                        self.vt.ebq_global[('totalFlux',ci)],
                                                                        updateCoef,
                                                                        self.vt.ebq_global[('velocity',ci)])


        cfemIntegrals.copyGlobalElementBoundaryVelocityToElementBoundary(self.vt.mesh.interiorElementBoundariesArray,
                                                                         self.vt.mesh.exteriorElementBoundariesArray,
                                                                         self.vt.mesh.elementBoundaryElementsArray,
                                                                         self.vt.mesh.elementBoundaryLocalElementBoundariesArray,
                                                                         self.vt.ebq_global[('velocity',ci)],
                                                                         self.vt.ebq[('velocity',ci)])

        #go from boundary flux to local element boundary representation
        self.evaluateLocalVelocityRepresentation(ci)

        cfemIntegrals.copyExteriorElementBoundaryValuesFromGlobalElementBoundaryValues(self.vt.mesh.exteriorElementBoundariesArray,
                                                                                       self.vt.mesh.elementBoundaryElementsArray,
                                                                                       self.vt.mesh.elementBoundaryLocalElementBoundariesArray,
                                                                                       self.vt.ebq_global[('velocity',ci)],
                                                                                       self.vt.ebqe[('velocity',ci)])
        self.addBoundaryFluxesBackToResidual(ci,self.fluxElementBoundaries[ci])
        if verbose > 0:
            logEvent("Max local conservation (Sun global enriched) = %12.5e" % max(numpy.absolute(self.q[('conservationResidual',ci)].flat[0:self.vt.mesh.subdomainMesh.nElements_owned])))


    def evaluateLocalVelocityRepresentation(self,ci):
        """project to :math:`RT_0` velocity from element boundary fluxes

        """
        cpostprocessing.projectElementBoundaryVelocityToRT0fluxRep(self.vt.ebq[('dS_u',ci)],
                                                                   self.vt.ebq['n'],
                                                                   self.ebq[('velocity',ci)],
                                                                   self.q[('velocity_dofs',ci)])
        cpostprocessing.getElementRT0velocityValuesFluxRep(self.vt.mesh.nodeArray,
                                                           self.vt.mesh.elementNodesArray,
                                                           self.vt.q['abs(det(J))'],
                                                           self.vt.q['x'],
                                                           self.q[('velocity_dofs',ci)],
                                                           self.q[('velocity',ci)])
    def evaluateElementVelocityField(self,x,ci):
        """evaluate velocity field assuming velocity_dofs already calculated
        for now assumes x shaped like nE x nq x 3

        """
        assert len(x.shape) == 3, "wrong shape for x= %s " % x.shape
        nE = x.shape[0]; nq = x.shape[1]; nd = self.vt.nSpace_global
        vx = numpy.zeros((nE,nq,nd),'d')
        cpostprocessing.getElementRT0velocityValuesFluxRep(self.vt.mesh.nodeArray,
                                                           self.vt.mesh.elementNodesArray,
                                                           self.vt.q['abs(det(J))'],
                                                           x,
                                                           self.q[('velocity_dofs',ci)],
                                                           vx)
        return vx


class VPP_SUN_GS_RT0(VelocityPostProcessingAlgorithmBase):
    """Local Sun-Wheeler "Gauss-Seidel" method with :math:`RT_0` representation
    for element velocities

    uses :math:`RT_0` representation in terms of local basis

    .. math::

      \vec N_i = \frac{1}{d|E|}(\vec x - p_i)

    where p_i is the vertex across from face i, :math:`|E|` is the
    volume of the element, and d is the space dimension the degrees of
    freedom are :math:`V^i = \int_{e_i}\vec v\dot n_{i}\ds`

    """
    def __init__(self,vectorTransport=None,vtComponents=[0]):
        VelocityPostProcessingAlgorithmBase.__init__(self,postProcessingType='sun-gs-rt0',
                                                     vectorTransport=vectorTransport,
                                                     vtComponents=vtComponents)

        #how is the local velocity represented
        #  2 -- RT0, local rep is \sum^d_{i=0}V^i\vec N_{T,i},
        #           \vec N_{T,i} = \frac{1}{d|E|}(\vec x - p_i), i=0,...,d
        self.localVelocityRepresentationFlag = 2

        #need to allow these as parameters
        self.GSmaxIts = 10000
        self.GStol    = 1.0e-6
        self.nDOFs_element = {}
        #local element residuals
        self.elementResidual = self.vt.elementResidual
        #make some minor changes to Sun-Wheeler formalation because our residual is already integrated
        self.ebq_global['sun-gs-alpha'] = numpy.zeros((self.vt.mesh.nElementBoundaries_global,2),'d')

        volFact = 1.0; areaFact = 1.0
        if self.vt.nSpace_global == 2:
            volFact = 0.5
        if self.vt.nSpace_global == 3:
            volFact = 1.0/6.0; areaFact = 0.5
        for ebNI in range(self.vt.mesh.nInteriorElementBoundaries_global):
            ebN = self.vt.mesh.interiorElementBoundariesArray[ebNI]
            eN_left = self.vt.mesh.elementBoundaryElementsArray[ebN,0]
            eN_right= self.vt.mesh.elementBoundaryElementsArray[ebN,1]
            ebN_element_left = self.vt.mesh.elementBoundaryLocalElementBoundariesArray[ebN,0]
            vol_left = volFact*self.vt.q['abs(det(J))'][eN_left,0]#assume affine
            vol_right= volFact*self.vt.q['abs(det(J))'][eN_right,0]#assume affine
            area_face= areaFact*self.vt.ebq['sqrt(det(g))'][eN_left,ebN_element_left,0]
            #if not using integral of residual?
            #weighted harmonic average, should be what Sun-Wheeler use but doesn't seem to work as well as
            # the weighted arithmetic average does
            #note signs are opposite of our paper formulation
            self.ebq_global['sun-gs-alpha'][ebN,0]=  vol_right/(area_face*(vol_left+vol_right))
            self.ebq_global['sun-gs-alpha'][ebN,1]= -vol_left/(area_face*(vol_left+vol_right))
            #weighted arithmetic average basically
            #self.ebq_global['sun-gs-alpha'][ebN,0]=  vol_left/(area_face*(vol_left+vol_right))
            #self.ebq_global['sun-gs-alpha'][ebN,1]= -vol_right/(area_face*(vol_left+vol_right))

        #ebNI
        for ci in self.vtComponents:
            #correction
            self.ebq_global[('flux_correction',ci)] = numpy.zeros((self.vt.mesh.nElementBoundaries_global),'d')
            #velocity representation
            self.nDOFs_element[ci] = self.vt.nSpace_global+1
            self.q[('velocity_dofs',ci)] = numpy.zeros((self.vt.mesh.nElements_global,self.nDOFs_element[ci]),'d')
            if self.q.has_key(('velocity_l2g',self.vtComponents[0])):
                self.q[('velocity_l2g',ci)]  = self.q[('velocity_l2g',self.vtComponents[0])]
            else:
                self.q[('velocity_l2g',ci)]  = numpy.arange((self.vt.mesh.nElements_global*self.vt.mesh.nElementBoundaries_element),dtype='i').reshape((self.vt.mesh.nElements_global,self.vt.mesh.nElementBoundaries_element))

    def postprocess_component(self,ci,verbose=0):
        """compute mass conservative velocity field following Sun and Wheeler
        local Gauss-Seidel

        """
        #compute initial element conservation residual for average velocity
        self.q[('conservationResidual',ci)].fill(0.0)
        self.ebq_global[('flux_correction',ci)].fill(0.0)
        self.ebq_global[('velocity',ci)].flat[:]=self.vt.ebq_global[('velocityAverage',ci)].flat

        #need to add back in after solves, now skip Neumann boundaries since enforcing them explicitly
        if self.vt.numericalFlux != None:#In general need numericalFlux since exterior boundary velocity assumed correct
            #have to set boundary flux into velocity data structure from advective and diffusive flux arrays
            #in case transport didn't to this?
            for ebNE in range(self.vt.mesh.nExteriorElementBoundaries_global):
                ebN = self.vt.mesh.exteriorElementBoundariesArray[ebNE]
                for k in range(self.vt.nElementBoundaryQuadraturePoints_elementBoundary):
                    vdotn = numpy.dot(self.ebq_global[('velocity',ci)][ebN,k,:],
                                      self.vt.ebq_global['n'][ebN,k,:])
                    self.ebq_global[('velocity',ci)][ebN,k,:] += (self.vt.ebq_global[('totalFlux',ci)][ebN,k]-vdotn)*self.vt.ebq_global['n'][ebN,k,:]

        self.removeBoundaryFluxesFromResidual(ci,self.fluxElementBoundaries[ci])

        cpostprocessing.calculateConservationResidualGlobalBoundaries(self.vt.mesh.interiorElementBoundariesArray,
                                                                      self.vt.mesh.exteriorElementBoundariesArray,
                                                                      self.vt.mesh.elementBoundaryElementsArray,
                                                                      self.vt.mesh.elementBoundaryLocalElementBoundariesArray,
                                                                      self.fluxElementBoundaries[ci],
                                                                      self.vt.ebq[('dS_u',ci)],
                                                                      self.vt.ebq_global['n'],
                                                                      self.elementResidual[ci],
                                                                      self.ebq_global[('velocity',ci)],
                                                                      self.q[('conservationResidual',ci)])


        converged = False
        GSits = 0
        if verbose > 0:
            logEvent("Sun-Wheeler GS initial residual= %s" % max(abs(self.q[('conservationResidual',ci)].flat[:])))

        while GSits < self.GSmaxIts and not converged:
            cpostprocessing.sunWheelerGSsweep(self.vt.mesh.interiorElementBoundariesArray,
                                              self.vt.mesh.exteriorElementBoundariesArray,
                                              self.vt.mesh.elementBoundaryElementsArray,
                                              self.vt.mesh.elementBoundaryLocalElementBoundariesArray,
                                              self.vt.ebq[('dS_u',ci)],
                                              self.vt.ebq_global['n'],
                                              self.vt.ebq['sqrt(det(g))'],
                                              self.ebq_global['sun-gs-alpha'],
                                              self.ebq_global[('flux_correction',ci)],
                                              self.q[('conservationResidual',ci)])
            maxRes = numpy.max(numpy.absolute(self.q[('conservationResidual',ci)].flat))
            converged = maxRes < self.GStol
            GSits += 1
            if verbose > 0:
                logEvent("SunWheelerSweep %d maxRes=%s " % (GSits,maxRes))
        #end while

        cpostprocessing.fluxCorrectionVelocityUpdate(self.vt.mesh.interiorElementBoundariesArray,
                                                     self.vt.mesh.exteriorElementBoundariesArray,
                                                     self.vt.mesh.elementBoundaryElementsArray,
                                                     self.vt.mesh.elementBoundaryLocalElementBoundariesArray,
                                                     self.vt.ebq[('dS_u',ci)],
                                                     self.vt.ebq_global['n'],
                                                     self.ebq_global[('flux_correction',ci)],
                                                     self.ebq_global[('velocity',ci)],
                                                     self.ebq[('velocity',ci)])


        #go from boundary flux to local element boundary representation
        self.evaluateLocalVelocityRepresentation(ci)

        cfemIntegrals.copyExteriorElementBoundaryValuesFromGlobalElementBoundaryValues(self.vt.mesh.exteriorElementBoundariesArray,
                                                                                       self.vt.mesh.elementBoundaryElementsArray,
                                                                                       self.vt.mesh.elementBoundaryLocalElementBoundariesArray,
                                                                                       self.vt.ebq_global[('velocity',ci)],
                                                                                       self.vt.ebqe[('velocity',ci)])
        self.addBoundaryFluxesBackToResidual(ci,self.fluxElementBoundaries[ci])
        if verbose > 0:
            logEvent("Max local conservation (Sun global enriched) = %12.5e" % max(numpy.absolute(self.q[('conservationResidual',ci)].flat[0:self.vt.mesh.subdomainMesh.nElements_owned])))


    def evaluateLocalVelocityRepresentation(self,ci):
        """project to :math:`RT_0` velocity from element boundary fluxes

        """
        cpostprocessing.projectElementBoundaryVelocityToRT0fluxRep(self.vt.ebq[('dS_u',ci)],
                                                                   self.vt.ebq['n'],
                                                                   self.ebq[('velocity',ci)],
                                                                   self.q[('velocity_dofs',ci)])
        cpostprocessing.getElementRT0velocityValuesFluxRep(self.vt.mesh.nodeArray,
                                                           self.vt.mesh.elementNodesArray,
                                                           self.vt.q['abs(det(J))'],
                                                           self.vt.q['x'],
                                                           self.q[('velocity_dofs',ci)],
                                                           self.q[('velocity',ci)])
    def evaluateElementVelocityField(self,x,ci):
        """
        evaluate velocity field assuming velocity_dofs already calculated
        for now assumes x shaped like nE x nq x 3
        """
        assert len(x.shape) == 3, "wrong shape for x= %s " % x.shape
        nE = x.shape[0]; nq = x.shape[1]; nd = self.vt.nSpace_global
        vx = numpy.zeros((nE,nq,nd),'d')
        cpostprocessing.getElementRT0velocityValuesFluxRep(self.vt.mesh.nodeArray,
                                                           self.vt.mesh.elementNodesArray,
                                                           self.vt.q['abs(det(J))'],
                                                           x,
                                                           self.q[('velocity_dofs',ci)],
                                                           vx)
        return vx


class VPP_DG_RT0(VelocityPostProcessingAlgorithmBase):
    """Post process DG solution velocity by projecting boundary fluxes
    onto local :math:`RT_0` space

    """
    def __init__(self,vectorTransport=None,vtComponents=[0]):
        VelocityPostProcessingAlgorithmBase.__init__(self,postProcessingType='dg',
                                                     vectorTransport=vectorTransport,
                                                     vtComponents=vtComponents)

        #how is the local velocity represented
        #  2 -- RT0, local rep is \sum^d_{i=0}V^i\vec N_{T,i},
        #           \vec N_{T,i} = \frac{1}{d|E|}(\vec x - p_i), i=0,...,d
        self.localVelocityRepresentationFlag = 2
        self.nDOFs_element = {}
        #local element residuals
        self.elementResidual = self.vt.elementResidual
        for ci in self.vtComponents:
            #for RT0
            self.nDOFs_element[ci] = self.vt.nSpace_global+1
            self.q[('velocity_dofs',ci)] = numpy.zeros((self.vt.mesh.nElements_global,self.nDOFs_element[ci]),'d')
            if self.q.has_key(('velocity_l2g',self.vtComponents[0])):
                self.q[('velocity_l2g',ci)]  = self.q[('velocity_l2g',self.vtComponents[0])]
            else:
                self.q[('velocity_l2g',ci)]  = numpy.arange((self.vt.mesh.nElements_global*self.vt.mesh.nElementBoundaries_element),dtype='i').reshape((self.vt.mesh.nElements_global,self.vt.mesh.nElementBoundaries_element))
        #
    def postprocess_component(self,ci,verbose=0):
        """
        """
        self.evaluateLocalVelocityRepresentation(ci)
    def evaluateLocalVelocityRepresentation(self,ci):
        """
        project to :math:`RT_0` velocity from element boundary fluxes

        """
#        TODO:
#          Check if need to evaluate element boundary and global element boundary velocities (and exterior global element boundary  too?)
#          or if they are already evaluated with DG fluxes

        cpostprocessing.projectElementBoundaryFluxToRT0fluxRep(self.vt.mesh.elementBoundaryElementsArray,
                                                               self.vt.mesh.elementBoundariesArray,
                                                               self.vt.ebq[('dS_u',ci)],
                                                               self.vt.ebq_global[('totalFlux',ci)],
                                                               self.q[('velocity_dofs',ci)])

        cpostprocessing.getElementRT0velocityValuesFluxRep(self.vt.mesh.nodeArray,
                                                           self.vt.mesh.elementNodesArray,
                                                           self.vt.q['abs(det(J))'],
                                                           self.vt.q['x'],
                                                           self.q[('velocity_dofs',ci)],
                                                           self.q[('velocity',ci)])

        cpostprocessing.getElementBoundaryRT0velocityValuesFluxRep(self.vt.mesh.nodeArray,
                                                                   self.vt.mesh.elementNodesArray,
                                                                   self.vt.q['abs(det(J))'],
                                                                   self.vt.ebq['x'],
                                                                   self.q[('velocity_dofs',ci)],
                                                                   self.ebq[('velocity',ci)])

        cpostprocessing.getGlobalElementBoundaryRT0velocityValuesFluxRep(self.vt.mesh.nodeArray,
                                                                         self.vt.mesh.elementNodesArray,
                                                                         self.vt.mesh.elementBoundaryElementsArray,
                                                                         self.vt.q['abs(det(J))'],
                                                                         self.vt.ebq_global['x'],
                                                                         self.q[('velocity_dofs',ci)],
                                                                         self.ebq_global[('velocity',ci)])

    def evaluateElementVelocityField(self,x,ci):
        """
        evaluate velocity field assuming velocity_dofs already calculated
        for now assumes x shaped like nE x nq x 3
        """
        assert len(x.shape) == 3, "wrong shape for x= %s " % x.shape
        nE = x.shape[0]; nq = x.shape[1]; nd = self.vt.nSpace_global
        vx = numpy.zeros((nE,nq,nd),'d')
        cpostprocessing.getElementRT0velocityValuesFluxRep(self.vt.mesh.nodeArray,
                                                           self.vt.mesh.elementNodesArray,
                                                           self.vt.q['abs(det(J))'],
                                                           x,
                                                           self.q[('velocity_dofs',ci)],
                                                           vx)
        return vx

class VPP_DG_BDM(VPP_DG_RT0):
    """Project DG solution onto BDM1 local representation which is
    :math:`[P^1]^d` locally with continuous linear fluxes on each face

    use standard basis

    .. math::

      \vec N_i = \lambda_{i%(d+1)} \vec e_{i/(d+1)}

    Have to use BDM projection to get degrees of freedom

    """
#     TODO:
#      need additional code to compute velocities at ebq and ebq_global if desired
    from cpostprocessing import buildLocalBDM1projectionMatrices,factorLocalBDM1projectionMatrices
    from cpostprocessing import solveLocalBDM1projectionFromFlux,getElementBDM1velocityValuesLagrangeRep
    def __init__(self,vectorTransport=None,vtComponents=[0]):
        VPP_DG_RT0.__init__(self,vectorTransport=vectorTransport,vtComponents=vtComponents)
        #how is the local velocity represented
        #  0 -- BDM P^1 Lagrange rep
        self.localVelocityRepresentationFlag = 0
        #have to directly modify the type now to show bdm
        self.postProcessingType = 'dg-bdm'
        #
        self.testSpace = None
        for ci in self.vtComponents:
            self.nDOFs_element[ci] = self.vt.nSpace_global*(self.vt.nSpace_global+1)
            self.q[('velocity_dofs',ci)] = numpy.zeros((self.vt.mesh.nElements_global,self.nDOFs_element[ci]),'d')
            if self.q.has_key(('velocity_l2g',self.vtComponents[0])):
                self.q[('velocity_l2g',ci)]  = self.q[('velocity_l2g',self.vtComponents[0])]
            else:
                self.q[('velocity_l2g',ci)]  = numpy.arange((self.vt.mesh.nElements_global*self.nDOFs_element[ci]),dtype='i').reshape((self.vt.mesh.nElements_global,self.nDOFs_element[ci]))
            #build linear test space for BMD projection if test space isn't P1

            if not isinstance(self.vt.u[ci].femSpace,FemTools.DG_AffineLinearOnSimplexWithNodalBasis):
                if self.testSpace == None:
                    self.testSpace = FemTools.C0_AffineLinearOnSimplexWithNodalBasis(self.vt.mesh,self.vt.nSpace_global)
                assert isinstance(self.testSpace,FemTools.C0_AffineLinearOnSimplexWithNodalBasis)
                self.qv[ci] = numpy.zeros(
                    (self.vt.mesh.nElements_global,
                     self.vt.nQuadraturePoints_element,
                     self.testSpace.referenceFiniteElement.localFunctionSpace.dim),
                    'd')
                self.w[ci] = numpy.zeros(
                    (self.vt.mesh.nElements_global,
                     self.vt.mesh.nElementBoundaries_element,
                     self.vt.nElementBoundaryQuadraturePoints_elementBoundary,
                     self.testSpace.referenceFiniteElement.localFunctionSpace.dim),
                    'd')
                self.w_dS[ci] = numpy.zeros(
                    (self.vt.mesh.nElements_global,
                     self.vt.mesh.nElementBoundaries_element,
                     self.vt.nElementBoundaryQuadraturePoints_elementBoundary,
                     self.testSpace.referenceFiniteElement.localFunctionSpace.dim),
                    'd')

                self.testSpace.getBasisValues(self.vt.elementQuadraturePoints,
                                              self.qv[ci])
                self.testSpace.getBasisValuesTrace(self.vt.u[0].femSpace.elementMaps.permutations,
                                                   self.vt.ebq['hat(x)'],
                                                   self.w[ci])
                cfemIntegrals.calculateWeightedShapeTrace(self.vt.elementBoundaryQuadratureWeights[('u',ci)],
                                                          self.vt.ebq['sqrt(det(g))'],
                                                          self.w[ci],
                                                          self.w_dS[ci])

        if self.testSpace == None:
            #all the solution spaces must be C0P1
            self.testSpace = self.vt.u[self.vtComponents[0]].femSpace
        self.BDMcomponent=self.vtComponents[0]

        self.BDMprojectionMat_element = numpy.zeros((self.vt.mesh.nElements_global,
                                                     self.nDOFs_element[self.BDMcomponent],
                                                     self.nDOFs_element[self.BDMcomponent]),
                                                    'd')
        self.BDMprojectionMatPivots_element = numpy.zeros((self.vt.mesh.nElements_global,
                                                           self.nDOFs_element[self.BDMcomponent]),
                                                          'i')
        self.computeBDM1projectionMatrices()

    def computeBDM1projectionMatrices(self):
        cpostprocessing.buildLocalBDM1projectionMatrices(self.w_dS[self.BDMcomponent],#vt.ebq[('w*dS_u',self.BDMcomponent)],
                                                         self.vt.ebq['n'],
                                                         self.w[self.BDMcomponent],#self.vt.ebq[('v',self.BDMcomponent)],
                                                         self.BDMprojectionMat_element)
        cpostprocessing.factorLocalBDM1projectionMatrices(self.BDMprojectionMat_element,
                                                          self.BDMprojectionMatPivots_element)
    def computeGeometricInfo(self):
        if self.BDMcomponent != None:
            self.computeBDM1projectionMatrices()

    def evaluateLocalVelocityRepresentation(self,ci):
        """project to BDM velocity from element boundary fluxes

        """
#TODO:
#          evaluate element boundary and global element boundary velocities (and exterior global element boundary  too?)
#          Check that they aren't already evaluated with DG fluxes
        assert self.nDOFs_element[ci] == self.vt.nSpace_global*(self.vt.nSpace_global+1), "wrong size for BDM"
        self.solveLocalBDM1projectionFromFlux(self.BDMprojectionMat_element,
                                              self.BDMprojectionMatPivots_element,
                                              self.vt.mesh.elementBoundaryElementsArray,
                                              self.vt.mesh.elementBoundariesArray,
                                              self.w_dS[ci],
                                              self.ebq_global[('totalFlux',ci)],
                                              self.q[('velocity_dofs',ci)])

        cpostprocessing.getElementBDM1velocityValuesLagrangeRep(self.qv[ci],
                                                                self.q[('velocity_dofs',ci)],
                                                                self.vt.q[('velocity',ci)])

        cpostprocessing.getElementBoundaryBDM1velocityValuesLagrangeRep(self.vt.mesh.elementBoundaryElementsArray,
                                                                        self.vt.mesh.exteriorElementBoundariesArray,
                                                                        self.vt.ebq[('v',ci)],
                                                                        self.q[('velocity_dofs',ci)],
                                                                        self.vt.ebq[('velocity',ci)])

        #tjp hack Only values computed and stored are the exterior element boundary velocity values -- interior are not computed
        cpostprocessing.getGlobalElementBoundaryBDM1velocityValuesLagrangeRep(self.vt.mesh.elementBoundaryElementsArray,
                                                                              self.vt.mesh.exteriorElementBoundariesArray,
                                                                              self.vt.ebqe[('v',ci)],
                                                                              self.q[('velocity_dofs',ci)],
                                                                              self.vt.ebq_global[('velocity',ci)])




    def evaluateElementVelocityField(self,x,ci):
        """evaluate velocity field assuming velocity_dofs already calculated
        for now assumes x shaped like nE x nq x 3 

        """
#        TODO: put python loops in c
        assert len(x.shape) == 3, "wrong shape for x= %s " % x.shape
        nE = x.shape[0]; nq = x.shape[1]; nd = self.vt.nSpace_global
        vx = numpy.zeros((nE,nq,nd),'d')
        #have to evaluate shape functions at new points. This is painful
        #uci     = self.vt.u[ci]
        xiArray = numpy.zeros(x.shape,'d')
        vArray  = numpy.zeros((nE,nq,self.testSpace.max_nDOF_element),'d')
        invJ    = numpy.zeros((nE,nq,self.vt.q['inverse(J)'].shape[2],self.vt.q['inverse(J)'].shape[3]),
                                'd')
        for ie in range(nE):
            for iq in range(nq):
                invJ[ie,iq,:,:] = self.vt.q['inverse(J)'][ie,0,:,:] #assume affine
            #iq
        #iq
        self.testSpace.elementMaps.getInverseValues(invJ,x,xiArray)
        self.testSpace.getBasisValuesAtArray(xiArray,vArray)

        cpostprocessing.getElementBDM1velocityValuesLagrangeRep(vArray,
                                                                self.q[('velocity_dofs',ci)],
                                                                vx)

        return vx

class VPP_POINT_EVAL(VelocityPostProcessingAlgorithmBase):
    """
    Velocity calculation from just directly evaluating flux formula at intergration points using
    trial solution
    """
    def __init__(self,vectorTransport=None,vtComponents=[0]):
        VelocityPostProcessingAlgorithmBase.__init__(self,postProcessingType='point-eval',
                                                     vectorTransport=vectorTransport,
                                                     vtComponents=vtComponents)

    def postprocess_component(self,ci,verbose=0):
        """compute velocity field by just using point evaluation of trial
        solution and coefficients

        .. math::

          v = -\ten{a}_h\grad \phi_h + \vec f_h

        """
#         TODO
#           Include off diagonal potentials
        self.q[('velocity',ci)].fill(0.0)
        if self.vt.q.has_key(('a',ci,ci)):
            assert self.vt.q.has_key(('grad(phi)',ci))
            updateCoef = 0.0 #overwrite first time
            if self.vt.sd:
                cpostprocessing.updateDiffusiveVelocityPointEval_sd(updateCoef,
                                                                    self.vt.coefficients.sdInfo[(ci,ci)][0],self.vt.coefficients.sdInfo[(ci,ci)][1],
                                                                    self.vt.q[('a',ci,ci)],
                                                                    self.vt.q[('grad(phi)',ci)],
                                                                    self.q[('velocity'),ci])
            else:
                cpostprocessing.updateDiffusiveVelocityPointEval(updateCoef,
                                                              self.vt.q[('a',ci,ci)],
                                                              self.vt.q[('grad(phi)',ci)],
                                                              self.q[('velocity'),ci])
        if self.vt.q.has_key(('f',ci)):
            updateCoef = 1.0
            cpostprocessing.updateAdvectiveVelocityPointEval(updateCoef,
                                                             self.vt.q[('f',ci)],
                                                             self.q[('velocity'),ci])
        #
        if self.vt.ebq.has_key(('a',ci,ci)):
            assert self.vt.ebq.has_key(('grad(phi)',ci))
            updateCoef = 0.0 #overwrite first time
            if self.vt.sd:
                cpostprocessing.updateDiffusiveVelocityPointEval_sd(updateCoef,
                                                                    self.vt.coefficients.sdInfo[(ci,ci)][0],self.vt.coefficients.sdInfo[(ci,ci)][1],
                                                                    self.vt.ebq[('a',ci,ci)],
                                                                    self.vt.ebq[('grad(phi)',ci)],
                                                                    self.ebq[('velocity'),ci])
            else:
                cpostprocessing.updateDiffusiveVelocityPointEval(updateCoef,
                                                                 self.vt.ebq[('a',ci,ci)],
                                                                 self.vt.ebq[('grad(phi)',ci)],
                                                                 self.ebq[('velocity'),ci])
        if self.vt.ebq.has_key(('f',ci)):
            updateCoef = 1.0
            cpostprocessing.updateAdvectiveVelocityPointEval(updateCoef,
                                                             self.vt.ebq[('f',ci)],
                                                             self.ebq[('velocity'),ci])

        if self.vt.ebqe.has_key(('a',ci,ci)):
            assert self.vt.ebqe.has_key(('grad(phi)',ci))
            updateCoef = 0.0 #overwrite first time
            if self.vt.sd:
                cpostprocessing.updateDiffusiveVelocityPointEval_sd(updateCoef,
                                                                    self.vt.coefficients.sdInfo[(ci,ci)][0],self.vt.coefficients.sdInfo[(ci,ci)][1],
                                                                    self.vt.ebqe[('a',ci,ci)],
                                                                    self.vt.ebqe[('grad(phi)',ci)],
                                                                    self.ebqe[('velocity'),ci])
            else:
                cpostprocessing.updateDiffusiveVelocityPointEval(updateCoef,
                                                             self.vt.ebqe[('a',ci,ci)],
                                                             self.vt.ebqe[('grad(phi)',ci)],
                                                             self.ebqe[('velocity'),ci])
        if self.vt.ebqe.has_key(('f',ci)):
            updateCoef = 1.0
            cpostprocessing.updateAdvectiveVelocityPointEval(updateCoef,
                                                             self.vt.ebqe[('f',ci)],
                                                             self.ebqe[('velocity'),ci])
    def evaluateElementVelocityField(self,x,ci):
        """
        evaluate velocity field assuming velocity_dofs already calculated
        for now assumes x shaped like nE x nq x 3

        TODO
          Decide if should fail or throw exception here
        """
        assert len(x.shape) == 3, "wrong shape for x= %s " % x.shape
        nE = x.shape[0]; nq = x.shape[1]; nd = self.vt.nSpace_global
        vx = numpy.zeros((nE,nq,nd),'d')

        logEvent("""WARNING evalute ElementVelocity Field point-eval not implemented """)
        #
        return vx

#########################
#  GWVD Post Processing Classes; gwvd addin tjp
#########################
class VPP_POINT_EVAL_GWVD(VelocityPostProcessingAlgorithmBase):
    """
    Velocity calculation for evaluating coarse grid velocity solution
    at fine grid quadrature points; assumes that the coarse velocity degrees of
    freedom from the LDG solution are known

    Currently only working for P=1 and P=2
    """
    from cpostprocessing import getElementLDGvelocityValuesLagrangeRep
    def __init__(self,vectorTransport=None,vtComponents=[0]):
        VelocityPostProcessingAlgorithmBase.__init__(self,postProcessingType='point-eval-gwvd',
                                                     vectorTransport=vectorTransport,
                                                     vtComponents=vtComponents)
        #how is the local velocity represented, 1=P1 Lagrange, 2=P2 Lagrange

        self.testSpace=None
        for ci in self.vtComponents:
            self.testSpace=self.vt.u[ci].femSpace



    def postprocess_component(self,ci,verbose=0):
        """
       may need to compute velocity field at the desired velocity dofs if this step is not
       included in the getResidual step of the solution
        """
        pass


    def evaluateElementVelocityField(self,x,ci):
        """
        evaluate velocity field assuming velocity_dofs already calculated
        for now assumes x shaped like nE x nq x 3
        TODO:
           put python loops in c
        """
        assert len(x.shape) == 3, "wrong shape for x= %s " % x.shape
        nE = x.shape[0]; nq = x.shape[1]; nd = self.vt.nSpace_global
        vx = numpy.zeros((nE,nq,nd),'d')
        #have to evaluate shape functions at new points. This is painful
        xiArray = numpy.zeros(x.shape,'d')
        vArray  = numpy.zeros((nE,nq,self.testSpace.max_nDOF_element),'d')
        invJ    = numpy.zeros((nE,nq,self.vt.q['inverse(J)'].shape[2],self.vt.q['inverse(J)'].shape[3]),
                                'd')
        for ie in range(nE):
            for iq in range(nq):
                invJ[ie,iq,:,:] = self.vt.q['inverse(J)'][ie,0,:,:] #assume affine
            #iq
        #iq

        self.testSpace.elementMaps.getInverseValues(invJ,x,xiArray)
        self.testSpace.getBasisValuesAtArray(xiArray,vArray)

        cpostprocessing.getElementLDGvelocityValuesLagrangeRep(vArray,
                                                                self.q[('velocity_dofs',ci)],
                                                                vx)

        return vx

    def archiveVelocityValues(self,archive,t,tCount,initialPhase=False,meshChanged=False):
        pass

#########################################################################
#Begin trying "fixes" for material interface jumps
class VPP_LOW_K_IB_PWL_RT0(VelocityPostProcessingAlgorithmBase):
    """Local Larson-Niklasson method with RT_0 representation for element
    velocities This version tries to address flux through low
    permeability interfaces by manually setting boundaries with a
    'large' jump in permeability and one of these boundaries being
    'small' to no flux

    """
#    TODO:
#      get tolerances from coefficients?
#      remove python loops in building mesh infrastructure or get rid of dependence
#        on these forms of node star info and use data structures in cmesh
    def __init__(self,vectorTransport=None,vtComponents=[0],jump_tol=1.0e4,min_tol=1.0e-5):
        VelocityPostProcessingAlgorithmBase.__init__(self,postProcessingType='pwl-ib-fix-0',
                                                     vectorTransport=vectorTransport,
                                                     vtComponents=vtComponents)
        #how is the local velocity represented
        #  2 -- RT0, local rep is \sum^d_{i=0}V^i\vec N_{T,i},
        #           \vec N_{T,i} = \frac{1}{d|E|}(\vec x - p_i), i=0,...,d
        self.localVelocityRepresentationFlag = 2
        #
        self.jump_tol = jump_tol; self.min_tol = min_tol

        #to handle some spaces being P^k k > 1
        self.alpha = {}
        self.solutionTestSpaceIsNotPWL = {}
        self.elementResidual = {}
        self.testSpace = None
        #mesh information needed
        #building mesh infrastructure
        self.globalNode2globalElementList = [[] for nN in range(self.vt.mesh.nNodes_global)]
        for eN in range(self.vt.mesh.nElements_global):
            for nN in range(self.vt.mesh.nNodes_element):
                nN_global = self.vt.mesh.elementNodesArray[eN,nN]
                self.globalNode2globalElementList[nN_global].append(eN)
        self.globalNodeGlobalElement2StarElement = []
        self.nElements_node = numpy.zeros((self.vt.mesh.nNodes_global,),'i')
        self.nodeStarElementsArray = numpy.ones((self.vt.mesh.nElements_global,
                                                 self.vt.mesh.nNodes_element),'i')
        self.nodeStarElementsArray[:]=-1
        self.nodeStarElementNeighborsArray = numpy.zeros((self.vt.mesh.nElements_global,
                                                            self.vt.mesh.nNodes_element,
                                                            self.vt.mesh.nElementBoundaries_element),
                                                           'i')
        for I in range(self.vt.mesh.nNodes_global):
            self.globalNode2globalElementList[I].sort()
            self.nElements_node[I] = len(self.globalNode2globalElementList[I])
            self.globalNodeGlobalElement2StarElement.append(dict([(eN_global,eN_node) for eN_node,eN_global in enumerate(self.globalNode2globalElementList[I])]))
        for ebNI in range(self.vt.mesh.nInteriorElementBoundaries_global):
            ebN = self.vt.mesh.interiorElementBoundariesArray[ebNI]
            left_eN_global   = self.vt.mesh.elementBoundaryElementsArray[ebN,0]
            right_eN_global  = self.vt.mesh.elementBoundaryElementsArray[ebN,1]
            left_ebN_element  = self.vt.mesh.elementBoundaryLocalElementBoundariesArray[ebN,0]
            right_ebN_element = self.vt.mesh.elementBoundaryLocalElementBoundariesArray[ebN,1]
            for i in range(self.vt.mesh.nNodes_element):
                left_I = self.vt.mesh.elementNodesArray[left_eN_global,i]
                self.nodeStarElementsArray[left_eN_global,i] = self.globalNodeGlobalElement2StarElement[left_I][left_eN_global]
                if i != left_ebN_element:
                    self.nodeStarElementNeighborsArray[left_eN_global,i,left_ebN_element] = self.globalNodeGlobalElement2StarElement[left_I][right_eN_global]
                #if
                right_I=self.vt.mesh.elementNodesArray[right_eN_global,i]
                self.nodeStarElementsArray[right_eN_global,i] = self.globalNodeGlobalElement2StarElement[right_I][right_eN_global]
                if i != right_ebN_element:
                    self.nodeStarElementNeighborsArray[right_eN_global,i,right_ebN_element] = self.globalNodeGlobalElement2StarElement[right_I][left_eN_global]

            #i
        #ebNi
        for ebNE in range(self.vt.mesh.nExteriorElementBoundaries_global):
            ebN = self.vt.mesh.exteriorElementBoundariesArray[ebNE]
            eN_global   = self.vt.mesh.elementBoundaryElementsArray[ebN,0]
            ebN_element  = self.vt.mesh.elementBoundaryLocalElementBoundariesArray[ebN,0]
            for i in range(self.vt.mesh.nNodes_element):
                I = self.vt.mesh.elementNodesArray[eN_global,i]
                self.nodeStarElementsArray[eN_global,i] = self.globalNodeGlobalElement2StarElement[I][eN_global]
            #i
        #ebNE
        self.nodeStarFactors = {}
        for ci in self.vtComponents:
            self.nodeStarFactors[ci] = cpostprocessing.NodeStarFactor(self.nElements_node,
                                                                      self.nodeStarElementsArray,
                                                                      self.nodeStarElementNeighborsArray)


        #
        self.nDOFs_element = {}
        self.updateConservationJacobian = {}
        for ci in self.vtComponents:
            if not isinstance(self.vt.u[ci].femSpace,FemTools.C0_AffineLinearOnSimplexWithNodalBasis):
                self.solutionTestSpaceIsNotPWL[ci] = True
                logEvent("pwl post-processing for finite element space"+str(self.vt.u[ci].femSpace))
                #need to set up w and w*dS_f and weights to build residuals for linears out of R_{e,i}
                if self.testSpace == None:
                    self.testSpace = FemTools.C0_AffineLinearOnSimplexWithNodalBasis(self.vt.mesh,self.vt.nSpace_global)
                assert isinstance(self.testSpace,FemTools.C0_AffineLinearOnSimplexWithNodalBasis)
                self.alpha[ci] = numpy.zeros((self.testSpace.referenceFiniteElement.localFunctionSpace.dim,
                                          self.vt.u[ci].femSpace.referenceFiniteElement.localFunctionSpace.dim),'d')
                for j,w in enumerate(self.testSpace.referenceFiniteElement.localFunctionSpace.basis):
                    for i,f in enumerate(self.vt.u[ci].femSpace.referenceFiniteElement.interpolationConditions.functionals):
                        self.alpha[ci][j,i] = f(w)
                self.elementResidual[ci] = numpy.zeros((self.vt.mesh.nElements_global,
                                                        self.testSpace.referenceFiniteElement.localFunctionSpace.dim),
                                                       'd')
                self.qv[ci] = numpy.zeros(
                    (self.vt.mesh.nElements_global,
                     self.vt.nQuadraturePoints_element,
                     self.testSpace.referenceFiniteElement.localFunctionSpace.dim),
                    'd')
                self.w[ci] = numpy.zeros(
                    (self.vt.mesh.nElements_global,
                     self.vt.mesh.nElementBoundaries_element,
                     self.vt.nElementBoundaryQuadraturePoints_elementBoundary,
                     self.testSpace.referenceFiniteElement.localFunctionSpace.dim),
                    'd')
                self.w_dS[ci] = numpy.zeros(
                    (self.vt.mesh.nElements_global,
                     self.vt.mesh.nElementBoundaries_element,
                     self.vt.nElementBoundaryQuadraturePoints_elementBoundary,
                     self.testSpace.referenceFiniteElement.localFunctionSpace.dim),
                    'd')
                self.testSpace.getBasisValues(self.vt.elementQuadraturePoints,
                                              self.qv[ci])
                self.testSpace.getBasisValuesTrace(self.vt.u[0].femSpace.elementMaps.permutations,
                                                   self.vt.ebq['hat(x)'],
                                                   self.w[ci])
                cfemIntegrals.calculateWeightedShapeTrace(self.vt.elementBoundaryQuadratureWeights[('u',ci)],
                                                          self.vt.ebq['sqrt(det(g))'],
                                                          self.w[ci],
                                                          self.w_dS[ci])
            else:
                #local element residuals
                self.elementResidual[ci] = self.vt.elementResidual[ci]

            #solution space not P^1
            self.updateConservationJacobian[ci] = True

            #RT0 specific information
            self.nDOFs_element[ci] = self.vt.nSpace_global+1
            self.q[('velocity_dofs',ci)] = numpy.zeros((self.vt.mesh.nElements_global,
                                                        self.nDOFs_element[ci]),'d')

            if self.q.has_key(('velocity_l2g',self.vtComponents[0])):
                self.q[('velocity_l2g',ci)]  = self.q[('velocity_l2g',self.vtComponents[0])]
            else:
                self.q[('velocity_l2g',ci)]  = numpy.arange((self.vt.mesh.nElements_global*self.vt.mesh.nElementBoundaries_element),dtype='i').reshape((self.vt.mesh.nElements_global,self.vt.mesh.nElementBoundaries_element))
        #ci
        if self.testSpace == None:
            #all the solution spaces must be C0P1
            self.testSpace = self.vt.u[self.vtComponents[0]].femSpace

        ##now setup flux element boundaries including interior information
        self.fluxElementBoundaries_global = {}
        #mwf debug
        self.fluxElementBoundaries_global_tmp = {}
        for ci in self.vtComponents:
            self.fluxElementBoundaries_global[ci] = numpy.zeros((self.vt.mesh.nElementBoundaries_global,),'i')
            #copy over exterior information
            for ebNE in range(self.vt.mesh.nExteriorElementBoundaries_global):
                ebN = self.vt.mesh.exteriorElementBoundariesArray[ebNE]
                self.fluxElementBoundaries_global[ci][ebN] = self.fluxElementBoundaries[ci][ebNE]
            #
            #mwf for debugging some things
            self.fluxElementBoundaries_global_tmp[ci] = numpy.copy(self.fluxElementBoundaries_global[ci])
            self.setInteriorFluxBoundaries(ci)
    #init
    def setInteriorFluxBoundaries(self,ci):
        """Flag interior flux boundaries

        this version flags boundaries where
        :math:`|max(|a|_L)-max(|a|_R)|_{ebN} > jump_{tol}` and
        :math:`min(max(|a|_L),max(|a|_R)) < min_{tol}`

        """
#        TODO:
#          put in off-diagional potentials (ie ('a',ci,cj) cj != ci)
#          put in c (once it works)
        if self.vt.q.has_key(('a',ci,ci)):
            for ebNI in range(self.vt.mesh.nInteriorElementBoundaries_global):
                ebN = self.vt.mesh.interiorElementBoundariesArray[ebNI]
                left_eN_global  = self.vt.mesh.elementBoundaryElementsArray[ebN,0]
                right_eN_global = self.vt.mesh.elementBoundaryElementsArray[ebN,1]
                max_a_left = numpy.max(numpy.absolute(self.vt.q[('a',ci,ci)][left_eN_global].flat))
                max_a_right= numpy.max(numpy.absolute(self.vt.q[('a',ci,ci)][right_eN_global].flat))
                min_a_LR  = min(max_a_left,max_a_right)
                jump_a = abs(max_a_left-max_a_right)
                if min_a_LR > 0.0: jump_a /= min_a_LR
                #mwf debug
                #print "vpp-ib-fix-0 ebN=%s, max_a_left=%s max_a_right= %s " % (ebN,max_a_left,max_a_right)
                if jump_a > self.jump_tol and min_a_LR < self.min_tol:
                    self.fluxElementBoundaries_global[ci][ebN] = 1
                    #mwf debug
                    print "vpp-ib-fix-0 setting ebN=%s ebN = 1, max_a_left=%s max_a_right= %s " % (ebN,max_a_left,max_a_right)


        #
        #mwf debug
        #import pdb
        #pdb.set_trace()
    def setInteriorFluxBoundaryValues(self,ci,ebq_global_velocity):
        """
        set interior flux boundary values
        this version sets interior flux boundaries to no flux

        """
#        TODO:
#          put in c (once it works)
        for ebNI in range(self.vt.mesh.nInteriorElementBoundaries_global):
            ebN = self.vt.mesh.interiorElementBoundariesArray[ebNI]
            if self.fluxElementBoundaries_global[ci][ebN] == 1:
                ebq_global_velocity[ebN].fill(0.0)


    def postprocess_component(self,ci,verbose=0):
        """
        compute mass conservative velocity field following Larson and Niklasson assuming a :math:`P^k C_0`
        Galerkin solution has already been found
        """
        #must zero first time for average velocity
        self.nodeStarFactors[ci].setU(0.0)
        #mwf debug
        #import pdb
        #pdb.set_trace()
        #set interior boundarie values in velocity_average
        self.setInteriorFluxBoundaryValues(ci,self.vt.ebq_global[('velocityAverage',ci)])
        #correct first time through, in case there are Flux boundaries that
        #are not enforced directly in postprocessed flux
        #self.fluxElementBoundaries[ci] determines which boundaries have fluxes
        #enforced directly
        if self.solutionTestSpaceIsNotPWL:
            useC=True
            if useC:
                cpostprocessing.calculateElementResidualPWL(self.alpha[ci],self.vt.elementResidual[ci],self.elementResidual[ci])
            else:
                self.elementResidual[ci].fill(0.0)
                for eN in range(self.vt.mesh.nElements_global):
                    for i in range(self.testSpace.referenceFiniteElement.localFunctionSpace.dim):
                        for j in range(self.vt.u[ci].femSpace.referenceFiniteElement.localFunctionSpace.dim):
                            self.elementResidual[ci][eN,i] += self.alpha[ci][i,j]*self.vt.elementResidual[ci][eN,j]
        self.getConservationResidualPWL(ci,correctFlux=True)
        if verbose > 0:
            logEvent("""velpp Max local conservation (average velocity) = %12.5e""" % max(numpy.absolute(self.q[('conservationResidual',ci)].flat[0:self.vt.mesh.subdomainMesh.nElements_owned])))

        if self.updateConservationJacobian[ci]:
            self.getConservationJacobianPWL(ci)
            self.updateConservationJacobian[ci] = False #only depends on mesh need to resignal if mesh adapts

        cpostprocessing.calculateConservationFluxPWL_noNeumannFix(self.nElements_node,
                                                                  self.nodeStarFactors[ci])
        #
        self.getConservationResidualPWL(ci,correctFlux=False)

        #add back fluxes for elementBoundaries that were Neumann but
        #not enforced directly
        #in this version can still do this just for exterior boundaries since
        #interior boundaries don't have boundary integral term
        #if the interior boundaries are set somewhere that they shouldn't be
        #should show up as mass error
        self.addBoundaryFluxesBackToResidual(ci,self.fluxElementBoundaries[ci])

        if verbose > 0:
            logEvent("Max local conservation (dgp1 enriched) = %12.5e" % max(numpy.absolute(self.q[('conservationResidual',ci)].flat[0:self.vt.mesh.nElements_owned])))

    def getConservationResidualPWL(self,ci,correctFlux=False):
        """
        compute conservation resiudal using current guess for element boundary flux
        """
        if correctFlux == True:
            #exterior boundaries
            self.removeBoundaryFluxesFromResidual(ci,self.fluxElementBoundaries[ci])
            #in this version there's no interior boundary fluxes in residual
            #but in general would have to do this for interior as well
        cpostprocessing.calculateConservationResidualPWL_interiorBoundaries(self.vt.mesh.interiorElementBoundariesArray,
                                                                            self.vt.mesh.exteriorElementBoundariesArray,
                                                                            self.vt.mesh.elementBoundaryElementsArray,
                                                                            self.vt.mesh.elementBoundaryLocalElementBoundariesArray,
                                                                            self.vt.mesh.elementNodesArray,
                                                                            self.nodeStarElementsArray,
                                                                            self.nodeStarElementNeighborsArray,
                                                                            self.nElements_node,
                                                                            self.fluxElementBoundaries_global[ci],
                                                                            self.elementResidual[ci],
                                                                            self.vt.ebq_global[('velocityAverage',ci)],
                                                                            self.vt.ebq[('dS_u',ci)],
                                                                            self.w[ci],
                                                                            self.vt.ebq_global['n'],
                                                                            self.nodeStarFactors[ci],
                                                                            self.q[('conservationResidual',ci)],
                                                                            self.ebq_global[('velocity',ci)],
                                                                            self.ebq[('velocity',ci)])
        #set boundary flux
        updateCoef = 0.0 #overwrite first
        #handle exterior boundaries
        cfemIntegrals.loadBoundaryFluxIntoGlobalElementBoundaryVelocity(self.vt.mesh.exteriorElementBoundariesArray,
                                                                        self.fluxElementBoundaries[ci],
                                                                        self.vt.ebq_global['n'],
                                                                        self.vt.ebq_global[('totalFlux',ci)],
                                                                        updateCoef,
                                                                        self.vt.ebq_global[('velocity',ci)])
        #set interior boundaries
        self.setInteriorFluxBoundaryValues(ci,self.vt.ebq_global[('velocity',ci)])

        cfemIntegrals.copyGlobalElementBoundaryVelocityToElementBoundary(self.vt.mesh.interiorElementBoundariesArray,
                                                                         self.vt.mesh.exteriorElementBoundariesArray,
                                                                         self.vt.mesh.elementBoundaryElementsArray,
                                                                         self.vt.mesh.elementBoundaryLocalElementBoundariesArray,
                                                                         self.vt.ebq_global[('velocity',ci)],
                                                                         self.vt.ebq[('velocity',ci)])


        cfemIntegrals.copyExteriorElementBoundaryValuesFromGlobalElementBoundaryValues(self.vt.mesh.exteriorElementBoundariesArray,
                                                                                       self.vt.mesh.elementBoundaryElementsArray,
                                                                                       self.vt.mesh.elementBoundaryLocalElementBoundariesArray,
                                                                                       self.vt.ebq_global[('velocity',ci)],
                                                                                       self.vt.ebqe[('velocity',ci)])


        #end set boundary flux
        #go from boundary flux to local element boundary representation
        #mwf debug
        #import pdb
        #pdb.set_trace()
        self.evaluateLocalVelocityRepresentation(ci)
    #
    def getConservationJacobianPWL(self,ci):
        """
        Build local systems for post-processing solve
        """
        cpostprocessing.calculateConservationJacobianPWL_interiorBoundaries(self.vt.mesh.interiorElementBoundariesArray,
                                                                            self.vt.mesh.exteriorElementBoundariesArray,
                                                                            self.vt.mesh.elementBoundaryElementsArray,
                                                                            self.vt.mesh.elementBoundaryLocalElementBoundariesArray,
                                                                            self.vt.mesh.elementNodesArray,
                                                                            self.nodeStarElementsArray,
                                                                            self.nodeStarElementNeighborsArray,
                                                                            self.nElements_node,
                                                                            self.fluxElementBoundaries_global[ci],
                                                                            self.w_dS[ci],
                                                                            self.vt.ebq_global['n'],
                                                                            self.nodeStarFactors[ci])

    def evaluateLocalVelocityRepresentation(self,ci):
        """
        project to RT_0 velocity from element boundary fluxes
        """
        cpostprocessing.projectElementBoundaryVelocityToRT0fluxRep(self.vt.ebq[('dS_u',ci)],
                                                                   self.vt.ebq['n'],
                                                                   self.ebq[('velocity',ci)],
                                                                   self.q[('velocity_dofs',ci)])
        cpostprocessing.getElementRT0velocityValuesFluxRep(self.vt.mesh.nodeArray,
                                                           self.vt.mesh.elementNodesArray,
                                                           self.vt.q['abs(det(J))'],
                                                           self.vt.q['x'],
                                                           self.q[('velocity_dofs',ci)],
                                                           self.q[('velocity',ci)])
    def evaluateElementVelocityField(self,x,ci):
        """
        evaluate velocity field assuming velocity_dofs already calculated
        for now assumes x shaped like nE x nq x 3
        """
        assert len(x.shape) == 3, "wrong shape for x= %s " % x.shape
        nE = x.shape[0]; nq = x.shape[1]; nd = self.vt.nSpace_global
        vx = numpy.zeros((nE,nq,nd),'d')
        cpostprocessing.getElementRT0velocityValuesFluxRep(self.vt.mesh.nodeArray,
                                                           self.vt.mesh.elementNodesArray,
                                                           self.vt.q['abs(det(J))'],
                                                           x,
                                                           self.q[('velocity_dofs',ci)],
                                                           vx)
        return vx


####################################################
#class to wrap different algorithms
#all the types need to be defined for vpp_types declaration
class AggregateVelocityPostProcessor:
    """
    collect different velocity postprocessing algorithms for a (possibly) multicomponent system
    """
    vpp_types = {'p1-nc':VPP_P1nc_RT0,    #P^1 non-conforming potential, RT_0 velocity repres. (e.g., Chou Tang 02)
                 'pwc':VPP_PWC_RT0,       #Larson Niklasson (global) piecewise constant correction, RT_0 velocity repres.
                 'pwl':VPP_PWL_RT0,       #Larson Niklasson (local) piecewise linear correction, RT_0 velocity repres.
                 'pwl-bdm':VPP_PWL_BDM,   #Larson Niklasson (local) piecewise linear correction, Brezzi Douglas Marini linear velocity repres.
                 'pwl-bdm2':VPP_PWL_BDM2,        # Initial changes to adding BDM2 projection capabilities
                 'pwl-opt':VPP_PWL_RT0_OPT,      #Larson Niklasson (local) piecewise linear correction, RT_0 velocity repres. optimized code
                 'pwl-bdm-opt':VPP_PWL_BDM_OPT,  #Larson Niklasson (local) piecewise linear correction, Brezzi Douglas Marini linear velocity repres. optimized code
                 'sun-rt0':VPP_SUN_RT0,          #Sun and Wheeler global correction, RT_0 velocity repres.
                 'sun-gs-rt0':VPP_SUN_GS_RT0,    #Sun and Wheeler local Gauss-Seidel, RT_0 velocity repres.
                 'point-eval':VPP_POINT_EVAL,    #direct pointwise evaluation of fluxes
                 'dg-point-eval':VPP_POINT_EVAL, #pointwise evaluation for dg
                 'point-eval-gwvd':VPP_POINT_EVAL_GWVD, #pointwise evaluation for dg using LDG method vel_DoFs, add in tjp
                 'dg':VPP_DG_RT0,            #dg scheme, RT_0 local velocity repres
                 'dg-bdm':VPP_DG_BDM,        #dg scheme,  Brezzi Douglas Marini linear velocity repres
                 'pwl-ib-fix-0':VPP_LOW_K_IB_PWL_RT0} #hack to enforce zero flux manually around low perm regions
    def __init__(self,postProcessingTypes=None,transport=None):
     #   import pdb
     #   pdb.set_trace()
        self.postProcessingTypes = postProcessingTypes
        self.vpp_algorithms = []
        self.vt = transport
        self.vpp_components = {}
        if self.postProcessingTypes != None:
            assert self.vt != None, "must pass in vectorTransport if doing velocity postprocessing"
            #collect components that share an algorithm
            for ci in transport.conservativeFlux.keys():
                assert transport.conservativeFlux[ci] in self.vpp_types.keys(), "invalid postprocessing string"
                if self.vpp_components.has_key(transport.conservativeFlux[ci]):
                    self.vpp_components[transport.conservativeFlux[ci]].append(ci)
                else:
                    self.vpp_components[transport.conservativeFlux[ci]] = [ci]
            for algs in self.vpp_components.keys():
                self.vpp_algorithms.append(self.vpp_types[algs](transport,self.vpp_components[algs]))

    def postprocess(self,verbose=0):
        """
        main functionality
        generate post-processed velocity field for attached
        VectorTransport object and store them in local dictionaries

        """
        if self.postProcessingTypes == None:
            return
        for vpp in self.vpp_algorithms:
            vpp.postprocess(verbose=verbose)
    def evaluateElementVelocityField(self,x,ci):
        """
        evaluate velocity field assuming velocity_dofs already calculated
        for now assumes x shaped like nE x nq x 3
        """
        if self.postProcessingTypes == None:
            return None
        for vpp in self.vpp_algorithms:
            return vpp.evaluateElementVelocityField(x,ci)
    def archiveVelocityValues(self,archive,t,tCount,initialPhase=False,meshChanged=False):
        """
        write out post processed velocity values as a finite element space
        """
        if self.postProcessingTypes == None:
            return None
        for vpp in self.vpp_algorithms:
            return vpp.archiveVelocityValues(archive,t,tCount,initialPhase=initialPhase,meshChanged=meshChanged)

####################################################################################################
#original Velocity PostProcessing Class
#set tryNew = False in Chooser at beginning of file to use it
####################################################################################################
#for timing
import sys,os,copy,timeit
TESTVPPTIMES = False #True

class VelocityPostProcessor_Original:
    """accumulate basic functionality for post-processing velocity vields
    from scalar potentials

    stores values in quadrature dictonary corresponding to vt.q and vt.ebq_global

    Allowed types
    p1-nc
    pwl (default is rt0 local representation)
    pwl-bdm
    pwc (with rt0)
    point-eval
    sun-rt0
    sun-gs-rt0

    """
#    
#    TO DO
#      Figure out how to use just dS_u quadrature rules
#      Put in projection to higher order mixed space?
    from cpostprocessing import postProcessRT0potentialFromP1nc,postProcessRT0potentialFromP1nc_sd
    from cpostprocessing import postProcessRT0velocityFromP1nc,postProcessRT0velocityFromP1nc_sd
    from cpostprocessing import getElementRT0velocityValues
    from cpostprocessing import getGlobalElementBoundaryRT0velocityValues
    from cpostprocessing import buildLocalBDM1projectionMatrices,factorLocalBDM1projectionMatrices
    from cpostprocessing import solveLocalBDM1projection,getElementBDM1velocityValuesLagrangeRep
    from cpostprocessing import getElementBoundaryRT0velocityValues
    from cpostprocessing import updateRT0velocityWithAveragedPotentialP1nc,updateRT0velocityWithAveragedPotentialP1nc_sd
    from cfemIntegrals import calculateConservationResidual

    def __init__(self,postProcessingTypes=None,vectorTransport=None,vtComponents=[0],
                 mlMesh=None,thisLevel=None):
        self.postProcessingTypes = postProcessingTypes
        self.vt = vectorTransport
        self.vtComponents = vtComponents
        if self.postProcessingTypes != None:
            assert self.vt != None, "postProcessTypes not None vt==None"
        self.q = None
        self.ebq_global = None
        self.BDMcomponent = None
        #for skipping Neumann boundaries
        self.fluxElementBoundaries = {}
        self.fluxBoundaryNodes     = {}
        if self.postProcessingTypes != None and self.vt !=None:
            #cek begin adding stuff for post-processing higher-order
            self.qv={}
            self.w={}
            self.w_dS={}
            self.elementResidualPWL={}
            self.alpha={}
            #cek end
            self.q = self.vt.q
            self.ebq_global = self.vt.ebq_global
            self.ebq = self.vt.ebq
            self.ebqe = self.vt.ebqe
            self.elementBarycenters = None
            self.nDOFs_element = {}
            self.BDMprojectionMat_element = None
            self.BDMprojectionMatPivots_element = None
            self.useBDMpwlBasis = {}
            self.nComponentsPWL = 0
            atLeastOnePWL = False
            ciPWL = None
            atLeastOneSunGS = False
            atLeastOneSunGlobal = False
            atLeastOnePWC   = False
            pwcComponents = []; sunWheelerGlobalComponents = []
            self.potentials = {} #map ci to indexes for potentials
            #go ahead and calculate which element boundaries have Neumann fluxes since many schemes use this info
            #figure out which external boundaries are flux boundaries
            #use opt is for pwl also affects dg
            self.useOpt=True #parallel with weak BC's, assumes correct external boundary velocity and total flux
            for ci in self.vtComponents:
                if self.postProcessingTypes[ci] != None:
                    if self.vt.numericalFlux != None and self.vt.numericalFlux.useWeakDirichletConditions:
                        self.fluxElementBoundaries[ci] = numpy.ones((self.vt.mesh.nExteriorElementBoundaries_global,),'i')
                    else:
                        self.fluxElementBoundaries[ci] = numpy.zeros((self.vt.mesh.nExteriorElementBoundaries_global,),'i')

                    for cj,fbcObject  in self.vt.fluxBoundaryConditionsObjectsDict.iteritems():
                        for t,g in fbcObject.advectiveFluxBoundaryConditionsDict.iteritems():
                            if cj == ci:
                                self.fluxElementBoundaries[cj][t[0]] = 1
                        #repeat for diffusive flux boundary conditions too
                        for ck,diffusiveFluxBoundaryConditionsDict in fbcObject.diffusiveFluxBoundaryConditionsDictDict.iteritems():
                            for t,g in diffusiveFluxBoundaryConditionsDict.iteritems():
                                if ck == ci:
                                    self.fluxElementBoundaries[ck][t[0]]=1
                                #diag
                            #
                        #
                    #
                #end setting flux boundary elements
            #first ci loop
            for ci in self.vtComponents:
                if self.postProcessingTypes[ci] in ['dg','dg-bdm']:
                    atLeastOnePWL = True
                    ciPWL = ci
                    if self.postProcessingTypes[ci] == 'dg-bdm' and self.vt.nSpace_global > 1:
                        self.useBDMpwlBasis[ci] = True
                    else:
                        self.useBDMpwlBasis[ci] = False
                    if not self.q.has_key(('velocity',ci)):
                        self.q[('velocity',ci)]      = numpy.zeros((self.vt.mesh.nElements_global,
                                                                      self.vt.nQuadraturePoints_element,
                                                                      self.vt.nSpace_global),'d')
                    if not self.ebq.has_key(('velocity',ci)):
                        self.ebq[('velocity',ci)]     = numpy.zeros((self.vt.mesh.nElements_global,
                                                                       self.vt.mesh.nElementBoundaries_element,
                                                                       self.vt.nElementBoundaryQuadraturePoints_elementBoundary,
                                                                       self.vt.nSpace_global),'d')
                    if not self.ebq_global.has_key(('velocity',ci)):
                        self.ebq_global[('velocity',ci)] = numpy.zeros((self.vt.mesh.nElementBoundaries_global,
                                                                         self.vt.nElementBoundaryQuadraturePoints_elementBoundary,
                                                                         self.vt.nSpace_global),'d')
                    #first, just project velocity onto RT_0 even though normal flux is piecewise linear on
                    #each edge
                    #default pwl assumes RT_0 representation in terms of local basis
                    #\vec N_i = \frac{1}{d|E|}(\vec x - p_i)
                    #where p_i is the vertex across from face i, |E| is the volume of the element,
                    #and d is the space dimension
                    #the degrees of freedom are V^i = \int_{e_i}\vec v\dot n_{i}\ds
                    #
                    #otherwise try BDM_1 space which is [P^1]^d locally with continuous
                    #linear fluxes on each face
                    #use standard basis
                    #  \vec N_i = \lambda_{i%(d+1)} \vec e_{i/(d+1)}
                    #Have to use BDM projection to get degrees of freedom
                    self.nDOFs_element[ci] = self.vt.nSpace_global+1
                    if self.useBDMpwlBasis[ci] == True:
                        self.nDOFs_element[ci] = self.vt.nSpace_global*(self.vt.nSpace_global+1)
                    #
                    self.q[('velocity_dofs',ci)] = numpy.zeros((self.vt.mesh.nElements_global,
                                                                  self.nDOFs_element[ci]),
                                                                 'd')
                    #check logic in VectorTransport init to make sure all the necessary arrays
                    #and quadrature entries are allocated
                    self.q[('conservationResidual',ci)] = numpy.zeros((self.vt.mesh.nElements_global,),
                                                                        'd')
                    #go back through and figure out how to just use dS,ci
                    if not self.ebq.has_key(('w*dS_f',ci)):
                        self.ebq[('w*dS_f',ci)] = numpy.zeros(
                            (self.vt.mesh.nElements_global,
                             self.vt.mesh.nElementBoundaries_element,
                             self.vt.nElementBoundaryQuadraturePoints_elementBoundary,
                             self.vt.nDOF_test_element[ci]),
                            'd')
                        #since self.ebq = self.vt.ebq this gets updated by vt when the mesh changes
                        cfemIntegrals.calculateWeightedShapeTrace(self.vt.elementBoundaryQuadratureWeights[('u',ci)],
                                                                  self.ebq['sqrt(det(g))'],
                                                                  self.ebq[('w',ci)],
                                                                  self.ebq[('w*dS_'+'f',ci)])

                    #for checking error
                    self.q[('conservationResidual',ci)] = numpy.zeros((self.vt.mesh.nElements_global,),
                                                                        'd')
                #end if dg
                elif self.postProcessingTypes[ci] == 'p1-nc':
                    try:
                        self.elementBarycenters = self.vt.mesh.elementBarycentersArray
                    except:
                        warn("Element Barcyenters should be in mesh, this code will not work with moving mesh")
                        self.elementBarycenters = numpy.zeros((self.vt.mesh.nElements_global,3),
                                                            'd')
                        for eN in range(self.vt.mesh.nElements_global):
                            for nN in range(self.vt.mesh.nNodes_element):
                                nN_global = self.vt.mesh.elementNodesArray[eN,nN]
                                self.elementBarycenters[eN,:] += self.vt.mesh.nodeArray[nN_global,:]
                            self.elementBarycenters[eN,:] /= float(self.vt.mesh.nNodes_element)
                    #
                    assert isinstance(self.vt.u[ci].femSpace,
                                      FemTools.NC_AffineLinearOnSimplexWithNodalBasis)
                    self.nDOFs_element[ci] = self.vt.nSpace_global+1
                    self.q[('velocity_dofs',ci)] = numpy.zeros((self.vt.mesh.nElements_global,
                                                                  self.nDOFs_element[ci]),
                                                                 'd')
                    if not self.q.has_key(('velocity',ci)):
                        self.q[('velocity',ci)]      = numpy.zeros((self.vt.mesh.nElements_global,
                                                                    self.vt.nQuadraturePoints_element,
                                                                    self.vt.nSpace_global),'d')
                    if not self.ebq_global.has_key(('velocity',ci)):
                        self.ebq_global[('velocity',ci)]= numpy.zeros((self.vt.mesh.nElementBoundaries_global,
                                                                       self.vt.nElementBoundaryQuadraturePoints_elementBoundary,
                                                                       self.vt.nSpace_global),'d')
                    self.q[('u_RT0',ci)] = numpy.zeros((self.vt.mesh.nElements_global),'d')
                    #for checking error
                    self.q[('conservationResidual',ci)] = numpy.zeros((self.vt.mesh.nElements_global,),
                                                                      'd')
                    #determine what terms are in equation
                    self.potentials[ci] = []
                    for cj in self.vt.coefficients.diffusion[ci].keys():
                        self.potentials[ci].append(cj)
                        assert self.vt.coefficients.potential.has_key(cj), "ci=%s cj=%s diffusion but no potential" % (ci,cj)
                    assert len(self.potentials[ci]) > 0, "ci=%s no diffusion coefficient found" % ci
                    for cj in self.potentials[ci]:
                        assert self.vt.q.has_key(('a',ci,cj)), "ci=%s cj=%s diffusion but no key for a" % (ci,cj)
                    #in case some terms missing from expected equations
                    if not self.vt.q.has_key(('f',ci)):
                        if not hasattr(self,'dummy_p1nc'):
                            self.dummy_p1nc = {}
                        self.dummy_p1nc[('f',ci)] = numpy.zeros((self.vt.q[('u',ci)].shape[0],
                                                                 self.vt.q[('u',ci)].shape[1],
                                                                 self.vt.nSpace_global),'d')
                        self.dummy_p1nc[('f-weights',ci)]=numpy.array(self.vt.elementQuadratureWeights[('a',ci,self.potentials[ci][0])])
                #end if p1-nc
                elif self.postProcessingTypes[ci] == 'pwl' or self.postProcessingTypes[ci] == 'pwl-bdm':
                    atLeastOnePWL = True
#                     if not isinstance(self.vt.u[ci].femSpace,FemTools.C0_AffineLinearOnSimplexWithNodalBasis):
#                         self.solutionTestSpaceIsNotPWL=True
#                         logEvent("pwl post-processing for finite element space"+str(self.vt.u[ci].femSpace))
#                         #need to set up w and w*dS_f and weights to build residuals for linears out of R_{e,i}
#                         self.testSpace = FemTools.C0_AffineLinearOnSimplexWithNodalBasis(self.vt.mesh,self.vt.nSpace_global)
#                         self.alpha[ci] = numpy.zeros((self.testSpace.referenceFiniteElement.localFunctionSpace.dim,
#                                                   self.vt.u[ci].femSpace.referenceFiniteElement.localFunctionSpace.dim),'d')
#                         for j,w in enumerate(self.testSpace.referenceFiniteElement.localFunctionSpace.basis):
#                             for i,f in enumerate(self.vt.u[ci].femSpace.referenceFiniteElement.interpolationConditions.functionals):
#                                 self.alpha[ci][j,i] = f(w)
#                         self.elementResidualPWL[ci] = numpy.zeros((self.vt.mesh.nElements_global,
#                                                                    self.testSpace.referenceFiniteElement.localFunctionSpace.dim),
#                                                                   'd')
#                         self.qv[ci] = numpy.zeros(
#                             (self.vt.mesh.nElements_global,
#                              self.vt.nQuadraturePoints_element,
#                              self.testSpace.referenceFiniteElement.localFunctionSpace.dim),
#                             'd')
#                         self.w[ci] = numpy.zeros(
#                             (self.vt.mesh.nElements_global,
#                              self.vt.mesh.nElementBoundaries_element,
#                              self.vt.nElementBoundaryQuadraturePoints_elementBoundary,
#                              self.testSpace.referenceFiniteElement.localFunctionSpace.dim),
#                             'd')
#                         self.w_dS[ci] = numpy.zeros(
#                             (self.vt.mesh.nElements_global,
#                              self.vt.mesh.nElementBoundaries_element,
#                              self.vt.nElementBoundaryQuadraturePoints_elementBoundary,
#                              self.testSpace.referenceFiniteElement.localFunctionSpace.dim),
#                             'd')
#                         self.testSpace.getBasisValues(self.vt.elementQuadraturePoints,
#                                                       self.qv[ci])
#                         self.testSpace.getBasisValuesTrace(self.vt.u[0].femSpace.elementMaps.permutations,
#                                                            self.vt.ebq['hat(x)'],
#                                                            self.w[ci])
#                         cfemIntegrals.calculateWeightedShapeTrace(self.vt.elementBoundaryQuadratureWeights[('u',ci)],
#                                                                   self.vt.ebq['sqrt(det(g))'],
#                                                                   self.w[ci],
#                                                                   self.w_dS[ci])
#                     else:
#                         self.solutionTestSpaceIsNotPWL=False
#                         self.elementResidualPWL[ci] = self.vt.elementResidual[ci]
#                         self.w[ci] = self.ebq[('w',ci)]
#                         if not self.ebq.has_key(('w*dS_f',ci)):
#                             self.ebq[('w*dS_f',ci)] = numpy.zeros(
#                                 (self.vt.mesh.nElements_global,
#                                  self.vt.mesh.nElementBoundaries_element,
#                                  self.vt.nElementBoundaryQuadraturePoints_elementBoundary,
#                                  self.vt.nDOF_test_element[ci]),
#                                 'd')
#                             cfemIntegrals.calculateWeightedShapeTrace(self.vt.elementBoundaryQuadratureWeights[('u',ci)],
#                                                                       self.ebq['sqrt(det(g))'],
#                                                                       self.ebq[('w',ci)],
#                                                                       self.ebq[('w*dS_'+'f',ci)])


#                         self.w_dS[ci] = self.ebq[('w*dS_f',ci)]
#                         self.qv[ci] = self.q[('v',ci)]
                    ciPWL = ci
                    self.nComponentsPWL += 1
                    if self.postProcessingTypes[ci] == 'pwl-bdm' and self.vt.nSpace_global > 1:
                        self.useBDMpwlBasis[ci] = True
                    else:
                        self.useBDMpwlBasis[ci] = False
                    if not self.q.has_key(('velocity',ci)):
                        self.q[('velocity',ci)]      = numpy.zeros((self.vt.mesh.nElements_global,
                                                                    self.vt.nQuadraturePoints_element,
                                                                    self.vt.nSpace_global),'d')
                    if not self.ebq.has_key(('velocity',ci)):
                        self.ebq[('velocity',ci)]= numpy.zeros((self.vt.mesh.nElements_global,
                                                                self.vt.mesh.nElementBoundaries_element,
                                                                self.vt.nElementBoundaryQuadraturePoints_elementBoundary,
                                                                self.vt.nSpace_global),'d')
                    if not self.ebq_global.has_key(('velocity',ci)):
                        self.ebq_global[('velocity',ci)]= numpy.zeros((self.vt.mesh.nElementBoundaries_global,
                                                                       self.vt.nElementBoundaryQuadraturePoints_elementBoundary,
                                                                       self.vt.nSpace_global),'d')
                    #first, just project velocity onto RT_0 even though normal flux is piecewise linear on
                    #each edge
                    #default pwl assumes RT_0 representation in terms of local basis
                    #\vec N_i = \frac{1}{d|E|}(\vec x - p_i)
                    #where p_i is the vertex across from face i, |E| is the volume of the element,
                    #and d is the space dimension
                    #the degrees of freedom are V^i = \int_{e_i}\vec v\dot n_{i}\ds
                    #
                    #otherwise try BDM_1 space which is [P^1]^d locally with continuous
                    #linear fluxes on each face
                    #use standard basis
                    #  \vec N_i = \lambda_{i%(d+1)} \vec e_{i/(d+1)}
                    #Have to use BDM projection to get degrees of freedom
                    self.nDOFs_element[ci] = self.vt.nSpace_global+1
                    if self.useBDMpwlBasis[ci] == True:
                        self.nDOFs_element[ci] = self.vt.nSpace_global*(self.vt.nSpace_global+1)
                    #
                    self.q[('velocity_dofs',ci)] = numpy.zeros((self.vt.mesh.nElements_global,
                                                                self.nDOFs_element[ci]),
                                                               'd')

                    #check logic in VectorTransport init to make sure all the necessary arrays
                    #and quadrature entries are allocated
                    self.q[('conservationResidual',ci)] = numpy.zeros((self.vt.mesh.nElements_global,),
                                                                      'd')
                    #find
                    # 1) boundary nodes,
                    # 2) boundary nodes that have an adjoining boundary face w/o
                    #      flux boundary conditions specified
                    # 3) boundary nodes that are "free" ie not strong Dirichlet nodes
                    boundaryNodes = set()
                    nodesWithDirichletBoundaryFace = set()
                    freeBoundaryNodes = set()

                    for ebNE in range(self.vt.mesh.nExteriorElementBoundaries_global):
                        ebN = self.vt.mesh.exteriorElementBoundariesArray[ebNE]
                        for nN_ebN in range(self.vt.mesh.nNodes_elementBoundary):
                            nN = self.vt.mesh.elementBoundaryNodesArray[ebN,nN_ebN]
                            boundaryNodes.add(nN)
                            if not self.fluxElementBoundaries[ci][ebNE]:
                                nodesWithDirichletBoundaryFace.add(nN) #Dirichlet Node connected to at least one Dirichlet face
                            #
                        #local elementBoundary nodes
                        eN  = self.vt.mesh.elementBoundaryElementsArray[ebN,0]
                        for i in range(self.vt.l2g[ci]['nFreeDOF'][eN]):
                            j = self.vt.l2g[ci]['freeLocal'][eN,i]
                            if j < self.vt.mesh.nNodes_element:
                                J = self.vt.mesh.elementNodesArray[eN,j]
                                freeBoundaryNodes.add(J)
                        #i
                    #ebNE
                    boundaryNodesNoDirichletFace = set.difference(boundaryNodes,nodesWithDirichletBoundaryFace)
                    dirichletNodesNoDirichletFace= set.difference(boundaryNodesNoDirichletFace,freeBoundaryNodes)
                    fluxNodesNoDirichletFace     = set.intersection(boundaryNodesNoDirichletFace,freeBoundaryNodes)
                    fluxElementBoundariesRemoved = set()
                    for ebNE in range(self.vt.mesh.nExteriorElementBoundaries_global):
                        ebN = self.vt.mesh.exteriorElementBoundariesArray[ebNE]
                        if self.fluxElementBoundaries[ci][ebNE] == 1:
                            for nN in self.vt.mesh.elementBoundaryNodesArray[ebN]:
                                if nN in dirichletNodesNoDirichletFace:
                                    self.fluxElementBoundaries[ci][ebNE] = 0
                                    fluxElementBoundariesRemoved.add(ebNE)

                    #update "free" nodes without a "Dirichlet" boundary collection
                    for ebNE in fluxElementBoundariesRemoved:
                        ebN = self.vt.mesh.exteriorElementBoundariesArray[ebNE]
                        for nN_ebN in range(self.vt.mesh.nNodes_elementBoundary):#nodes on elementBoundary
                            nN = self.vt.mesh.elementBoundaryNodesArray[ebN,nN_ebN]
                            fluxNodesNoDirichletFace.discard(nN)
                    #
                    ##\todo need to make this only be size of number exterior boundary nodes
                    self.fluxBoundaryNodes[ci] = numpy.zeros((self.vt.mesh.nNodes_global,),'i')
                    for nN in fluxNodesNoDirichletFace:
                        #these  nodes are "overconstrained" for correction equation like interior nodes
                        self.fluxBoundaryNodes[ci][nN] = 1
                    #
                    #mwf debug
                    #import pdb
                    #pdb.set_trace()


                #end pwl
                elif self.postProcessingTypes[ci] in ['point-eval','dg-point-eval','point-eval-gwvd']: # gwvd addin tjp
                    if not self.q.has_key(('velocity',ci)):
                        self.q[('velocity',ci)]      = numpy.zeros((self.vt.mesh.nElements_global,
                                                                    self.vt.nQuadraturePoints_element,
                                                                    self.vt.nSpace_global),'d')
                    if not self.ebq.has_key(('velocity',ci)):
                        self.ebq[('velocity',ci)]= numpy.zeros((self.vt.mesh.nElements_global,
                                                                self.vt.mesh.nElementBoundaries_element,
                                                                self.vt.nElementBoundaryQuadraturePoints_elementBoundary,
                                                                self.vt.nSpace_global),'d')
                    if not self.ebq_global.has_key(('velocity',ci)):
                        self.ebq_global[('velocity',ci)]= numpy.zeros((self.vt.mesh.nElementBoundaries_global,
                                                                       self.vt.nElementBoundaryQuadraturePoints_elementBoundary,
                                                                       self.vt.nSpace_global),'d')
                #end point-eval
                elif 'sun-' in self.postProcessingTypes[ci]:
                    if not self.q.has_key(('velocity',ci)):
                        self.q[('velocity',ci)]      = numpy.zeros((self.vt.mesh.nElements_global,
                                                                    self.vt.nQuadraturePoints_element,
                                                                    self.vt.nSpace_global),'d')
                    if not self.ebq.has_key(('velocity',ci)):
                        self.ebq[('velocity',ci)]= numpy.zeros((self.vt.mesh.nElements_global,
                                                                self.vt.mesh.nElementBoundaries_element,
                                                                self.vt.nElementBoundaryQuadraturePoints_elementBoundary,
                                                                self.vt.nSpace_global),'d')
                    if not self.ebq_global.has_key(('velocity',ci)):
                        self.ebq_global[('velocity',ci)]= numpy.zeros((self.vt.mesh.nElementBoundaries_global,
                                                                       self.vt.nElementBoundaryQuadraturePoints_elementBoundary,
                                                                       self.vt.nSpace_global),'d')

                    self.q[('conservationResidual',ci)] = numpy.zeros((self.vt.mesh.nElements_global,),
                                                                        'd')
                    self.ebq_global[('flux_correction',ci)] = numpy.zeros((self.vt.mesh.nElementBoundaries_global),
                                                                            'd')
                    self.nDOFs_element[ci] = self.vt.nSpace_global+1
                    self.q[('velocity_dofs',ci)] = numpy.zeros((self.vt.mesh.nElements_global,
                                                                  self.nDOFs_element[ci]),
                                                                 'd')
                    if self.postProcessingTypes[ci] == 'sun-rt0':
                        atLeastOneSunGlobal = True
                        sunWheelerGlobalComponents.append(ci)
                    elif self.postProcessingTypes[ci] == 'sun-gs-rt0':
                        atLeastOneSunGS     = True
                elif self.postProcessingTypes[ci] == 'pwc':
                    if not self.q.has_key(('velocity',ci)):
                        self.q[('velocity',ci)]      = numpy.zeros((self.vt.mesh.nElements_global,
                                                                    self.vt.nQuadraturePoints_element,
                                                                    self.vt.nSpace_global),'d')
                    if not self.ebq.has_key(('velocity',ci)):
                        self.ebq[('velocity',ci)]= numpy.zeros((self.vt.mesh.nElements_global,
                                                                self.vt.mesh.nElementBoundaries_element,
                                                                self.vt.nElementBoundaryQuadraturePoints_elementBoundary,
                                                                self.vt.nSpace_global),'d')
                    if not self.ebq_global.has_key(('velocity',ci)):
                        self.ebq_global[('velocity',ci)]= numpy.zeros((self.vt.mesh.nElementBoundaries_global,
                                                                       self.vt.nElementBoundaryQuadraturePoints_elementBoundary,
                                                                       self.vt.nSpace_global),'d')
                    self.q[('conservationResidual',ci)] = numpy.zeros((self.vt.mesh.nElements_global,),
                                                                        'd')
                    self.ebq_global[('flux_correction',ci)] = numpy.zeros((self.vt.mesh.nElementBoundaries_global),
                                                                            'd')
                    self.nDOFs_element[ci] = self.vt.nSpace_global+1
                    self.q[('velocity_dofs',ci)] = numpy.zeros((self.vt.mesh.nElements_global,
                                                                  self.nDOFs_element[ci]),
                                                                 'd')
                    atLeastOnePWC = True
                    pwcComponents.append(ci)
                #need w_dS entry right now if need to remove fluxes from residual so ...
                if self.postProcessingTypes[ci] != 'p1-nc' and not isinstance(self.vt.u[ci].femSpace,FemTools.C0_AffineLinearOnSimplexWithNodalBasis):
                    self.solutionTestSpaceIsNotPWL=True
                    logEvent("pwl post-processing for finite element space"+str(self.vt.u[ci].femSpace))
                    #need to set up w and w*dS_f and weights to build residuals for linears out of R_{e,i}
                    self.testSpace = FemTools.C0_AffineLinearOnSimplexWithNodalBasis(self.vt.mesh,self.vt.nSpace_global)
                    self.alpha[ci] = numpy.zeros((self.testSpace.referenceFiniteElement.localFunctionSpace.dim,
                                              self.vt.u[ci].femSpace.referenceFiniteElement.localFunctionSpace.dim),'d')
                    for j,w in enumerate(self.testSpace.referenceFiniteElement.localFunctionSpace.basis):
                        for i,f in enumerate(self.vt.u[ci].femSpace.referenceFiniteElement.interpolationConditions.functionals):
                            self.alpha[ci][j,i] = f(w)
                    self.elementResidualPWL[ci] = numpy.zeros((self.vt.mesh.nElements_global,
                                                               self.testSpace.referenceFiniteElement.localFunctionSpace.dim),
                                                              'd')
                    self.qv[ci] = numpy.zeros(
                        (self.vt.mesh.nElements_global,
                         self.vt.nQuadraturePoints_element,
                         self.testSpace.referenceFiniteElement.localFunctionSpace.dim),
                        'd')
                    self.w[ci] = numpy.zeros(
                        (self.vt.mesh.nElements_global,
                         self.vt.mesh.nElementBoundaries_element,
                         self.vt.nElementBoundaryQuadraturePoints_elementBoundary,
                         self.testSpace.referenceFiniteElement.localFunctionSpace.dim),
                        'd')
                    self.w_dS[ci] = numpy.zeros(
                        (self.vt.mesh.nElements_global,
                         self.vt.mesh.nElementBoundaries_element,
                         self.vt.nElementBoundaryQuadraturePoints_elementBoundary,
                         self.testSpace.referenceFiniteElement.localFunctionSpace.dim),
                        'd')
                    self.testSpace.getBasisValues(self.vt.elementQuadraturePoints,
                                                  self.qv[ci])
                    self.testSpace.getBasisValuesTrace(self.vt.u[0].femSpace.elementMaps.permutations,
                                                       self.vt.ebq['hat(x)'],
                                                       self.w[ci])
                    cfemIntegrals.calculateWeightedShapeTrace(self.vt.elementBoundaryQuadratureWeights[('u',ci)],
                                                              self.vt.ebq['sqrt(det(g))'],
                                                              self.w[ci],
                                                              self.w_dS[ci])
                else:
                    self.solutionTestSpaceIsNotPWL=not isinstance(self.vt.u[ci].femSpace,FemTools.C0_AffineLinearOnSimplexWithNodalBasis)
                    self.elementResidualPWL[ci] = self.vt.elementResidual[ci]
                    self.w[ci] = self.ebq[('w',ci)]
                    if not self.ebq.has_key(('w*dS_f',ci)):
                        self.ebq[('w*dS_f',ci)] = numpy.zeros(
                            (self.vt.mesh.nElements_global,
                             self.vt.mesh.nElementBoundaries_element,
                             self.vt.nElementBoundaryQuadraturePoints_elementBoundary,
                             self.vt.nDOF_test_element[ci]),
                            'd')
                        cfemIntegrals.calculateWeightedShapeTrace(self.vt.elementBoundaryQuadratureWeights[('u',ci)],
                                                                  self.ebq['sqrt(det(g))'],
                                                                  self.ebq[('w',ci)],
                                                                  self.ebq[('w*dS_'+'f',ci)])


                    self.w_dS[ci] = self.ebq[('w*dS_f',ci)]
                    self.qv[ci] = self.q[('v',ci)]
            #end for

            if atLeastOnePWL == True:
                self.updateConservationJacobian = {}
                for ci in self.vtComponents:
                    if self.postProcessingTypes[ci] == 'pwl' or self.postProcessingTypes[ci] == 'pwl-bdm':
                        self.updateConservationJacobian[ci]=True
                ##\todo put this in mesh
                #self.globalNode2globalElementList = self.vt.mesh.nodeElementsList
                self.globalNode2globalElementList = [[] for nN in range(self.vt.mesh.nNodes_global)]
                for eN in range(self.vt.mesh.nElements_global):
                    for nN in range(self.vt.mesh.nNodes_element):
                        nN_global = self.vt.mesh.elementNodesArray[eN,nN]
                        self.globalNode2globalElementList[nN_global].append(eN)
                self.globalNodeGlobalElement2StarElement = []
                self.nElements_node = numpy.zeros((self.vt.mesh.nNodes_global,),'i')
                self.nodeStarElementsArray = numpy.ones((self.vt.mesh.nElements_global,
                                                         self.vt.mesh.nNodes_element),'i')
                self.nodeStarElementsArray[:]=-1
                self.nodeStarElementNeighborsArray = numpy.zeros((self.vt.mesh.nElements_global,
                                                                    self.vt.mesh.nNodes_element,
                                                                    self.vt.mesh.nElementBoundaries_element),
                                                                   'i')
                for I in range(self.vt.mesh.nNodes_global):
                    self.globalNode2globalElementList[I].sort()
                    self.nElements_node[I] = len(self.globalNode2globalElementList[I])
                    self.globalNodeGlobalElement2StarElement.append(dict([(eN_global,eN_node) for eN_node,eN_global in enumerate(self.globalNode2globalElementList[I])]))
                for ebNI in range(self.vt.mesh.nInteriorElementBoundaries_global):
                    ebN = self.vt.mesh.interiorElementBoundariesArray[ebNI]
                    left_eN_global   = self.vt.mesh.elementBoundaryElementsArray[ebN,0]
                    right_eN_global  = self.vt.mesh.elementBoundaryElementsArray[ebN,1]
                    left_ebN_element  = self.vt.mesh.elementBoundaryLocalElementBoundariesArray[ebN,0]
                    right_ebN_element = self.vt.mesh.elementBoundaryLocalElementBoundariesArray[ebN,1]
                    for i in range(self.vt.mesh.nNodes_element):
                        left_I = self.vt.mesh.elementNodesArray[left_eN_global,i]
                        self.nodeStarElementsArray[left_eN_global,i] = self.globalNodeGlobalElement2StarElement[left_I][left_eN_global]
                        if i != left_ebN_element:
                            self.nodeStarElementNeighborsArray[left_eN_global,i,left_ebN_element] = self.globalNodeGlobalElement2StarElement[left_I][right_eN_global]
                        #if
                        right_I=self.vt.mesh.elementNodesArray[right_eN_global,i]
                        self.nodeStarElementsArray[right_eN_global,i] = self.globalNodeGlobalElement2StarElement[right_I][right_eN_global]
                        if i != right_ebN_element:
                            self.nodeStarElementNeighborsArray[right_eN_global,i,right_ebN_element] = self.globalNodeGlobalElement2StarElement[right_I][left_eN_global]

                    #i
                #ebNi
                for ebNE in range(self.vt.mesh.nExteriorElementBoundaries_global):
                    ebN = self.vt.mesh.exteriorElementBoundariesArray[ebNE]
                    eN_global   = self.vt.mesh.elementBoundaryElementsArray[ebN,0]
                    ebN_element  = self.vt.mesh.elementBoundaryLocalElementBoundariesArray[ebN,0]
                    for i in range(self.vt.mesh.nNodes_element):
                        I = self.vt.mesh.elementNodesArray[eN_global,i]
                        self.nodeStarElementsArray[eN_global,i] = self.globalNodeGlobalElement2StarElement[I][eN_global]
                    #i
                #ebNE

                self.nodeStarFactors = {}
                for ci in self.vtComponents:
                    if self.postProcessingTypes[ci] == 'pwl' or self.postProcessingTypes[ci] == 'pwl-bdm':
                        self.nodeStarFactors[ci] = cpostprocessing.NodeStarFactor(self.nElements_node,
                                                                                  self.nodeStarElementsArray,
                                                                                  self.nodeStarElementNeighborsArray)

                for ci in self.vtComponents:
                    if ((self.postProcessingTypes[ci] == 'pwl' or self.postProcessingTypes[ci] == 'pwl-bdm') and
                        (self.useBDMpwlBasis[ci] == True and self.BDMcomponent == None)):
                        self.BDMcomponent=ci
                        self.BDMprojectionMat_element = numpy.zeros((self.vt.mesh.nElements_global,
                                                                       self.nDOFs_element[ci],
                                                                       self.nDOFs_element[ci]),
                                                                      'd')
                        self.BDMprojectionMatPivots_element = numpy.zeros((self.vt.mesh.nElements_global,
                                                                             self.nDOFs_element[ci]),
                                                                            'i')
                        self.computeBDM1projectionMatrices()
                    #if not set
                #end ci
                #
                #allocate par vecs to do communication
                if self.useOpt:
                    from LinearAlgebraTools import ParVec
                    self.ebq_v_par_local = self.vt.ebq_global[('velocity',ci)].copy()
                    self.ebq_v_par = ParVec(self.ebq_v_par_local,
                                            self.vt.nElementBoundaryQuadraturePoints_elementBoundary*self.vt.nSpace_global,#block size
                                            self.vt.mesh.nElementBoundaries_owned,#number of local element boundaries owned
                                            self.vt.mesh.globalMesh.nElementBoundaries_global,#number of global element boundaries
                                            self.vt.mesh.nElementBoundaries_global - self.vt.mesh.nElementBoundaries_owned,#number of ghost element boundaries
                                            self.vt.mesh.globalMesh.elementBoundaryNumbering_subdomain2global)
                    self.ebq_x_par_local = self.vt.ebq_global['x'].copy()
                    self.x_par = ParVec(self.ebq_x_par_local,
                                        self.vt.nElementBoundaryQuadraturePoints_elementBoundary*3,#block size
                                        self.vt.mesh.nElementBoundaries_owned,#number of local element boundaries owned
                                        self.vt.mesh.globalMesh.nElementBoundaries_global,#number of global element boundaries
                                        self.vt.mesh.nElementBoundaries_global - self.vt.mesh.nElementBoundaries_owned,#number of ghost element boundaries
                                        self.vt.mesh.globalMesh.elementBoundaryNumbering_subdomain2global)
                    self.x_par.scatter_forward_insert()
                    self.permutations = numpy.zeros((self.vt.mesh.nElementBoundaries_global,self.vt.nElementBoundaryQuadraturePoints_elementBoundary),'i')
                    cfemIntegrals.getPermutationsGlobal(self.vt.ebq_global['x'],self.ebq_x_par_local,self.permutations)
            #pwl found
            if atLeastOneSunGS == True:
                #make some minor changes because our residual is already integrated
                self.ebq_global['sun-gs-alpha'] = numpy.zeros((self.vt.mesh.nElementBoundaries_global,2),
                                                                'd')
                volFact = 1.0; areaFact = 1.0
                if self.vt.nSpace_global == 2:
                    volFact = 0.5
                if self.vt.nSpace_global == 3:
                    volFact = 1.0/6.0; areaFact = 0.5
                for ebNI in range(self.vt.mesh.nInteriorElementBoundaries_global):
                    ebN = self.vt.mesh.interiorElementBoundariesArray[ebNI]
                    eN_left = self.vt.mesh.elementBoundaryElementsArray[ebN,0]
                    eN_right= self.vt.mesh.elementBoundaryElementsArray[ebN,1]
                    ebN_element_left = self.vt.mesh.elementBoundaryLocalElementBoundariesArray[ebN,0]
                    vol_left = volFact*self.vt.q['abs(det(J))'][eN_left,0]#assume affine
                    vol_right= volFact*self.vt.q['abs(det(J))'][eN_right,0]#assume affine
                    area_face= areaFact*self.vt.ebq['sqrt(det(g))'][eN_left,ebN_element_left,0]
                    #if not using integral of residual?
                    #weighted harmonic average, should be what Sun-Wheeler use but doesn't seem to work as well as
                    # the weighted arithmetic average does
                    #note signs are opposite of our paper formulation
                    self.ebq_global['sun-gs-alpha'][ebN,0]=  vol_right/(area_face*(vol_left+vol_right))
                    self.ebq_global['sun-gs-alpha'][ebN,1]= -vol_left/(area_face*(vol_left+vol_right))
                    #weighted arithmetic average basically
                    #self.ebq_global['sun-gs-alpha'][ebN,0]=  vol_left/(area_face*(vol_left+vol_right))
                    #self.ebq_global['sun-gs-alpha'][ebN,1]= -vol_right/(area_face*(vol_left+vol_right))

                #ebNI
            #sun-wheeler gs
            if atLeastOneSunGlobal == True:
                self.sunWheelerMat = {}; self.sunWheelerMat_zval = {}; self.sunWheelerLS = {}; self.sunWheelerV= {}
                self.sunWheelerConnectionList = {} #for GaussSeidel
                mesh = self.vt.mesh
                volFact = 1.0; areaFact = 1.0
                if self.vt.nSpace_global == 2:
                    volFact = 0.5
                if self.vt.nSpace_global == 3:
                    volFact = 1.0/6.0; areaFact = 0.5
                #use same correction everywhere since just going to overwrite Neumann boundaries
                self.ebq_global['sun-glob-corr'] = numpy.zeros((self.vt.mesh.nElementBoundaries_global,
                                                                 2),'d')
                #mwf need to look at global solution some more
                globalSolverFlag = 'default' #'Gauss-Seidel', default--> LU
                for ebNI in range(self.vt.mesh.nInteriorElementBoundaries_global):
                    ebN = mesh.interiorElementBoundariesArray[ebNI]
                    eN_left = mesh.elementBoundaryElementsArray[ebN,0]
                    eN_right= mesh.elementBoundaryElementsArray[ebN,1]
                    ebN_element_left = mesh.elementBoundaryLocalElementBoundariesArray[ebN,0]
                    vol_left = volFact*self.vt.q['abs(det(J))'][eN_left,0]#assume affine
                    vol_right= volFact*self.vt.q['abs(det(J))'][eN_right,0]#assume affine
                    area_face= areaFact*self.vt.ebq['sqrt(det(g))'][eN_left,ebN_element_left,0]
                    #this is valid for
                    # w_e = -\frac{|\Omega_e|}{|\gamma|_f}\vec n_f \cdot \vec n_e
                    self.ebq_global['sun-glob-corr'][ebN,0] = -vol_left/area_face
                    self.ebq_global['sun-glob-corr'][ebN,1] =  vol_right/area_face
                for ebNE in range(self.vt.mesh.nExteriorElementBoundaries_global):
                    ebN = mesh.exteriorElementBoundariesArray[ebNE]
                    eN_left = mesh.elementBoundaryElementsArray[ebN,0]
                    ebN_element_left = mesh.elementBoundaryLocalElementBoundariesArray[ebN,0]
                    vol_left = volFact*self.vt.q['abs(det(J))'][eN_left,0]#assume affine
                    area_face= areaFact*self.vt.ebq['sqrt(det(g))'][eN_left,ebN_element_left,0]
                    #this is valid for
                    # w_e = -\frac{|\Omega_e|}{|\gamma|_f}\vec n_f \cdot \vec n_e
                    self.ebq_global['sun-glob-corr'][ebN,0] = -vol_left/area_face
                #end ebNE
                for ci in sunWheelerGlobalComponents:
                    sunWheelerGlobalDict = {}
                    #build system assuming conforming mesh
                    for ebNI in range(mesh.nInteriorElementBoundaries_global):
                        ebN = mesh.interiorElementBoundariesArray[ebNI]
                        eN_left = mesh.elementBoundaryElementsArray[ebN,0]
                        eN_right= mesh.elementBoundaryElementsArray[ebN,1]
                        ebN_element_left = mesh.elementBoundaryLocalElementBoundariesArray[ebN,0]
                        vol_left = volFact*self.vt.q['abs(det(J))'][eN_left,0]#assume affine
                        vol_right= volFact*self.vt.q['abs(det(J))'][eN_right,0]#assume affine
                        area_face= areaFact*self.vt.ebq['sqrt(det(g))'][eN_left,ebN_element_left,0]
                        #We're solving with right hand side= integrated residual not just residual
                        #as in Sun_Wheeler
                        #this is valid for
                        # w_e = -\frac{|\Omega_e|}{|\gamma|_f}\vec n_f \cdot \vec n_e
                        if sunWheelerGlobalDict.has_key((eN_left,eN_left)):
                            sunWheelerGlobalDict[(eN_left,eN_left)] -= vol_left
                        else:
                            sunWheelerGlobalDict[(eN_left,eN_left)] = -vol_left
                        if sunWheelerGlobalDict.has_key((eN_right,eN_right)):
                            sunWheelerGlobalDict[(eN_right,eN_right)] -= vol_right
                        else:
                            sunWheelerGlobalDict[(eN_right,eN_right)]  = -vol_right
                        #
                        sunWheelerGlobalDict[(eN_left,eN_right)] = 1.*vol_right
                        sunWheelerGlobalDict[(eN_right,eN_left)] = 1.*vol_left
                        #sunWheelerGlobalDict[(eN_left,eN_left)]  =-vol_left*(self.vt.nSpace_global+1)
                        #sunWheelerGlobalDict[(eN_right,eN_right)]=-vol_right*(self.vt.nSpace_global+1)
                        #sunWheelerGlobalDict[(eN_left,eN_right)] = 1.*vol_right
                        #sunWheelerGlobalDict[(eN_right,eN_left)] = 1.*vol_left
                    #interior
                    #any chance an element didn't get hit by interior loop?
                    for ebNE in range(mesh.nExteriorElementBoundaries_global):
                        ebN = mesh.exteriorElementBoundariesArray[ebNE]
                        if not self.fluxElementBoundaries[ci][ebNE]:
                            eN_left = mesh.elementBoundaryElementsArray[ebN,0]
                            vol_left = volFact*self.vt.q['abs(det(J))'][eN_left,0]#assume affine
                            #this is valid for
                            # w_e = -\frac{|\Omega_e|}{|\gamma|_f}\vec n_f \cdot \vec n_e
                            if sunWheelerGlobalDict.has_key((eN_left,eN_left)):
                                sunWheelerGlobalDict[(eN_left,eN_left)]  -=vol_left
                            else:
                                sunWheelerGlobalDict[(eN_left,eN_left)]   =-vol_left
                    #exterior
                    (self.sunWheelerMat[ci],self.sunWheelerMat_zval[ci]) = SparseMatFromDict(mesh.nElements_global,
                                                                                             mesh.nElements_global,
                                                                                             sunWheelerGlobalDict)


                    if globalSolverFlag == 'Gauss-Seidel':
                        #try to build connection list manually, doesn't really need if
                        #sparse mat used? move outside ci loop
                        self.sunWheelerConnectionList[ci] = [[] for I in range(mesh.nElements_global)]
                        for IJ in sunWheelerGlobalDict.keys():
                            self.sunWheelerConnectionList[ci][IJ[0]].append(IJ[1])

                        self.sunWheelerLS[ci] = LinearSolvers.GaussSeidel(connectionList=self.sunWheelerConnectionList[ci],
                                                                          L=self.sunWheelerMat[ci],
                                                                          weight=1.0,
                                                                          rtol_r = 1.0e-6,
                                                                          atol_r = 1.0e-6,
                                                                          rtol_du= 1.0e-6,
                                                                          atol_du= 1.0e-6,
                                                                          maxIts = 1000,
                                                                          printInfo=True)
                        self.sunWheelerLS[ci].prepare()
                    else:
                        self.sunWheelerLS[ci] = LinearSolvers.LU(self.sunWheelerMat[ci])
                        self.sunWheelerLS[ci].prepare()
                    self.sunWheelerV[ci] = numpy.zeros((mesh.nElements_global,),'d')
                #ci for sun wheeler components

            if atLeastOnePWC == True:
                self.pwcMat = {}; self.pwcMat_zval = {}; self.pwcLU = {}; self.pwcV = {}
                #could just compute correction factors once since going to overwrite Neumann fluxes anyway
                self.ebq_global['pwc-corr'] = numpy.zeros((self.vt.mesh.nElementBoundaries_global,
                                                           2),'d')
                mesh = self.vt.mesh
                volFact = 1.0; areaFact = 1.0
                if self.vt.nSpace_global == 2:
                    volFact = 0.5
                if self.vt.nSpace_global == 3:
                    volFact = 1.0/6.0; areaFact = 0.5
                for ebNI in range(self.vt.mesh.nInteriorElementBoundaries_global):
                    ebN = mesh.interiorElementBoundariesArray[ebNI]
                    eN_left = mesh.elementBoundaryElementsArray[ebN,0]
                    eN_right= mesh.elementBoundaryElementsArray[ebN,1]
                    ebN_element_left = mesh.elementBoundaryLocalElementBoundariesArray[ebN,0]
                    area_face= areaFact*self.vt.ebq['sqrt(det(g))'][eN_left,ebN_element_left,0]
                    self.ebq_global['pwc-corr'][ebN,0] = 1.0/area_face
                    self.ebq_global['pwc-corr'][ebN,1] =-1.0/area_face
                for ebNE in range(self.vt.mesh.nExteriorElementBoundaries_global):
                    ebN = mesh.exteriorElementBoundariesArray[ebNE]
                    eN_left = mesh.elementBoundaryElementsArray[ebN,0]
                    ebN_element_left = mesh.elementBoundaryLocalElementBoundariesArray[ebN,0]
                    area_face= areaFact*self.vt.ebq['sqrt(det(g))'][eN_left,ebN_element_left,0]
                    self.ebq_global['pwc-corr'][ebN,0] = 1.0/area_face
                #end ebNE
                for ci in pwcComponents:
                    pwcMatGlobalDict = {}
                    #mwf now build system to enforce Neumann bc's explicitly
                    #build system assuming conforming mesh
                    for ebNI in range(mesh.nInteriorElementBoundaries_global):
                        ebN = mesh.interiorElementBoundariesArray[ebNI]
                        eN_left = mesh.elementBoundaryElementsArray[ebN,0]
                        eN_right= mesh.elementBoundaryElementsArray[ebN,1]
                        ebN_element_left = mesh.elementBoundaryLocalElementBoundariesArray[ebN,0]
                        if pwcMatGlobalDict.has_key((eN_left,eN_left)):
                            pwcMatGlobalDict[(eN_left,eN_left)] += 1.
                        else:
                            pwcMatGlobalDict[(eN_left,eN_left)] = 1.
                        if pwcMatGlobalDict.has_key((eN_right,eN_right)):
                            pwcMatGlobalDict[(eN_right,eN_right)] += 1.
                        else:
                            pwcMatGlobalDict[(eN_right,eN_right)] = 1.
                        pwcMatGlobalDict[(eN_left,eN_right)] = -1.
                        pwcMatGlobalDict[(eN_right,eN_left)] = -1.
                        #pwcMatGlobalDict[(eN_left,eN_left)]  =self.vt.nSpace_global+1
                        #pwcMatGlobalDict[(eN_right,eN_right)]=self.vt.nSpace_global+1
                        #pwcMatGlobalDict[(eN_left,eN_right)] = -1.
                        #pwcMatGlobalDict[(eN_right,eN_left)] = -1.
                    #interior
                    #any chance an element didn't get hit by interior loop?
                    for ebNE in range(mesh.nExteriorElementBoundaries_global):
                        ebN = mesh.exteriorElementBoundariesArray[ebNE]
                        if not self.fluxElementBoundaries[ci][ebNE]:
                            eN_left = mesh.elementBoundaryElementsArray[ebN,0]
                            if pwcMatGlobalDict.has_key((eN_left,eN_left)):
                                pwcMatGlobalDict[(eN_left,eN_left)] += 1.
                            else:
                                pwcMatGlobalDict[(eN_left,eN_left)] = 1.
                    #exterior
                    (self.pwcMat[ci],self.pwcMat_zval[ci]) = SparseMatFromDict(mesh.nElements_global,
                                                                               mesh.nElements_global,
                                                                               pwcMatGlobalDict)
                    self.pwcLU[ci] = LinearSolvers.LU(self.pwcMat[ci])
                    self.pwcLU[ci].prepare()
                    #make this the number of entries in system (if had element with no correction?
                    self.pwcV[ci] = numpy.zeros((mesh.nElements_global,),'d')

        #end pp not none and vt not none
        if TESTVPPTIMES:
            self.accStats = {};
            self.accStats['totalTime'] = 0.0; self.accStats['totalIts']=0; self.accStats['totalCalls']=0;
        #end if TESTVPPTIMES
    #def
    def computeBDM1projectionMatrices(self):
        cpostprocessing.buildLocalBDM1projectionMatrices(self.w_dS[self.BDMcomponent],#vt.ebq[('w*dS_u',self.BDMcomponent)],
                                                         self.vt.ebq['n'],
                                                         self.w[self.BDMcomponent],#self.vt.ebq[('v',self.BDMcomponent)],
                                                         self.BDMprojectionMat_element)
        cpostprocessing.factorLocalBDM1projectionMatrices(self.BDMprojectionMat_element,
                                                          self.BDMprojectionMatPivots_element)
    def computeGeometricInfo(self):
        if self.BDMcomponent != None:
            self.computeBDM1projectionMatrices()
    def postprocess(self,verbose=0):
        """
        generate post-processed velocity field for attached
        VectorTransport object and store them in local dictionaries
        could split this up into postprocess element and postprocess element boundary
        """
        #mwf debug
        #import pdb
        #pdb.set_trace()
        if self.postProcessingTypes != None:
            assert self.vt != None, "postprocess types not None vt==None"
        for ci in self.vtComponents:
            if self.postProcessingTypes[ci] in ['dg','dg-bdm']:
                self.postprocessDG(ci,verbose=verbose)
            elif self.postProcessingTypes[ci] == 'p1-nc':
                self.postprocessP1nc(ci,verbose=verbose)
            elif 'pwl' in self.postProcessingTypes[ci]:
                if self.useOpt:
                    self.postprocessPWL_opt(ci,verbose=verbose+1)#mwf hack
                else:
                    self.postprocessPWL(ci,verbose=verbose+1)#mwf hack
            elif self.postProcessingTypes[ci] in ['point-eval','dg-point-eval','point-eval-gwvd']:#gwvd add-in tjp
                self.postprocessPointEval(ci,verbose=verbose)
            elif self.postProcessingTypes[ci] == 'pwc':
                self.postprocessPWC(ci,verbose=verbose+1)
            elif 'sun-' in self.postProcessingTypes[ci]:
                self.postprocessSunWheeler(ci,verbose=verbose)
            else:
                logEvent("""Error VelocityPostProcessor postprocess type= %s not recognized """ % self.postProcessingTypes[ci])
            #else
        #for
    #def
    def postprocessP1nc(self,ci,verbose=0):
        """
        compute velocity field in RT_0 assuming a potential field in
        P^1_{nc} has already been solved for
        """
        assert self.postProcessingTypes[ci] == 'p1-nc', "wrong postprocessing type"
        #in case have multiple potentials for ci, determine which ones, compute velocity
        #field with first one,
        #then update velocity with additional constant terms from remaining potentials
        if self.vt.q.has_key(('mt',ci)):
            assert self.vt.q.has_key(('w*dV_m',ci)), "missing ('w*dV_m',ci) when have mt,ci "
            #mwf hack
            if not self.vt.q.has_key(('f',ci)):
                f_ci = self.dummy_p1nc[('f',ci)]
                f_ci_weight = self.dummy_p1nc[('f-weights',ci)]
            else:
                f_ci = self.vt.q[('f',ci)]
                f_ci_weight = self.vt.elementQuadratureWeights[('f',ci)]
            if self.vt.sd:
                self.postProcessRT0velocityFromP1nc_sd(self.vt.coefficients.sdInfo[(ci,self.potentials[ci][0])][0],self.vt.coefficients.sdInfo[(ci,self.potentials[ci][0])][1],
                                                       self.vt.l2g[ci]['nFreeDOF'],
                                                       self.vt.l2g[ci]['freeLocal'],
                                                       self.vt.q['det(J)'],
                                                       self.vt.ebq['sqrt(det(g))'],
                                                       self.vt.ebq['n'],
                                                       self.elementBarycenters,
                                                       self.vt.elementQuadratureWeights[('a',ci,self.potentials[ci][0])],
                                                       f_ci_weight,
                                                       self.vt.q[('w*dV_r',ci)],
                                                       self.vt.q[('phi',self.potentials[ci][0])],
                                                       self.vt.q[('grad(phi)',self.potentials[ci][0])],
                                                       self.vt.q[('a',ci,self.potentials[ci][0])],
                                                       f_ci,
                                                       self.vt.q[('r',ci)],
                                                       self.q[('velocity_dofs',ci)],
                                                       self.vt.q[('w*dV_m',ci)],
                                                       self.vt.q[('mt',ci)])
            else:
                self.postProcessRT0velocityFromP1nc(self.vt.l2g[ci]['nFreeDOF'],
                                                self.vt.l2g[ci]['freeLocal'],
                                                self.vt.q['det(J)'],
                                                self.vt.ebq['sqrt(det(g))'],
                                                self.vt.ebq['n'],
                                                self.elementBarycenters,
                                                self.vt.elementQuadratureWeights[('a',ci,self.potentials[ci][0])],
                                                f_ci_weight,
                                                self.vt.q[('w*dV_r',ci)],
                                                self.vt.q[('phi',self.potentials[ci][0])],
                                                self.vt.q[('grad(phi)',self.potentials[ci][0])],
                                                self.vt.q[('a',ci,self.potentials[ci][0])],
                                                f_ci,
                                                self.vt.q[('r',ci)],
                                                self.q[('velocity_dofs',ci)],
                                                self.vt.q[('w*dV_m',ci)],
                                                self.vt.q[('mt',ci)])
        else:
            if self.vt.sd:
                self.postProcessRT0velocityFromP1nc_sd(self.vt.coefficients.sdInfo[(ci,self.potentials[ci][0])][0],self.vt.coefficients.sdInfo[(ci,self.potentials[ci][0])][1],
                                                       self.vt.l2g[ci]['nFreeDOF'],
                                                       self.vt.l2g[ci]['freeLocal'],
                                                       self.vt.q['det(J)'],
                                                       self.vt.ebq['sqrt(det(g))'],
                                                       self.vt.ebq['n'],
                                                       self.elementBarycenters,
                                                       self.vt.elementQuadratureWeights[('a',ci,self.potentials[ci][0])],
                                                       self.vt.elementQuadratureWeights[('f',ci)],
                                                       self.vt.q[('w*dV_r',ci)],
                                                       self.vt.q[('phi',self.potentials[ci][0])],
                                                       self.vt.q[('grad(phi)',self.potentials[ci][0])],
                                                       self.vt.q[('a',ci,self.potentials[ci][0])],
                                                       self.vt.q[('f',ci)],
                                                       self.vt.q[('r',ci)],
                                                       self.q[('velocity_dofs',ci)])
            else:
                self.postProcessRT0velocityFromP1nc(self.vt.l2g[ci]['nFreeDOF'],
                                                    self.vt.l2g[ci]['freeLocal'],
                                                    self.vt.q['det(J)'],
                                                    self.vt.ebq['sqrt(det(g))'],
                                                    self.vt.ebq['n'],
                                                    self.elementBarycenters,
                                                    self.vt.elementQuadratureWeights[('a',ci,self.potentials[ci][0])],
                                                    self.vt.elementQuadratureWeights[('f',ci)],
                                                    self.vt.q[('w*dV_r',ci)],
                                                    self.vt.q[('phi',self.potentials[ci][0])],
                                                    self.vt.q[('grad(phi)',self.potentials[ci][0])],
                                                    self.vt.q[('a',ci,self.potentials[ci][0])],
                                                    self.vt.q[('f',ci)],
                                                    self.vt.q[('r',ci)],
                                                    self.q[('velocity_dofs',ci)])

        for cj in self.potentials[ci][1:-1]:
            if self.vt.sd:
                self.updateRT0velocityWithAveragedPotentialP1nc_sd(self.vt.coefficients.sdInfo[(ci,cj)][0],self.vt.coefficients.sdInfo[(ci,cj)][1],
                                                                   self.vt.q['det(J)'],
                                                                   self.vt.elementQuadratureWeights[('a',ci,self.potentials[ci][0])],
                                                                   self.vt.q[('phi',ci)],
                                                                   self.vt.q[('grad(phi)',cj)],
                                                                   self.vt.q[('a',ci,cj)],
                                                                   self.q[('velocity_dofs',ci)])
            else:
                self.updateRT0velocityWithAveragedPotentialP1nc(self.vt.q['det(J)'],
                                                                self.vt.elementQuadratureWeights[('a',ci,self.potentials[ci][0])],
                                                                self.vt.q[('phi',ci)],
                                                                self.vt.q[('grad(phi)',cj)],
                                                                self.vt.q[('a',ci,cj)],
                                                                self.q[('velocity_dofs',ci)])

        #not right if use V2 which has Chou and Tang approach
        #this isn't right for multiple potentials either I beleve
        #self.postProcessRT0potentialFromP1nc(self.vt.q[('dV_u',ci)],
        #                                     self.elementBarycenters,
        #                                     self.vt.elementQuadratureWeights[('a',ci,self.potentials[ci][0])],
        #                                     self.vt.q['det(J)'],
        #                                     self.vt.ebq[('dS_u',ci)],
        #                                     self.vt.q['x'],
        #                                     self.vt.q[('u',ci)],
        #                                     self.vt.q[('grad(phi)',self.potentials[ci][0])],
        #                                     self.vt.ebq['x'],
        #                                     self.vt.ebq[('u',ci)],
        #                                     self.vt.ebq['n'],
        #                                     self.vt.q[('a',ci,self.potentials[ci][0])],
        #                                     self.vt.q[('f',ci)],
        #                                     self.vt.q[('r',ci)],
        #                                     self.q[('velocity_dofs',ci)],
        #                                     self.q[('u_RT0',ci)])

        self.getElementRT0velocityValues(self.vt.q['x'],
                                         self.q[('velocity_dofs',ci)],
                                         self.q[('velocity',ci)])
        self.getElementBoundaryRT0velocityValues(self.vt.ebq['x'],
                                                 self.q[('velocity_dofs',ci)],
                                                 self.ebq[('velocity',ci)])
        self.getGlobalElementBoundaryRT0velocityValues(self.vt.mesh.elementBoundaryElementsArray,
                                                       self.vt.ebq_global['x'],
                                                       self.q[('velocity_dofs',ci)],
                                                       self.ebq_global[('velocity',ci)])

        cfemIntegrals.copyExteriorElementBoundaryValuesFromGlobalElementBoundaryValues(self.vt.mesh.exteriorElementBoundariesArray,
                                                                                       self.vt.mesh.elementBoundaryElementsArray,
                                                                                       self.vt.mesh.elementBoundaryLocalElementBoundariesArray,
                                                                                       self.vt.ebq_global[('velocity',ci)],
                                                                                       self.vt.ebqe[('velocity',ci)])

        #end ci

    #def
    def postprocessPWL(self,ci,verbose=0):
        """
        compute mass conservative velocity field following swedish way assuming a P^1 C0
        Galerkin solution has already been found
        this is supposed to be the same as getConservationFluxPWL(ci)
        """
        assert (self.postProcessingTypes[ci] == 'pwl' or
                self.postProcessingTypes[ci] == 'pwl-bdm'), "wrong postprocessing type"
        if TESTVPPTIMES:
            self.accStats['totalCalls'] += 1;
            logEvent("PWL totalCalls= %d " % self.accStats['totalCalls'])
        #end if TESTVPPTIMES
        #must zero first time for average velocity
        self.nodeStarFactors[ci].setU(0.0)
        #correct first time through, in case there are Flux boundaries that
        #are not enforced directly in postprocessed flux
        #self.fluxElementBoundaries[ci] determines which boundaries have fluxes
        #enforced directly
        if self.solutionTestSpaceIsNotPWL:
            useC=True
            if useC:
                cpostprocessing.calculateElementResidualPWL(self.alpha[ci],self.vt.elementResidual[ci],self.elementResidualPWL[ci])
            else:
                self.elementResidualPWL[ci].fill(0.0)
                for eN in range(self.vt.mesh.nElements_global):
                    for i in range(self.testSpace.referenceFiniteElement.localFunctionSpace.dim):
                        for j in range(self.vt.u[ci].femSpace.referenceFiniteElement.localFunctionSpace.dim):
                            self.elementResidualPWL[ci][eN,i] += self.alpha[ci][i,j]*self.vt.elementResidual[ci][eN,j]
        self.getConservationResidualPWL(ci,correctFlux=True)

        #mwf debug
        if verbose > 0:
            logEvent("""velpp Max local conservation (average velocity) = %12.5e""" % max(numpy.absolute(self.q[('conservationResidual',ci)].flat[0:self.vt.mesh.subdomainMesh.nElements_owned])))


        if self.updateConservationJacobian[ci]:
            self.getConservationJacobianPWL(ci)
            self.updateConservationJacobian[ci] = False #only depends on mesh need to resignal if mesh adapts

        cpostprocessing.calculateConservationFluxPWL(self.nElements_node,
                                                     self.vt.internalNodesArray,
                                                     self.fluxBoundaryNodes[ci],
                                                     self.nodeStarFactors[ci])
        #
        self.getConservationResidualPWL(ci,correctFlux=False)

        #add back fluxes for elementBoundaries that were Neumann but
        #not enforced directly
        self.addBoundaryFluxesBackToResidual(ci,self.fluxElementBoundaries[ci])

        if verbose > 0:
            logEvent("Max local conservation (dgp1 enriched) = %12.5e" % max(numpy.absolute(self.q[('conservationResidual',ci)].flat[0:self.vt.mesh.nElements_owned])))

    def postprocessPWL_opt(self,ci,verbose=0):
        from flcbdfWrappers import globalSum,globalMax
        """
        New optimized/less general implementation of Larson Niklasson post-processing scheme
        """
        self.nodeStarFactors[ci].setU(0.0)
        if self.solutionTestSpaceIsNotPWL:
            cpostprocessing.calculateElementResidualPWL(self.alpha[ci],self.vt.elementResidual[ci],self.elementResidualPWL[ci])
        self.getConservationResidualPWL_opt(ci)
        if self.updateConservationJacobian[ci]:
            self.getConservationJacobianPWL_opt(ci)
            self.updateConservationJacobian[ci] = False #only depends on mesh need to resignal if mesh adapts
        #calculation partial corrections on owned node stars
        cpostprocessing.calculateConservationFluxPWL_opt(self.vt.mesh.nNodes_owned,
                                                         self.nElements_node,
                                                         self.vt.internalNodesArray,
                                                         self.fluxBoundaryNodes[ci],
                                                         self.nodeStarFactors[ci])
        self.getConservationResidualPWL_opt(ci)

        #do parallel assembly of correction
        useC=True
        if useC:
            cpostprocessing.copyElementBoundaryVelocityToParVec(self.vt.ebq_global[('velocity',ci)],self.permutations,self.ebq_v_par_local)
            self.ebq_v_par.scatter_reverse_add()
            cpostprocessing.addAverageToParVec(self.vt.ebq_global[('velocityAverage',ci)],self.permutations,self.ebq_v_par_local)
            self.ebq_v_par.scatter_forward_insert()
            cpostprocessing.copyParVecToElementBoundaryVelocity(self.vt.ebq_global[('velocity',ci)],self.permutations,self.ebq_v_par_local)
        else:
            #copy partial corrections to global ordering and sum on owning processors
            for ebN in range(self.ebq_v_par_local.shape[0]):
                for k in range(self.ebq_v_par_local.shape[1]):
                    for I in range(self.ebq_v_par_local.shape[2]):
                        self.ebq_v_par_local[ebN,self.permutations[ebN,k],I] = self.vt.ebq_global[('velocity',ci)][ebN,k,I]
            self.ebq_v_par.scatter_reverse_add()
            #add correction to average velocity
            for ebN in range(self.ebq_v_par_local.shape[0]):
                for k in range(self.ebq_v_par_local.shape[1]):
                    for I in range(self.ebq_v_par_local.shape[2]):
                        self.ebq_v_par_local[ebN,self.permutations[ebN,k],I] += self.vt.ebq_global[('velocityAverage',ci)][ebN,k,I]
            #send to ghost boundaries
            self.ebq_v_par.scatter_forward_insert()
            for ebN in range(self.ebq_v_par_local.shape[0]):
                for k in range(self.ebq_v_par_local.shape[1]):
                    for I in range(self.ebq_v_par_local.shape[2]):
                        self.vt.ebq_global[('velocity',ci)][ebN,k,I] = self.ebq_v_par_local[ebN,self.permutations[ebN,k],I]

        #copy to ebq storage
        cfemIntegrals.copyGlobalElementBoundaryVelocityToElementBoundary(self.vt.mesh.interiorElementBoundariesArray,
                                                                         self.vt.mesh.exteriorElementBoundariesArray,
                                                                         self.vt.mesh.elementBoundaryElementsArray,
                                                                         self.vt.mesh.elementBoundaryLocalElementBoundariesArray,
                                                                         self.vt.ebq_global[('velocity',ci)],
                                                                         self.vt.ebq[('velocity',ci)])
        cfemIntegrals.copyExteriorElementBoundaryValuesFromGlobalElementBoundaryValues(self.vt.mesh.exteriorElementBoundariesArray,
                                                                                       self.vt.mesh.elementBoundaryElementsArray,
                                                                                       self.vt.mesh.elementBoundaryLocalElementBoundariesArray,
                                                                                       self.vt.ebq_global[('velocity',ci)],
                                                                                       self.vt.ebqe[('velocity',ci)])
        #project onto interior
        if self.useBDMpwlBasis[ci] == True:
            assert self.nDOFs_element[ci] == self.vt.nSpace_global*(self.vt.nSpace_global+1), "wrong size for BDM"

            self.solveLocalBDM1projection(self.BDMprojectionMat_element,
                                          self.BDMprojectionMatPivots_element,
                                          self.w_dS[ci],#vt.ebq[('w*dS_u',ci)],
                                          self.vt.ebq['n'],
                                          self.ebq[('velocity',ci)],
                                          self.q[('velocity_dofs',ci)])

            cpostprocessing.getElementBDM1velocityValuesLagrangeRep(self.qv[ci],#vt.q[('v',ci)],
                                                                    self.q[('velocity_dofs',ci)],
                                                                    self.vt.q[('velocity',ci)])


        else:
            cpostprocessing.projectElementBoundaryVelocityToRT0fluxRep(self.vt.ebq[('dS_u',ci)],
                                                                     self.vt.ebq['n'],
                                                                     self.ebq[('velocity',ci)],
                                                                     self.q[('velocity_dofs',ci)])
            cpostprocessing.getElementRT0velocityValuesFluxRep(self.vt.mesh.nodeArray,
                                                             self.vt.mesh.elementNodesArray,
                                                             self.vt.q['abs(det(J))'],
                                                             self.vt.q['x'],
                                                             self.q[('velocity_dofs',ci)],
                                                             self.q[('velocity',ci)])
        cpostprocessing.calculateConservationResidualPWL_primative(self.vt.mesh.interiorElementBoundariesArray,
                                                                   self.vt.mesh.exteriorElementBoundariesArray,
                                                                   self.vt.mesh.elementBoundaryElementsArray,
                                                                   self.vt.mesh.elementBoundaryLocalElementBoundariesArray,
                                                                   self.fluxElementBoundaries[ci],
                                                                   self.elementResidualPWL[ci],
                                                                   self.vt.ebq[('dS_u',ci)],
                                                                   self.vt.ebq_global['n'],
                                                                   self.q[('conservationResidual',ci)],
                                                                   self.ebq_global[('velocity',ci)])
        logEvent("Max local conservation (dgp1 enriched all elements) = %12.5e" % globalMax(max(numpy.absolute(self.q[('conservationResidual',ci)].flat))))
        divergence = Norms.fluxDomainBoundaryIntegralFromVector(self.vt.ebqe['dS'],
                                                                self.vt.ebqe[('velocity',ci)],
                                                                self.vt.ebqe['n'],
                                                                self.vt.mesh)
        logEvent("Global divergence = %12.5e" % (divergence,),level=2)
    def postprocessDG(self,ci,verbose=0):
        """

        """
        assert (self.postProcessingTypes[ci] in ['dg','dg-bdm']), "wrong postprocessing type"
        if self.postProcessingTypes[ci]  == 'dg':
            cpostprocessing.projectElementBoundaryFluxToRT0fluxRep(self.vt.mesh.elementBoundaryElementsArray,
                                                                 self.vt.mesh.elementBoundariesArray,
                                                                 self.vt.ebq[('dS_u',ci)],
                                                                 self.vt.ebq_global[('totalFlux',ci)],
                                                                 self.q[('velocity_dofs',ci)])
            cpostprocessing.getElementRT0velocityValuesFluxRep(self.vt.mesh.nodeArray,
                                                             self.vt.mesh.elementNodesArray,
                                                             self.vt.q['abs(det(J))'],
                                                             self.vt.q['x'],
                                                             self.q[('velocity_dofs',ci)],
                                                             self.q[('velocity',ci)])
            cpostprocessing.getElementBoundaryRT0velocityValuesFluxRep(self.vt.mesh.nodeArray,
                                                                     self.vt.mesh.elementNodesArray,
                                                                     self.vt.q['abs(det(J))'],
                                                                     self.vt.ebq['x'],
                                                                     self.q[('velocity_dofs',ci)],
                                                                     self.ebq[('velocity',ci)])
            cpostprocessing.getGlobalElementBoundaryRT0velocityValuesFluxRep(self.vt.mesh.nodeArray,
                                                                           self.vt.mesh.elementNodesArray,
                                                                           self.vt.mesh.elementBoundaryElementsArray,
                                                                           self.vt.q['abs(det(J))'],
                                                                           self.vt.ebq_global['x'],
                                                                           self.q[('velocity_dofs',ci)],
                                                                           self.ebq_global[('velocity',ci)])
        elif self.postProcessingTypes[ci]  == 'dg-bdm':
            assert self.nDOFs_element[ci] == self.vt.nSpace_global*(self.vt.nSpace_global+1), "wrong size for BDM"
            ##\todo fixed BDM1 projection for quadratics
            cpostprocessing.solveLocalBDM1projectionFromFlux(self.BDMprojectionMat_element,
                                                           self.BDMprojectionMatPivots_element,
                                                           self.vt.mesh.elementBoundaryElementsArray,
                                                           self.vt.mesh.elementBoundariesArray,
                                                           self.vt.ebq[('w*dS_u',ci)],
                                                           self.ebq_global[('totalFlux',ci)],
                                                           self.q[('velocity_dofs',ci)])
            cpostprocessing.getElementBDM1velocityValuesLagrangeRep(self.vt.q[('v',ci)],
                                                                  self.q[('velocity_dofs',ci)],
                                                                  self.vt.q[('velocity',ci)])

    def getConservationResidualPWL(self,ci,correctFlux=False):
        #mwf debug
        #import pdb
        #pdb.set_trace()
        #cek temp fix for flux  boundary conditions problem, subtract off the boundary flux in the actual element residual
        #could be a problem if it's called more than once, probably will mess up mass conservation calc
        if correctFlux == True:
            self.removeBoundaryFluxesFromResidual(ci,self.fluxElementBoundaries[ci])

#         logEvent("vebq avg in-----------------------",self.vt.ebq_global[('velocityAverage',ci)]
        cpostprocessing.calculateConservationResidualPWL(self.vt.mesh.interiorElementBoundariesArray,
                                                         self.vt.mesh.exteriorElementBoundariesArray,
                                                         self.vt.mesh.elementBoundaryElementsArray,
                                                         self.vt.mesh.elementBoundaryLocalElementBoundariesArray,
                                                         self.vt.mesh.elementNodesArray,
                                                         self.nodeStarElementsArray,
                                                         self.nodeStarElementNeighborsArray,
                                                         self.nElements_node,
                                                         self.fluxElementBoundaries[ci],
                                                         self.elementResidualPWL[ci],
                                                         self.vt.ebq_global[('velocityAverage',ci)],
                                                         self.vt.ebq[('dS_u',ci)],
                                                         self.w[ci],#self.vt.ebq[('w',ci)],
                                                         self.vt.ebq_global['n'],
                                                         self.nodeStarFactors[ci],
                                                         self.q[('conservationResidual',ci)],
                                                         self.ebq_global[('velocity',ci)],
                                                         self.ebq[('velocity',ci)])
#         logEvent("vebq_global out-----------------------",self.vt.ebq_global[('velocity',ci)]
#         logEvent("vebq out-----------------------",self.vt.ebq[('velocity',ci)]
        #mwf hack
        if TESTVPPTIMES:
            #save results so don't screw up answer?
            qsave = {};
            qsave['conservationResidual'] = copy.deepcopy(self.q[('conservationResidual',ci)])
            qsave['ebq_global_velocity']  = copy.deepcopy(self.ebq_global[('velocity',ci)])
            qsave['velocity']             = copy.deepcopy(self.ebq[('velocity',ci)])
            qsave['nodeStarFactor']       = cpostprocessing.NodeStarFactor(self.nElements_node,
                                                                         self.nodeStarElementsArray,
                                                                         self.nodeStarElementNeighborsArray)
            qsave['nodeStarFactor'].copyData(self.nodeStarFactors[ci])
            #mwf debug
            logEvent("TESTVPPTIMES about to start Residual timing")
            nCalls = 1000
            t0 = os.times()
            for it in range(nCalls):
                cpostprocessing.calculateConservationResidualPWL(self.vt.mesh.interiorElementBoundariesArray,
                                                                 self.vt.mesh.exteriorElementBoundariesArray,
                                                                 self.vt.mesh.elementBoundaryElementsArray,
                                                                 self.vt.mesh.elementBoundaryLocalElementBoundariesArray,
                                                                 self.vt.mesh.elementNodesArray,
                                                                 self.nodeStarElementsArray,
                                                                 self.nodeStarElementNeighborsArray,
                                                                 self.nElements_node,
                                                                 self.fluxElementBoundaries[ci],
                                                                 self.elementResidualPWL[ci],
                                                                 self.vt.ebq_global[('velocityAverage',ci)],
                                                                 self.vt.ebq[('dS_u',ci)],
                                                                 self.w[ci],#vt.ebq[('w',ci)],
                                                                 self.vt.ebq_global['n'],
                                                                 qsave['nodeStarFactor'],
                                                                 self.q[('conservationResidual',ci)],
                                                                 self.ebq_global[('velocity',ci)],
                                                                 self.ebq[('velocity',ci)])

            #end repeat
            t1 = os.times()
            tElap = t1[4]-t0[4]; tUser = t1[0]-t0[0]; tSys  = t1[1]-t0[1];
            tCPUpy= tUser+tSys;  tCPU  = t1[2]-t0[2] + t1[3]-t0[3]

            logEvent("""time: calculateConservationResidualPWL
nCalls= %d ; totalTime= %12.5e ; pythonCPU = %12.5e ; simCPU= %12.5e """ % (nCalls,tElap,tCPUpy,tCPU))

            #after call, copy back
            self.q[('conservationResidual',ci)].flat[:] = qsave['conservationResidual'].flat[:]
            self.ebq_global[('velocity',ci)].flat[:]    = qsave['ebq_global_velocity'].flat[:]
            self.ebq[('velocity',ci)].flat[:]           = qsave['velocity'].flat[:]
        #end testing VPP TIMING

        #set boundary flux
        updateCoef = 0.0 #overwrite first
        cfemIntegrals.loadBoundaryFluxIntoGlobalElementBoundaryVelocity(self.vt.mesh.exteriorElementBoundariesArray,
                                                                        self.fluxElementBoundaries[ci],
                                                                        self.vt.ebq_global['n'],
                                                                        self.vt.ebq_global[('totalFlux',ci)],
                                                                        updateCoef,
                                                                        self.vt.ebq_global[('velocity',ci)])


        cfemIntegrals.copyGlobalElementBoundaryVelocityToElementBoundary(self.vt.mesh.interiorElementBoundariesArray,
                                                                         self.vt.mesh.exteriorElementBoundariesArray,
                                                                         self.vt.mesh.elementBoundaryElementsArray,
                                                                         self.vt.mesh.elementBoundaryLocalElementBoundariesArray,
                                                                         self.vt.ebq_global[('velocity',ci)],
                                                                         self.vt.ebq[('velocity',ci)])


        cfemIntegrals.copyExteriorElementBoundaryValuesFromGlobalElementBoundaryValues(self.vt.mesh.exteriorElementBoundariesArray,
                                                                                       self.vt.mesh.elementBoundaryElementsArray,
                                                                                       self.vt.mesh.elementBoundaryLocalElementBoundariesArray,
                                                                                       self.vt.ebq_global[('velocity',ci)],
                                                                                       self.vt.ebqe[('velocity',ci)])


        #end set boundary flux
        if self.useBDMpwlBasis[ci] == True:
            assert self.nDOFs_element[ci] == self.vt.nSpace_global*(self.vt.nSpace_global+1), "wrong size for BDM"

            self.solveLocalBDM1projection(self.BDMprojectionMat_element,
                                          self.BDMprojectionMatPivots_element,
                                          self.w_dS[ci],#vt.ebq[('w*dS_u',ci)],
                                          self.vt.ebq['n'],
                                          self.ebq[('velocity',ci)],
                                          self.q[('velocity_dofs',ci)])

            cpostprocessing.getElementBDM1velocityValuesLagrangeRep(self.qv[ci],#vt.q[('v',ci)],
                                                                    self.q[('velocity_dofs',ci)],
                                                                    self.vt.q[('velocity',ci)])


        else:
            cpostprocessing.projectElementBoundaryVelocityToRT0fluxRep(self.vt.ebq[('dS_u',ci)],
                                                                     self.vt.ebq['n'],
                                                                     self.ebq[('velocity',ci)],
                                                                     self.q[('velocity_dofs',ci)])
#             logEvent("v dof's in----",self.q[('velocity_dofs',ci)]
            cpostprocessing.getElementRT0velocityValuesFluxRep(self.vt.mesh.nodeArray,
                                                             self.vt.mesh.elementNodesArray,
                                                             self.vt.q['abs(det(J))'],
                                                             self.vt.q['x'],
                                                             self.q[('velocity_dofs',ci)],
                                                             self.q[('velocity',ci)])
#             logEvent("qv out-=-----------------",self.q[('velocity',ci)]
        #RT0
    def getConservationJacobianPWL(self,ci):
        cpostprocessing.calculateConservationJacobianPWL(self.vt.mesh.interiorElementBoundariesArray,
                                                         self.vt.mesh.exteriorElementBoundariesArray,
                                                         self.vt.mesh.elementBoundaryElementsArray,
                                                         self.vt.mesh.elementBoundaryLocalElementBoundariesArray,
                                                         self.vt.mesh.elementNodesArray,
                                                         self.nodeStarElementsArray,
                                                         self.nodeStarElementNeighborsArray,
                                                         self.nElements_node,
                                                         self.vt.internalNodesArray,
                                                         self.fluxElementBoundaries[ci],
                                                         self.fluxBoundaryNodes[ci],
                                                         self.w_dS[ci],#vt.ebq[('w*dS_u',ci)],
                                                         self.vt.ebq_global['n'],
                                                         self.nodeStarFactors[ci])
        #end original
        if TESTVPPTIMES:
            #save results so don't screw up answer?
            qsave = {};
            qsave['nodeStarFactor']       = cpostprocessing.NodeStarFactor(self.nElements_node,
                                                                         self.nodeStarElementsArray,
                                                                         self.nodeStarElementNeighborsArray)
            qsave['nodeStarFactor'].copyData(self.nodeStarFactors[ci])
            nCalls = 1000
            t0 = os.times()
            for it in range(nCalls):
                cpostprocessing.calculateConservationJacobianPWL(self.vt.mesh.interiorElementBoundariesArray,
                                                                 self.vt.mesh.exteriorElementBoundariesArray,
                                                                 self.vt.mesh.elementBoundaryElementsArray,
                                                                 self.vt.mesh.elementBoundaryLocalElementBoundariesArray,
                                                                 self.vt.mesh.elementNodesArray,
                                                                 self.nodeStarElementsArray,
                                                                 self.nodeStarElementNeighborsArray,
                                                                 self.nElements_node,
                                                                 self.vt.internalNodesArray,
                                                                 self.fluxElementBoundaries[ci],
                                                                 self.fluxBoundaryNodes[ci],
                                                                 self.w_dS[ci],#vt.ebq[('w*dS_u',ci)],
                                                                 self.vt.ebq_global['n'],
                                                                 qsave['nodeStarFactor'])
            #end repeat
            t1 = os.times()
            tElap = t1[4]-t0[4]; tUser = t1[0]-t0[0]; tSys  = t1[1]-t0[1];
            tCPUpy= tUser+tSys;  tCPU  = t1[2]-t0[2] + t1[3]-t0[3]

            logEvent("""time: calculateConservationJacobianPWL
nCalls= %d ; totalTime= %12.5e ; pythonCPU = %12.5e ; simCPU= %12.5e """ % (nCalls,tElap,tCPUpy,tCPU))


        #end TESTVPPTIMES
    def getConservationResidualPWL_opt(self,ci,correctFlux=False):
        cpostprocessing.calculateConservationResidualPWL_opt(self.vt.mesh.nNodes_owned,
                                                         self.vt.mesh.interiorElementBoundariesArray,
                                                         self.vt.mesh.exteriorElementBoundariesArray,
                                                         self.vt.mesh.elementBoundaryElementsArray,
                                                         self.vt.mesh.elementBoundaryLocalElementBoundariesArray,
                                                         self.vt.mesh.elementNodesArray,
                                                         self.nodeStarElementsArray,
                                                         self.nodeStarElementNeighborsArray,
                                                         self.nElements_node,
                                                         self.fluxElementBoundaries[ci],
                                                         self.elementResidualPWL[ci],
                                                         self.vt.ebq_global[('velocityAverage',ci)],
                                                         self.vt.ebq[('dS_u',ci)],
                                                         self.w[ci],#self.vt.ebq[('w',ci)],
                                                         self.vt.ebq_global['n'],
                                                         self.nodeStarFactors[ci],
                                                         self.q[('conservationResidual',ci)],
                                                         self.vt.ebq_global[('velocity',ci)],
                                                         self.ebq[('velocity',ci)])
    def getConservationJacobianPWL_opt(self,ci):
        cpostprocessing.calculateConservationJacobianPWL_opt(self.vt.mesh.nNodes_owned,
                                                             self.vt.mesh.interiorElementBoundariesArray,
                                                             self.vt.mesh.exteriorElementBoundariesArray,
                                                             self.vt.mesh.elementBoundaryElementsArray,
                                                             self.vt.mesh.elementBoundaryLocalElementBoundariesArray,
                                                             self.vt.mesh.elementNodesArray,
                                                             self.nodeStarElementsArray,
                                                             self.nodeStarElementNeighborsArray,
                                                             self.nElements_node,
                                                             self.vt.internalNodesArray,
                                                             self.fluxElementBoundaries[ci],
                                                             self.fluxBoundaryNodes[ci],
                                                             self.w_dS[ci],
                                                             self.vt.ebq_global['n'],
                                                             self.nodeStarFactors[ci])
    def postprocessPointEval(self,ci,verbose=0):
        """
        compute velocity field by just using point evaluation of trial solution
        and coefficients

        .. math::

          v = -\ten{a}_h\grad \phi_h + \vec f_h

        """
        self.q[('velocity'),ci][:]=0.0
        assert self.postProcessingTypes[ci] in ['point-eval','dg-point-eval'], "wrong postprocessing type"
        if self.vt.q.has_key(('a',ci,ci)):
            assert self.vt.q.has_key(('grad(phi)',ci))
            updateCoef = 0.0 #overwrite first time
            if self.vt.sd:
                cpostprocessing.updateDiffusiveVelocityPointEval_sd(updateCoef,
                                                                    self.vt.coefficients.sdInfo[(ci,ci)][0],self.vt.coefficients.sdInfo[(ci,ci)][1],
                                                                    self.vt.q[('a',ci,ci)],
                                                                    self.vt.q[('grad(phi)',ci)],
                                                                    self.q[('velocity'),ci])
            else:
                cpostprocessing.updateDiffusiveVelocityPointEval(updateCoef,
                                                              self.vt.q[('a',ci,ci)],
                                                              self.vt.q[('grad(phi)',ci)],
                                                              self.q[('velocity'),ci])
        if self.vt.q.has_key(('f',ci)):
            updateCoef = 1.0
            cpostprocessing.updateAdvectiveVelocityPointEval(updateCoef,
                                                             self.vt.q[('f',ci)],
                                                             self.q[('velocity'),ci])
        #
        if self.vt.ebq.has_key(('a',ci,ci)):
            assert self.vt.ebq.has_key(('grad(phi)',ci))
            updateCoef = 0.0 #overwrite first time
            if self.vt.sd:
                cpostprocessing.updateDiffusiveVelocityPointEval_sd(updateCoef,
                                                                    self.vt.coefficients.sdInfo[(ci,ci)][0],self.vt.coefficients.sdInfo[(ci,ci)][1],
                                                                    self.vt.ebq[('a',ci,ci)],
                                                                    self.vt.ebq[('grad(phi)',ci)],
                                                                    self.ebq[('velocity'),ci])
            else:
                cpostprocessing.updateDiffusiveVelocityPointEval(updateCoef,
                                                                 self.vt.ebq[('a',ci,ci)],
                                                                 self.vt.ebq[('grad(phi)',ci)],
                                                                 self.ebq[('velocity'),ci])
        if self.vt.ebq.has_key(('f',ci)):
            updateCoef = 1.0
            cpostprocessing.updateAdvectiveVelocityPointEval(updateCoef,
                                                             self.vt.ebq[('f',ci)],
                                                             self.ebq[('velocity'),ci])

        if self.vt.ebqe.has_key(('a',ci,ci)):
            assert self.vt.ebqe.has_key(('grad(phi)',ci))
            updateCoef = 0.0 #overwrite first time
            if self.vt.sd:
                cpostprocessing.updateDiffusiveVelocityPointEval_sd(updateCoef,
                                                                    self.vt.coefficients.sdInfo[(ci,ci)][0],self.vt.coefficients.sdInfo[(ci,ci)][1],
                                                                    self.vt.ebqe[('a',ci,ci)],
                                                                    self.vt.ebqe[('grad(phi)',ci)],
                                                                    self.ebqe[('velocity'),ci])
            else:
                cpostprocessing.updateDiffusiveVelocityPointEval(updateCoef,
                                                             self.vt.ebqe[('a',ci,ci)],
                                                             self.vt.ebqe[('grad(phi)',ci)],
                                                             self.ebqe[('velocity'),ci])
        if self.vt.ebqe.has_key(('f',ci)):
            updateCoef = 1.0
            cpostprocessing.updateAdvectiveVelocityPointEval(updateCoef,
                                                             self.vt.ebqe[('f',ci)],
                                                             self.ebqe[('velocity'),ci])
        #
        #mwf test to make sure haven't messed anything up
        #mwf debug
        #q_velocityCheck = numpy.zeros(self.q[('velocity',ci)].shape,'d')
        #ebq_velocityCheck = numpy.zeros(self.ebq[('velocity',ci)].shape,'d')

        #for eN in range(self.vt.mesh.nElements_global):
        #    for k in range(self.vt.nQuadraturePoints_element):
        #        #cek added tests to see if terms are in eqn
        #        if self.vt.q.has_key(('a',ci,ci)):
        #           q_velocityCheck[eN,k,:]=-numpy.dot(self.vt.q[('a',ci,ci)][eN,k,:,:],
        #                                              self.vt.q[('grad(phi)',ci)][eN,k,:])
        #        else:
        #            q_velocityCheck[eN,k,:]=0.0
        #        if self.vt.q.has_key(('f',ci)):
        #            q_velocityCheck[eN,k,:] += self.vt.q[('f',ci)][eN,k,:]
        #    for ebN in range(self.vt.mesh.nElementBoundaries_element):
        #        for bk in range(self.vt.nElementBoundaryQuadraturePoints_elementBoundary):
        #            if self.vt.ebq.has_key(('a',ci,ci)):
        #                ebq_velocityCheck[eN,ebN,bk,:]=-numpy.dot(self.vt.ebq[('a',ci,ci)][eN,ebN,bk,:,:],
        #                                                            self.vt.ebq[('grad(phi)',ci)][eN,ebN,bk,:])
        #            else:
        #                ebq_velocityCheck[eN,ebN,bk,:]=0.0
        #            if self.vt.ebq.has_key(('f',ci)):
        #                ebq_velocityCheck[eN,ebN,bk,:] += self.vt.ebq[('f',ci)][eN,ebN,bk,:]
        #    #ebN
        #eN
        #max_q_diff  = max(abs(q_velocityCheck.flat-self.q[('velocity',ci)].flat))
        #max_ebq_diff= max(abs(ebq_velocityCheck.flat-self.ebq[('velocity',ci)].flat))
        #logEvent("postprocessing point eval max_q_diff = %s max_ebq_diff = %s " % (max_q_diff,max_ebq_diff)
        #assert max_q_diff < 1.0e-7
        #assert max_ebq_diff < 1.0e-7
        #mwf end debugging
    #
    def postprocessPWC(self,ci,verbose=0):
        """
        try to implement Larson and Niklasson piecewise-constant algorithm

        TODO:

        """
        assert self.postProcessingTypes[ci] == 'pwc', "wrong postprocessing type"
        #compute initial element conservation residual for average velocity
        self.q[('conservationResidual',ci)].flat[:] = 0.0
        self.ebq_global[('flux_correction',ci)].flat[:] = 0.0
        self.ebq_global[('velocity',ci)].flat[:]=self.vt.ebq_global[('velocityAverage',ci)].flat[:]

        #need to add back in after solves, now skip Neumann boundaries since enforcing them explicitly
        self.removeBoundaryFluxesFromResidual(ci,self.fluxElementBoundaries[ci])
        #what if use weak dirichlet with PWC

        cpostprocessing.calculateConservationResidualGlobalBoundaries(self.vt.mesh.interiorElementBoundariesArray,
                                                                      self.vt.mesh.exteriorElementBoundariesArray,
                                                                      self.vt.mesh.elementBoundaryElementsArray,
                                                                      self.vt.mesh.elementBoundaryLocalElementBoundariesArray,
                                                                      self.fluxElementBoundaries[ci],
                                                                      self.vt.ebq[('dS_u',ci)],
                                                                      self.vt.ebq_global['n'],
                                                                      self.vt.elementResidual[ci],
                                                                      self.ebq_global[('velocity',ci)],
                                                                      self.q[('conservationResidual',ci)])

        self.pwcLU[ci].solve(self.pwcV[ci],b=self.q[('conservationResidual',ci)])
        #now generate flux correction from element V's
        #correction on face f = \partial \Omega_l \cap \partial \Omega_{r}
        # \Delta_f = (V_l - V_r)/|\gamma_f|
        #
        #
        #for now proceed through correction step including Neumann boundaries, then overwrite below
        cpostprocessing.computeFluxCorrectionPWC(self.vt.mesh.interiorElementBoundariesArray,
                                                 self.vt.mesh.exteriorElementBoundariesArray,
                                                 self.vt.mesh.elementBoundaryElementsArray,
                                                 self.ebq_global['pwc-corr'],
                                                 self.pwcV[ci],
                                                 self.ebq_global[('flux_correction',ci)])

        cpostprocessing.fluxCorrectionVelocityUpdate(self.vt.mesh.interiorElementBoundariesArray,
                                                   self.vt.mesh.exteriorElementBoundariesArray,
                                                   self.vt.mesh.elementBoundaryElementsArray,
                                                   self.vt.mesh.elementBoundaryLocalElementBoundariesArray,
                                                   self.vt.ebq[('dS_u',ci)],
                                                   self.vt.ebq_global['n'],
                                                   self.ebq_global[('flux_correction',ci)],
                                                   self.ebq_global[('velocity',ci)],
                                                   self.ebq[('velocity',ci)])

        #set boundary flux
        updateCoef = 0.0 #overwrite first
        cfemIntegrals.loadBoundaryFluxIntoGlobalElementBoundaryVelocity(self.vt.mesh.exteriorElementBoundariesArray,
                                                                        self.fluxElementBoundaries[ci],
                                                                        self.vt.ebq_global['n'],
                                                                        self.vt.ebq_global[('totalFlux',ci)],
                                                                        updateCoef,
                                                                        self.vt.ebq_global[('velocity',ci)])


        cfemIntegrals.copyGlobalElementBoundaryVelocityToElementBoundary(self.vt.mesh.interiorElementBoundariesArray,
                                                                         self.vt.mesh.exteriorElementBoundariesArray,
                                                                         self.vt.mesh.elementBoundaryElementsArray,
                                                                         self.vt.mesh.elementBoundaryLocalElementBoundariesArray,
                                                                         self.vt.ebq_global[('velocity',ci)],
                                                                         self.vt.ebq[('velocity',ci)])
        #now project onton RT0 velocity representation
        cpostprocessing.projectElementBoundaryVelocityToRT0fluxRep(self.vt.ebq[('dS_u',ci)],
                                                                 self.vt.ebq['n'],
                                                                 self.ebq[('velocity',ci)],
                                                                 self.q[('velocity_dofs',ci)])
        cpostprocessing.getElementRT0velocityValuesFluxRep(self.vt.mesh.nodeArray,
                                                         self.vt.mesh.elementNodesArray,
                                                         self.vt.q['abs(det(J))'],
                                                         self.vt.q['x'],
                                                         self.q[('velocity_dofs',ci)],
                                                         self.q[('velocity',ci)])

        cfemIntegrals.copyExteriorElementBoundaryValuesFromGlobalElementBoundaryValues(self.vt.mesh.exteriorElementBoundariesArray,
                                                                                       self.vt.mesh.elementBoundaryElementsArray,
                                                                                       self.vt.mesh.elementBoundaryLocalElementBoundariesArray,
                                                                                       self.vt.ebq_global[('velocity',ci)],
                                                                                       self.vt.ebqe[('velocity',ci)])
        self.addBoundaryFluxesBackToResidual(ci,self.fluxElementBoundaries[ci])
        if verbose > 0:
            logEvent("Max local conservation (dgp0 enriched) = %12.5e" % max(numpy.absolute(self.q[('conservationResidual',ci)].flat[0:self.vt.mesh.subdomainMesh.nElements_owned])))

    def postprocessSunWheeler(self,ci,verbose=0):
        """
        try to implement Sun and Wheeler Gauss-Seidel postprocessing algorithm

        TODO:
             account for velocity fields that aren't globally conservative

        """
        assert (self.postProcessingTypes[ci] == 'sun-rt0' or
                self.postProcessingTypes[ci] == 'sun-gs-rt0'), "wrong postprocessing type"
        if TESTVPPTIMES:
            self.accStats['totalCalls'] += 1;

        #compute initial element conservation residual for average velocity
        self.q[('conservationResidual',ci)].flat[:] = 0.0
        self.ebq_global[('flux_correction',ci)].flat[:] = 0.0
        self.ebq_global[('velocity',ci)].flat[:]=self.vt.ebq_global[('velocityAverage',ci)].flat[:]

        needToAddBackBoundaryFluxes = False
        if self.vt.numericalFlux == None:
            self.removeBoundaryFluxesFromResidual(ci,self.fluxElementBoundaries[ci])
            needToAddBackBoundaryFluxes = True
        else:
            #have to set boundary flux into velocity data structure from advective and diffusive flux arrays
            #in case transport didn't to this?
            for ebNE in range(self.vt.mesh.nExteriorElementBoundaries_global):
                ebN = self.vt.mesh.exteriorElementBoundariesArray[ebNE]
                for k in range(self.vt.nElementBoundaryQuadraturePoints_elementBoundary):
                    vdotn = numpy.dot(self.ebq_global[('velocity',ci)][ebN,k,:],
                                      self.vt.ebq_global['n'][ebN,k,:])
                    self.ebq_global[('velocity',ci)][ebN,k,:] += (self.vt.ebq_global[('totalFlux',ci)][ebN,k]-vdotn)*self.vt.ebq_global['n'][ebN,k,:]
            self.removeBoundaryFluxesFromResidual(ci,self.fluxElementBoundaries[ci])
            needToAddBackBoundaryFluxes = True

        cpostprocessing.calculateConservationResidualGlobalBoundaries(self.vt.mesh.interiorElementBoundariesArray,
                                                                      self.vt.mesh.exteriorElementBoundariesArray,
                                                                      self.vt.mesh.elementBoundaryElementsArray,
                                                                      self.vt.mesh.elementBoundaryLocalElementBoundariesArray,
                                                                      self.fluxElementBoundaries[ci],
                                                                      self.vt.ebq[('dS_u',ci)],
                                                                      self.vt.ebq_global['n'],
                                                                      self.vt.elementResidual[ci],
                                                                      self.ebq_global[('velocity',ci)],
                                                                      self.q[('conservationResidual',ci)])

        if self.postProcessingTypes[ci] == 'sun-gs-rt0':
            #need to allow these as parameters
            GSmaxIts = 10000
            GStol    = 1.0e-6
            converged = False
            GSits = 0
            if verbose > 0:
                logEvent("Sun-Wheeler GS initial residual= %s" % max(abs(self.q[('conservationResidual',ci)].flat[:])))
            if TESTVPPTIMES:
                t0 = os.times()

            while GSits < GSmaxIts and not converged:
                cpostprocessing.sunWheelerGSsweep(self.vt.mesh.interiorElementBoundariesArray,
                                                  self.vt.mesh.exteriorElementBoundariesArray,
                                                  self.vt.mesh.elementBoundaryElementsArray,
                                                  self.vt.mesh.elementBoundaryLocalElementBoundariesArray,
                                                  self.vt.ebq[('dS_u',ci)],
                                                  self.vt.ebq_global['n'],
                                                  self.vt.ebq['sqrt(det(g))'],
                                                  self.ebq_global['sun-gs-alpha'],
                                                  self.ebq_global[('flux_correction',ci)],
                                                  self.q[('conservationResidual',ci)])
                maxRes = max(abs(self.q[('conservationResidual',ci)].flat[:]))
                converged = maxRes < GStol
                GSits += 1
                if verbose > 0 and TESTVPPTIMES == False:
                    logEvent("SunWheelerSweep %d maxRes=%s " % (GSits,maxRes))
            #end while
            if TESTVPPTIMES:
                t1 = os.times()
                tElap = t1[4]-t0[4]; tUser = t1[0]-t0[0]; tSys  = t1[1]-t0[1];
                tCPUpy= tUser+tSys;  tCPU  = t1[2]-t0[2] + t1[3]-t0[3]

                logEvent("""time: sunWheelerGSsweep
totalTime= %12.5e ; pythonCPU = %12.5e ; simCPU= %12.5e """ % (tElap,tCPUpy,tCPU))

                logEvent("SunWheelerSweep %d maxRes=%s " % (GSits,maxRes))
                self.accStats['totalTime']+= tElap; self.accStats['totalIts']+= GSits;
                logEvent("SunWheelerSweepAcc totalCPU=%12.5e totalIts=%d totalCalls=%d " % (self.accStats['totalTime'],
                                                                                         self.accStats['totalIts'],
                                                                                         self.accStats['totalCalls']))

        elif self.postProcessingTypes[ci] == 'sun-rt0':
            self.sunWheelerLS[ci].solve(self.sunWheelerV[ci],b=self.q[('conservationResidual',ci)])
            #now generate flux correction from element V's
            #basis : on \gamma_f
            #  w_e = -\frac{|\Omega_e|}{|\gamma_f|}\vec n_f \cdot \vec n_e
            #
            #so correction on face f = \partial \Omega_l \cap \partial \Omega_{r}
            # \Delta_f = V_l w_l + V_{r} w_{r}
            #          = (|\Omega_r|V_r + |\Omega_l|V_l)/|\gamma_f|
            #
            #
            #overwrite Neumann flux boundaries below
            cpostprocessing.computeFluxCorrectionPWC(self.vt.mesh.interiorElementBoundariesArray,
                                                     self.vt.mesh.exteriorElementBoundariesArray,
                                                     self.vt.mesh.elementBoundaryElementsArray,
                                                     self.ebq_global['sun-glob-corr'],
                                                     self.sunWheelerV[ci],
                                                     self.ebq_global[('flux_correction',ci)])

        #global solve


        cpostprocessing.fluxCorrectionVelocityUpdate(self.vt.mesh.interiorElementBoundariesArray,
                                                     self.vt.mesh.exteriorElementBoundariesArray,
                                                     self.vt.mesh.elementBoundaryElementsArray,
                                                     self.vt.mesh.elementBoundaryLocalElementBoundariesArray,
                                                     self.vt.ebq[('dS_u',ci)],
                                                     self.vt.ebq_global['n'],
                                                     self.ebq_global[('flux_correction',ci)],
                                                     self.ebq_global[('velocity',ci)],
                                                     self.ebq[('velocity',ci)])

        #set boundary flux if using pwc version
        if self.postProcessingTypes[ci] == 'sun-rt0':
            updateCoef = 0.0 #overwrite first
            cfemIntegrals.loadBoundaryFluxIntoGlobalElementBoundaryVelocity(self.vt.mesh.exteriorElementBoundariesArray,
                                                                            self.fluxElementBoundaries[ci],
                                                                            self.vt.ebq_global['n'],
                                                                            self.vt.ebq_global[('totalFlux',ci)],
                                                                            updateCoef,
                                                                            self.vt.ebq_global[('velocity',ci)])


            cfemIntegrals.copyGlobalElementBoundaryVelocityToElementBoundary(self.vt.mesh.interiorElementBoundariesArray,
                                                                             self.vt.mesh.exteriorElementBoundariesArray,
                                                                             self.vt.mesh.elementBoundaryElementsArray,
                                                                             self.vt.mesh.elementBoundaryLocalElementBoundariesArray,
                                                                             self.vt.ebq_global[('velocity',ci)],
                                                                             self.vt.ebq[('velocity',ci)])
        #now project onton RT0 velocity representation
        cpostprocessing.projectElementBoundaryVelocityToRT0fluxRep(self.vt.ebq[('dS_u',ci)],
                                                                 self.vt.ebq['n'],
                                                                 self.ebq[('velocity',ci)],
                                                                 self.q[('velocity_dofs',ci)])
        cpostprocessing.getElementRT0velocityValuesFluxRep(self.vt.mesh.nodeArray,
                                                         self.vt.mesh.elementNodesArray,
                                                         self.vt.q['abs(det(J))'],
                                                         self.vt.q['x'],
                                                         self.q[('velocity_dofs',ci)],
                                                         self.q[('velocity',ci)])

        cfemIntegrals.copyExteriorElementBoundaryValuesFromGlobalElementBoundaryValues(self.vt.mesh.exteriorElementBoundariesArray,
                                                                                       self.vt.mesh.elementBoundaryElementsArray,
                                                                                       self.vt.mesh.elementBoundaryLocalElementBoundariesArray,
                                                                                       self.vt.ebq_global[('velocity',ci)],
                                                                                       self.vt.ebqe[('velocity',ci)])
        if needToAddBackBoundaryFluxes:
            self.addBoundaryFluxesBackToResidual(ci,self.fluxElementBoundaries[ci])

    def evaluateElementVelocityField(self,x,ci):
        """
        evaluate velocity field assuming velocity_dofs already calculated
        for now assumes x shaped like nE x nq x 3
        """
        assert len(x.shape) == 3, "wrong shape for x= %s " % x.shape
        nE = x.shape[0]; nq = x.shape[1]; nd = self.vt.nSpace_global
        vx = numpy.zeros((nE,nq,nd),'d')

        if self.postProcessingTypes[ci] == 'pwl' or self.postProcessingTypes[ci] == 'pwc' or 'sun-' in self.postProcessingTypes[ci]:
            cpostprocessing.getElementRT0velocityValuesFluxRep(self.vt.mesh.nodeArray,
                                                             self.vt.mesh.elementNodesArray,
                                                             self.vt.q['abs(det(J))'],
                                                             x,
                                                             self.q[('velocity_dofs',ci)],
                                                             vx)
        elif self.postProcessingTypes[ci] == 'pwl-bdm':
            #have to evaluate shape functions at new points. This is painful
            uci     = self.vt.u[ci]
            xiArray = numpy.zeros(x.shape,'d')
            vArray  = numpy.zeros((nE,nq,uci.femSpace.max_nDOF_element),'d')
            invJ    = numpy.zeros((nE,nq,self.vt.q['inverse(J)'].shape[2],self.vt.q['inverse(J)'].shape[3]),
                                    'd')
            for ie in range(nE):
                for iq in range(nq):
                    invJ[ie,iq,:,:] = self.vt.q['inverse(J)'][ie,0,:,:] #assume affine
                #iq
            #iq
            uci.femSpace.elementMaps.getInverseValues(invJ,x,xiArray)
            uci.femSpace.getBasisValuesAtArray(xiArray,vArray)

            cpostprocessing.getElementBDM1velocityValuesLagrangeRep(vArray,
                                                                  self.q[('velocity_dofs',ci)],
                                                                  vx)

        elif self.postProcessingTypes[ci] == 'point-eval':
            logEvent("""WARNING evalute ElementVelocity Field point-eval not implemented """)
        else:
            assert self.postProcessingTypes[ci] == 'p1-nc'
            self.getElementRT0velocityValues(x,
                                             self.q[('velocity_dofs',ci)],
                                             vx)
        #
        return vx
    #end evaluate

    def removeBoundaryFluxesFromResidual(self,ci,flag_elementBoundaries=None):
        """
        remove boundary fluxes from element residuals
        """
        vt = self.vt
        flux = -1.0*vt.ebq_global[('totalFlux',ci)]
        if flag_elementBoundaries == None:
            cfemIntegrals.updateExteriorElementBoundaryFlux(vt.mesh.exteriorElementBoundariesArray,
                                                            vt.mesh.elementBoundaryElementsArray,
                                                            vt.mesh.elementBoundaryLocalElementBoundariesArray,
                                                            flux,
                                                            self.w_dS[ci],#vt.ebq[('w*dS_u',ci)],
                                                            self.elementResidualPWL[ci])#vt.elementResidual[ci])
        else:
            cpostprocessing.updateSelectedExteriorElementBoundaryFlux(vt.mesh.exteriorElementBoundariesArray,
                                                                      vt.mesh.elementBoundaryElementsArray,
                                                                      vt.mesh.elementBoundaryLocalElementBoundariesArray,
                                                                      flag_elementBoundaries,
                                                                      flux,
                                                                      self.w_dS[ci],#vt.ebq[('w*dS_u',ci)],
                                                                      self.elementResidualPWL[ci])#vt.elementResidual[ci])


    #end remove boundary fluxes
    def addBoundaryFluxesBackToResidual(self,ci,flag_elementBoundaries=None):
        """
        remove boundary fluxes from element residuals
        """
        vt = self.vt
        flux = vt.ebq_global[('totalFlux',ci)]
        if flag_elementBoundaries == None:
            cfemIntegrals.updateExteriorElementBoundaryFlux(vt.mesh.exteriorElementBoundariesArray,
                                                            vt.mesh.elementBoundaryElementsArray,
                                                            vt.mesh.elementBoundaryLocalElementBoundariesArray,
                                                            flux,
                                                            self.w_dS[ci],#vt.ebq[('w*dS_u',ci)],
                                                            self.elementResidualPWL[ci])#vt.elementResidual[ci])
        else:
            cpostprocessing.updateSelectedExteriorElementBoundaryFlux(vt.mesh.exteriorElementBoundariesArray,
                                                                      vt.mesh.elementBoundaryElementsArray,
                                                                      vt.mesh.elementBoundaryLocalElementBoundariesArray,
                                                                      flag_elementBoundaries,
                                                                      flux,
                                                                      self.w_dS[ci],#vt.ebq[('w*dS_u',ci)],
                                                                      self.elementResidualPWL[ci])#vt.elementResidual[ci])

    #end add boundary fluxes<|MERGE_RESOLUTION|>--- conflicted
+++ resolved
@@ -66,7 +66,6 @@
 #####################################################################################################
 
 class VelocityPostProcessingAlgorithmBase:
-<<<<<<< HEAD
     """ Base class for velocity post processing algorithms
     
     Applies same algorithm to all components in vtComponents
@@ -84,14 +83,7 @@
     ebq_global[('velocity',ci)] : array
         Stores the velocity values on the boundary.  Designed to
         reference the global edge number first.    
-=======
-    """Base class for velocity post processing algorithms
-
-    Applies same algorithm to all components in vtComponents
->>>>>>> 0643a0bc
     """
-#    TODO
-#      make velocity representation type an enum
     def __init__(self,postProcessingType=None,vectorTransport=None,vtComponents=[0]):
         """ VelocityPostProcessingAlgorithmBase Base Class Constructor
 
