#ifndef ADR_H
#define ADR_H
#include <cmath>
#include <iostream>
#include <set>
#include <map>
#include <valarray>
#include "CompKernel.h"
#include "ModelFactory.h"
<<<<<<< HEAD
#include "equivalent_polynomials.h"
=======
#include "mprans/ArgumentsDict.h"
>>>>>>> f8665914
#include "xtensor-python/pyarray.hpp"

namespace py = pybind11;

namespace proteus
{
<<<<<<< HEAD
  template<int nSpace, int nP, int nQ, int nEBQ>
  using GeneralizedFunctions = equivalent_polynomials::GeneralizedFunctions_mix<nSpace, nP, nQ, nEBQ>;
  
  class cADR_base
  {
  public:
    virtual ~cADR_base(){}
    virtual void calculateResidual(//element
				   xt::pyarray<double>& mesh_trial_ref,
				   xt::pyarray<double>& mesh_grad_trial_ref,
				   xt::pyarray<double>& mesh_dof,
				   xt::pyarray<int>& mesh_l2g,
				   xt::pyarray<double>& x_ref,
				   xt::pyarray<double>& dV_ref,
				   xt::pyarray<double>& u_trial_ref,
				   xt::pyarray<double>& u_grad_trial_ref,
				   xt::pyarray<double>& u_test_ref,
				   xt::pyarray<double>& u_grad_test_ref,
				   xt::pyarray<double>& elementDiameter,
				   xt::pyarray<double>& elementBoundaryDiameter,
				   xt::pyarray<double>& nodeDiametersArray,
				   xt::pyarray<double>& cfl,
				   double Ct_sge,
				   double sc_uref,
				   double sc_alpha,
				   double useMetrics,
				   //element boundary
				   xt::pyarray<double>& mesh_trial_trace_ref,
				   xt::pyarray<double>& mesh_grad_trial_trace_ref,
				   xt::pyarray<double>& dS_ref,
				   xt::pyarray<double>& u_trial_trace_ref,
				   xt::pyarray<double>& u_grad_trial_trace_ref,
				   xt::pyarray<double>& u_test_trace_ref,
				   xt::pyarray<double>& u_grad_test_trace_ref,
				   xt::pyarray<double>& normal_ref,
				   xt::pyarray<double>& boundaryJac_ref,
				   //physics
				   int nElements_global,
				   int nElementBoundaries_owned,
				   xt::pyarray<int>& u_l2g,
				   xt::pyarray<double>& u_dof,
				   xt::pyarray<int>& sd_rptr,
				   xt::pyarray<int>& sd_colind,
				   xt::pyarray<double>& q_a,
				   xt::pyarray<double>& q_v,
				   xt::pyarray<double>& q_r,
				   int lag_shockCapturing,
				   double shockCapturingDiffusion,
				   xt::pyarray<double>& q_numDiff_u,
				   xt::pyarray<double>& q_numDiff_u_last,
				   int offset_u,
				   int stride_u,
				   xt::pyarray<double>& globalResidual,
				   int nExteriorElementBoundaries_global,
				   xt::pyarray<int>& exteriorElementBoundariesArray,
				   xt::pyarray<int>& elementBoundariesArray,
				   xt::pyarray<int>& elementBoundaryElementsArray,
				   xt::pyarray<int>& elementBoundaryLocalElementBoundariesArray,
				   xt::pyarray<double>& ebqe_a,
				   xt::pyarray<double>& ebqe_v,
				   xt::pyarray<int>& isDOFBoundary_u,
				   xt::pyarray<double>& ebqe_bc_u_ext,
				   xt::pyarray<int>& isDiffusiveFluxBoundary_u,
				   xt::pyarray<int>& isAdvectiveFluxBoundary_u,
				   xt::pyarray<double>& ebqe_bc_flux_u_ext,
				   xt::pyarray<double>& ebqe_bc_advectiveFlux_u_ext,
				   xt::pyarray<double>& ebqe_penalty_ext,
				   const double eb_adjoint_sigma,
				   const bool embeddedBoundary,
				   const double embeddedBoundary_penalty,
				   const double embeddedBoundary_ghost_penalty,
				   xt::pyarray<double>& embeddedBoundary_sdf_nodes,
				   xt::pyarray<double>& embeddedBoundary_sdf_q,
				   xt::pyarray<double>& embeddedBoundary_normal_q,
				   xt::pyarray<double>& embeddedBoundary_u_q,
				   xt::pyarray<double>& isActiveDOF) = 0;
    virtual void calculateJacobian(//element
				   xt::pyarray<double>& mesh_trial_ref,
				   xt::pyarray<double>& mesh_grad_trial_ref,
				   xt::pyarray<double>& mesh_dof,
				   xt::pyarray<int>& mesh_l2g,
				   xt::pyarray<double>& x_ref,
				   xt::pyarray<double>& dV_ref,
				   xt::pyarray<double>& u_trial_ref,
				   xt::pyarray<double>& u_grad_trial_ref,
				   xt::pyarray<double>& u_test_ref,
				   xt::pyarray<double>& u_grad_test_ref,
				   xt::pyarray<double>& elementDiameter,
				   xt::pyarray<double>& elementBoundaryDiameter,
				   xt::pyarray<double>& nodeDiametersArray,
				   xt::pyarray<double>& cfl,
				   double Ct_sge,
				   double sc_uref,
				   double sc_alpha,
				   double useMetrics,
				   //element boundary
				   xt::pyarray<double>& mesh_trial_trace_ref,
				   xt::pyarray<double>& mesh_grad_trial_trace_ref,
				   xt::pyarray<double>& dS_ref,
				   xt::pyarray<double>& u_trial_trace_ref,
				   xt::pyarray<double>& u_grad_trial_trace_ref,
				   xt::pyarray<double>& u_test_trace_ref,
				   xt::pyarray<double>& u_grad_test_trace_ref,
				   xt::pyarray<double>& normal_ref,
				   xt::pyarray<double>& boundaryJac_ref,
				   //physics
				   int nElements_global,
				   int nElementBoundaries_owned,
				   xt::pyarray<int>& u_l2g,
				   xt::pyarray<double>& u_dof,
				   xt::pyarray<int>& sd_rowptr,
				   xt::pyarray<int>& sd_colind,
				   xt::pyarray<double>& q_a,
				   xt::pyarray<double>& q_v,
				   xt::pyarray<double>& q_r,
				   int lag_shockCapturing,
				   double shockCapturingDiffusion,
				   xt::pyarray<double>& q_numDiff_u,
				   xt::pyarray<double>& q_numDiff_u_last,
				   xt::pyarray<int>& csrRowIndeces_u_u,xt::pyarray<int>& csrColumnOffsets_u_u,
				   xt::pyarray<double>& globalJacobian,
				   int nExteriorElementBoundaries_global,
				   xt::pyarray<int>& exteriorElementBoundariesArray,
				   xt::pyarray<int>& elementBoundariesArray,
				   xt::pyarray<int>& elementBoundaryElementsArray,
				   xt::pyarray<int>& elementBoundaryLocalElementBoundariesArray,
				   xt::pyarray<double>& ebqe_a,
				   xt::pyarray<double>& ebqe_v,
				   xt::pyarray<int>& isDOFBoundary_u,
				   xt::pyarray<double>& ebqe_bc_u_ext,
				   xt::pyarray<int>& isDiffusiveFluxBoundary_u,
				   xt::pyarray<int>& isAdvectiveFluxBoundary_u,
				   xt::pyarray<double>& ebqe_bc_flux_u_ext,
				   xt::pyarray<double>& ebqe_bc_advectiveFlux_u_ext,
				   xt::pyarray<int>& csrColumnOffsets_eb_u_u,
				   xt::pyarray<double>& ebqe_penalty_ext,
				   const double eb_adjoint_sigma,
				   const bool embeddedBoundary,
				   const double embeddedBoundary_penalty,
				   const double embeddedBoundary_ghost_penalty,
				   xt::pyarray<double>& embeddedBoundary_sdf_nodes,
				   xt::pyarray<double>& embeddedBoundary_sdf_q,
				   xt::pyarray<double>& embeddedBoundary_normal_q,
				   xt::pyarray<double>& embeddedBoundary_u_q,
				   xt::pyarray<double>& isActiveDOF) = 0;
  };
=======
    class cppADR_base
    {
        public:
        virtual ~cppADR_base(){}
        virtual void calculateResidual(arguments_dict& args) = 0;
        virtual void calculateJacobian(arguments_dict& args) = 0;
    };

    template<class CompKernelType,
             int nSpace,
             int nQuadraturePoints_element,
             int nDOF_mesh_trial_element,
             int nDOF_trial_element,
             int nDOF_test_element,
             int nQuadraturePoints_elementBoundary
            >
    class cppADR: public cppADR_base
    {
        public:
        const int nDOF_test_X_trial_element;
        CompKernelType ck;
        cppADR(): nDOF_test_X_trial_element(nDOF_test_element*nDOF_trial_element), ck()
        {}
        /* inline
        void evaluateCoefficients()
        {
        }
        */

        inline
        void exteriorNumericalDiffusiveFlux(int* rowptr,
                                            int* colind,
                                            const int& isDOFBoundary,
                                            const int& isDiffusiveFluxBoundary,
                                            const double n[nSpace],
                                            double* bc_a,
                                            const double& bc_u,
                                            const double& bc_flux,
                                            double* a,
                                            const double grad_potential[nSpace],
                                            const double& u,
                                            const double& penalty,
                                            double& flux)
        {
            double diffusiveVelocityComponent_I;
            double penaltyFlux;
            double max_a;
            if (isDiffusiveFluxBoundary == 1)
            {
                flux = bc_flux;
            }
            else if (isDOFBoundary == 1)
            {
                flux = 0.0;
                max_a = 0.0;
                for (int I = 0; I < nSpace; I++)
                {
                    diffusiveVelocityComponent_I = 0.0;
                    for (int m = rowptr[I]; m < rowptr[I+1]; m++)
                    {
                        diffusiveVelocityComponent_I -= a[m] * grad_potential[colind[m]];
                        max_a = fmax(max_a, a[m]);
                    }
                    flux += diffusiveVelocityComponent_I * n[I];
                }
                penaltyFlux = max_a * penalty * (u - bc_u);
                flux += penaltyFlux;
            }
            else
            {
                std::cerr << "warning, diffusion term with no boundary condition set, setting diffusive flux to 0.0" << std::endl;
                flux = 0.0;
            }
        }
>>>>>>> f8665914

  template<class CompKernelType,
	   int nSpace,
	   int nQuadraturePoints_element,
	   int nDOF_mesh_trial_element,
	   int nDOF_trial_element,
	   int nDOF_test_element,
	   int nQuadraturePoints_elementBoundary
	   >
  class cADR: public cADR_base
  {
  public:
    std::set<int> ifem_boundaries, ifem_boundary_elements,
      cutfem_boundaries, cutfem_boundary_elements;
    std::valarray<bool> elementIsActive;
    const int nDOF_test_X_trial_element;
    CompKernelType ck;
    GeneralizedFunctions<nSpace,3,nQuadraturePoints_element,nQuadraturePoints_elementBoundary> gf;
    GeneralizedFunctions<nSpace,3,nQuadraturePoints_element,nQuadraturePoints_elementBoundary> gf_s;
    cADR(): nDOF_test_X_trial_element(nDOF_test_element*nDOF_trial_element), ck()
    {}
    /* inline
       void evaluateCoefficients()
       {
       }
    */

    inline
    void exteriorNumericalDiffusiveFlux(int* rowptr,
					int* colind,
					const int& isDOFBoundary,
					const int& isDiffusiveFluxBoundary,
					const double n[nSpace],
					double* bc_a,
					const double& bc_u,
					const double& bc_flux,
					double* a,
					const double grad_potential[nSpace],
					const double& u,
					const double& penalty,
					double& flux)
    {
      double diffusiveVelocityComponent_I;
      double penaltyFlux;
      double max_a;
      if (isDiffusiveFluxBoundary == 1)
	{
	  flux = bc_flux;
	}
      else if (isDOFBoundary == 1)
	{
	  flux = 0.0;
	  max_a = 0.0;
	  for (int I = 0; I < nSpace; I++)
	    {
	      diffusiveVelocityComponent_I = 0.0;
	      for (int m = rowptr[I]; m < rowptr[I+1]; m++)
		{
		  diffusiveVelocityComponent_I -= a[m] * grad_potential[colind[m]];
		  max_a = fmax(max_a, a[m]);
		}
	      flux += diffusiveVelocityComponent_I * n[I];
	    }
	  penaltyFlux = max_a * penalty * (u - bc_u);
	  flux += penaltyFlux;
	}
      else
	{
	  std::cerr << "warning, diffusion term with no boundary condition set, setting diffusive flux to 0.0" << std::endl;
	  flux = 0.0;
	}
    }

    inline
    double ExteriorNumericalDiffusiveFluxJacobian(int* rowptr,
						  int* colind,
						  const int& isDOFBoundary,
						  const int& isDiffusiveFluxBoundary,
						  const double n[nSpace],
						  double* a,
						  const double& v,
						  const double grad_v[nSpace],
						  const double& penalty)
    {
      double dvel_I;
      double tmp = 0.0;
      double max_a = 0.0;
      if ((isDiffusiveFluxBoundary == 0) && (isDOFBoundary == 1))
	{
	  for (int I = 0; I < nSpace; I++)
	    {
	      dvel_I = 0.0;
	      for (int m = rowptr[I]; m < rowptr[I + 1]; m++)
		{
		  dvel_I -= a[m] * grad_v[colind[m]];
		  max_a = fmax(max_a, a[m]);
		}
	      tmp += dvel_I * n[I];
	    }
	  tmp += max_a * penalty * v;
	}
      return tmp;
    }

    inline
    void calculateSubgridError_tau(const double& elementDiameter,
				   const double& dmt,
				   const double dH[nSpace],
				   double& cfl,
				   double& tau)
    {
      double h;
      double nrm_v;
      double oneByAbsdt;
      h = elementDiameter;
      nrm_v = 0.0;
      for(int I = 0; I < nSpace; I++)
	nrm_v += dH[I] * dH[I];
      nrm_v = sqrt(nrm_v);
      cfl = nrm_v / h;
      oneByAbsdt = fabs(dmt);
      tau = 1.0 / (2.0 * nrm_v / h + oneByAbsdt + 1.0e-8);
    }

    inline
    void calculateSubgridError_tau(const double& Ct_sge,
				   const double G[nSpace*nSpace],
				   const double& A0,
				   const double Ai[nSpace],
				   double& tau_v,
				   double& cfl)
    {
      double v_d_Gv = 0.0;
      for (int I = 0; I < nSpace; I++)
	for (int J = 0; J < nSpace; J++)
	  v_d_Gv += Ai[I] * G[I * nSpace + J] * Ai[J];
      tau_v = 1.0 / sqrt(Ct_sge * A0 * A0 + v_d_Gv + 1.0e-8);
    }

    inline
    void calculateNumericalDiffusion(const double& shockCapturingDiffusion,
				     const double& elementDiameter,
				     const double& strong_residual,
				     const double grad_u[nSpace],
				     double& numDiff)
    {
      double h;
      double num;
      double den;
      double n_grad_u;
      h = elementDiameter;
      n_grad_u = 0.0;
      for (int I = 0; I < nSpace; I++)
	n_grad_u += grad_u[I] * grad_u[I];
      num = shockCapturingDiffusion * 0.5 * h * fabs(strong_residual);
      den = sqrt(n_grad_u) + 1.0e-8;
      numDiff = num / den;
    }

    inline
    void exteriorNumericalAdvectiveFlux(const int& isDOFBoundary_u,
					const int& isFluxBoundary_u,
					const double n[nSpace],
					const double& bc_u,
					const double& bc_flux_u,
					const double& u,
					const double velocity[nSpace],
					double& flux)
    {

      double flow = 0.0;
      for (int I = 0; I < nSpace; I++)
	flow += n[I] * velocity[I];
      if (isDOFBoundary_u == 1)
	{
	  if (flow >= 0.0)
	    {
	      flux = u * flow;
	      //flux = flow;
	    }
	  else
	    {
	      flux = bc_u * flow;
	      //flux = flow;
	    }
	}
      else if (isFluxBoundary_u == 1)
	{
	  flux = bc_flux_u;
	}
      else
	{
	  if (flow >= 0.0)
	    {
	      flux = u * flow;
	    }
	  else
	    {
	      flux = 0.0;
	    }

	}
      //flux = flow;
    }

    inline
    void exteriorNumericalAdvectiveFluxDerivative(const int& isDOFBoundary_u,
						  const int& isFluxBoundary_u,
						  const double n[nSpace],
						  const double velocity[nSpace],
						  double& dflux)
    {
      double flow = 0.0;
      for (int I = 0; I < nSpace; I++)
	{
	  flow += n[I] * velocity[I];
	}
      //double flow=n[0]*velocity[0]+n[1]*velocity[1]+n[2]*velocity[2];
      dflux = 0.0;//default to no flux
      if (isDOFBoundary_u == 1)
	{
	  if (flow >= 0.0)
	    {
	      dflux = flow;
	    }
	  else
	    {
	      dflux = 0.0;
	    }
	}
      else if (isFluxBoundary_u == 1)
	{
	  dflux = 0.0;
	}
      else
	{
	  if (flow >= 0.0)
	    {
	      dflux = flow;
	    }
	}
    }
	
    inline void updateEmbeddedBoundaryTerms(const double embeddedBoundary_penalty,
					    const double dV,
					    double* embeddedBoundary_normal,
					    const double u_s,
					    const double u,
					    const double grad_u[nSpace],
					    const double a,
					    double& r,
					    double& dr,
					    double& ham,
					    double* dham,
					    double* f,
					    double* df)
    {
      double outward_normal[2]={0.0,0.0};
      for (int I=0;I<nSpace;I++)
	outward_normal[I] = -embeddedBoundary_normal[I];
	  
      double D_s = gf_s.D(0.,0.);
	  
      //diffusive flux
      ham -= D_s * a * (outward_normal[0] * grad_u[0] + outward_normal[1] * grad_u[1]);
      dham[0] -= D_s * a * outward_normal[0];
      dham[1] -= D_s * a * outward_normal[1];
	  
      //Nitsche Dirichlet penalty
      r  += D_s*a*embeddedBoundary_penalty * (u - u_s);
      dr += D_s*a*embeddedBoundary_penalty;
	  
      //Nitsche adjoint consistency
      f[0] += D_s * a * outward_normal[0] * (u - u_s);
      f[1] += D_s * a * outward_normal[1] * (u - u_s);
      df[0] += D_s * a * outward_normal[0];
      df[1] += D_s * a * outward_normal[1];
    }

    inline void calculateElementResidual(//element
					 xt::pyarray<double>& mesh_trial_ref,
					 xt::pyarray<double>& mesh_grad_trial_ref,
					 xt::pyarray<double>& mesh_dof,
					 xt::pyarray<int>& mesh_l2g,
					 xt::pyarray<double>& x_ref,
					 xt::pyarray<double>& dV_ref,
					 xt::pyarray<double>& u_trial_ref,
					 xt::pyarray<double>& u_grad_trial_ref,
					 xt::pyarray<double>& u_test_ref,
					 xt::pyarray<double>& u_grad_test_ref,
					 xt::pyarray<double>& elementDiameter,
					 xt::pyarray<double>& elementBoundaryDiameter,
					 xt::pyarray<double>& nodeDiametersArray,
					 xt::pyarray<double>& cfl,
					 double Ct_sge,
					 double sc_uref,
					 double sc_alpha,
					 double useMetrics,
					 //element boundary
					 xt::pyarray<double>& mesh_trial_trace_ref,
					 xt::pyarray<double>& mesh_grad_trial_trace_ref,
					 xt::pyarray<double>& dS_ref,
					 xt::pyarray<double>& u_trial_trace_ref,
					 xt::pyarray<double>& u_grad_trial_trace_ref,
					 xt::pyarray<double>& u_test_trace_ref,
					 xt::pyarray<double>& u_grad_test_trace_ref,
					 xt::pyarray<double>& normal_ref,
					 xt::pyarray<double>& boundaryJac_ref,
					 //physics
					 int nElements_global,
					 int nElementBoundaries_owned,
					 xt::pyarray<int>& u_l2g,
					 xt::pyarray<double>& u_dof,
					 xt::pyarray<int>& sd_rowptr,
					 xt::pyarray<int>& sd_colind,
					 xt::pyarray<double>& q_a,
					 xt::pyarray<double>& q_v,
					 xt::pyarray<double>& q_r,
					 int lag_shockCapturingDiffusion,
					 double shockCapturingDiffusion,
					 xt::pyarray<double>& q_numDiff_u,
					 xt::pyarray<double>& q_numDiff_u_last,
					 int offset_u,
					 int stride_u,
					 xt::pyarray<double>& elementResidual_u,
					 int nExteriorElementBoundaries_global,
					 xt::pyarray<int>& exteriorElementBoundariesArray,
					 xt::pyarray<int>& elementBoundariesArray,
					 xt::pyarray<int>& elementBoundaryElementsArray,
					 xt::pyarray<int>& elementBoundaryLocalElementBoundariesArray,
					 xt::pyarray<double>& element_u,
					 int eN,
					 const bool embeddedBoundary,
					 const double embeddedBoundary_penalty,
					 xt::pyarray<double>& embeddedBoundary_normal_q,
					 xt::pyarray<double>& embeddedBoundary_u_q,
					 bool& element_active,
					 std::valarray<bool>& elementIsActive)
    {
      for (int i = 0; i < nDOF_test_element; i++)
	{
	  elementResidual_u.data()[i] = 0.0;
	}
      //loop over quadrature points and compute integrands
      for (int k = 0; k < nQuadraturePoints_element; k++)
	{
	  gf_s.set_quad(k);
	  //compute indeces and declare local storage
	  int eN_k = eN * nQuadraturePoints_element + k;
	  int eN_k_3d = eN_k*3;
	  double h_phi;
	  double u = 0.0;
	  double grad_u[nSpace];
	  double m = 0.0;
	  double dm=0.0;
	  double f[nSpace];
	  double df[nSpace];
	  double f_s[nSpace]={0.,0.};
	  double df_s[nSpace]={0.,0.};
	  double ham_s=0.0;
	  double dham_s[nSpace]={0.,0.};
	  double m_t = 0.0;
	  double dm_t = 0.0;
	  double pdeResidual_u = 0.0;
	  double Lstar_u[nDOF_test_element];
	  double subgridError_u = 0.0;
	  double tau = 0.0;
	  double tau0 = 0.0;
	  double tau1 = 0.0;
	  double numDiff0 = 0.0;
	  double numDiff1 = 0.0;
	  double *a = NULL;
	  double r = 0.0;
	  double r_s = 0.0;
	  double dr_s = 0.0;
	  double jac[nSpace*nSpace];
	  double jacDet;
	  double jacInv[nSpace*nSpace];
	  double u_grad_trial[nDOF_trial_element * nSpace];
	  double u_test_dV[nDOF_trial_element];
	  double u_grad_test_dV[nDOF_test_element * nSpace];
	  double dV;
	  double x;
	  double y;
	  double z;
	  double G[nSpace * nSpace];
	  double G_dd_G;
	  double tr_G;
	  //
	  //compute solution and gradients at quadrature points
	  //
	  ck.calculateMapping_element(eN,
				      k,
				      mesh_dof.data(),
				      mesh_l2g.data(),
				      mesh_trial_ref.data(),
				      mesh_grad_trial_ref.data(),
				      jac,
				      jacDet,
				      jacInv,
				      x,
				      y,
				      z);
	  ck.calculateH_element(eN,
				k,
				nodeDiametersArray.data(),
				mesh_l2g.data(),
				mesh_trial_ref.data(),
				h_phi);
	  //get the physical integration weight
	  dV = fabs(jacDet) * dV_ref.data()[k];
	  //get the metric tensor and friends
	  ck.calculateG(jacInv, G, G_dd_G, tr_G);
	  //get the trial function gradients
	  ck.gradTrialFromRef(&u_grad_trial_ref.data()[k * nDOF_trial_element * nSpace], jacInv, u_grad_trial);
	  //get the solution
	  ck.valFromElementDOF(element_u.data(), &u_trial_ref.data()[k * nDOF_trial_element], u);
	  //get the solution gradients
	  ck.gradFromElementDOF(element_u.data(), u_grad_trial, grad_u);
	  //precalculate test function products with integration weights
	  for (int j = 0; j < nDOF_trial_element; j++)
	    {
	      u_test_dV[j] = u_test_ref.data()[k * nDOF_trial_element + j] * dV;
	      for (int I = 0; I < nSpace; I++)
		{
		  u_grad_test_dV[j * nSpace + I] = u_grad_trial[j * nSpace + I] *dV; //cek warning won't work for Petrov-Galerkin
		}
	    }
	  //
	  //calculate pde coefficients at quadrature points
	  //
	  //evaluateCoefficients();
	  //just set from pre-evaluated quadrature point values for now
	  a = &q_a.data()[eN_k * sd_rowptr.data()[nSpace]];
	  r = q_r.data()[eN_k];
	  for (int I = 0; I < nSpace; I++)
	    {
	      f[I] = q_v.data()[eN_k * nSpace + I] * u;
	      df[I] = q_v.data()[eN_k * nSpace + I];
	    }
	  const double H_s = gf_s.H(0.,0.);
	  const double D_s = gf_s.D(0.,0.);
	  if ( H_s != 0.0 || D_s != 0.0)
	    {
	      element_active=true;
	      elementIsActive[eN]=true;
	    }
	  if(embeddedBoundary)
	    {
	      double level_set_normal[nSpace];
	      double sign=0.0;
	      double norm_exact=0.0,norm_cut=0.0;
	      for (int I=0;I<nSpace;I++)
		{
		  sign += embeddedBoundary_normal_q.data()[eN_k_3d+I]*gf_s.get_normal()[I];
		  level_set_normal[I] = gf_s.get_normal()[I];
		  norm_cut += level_set_normal[I]*level_set_normal[I];
		  norm_exact += embeddedBoundary_normal_q.data()[eN_k_3d+I]*embeddedBoundary_normal_q.data()[eN_k_3d+I];
		}
	      assert(std::fabs(1.0-norm_cut) < 1.0e-8);
	      assert(std::fabs(1.0-norm_exact) < 1.0e-8);
	      if (sign < 0.0)
		for (int I=0;I<nSpace;I++)
		  level_set_normal[I]*=-1.0;
	      updateEmbeddedBoundaryTerms(embeddedBoundary_penalty/h_phi,//penalty,
					  dV,
					  level_set_normal,
					  embeddedBoundary_u_q.data()[eN_k],
					  u,
					  grad_u,
					  a[0],//assume scalar diffusion for now
					  r_s,
					  dr_s,
					  ham_s,
					  dham_s,
					  f_s,
					  df_s);
	    }
	  //
	  //moving mesh
	  //
	  /* double mesh_velocity[3]; */
	  /* mesh_velocity[0] = xt; */
	  /* mesh_velocity[1] = yt; */
	  /* mesh_velocity[2] = zt; */
	  /* for (int I=0;I<nSpace;I++) */
	  /*   { */
	  /*     f[I] -= MOVING_DOMAIN*m*mesh_velocity[I]; */
	  /*     df[I] -= MOVING_DOMAIN*dm*mesh_velocity[I]; */
	  /*   } */
	  //
	  //calculate time derivative at quadrature points
	  //
	  /* ck.bdf(alphaBDF, */
	  /*          q_m_betaBDF.data()[eN_k], */
	  /*          m, */
	  /*          dm, */
	  /*          m_t, */
	  /*          dm_t); */
	  //
	  //calculate subgrid error (strong residual and adjoint)
	  //
	  //calculate strong residual
	  pdeResidual_u = ck.Advection_strong(df, grad_u) + ck.Reaction_strong(r); //ck.Mass_strong(m_t) + ck.Advection_strong(df,grad_u) + ck.Reaction_strong(r);
	  //calculate adjoint
	  for (int i = 0; i < nDOF_test_element; i++)
	    {
	      // register int eN_k_i_nSpace = (eN_k*nDOF_trial_element+i)*nSpace;
	      // Lstar_u[i]  = ck.Advection_adjoint(df,&u_grad_test_dV.data()[eN_k_i_nSpace]);
	      int i_nSpace = i * nSpace;
	      Lstar_u[i] = ck.Advection_adjoint(df, &u_grad_test_dV[i_nSpace]);
	    }
	  //calculate tau and tau*Res
	  calculateSubgridError_tau(elementDiameter.data()[eN], dm_t, df, cfl.data()[eN_k], tau0);
	  calculateSubgridError_tau(Ct_sge,
				    G,
				    dm_t,
				    df,
				    tau1,
				    cfl.data()[eN_k]);

	  tau = useMetrics * tau1 + (1.0 - useMetrics) * tau0;

<<<<<<< HEAD
	  subgridError_u = -tau * pdeResidual_u;
	  //
	  //calculate shock capturing diffusion
	  //
	  ck.calculateNumericalDiffusion(shockCapturingDiffusion, elementDiameter.data()[eN], pdeResidual_u, grad_u, numDiff0);
	  ck.calculateNumericalDiffusion(shockCapturingDiffusion, sc_uref, sc_alpha, G, G_dd_G, pdeResidual_u, grad_u, numDiff1);
	  q_numDiff_u.data()[eN_k] = useMetrics * numDiff1 + (1.0 - useMetrics) * numDiff0;
	  //
	  //update element residual
	  //
	  for (int i = 0; i < nDOF_test_element; i++)
	    {
	      int i_nSpace=i*nSpace;
	      elementResidual_u.data()[i] += H_s*(ck.Advection_weak(f, &u_grad_test_dV[i_nSpace]) +
						  ck.Diffusion_weak(sd_rowptr.data(), sd_colind.data(), a, grad_u, &u_grad_test_dV[i_nSpace]) +
						  ck.Reaction_weak(r, u_test_dV[i]) +
						  ck.SubgridError(subgridError_u, Lstar_u[i]) +
						  ck.NumericalDiffusion(q_numDiff_u_last.data()[eN_k], grad_u, &u_grad_test_dV[i_nSpace]));
	      if (embeddedBoundary)
		{
		  elementResidual_u.data()[i] += (ck.Advection_weak(f_s,&u_grad_test_dV[i_nSpace]) +
						  ck.Reaction_weak(r_s,u_test_dV[i]) +
						  ck.Hamiltonian_weak(ham_s,u_test_dV[i]));
		}
	    }
	}
    }
	
    void calculateResidual(//element
			   xt::pyarray<double>& mesh_trial_ref,
			   xt::pyarray<double>& mesh_grad_trial_ref,
			   xt::pyarray<double>& mesh_dof,
			   xt::pyarray<int>& mesh_l2g,
			   xt::pyarray<double>& x_ref,
			   xt::pyarray<double>& dV_ref,
			   xt::pyarray<double>& u_trial_ref,
			   xt::pyarray<double>& u_grad_trial_ref,
			   xt::pyarray<double>& u_test_ref,
			   xt::pyarray<double>& u_grad_test_ref,
			   xt::pyarray<double>& elementDiameter,
			   xt::pyarray<double>& elementBoundaryDiameter,
			   xt::pyarray<double>& nodeDiametersArray,
			   xt::pyarray<double>& cfl,
			   double Ct_sge,
			   double sc_uref,
			   double sc_alpha,
			   double useMetrics,
			   //element boundary
			   xt::pyarray<double>& mesh_trial_trace_ref,
			   xt::pyarray<double>& mesh_grad_trial_trace_ref,
			   xt::pyarray<double>& dS_ref,
			   xt::pyarray<double>& u_trial_trace_ref,
			   xt::pyarray<double>& u_grad_trial_trace_ref,
			   xt::pyarray<double>& u_test_trace_ref,
			   xt::pyarray<double>& u_grad_test_trace_ref,
			   xt::pyarray<double>& normal_ref,
			   xt::pyarray<double>& boundaryJac_ref,
			   //physics
			   int nElements_global,
			   int nElementBoundaries_owned,
			   xt::pyarray<int>& u_l2g, 
			   xt::pyarray<double>& u_dof,
			   xt::pyarray<int>& sd_rowptr,
			   xt::pyarray<int>& sd_colind,
			   xt::pyarray<double>& q_a,
			   xt::pyarray<double>& q_v,
			   xt::pyarray<double>& q_r,
			   int lag_shockCapturing,
			   double shockCapturingDiffusion,
			   xt::pyarray<double>& q_numDiff_u,
			   xt::pyarray<double>& q_numDiff_u_last,
			   int offset_u, int stride_u, 
			   xt::pyarray<double>& globalResidual,               
			   int nExteriorElementBoundaries_global,
			   xt::pyarray<int>& exteriorElementBoundariesArray,
			   xt::pyarray<int>& elementBoundariesArray,
			   xt::pyarray<int>& elementBoundaryElementsArray,
			   xt::pyarray<int>& elementBoundaryLocalElementBoundariesArray,
			   xt::pyarray<double>& ebqe_a,
			   xt::pyarray<double>& ebqe_v,
			   xt::pyarray<int>& isDOFBoundary_u,
			   xt::pyarray<double>& ebqe_bc_u_ext,
			   xt::pyarray<int>& isDiffusiveFluxBoundary_u,
			   xt::pyarray<int>& isAdvectiveFluxBoundary_u,
			   xt::pyarray<double>& ebqe_bc_flux_u_ext,
			   xt::pyarray<double>& ebqe_bc_advectiveFlux_u_ext,
			   xt::pyarray<double>& ebqe_penalty_ext,
			   const double eb_adjoint_sigma,
			   const bool embeddedBoundary,
			   const double embeddedBoundary_penalty,
			   const double embeddedBoundary_ghost_penalty,
			   xt::pyarray<double>& embeddedBoundary_sdf_nodes,
			   xt::pyarray<double>& embeddedBoundary_sdf_q,
			   xt::pyarray<double>& embeddedBoundary_normal_q,
			   xt::pyarray<double>& embeddedBoundary_u_q,
			   xt::pyarray<double>& isActiveDOF)
    {
      gf.useExact = true;
      gf_s.useExact = true;
      ifem_boundaries.clear();
      ifem_boundary_elements.clear();
      cutfem_boundaries.clear();
      cutfem_boundary_elements.clear();
      elementIsActive.resize(nElements_global);
=======
    void calculateResidual(arguments_dict& args)
    {
        xt::pyarray<double>& mesh_trial_ref = args.m_darray["mesh_trial_ref"];
        xt::pyarray<double>& mesh_grad_trial_ref = args.m_darray["mesh_grad_trial_ref"];
        xt::pyarray<double>& mesh_dof = args.m_darray["mesh_dof"];
        xt::pyarray<int>& mesh_l2g = args.m_iarray["mesh_l2g"];
        xt::pyarray<double>& dV_ref = args.m_darray["dV_ref"];
        xt::pyarray<double>& u_trial_ref = args.m_darray["u_trial_ref"];
        xt::pyarray<double>& u_grad_trial_ref = args.m_darray["u_grad_trial_ref"];
        xt::pyarray<double>& u_test_ref = args.m_darray["u_test_ref"];
        xt::pyarray<double>& u_grad_test_ref = args.m_darray["u_grad_test_ref"];
        xt::pyarray<double>& elementDiameter = args.m_darray["elementDiameter"];
        xt::pyarray<double>& cfl = args.m_darray["cfl"];
        double Ct_sge = args.m_dscalar["Ct_sge"];
        double sc_uref = args.m_dscalar["sc_uref"];
        double sc_alpha = args.m_dscalar["sc_alpha"];
        double useMetrics = args.m_dscalar["useMetrics"];
        xt::pyarray<double>& mesh_trial_trace_ref = args.m_darray["mesh_trial_trace_ref"];
        xt::pyarray<double>& mesh_grad_trial_trace_ref = args.m_darray["mesh_grad_trial_trace_ref"];
        xt::pyarray<double>& dS_ref = args.m_darray["dS_ref"];
        xt::pyarray<double>& u_trial_trace_ref = args.m_darray["u_trial_trace_ref"];
        xt::pyarray<double>& u_grad_trial_trace_ref = args.m_darray["u_grad_trial_trace_ref"];
        xt::pyarray<double>& u_test_trace_ref = args.m_darray["u_test_trace_ref"];
        xt::pyarray<double>& u_grad_test_trace_ref = args.m_darray["u_grad_test_trace_ref"];
        xt::pyarray<double>& normal_ref = args.m_darray["normal_ref"];
        xt::pyarray<double>& boundaryJac_ref = args.m_darray["boundaryJac_ref"];
        int nElements_global = args.m_iscalar["nElements_global"];
        xt::pyarray<int>& u_l2g = args.m_iarray["u_l2g"];
        xt::pyarray<double>& u_dof = args.m_darray["u_dof"];
        xt::pyarray<int>& sd_rowptr = args.m_iarray["sd_rowptr"];
        xt::pyarray<int>& sd_colind = args.m_iarray["sd_colind"];
        xt::pyarray<double>& q_a = args.m_darray["q_a"];
        xt::pyarray<double>& q_v = args.m_darray["q_v"];
        xt::pyarray<double>& q_r = args.m_darray["q_r"];
        int lag_shockCapturing = args.m_iscalar["lag_shockCapturing"];
        double shockCapturingDiffusion = args.m_dscalar["shockCapturingDiffusion"];
        xt::pyarray<double>& q_numDiff_u = args.m_darray["q_numDiff_u"];
        xt::pyarray<double>& q_numDiff_u_last = args.m_darray["q_numDiff_u_last"];
        int offset_u = args.m_iscalar["offset_u"];
        int stride_u = args.m_iscalar["stride_u"];
        xt::pyarray<double>& globalResidual = args.m_darray["globalResidual"];
        int nExteriorElementBoundaries_global = args.m_iscalar["nExteriorElementBoundaries_global"];
        xt::pyarray<int>& exteriorElementBoundariesArray = args.m_iarray["exteriorElementBoundariesArray"];
        xt::pyarray<int>& elementBoundaryElementsArray = args.m_iarray["elementBoundaryElementsArray"];
        xt::pyarray<int>& elementBoundaryLocalElementBoundariesArray = args.m_iarray["elementBoundaryLocalElementBoundariesArray"];
        xt::pyarray<double>& ebqe_a = args.m_darray["ebqe_a"];
        xt::pyarray<double>& ebqe_v = args.m_darray["ebqe_v"];
        xt::pyarray<int>& isDOFBoundary_u = args.m_iarray["isDOFBoundary_u"];
        xt::pyarray<double>& ebqe_bc_u_ext = args.m_darray["ebqe_bc_u_ext"];
        xt::pyarray<int>& isDiffusiveFluxBoundary_u = args.m_iarray["isDiffusiveFluxBoundary_u"];
        xt::pyarray<int>& isAdvectiveFluxBoundary_u = args.m_iarray["isAdvectiveFluxBoundary_u"];
        xt::pyarray<double>& ebqe_bc_flux_u_ext = args.m_darray["ebqe_bc_flux_u_ext"];
        xt::pyarray<double>& ebqe_bc_advectiveFlux_u_ext = args.m_darray["ebqe_bc_advectiveFlux_u_ext"];
        xt::pyarray<double>& ebqe_penalty_ext = args.m_darray["ebqe_penalty_ext"];
        const double eb_adjoint_sigma = args.m_dscalar["eb_adjoint_sigma"];
>>>>>>> f8665914
      //
      //loop over elements to compute volume integrals and load them into element and global residual
      //
      //eN is the element index
      //eN_k is the quadrature point index for a scalar
      //eN_k_nSpace is the quadrature point index for a vector
      //eN_i is the element test function index
      //eN_j is the element trial function index
      //eN_k_j is the quadrature point index for a trial function
      //eN_k_i is the quadrature point index for a trial function
      for(int eN=0;eN<nElements_global;eN++)
	{
	  //declare local storage for element residual and initialize
	  //register double elementResidual_u[nDOF_test_element],element_u[nDOF_trial_element];
	  auto elementResidual_u = xt::pyarray<double>::from_shape({nDOF_test_element});
	  auto element_u = xt::pyarray<double>::from_shape({nDOF_trial_element});
	  bool element_active=false;
	  elementIsActive[eN]=false;
	  for (int i=0;i<nDOF_test_element;i++)
	    {
	      register int eN_i=eN*nDOF_test_element+i;
	      element_u.data()[i] = u_dof.data()[u_l2g.data()[eN_i]];
	    }//i
	  double element_phi_s[nDOF_mesh_trial_element];
	  for (int j=0;j<nDOF_mesh_trial_element;j++)
	    {
	      register int eN_j = eN*nDOF_mesh_trial_element+j;
	      element_phi_s[j] = embeddedBoundary_sdf_nodes.data()[u_l2g.data()[eN_j]];
	    }
	  double element_nodes[nDOF_mesh_trial_element*3];
	  for (int i=0;i<nDOF_mesh_trial_element;i++)
	    {
	      register int eN_i=eN*nDOF_mesh_trial_element+i;
	      for(int I=0;I<3;I++)
		element_nodes[i*3 + I] = mesh_dof.data()[mesh_l2g.data()[eN_i]*3 + I];
	    }//i
	  int icase_s = gf_s.calculate(element_phi_s, element_nodes, x_ref.data(),false);
	  if (icase_s == 0)
	    {
	      //only works for simplices
	      for (int ebN_element=0;ebN_element < nDOF_mesh_trial_element; ebN_element++)
		{
		  const int ebN = elementBoundariesArray.data()[eN*nDOF_mesh_trial_element+ebN_element];
		  //internal and actually a cut edge
		  //if (elementBoundaryElementsArray[ebN*2+1] != -1 && element_phi_s[(ebN_element+1)%nDOF_mesh_trial_element]*element_phi_s[(ebN_element+2)%nDOF_mesh_trial_element] <= 0.0)
		  //  cutfem_boundaries.insert(ebN);
		  if (elementBoundaryElementsArray.data()[ebN*2+1] != -1 && (ebN < nElementBoundaries_owned))
		    cutfem_boundaries.insert(ebN);
		}
	    }
	  // int icase = gf.calculate(element_phi, element_nodes, x_ref.data(), rho_1*nu_1, rho_0*nu_0,false,false);
	  // if (icase == 0)
	  //   {
	  //     //only works for simplices
	  //     for (int ebN_element=0;ebN_element < nDOF_mesh_trial_element; ebN_element++)
	  //       {
	  //         const int ebN = elementBoundariesArray.data()[eN*nDOF_mesh_trial_element+ebN_element];
	  //         ifem_boundaries.insert(ebN);
	  //       }
	  //   }
	  calculateElementResidual(mesh_trial_ref,
				   mesh_grad_trial_ref,
				   mesh_dof,
				   mesh_l2g,
				   x_ref,
				   dV_ref,
				   u_trial_ref,
				   u_grad_trial_ref,
				   u_test_ref,
				   u_grad_test_ref,
				   elementDiameter,
				   elementBoundaryDiameter,
				   nodeDiametersArray,
				   cfl,
				   Ct_sge,
				   sc_uref,
				   sc_alpha,
				   useMetrics,
				   mesh_trial_trace_ref,
				   mesh_grad_trial_trace_ref,
				   dS_ref,
				   u_trial_trace_ref,
				   u_grad_trial_trace_ref,
				   u_test_trace_ref,
				   u_grad_test_trace_ref,
				   normal_ref,
				   boundaryJac_ref,
				   nElements_global,
				   nElementBoundaries_owned,
				   u_l2g, 
				   u_dof,
				   sd_rowptr,
				   sd_colind,
				   q_a,
				   q_v,
				   q_r,
				   lag_shockCapturing,
				   shockCapturingDiffusion,
				   q_numDiff_u,
				   q_numDiff_u_last,
				   offset_u,stride_u, 
				   elementResidual_u,
				   nExteriorElementBoundaries_global,
				   exteriorElementBoundariesArray,
				   elementBoundariesArray,
				   elementBoundaryElementsArray,
				   elementBoundaryLocalElementBoundariesArray,
				   element_u,
				   eN,
				   embeddedBoundary,
				   embeddedBoundary_penalty,
				   embeddedBoundary_normal_q,
				   embeddedBoundary_u_q,
				   element_active,
				   elementIsActive);
	  //
	  //load element into global residual and save element residual
	  //
	  for(int i=0;i<nDOF_test_element;i++) 
	    { 
	      register int eN_i=eN*nDOF_test_element+i;
          
	      globalResidual.data()[offset_u+stride_u*u_l2g.data()[eN_i]]+=elementResidual_u.data()[i];
	      if (element_active)
		isActiveDOF.data()[offset_u+stride_u*u_l2g.data()[eN_i]] = 1.0;
	    }//i
	}//elements
      for (std::set<int>::iterator it=cutfem_boundaries.begin(); it!=cutfem_boundaries.end(); )
	{
	  if(elementIsActive[elementBoundaryElementsArray[(*it)*2+0]] && elementIsActive[elementBoundaryElementsArray[(*it)*2+1]])
	    {
	      std::map<int,double> Dwp_Dn_jump, Dw_Dn_jump;
	      register double gamma_cutfem=embeddedBoundary_ghost_penalty,h_cutfem=elementBoundaryDiameter.data()[*it];
	      for (int kb=0;kb<nQuadraturePoints_elementBoundary;kb++)
		{
		  register double Du_Dn_jump=0.0, dS;
		  for (int eN_side=0;eN_side < 2; eN_side++)
		    {
		      register int ebN = *it,
			eN  = elementBoundaryElementsArray.data()[ebN*2+eN_side];
		      for (int i=0;i<nDOF_test_element;i++)
			{
			  Dw_Dn_jump[u_l2g.data()[eN*nDOF_test_element+i]] = 0.0;
			}
		    }
		  for (int eN_side=0;eN_side < 2; eN_side++)
		    {
		      register int ebN = *it,
			eN  = elementBoundaryElementsArray.data()[ebN*2+eN_side],
			ebN_local = elementBoundaryLocalElementBoundariesArray.data()[ebN*2+eN_side],
			eN_nDOF_trial_element = eN*nDOF_trial_element,
			ebN_local_kb = ebN_local*nQuadraturePoints_elementBoundary+kb,
			ebN_local_kb_nSpace = ebN_local_kb*nSpace;
		      register double u_int=0.0,
			grad_u_int[nSpace]={0.,0.},
			jac_int[nSpace*nSpace],
			jacDet_int,
			jacInv_int[nSpace*nSpace],
			boundaryJac[nSpace*(nSpace-1)],
			metricTensor[(nSpace-1)*(nSpace-1)],
			metricTensorDetSqrt,
			u_test_dS[nDOF_test_element],
			u_grad_trial_trace[nDOF_trial_element*nSpace],
			u_grad_test_dS[nDOF_trial_element*nSpace],
			normal[2],x_int,y_int,z_int,xt_int,yt_int,zt_int,integralScaling,
			G[nSpace*nSpace],G_dd_G,tr_G,h_phi,h_penalty,penalty,
			force_x,force_y,force_z,force_p_x,force_p_y,force_p_z,force_v_x,force_v_y,force_v_z,r_x,r_y,r_z;
		      //compute information about mapping from reference element to physical element
		      ck.calculateMapping_elementBoundary(eN,
							  ebN_local,
							  kb,
							  ebN_local_kb,
							  mesh_dof.data(),
							  mesh_l2g.data(),
							  mesh_trial_trace_ref.data(),
							  mesh_grad_trial_trace_ref.data(),
							  boundaryJac_ref.data(),
							  jac_int,
							  jacDet_int,
							  jacInv_int,
							  boundaryJac,
							  metricTensor,
							  metricTensorDetSqrt,
							  normal_ref.data(),
							  normal,
							  x_int,y_int,z_int);
		      dS = metricTensorDetSqrt*dS_ref.data()[kb];
		      //compute shape and solution information
		      //shape
		      ck.gradTrialFromRef(&u_grad_trial_trace_ref.data()[ebN_local_kb_nSpace*nDOF_trial_element],jacInv_int,u_grad_trial_trace);
		      //solution and gradients
		      ck.valFromDOF(u_dof.data(),&u_l2g.data()[eN_nDOF_trial_element],&u_trial_trace_ref.data()[ebN_local_kb*nDOF_test_element],u_int);
		      ck.gradFromDOF(u_dof.data(),&u_l2g.data()[eN_nDOF_trial_element],u_grad_trial_trace,grad_u_int);
		      for (int I=0;I<nSpace;I++)
			{
			  Du_Dn_jump += grad_u_int[I]*normal[I];
			}
		      for (int i=0;i<nDOF_test_element;i++)
			{
			  for (int I=0;I<nSpace;I++)
			    Dw_Dn_jump[u_l2g.data()[eN_nDOF_trial_element+i]] += u_grad_trial_trace[i*nSpace+I]*normal[I];
			}
		    }//eN_side
		  for (std::map<int,double>::iterator w_it=Dw_Dn_jump.begin(); w_it!=Dw_Dn_jump.end(); ++w_it)
		    {
		      int i_global = w_it->first;
		      double Dw_Dn_jump_i = w_it->second;
		      globalResidual.data()[offset_u+stride_u*i_global]+=gamma_cutfem*h_cutfem*Du_Dn_jump*Dw_Dn_jump_i*dS;
		    }//i
		}//kb
	      ++it;
	    }
	  else
	    {
	      it = cutfem_boundaries.erase(it);
	    }
	}//cutfem element boundaries
      //
      //loop over exterior element boundaries to calculate surface integrals and load into element and global residuals
      //
      //ebNE is the Exterior element boundary INdex
      //ebN is the element boundary INdex
      //eN is the element index
      for (int ebNE = 0; ebNE < nExteriorElementBoundaries_global; ebNE++) 
	{ 
	  register int ebN = exteriorElementBoundariesArray.data()[ebNE], 
	    eN  = elementBoundaryElementsArray.data()[ebN*2+0],
	    ebN_local = elementBoundaryLocalElementBoundariesArray.data()[ebN*2+0],
	    eN_nDOF_trial_element = eN*nDOF_trial_element;
	  register double elementResidual_u[nDOF_test_element];
	  for (int i=0;i<nDOF_test_element;i++)
	    {
	      elementResidual_u[i]=0.0;
	    }
	  for  (int kb=0;kb<nQuadraturePoints_elementBoundary;kb++) 
	    { 
	      register int ebNE_kb = ebNE*nQuadraturePoints_elementBoundary+kb,
		ebNE_kb_nSpace = ebNE_kb*nSpace,
		ebN_local_kb = ebN_local*nQuadraturePoints_elementBoundary+kb,
		ebN_local_kb_nSpace = ebN_local_kb*nSpace;
	      register double u_ext=0.0,
		grad_u_ext[nSpace],
		m_ext=0.0,
		dm_ext=0.0,
		*a_ext,
		/* *da_exxt, */
		f_ext[nSpace],
		df_ext[nSpace],
		r_ext=0.0,
		/* dr_ext=0.0, */
		flux_diff_ext=0.0,
		flux_advect_ext=0.0,
		bc_u_ext=0.0,
		//bc_grad_u_ext[nSpace],
		bc_m_ext=0.0,
		bc_dm_ext=0.0,
		bc_f_ext[nSpace],
		bc_df_ext[nSpace],
		jac_ext[nSpace*nSpace],
		jacDet_ext,
		jacInv_ext[nSpace*nSpace],
		boundaryJac[nSpace*(nSpace-1)],
		metricTensor[(nSpace-1)*(nSpace-1)],
		metricTensorDetSqrt,
		dS,
		u_test_dS[nDOF_test_element],
		u_grad_trial_trace[nDOF_trial_element*nSpace],
		u_grad_test_dS[nDOF_trial_element*nSpace],
		normal[nSpace],x_ext,y_ext,z_ext,xt_ext,yt_ext,zt_ext,integralScaling,
		//
		G[nSpace*nSpace],G_dd_G,tr_G;
	      // 
	      //calculate the solution and gradients at quadrature points 
	      // 
	      //compute information about mapping from reference element to physical element
	      ck.calculateMapping_elementBoundary(eN,
						  ebN_local,
						  kb,
						  ebN_local_kb,
						  mesh_dof.data(),
						  mesh_l2g.data(),
						  mesh_trial_trace_ref.data(),
						  mesh_grad_trial_trace_ref.data(),
						  boundaryJac_ref.data(),
						  jac_ext,
						  jacDet_ext,
						  jacInv_ext,
						  boundaryJac,
						  metricTensor,
						  metricTensorDetSqrt,
						  normal_ref.data(),
						  normal,
						  x_ext,y_ext,z_ext);
	      /* ck.calculateMappingVelocity_elementBoundary(eN, */
	      /*                           ebN_local, */
	      /*                           kb, */
	      /*                           ebN_local_kb, */
	      /*                           mesh_velocity_dof, */
	      /*                           mesh_l2g, */
	      /*                           mesh_trial_trace_ref, */
	      /*                           xt_ext,yt_ext,zt_ext, */
	      /*                           normal, */
	      /*                           boundaryJac, */
	      /*                           metricTensor, */
	      /*                           integralScaling); */
	      /*dS = ((1.0-MOVING_DOMAIN)*metricTensorDetSqrt + MOVING_DOMAIN*integralScaling)*dS_ref.data()[kb];*/
	      dS = metricTensorDetSqrt*dS_ref.data()[kb];
	      //get the metric tensor
	      //cek todo use symmetry
	      ck.calculateG(jacInv_ext,G,G_dd_G,tr_G);
	      //compute shape and solution information
	      //shape
	      ck.gradTrialFromRef(&u_grad_trial_trace_ref.data()[ebN_local_kb_nSpace*nDOF_trial_element],jacInv_ext,u_grad_trial_trace);
	      //solution and gradients    
	      ck.valFromDOF(u_dof.data(),&u_l2g.data()[eN_nDOF_trial_element],&u_trial_trace_ref.data()[ebN_local_kb*nDOF_test_element],u_ext);
	      ck.gradFromDOF(u_dof.data(),&u_l2g.data()[eN_nDOF_trial_element],u_grad_trial_trace,grad_u_ext);
	      //precalculate test function products with integration weights
	      for (int j=0;j<nDOF_trial_element;j++)
		{
		  u_test_dS[j] = u_test_trace_ref.data()[ebN_local_kb*nDOF_test_element+j]*dS;
		  for (int I=0;I<nSpace;I++)
		    u_grad_test_dS[j*nSpace+I] = u_grad_trial_trace[j*nSpace+I]*dS;//cek hack, using trial
		}
	      //
	      //load the boundary values
	      //
	      bc_u_ext = isDOFBoundary_u.data()[ebNE_kb]*ebqe_bc_u_ext.data()[ebNE_kb]+(1-isDOFBoundary_u.data()[ebNE_kb])*u_ext;
	      //
	      // 
	      //calculate the pde coefficients using the solution and the boundary values for the solution 
	      // 
	      a_ext = &ebqe_a.data()[ebNE_kb*sd_rowptr[nSpace]];
	      for (int I=0;I<nSpace;I++)
		{
		  f_ext[I] = ebqe_v.data()[ebNE_kb*nSpace+I]*u_ext;
		  df_ext[I] = ebqe_v.data()[ebNE_kb*nSpace+I];
		  bc_f_ext[I] = ebqe_v.data()[ebNE_kb*nSpace+I]*bc_u_ext;
		  bc_df_ext[I] = ebqe_v.data()[ebNE_kb*nSpace+I];
		}
	      /* evaluateCoefficients(&ebqe_velocity_ext.data()[ebNE_kb_nSpace], */
	      /*                u_ext, */
	      /*                //VRANS */
	      /*                porosity_ext, */
	      /*                // */
	      /*                m_ext, */
	      /*                dm_ext, */
	      /*                f_ext, */
	      /*                df_ext); */
	      /* evaluateCoefficients(&ebqe_velocity_ext.data()[ebNE_kb_nSpace], */
	      /*                bc_u_ext, */
	      /*                //VRANS */
	      /*                porosity_ext, */
	      /*                // */
	      /*                bc_m_ext, */
	      /*                bc_dm_ext, */
	      /*                bc_f_ext, */
	      /*                bc_df_ext);     */
	      //
	      //moving mesh
	      //
	      /* double velocity_ext[nSpace]; */
	      /* double mesh_velocity[3]; */
	      /* mesh_velocity[0] = xt_ext; */
	      /* mesh_velocity[1] = yt_ext; */
	      /* mesh_velocity[2] = zt_ext; */
	      /* for (int I=0;I<nSpace;I++) */
	      /*     velocity_ext[I] = ebqe_velocity_ext.data()[ebNE_kb_nSpace+0] - MOVING_DOMAIN*mesh_velocity[I]; */
	      // 
	      //calculate the numerical fluxes 
	      // 
	      exteriorNumericalDiffusiveFlux(sd_rowptr.data(),
					     sd_colind.data(),
					     isDOFBoundary_u.data()[ebNE_kb],
					     isDiffusiveFluxBoundary_u.data()[ebNE_kb],
					     normal,
					     a_ext,
					     bc_u_ext,
					     ebqe_bc_flux_u_ext.data()[ebNE_kb],
					     a_ext,
					     grad_u_ext,
					     u_ext,
					     ebqe_penalty_ext.data()[ebNE_kb],
					     flux_diff_ext);
	      exteriorNumericalAdvectiveFlux(isDOFBoundary_u.data()[ebNE_kb],
					     isAdvectiveFluxBoundary_u.data()[ebNE_kb],
					     normal,
					     bc_u_ext,
					     ebqe_bc_flux_u_ext.data()[ebNE_kb],
					     u_ext,
					     df_ext,
					     flux_advect_ext);
	      //ebqe_flux.data()[ebNE_kb] = flux_ext;
	      //
	      //update residuals
	      //
	      for (int i=0;i<nDOF_test_element;i++)
		{
		  //int ebNE_kb_i = ebNE_kb*nDOF_test_element+i;
		  elementResidual_u[i] += ck.ExteriorElementBoundaryFlux(flux_diff_ext+flux_advect_ext,u_test_dS[i])+
		    ck.ExteriorElementBoundaryDiffusionAdjoint(isDOFBoundary_u.data()[ebNE_kb],
							       isDiffusiveFluxBoundary_u.data()[ebNE_kb],
							       eb_adjoint_sigma,
							       u_ext,
							       bc_u_ext,
							       normal,
							       sd_rowptr.data(),
							       sd_colind.data(),
							       a_ext,
							       &u_grad_test_dS[i*nSpace]);
		}//i
	    }//kb
	  //
	  //update the element and global residual storage
	  //
	  for (int i=0;i<nDOF_test_element;i++)
	    {
	      int eN_i = eN*nDOF_test_element+i;
	      globalResidual.data()[offset_u+stride_u*u_l2g.data()[eN_i]] += elementResidual_u[i];
	    }//i
	}//ebNE
    }

    inline void calculateElementJacobian(//element
					 xt::pyarray<double>& mesh_trial_ref,
					 xt::pyarray<double>& mesh_grad_trial_ref,
					 xt::pyarray<double>& mesh_dof,
					 xt::pyarray<int>& mesh_l2g,
					 xt::pyarray<double>& x_ref,
					 xt::pyarray<double>& dV_ref,
					 xt::pyarray<double>& u_trial_ref,
					 xt::pyarray<double>& u_grad_trial_ref,
					 xt::pyarray<double>& u_test_ref,
					 xt::pyarray<double>& u_grad_test_ref,
					 xt::pyarray<double>& elementDiameter,
					 xt::pyarray<double>& elementBoundaryDiameter,
					 xt::pyarray<double>& nodeDiametersArray,
					 xt::pyarray<double>& cfl,
					 double Ct_sge,
					 double sc_uref,
					 double sc_alpha,
					 double useMetrics,
					 //element boundary
					 xt::pyarray<double>& mesh_trial_trace_ref,
					 xt::pyarray<double>& mesh_grad_trial_trace_ref,
					 xt::pyarray<double>& dS_ref,
					 xt::pyarray<double>& u_trial_trace_ref,
					 xt::pyarray<double>& u_grad_trial_trace_ref,
					 xt::pyarray<double>& u_test_trace_ref,
					 xt::pyarray<double>& u_grad_test_trace_ref,
					 xt::pyarray<double>& normal_ref,
					 xt::pyarray<double>& boundaryJac_ref,
					 //physics
					 int nElements_global,
					 int nElementBoundaries_owned,
					 xt::pyarray<int>& u_l2g,
					 xt::pyarray<double>& u_dof,
					 xt::pyarray<int>& sd_rowptr,
					 xt::pyarray<int>& sd_colind,
					 xt::pyarray<double>& q_a,
					 xt::pyarray<double>& q_v,
					 xt::pyarray<double>& q_r,
					 int lag_shockCapturing,
					 double shockCapturingDiffusion,
					 xt::pyarray<double>& q_numDiff_u,
					 xt::pyarray<double>& q_numDiff_u_last,
					 xt::pyarray<double>& elementJacobian_u_u,
					 xt::pyarray<double>& element_u,
					 int eN,
					 const bool embeddedBoundary,
					 const double embeddedBoundary_penalty,
					 xt::pyarray<double>& embeddedBoundary_normal_q,
					 xt::pyarray<double>& embeddedBoundary_u_q)
    {
      for (int i=0;i<nDOF_test_element;i++)
	for (int j=0;j<nDOF_trial_element;j++)
	  {
	    elementJacobian_u_u.data()[i*nDOF_trial_element+j]=0.0;
	  }
      for  (int k=0;k<nQuadraturePoints_element;k++)
	{
	  gf_s.set_quad(k);
	  int eN_k = eN*nQuadraturePoints_element+k; //index to a scalar at a quadrature point
	  int eN_k_3d = eN_k*3;
	  //declare local storage
	  register double u=0.0,
	    grad_u[nSpace],
	    m=0.0,dm=0.0,
	    h_phi=0.0,
	    r_s=0.0,dr_s=0.0,
	    f[nSpace],df[nSpace],
	    f_s[nSpace]={0.,0.},df_s[nSpace]={0.,0.},
	    ham_s=0.0,dham_s[nSpace]={0.,0.},
	    m_t=0.0,dm_t=0.0,
	    dpdeResidual_u_u[nDOF_trial_element],
	    Lstar_u[nDOF_test_element],
	    dsubgridError_u_u[nDOF_trial_element],
	    tau=0.0,tau0=0.0,tau1=0.0,
	    *a=NULL,
	    dr=0.0,
	    jac[nSpace*nSpace],
	    jacDet,
	    jacInv[nSpace*nSpace],
	    u_grad_trial[nDOF_trial_element*nSpace],
	    dV,
	    u_test_dV[nDOF_test_element],
	    u_grad_test_dV[nDOF_test_element*nSpace],
	    x,y,z,
	    G[nSpace*nSpace],G_dd_G,tr_G;
	  //
	  //calculate solution and gradients at quadrature points
	  //
	  ck.calculateMapping_element(eN,
				      k,
				      mesh_dof.data(),
				      mesh_l2g.data(),
				      mesh_trial_ref.data(),
				      mesh_grad_trial_ref.data(),
				      jac,
				      jacDet,
				      jacInv,
				      x,y,z);
	  ck.calculateH_element(eN,
				k,
				nodeDiametersArray.data(),
				mesh_l2g.data(),
				mesh_trial_ref.data(),
				h_phi);
	  //get the physical integration weight
	  dV = fabs(jacDet)*dV_ref.data()[k];
	  //get metric tensor and friends
	  ck.calculateG(jacInv,G,G_dd_G,tr_G);
	  //get the trial function gradients
	  ck.gradTrialFromRef(&u_grad_trial_ref.data()[k*nDOF_trial_element*nSpace],jacInv,u_grad_trial);
	  //get the solution     
	  ck.valFromElementDOF(element_u.data(),&u_trial_ref.data()[k*nDOF_trial_element],u);
	  //get the solution gradients
	  ck.gradFromElementDOF(element_u.data(),u_grad_trial,grad_u);
	  //precalculate test function products with integration weights
	  for (int j=0;j<nDOF_trial_element;j++)
	    {
	      u_test_dV[j] = u_test_ref.data()[k*nDOF_trial_element+j]*dV;
	      for (int I=0;I<nSpace;I++)
		{
		  u_grad_test_dV[j*nSpace+I]   = u_grad_trial[j*nSpace+I]*dV;//cek warning won't work for Petrov-Galerkin
		}
	    }
	  //
	  //calculate pde coefficients and derivatives at quadrature points
	  //
	  //evaluateCoefficients()
	  a = &q_a.data()[eN_k*sd_rowptr.data()[nSpace]];
	  for (int I=0;I<nSpace;I++)
	    df[I] = q_v.data()[eN_k*nSpace+I];
	  dr = 0.0;
	  const double H_s = gf_s.H(0.,0.);
	  const double D_s = gf_s.D(0.,0.);
	  if(embeddedBoundary)
	    {
	      double level_set_normal[nSpace];
	      double sign=0.0;
	      double norm_exact=0.0,norm_cut=0.0;
	      for (int I=0;I<nSpace;I++)
		{
		  sign += embeddedBoundary_normal_q.data()[eN_k_3d+I]*gf_s.get_normal()[I];
		  level_set_normal[I] = gf_s.get_normal()[I];
		  norm_cut += level_set_normal[I]*level_set_normal[I];
		  norm_exact += embeddedBoundary_normal_q.data()[eN_k_3d+I]*embeddedBoundary_normal_q.data()[eN_k_3d+I];
		}
	      assert(std::fabs(1.0-norm_cut) < 1.0e-8);
	      assert(std::fabs(1.0-norm_exact) < 1.0e-8);
	      if (sign < 0.0)
		for (int I=0;I<nSpace;I++)
		  level_set_normal[I]*=-1.0;
	      updateEmbeddedBoundaryTerms(embeddedBoundary_penalty/h_phi,//penalty,
					  dV,
					  level_set_normal,
					  embeddedBoundary_u_q.data()[eN_k],
					  u,
					  grad_u,
					  a[0],//assume scalar diffusion for now
					  r_s,
					  dr_s,
					  ham_s,
					  dham_s,
					  f_s,
					  df_s);
	    }
	  //
	  //calculate subgrid error contribution to the Jacobian (strong residual, adjoint, jacobian of strong residual)
	  //
	  //calculate the adjoint times the test functions
	  for (int i=0;i<nDOF_test_element;i++)
	    {
	      // int eN_k_i_nSpace = (eN_k*nDOF_trial_element+i)*nSpace;
	      // Lstar_u[i]=ck.Advection_adjoint(df,&u_grad_test_dV.data()[eN_k_i_nSpace]);          
	      register int i_nSpace = i*nSpace;
	      Lstar_u[i]=ck.Advection_adjoint(df,&u_grad_test_dV[i_nSpace]);          
	    }
	  //calculate the Jacobian of strong residual
	  for (int j=0;j<nDOF_trial_element;j++)
	    {
	      //int eN_k_j=eN_k*nDOF_trial_element+j;
	      //int eN_k_j_nSpace = eN_k_j*nSpace;
	      int j_nSpace = j*nSpace;
	      dpdeResidual_u_u[j]= ck.MassJacobian_strong(dm_t,u_trial_ref.data()[k*nDOF_trial_element+j]) +
		ck.AdvectionJacobian_strong(df,&u_grad_trial[j_nSpace]);
	    }
	  //tau and tau*Res
	  calculateSubgridError_tau(elementDiameter.data()[eN],
				    dm_t,
				    df,
				    cfl.data()[eN_k],
				    tau0);
      
	  calculateSubgridError_tau(Ct_sge,
				    G,
				    dm_t,
				    df,
				    tau1,
				    cfl.data()[eN_k]);
	  tau = useMetrics*tau1+(1.0-useMetrics)*tau0;
      
	  for(int j=0;j<nDOF_trial_element;j++)
	    dsubgridError_u_u[j] = -tau*dpdeResidual_u_u[j];

	  for(int i=0;i<nDOF_test_element;i++)
	    {
	      int i_nSpace=i*nSpace;
	      for(int j=0;j<nDOF_trial_element;j++) 
		{ 
		  int j_nSpace = j*nSpace;
		  elementJacobian_u_u.data()[i*nDOF_trial_element+j] += H_s*(ck.AdvectionJacobian_weak(df,u_trial_ref.data()[k*nDOF_trial_element+j],&u_grad_test_dV[i_nSpace]) +
									     ck.SimpleDiffusionJacobian_weak(sd_rowptr.data(),sd_colind.data(),a,&u_grad_trial[j_nSpace],&u_grad_test_dV[i_nSpace]) +
									     ck.ReactionJacobian_weak(dr,u_trial_ref.data()[k*nDOF_trial_element+j],u_test_dV[i]) +
									     ck.SubgridErrorJacobian(dsubgridError_u_u[j],Lstar_u[i]) +
									     ck.NumericalDiffusionJacobian(q_numDiff_u_last.data()[eN_k],&u_grad_trial[j_nSpace],&u_grad_test_dV[i_nSpace]));
		  if (embeddedBoundary)
		    {
		      elementJacobian_u_u.data()[i*nDOF_trial_element+j] += (ck.AdvectionJacobian_weak(df_s,u_trial_ref.data()[k*nDOF_trial_element+j],&u_grad_test_dV[i_nSpace]) +
									     ck.ReactionJacobian_weak(dr_s,u_trial_ref.data()[k*nDOF_trial_element+j], u_test_dV[i]) +
									     ck.HamiltonianJacobian_weak(dham_s,&u_grad_trial[j_nSpace],u_test_dV[i]));
		    }
		}//j
	    }//i
	}//k
    }
<<<<<<< HEAD
    void calculateJacobian(//element
			   xt::pyarray<double>& mesh_trial_ref,
			   xt::pyarray<double>& mesh_grad_trial_ref,
			   xt::pyarray<double>& mesh_dof,
			   xt::pyarray<int>& mesh_l2g,
			   xt::pyarray<double>& x_ref,
			   xt::pyarray<double>& dV_ref,
			   xt::pyarray<double>& u_trial_ref,
			   xt::pyarray<double>& u_grad_trial_ref,
			   xt::pyarray<double>& u_test_ref,
			   xt::pyarray<double>& u_grad_test_ref,
			   xt::pyarray<double>& elementDiameter,
			   xt::pyarray<double>& elementBoundaryDiameter,
			   xt::pyarray<double>& nodeDiametersArray,
			   xt::pyarray<double>& cfl,
			   double Ct_sge,
			   double sc_uref,
			   double sc_alpha,
			   double useMetrics,
			   //element boundary
			   xt::pyarray<double>& mesh_trial_trace_ref,
			   xt::pyarray<double>& mesh_grad_trial_trace_ref,
			   xt::pyarray<double>& dS_ref,
			   xt::pyarray<double>& u_trial_trace_ref,
			   xt::pyarray<double>& u_grad_trial_trace_ref,
			   xt::pyarray<double>& u_test_trace_ref,
			   xt::pyarray<double>& u_grad_test_trace_ref,
			   xt::pyarray<double>& normal_ref,
			   xt::pyarray<double>& boundaryJac_ref,
			   //physics
			   int nElements_global,
			   int nElementBoundaries_owned,
			   xt::pyarray<int>& u_l2g,
			   xt::pyarray<double>& u_dof,
			   xt::pyarray<int>& sd_rowptr,
			   xt::pyarray<int>& sd_colind,
			   xt::pyarray<double>& q_a,
			   xt::pyarray<double>& q_v,
			   xt::pyarray<double>& q_r,
			   int lag_shockCapturing,
			   double shockCapturingDiffusion,
			   xt::pyarray<double>& q_numDiff_u,
			   xt::pyarray<double>& q_numDiff_u_last,
			   xt::pyarray<int>& csrRowIndeces_u_u,xt::pyarray<int>& csrColumnOffsets_u_u,
			   xt::pyarray<double>& globalJacobian,
			   int nExteriorElementBoundaries_global,
			   xt::pyarray<int>& exteriorElementBoundariesArray,
			   xt::pyarray<int>& elementBoundariesArray,
			   xt::pyarray<int>& elementBoundaryElementsArray,
			   xt::pyarray<int>& elementBoundaryLocalElementBoundariesArray,
			   xt::pyarray<double>& ebqe_a,
			   xt::pyarray<double>& ebqe_v,
			   xt::pyarray<int>& isDOFBoundary_u,
			   xt::pyarray<double>& ebqe_bc_u_ext,
			   xt::pyarray<int>& isDiffusiveFluxBoundary_u,
			   xt::pyarray<int>& isAdvectiveFluxBoundary_u,
			   xt::pyarray<double>& ebqe_bc_flux_u_ext,
			   xt::pyarray<double>& ebqe_bc_advectiveFlux_u_ext,
			   xt::pyarray<int>& csrColumnOffsets_eb_u_u,
			   xt::pyarray<double>& ebqe_penalty_ext,
			   const double eb_adjoint_sigma,
			   const bool embeddedBoundary,
			   const double embeddedBoundary_penalty,
			   const double embeddedBoundary_ghost_penalty,
			   xt::pyarray<double>& embeddedBoundary_sdf_nodes,
			   xt::pyarray<double>& embeddedBoundary_sdf_q,
			   xt::pyarray<double>& embeddedBoundary_normal_q,
			   xt::pyarray<double>& embeddedBoundary_u_q,
			   xt::pyarray<double>& isActiveDOF)
    {
      gf.useExact=true;
      gf_s.useExact=true;
      //
      //loop over elements to compute volume integrals and load them into the element Jacobians and global Jacobian
      //
      for(int eN=0;eN<nElements_global;eN++)
	{
	  //register double  elementJacobian_u_u.data()[nDOF_test_element*nDOF_trial_element],element_u[nDOF_trial_element];
	  auto elementJacobian_u_u = xt::pyarray<double>::from_shape({nDOF_test_element*nDOF_trial_element});
	  auto element_u = xt::pyarray<double>::from_shape({nDOF_trial_element});
	  for (int j=0;j<nDOF_trial_element;j++)
	    {
	      register int eN_j = eN*nDOF_trial_element+j;
	      element_u.data()[j] = u_dof.data()[u_l2g.data()[eN_j]];
	    }
	  double element_phi_s[nDOF_mesh_trial_element];
	  for (int j=0;j<nDOF_mesh_trial_element;j++)
	    {
	      register int eN_j = eN*nDOF_mesh_trial_element+j;
	      element_phi_s[j] = embeddedBoundary_sdf_nodes.data()[u_l2g.data()[eN_j]];
	    }
	  double element_nodes[nDOF_mesh_trial_element*3];
	  for (int i=0;i<nDOF_mesh_trial_element;i++)
	    {
	      register int eN_i=eN*nDOF_mesh_trial_element+i;
	      for(int I=0;I<3;I++)
		element_nodes[i*3 + I] = mesh_dof.data()[mesh_l2g.data()[eN_i]*3 + I];
	    }//i
	  int icase_s = gf_s.calculate(element_phi_s, element_nodes, x_ref.data(), false);
	  //int icase = gf.calculate(element_phi, element_nodes, x_ref.data(), rho_1*nu_1, rho_0*nu_0,false,false);
	  calculateElementJacobian(mesh_trial_ref,
				   mesh_grad_trial_ref,
				   mesh_dof,
				   mesh_l2g,
				   x_ref,
				   dV_ref,
				   u_trial_ref,
				   u_grad_trial_ref,
				   u_test_ref,
				   u_grad_test_ref,
				   elementDiameter,
				   elementBoundaryDiameter,
				   nodeDiametersArray,
				   cfl,
				   Ct_sge,
				   sc_uref,
				   sc_alpha,
				   useMetrics,
				   mesh_trial_trace_ref,
				   mesh_grad_trial_trace_ref,
				   dS_ref,
				   u_trial_trace_ref,
				   u_grad_trial_trace_ref,
				   u_test_trace_ref,
				   u_grad_test_trace_ref,
				   normal_ref,
				   boundaryJac_ref,
				   nElements_global,
				   nElementBoundaries_owned,
				   u_l2g,
				   u_dof,
				   sd_rowptr,
				   sd_colind,
				   q_a,
				   q_v,
				   q_r,
				   lag_shockCapturing,
				   shockCapturingDiffusion,
				   q_numDiff_u,
				   q_numDiff_u_last,
				   elementJacobian_u_u,
				   element_u,
				   eN,
				   embeddedBoundary,
				   embeddedBoundary_penalty,
				   embeddedBoundary_normal_q,
				   embeddedBoundary_u_q);
	  //
	  //load into element Jacobian into global Jacobian
	  //
	  for (int i=0;i<nDOF_test_element;i++)
	    {
	      int eN_i = eN*nDOF_test_element+i;
	      for (int j=0;j<nDOF_trial_element;j++)
		{
		  int eN_i_j = eN_i*nDOF_trial_element+j;
		  globalJacobian.data()[csrRowIndeces_u_u.data()[eN_i] + csrColumnOffsets_u_u.data()[eN_i_j]] += elementJacobian_u_u.data()[i*nDOF_trial_element+j];
		}//j
	    }//i
	}//elements
      for (std::set<int>::iterator it=cutfem_boundaries.begin(); it!=cutfem_boundaries.end(); ++it)
	{
	  std::map<int,double> Dw_Dn_jump;
	  std::map<std::pair<int, int>, int> u_u_nz;
	  register double gamma_cutfem=embeddedBoundary_ghost_penalty,h_cutfem=elementBoundaryDiameter.data()[*it];
	  int eN_nDOF_trial_element  = elementBoundaryElementsArray.data()[(*it)*2+0]*nDOF_trial_element;
	  for (int kb=0;kb<nQuadraturePoints_elementBoundary;kb++)
	    {
	      register double Dp_Dn_jump=0.0, Du_Dn_jump=0.0, Dv_Dn_jump=0.0,dS;
	      for (int eN_side=0;eN_side < 2; eN_side++)
		{
		  register int ebN = *it,
		    eN  = elementBoundaryElementsArray.data()[ebN*2+eN_side];
		  for (int i=0;i<nDOF_test_element;i++)
		    Dw_Dn_jump[u_l2g.data()[eN*nDOF_test_element+i]] = 0.0;
		}
	      for (int eN_side=0;eN_side < 2; eN_side++)
		{
		  register int ebN = *it,
		    eN  = elementBoundaryElementsArray.data()[ebN*2+eN_side],
		    ebN_local = elementBoundaryLocalElementBoundariesArray.data()[ebN*2+eN_side],
		    eN_nDOF_trial_element = eN*nDOF_trial_element,
		    ebN_local_kb = ebN_local*nQuadraturePoints_elementBoundary+kb,
		    ebN_local_kb_nSpace = ebN_local_kb*nSpace;
		  register double 
		    u_int=0.0,
		    grad_u_int[nSpace]={0.,0.},
		    jac_int[nSpace*nSpace],
		    jacDet_int,
		    jacInv_int[nSpace*nSpace],
		    boundaryJac[nSpace*(nSpace-1)],
		    metricTensor[(nSpace-1)*(nSpace-1)],
		    metricTensorDetSqrt,
		    u_test_dS[nDOF_test_element],
		    u_grad_trial_trace[nDOF_trial_element*nSpace],
		    u_grad_test_dS[nDOF_trial_element*nSpace],
		    normal[2],x_int,y_int,z_int,xt_int,yt_int,zt_int,integralScaling,
		    G[nSpace*nSpace],G_dd_G,tr_G,h_phi,h_penalty,penalty;
		  //compute information about mapping from reference element to physical element
		  ck.calculateMapping_elementBoundary(eN,
						      ebN_local,
						      kb,
						      ebN_local_kb,
						      mesh_dof.data(),
						      mesh_l2g.data(),
						      mesh_trial_trace_ref.data(),
						      mesh_grad_trial_trace_ref.data(),
						      boundaryJac_ref.data(),
						      jac_int,
						      jacDet_int,
						      jacInv_int,
						      boundaryJac,
						      metricTensor,
						      metricTensorDetSqrt,
						      normal_ref.data(),
						      normal,
						      x_int,y_int,z_int);
		  dS = metricTensorDetSqrt*dS_ref.data()[kb];
		  //compute shape and solution information
		  //shape
		  ck.gradTrialFromRef(&u_grad_trial_trace_ref.data()[ebN_local_kb_nSpace*nDOF_trial_element],jacInv_int,u_grad_trial_trace);
		  for (int i=0;i<nDOF_test_element;i++)
		    {
		      int eN_i = eN*nDOF_test_element + i;
		      for (int I=0;I<nSpace;I++)
			Dw_Dn_jump[u_l2g.data()[eN_i]] += u_grad_trial_trace[i*nSpace+I]*normal[I];
		    }
		}//eN_side
	      for (int eN_side=0;eN_side < 2; eN_side++)
		{
		  register int ebN = *it,
		    eN  = elementBoundaryElementsArray.data()[ebN*2+eN_side];
		  for (int i=0;i<nDOF_test_element;i++)
		    {
		      register int eN_i = eN*nDOF_test_element+i;
		      for (int eN_side2=0;eN_side2 < 2; eN_side2++)
			{
			  register int eN2  = elementBoundaryElementsArray.data()[ebN*2+eN_side2];
			  for (int j=0;j<nDOF_test_element;j++)
			    {
			      int eN_i_j = eN_i*nDOF_test_element + j;
			      int eN2_j = eN2*nDOF_test_element + j;
			      register int ebN_i_j = ebN*4*nDOF_test_X_trial_element +
				eN_side*2*nDOF_test_X_trial_element +
				eN_side2*nDOF_test_X_trial_element +
				i*nDOF_trial_element +
				j;
			      std::pair<int,int> ij = std::make_pair(u_l2g.data()[eN_i], u_l2g.data()[eN2_j]);
			      if (u_u_nz.count(ij))
				{
				  assert(u_u_nz[ij] == csrRowIndeces_u_u.data()[eN_i] + csrColumnOffsets_eb_u_u.data()[ebN_i_j]);
				}
			      else
				u_u_nz[ij] =  csrRowIndeces_u_u.data()[eN_i] + csrColumnOffsets_eb_u_u.data()[ebN_i_j];
			    }
			}
		    }
		}
	      for (std::map<int,double>::iterator wi_it=Dw_Dn_jump.begin(); wi_it!=Dw_Dn_jump.end(); ++wi_it)
		for (std::map<int,double>::iterator wj_it=Dw_Dn_jump.begin(); wj_it!=Dw_Dn_jump.end(); ++wj_it)
		  {
		    int i_global = wi_it->first,
		      j_global = wj_it->first;
		    double Dw_Dn_jump_i = wi_it->second,
		      Dw_Dn_jump_j = wj_it->second;
		    std::pair<int,int> ij = std::make_pair(i_global, j_global);
		    globalJacobian.data()[u_u_nz.at(ij)] += gamma_cutfem*h_cutfem*Dw_Dn_jump_j*Dw_Dn_jump_i*dS;
		  }//i,j
	    }//kb
	}//cutfem element boundaries
      //
      //loop over exterior element boundaries to compute the surface integrals and load them into the global Jacobian
      //
      for (int ebNE = 0; ebNE < nExteriorElementBoundaries_global; ebNE++) 
	{ 
	  register int ebN = exteriorElementBoundariesArray.data()[ebNE]; 
	  register int eN  = elementBoundaryElementsArray.data()[ebN*2+0],
	    ebN_local = elementBoundaryLocalElementBoundariesArray.data()[ebN*2+0],
	    eN_nDOF_trial_element = eN*nDOF_trial_element;
	  for  (int kb=0;kb<nQuadraturePoints_elementBoundary;kb++) 
	    { 
	      register int ebNE_kb = ebNE*nQuadraturePoints_elementBoundary+kb,
		ebNE_kb_nSpace = ebNE_kb*nSpace,
		ebN_local_kb = ebN_local*nQuadraturePoints_elementBoundary+kb,
		ebN_local_kb_nSpace = ebN_local_kb*nSpace;
=======
    void calculateJacobian(arguments_dict& args)
    {
        xt::pyarray<double>& mesh_trial_ref = args.m_darray["mesh_trial_ref"];
        xt::pyarray<double>& mesh_grad_trial_ref = args.m_darray["mesh_grad_trial_ref"];
        xt::pyarray<double>& mesh_dof = args.m_darray["mesh_dof"];
        xt::pyarray<int>& mesh_l2g = args.m_iarray["mesh_l2g"];
        xt::pyarray<double>& dV_ref = args.m_darray["dV_ref"];
        xt::pyarray<double>& u_trial_ref = args.m_darray["u_trial_ref"];
        xt::pyarray<double>& u_grad_trial_ref = args.m_darray["u_grad_trial_ref"];
        xt::pyarray<double>& u_test_ref = args.m_darray["u_test_ref"];
        xt::pyarray<double>& u_grad_test_ref = args.m_darray["u_grad_test_ref"];
        xt::pyarray<double>& elementDiameter = args.m_darray["elementDiameter"];
        xt::pyarray<double>& cfl = args.m_darray["cfl"];
        double Ct_sge = args.m_dscalar["Ct_sge"];
        double sc_uref = args.m_dscalar["sc_uref"];
        double sc_alpha = args.m_dscalar["sc_alpha"];
        double useMetrics = args.m_dscalar["useMetrics"];
        xt::pyarray<double>& mesh_trial_trace_ref = args.m_darray["mesh_trial_trace_ref"];
        xt::pyarray<double>& mesh_grad_trial_trace_ref = args.m_darray["mesh_grad_trial_trace_ref"];
        xt::pyarray<double>& dS_ref = args.m_darray["dS_ref"];
        xt::pyarray<double>& u_trial_trace_ref = args.m_darray["u_trial_trace_ref"];
        xt::pyarray<double>& u_grad_trial_trace_ref = args.m_darray["u_grad_trial_trace_ref"];
        xt::pyarray<double>& u_test_trace_ref = args.m_darray["u_test_trace_ref"];
        xt::pyarray<double>& u_grad_test_trace_ref = args.m_darray["u_grad_test_trace_ref"];
        xt::pyarray<double>& normal_ref = args.m_darray["normal_ref"];
        xt::pyarray<double>& boundaryJac_ref = args.m_darray["boundaryJac_ref"];
        int nElements_global = args.m_iscalar["nElements_global"];
        xt::pyarray<int>& u_l2g = args.m_iarray["u_l2g"];
        xt::pyarray<double>& u_dof = args.m_darray["u_dof"];
        xt::pyarray<int>& sd_rowptr = args.m_iarray["sd_rowptr"];
        xt::pyarray<int>& sd_colind = args.m_iarray["sd_colind"];
        xt::pyarray<double>& q_a = args.m_darray["q_a"];
        xt::pyarray<double>& q_v = args.m_darray["q_v"];
        xt::pyarray<double>& q_r = args.m_darray["q_r"];
        int lag_shockCapturing = args.m_iscalar["lag_shockCapturing"];
        double shockCapturingDiffusion = args.m_dscalar["shockCapturingDiffusion"];
        xt::pyarray<double>& q_numDiff_u = args.m_darray["q_numDiff_u"];
        xt::pyarray<double>& q_numDiff_u_last = args.m_darray["q_numDiff_u_last"];
        xt::pyarray<int>& csrRowIndeces_u_u = args.m_iarray["csrRowIndeces_u_u"];
        xt::pyarray<int>& csrColumnOffsets_u_u = args.m_iarray["csrColumnOffsets_u_u"];
        xt::pyarray<double>& globalJacobian = args.m_darray["globalJacobian"];
        int nExteriorElementBoundaries_global = args.m_iscalar["nExteriorElementBoundaries_global"];
        xt::pyarray<int>& exteriorElementBoundariesArray = args.m_iarray["exteriorElementBoundariesArray"];
        xt::pyarray<int>& elementBoundaryElementsArray = args.m_iarray["elementBoundaryElementsArray"];
        xt::pyarray<int>& elementBoundaryLocalElementBoundariesArray = args.m_iarray["elementBoundaryLocalElementBoundariesArray"];
        xt::pyarray<double>& ebqe_a = args.m_darray["ebqe_a"];
        xt::pyarray<double>& ebqe_v = args.m_darray["ebqe_v"];
        xt::pyarray<int>& isDOFBoundary_u = args.m_iarray["isDOFBoundary_u"];
        xt::pyarray<double>& ebqe_bc_u_ext = args.m_darray["ebqe_bc_u_ext"];
        xt::pyarray<int>& isDiffusiveFluxBoundary_u = args.m_iarray["isDiffusiveFluxBoundary_u"];
        xt::pyarray<int>& isAdvectiveFluxBoundary_u = args.m_iarray["isAdvectiveFluxBoundary_u"];
        xt::pyarray<double>& ebqe_bc_flux_u_ext = args.m_darray["ebqe_bc_flux_u_ext"];
        xt::pyarray<double>& ebqe_bc_advectiveFlux_u_ext = args.m_darray["ebqe_bc_advectiveFlux_u_ext"];
        xt::pyarray<int>& csrColumnOffsets_eb_u_u = args.m_iarray["csrColumnOffsets_eb_u_u"];
        xt::pyarray<double>& ebqe_penalty_ext = args.m_darray["ebqe_penalty_ext"];
        const double eb_adjoint_sigma = args.m_dscalar["eb_adjoint_sigma"];
                   //
                   //loop over elements to compute volume integrals and load them into the element Jacobians and global Jacobian
                   //
                   for(int eN=0;eN<nElements_global;eN++)
                   {
                       //register double  elementJacobian_u_u[nDOF_test_element*nDOF_trial_element],element_u[nDOF_trial_element];
                       auto elementJacobian_u_u = xt::pyarray<double>::from_shape({nDOF_test_element*nDOF_trial_element});
                       auto element_u = xt::pyarray<double>::from_shape({nDOF_trial_element});
                       for (int j=0;j<nDOF_trial_element;j++)
                       {
                           register int eN_j = eN*nDOF_trial_element+j;
                           element_u[j] = u_dof[u_l2g[eN_j]];
                       }
                       calculateElementJacobian(mesh_trial_ref,
                               mesh_grad_trial_ref,
                               mesh_dof,
                               mesh_l2g,
                               dV_ref,
                               u_trial_ref,
                               u_grad_trial_ref,
                               u_test_ref,
                               u_grad_test_ref,
                               elementDiameter,
                               cfl,
                               Ct_sge,
                               sc_uref,
                               sc_alpha,
                               useMetrics,
                               mesh_trial_trace_ref,
                               mesh_grad_trial_trace_ref,
                               dS_ref,
                               u_trial_trace_ref,
                               u_grad_trial_trace_ref,
                               u_test_trace_ref,
                               u_grad_test_trace_ref,
                               normal_ref,
                               boundaryJac_ref,
                               nElements_global,
                               u_l2g,
                               u_dof,
                               sd_rowptr,
                               sd_colind,
                               q_a,
                               q_v,
                               q_r,
                               lag_shockCapturing,
                               shockCapturingDiffusion,
                               q_numDiff_u,
                               q_numDiff_u_last,
                               elementJacobian_u_u,
                               element_u,
                               eN);
                       //
                       //load into element Jacobian into global Jacobian
                       //
                       for (int i=0;i<nDOF_test_element;i++)
                       {
                           int eN_i = eN*nDOF_test_element+i;
                           for (int j=0;j<nDOF_trial_element;j++)
                           {
                               int eN_i_j = eN_i*nDOF_trial_element+j;
                               globalJacobian.data()[csrRowIndeces_u_u[eN_i] + csrColumnOffsets_u_u[eN_i_j]] += elementJacobian_u_u[i*nDOF_trial_element+j];
                           }//j
                       }//i
                   }//elements
                   //
                   //loop over exterior element boundaries to compute the surface integrals and load them into the global Jacobian
                   //
                   for (int ebNE = 0; ebNE < nExteriorElementBoundaries_global; ebNE++) 
                   { 
                       register int ebN = exteriorElementBoundariesArray[ebNE]; 
                       register int eN  = elementBoundaryElementsArray[ebN*2+0],
                       ebN_local = elementBoundaryLocalElementBoundariesArray[ebN*2+0],
                       eN_nDOF_trial_element = eN*nDOF_trial_element;
                       for  (int kb=0;kb<nQuadraturePoints_elementBoundary;kb++) 
                       { 
                           register int ebNE_kb = ebNE*nQuadraturePoints_elementBoundary+kb,
                                    ebNE_kb_nSpace = ebNE_kb*nSpace,
                                    ebN_local_kb = ebN_local*nQuadraturePoints_elementBoundary+kb,
                                    ebN_local_kb_nSpace = ebN_local_kb*nSpace;

                           register double u_ext=0.0,
                                    grad_u_ext[nSpace],
                                    m_ext=0.0,
                                    dm_ext=0.0,
                                    *a_ext,
                                    f_ext[nSpace],
                                    df_ext[nSpace],
                                    r_ext=0.0,
                                    dflux_u_u_ext=0.0,
                                    bc_u_ext=0.0,
                                    //bc_grad_u_ext[nSpace],
                                    bc_m_ext=0.0,
                                    bc_dm_ext=0.0,
                                    bc_f_ext[nSpace],
                                    bc_df_ext[nSpace],
                                    fluxJacobian_u_u[nDOF_trial_element],
                                    jac_ext[nSpace*nSpace],
                                    jacDet_ext,
                                    jacInv_ext[nSpace*nSpace],
                                    boundaryJac[nSpace*(nSpace-1)],
                                    metricTensor[(nSpace-1)*(nSpace-1)],
                                    metricTensorDetSqrt,
                                    dS,
                                    u_test_dS[nDOF_test_element],
                                    u_grad_trial_trace[nDOF_trial_element*nSpace],
                                    u_grad_test_dS[nDOF_trial_element*nSpace],
                                    normal[nSpace],x_ext,y_ext,z_ext,xt_ext,yt_ext,zt_ext,integralScaling,
                                    //
                                    G[nSpace*nSpace],G_dd_G,tr_G;
                                    // 
                                    //calculate the solution and gradients at quadrature points 
                                    // 
                                    // u_ext=0.0;
                                    // for (int I=0;I<nSpace;I++)
                                    //   {
                                    //     grad_u_ext[I] = 0.0;
                                    //     bc_grad_u_ext[I] = 0.0;
                                    //   }
                                    // for (int j=0;j<nDOF_trial_element;j++) 
                                    //   { 
                                    //     register int eN_j = eN*nDOF_trial_element+j,
                                    //       ebNE_kb_j = ebNE_kb*nDOF_trial_element+j,
                                    //       ebNE_kb_j_nSpace= ebNE_kb_j*nSpace;
                                    //     u_ext += valFromDOF_c(u_dof[u_l2g[eN_j]],u_trial_ext[ebNE_kb_j]); 
>>>>>>> f8665914

	      register double u_ext=0.0,
		grad_u_ext[nSpace],
		m_ext=0.0,
		dm_ext=0.0,
		*a_ext,
		f_ext[nSpace],
		df_ext[nSpace],
		r_ext=0.0,
		dflux_u_u_ext=0.0,
		bc_u_ext=0.0,
		//bc_grad_u_ext[nSpace],
		bc_m_ext=0.0,
		bc_dm_ext=0.0,
		bc_f_ext[nSpace],
		bc_df_ext[nSpace],
		fluxJacobian_u_u[nDOF_trial_element],
		jac_ext[nSpace*nSpace],
		jacDet_ext,
		jacInv_ext[nSpace*nSpace],
		boundaryJac[nSpace*(nSpace-1)],
		metricTensor[(nSpace-1)*(nSpace-1)],
		metricTensorDetSqrt,
		dS,
		u_test_dS[nDOF_test_element],
		u_grad_trial_trace[nDOF_trial_element*nSpace],
		u_grad_test_dS[nDOF_trial_element*nSpace],
		normal[nSpace],x_ext,y_ext,z_ext,xt_ext,yt_ext,zt_ext,integralScaling,
		//
		G[nSpace*nSpace],G_dd_G,tr_G;
	      ck.calculateMapping_elementBoundary(eN,
						  ebN_local,
						  kb,
						  ebN_local_kb,
						  mesh_dof.data(),
						  mesh_l2g.data(),
						  mesh_trial_trace_ref.data(),
						  mesh_grad_trial_trace_ref.data(),
						  boundaryJac_ref.data(),
						  jac_ext,
						  jacDet_ext,
						  jacInv_ext,
						  boundaryJac,
						  metricTensor,
						  metricTensorDetSqrt,
						  normal_ref.data(),
						  normal,
						  x_ext,y_ext,z_ext);
	      dS = metricTensorDetSqrt*dS_ref.data()[kb];
	      ck.calculateG(jacInv_ext,G,G_dd_G,tr_G);
	      //compute shape and solution information
	      //shape
	      ck.gradTrialFromRef(&u_grad_trial_trace_ref.data()[ebN_local_kb_nSpace*nDOF_trial_element],jacInv_ext,u_grad_trial_trace);
	      //solution and gradients    
	      ck.valFromDOF(u_dof.data(),&u_l2g.data()[eN_nDOF_trial_element],&u_trial_trace_ref.data()[ebN_local_kb*nDOF_test_element],u_ext);
	      ck.gradFromDOF(u_dof.data(),&u_l2g.data()[eN_nDOF_trial_element],u_grad_trial_trace,grad_u_ext);
	      //precalculate test function products with integration weights
	      for (int j=0;j<nDOF_trial_element;j++)
		{
		  u_test_dS[j] = u_test_trace_ref.data()[ebN_local_kb*nDOF_test_element+j]*dS;
		  for (int I=0;I<nSpace;I++)
		    u_grad_test_dS[j*nSpace+I] = u_grad_trial_trace[j*nSpace+I]*dS;//cek hack, using trial
		}
	      //
	      //load the boundary values
	      //
	      bc_u_ext = isDOFBoundary_u.data()[ebNE_kb]*ebqe_bc_u_ext.data()[ebNE_kb]+(1-isDOFBoundary_u.data()[ebNE_kb])*u_ext;
	      a_ext = &ebqe_a.data()[ebNE_kb*sd_rowptr.data()[nSpace]];
	      for (int I=0;I<nSpace;I++)
		{
		  df_ext[I] = ebqe_v.data()[ebNE_kb*nSpace+I];
		  bc_df_ext[I] = ebqe_v.data()[ebNE_kb*nSpace+I];
		}
	      // 
	      //calculate the numerical fluxes 
	      // 
	      exteriorNumericalAdvectiveFluxDerivative(isDOFBoundary_u.data()[ebNE_kb],
						       isAdvectiveFluxBoundary_u.data()[ebNE_kb],
						       normal,
						       df_ext,
						       dflux_u_u_ext);
	      //
	      //calculate the flux jacobian
	      //
	      for (int j=0;j<nDOF_trial_element;j++)
		{
		  //register int ebNE_kb_j = ebNE_kb*nDOF_trial_element+j;
		  register int j_nSpace = j*nSpace,ebN_local_kb_j=ebN_local_kb*nDOF_trial_element+j;
		  fluxJacobian_u_u[j]=ExteriorNumericalDiffusiveFluxJacobian(sd_rowptr.data(),
									     sd_colind.data(),
									     isDOFBoundary_u.data()[ebNE_kb],
									     isDiffusiveFluxBoundary_u.data()[ebNE_kb],
									     normal,
									     a_ext,
									     u_trial_trace_ref.data()[ebN_local_kb_j],
									     &u_grad_trial_trace[j_nSpace],
									     ebqe_penalty_ext.data()[ebNE_kb]) + 
		    ck.ExteriorNumericalAdvectiveFluxJacobian(dflux_u_u_ext,u_trial_trace_ref.data()[ebN_local_kb_j]);
		}//j
	      //
	      //update the global Jacobian from the flux Jacobian
	      //
	      for (int i=0;i<nDOF_test_element;i++)
		{
		  register int eN_i = eN*nDOF_test_element+i;
		  register int i_nSpace = i*nSpace;
		  for (int j=0;j<nDOF_trial_element;j++)
		    {
		      register int ebN_i_j = ebN*4*nDOF_test_X_trial_element + i*nDOF_trial_element + j;
		      register int ebN_local_kb_j=ebN_local_kb*nDOF_trial_element+j;

		      globalJacobian.data()[csrRowIndeces_u_u.data()[eN_i] + csrColumnOffsets_eb_u_u.data()[ebN_i_j]] += fluxJacobian_u_u[j]*u_test_dS[i]+
			ck.ExteriorElementBoundaryDiffusionAdjointJacobian(isDOFBoundary_u.data()[ebNE_kb],
									   isDiffusiveFluxBoundary_u.data()[ebNE_kb],
									   eb_adjoint_sigma,
									   u_trial_trace_ref.data()[ebN_local_kb_j],
									   normal,
									   sd_rowptr.data(),
									   sd_colind.data(),
									   a_ext,
									   &u_grad_test_dS[i_nSpace]);
		    }//j
		}//i
	    }//kb
	}//ebNE
    }//computeJacobian
  };//cADR

  inline cADR_base* newADR(int nSpaceIn,
			     int nQuadraturePoints_elementIn,
			     int nDOF_mesh_trial_elementIn,
			     int nDOF_trial_elementIn,
			     int nDOF_test_elementIn,
			     int nQuadraturePoints_elementBoundaryIn,
			     int CompKernelFlag)
  {
    if (nSpaceIn == 2)
      return proteus::chooseAndAllocateDiscretization2D<cADR_base,cADR,CompKernel>(nSpaceIn,
										       nQuadraturePoints_elementIn,
										       nDOF_mesh_trial_elementIn,
										       nDOF_trial_elementIn,
										       nDOF_test_elementIn,
										       nQuadraturePoints_elementBoundaryIn,
										       CompKernelFlag);
    else
      return proteus::chooseAndAllocateDiscretization<cADR_base,cADR,CompKernel>(nSpaceIn,
										     nQuadraturePoints_elementIn,
										     nDOF_mesh_trial_elementIn,
										     nDOF_trial_elementIn,
										     nDOF_test_elementIn,
										     nQuadraturePoints_elementBoundaryIn,
										     CompKernelFlag);
  }
}//proteus
#endif<|MERGE_RESOLUTION|>--- conflicted
+++ resolved
@@ -7,249 +7,33 @@
 #include <valarray>
 #include "CompKernel.h"
 #include "ModelFactory.h"
-<<<<<<< HEAD
 #include "equivalent_polynomials.h"
-=======
 #include "mprans/ArgumentsDict.h"
->>>>>>> f8665914
 #include "xtensor-python/pyarray.hpp"
 
 namespace py = pybind11;
 
 namespace proteus
 {
-<<<<<<< HEAD
   template<int nSpace, int nP, int nQ, int nEBQ>
   using GeneralizedFunctions = equivalent_polynomials::GeneralizedFunctions_mix<nSpace, nP, nQ, nEBQ>;
-  
+
   class cADR_base
   {
   public:
     virtual ~cADR_base(){}
-    virtual void calculateResidual(//element
-				   xt::pyarray<double>& mesh_trial_ref,
-				   xt::pyarray<double>& mesh_grad_trial_ref,
-				   xt::pyarray<double>& mesh_dof,
-				   xt::pyarray<int>& mesh_l2g,
-				   xt::pyarray<double>& x_ref,
-				   xt::pyarray<double>& dV_ref,
-				   xt::pyarray<double>& u_trial_ref,
-				   xt::pyarray<double>& u_grad_trial_ref,
-				   xt::pyarray<double>& u_test_ref,
-				   xt::pyarray<double>& u_grad_test_ref,
-				   xt::pyarray<double>& elementDiameter,
-				   xt::pyarray<double>& elementBoundaryDiameter,
-				   xt::pyarray<double>& nodeDiametersArray,
-				   xt::pyarray<double>& cfl,
-				   double Ct_sge,
-				   double sc_uref,
-				   double sc_alpha,
-				   double useMetrics,
-				   //element boundary
-				   xt::pyarray<double>& mesh_trial_trace_ref,
-				   xt::pyarray<double>& mesh_grad_trial_trace_ref,
-				   xt::pyarray<double>& dS_ref,
-				   xt::pyarray<double>& u_trial_trace_ref,
-				   xt::pyarray<double>& u_grad_trial_trace_ref,
-				   xt::pyarray<double>& u_test_trace_ref,
-				   xt::pyarray<double>& u_grad_test_trace_ref,
-				   xt::pyarray<double>& normal_ref,
-				   xt::pyarray<double>& boundaryJac_ref,
-				   //physics
-				   int nElements_global,
-				   int nElementBoundaries_owned,
-				   xt::pyarray<int>& u_l2g,
-				   xt::pyarray<double>& u_dof,
-				   xt::pyarray<int>& sd_rptr,
-				   xt::pyarray<int>& sd_colind,
-				   xt::pyarray<double>& q_a,
-				   xt::pyarray<double>& q_v,
-				   xt::pyarray<double>& q_r,
-				   int lag_shockCapturing,
-				   double shockCapturingDiffusion,
-				   xt::pyarray<double>& q_numDiff_u,
-				   xt::pyarray<double>& q_numDiff_u_last,
-				   int offset_u,
-				   int stride_u,
-				   xt::pyarray<double>& globalResidual,
-				   int nExteriorElementBoundaries_global,
-				   xt::pyarray<int>& exteriorElementBoundariesArray,
-				   xt::pyarray<int>& elementBoundariesArray,
-				   xt::pyarray<int>& elementBoundaryElementsArray,
-				   xt::pyarray<int>& elementBoundaryLocalElementBoundariesArray,
-				   xt::pyarray<double>& ebqe_a,
-				   xt::pyarray<double>& ebqe_v,
-				   xt::pyarray<int>& isDOFBoundary_u,
-				   xt::pyarray<double>& ebqe_bc_u_ext,
-				   xt::pyarray<int>& isDiffusiveFluxBoundary_u,
-				   xt::pyarray<int>& isAdvectiveFluxBoundary_u,
-				   xt::pyarray<double>& ebqe_bc_flux_u_ext,
-				   xt::pyarray<double>& ebqe_bc_advectiveFlux_u_ext,
-				   xt::pyarray<double>& ebqe_penalty_ext,
-				   const double eb_adjoint_sigma,
-				   const bool embeddedBoundary,
-				   const double embeddedBoundary_penalty,
-				   const double embeddedBoundary_ghost_penalty,
-				   xt::pyarray<double>& embeddedBoundary_sdf_nodes,
-				   xt::pyarray<double>& embeddedBoundary_sdf_q,
-				   xt::pyarray<double>& embeddedBoundary_normal_q,
-				   xt::pyarray<double>& embeddedBoundary_u_q,
-				   xt::pyarray<double>& isActiveDOF) = 0;
-    virtual void calculateJacobian(//element
-				   xt::pyarray<double>& mesh_trial_ref,
-				   xt::pyarray<double>& mesh_grad_trial_ref,
-				   xt::pyarray<double>& mesh_dof,
-				   xt::pyarray<int>& mesh_l2g,
-				   xt::pyarray<double>& x_ref,
-				   xt::pyarray<double>& dV_ref,
-				   xt::pyarray<double>& u_trial_ref,
-				   xt::pyarray<double>& u_grad_trial_ref,
-				   xt::pyarray<double>& u_test_ref,
-				   xt::pyarray<double>& u_grad_test_ref,
-				   xt::pyarray<double>& elementDiameter,
-				   xt::pyarray<double>& elementBoundaryDiameter,
-				   xt::pyarray<double>& nodeDiametersArray,
-				   xt::pyarray<double>& cfl,
-				   double Ct_sge,
-				   double sc_uref,
-				   double sc_alpha,
-				   double useMetrics,
-				   //element boundary
-				   xt::pyarray<double>& mesh_trial_trace_ref,
-				   xt::pyarray<double>& mesh_grad_trial_trace_ref,
-				   xt::pyarray<double>& dS_ref,
-				   xt::pyarray<double>& u_trial_trace_ref,
-				   xt::pyarray<double>& u_grad_trial_trace_ref,
-				   xt::pyarray<double>& u_test_trace_ref,
-				   xt::pyarray<double>& u_grad_test_trace_ref,
-				   xt::pyarray<double>& normal_ref,
-				   xt::pyarray<double>& boundaryJac_ref,
-				   //physics
-				   int nElements_global,
-				   int nElementBoundaries_owned,
-				   xt::pyarray<int>& u_l2g,
-				   xt::pyarray<double>& u_dof,
-				   xt::pyarray<int>& sd_rowptr,
-				   xt::pyarray<int>& sd_colind,
-				   xt::pyarray<double>& q_a,
-				   xt::pyarray<double>& q_v,
-				   xt::pyarray<double>& q_r,
-				   int lag_shockCapturing,
-				   double shockCapturingDiffusion,
-				   xt::pyarray<double>& q_numDiff_u,
-				   xt::pyarray<double>& q_numDiff_u_last,
-				   xt::pyarray<int>& csrRowIndeces_u_u,xt::pyarray<int>& csrColumnOffsets_u_u,
-				   xt::pyarray<double>& globalJacobian,
-				   int nExteriorElementBoundaries_global,
-				   xt::pyarray<int>& exteriorElementBoundariesArray,
-				   xt::pyarray<int>& elementBoundariesArray,
-				   xt::pyarray<int>& elementBoundaryElementsArray,
-				   xt::pyarray<int>& elementBoundaryLocalElementBoundariesArray,
-				   xt::pyarray<double>& ebqe_a,
-				   xt::pyarray<double>& ebqe_v,
-				   xt::pyarray<int>& isDOFBoundary_u,
-				   xt::pyarray<double>& ebqe_bc_u_ext,
-				   xt::pyarray<int>& isDiffusiveFluxBoundary_u,
-				   xt::pyarray<int>& isAdvectiveFluxBoundary_u,
-				   xt::pyarray<double>& ebqe_bc_flux_u_ext,
-				   xt::pyarray<double>& ebqe_bc_advectiveFlux_u_ext,
-				   xt::pyarray<int>& csrColumnOffsets_eb_u_u,
-				   xt::pyarray<double>& ebqe_penalty_ext,
-				   const double eb_adjoint_sigma,
-				   const bool embeddedBoundary,
-				   const double embeddedBoundary_penalty,
-				   const double embeddedBoundary_ghost_penalty,
-				   xt::pyarray<double>& embeddedBoundary_sdf_nodes,
-				   xt::pyarray<double>& embeddedBoundary_sdf_q,
-				   xt::pyarray<double>& embeddedBoundary_normal_q,
-				   xt::pyarray<double>& embeddedBoundary_u_q,
-				   xt::pyarray<double>& isActiveDOF) = 0;
+    virtual void calculateResidual(arguments_dict& args) = 0;
+    virtual void calculateJacobian(arguments_dict& args) = 0;
   };
-=======
-    class cppADR_base
-    {
-        public:
-        virtual ~cppADR_base(){}
-        virtual void calculateResidual(arguments_dict& args) = 0;
-        virtual void calculateJacobian(arguments_dict& args) = 0;
-    };
-
-    template<class CompKernelType,
-             int nSpace,
-             int nQuadraturePoints_element,
-             int nDOF_mesh_trial_element,
-             int nDOF_trial_element,
-             int nDOF_test_element,
-             int nQuadraturePoints_elementBoundary
-            >
-    class cppADR: public cppADR_base
-    {
-        public:
-        const int nDOF_test_X_trial_element;
-        CompKernelType ck;
-        cppADR(): nDOF_test_X_trial_element(nDOF_test_element*nDOF_trial_element), ck()
-        {}
-        /* inline
-        void evaluateCoefficients()
-        {
-        }
-        */
-
-        inline
-        void exteriorNumericalDiffusiveFlux(int* rowptr,
-                                            int* colind,
-                                            const int& isDOFBoundary,
-                                            const int& isDiffusiveFluxBoundary,
-                                            const double n[nSpace],
-                                            double* bc_a,
-                                            const double& bc_u,
-                                            const double& bc_flux,
-                                            double* a,
-                                            const double grad_potential[nSpace],
-                                            const double& u,
-                                            const double& penalty,
-                                            double& flux)
-        {
-            double diffusiveVelocityComponent_I;
-            double penaltyFlux;
-            double max_a;
-            if (isDiffusiveFluxBoundary == 1)
-            {
-                flux = bc_flux;
-            }
-            else if (isDOFBoundary == 1)
-            {
-                flux = 0.0;
-                max_a = 0.0;
-                for (int I = 0; I < nSpace; I++)
-                {
-                    diffusiveVelocityComponent_I = 0.0;
-                    for (int m = rowptr[I]; m < rowptr[I+1]; m++)
-                    {
-                        diffusiveVelocityComponent_I -= a[m] * grad_potential[colind[m]];
-                        max_a = fmax(max_a, a[m]);
-                    }
-                    flux += diffusiveVelocityComponent_I * n[I];
-                }
-                penaltyFlux = max_a * penalty * (u - bc_u);
-                flux += penaltyFlux;
-            }
-            else
-            {
-                std::cerr << "warning, diffusion term with no boundary condition set, setting diffusive flux to 0.0" << std::endl;
-                flux = 0.0;
-            }
-        }
->>>>>>> f8665914
 
   template<class CompKernelType,
-	   int nSpace,
-	   int nQuadraturePoints_element,
-	   int nDOF_mesh_trial_element,
-	   int nDOF_trial_element,
-	   int nDOF_test_element,
-	   int nQuadraturePoints_elementBoundary
-	   >
+           int nSpace,
+           int nQuadraturePoints_element,
+           int nDOF_mesh_trial_element,
+           int nDOF_trial_element,
+           int nDOF_test_element,
+           int nQuadraturePoints_elementBoundary
+           >
   class cADR: public cADR_base
   {
   public:
@@ -267,7 +51,7 @@
        {
        }
     */
-
+    
     inline
     void exteriorNumericalDiffusiveFlux(int* rowptr,
 					int* colind,
@@ -483,7 +267,7 @@
 	    }
 	}
     }
-	
+        
     inline void updateEmbeddedBoundaryTerms(const double embeddedBoundary_penalty,
 					    const double dV,
 					    double* embeddedBoundary_normal,
@@ -501,18 +285,18 @@
       double outward_normal[2]={0.0,0.0};
       for (int I=0;I<nSpace;I++)
 	outward_normal[I] = -embeddedBoundary_normal[I];
-	  
+          
       double D_s = gf_s.D(0.,0.);
-	  
+          
       //diffusive flux
       ham -= D_s * a * (outward_normal[0] * grad_u[0] + outward_normal[1] * grad_u[1]);
       dham[0] -= D_s * a * outward_normal[0];
       dham[1] -= D_s * a * outward_normal[1];
-	  
+          
       //Nitsche Dirichlet penalty
       r  += D_s*a*embeddedBoundary_penalty * (u - u_s);
       dr += D_s*a*embeddedBoundary_penalty;
-	  
+          
       //Nitsche adjoint consistency
       f[0] += D_s * a * outward_normal[0] * (u - u_s);
       f[1] += D_s * a * outward_normal[1] * (u - u_s);
@@ -764,7 +548,6 @@
 
 	  tau = useMetrics * tau1 + (1.0 - useMetrics) * tau0;
 
-<<<<<<< HEAD
 	  subgridError_u = -tau * pdeResidual_u;
 	  //
 	  //calculate shock capturing diffusion
@@ -792,76 +575,76 @@
 	    }
 	}
     }
-	
-    void calculateResidual(//element
-			   xt::pyarray<double>& mesh_trial_ref,
-			   xt::pyarray<double>& mesh_grad_trial_ref,
-			   xt::pyarray<double>& mesh_dof,
-			   xt::pyarray<int>& mesh_l2g,
-			   xt::pyarray<double>& x_ref,
-			   xt::pyarray<double>& dV_ref,
-			   xt::pyarray<double>& u_trial_ref,
-			   xt::pyarray<double>& u_grad_trial_ref,
-			   xt::pyarray<double>& u_test_ref,
-			   xt::pyarray<double>& u_grad_test_ref,
-			   xt::pyarray<double>& elementDiameter,
-			   xt::pyarray<double>& elementBoundaryDiameter,
-			   xt::pyarray<double>& nodeDiametersArray,
-			   xt::pyarray<double>& cfl,
-			   double Ct_sge,
-			   double sc_uref,
-			   double sc_alpha,
-			   double useMetrics,
-			   //element boundary
-			   xt::pyarray<double>& mesh_trial_trace_ref,
-			   xt::pyarray<double>& mesh_grad_trial_trace_ref,
-			   xt::pyarray<double>& dS_ref,
-			   xt::pyarray<double>& u_trial_trace_ref,
-			   xt::pyarray<double>& u_grad_trial_trace_ref,
-			   xt::pyarray<double>& u_test_trace_ref,
-			   xt::pyarray<double>& u_grad_test_trace_ref,
-			   xt::pyarray<double>& normal_ref,
-			   xt::pyarray<double>& boundaryJac_ref,
-			   //physics
-			   int nElements_global,
-			   int nElementBoundaries_owned,
-			   xt::pyarray<int>& u_l2g, 
-			   xt::pyarray<double>& u_dof,
-			   xt::pyarray<int>& sd_rowptr,
-			   xt::pyarray<int>& sd_colind,
-			   xt::pyarray<double>& q_a,
-			   xt::pyarray<double>& q_v,
-			   xt::pyarray<double>& q_r,
-			   int lag_shockCapturing,
-			   double shockCapturingDiffusion,
-			   xt::pyarray<double>& q_numDiff_u,
-			   xt::pyarray<double>& q_numDiff_u_last,
-			   int offset_u, int stride_u, 
-			   xt::pyarray<double>& globalResidual,               
-			   int nExteriorElementBoundaries_global,
-			   xt::pyarray<int>& exteriorElementBoundariesArray,
-			   xt::pyarray<int>& elementBoundariesArray,
-			   xt::pyarray<int>& elementBoundaryElementsArray,
-			   xt::pyarray<int>& elementBoundaryLocalElementBoundariesArray,
-			   xt::pyarray<double>& ebqe_a,
-			   xt::pyarray<double>& ebqe_v,
-			   xt::pyarray<int>& isDOFBoundary_u,
-			   xt::pyarray<double>& ebqe_bc_u_ext,
-			   xt::pyarray<int>& isDiffusiveFluxBoundary_u,
-			   xt::pyarray<int>& isAdvectiveFluxBoundary_u,
-			   xt::pyarray<double>& ebqe_bc_flux_u_ext,
-			   xt::pyarray<double>& ebqe_bc_advectiveFlux_u_ext,
-			   xt::pyarray<double>& ebqe_penalty_ext,
-			   const double eb_adjoint_sigma,
-			   const bool embeddedBoundary,
-			   const double embeddedBoundary_penalty,
-			   const double embeddedBoundary_ghost_penalty,
-			   xt::pyarray<double>& embeddedBoundary_sdf_nodes,
-			   xt::pyarray<double>& embeddedBoundary_sdf_q,
-			   xt::pyarray<double>& embeddedBoundary_normal_q,
-			   xt::pyarray<double>& embeddedBoundary_u_q,
-			   xt::pyarray<double>& isActiveDOF)
+        
+    void calculateResidual(arguments_dict& args)
     {
+      xt::pyarray<double>& mesh_trial_ref = args.m_darray["mesh_trial_ref"];
+      xt::pyarray<double>& mesh_grad_trial_ref = args.m_darray["mesh_grad_trial_ref"];
+      xt::pyarray<double>& mesh_dof = args.m_darray["mesh_dof"];
+      xt::pyarray<int>& mesh_l2g = args.m_iarray["mesh_l2g"];
+      xt::pyarray<double>& dV_ref = args.m_darray["dV_ref"];
+      xt::pyarray<double>& u_trial_ref = args.m_darray["u_trial_ref"];
+      xt::pyarray<double>& u_grad_trial_ref = args.m_darray["u_grad_trial_ref"];
+      xt::pyarray<double>& u_test_ref = args.m_darray["u_test_ref"];
+      xt::pyarray<double>& u_grad_test_ref = args.m_darray["u_grad_test_ref"];
+      xt::pyarray<double>& elementDiameter = args.m_darray["elementDiameter"];
+      xt::pyarray<double>& cfl = args.m_darray["cfl"];
+      double Ct_sge = args.m_dscalar["Ct_sge"];
+      double sc_uref = args.m_dscalar["sc_uref"];
+      double sc_alpha = args.m_dscalar["sc_alpha"];
+      double useMetrics = args.m_dscalar["useMetrics"];
+      xt::pyarray<double>& mesh_trial_trace_ref = args.m_darray["mesh_trial_trace_ref"];
+      xt::pyarray<double>& mesh_grad_trial_trace_ref = args.m_darray["mesh_grad_trial_trace_ref"];
+      xt::pyarray<double>& dS_ref = args.m_darray["dS_ref"];
+      xt::pyarray<double>& u_trial_trace_ref = args.m_darray["u_trial_trace_ref"];
+      xt::pyarray<double>& u_grad_trial_trace_ref = args.m_darray["u_grad_trial_trace_ref"];
+      xt::pyarray<double>& u_test_trace_ref = args.m_darray["u_test_trace_ref"];
+      xt::pyarray<double>& u_grad_test_trace_ref = args.m_darray["u_grad_test_trace_ref"];
+      xt::pyarray<double>& normal_ref = args.m_darray["normal_ref"];
+      xt::pyarray<double>& boundaryJac_ref = args.m_darray["boundaryJac_ref"];
+      int nElements_global = args.m_iscalar["nElements_global"];
+      xt::pyarray<int>& u_l2g = args.m_iarray["u_l2g"];
+      xt::pyarray<double>& u_dof = args.m_darray["u_dof"];
+      xt::pyarray<int>& sd_rowptr = args.m_iarray["sd_rowptr"];
+      xt::pyarray<int>& sd_colind = args.m_iarray["sd_colind"];
+      xt::pyarray<double>& q_a = args.m_darray["q_a"];
+      xt::pyarray<double>& q_v = args.m_darray["q_v"];
+      xt::pyarray<double>& q_r = args.m_darray["q_r"];
+      int lag_shockCapturing = args.m_iscalar["lag_shockCapturing"];
+      double shockCapturingDiffusion = args.m_dscalar["shockCapturingDiffusion"];
+      xt::pyarray<double>& q_numDiff_u = args.m_darray["q_numDiff_u"];
+      xt::pyarray<double>& q_numDiff_u_last = args.m_darray["q_numDiff_u_last"];
+      int offset_u = args.m_iscalar["offset_u"];
+      int stride_u = args.m_iscalar["stride_u"];
+      xt::pyarray<double>& globalResidual = args.m_darray["globalResidual"];
+      int nExteriorElementBoundaries_global = args.m_iscalar["nExteriorElementBoundaries_global"];
+      xt::pyarray<int>& exteriorElementBoundariesArray = args.m_iarray["exteriorElementBoundariesArray"];
+      xt::pyarray<int>& elementBoundaryElementsArray = args.m_iarray["elementBoundaryElementsArray"];
+      xt::pyarray<int>& elementBoundaryLocalElementBoundariesArray = args.m_iarray["elementBoundaryLocalElementBoundariesArray"];
+      xt::pyarray<double>& ebqe_a = args.m_darray["ebqe_a"];
+      xt::pyarray<double>& ebqe_v = args.m_darray["ebqe_v"];
+      xt::pyarray<int>& isDOFBoundary_u = args.m_iarray["isDOFBoundary_u"];
+      xt::pyarray<double>& ebqe_bc_u_ext = args.m_darray["ebqe_bc_u_ext"];
+      xt::pyarray<int>& isDiffusiveFluxBoundary_u = args.m_iarray["isDiffusiveFluxBoundary_u"];
+      xt::pyarray<int>& isAdvectiveFluxBoundary_u = args.m_iarray["isAdvectiveFluxBoundary_u"];
+      xt::pyarray<double>& ebqe_bc_flux_u_ext = args.m_darray["ebqe_bc_flux_u_ext"];
+      xt::pyarray<double>& ebqe_bc_advectiveFlux_u_ext = args.m_darray["ebqe_bc_advectiveFlux_u_ext"];
+      xt::pyarray<double>& ebqe_penalty_ext = args.m_darray["ebqe_penalty_ext"];
+      const bool embeddedBoundary = args.m_iscalar["embeddedBoundary"];
+      const double embeddedBoundary_penalty = args.m_dscalar["embeddedBoundary_penalty"];
+      const double embeddedBoundary_ghost_penalty = args.m_dscalar["embedded_ghost_penalty"];
+      xt::pyarray<double>& embeddedBoundary_sdf_nodes = args.m_darray["embeddedBoundary_sdf_nodes"];
+      xt::pyarray<double>& embeddedBoundary_sdf_q = args.m_darray["embeddedBoundary_sdf_q"];
+      xt::pyarray<double>& embeddedBoundary_normal_q = args.m_darray["embeddedBoundary_normal_q"];
+      xt::pyarray<double>& embeddedBoundary_u_q = args.m_darray["embeddedBoundary_u_q"];
+      xt::pyarray<double>& isActiveDOF = args.m_darray["isActiveDOF"];
+      const double eb_adjoint_sigma = args.m_dscalar["eb_adjoint_sigma"];
+      xt::pyarray<double>& x_ref = args.m_darray["x_ref"];
+      xt::pyarray<int>& elementBoundariesArray = args.m_iarray["elementBoundariesArray"];
+      const int nElementBoundaries_owned = args.m_iscalar["nElementBoundaries_owned"];
+      xt::pyarray<double>& elementBoundaryDiameter = args.m_darray["elementBoundaryDiameter"];
+      xt::pyarray<double>& nodeDiametersArray = args.m_darray["nodeDiametersArray"];
+
       gf.useExact = true;
       gf_s.useExact = true;
       ifem_boundaries.clear();
@@ -869,63 +652,7 @@
       cutfem_boundaries.clear();
       cutfem_boundary_elements.clear();
       elementIsActive.resize(nElements_global);
-=======
-    void calculateResidual(arguments_dict& args)
-    {
-        xt::pyarray<double>& mesh_trial_ref = args.m_darray["mesh_trial_ref"];
-        xt::pyarray<double>& mesh_grad_trial_ref = args.m_darray["mesh_grad_trial_ref"];
-        xt::pyarray<double>& mesh_dof = args.m_darray["mesh_dof"];
-        xt::pyarray<int>& mesh_l2g = args.m_iarray["mesh_l2g"];
-        xt::pyarray<double>& dV_ref = args.m_darray["dV_ref"];
-        xt::pyarray<double>& u_trial_ref = args.m_darray["u_trial_ref"];
-        xt::pyarray<double>& u_grad_trial_ref = args.m_darray["u_grad_trial_ref"];
-        xt::pyarray<double>& u_test_ref = args.m_darray["u_test_ref"];
-        xt::pyarray<double>& u_grad_test_ref = args.m_darray["u_grad_test_ref"];
-        xt::pyarray<double>& elementDiameter = args.m_darray["elementDiameter"];
-        xt::pyarray<double>& cfl = args.m_darray["cfl"];
-        double Ct_sge = args.m_dscalar["Ct_sge"];
-        double sc_uref = args.m_dscalar["sc_uref"];
-        double sc_alpha = args.m_dscalar["sc_alpha"];
-        double useMetrics = args.m_dscalar["useMetrics"];
-        xt::pyarray<double>& mesh_trial_trace_ref = args.m_darray["mesh_trial_trace_ref"];
-        xt::pyarray<double>& mesh_grad_trial_trace_ref = args.m_darray["mesh_grad_trial_trace_ref"];
-        xt::pyarray<double>& dS_ref = args.m_darray["dS_ref"];
-        xt::pyarray<double>& u_trial_trace_ref = args.m_darray["u_trial_trace_ref"];
-        xt::pyarray<double>& u_grad_trial_trace_ref = args.m_darray["u_grad_trial_trace_ref"];
-        xt::pyarray<double>& u_test_trace_ref = args.m_darray["u_test_trace_ref"];
-        xt::pyarray<double>& u_grad_test_trace_ref = args.m_darray["u_grad_test_trace_ref"];
-        xt::pyarray<double>& normal_ref = args.m_darray["normal_ref"];
-        xt::pyarray<double>& boundaryJac_ref = args.m_darray["boundaryJac_ref"];
-        int nElements_global = args.m_iscalar["nElements_global"];
-        xt::pyarray<int>& u_l2g = args.m_iarray["u_l2g"];
-        xt::pyarray<double>& u_dof = args.m_darray["u_dof"];
-        xt::pyarray<int>& sd_rowptr = args.m_iarray["sd_rowptr"];
-        xt::pyarray<int>& sd_colind = args.m_iarray["sd_colind"];
-        xt::pyarray<double>& q_a = args.m_darray["q_a"];
-        xt::pyarray<double>& q_v = args.m_darray["q_v"];
-        xt::pyarray<double>& q_r = args.m_darray["q_r"];
-        int lag_shockCapturing = args.m_iscalar["lag_shockCapturing"];
-        double shockCapturingDiffusion = args.m_dscalar["shockCapturingDiffusion"];
-        xt::pyarray<double>& q_numDiff_u = args.m_darray["q_numDiff_u"];
-        xt::pyarray<double>& q_numDiff_u_last = args.m_darray["q_numDiff_u_last"];
-        int offset_u = args.m_iscalar["offset_u"];
-        int stride_u = args.m_iscalar["stride_u"];
-        xt::pyarray<double>& globalResidual = args.m_darray["globalResidual"];
-        int nExteriorElementBoundaries_global = args.m_iscalar["nExteriorElementBoundaries_global"];
-        xt::pyarray<int>& exteriorElementBoundariesArray = args.m_iarray["exteriorElementBoundariesArray"];
-        xt::pyarray<int>& elementBoundaryElementsArray = args.m_iarray["elementBoundaryElementsArray"];
-        xt::pyarray<int>& elementBoundaryLocalElementBoundariesArray = args.m_iarray["elementBoundaryLocalElementBoundariesArray"];
-        xt::pyarray<double>& ebqe_a = args.m_darray["ebqe_a"];
-        xt::pyarray<double>& ebqe_v = args.m_darray["ebqe_v"];
-        xt::pyarray<int>& isDOFBoundary_u = args.m_iarray["isDOFBoundary_u"];
-        xt::pyarray<double>& ebqe_bc_u_ext = args.m_darray["ebqe_bc_u_ext"];
-        xt::pyarray<int>& isDiffusiveFluxBoundary_u = args.m_iarray["isDiffusiveFluxBoundary_u"];
-        xt::pyarray<int>& isAdvectiveFluxBoundary_u = args.m_iarray["isAdvectiveFluxBoundary_u"];
-        xt::pyarray<double>& ebqe_bc_flux_u_ext = args.m_darray["ebqe_bc_flux_u_ext"];
-        xt::pyarray<double>& ebqe_bc_advectiveFlux_u_ext = args.m_darray["ebqe_bc_advectiveFlux_u_ext"];
-        xt::pyarray<double>& ebqe_penalty_ext = args.m_darray["ebqe_penalty_ext"];
-        const double eb_adjoint_sigma = args.m_dscalar["eb_adjoint_sigma"];
->>>>>>> f8665914
+
       //
       //loop over elements to compute volume integrals and load them into element and global residual
       //
@@ -1572,79 +1299,78 @@
 	    }//i
 	}//k
     }
-<<<<<<< HEAD
-    void calculateJacobian(//element
-			   xt::pyarray<double>& mesh_trial_ref,
-			   xt::pyarray<double>& mesh_grad_trial_ref,
-			   xt::pyarray<double>& mesh_dof,
-			   xt::pyarray<int>& mesh_l2g,
-			   xt::pyarray<double>& x_ref,
-			   xt::pyarray<double>& dV_ref,
-			   xt::pyarray<double>& u_trial_ref,
-			   xt::pyarray<double>& u_grad_trial_ref,
-			   xt::pyarray<double>& u_test_ref,
-			   xt::pyarray<double>& u_grad_test_ref,
-			   xt::pyarray<double>& elementDiameter,
-			   xt::pyarray<double>& elementBoundaryDiameter,
-			   xt::pyarray<double>& nodeDiametersArray,
-			   xt::pyarray<double>& cfl,
-			   double Ct_sge,
-			   double sc_uref,
-			   double sc_alpha,
-			   double useMetrics,
-			   //element boundary
-			   xt::pyarray<double>& mesh_trial_trace_ref,
-			   xt::pyarray<double>& mesh_grad_trial_trace_ref,
-			   xt::pyarray<double>& dS_ref,
-			   xt::pyarray<double>& u_trial_trace_ref,
-			   xt::pyarray<double>& u_grad_trial_trace_ref,
-			   xt::pyarray<double>& u_test_trace_ref,
-			   xt::pyarray<double>& u_grad_test_trace_ref,
-			   xt::pyarray<double>& normal_ref,
-			   xt::pyarray<double>& boundaryJac_ref,
-			   //physics
-			   int nElements_global,
-			   int nElementBoundaries_owned,
-			   xt::pyarray<int>& u_l2g,
-			   xt::pyarray<double>& u_dof,
-			   xt::pyarray<int>& sd_rowptr,
-			   xt::pyarray<int>& sd_colind,
-			   xt::pyarray<double>& q_a,
-			   xt::pyarray<double>& q_v,
-			   xt::pyarray<double>& q_r,
-			   int lag_shockCapturing,
-			   double shockCapturingDiffusion,
-			   xt::pyarray<double>& q_numDiff_u,
-			   xt::pyarray<double>& q_numDiff_u_last,
-			   xt::pyarray<int>& csrRowIndeces_u_u,xt::pyarray<int>& csrColumnOffsets_u_u,
-			   xt::pyarray<double>& globalJacobian,
-			   int nExteriorElementBoundaries_global,
-			   xt::pyarray<int>& exteriorElementBoundariesArray,
-			   xt::pyarray<int>& elementBoundariesArray,
-			   xt::pyarray<int>& elementBoundaryElementsArray,
-			   xt::pyarray<int>& elementBoundaryLocalElementBoundariesArray,
-			   xt::pyarray<double>& ebqe_a,
-			   xt::pyarray<double>& ebqe_v,
-			   xt::pyarray<int>& isDOFBoundary_u,
-			   xt::pyarray<double>& ebqe_bc_u_ext,
-			   xt::pyarray<int>& isDiffusiveFluxBoundary_u,
-			   xt::pyarray<int>& isAdvectiveFluxBoundary_u,
-			   xt::pyarray<double>& ebqe_bc_flux_u_ext,
-			   xt::pyarray<double>& ebqe_bc_advectiveFlux_u_ext,
-			   xt::pyarray<int>& csrColumnOffsets_eb_u_u,
-			   xt::pyarray<double>& ebqe_penalty_ext,
-			   const double eb_adjoint_sigma,
-			   const bool embeddedBoundary,
-			   const double embeddedBoundary_penalty,
-			   const double embeddedBoundary_ghost_penalty,
-			   xt::pyarray<double>& embeddedBoundary_sdf_nodes,
-			   xt::pyarray<double>& embeddedBoundary_sdf_q,
-			   xt::pyarray<double>& embeddedBoundary_normal_q,
-			   xt::pyarray<double>& embeddedBoundary_u_q,
-			   xt::pyarray<double>& isActiveDOF)
+
+    void calculateJacobian(arguments_dict& args)
     {
       gf.useExact=true;
       gf_s.useExact=true;
+      xt::pyarray<double>& mesh_trial_ref = args.m_darray["mesh_trial_ref"];
+      xt::pyarray<double>& mesh_grad_trial_ref = args.m_darray["mesh_grad_trial_ref"];
+      xt::pyarray<double>& mesh_dof = args.m_darray["mesh_dof"];
+      xt::pyarray<int>& mesh_l2g = args.m_iarray["mesh_l2g"];
+      xt::pyarray<double>& dV_ref = args.m_darray["dV_ref"];
+      xt::pyarray<double>& u_trial_ref = args.m_darray["u_trial_ref"];
+      xt::pyarray<double>& u_grad_trial_ref = args.m_darray["u_grad_trial_ref"];
+      xt::pyarray<double>& u_test_ref = args.m_darray["u_test_ref"];
+      xt::pyarray<double>& u_grad_test_ref = args.m_darray["u_grad_test_ref"];
+      xt::pyarray<double>& elementDiameter = args.m_darray["elementDiameter"];
+      xt::pyarray<double>& cfl = args.m_darray["cfl"];
+      double Ct_sge = args.m_dscalar["Ct_sge"];
+      double sc_uref = args.m_dscalar["sc_uref"];
+      double sc_alpha = args.m_dscalar["sc_alpha"];
+      double useMetrics = args.m_dscalar["useMetrics"];
+      xt::pyarray<double>& mesh_trial_trace_ref = args.m_darray["mesh_trial_trace_ref"];
+      xt::pyarray<double>& mesh_grad_trial_trace_ref = args.m_darray["mesh_grad_trial_trace_ref"];
+      xt::pyarray<double>& dS_ref = args.m_darray["dS_ref"];
+      xt::pyarray<double>& u_trial_trace_ref = args.m_darray["u_trial_trace_ref"];
+      xt::pyarray<double>& u_grad_trial_trace_ref = args.m_darray["u_grad_trial_trace_ref"];
+      xt::pyarray<double>& u_test_trace_ref = args.m_darray["u_test_trace_ref"];
+      xt::pyarray<double>& u_grad_test_trace_ref = args.m_darray["u_grad_test_trace_ref"];
+      xt::pyarray<double>& normal_ref = args.m_darray["normal_ref"];
+      xt::pyarray<double>& boundaryJac_ref = args.m_darray["boundaryJac_ref"];
+      int nElements_global = args.m_iscalar["nElements_global"];
+      xt::pyarray<int>& u_l2g = args.m_iarray["u_l2g"];
+      xt::pyarray<double>& u_dof = args.m_darray["u_dof"];
+      xt::pyarray<int>& sd_rowptr = args.m_iarray["sd_rowptr"];
+      xt::pyarray<int>& sd_colind = args.m_iarray["sd_colind"];
+      xt::pyarray<double>& q_a = args.m_darray["q_a"];
+      xt::pyarray<double>& q_v = args.m_darray["q_v"];
+      xt::pyarray<double>& q_r = args.m_darray["q_r"];
+      int lag_shockCapturing = args.m_iscalar["lag_shockCapturing"];
+      double shockCapturingDiffusion = args.m_dscalar["shockCapturingDiffusion"];
+      xt::pyarray<double>& q_numDiff_u = args.m_darray["q_numDiff_u"];
+      xt::pyarray<double>& q_numDiff_u_last = args.m_darray["q_numDiff_u_last"];
+      xt::pyarray<int>& csrRowIndeces_u_u = args.m_iarray["csrRowIndeces_u_u"];
+      xt::pyarray<int>& csrColumnOffsets_u_u = args.m_iarray["csrColumnOffsets_u_u"];
+      xt::pyarray<double>& globalJacobian = args.m_darray["globalJacobian"];
+      int nExteriorElementBoundaries_global = args.m_iscalar["nExteriorElementBoundaries_global"];
+      xt::pyarray<int>& exteriorElementBoundariesArray = args.m_iarray["exteriorElementBoundariesArray"];
+      xt::pyarray<int>& elementBoundaryElementsArray = args.m_iarray["elementBoundaryElementsArray"];
+      xt::pyarray<int>& elementBoundaryLocalElementBoundariesArray = args.m_iarray["elementBoundaryLocalElementBoundariesArray"];
+      xt::pyarray<double>& ebqe_a = args.m_darray["ebqe_a"];
+      xt::pyarray<double>& ebqe_v = args.m_darray["ebqe_v"];
+      xt::pyarray<int>& isDOFBoundary_u = args.m_iarray["isDOFBoundary_u"];
+      xt::pyarray<double>& ebqe_bc_u_ext = args.m_darray["ebqe_bc_u_ext"];
+      xt::pyarray<int>& isDiffusiveFluxBoundary_u = args.m_iarray["isDiffusiveFluxBoundary_u"];
+      xt::pyarray<int>& isAdvectiveFluxBoundary_u = args.m_iarray["isAdvectiveFluxBoundary_u"];
+      xt::pyarray<double>& ebqe_bc_flux_u_ext = args.m_darray["ebqe_bc_flux_u_ext"];
+      xt::pyarray<double>& ebqe_bc_advectiveFlux_u_ext = args.m_darray["ebqe_bc_advectiveFlux_u_ext"];
+      xt::pyarray<int>& csrColumnOffsets_eb_u_u = args.m_iarray["csrColumnOffsets_eb_u_u"];
+      xt::pyarray<double>& ebqe_penalty_ext = args.m_darray["ebqe_penalty_ext"];
+      const bool embeddedBoundary = args.m_iscalar["embeddedBoundary"];
+      const double embeddedBoundary_penalty = args.m_dscalar["embeddedBoundary_penalty"];
+      const double embeddedBoundary_ghost_penalty = args.m_dscalar["embedded_ghost_penalty"];
+      xt::pyarray<double>& embeddedBoundary_sdf_nodes = args.m_darray["embeddedBoundary_sdf_nodes"];
+      xt::pyarray<double>& embeddedBoundary_sdf_q = args.m_darray["embeddedBoundary_sdf_q"];
+      xt::pyarray<double>& embeddedBoundary_normal_q = args.m_darray["embeddedBoundary_normal_q"];
+      xt::pyarray<double>& embeddedBoundary_u_q = args.m_darray["embeddedBoundary_u_q"];
+      xt::pyarray<double>& isActiveDOF = args.m_darray["isActiveDOF"];
+      const double eb_adjoint_sigma = args.m_dscalar["eb_adjoint_sigma"];
+      xt::pyarray<double>& x_ref = args.m_darray["x_ref"];
+      xt::pyarray<int>& elementBoundariesArray = args.m_iarray["elementBoundariesArray"];
+      const int nElementBoundaries_owned = args.m_iscalar["nElementBoundaries_owned"];
+      xt::pyarray<double>& elementBoundaryDiameter = args.m_darray["elementBoundaryDiameter"];
+      xt::pyarray<double>& nodeDiametersArray = args.m_darray["nodeDiametersArray"];
       //
       //loop over elements to compute volume integrals and load them into the element Jacobians and global Jacobian
       //
@@ -1858,189 +1584,6 @@
 		ebNE_kb_nSpace = ebNE_kb*nSpace,
 		ebN_local_kb = ebN_local*nQuadraturePoints_elementBoundary+kb,
 		ebN_local_kb_nSpace = ebN_local_kb*nSpace;
-=======
-    void calculateJacobian(arguments_dict& args)
-    {
-        xt::pyarray<double>& mesh_trial_ref = args.m_darray["mesh_trial_ref"];
-        xt::pyarray<double>& mesh_grad_trial_ref = args.m_darray["mesh_grad_trial_ref"];
-        xt::pyarray<double>& mesh_dof = args.m_darray["mesh_dof"];
-        xt::pyarray<int>& mesh_l2g = args.m_iarray["mesh_l2g"];
-        xt::pyarray<double>& dV_ref = args.m_darray["dV_ref"];
-        xt::pyarray<double>& u_trial_ref = args.m_darray["u_trial_ref"];
-        xt::pyarray<double>& u_grad_trial_ref = args.m_darray["u_grad_trial_ref"];
-        xt::pyarray<double>& u_test_ref = args.m_darray["u_test_ref"];
-        xt::pyarray<double>& u_grad_test_ref = args.m_darray["u_grad_test_ref"];
-        xt::pyarray<double>& elementDiameter = args.m_darray["elementDiameter"];
-        xt::pyarray<double>& cfl = args.m_darray["cfl"];
-        double Ct_sge = args.m_dscalar["Ct_sge"];
-        double sc_uref = args.m_dscalar["sc_uref"];
-        double sc_alpha = args.m_dscalar["sc_alpha"];
-        double useMetrics = args.m_dscalar["useMetrics"];
-        xt::pyarray<double>& mesh_trial_trace_ref = args.m_darray["mesh_trial_trace_ref"];
-        xt::pyarray<double>& mesh_grad_trial_trace_ref = args.m_darray["mesh_grad_trial_trace_ref"];
-        xt::pyarray<double>& dS_ref = args.m_darray["dS_ref"];
-        xt::pyarray<double>& u_trial_trace_ref = args.m_darray["u_trial_trace_ref"];
-        xt::pyarray<double>& u_grad_trial_trace_ref = args.m_darray["u_grad_trial_trace_ref"];
-        xt::pyarray<double>& u_test_trace_ref = args.m_darray["u_test_trace_ref"];
-        xt::pyarray<double>& u_grad_test_trace_ref = args.m_darray["u_grad_test_trace_ref"];
-        xt::pyarray<double>& normal_ref = args.m_darray["normal_ref"];
-        xt::pyarray<double>& boundaryJac_ref = args.m_darray["boundaryJac_ref"];
-        int nElements_global = args.m_iscalar["nElements_global"];
-        xt::pyarray<int>& u_l2g = args.m_iarray["u_l2g"];
-        xt::pyarray<double>& u_dof = args.m_darray["u_dof"];
-        xt::pyarray<int>& sd_rowptr = args.m_iarray["sd_rowptr"];
-        xt::pyarray<int>& sd_colind = args.m_iarray["sd_colind"];
-        xt::pyarray<double>& q_a = args.m_darray["q_a"];
-        xt::pyarray<double>& q_v = args.m_darray["q_v"];
-        xt::pyarray<double>& q_r = args.m_darray["q_r"];
-        int lag_shockCapturing = args.m_iscalar["lag_shockCapturing"];
-        double shockCapturingDiffusion = args.m_dscalar["shockCapturingDiffusion"];
-        xt::pyarray<double>& q_numDiff_u = args.m_darray["q_numDiff_u"];
-        xt::pyarray<double>& q_numDiff_u_last = args.m_darray["q_numDiff_u_last"];
-        xt::pyarray<int>& csrRowIndeces_u_u = args.m_iarray["csrRowIndeces_u_u"];
-        xt::pyarray<int>& csrColumnOffsets_u_u = args.m_iarray["csrColumnOffsets_u_u"];
-        xt::pyarray<double>& globalJacobian = args.m_darray["globalJacobian"];
-        int nExteriorElementBoundaries_global = args.m_iscalar["nExteriorElementBoundaries_global"];
-        xt::pyarray<int>& exteriorElementBoundariesArray = args.m_iarray["exteriorElementBoundariesArray"];
-        xt::pyarray<int>& elementBoundaryElementsArray = args.m_iarray["elementBoundaryElementsArray"];
-        xt::pyarray<int>& elementBoundaryLocalElementBoundariesArray = args.m_iarray["elementBoundaryLocalElementBoundariesArray"];
-        xt::pyarray<double>& ebqe_a = args.m_darray["ebqe_a"];
-        xt::pyarray<double>& ebqe_v = args.m_darray["ebqe_v"];
-        xt::pyarray<int>& isDOFBoundary_u = args.m_iarray["isDOFBoundary_u"];
-        xt::pyarray<double>& ebqe_bc_u_ext = args.m_darray["ebqe_bc_u_ext"];
-        xt::pyarray<int>& isDiffusiveFluxBoundary_u = args.m_iarray["isDiffusiveFluxBoundary_u"];
-        xt::pyarray<int>& isAdvectiveFluxBoundary_u = args.m_iarray["isAdvectiveFluxBoundary_u"];
-        xt::pyarray<double>& ebqe_bc_flux_u_ext = args.m_darray["ebqe_bc_flux_u_ext"];
-        xt::pyarray<double>& ebqe_bc_advectiveFlux_u_ext = args.m_darray["ebqe_bc_advectiveFlux_u_ext"];
-        xt::pyarray<int>& csrColumnOffsets_eb_u_u = args.m_iarray["csrColumnOffsets_eb_u_u"];
-        xt::pyarray<double>& ebqe_penalty_ext = args.m_darray["ebqe_penalty_ext"];
-        const double eb_adjoint_sigma = args.m_dscalar["eb_adjoint_sigma"];
-                   //
-                   //loop over elements to compute volume integrals and load them into the element Jacobians and global Jacobian
-                   //
-                   for(int eN=0;eN<nElements_global;eN++)
-                   {
-                       //register double  elementJacobian_u_u[nDOF_test_element*nDOF_trial_element],element_u[nDOF_trial_element];
-                       auto elementJacobian_u_u = xt::pyarray<double>::from_shape({nDOF_test_element*nDOF_trial_element});
-                       auto element_u = xt::pyarray<double>::from_shape({nDOF_trial_element});
-                       for (int j=0;j<nDOF_trial_element;j++)
-                       {
-                           register int eN_j = eN*nDOF_trial_element+j;
-                           element_u[j] = u_dof[u_l2g[eN_j]];
-                       }
-                       calculateElementJacobian(mesh_trial_ref,
-                               mesh_grad_trial_ref,
-                               mesh_dof,
-                               mesh_l2g,
-                               dV_ref,
-                               u_trial_ref,
-                               u_grad_trial_ref,
-                               u_test_ref,
-                               u_grad_test_ref,
-                               elementDiameter,
-                               cfl,
-                               Ct_sge,
-                               sc_uref,
-                               sc_alpha,
-                               useMetrics,
-                               mesh_trial_trace_ref,
-                               mesh_grad_trial_trace_ref,
-                               dS_ref,
-                               u_trial_trace_ref,
-                               u_grad_trial_trace_ref,
-                               u_test_trace_ref,
-                               u_grad_test_trace_ref,
-                               normal_ref,
-                               boundaryJac_ref,
-                               nElements_global,
-                               u_l2g,
-                               u_dof,
-                               sd_rowptr,
-                               sd_colind,
-                               q_a,
-                               q_v,
-                               q_r,
-                               lag_shockCapturing,
-                               shockCapturingDiffusion,
-                               q_numDiff_u,
-                               q_numDiff_u_last,
-                               elementJacobian_u_u,
-                               element_u,
-                               eN);
-                       //
-                       //load into element Jacobian into global Jacobian
-                       //
-                       for (int i=0;i<nDOF_test_element;i++)
-                       {
-                           int eN_i = eN*nDOF_test_element+i;
-                           for (int j=0;j<nDOF_trial_element;j++)
-                           {
-                               int eN_i_j = eN_i*nDOF_trial_element+j;
-                               globalJacobian.data()[csrRowIndeces_u_u[eN_i] + csrColumnOffsets_u_u[eN_i_j]] += elementJacobian_u_u[i*nDOF_trial_element+j];
-                           }//j
-                       }//i
-                   }//elements
-                   //
-                   //loop over exterior element boundaries to compute the surface integrals and load them into the global Jacobian
-                   //
-                   for (int ebNE = 0; ebNE < nExteriorElementBoundaries_global; ebNE++) 
-                   { 
-                       register int ebN = exteriorElementBoundariesArray[ebNE]; 
-                       register int eN  = elementBoundaryElementsArray[ebN*2+0],
-                       ebN_local = elementBoundaryLocalElementBoundariesArray[ebN*2+0],
-                       eN_nDOF_trial_element = eN*nDOF_trial_element;
-                       for  (int kb=0;kb<nQuadraturePoints_elementBoundary;kb++) 
-                       { 
-                           register int ebNE_kb = ebNE*nQuadraturePoints_elementBoundary+kb,
-                                    ebNE_kb_nSpace = ebNE_kb*nSpace,
-                                    ebN_local_kb = ebN_local*nQuadraturePoints_elementBoundary+kb,
-                                    ebN_local_kb_nSpace = ebN_local_kb*nSpace;
-
-                           register double u_ext=0.0,
-                                    grad_u_ext[nSpace],
-                                    m_ext=0.0,
-                                    dm_ext=0.0,
-                                    *a_ext,
-                                    f_ext[nSpace],
-                                    df_ext[nSpace],
-                                    r_ext=0.0,
-                                    dflux_u_u_ext=0.0,
-                                    bc_u_ext=0.0,
-                                    //bc_grad_u_ext[nSpace],
-                                    bc_m_ext=0.0,
-                                    bc_dm_ext=0.0,
-                                    bc_f_ext[nSpace],
-                                    bc_df_ext[nSpace],
-                                    fluxJacobian_u_u[nDOF_trial_element],
-                                    jac_ext[nSpace*nSpace],
-                                    jacDet_ext,
-                                    jacInv_ext[nSpace*nSpace],
-                                    boundaryJac[nSpace*(nSpace-1)],
-                                    metricTensor[(nSpace-1)*(nSpace-1)],
-                                    metricTensorDetSqrt,
-                                    dS,
-                                    u_test_dS[nDOF_test_element],
-                                    u_grad_trial_trace[nDOF_trial_element*nSpace],
-                                    u_grad_test_dS[nDOF_trial_element*nSpace],
-                                    normal[nSpace],x_ext,y_ext,z_ext,xt_ext,yt_ext,zt_ext,integralScaling,
-                                    //
-                                    G[nSpace*nSpace],G_dd_G,tr_G;
-                                    // 
-                                    //calculate the solution and gradients at quadrature points 
-                                    // 
-                                    // u_ext=0.0;
-                                    // for (int I=0;I<nSpace;I++)
-                                    //   {
-                                    //     grad_u_ext[I] = 0.0;
-                                    //     bc_grad_u_ext[I] = 0.0;
-                                    //   }
-                                    // for (int j=0;j<nDOF_trial_element;j++) 
-                                    //   { 
-                                    //     register int eN_j = eN*nDOF_trial_element+j,
-                                    //       ebNE_kb_j = ebNE_kb*nDOF_trial_element+j,
-                                    //       ebNE_kb_j_nSpace= ebNE_kb_j*nSpace;
-                                    //     u_ext += valFromDOF_c(u_dof[u_l2g[eN_j]],u_trial_ext[ebNE_kb_j]); 
->>>>>>> f8665914
 
 	      register double u_ext=0.0,
 		grad_u_ext[nSpace],
@@ -2114,7 +1657,7 @@
 		  df_ext[I] = ebqe_v.data()[ebNE_kb*nSpace+I];
 		  bc_df_ext[I] = ebqe_v.data()[ebNE_kb*nSpace+I];
 		}
-	      // 
+	      //
 	      //calculate the numerical fluxes 
 	      // 
 	      exteriorNumericalAdvectiveFluxDerivative(isDOFBoundary_u.data()[ebNE_kb],
@@ -2170,29 +1713,29 @@
   };//cADR
 
   inline cADR_base* newADR(int nSpaceIn,
-			     int nQuadraturePoints_elementIn,
-			     int nDOF_mesh_trial_elementIn,
-			     int nDOF_trial_elementIn,
-			     int nDOF_test_elementIn,
-			     int nQuadraturePoints_elementBoundaryIn,
-			     int CompKernelFlag)
+			   int nQuadraturePoints_elementIn,
+			   int nDOF_mesh_trial_elementIn,
+			   int nDOF_trial_elementIn,
+			   int nDOF_test_elementIn,
+			   int nQuadraturePoints_elementBoundaryIn,
+			   int CompKernelFlag)
   {
     if (nSpaceIn == 2)
       return proteus::chooseAndAllocateDiscretization2D<cADR_base,cADR,CompKernel>(nSpaceIn,
-										       nQuadraturePoints_elementIn,
-										       nDOF_mesh_trial_elementIn,
-										       nDOF_trial_elementIn,
-										       nDOF_test_elementIn,
-										       nQuadraturePoints_elementBoundaryIn,
-										       CompKernelFlag);
+										   nQuadraturePoints_elementIn,
+										   nDOF_mesh_trial_elementIn,
+										   nDOF_trial_elementIn,
+										   nDOF_test_elementIn,
+										   nQuadraturePoints_elementBoundaryIn,
+										   CompKernelFlag);
     else
       return proteus::chooseAndAllocateDiscretization<cADR_base,cADR,CompKernel>(nSpaceIn,
-										     nQuadraturePoints_elementIn,
-										     nDOF_mesh_trial_elementIn,
-										     nDOF_trial_elementIn,
-										     nDOF_test_elementIn,
-										     nQuadraturePoints_elementBoundaryIn,
-										     CompKernelFlag);
+										 nQuadraturePoints_elementIn,
+										 nDOF_mesh_trial_elementIn,
+										 nDOF_trial_elementIn,
+										 nDOF_test_elementIn,
+										 nQuadraturePoints_elementBoundaryIn,
+										 CompKernelFlag);
   }
 }//proteus
 #endif