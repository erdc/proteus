--- conflicted
+++ resolved
@@ -43,118 +43,6 @@
                                                 int CompKernelFlag)//0=Parametric
     {
       if (CompKernelFlag == 0)
-<<<<<<< HEAD
-	{
-	  if (nSpaceIn == 3)
-	    {
-	      if (nDOF_mesh_trial_elementIn == nDOF_trial_elementIn)//iso-parametric
-	  	{
-	  	  if (nDOF_mesh_trial_elementIn == 4)
-	  	    {
-	  	      if (nQuadraturePoints_elementIn == 5)
-	  		return static_cast<Model_Base*>(new ModelTemplate<CompKernelTemplate<3,4,4,4>,3,5,4,4,4,4>());
-	  	      else if (nQuadraturePoints_elementIn == 4)
-	  		return static_cast<Model_Base*>(new ModelTemplate<CompKernelTemplate<3,4,4,4>,3,4,4,4,4,3>());
-	  	      else
-	  		NO_INSTANCE
-	  	    }
-	  	  else if (nDOF_mesh_trial_elementIn == 8)
-	  	    {
-	  	      if (nQuadraturePoints_elementIn == 8)
-	  		if ( nQuadraturePoints_elementBoundaryIn == 4)
-	  		  return static_cast<Model_Base*>(new ModelTemplate<CompKernelTemplate<3,8,8,8>,3,8,8,8,8,4>());
-	  		else if ( nQuadraturePoints_elementBoundaryIn == 9)
-	  		  return static_cast<Model_Base*>(new ModelTemplate<CompKernelTemplate<3,8,8,8>,3,8,8,8,8,9>());
-	  		else
-	  		  NO_INSTANCE
-	  	      else if (nQuadraturePoints_elementIn == 27)
-	  		if ( nQuadraturePoints_elementBoundaryIn == 4)
-	  		  return static_cast<Model_Base*>(new ModelTemplate<CompKernelTemplate<3,8,8,8>,3,27,8,8,8,4>());
-	  		else if ( nQuadraturePoints_elementBoundaryIn == 9)
-	  		  return static_cast<Model_Base*>(new ModelTemplate<CompKernelTemplate<3,8,8,8>,3,27,8,8,8,9>());
-	  		else
-	  		  NO_INSTANCE
-	  	      else
-	  		NO_INSTANCE
-	  	    }
-	  	  else if (nDOF_mesh_trial_elementIn == 10)
-	  	    {
-	  	      if (nQuadraturePoints_elementIn == 15)
-	  		return static_cast<Model_Base*>(new ModelTemplate<CompKernelTemplate<3,10,10,10>,3,15,10,10,10,7>());
-	  	      else
-	  		NO_INSTANCE
-	  	    }
-	  	  else if (nDOF_mesh_trial_elementIn == 27)
-	  	    {
-	  	      if (nQuadraturePoints_elementIn == 8)
-	  		if ( nQuadraturePoints_elementBoundaryIn == 4)
-	  		  return static_cast<Model_Base*>(new ModelTemplate<CompKernelTemplate<3,27,27,27>,3,8,27,27,27,4>());
-	  		else if ( nQuadraturePoints_elementBoundaryIn == 9)
-	  		  return static_cast<Model_Base*>(new ModelTemplate<CompKernelTemplate<3,27,27,27>,3,8,27,27,27,9>());
-	  		else
-	  		  NO_INSTANCE
-	  	      else if (nQuadraturePoints_elementIn == 27)
-	  		if ( nQuadraturePoints_elementBoundaryIn == 4)
-	  		         return static_cast<Model_Base*>(new ModelTemplate<CompKernelTemplate<3,27,27,27>,3,27,27,27,27,4>());
-	  		else if ( nQuadraturePoints_elementBoundaryIn == 9)
-	  		  return static_cast<Model_Base*>(new ModelTemplate<CompKernelTemplate<3,27,27,27>,3,27,27,27,27,9>());
-	  		else
-	  		  NO_INSTANCE
-	  	      else
-	  		NO_INSTANCE
-	  	    }
-	  	  else
-	  	    NO_INSTANCE
-	  	}
-	      else if (nDOF_mesh_trial_elementIn == 4)//sub-parametric tets
-	  	{
-	  	  if (nDOF_trial_elementIn == 10)
-	  	    {
-	  	      if (nQuadraturePoints_elementIn == 4 && nQuadraturePoints_elementBoundaryIn == 3)
-	  		{
-	  		  return static_cast<Model_Base*>(new ModelTemplate<CompKernelTemplate<3,4,10,10>,3,4,4,10,10,3>());
-	  		}
-	  	      else if (nQuadraturePoints_elementIn == 5 && nQuadraturePoints_elementBoundaryIn == 4)
-	  		{
-	  		  return static_cast<Model_Base*>(new ModelTemplate<CompKernelTemplate<3,4,10,10>,3,5,4,10,10,4>());
-	  		}
-	  	      else if (nQuadraturePoints_elementIn == 14 && nQuadraturePoints_elementBoundaryIn == 6)
-	  		{
-	  		  return static_cast<Model_Base*>(new ModelTemplate<CompKernelTemplate<3,4,10,10>,3,14,4,10,10,6>());
-	  		}
-	  	      else if (nQuadraturePoints_elementIn == 15 && nQuadraturePoints_elementBoundaryIn == 7)
-	  		{
-	  		  return static_cast<Model_Base*>(new ModelTemplate<CompKernelTemplate<3,4,10,10>,3,15,4,10,10,7>());
-	  		}
-	  	      else if (nQuadraturePoints_elementIn == 24 && nQuadraturePoints_elementBoundaryIn == 12)
-	  		{
-	  		  return static_cast<Model_Base*>(new ModelTemplate<CompKernelTemplate<3,4,10,10>,3,24,4,10,10,12>());
-	  		}
-	  	      else if (nQuadraturePoints_elementIn == 31 && nQuadraturePoints_elementBoundaryIn == 12)
-	  		{
-	  		  return static_cast<Model_Base*>(new ModelTemplate<CompKernelTemplate<3,4,10,10>,3,31,4,10,10,12>());
-	  		}
-	  	      else
-	  		{
-	  		  NO_INSTANCE
-	  		}
-	  	    }
-	  	  else
-	  	    NO_INSTANCE
-	  	}
-	      else if (nDOF_mesh_trial_elementIn == 8)//sub-parametric hexes
-	  	{
-	  	  if (nDOF_trial_elementIn == 27)
-	  	    if (nQuadraturePoints_elementIn == 125)
-	  	      return static_cast<Model_Base*>(new ModelTemplate<CompKernelTemplate<3,8,27,27>,3,125,8,27,27,25>());
-	  	}
-	      else
-	  	NO_INSTANCE
-	    }
-	  else
-	    NO_INSTANCE
-	}
-=======
         {
           if (nSpaceIn == 3) // 3D
             {
@@ -302,7 +190,6 @@
               abort();
             }
         }
->>>>>>> 05c7d9c1
       else
         {
           NO_INSTANCE;
