--- conflicted
+++ resolved
@@ -4184,20 +4184,6 @@
    {
      for (nN=0;nN<nDOF_element;nN++)
        {
-<<<<<<< HEAD
-         printf("eN=%d,nN=%d\n",eN,nN);
-	 nN_global = elementNodes[eN*nNodes_element+
-				  nN];
-	   printf("check point 01\n");
-	 eN_star  = nodeStarElements[eN*nNodes_element+
-				     nN];
-  printf("check point 02\n");
-	 starR[nN_global][eN_star]  =   elementResidual[eN*nNodes_element+ nN];
-  printf("check point 03\n");
-	 conservationResidual[eN]  +=  elementResidual[eN*nNodes_element+ nN];
-  printf("check point 04\n");
-  //	 /*mwf debug
-=======
 	 nN_global = dofMapl2g[eN*nDOF_element+
 				  nN];
 	 eN_star  = nodeStarElements[eN*nDOF_element+
@@ -4211,7 +4197,6 @@
 	   elementResidual[eN*nDOF_element+
 			   nN];
 	 /*mwf debug
->>>>>>> dd08e433
 	 printf("calcConsResPWL eN=%d nN=%d starR=%g\n",eN,nN,
 		starR[nN_global][eN_star]);
 	 //	 */
