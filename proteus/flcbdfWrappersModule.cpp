--- conflicted
+++ resolved
@@ -7090,11 +7090,7 @@
       argv[i] = PyString_AsString(PyList_GetItem(sys_argv,i));
     }
   argv[argc] = new char[1];
-<<<<<<< HEAD
-  *argv[argc] = '\0';
-=======
   argv[argc][0] = '\0';
->>>>>>> 19cef806
   //cek need to think more about how to handle petsc4py and daetk. 
   //if (isInitialized)
   //Daetk::Petsc::Sys::initialized=true;
