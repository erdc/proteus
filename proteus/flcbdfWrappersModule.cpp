#define FLCBDF_WRAPPERS_MODULE
#include "flcbdfWrappersModule.h"
#include <algorithm>
#include "meshio.h"
//extern "C"
//{
//#include "metis.h"
//}
using namespace Daetk::Petsc::cc;
#define DDATA(p) ((double *) (((PyArrayObject *)p)->data))
#define SHAPE(p) ((PyArrayObject *)p)->dimensions
#define ND(p) ((PyArrayObject *)p)->nd
#define IDATA(p) ((int *) (((PyArrayObject *)p)->data))
#define PARVEC_PETSCVEC(p) ((ParVec*)p)->v
#define PARVEC_ARRAY(p) ((ParVec*)p)->array
#define SMP(p) ((SparseMatrix*)p)
#define MESH(p) ((CMesh*)p)->mesh

//--memory profiling
/*
 * Author:  David Robert Nadeau
 * Site:    http://NadeauSoftware.com/
 * License: Creative Commons Attribution 3.0 Unported License
 *          http://creativecommons.org/licenses/by/3.0/deed.en_US
 */

#if defined(_WIN32)
#include <windows.h>
#include <psapi.h>

#elif defined(__unix__) || defined(__unix) || defined(unix) || (defined(__APPLE__) && defined(__MACH__))
#include <unistd.h>
#include <sys/resource.h>

#if defined(__APPLE__) && defined(__MACH__)
#include <mach/mach.h>

#elif (defined(_AIX) || defined(__TOS__AIX__)) || (defined(__sun__) || defined(__sun) || defined(sun) && (defined(__SVR4) || defined(__svr4__)))
#include <fcntl.h>
#include <procfs.h>

#elif defined(__linux__) || defined(__linux) || defined(linux) || defined(__gnu_linux__)
#include <stdio.h>

#endif

#else
#error "Cannot define getPeakRSS( ) or getCurrentRSS( ) for an unknown OS."
#endif





/**
 * Returns the peak (maximum so far) resident set size (physical
 * memory use) measured in bytes, or zero if the value cannot be
 * determined on this OS.
 */
size_t getPeakRSS( )
{
#if defined(_WIN32)
  /* Windows -------------------------------------------------- */
  PROCESS_MEMORY_COUNTERS info;
  GetProcessMemoryInfo( GetCurrentProcess( ), &info, sizeof(info) );
  return (size_t)info.PeakWorkingSetSize;

#elif (defined(_AIX) || defined(__TOS__AIX__)) || (defined(__sun__) || defined(__sun) || defined(sun) && (defined(__SVR4) || defined(__svr4__)))
  /* AIX and Solaris ------------------------------------------ */
  struct psinfo psinfo;
  int fd = -1;
  if ( (fd = open( "/proc/self/psinfo", O_RDONLY )) == -1 )
    return (size_t)0L;/* Can't open? */
  if ( read( fd, &psinfo, sizeof(psinfo) ) != sizeof(psinfo) )
    {
      close( fd );
      return (size_t)0L;/* Can't read? */
    }
  close( fd );
  return (size_t)(psinfo.pr_rssize * 1024L);

#elif defined(__unix__) || defined(__unix) || defined(unix) || (defined(__APPLE__) && defined(__MACH__))
  /* BSD, Linux, and OSX -------------------------------------- */
  struct rusage rusage;
  getrusage( RUSAGE_SELF, &rusage );
#if defined(__APPLE__) && defined(__MACH__)
  return (size_t)rusage.ru_maxrss;
#else
  return (size_t)(rusage.ru_maxrss * 1024L);
#endif

#else
  /* Unknown OS ----------------------------------------------- */
  return (size_t)0L;/* Unsupported. */
#endif
}





/**
 * Returns the current resident set size (physical memory use) measured
 * in bytes, or zero if the value cannot be determined on this OS.
 */
size_t getCurrentRSS( )
{
#if defined(_WIN32)
  /* Windows -------------------------------------------------- */
  PROCESS_MEMORY_COUNTERS info;
  GetProcessMemoryInfo( GetCurrentProcess( ), &info, sizeof(info) );
  return (size_t)info.WorkingSetSize;

#elif defined(__APPLE__) && defined(__MACH__)
  /* OSX ------------------------------------------------------ */
  struct mach_task_basic_info info;
  mach_msg_type_number_t infoCount = MACH_TASK_BASIC_INFO_COUNT;
  if ( task_info( mach_task_self( ), MACH_TASK_BASIC_INFO,
		  (task_info_t)&info, &infoCount ) != KERN_SUCCESS )
    return (size_t)0L;/* Can't access? */
  return (size_t)info.resident_size;

#elif defined(__linux__) || defined(__linux) || defined(linux) || defined(__gnu_linux__)
  /* Linux ---------------------------------------------------- */
  long rss = 0L;
  FILE* fp = NULL;
  if ( (fp = fopen( "/proc/self/statm", "r" )) == NULL )
    return (size_t)0L;/* Can't open? */
  if ( fscanf( fp, "%*s%ld", &rss ) != 1 )
    {
      fclose( fp );
      return (size_t)0L;/* Can't read? */
    }
  fclose( fp );
  return (size_t)rss * (size_t)sysconf( _SC_PAGESIZE);

#else
  /* AIX, BSD, Solaris, and Unknown OS ------------------------ */
  return (size_t)0L;/* Unsupported. */
#endif
}
//--memory profiling
typedef struct
{
  PyObject_HEAD
  double* array;
  Vec v;
  PyArrayObject* numpy_array;
} ParVec;


extern "C"
{
  
// DAETK global Sys object, needs to be instantiated to instantiate DAETK
static Daetk::Petsc::Sys* DAETK_SYS;

static int
ensure_comm()
{
  if (PROTEUS_COMM_WORLD == MPI_COMM_NULL) {
    PyErr_SetString(PyExc_RuntimeError, "flcbdfWrappersModule is not initialized!");
    return 0;
  }
  return 1;
}

static PyObject*
ParVec_new(PyTypeObject *type, PyObject *args, PyObject *kwds)
{
  ParVec *self;
  self = (ParVec *)type->tp_alloc(type,0);
  return (PyObject*)self;
}

static int
ParVec_init(ParVec *self, PyObject *args, PyObject *kwds)
{
  int bs,n,N,nghost,useBlockVec;
  PyObject *subdomain2global,*array;

  if (!ensure_comm()) {
    return -1;
  }

  if(!PyArg_ParseTuple(args,
                       "iiiiOOi",
                       &bs,
                       &n,
                       &N,
                       &nghost,
                       &subdomain2global,
                       &array,
                       &useBlockVec))
    
    return -1;
  self->numpy_array = ((PyArrayObject *)array);
  Py_INCREF(self->numpy_array);
  self->array = DDATA(array);
  if (nghost >= 0)
    {
      std::valarray<int> ghosts(bs*nghost);
      for (int i=0;i<nghost;i++)
        {
          for (int j=0;j<bs;j++)
            {
              ghosts[i*bs+j] = IDATA(subdomain2global)[n+i]*bs+j;
            }
        }
      if (bs==1)
        {
          VecCreateGhostWithArray(PROTEUS_COMM_WORLD,n,N,nghost,&ghosts[0],self->array,&self->v);
        }
      else
        {
          if (useBlockVec)
            VecCreateGhostBlockWithArray(PROTEUS_COMM_WORLD,bs,bs*n,bs*N,nghost,IDATA(subdomain2global)+n,self->array,&self->v);
          else
            VecCreateGhostWithArray(PROTEUS_COMM_WORLD,bs*n,bs*N,bs*nghost,&ghosts[0],self->array,&self->v);
        }
    }
  else
    {
      if (bs==1)
        {
          VecCreateMPIWithArray(PROTEUS_COMM_WORLD,bs,n,N,self->array,&self->v);
        }
      else
        {
          if (useBlockVec)
            VecCreateMPIWithArray(PROTEUS_COMM_WORLD,bs,n,N,self->array,&self->v);
          else
            VecCreateMPIWithArray(PROTEUS_COMM_WORLD,1,bs*n,bs*N,self->array,&self->v);
        }
      if (useBlockVec)
        VecSetBlockSize(self->v,bs);
    }
  if (bs > 1 && useBlockVec)
    {
      int bstmp;
      VecGetBlockSize(self->v,&bstmp);
      assert(bstmp==bs);
    }
  VecGetArray(self->v,&self->array);
  assert(self->array==DDATA(array));
  return 0;
}

static  void
ParVec_dealloc(ParVec* self)
{
  if (self->numpy_array != NULL)//shouldn't be NULL, here in any case
    {
      VecRestoreArray(self->v,&self->array);
      VecDestroy(&self->v);
      Py_DECREF(self->numpy_array);
    }
}

static PyObject*
ParVec_scatter_forward_insert(ParVec *self, PyObject* args)
{
  VecRestoreArray(self->v,&self->array);
  VecGhostUpdateBegin(self->v,INSERT_VALUES,SCATTER_FORWARD);
  VecGhostUpdateEnd(self->v,INSERT_VALUES,SCATTER_FORWARD);
  VecGetArray(self->v,&self->array);
  Py_INCREF(Py_None); 
  return Py_None;
}

static PyObject*
ParVec_scatter_reverse_add(ParVec *self, PyObject* args)
{
  VecRestoreArray(self->v,&self->array);
  VecGhostUpdateBegin(self->v,ADD_VALUES,SCATTER_REVERSE);
  VecGhostUpdateEnd(self->v,ADD_VALUES,SCATTER_REVERSE);
  VecGetArray(self->v,&self->array);
  Py_INCREF(Py_None); 
  return Py_None;
}

static PyObject*
ParVec_scatter_forward_insertAll(ParVec *self, PyObject* args)
{
  PyObject *subdomain2global,*arrayAll;
  if(!PyArg_ParseTuple(args,
                       "OO",
                       &subdomain2global,
                       &arrayAll))    
    return NULL;
  VecRestoreArray(self->v,&self->array);
  VecGetValues(self->v,SHAPE(subdomain2global)[0],IDATA(subdomain2global),DDATA(arrayAll));
  VecGetArray(self->v,&self->array);
  Py_INCREF(Py_None); 
  return Py_None;
}

static PyObject*
ParVec_scatter_reverse_addAll(ParVec *self, PyObject* args)
{
  PyObject *subdomain2global,*arrayAll;
  if(!PyArg_ParseTuple(args,
                       "OO",
                       &subdomain2global,
                       &arrayAll))    
    return NULL;
  VecRestoreArray(self->v,&self->array);
  VecSetValues(self->v,SHAPE(subdomain2global)[0],IDATA(subdomain2global),DDATA(arrayAll),ADD_VALUES);
  VecAssemblyBegin(self->v);
  VecAssemblyEnd(self->v);
  VecGetArray(self->v,&self->array);
  Py_INCREF(Py_None); 
  return Py_None;
}

static PyObject*
ParVec_printType(ParVec *self, PyObject* args)
{
  VecType type;
  VecGetType(self->v,const_cast<VecType *> (&type));
  //VecGetType(self->v,(const VecType *) (&type));
  Py_INCREF(Py_None); 
  return Py_None;
}

static PyMethodDef ParVec_methods[] = {
  {"scatter_forward_insert", 
   (PyCFunction)ParVec_scatter_forward_insert, 
   METH_NOARGS, 
   "update the ghost values"},
  {"scatter_reverse_add", 
   (PyCFunction)ParVec_scatter_reverse_add, 
   METH_NOARGS, 
   "sum the local and ghost values"},
  {"scatter_forward_insertAll", 
   (PyCFunction)ParVec_scatter_forward_insertAll, 
   METH_VARARGS, 
   "update the ghost values"},
  {"scatter_reverse_addAll", 
   (PyCFunction)ParVec_scatter_reverse_addAll, 
   METH_VARARGS, 
   "sum the local and ghost values"},
  {"printType", 
   (PyCFunction)ParVec_printType, 
   METH_NOARGS, 
   "print the PETSc Vec type"},
  {NULL}
};

static PyTypeObject ParVecType = {    
  PyObject_HEAD_INIT(NULL)
  0,                         /*ob_size*/
  "flcbdfWrappers.ParVec",             /*tp_name*/
  sizeof(ParVec), /*tp_basicsize*/
  0,                         /*tp_itemsize*/
  (destructor)ParVec_dealloc,                         /*tp_dealloc*/
  0,                         /*tp_print*/
  0,                         /*tp_getattr*/
  0,                         /*tp_setattr*/
  0,                         /*tp_compare*/
  0,                         /*tp_repr*/
  0,                         /*tp_as_number*/
  0,                         /*tp_as_sequence*/
  0,                         /*tp_as_mapping*/
  0,                         /*tp_hash */
  0,                         /*tp_call*/
  0,                         /*tp_str*/
  0,                         /*tp_getattro*/
  0,                         /*tp_setattro*/
  0,                         /*tp_as_buffer*/
  Py_TPFLAGS_DEFAULT,        /*tp_flags*/
  "ParVec objects",           /* tp_doc */
  0,		               /* tp_traverse */
  0,		               /* tp_clear */
  0,		               /* tp_richcompare */
  0,		               /* tp_weaklistoffset */
  0,		               /* tp_iter */
  0,		               /* tp_iternext */
  ParVec_methods,                         /* tp_methods */
  0,                         /* tp_members */
  0,                         /* tp_getset */
  0,                         /* tp_base */
  0,                         /* tp_dict */
  0,                         /* tp_descr_get */
  0,                         /* tp_descr_set */
  0,                         /* tp_dictoffset */
  (initproc)ParVec_init,      /* tp_init */
  0,                         /* tp_alloc */
  ParVec_new,                 /* tp_new */
};


}
typedef struct
{
  PyObject_HEAD
  Mat m;//,m2;
  ISLocalToGlobalMapping subdomain2globalIS;
} ParMat;


#define PETSCMAT(p) ((ParMat*)p)->m
#define PETSCMAT2(p) ((ParMat*)p)->m2

extern "C"
{
static PyObject*
ParMat_new(PyTypeObject *type, PyObject *args, PyObject *kwds)
{
  ParMat *self;
  self = (ParMat *)type->tp_alloc(type,0);
  return (PyObject*)self;
}

static int
ParMat_init(ParMat *self, PyObject *args, PyObject *kwds)
{
  int bs,n,N,nghost,max_nNeighbors;
  PyObject *subdomain2global,*L;

  if (!ensure_comm()) {
    return -1;
  }

  if(!PyArg_ParseTuple(args,
                       "iiiiiOO",
                       &bs,
                       &n,
                       &N,
                       &nghost,
                       &max_nNeighbors,
                       &subdomain2global,
                       &L))
    
    return -1;
  //set up a local 2 global mapping
  std::vector<int> indices(bs*SHAPE(subdomain2global)[0]);
  for (int i=0;i<SHAPE(subdomain2global)[0];i++)
    for (int bI=0;bI<bs;bI++)
      {
        indices[i*bs+bI] = IDATA(subdomain2global)[i]*bs+bI;
      }
  if (bs==1)
    {
      //        MatCreateMPIAIJ(PROTEUS_COMM_WORLD,n,n,N,N,1,PETSC_NULL,max_nNeighbors,PETSC_NULL,&self->m2);

      MatCreate(PROTEUS_COMM_WORLD,&self->m);
      MatSetSizes(self->m,n,n,N,N);
      MatSetFromOptions(self->m);
      //try putting indeces in global numbering
      std::vector<int> j(SMP(L)->A.rowptr[n]);
      for (int i=0;i<n;i++)
        for (int k=SMP(L)->A.rowptr[i];k<SMP(L)->A.rowptr[i+1];k++)
          {
            j[k] = indices[SMP(L)->A.colind[k]];
          }
      MatSeqAIJSetPreallocationCSR(self->m,SMP(L)->A.rowptr,&j[0],(double*)(SMP(L)->A.nzval));
      MatMPIAIJSetPreallocationCSR(self->m,SMP(L)->A.rowptr,&j[0],(double*)(SMP(L)->A.nzval));
    }
  else
    {
      //      MatCreateMPIAIJ(PROTEUS_COMM_WORLD,bs*n,bs*n,bs*N,bs*N,1,PETSC_NULL,bs*max_nNeighbors,PETSC_NULL,&self->m2);

      MatCreate(PROTEUS_COMM_WORLD,&self->m);
      MatSetSizes(self->m,bs*n,bs*n,bs*N,bs*N);
      MatSetFromOptions(self->m);
      std::vector<int> j(SMP(L)->A.rowptr[bs*n]);
      for (int i=0;i<bs*n;i++)
        for (int k=SMP(L)->A.rowptr[i];k<SMP(L)->A.rowptr[i+1];k++)
          {
            j[k] = indices[SMP(L)->A.colind[k]];
          }
      MatSeqAIJSetPreallocationCSR(self->m,SMP(L)->A.rowptr,&j[0],(double*)(SMP(L)->A.nzval));
      MatMPIAIJSetPreallocationCSR(self->m,SMP(L)->A.rowptr,&j[0],(double*)(SMP(L)->A.nzval));
    }
  //cek hack
  //PetscOptionsPrint(stdout);
  ISLocalToGlobalMappingCreate(PROTEUS_COMM_WORLD,1, bs*SHAPE(subdomain2global)[0],&indices[0],PETSC_COPY_VALUES,&self->subdomain2globalIS);
  MatSetLocalToGlobalMapping(self->m,self->subdomain2globalIS,self->subdomain2globalIS);
  return 0;
}

static  void
ParMat_dealloc(ParMat* self)
{
  MatDestroy(&self->m);
  //  MatDestroy(self->m2);
  ISLocalToGlobalMappingDestroy(&self->subdomain2globalIS);
}

static PyTypeObject ParMatType = {    
  PyObject_HEAD_INIT(NULL)
  0,                         /*ob_size*/
  "flcbdfWrappers.ParMat",             /*tp_name*/
  sizeof(ParMat), /*tp_basicsize*/
  0,                         /*tp_itemsize*/
  (destructor)ParMat_dealloc,                         /*tp_dealloc*/
  0,                         /*tp_print*/
  0,                         /*tp_getattr*/
  0,                         /*tp_setattr*/
  0,                         /*tp_compare*/
  0,                         /*tp_repr*/
  0,                         /*tp_as_number*/
  0,                         /*tp_as_sequence*/
  0,                         /*tp_as_mapping*/
  0,                         /*tp_hash */
  0,                         /*tp_call*/
  0,                         /*tp_str*/
  0,                         /*tp_getattro*/
  0,                         /*tp_setattro*/
  0,                         /*tp_as_buffer*/
  Py_TPFLAGS_DEFAULT,        /*tp_flags*/
  "ParMat objects",           /* tp_doc */
  0,		               /* tp_traverse */
  0,		               /* tp_clear */
  0,		               /* tp_richcompare */
  0,		               /* tp_weaklistoffset */
  0,		               /* tp_iter */
  0,		               /* tp_iternext */
  0,                         /* tp_methods */
  0,                         /* tp_members */
  0,                         /* tp_getset */
  0,                         /* tp_base */
  0,                         /* tp_dict */
  0,                         /* tp_descr_get */
  0,                         /* tp_descr_set */
  0,                         /* tp_dictoffset */
  (initproc)ParMat_init,      /* tp_init */
  0,                         /* tp_alloc */
  ParMat_new,                 /* tp_new */
};
}//extern c

//--- make petsc linear solvers converge based on true residual---
//storage for work vectors
typedef struct
{
  int max_it;
  double atol;
  double rtol;
  double divtol;
  double ttol;
  double rnorm0;
  Vec t;
  Vec v;
  Vec residual;
} TrueResidualTestCtx;
#define TRUERESCTX(p) ((TrueResidualTestCtx*)p)

static 
int destroy_TrueResidualTestCtx(void* ctx)
{
  int ierr = 0;
  if (TRUERESCTX(ctx)->t)
    ierr = VecDestroy(&TRUERESCTX(ctx)->t);
  if (ierr) return ierr;
  if (TRUERESCTX(ctx)->v)
    ierr = VecDestroy(&TRUERESCTX(ctx)->v);
  if (ierr) return ierr;
  if (TRUERESCTX(ctx)->residual)
    ierr = VecDestroy(&TRUERESCTX(ctx)->residual);
  return ierr;
}

static 
int converged_true_residual(KSP ksp, int it, double rnorm, KSPConvergedReason *reason, void* ctx)
{
  int max_it = TRUERESCTX(ctx)->max_it;
  double truenorm=0.0,atol = 1.0e-10,rtol = 0.0,divtol = 1.0e-10;

  atol = TRUERESCTX(ctx)->atol;  rtol = TRUERESCTX(ctx)->rtol;  divtol = TRUERESCTX(ctx)->divtol;
  //default not converged
  *reason = KSP_CONVERGED_ITERATING;

  KSPBuildResidual(ksp,TRUERESCTX(ctx)->t,TRUERESCTX(ctx)->v,&TRUERESCTX(ctx)->residual);
  VecNorm(TRUERESCTX(ctx)->residual,NORM_2,&truenorm);
  if (it == 0)
    {
      TRUERESCTX(ctx)->rnorm0=truenorm;
      TRUERESCTX(ctx)->ttol = fmax(rtol*truenorm,atol);
    }
  if (truenorm <= TRUERESCTX(ctx)->ttol)
    {
      if (truenorm <= atol)
	*reason = KSP_CONVERGED_ATOL;
      else
	*reason = KSP_CONVERGED_RTOL;
    }
  else if (truenorm >= divtol*TRUERESCTX(ctx)->rnorm0)
    {
      *reason = KSP_DIVERGED_DTOL;
    }
  else if (it > max_it)
    {
      *reason = KSP_DIVERGED_ITS;
    }
  return 0;
}

typedef struct
{
  PyObject_HEAD
  KSP ksp; 
  TrueResidualTestCtx tres_ctx;
} CKSP;

#define KSP(p) ((CKSP*)p)->ksp

extern "C"
{
static PyObject*
CKSP_new(PyTypeObject *type, PyObject *args, PyObject *kwds)
{
  CKSP *self;
  self = (CKSP *)type->tp_alloc(type,0);
  return (PyObject*)self;
}

static int
CKSP_init(CKSP *self, PyObject *args, PyObject *kwds)
{
  PyObject *par_L;
  char* prefix(0);

  if (!ensure_comm()) {
    return -1;
  }

  if(!PyArg_ParseTuple(args,
                       "O|s",
                       &par_L,
                       &prefix))
    
    return -1;

  KSPCreate(PROTEUS_COMM_WORLD,&self->ksp);
  if (prefix)
    KSPSetOptionsPrefix(self->ksp,prefix);
  KSPSetFromOptions(self->ksp);
  PC pc;
  KSPGetPC(self->ksp,&pc);
  PCSetFromOptions(pc);
  /*mwf no array defined in ksp so comment out?
    assert(self->array==DDATA(array));
  */
  /*now include manual true residual test*/
  self->tres_ctx.t = PETSC_NULL;
  self->tres_ctx.v = PETSC_NULL;
  self->tres_ctx.residual = PETSC_NULL;
  self->tres_ctx.atol = 1.0e-10;
  self->tres_ctx.rtol = 0.0;
  self->tres_ctx.divtol= 1.0e50;
  self->tres_ctx.max_it= 10000;


  PetscReal  *res;
  int its;
  
  its = 250; // Ido HACK ...
  PetscMalloc(its*sizeof(PetscReal),&res); 

  KSPSetResidualHistory(self->ksp, res, its, PETSC_TRUE);

  return 0;
}

static PyObject*
CKSP_useTrueResidualConvergence(CKSP *self, PyObject *args, PyObject *kwds)
{
  PyObject *par_v;
  double atol,rtol,divtol;
  int max_it;
  PetscBool found;
  if(!PyArg_ParseTuple(args,
                       "O",
                       &par_v))
    
    return NULL;
  //now set residual monitor? try to get sizing info
  if (!self->tres_ctx.v)
    VecDuplicate(PARVEC_PETSCVEC(par_v),&self->tres_ctx.v);
  if (!self->tres_ctx.t)
    VecDuplicate(PARVEC_PETSCVEC(par_v),&self->tres_ctx.t);
  if (!self->tres_ctx.residual)
    VecDuplicate(PARVEC_PETSCVEC(par_v),&self->tres_ctx.residual);

  PetscOptionsGetReal(PETSC_NULL,"-ksp_atol",&atol,&found);
  if (found) self->tres_ctx.atol  = atol;
  PetscOptionsGetReal(PETSC_NULL,"-ksp_rtol",&rtol,&found);
  if (found) self->tres_ctx.rtol  = rtol;
  PetscOptionsGetReal(PETSC_NULL,"-ksp_divtol",&divtol,&found);
  if (found) self->tres_ctx.divtol  = divtol;
  PetscOptionsGetInt(PETSC_NULL,"-ksp_max_it",&max_it,&found);
  if (found) self->tres_ctx.max_it= max_it;

  KSPSetConvergenceTest(self->ksp,converged_true_residual,(void *)&self->tres_ctx,PETSC_NULL);
  Py_INCREF(Py_None); 
  return Py_None;

}


static  void
CKSP_dealloc(CKSP* self)
{
  KSPDestroy(&self->ksp);
  destroy_TrueResidualTestCtx(&(self->tres_ctx));
}

static PyObject*
CKSP_prepare(CKSP *self, PyObject* args)
{
  PyObject *L,*par_L;
  int overlap(1);
  if(!PyArg_ParseTuple(args,
                       "OO|i",
                       &L,
                       &par_L,
                       &overlap))
    return NULL;
  //to do, get rid of copy and load into petsc storage directly
  //copy L into par_L
  //assume compressed row for now
  int *rowptr,*colind;
  double *a;
  a = (double*) (SMP(L)->A.nzval);
  rowptr = SMP(L)->A.rowptr;
  colind = SMP(L)->A.colind;
  MatZeroEntries(PETSCMAT(par_L));
  int irow[1];
  int offset_rank,offset_rankP1,ldim;
  MatGetOwnershipRange(PETSCMAT(par_L),&offset_rank,&offset_rankP1);
  ldim = offset_rankP1-offset_rank;
  if (overlap <= 0)
    {
      for (int i=0;i<SMP(L)->dim[0];i++)
        {
          irow[0] = i;
          MatSetValuesLocal(PETSCMAT(par_L),1,irow,rowptr[i+1]-rowptr[i],&colind[rowptr[i]],&a[rowptr[i]],ADD_VALUES);
        }
    }
  else
    {
      for (int i=0;i<ldim;i++)
        {
          irow[0] = i;
          MatSetValuesLocal(PETSCMAT(par_L),1,irow,rowptr[i+1]-rowptr[i],&colind[rowptr[i]],&a[rowptr[i]],INSERT_VALUES);
        }
    }
  MatAssemblyBegin(PETSCMAT(par_L),MAT_FINAL_ASSEMBLY);
  MatAssemblyEnd(PETSCMAT(par_L),MAT_FINAL_ASSEMBLY);
  KSPSetOperators(self->ksp,PETSCMAT(par_L),PETSCMAT(par_L));
  KSPSetUp(self->ksp);
  Py_INCREF(Py_None); 
  return Py_None;
}

static PyObject*
CKSP_solve(CKSP *self, PyObject* args)
{
  PyObject *par_u,*par_b;
  if(!PyArg_ParseTuple(args,
                       "OO",
                       &par_u,
                       &par_b))
    return NULL;
  VecRestoreArray(PARVEC_PETSCVEC(par_b),&PARVEC_ARRAY(par_b));
  VecRestoreArray(PARVEC_PETSCVEC(par_u),&PARVEC_ARRAY(par_u));
  //VecView(PARVEC_PETSCVEC(par_b),PETSC_VIEWER_STDOUT_WORLD);
  //VecView(PARVEC_PETSCVEC(par_u),PETSC_VIEWER_STDOUT_WORLD);
  KSPSolve(self->ksp,PARVEC_PETSCVEC(par_b),PARVEC_PETSCVEC(par_u));
  VecGetArray(PARVEC_PETSCVEC(par_b),&PARVEC_ARRAY(par_b));
  VecGetArray(PARVEC_PETSCVEC(par_u),&PARVEC_ARRAY(par_u));
  Py_INCREF(Py_None); 
  return Py_None;
}

static PyObject*
CKSP_info(CKSP *self, PyObject* args)
{
  PetscInt     its;
  PetscReal*   res;
  double       first,last,rel_res; 

  if (!ensure_comm()) {
    return NULL;
  }

  KSPGetResidualHistory(self->ksp, &res, &its);

  first = *res;
  for (int i=0; i<its; ++i)
    {
      last = *res;
      res++;
    } 

  rel_res = 100.0*last/first;
  PetscPrintf(PROTEUS_COMM_WORLD,"\n       Iterations: %D    Error reduction: %g (%%)\n\n", its,rel_res);
 
  
  Py_INCREF(Py_None); 
  return Py_None;
}



 
static PyMethodDef CKSP_methods[] = {
  {"prepare", 
   (PyCFunction)CKSP_prepare, 
   METH_VARARGS, 
   "prepare the linear solver and preconditioner"},
  {"solve", 
   (PyCFunction)CKSP_solve, 
   METH_VARARGS, 
   "solve the problem"},
  {"info", 
   (PyCFunction)CKSP_info, 
   METH_VARARGS, 
   "print solver performance info"},
  {"useTrueResidualConvergence", 
   (PyCFunction)CKSP_useTrueResidualConvergence, 
   METH_VARARGS, 
   "use true residual convergence test"},
  {NULL,NULL}
};

static PyTypeObject CKSPType = {    
  PyObject_HEAD_INIT(NULL)
  0,                         /*ob_size*/
  "flcbdfWrappers.CKSP",             /*tp_name*/
  sizeof(CKSP), /*tp_basicsize*/
  0,                         /*tp_itemsize*/
  (destructor)CKSP_dealloc,                         /*tp_dealloc*/
  0,                         /*tp_print*/
  0,                         /*tp_getattr*/
  0,                         /*tp_setattr*/
  0,                         /*tp_compare*/
  0,                         /*tp_repr*/
  0,                         /*tp_as_number*/
  0,                         /*tp_as_sequence*/
  0,                         /*tp_as_mapping*/
  0,                         /*tp_hash */
  0,                         /*tp_call*/
  0,                         /*tp_str*/
  0,                         /*tp_getattro*/
  0,                         /*tp_setattro*/
  0,                         /*tp_as_buffer*/
  Py_TPFLAGS_DEFAULT,        /*tp_flags*/
  "CKSP objects",           /* tp_doc */
  0,		               /* tp_traverse */
  0,		               /* tp_clear */
  0,		               /* tp_richcompare */
  0,		               /* tp_weaklistoffset */
  0,		               /* tp_iter */
  0,		               /* tp_iternext */
  CKSP_methods,                         /* tp_methods */
  0,                         /* tp_members */
  0,                         /* tp_getset */
  0,                         /* tp_base */
  0,                         /* tp_dict */
  0,                         /* tp_descr_get */
  0,                         /* tp_descr_set */
  0,                         /* tp_dictoffset */
  (initproc)CKSP_init,      /* tp_init */
  0,                         /* tp_alloc */
  CKSP_new,                 /* tp_new */
};

}//extern C

/** \file flcbdfWrappersModule.cpp
    \ingroup flcbdfWrappers
    @{
*/
extern "C"
{


static PyObject* 
FLCBDF_integrator_choose_dt(FLCBDF_integrator *self, 
                            PyObject *args)
{
  double t,tout,DT;
  if(!PyArg_ParseTuple(args,
                       "dd",
                       &t,
                       &tout))
    return NULL;
  DT = self->flcbdf->chooseDT(t,tout);
  return Py_BuildValue("d",DT);
}

static PyObject* 
FLCBDF_integrator_set_dt(FLCBDF_integrator *self, 
                         PyObject *args)
{
  double DT;
  if(!PyArg_ParseTuple(args,
                       "d",
                       &DT))
    return NULL;
  self->flcbdf->setDT(DT);
  return Py_BuildValue("d",DT);
}
static PyObject* 
FLCBDF_integrator_set_order(FLCBDF_integrator *self, 
                            PyObject *args)
{
  int k;
  if(!PyArg_ParseTuple(args,
                       "i",
                       &k))
    return NULL;
  self->flcbdf->useFixedOrder(k);
  return Py_BuildValue("i",k);
}

static PyObject* 
FLCBDF_integrator_initialize_dt(FLCBDF_integrator *self, 
                                PyObject *args)
{
  double t0,tOut,DT;
  PyObject *y,*yPrime;
  if(!PyArg_ParseTuple(args,
                       "ddOO",
                       &t0,
                       &tOut,
                       &y,
                       &yPrime))
    return NULL;
  Daetk::Petsc::Vec yVec(Daetk::Vec::REF,DDATA(y),self->flcbdf->yn.ldim_),
    yPrimeVec(Daetk::Vec::REF,DDATA(yPrime),self->flcbdf->yn.ldim_);
  DT = self->flcbdf->chooseInitialStepSize(t0,tOut,yVec,yPrimeVec);
  return Py_BuildValue("d",DT);
}

static PyObject* 
FLCBDF_integrator_setInitialGuess(FLCBDF_integrator *self, 
                                  PyObject *args)
{
  PyObject *y;
  if(!PyArg_ParseTuple(args,
                       "O",
                       &y))
    return NULL;
  Daetk::Petsc::Vec yVec(Daetk::Vec::REF,DDATA(y),self->flcbdf->yn.ldim_);
  yVec = self->flcbdf->yn;
  return Py_None;
}

static PyObject* 
FLCBDF_integrator_lastStepErrorOk(FLCBDF_integrator *self, 
                                  PyObject *args)
{
  bool Ok;
  PyObject *y;
  if(!PyArg_ParseTuple(args,
                       "O",
                       &y))
    return NULL;
  Daetk::Petsc::Vec yVec(Daetk::Vec::REF,DDATA(y),self->flcbdf->yn.ldim_);
  Ok = !self->flcbdf->errorForStepTooLarge(yVec);
  return Py_BuildValue("i",Ok);
}

static PyObject* 
FLCBDF_integrator_calculate_yprime(FLCBDF_integrator *self, 
                                   PyObject *args)
{
  PyObject *y,*Dy,*yprime,*Dyprime;
  if(!PyArg_ParseTuple(args,
                       "OOOO",
                       &y,
                       &Dy,
                       &yprime,
                       &Dyprime))
    return NULL;
  if (self->yVec==0)
    {
      self->yVec = new Daetk::Petsc::Vec(Daetk::Vec::REF,DDATA(y),self->flcbdf->yn.ldim_);
      self->DyVec = new Daetk::Petsc::Vec(Daetk::Vec::REF,DDATA(Dy),self->flcbdf->yn.ldim_);
      self->yprimeVec = new Daetk::Petsc::Vec(Daetk::Vec::REF,DDATA(yprime),self->flcbdf->yn.ldim_);
      self->DyprimeVec = new Daetk::Petsc::Vec(Daetk::Vec::REF,DDATA(Dyprime),self->flcbdf->yn.ldim_);
    }
  self->flcbdf->calculate_yprime(*self->yVec,*self->DyVec,*self->yprimeVec,*self->DyprimeVec);
  Py_INCREF(Py_None);
  return Py_None;
}

static PyObject* 
FLCBDF_integrator_stepTaken(FLCBDF_integrator *self, 
                            PyObject *args)
{
  PyObject *y;
  if(!PyArg_ParseTuple(args,
                       "O",
                       &y))
    return NULL;
  Daetk::Petsc::Vec yVec(Daetk::Vec::REF,DDATA(y),self->flcbdf->yn.ldim_);
  self->flcbdf->estimateError(yVec);
  Py_INCREF(Py_None);
  return Py_None;
}

static PyObject* 
FLCBDF_integrator_retryStep_errorFailure(FLCBDF_integrator *self, 
                                         PyObject *args)
{
  double h;
  h = self->flcbdf->retryStep_errorFailure();
  Py_INCREF(Py_None);
  return Py_BuildValue("d",h);
}

static PyObject* 
FLCBDF_integrator_retryStep_solverFailure(FLCBDF_integrator *self, 
                                          PyObject *args)
{
  double h;
  h = self->flcbdf->retryStep_solverFailure();
  Py_INCREF(Py_None);
  return Py_BuildValue("d",h);
}

static PyObject* 
FLCBDF_integrator_initializeTimeHistory(FLCBDF_integrator *self, 
                                        PyObject *args)
{
  PyObject *y,*yPrime;
  if(!PyArg_ParseTuple(args,
                       "OO",
                       &y,
                       &yPrime))
    return NULL;
  Daetk::Petsc::Vec yVec(Daetk::Vec::REF,DDATA(y),self->flcbdf->yn.ldim_),
    yPrimeVec(Daetk::Vec::REF,DDATA(yPrime),self->flcbdf->yn.ldim_);
  self->flcbdf->initializeTimeHistory(yVec,yPrimeVec);
  Py_INCREF(Py_None);
  return Py_None;
}

static PyObject* 
FLCBDF_integrator_setTolerances(FLCBDF_integrator *self, 
                                PyObject *args)
{
  double atol,rtol;
  PyObject* dV;
  if(!PyArg_ParseTuple(args,
                       "ddO",
                       &atol,&rtol,&dV))
    return NULL;
  Daetk::Petsc::Vec dV_Vec(Daetk::Vec::REF,DDATA(dV),self->flcbdf->yn.ldim_);
  self->wNorm->setTolerances(atol,rtol,dV_Vec);
  Py_INCREF(Py_None);
  return Py_None;

}

static PyObject* 
FLCBDF_integrator_getCurrentAlpha(FLCBDF_integrator *self, 
                                  PyObject *args)
{
  double alpha;
  assert(self->flcbdf);
  alpha = self->flcbdf->getCurrentAlpha();
  //do I need Py_INCREF(Py_None);
  return Py_BuildValue("d",alpha);

}

static PyMethodDef FLCBDF_integrator_methods[] = {
  {"lastStepErrorOk",
   (PyCFunction)FLCBDF_integrator_lastStepErrorOk,
   METH_VARARGS,
   "check the temporal error estimate"},
  {"choose_dt",
   (PyCFunction)FLCBDF_integrator_choose_dt,
   METH_VARARGS,
   "choose the next time step"},
  {"set_dt",
   (PyCFunction)FLCBDF_integrator_set_dt,
   METH_VARARGS,
   "set the next time step"},
  {"set_order",
   (PyCFunction)FLCBDF_integrator_set_order,
   METH_VARARGS,
   "set the order of flcbdf"},
  {"initialize_dt",
   (PyCFunction)FLCBDF_integrator_initialize_dt,
   METH_VARARGS,
   "choose the initial time step"},
  {"setInitialGuess",
   (PyCFunction)FLCBDF_integrator_setInitialGuess,
   METH_VARARGS,
   "choose the initial guess for nonlinear solve"},
  {"calculate_yprime",
   (PyCFunction)FLCBDF_integrator_calculate_yprime,
   METH_VARARGS,
   "calculate the discrete time derivative"},
  {"stepTaken", 
   (PyCFunction)FLCBDF_integrator_stepTaken, 
   METH_VARARGS, 
   "accept step and calculate error estimates"},
  {"retryStep_errorFailure", 
   (PyCFunction)FLCBDF_integrator_retryStep_errorFailure, 
   METH_VARARGS, 
   "retry step when temporal error is too large"},
  {"retryStep_solverFailure", 
   (PyCFunction)FLCBDF_integrator_retryStep_solverFailure, 
   METH_VARARGS, 
   "retry step when nonlinear solver fails"},
  {"initializeTimeHistory", 
   (PyCFunction)FLCBDF_integrator_initializeTimeHistory, 
   METH_VARARGS, 
   "accept step and calculate error estimates"},
  {"setTolerances",
   (PyCFunction)FLCBDF_integrator_setTolerances,
   METH_VARARGS,
   "set (scalar) absolute and relative integration tolerances"},
  {"getCurrentAlpha", 
   (PyCFunction)FLCBDF_integrator_getCurrentAlpha, 
   METH_VARARGS, 
   "get alpha from FLCBDF approximation for jacobians (off-diagonal)"},
  {NULL,NULL}
};

static PyObject*
FLCBDF_integrator_new(PyTypeObject *type, PyObject *args, PyObject *kwds)
{
  FLCBDF_integrator *self;
  self = (FLCBDF_integrator *)type->tp_alloc(type,0);
  return (PyObject*)self;
}

static int
FLCBDF_integrator_init(FLCBDF_integrator *self, PyObject *args, PyObject *kwds)
{
  int i,ldim=1,dim;
  const char* yName;
  char dataFilename[80];
  PyObject* y;
  if(!PyArg_ParseTuple(args,
                       "Os",
                       &y,
                       &yName))
    return -1;
  for (i=0;i<ND(y);i++)
    ldim*=SHAPE(y)[i];
  self->petscSys = new Daetk::Petsc::Sys();
  self->sizeVec = new Daetk::Vec(Daetk::Vec::REF,DDATA(y),ldim);//this is so we have a parallel vector in the registry
  dim=self->sizeVec->dim();
  if (self->petscSys->getSize() > 1)
    self->sizeVec->setExample();
  self->wNorm = new Daetk::WeightedL2Norm(dim);
  sprintf(dataFilename,"data_%i_%s.txt",dim,yName);
  self->data = new Daetk::FullDataFile(0.0,dataFilename);
  //mwf if wanted to only write from proc 0 
  //if (self->petscSys->getRank() == 0)
  //self->data = new Daetk::FullDataFile(0.0,dataFilename);
  //else
  // self->data = new Daetk::DataCollector();
  self->flcbdf = new Daetk::FLCBDF_lite(dim,*self->wNorm,*self->data);
  self->yVec=0;
  self->DyVec=0;
  self->yprimeVec=0;
  self->DyprimeVec=0;
  return 0;
}

static  void
FLCBDF_integrator_dealloc(FLCBDF_integrator* self)
{
  delete self->flcbdf;
  delete self->wNorm;
  delete self->data;
  delete self->petscSys;
  delete self->sizeVec;
  if (self->yVec!=0)
    {
      delete self->yVec;
      delete self->DyVec;
      delete self->yprimeVec;
      delete self->DyprimeVec;
    }
  self->ob_type->tp_free((PyObject*)self);
}

static PyTypeObject FLCBDF_integratorType = {    
  PyObject_HEAD_INIT(NULL)
  0,                         /*ob_size*/
  "flcbdfWrappers.FLCBDF_integrator",             /*tp_name*/
  sizeof(FLCBDF_integrator), /*tp_basicsize*/
  0,                         /*tp_itemsize*/
  (destructor)FLCBDF_integrator_dealloc,                         /*tp_dealloc*/
  0,                         /*tp_print*/
  0,                         /*tp_getattr*/
  0,                         /*tp_setattr*/
  0,                         /*tp_compare*/
  0,                         /*tp_repr*/
  0,                         /*tp_as_number*/
  0,                         /*tp_as_sequence*/
  0,                         /*tp_as_mapping*/
  0,                         /*tp_hash */
  0,                         /*tp_call*/
  0,                         /*tp_str*/
  0,                         /*tp_getattro*/
  0,                         /*tp_setattro*/
  0,                         /*tp_as_buffer*/
  Py_TPFLAGS_DEFAULT,        /*tp_flags*/
  "FLCBDF integtrator objects",           /* tp_doc */
  0,		               /* tp_traverse */
  0,		               /* tp_clear */
  0,		               /* tp_richcompare */
  0,		               /* tp_weaklistoffset */
  0,		               /* tp_iter */
  0,		               /* tp_iternext */
  FLCBDF_integrator_methods,                         /* tp_methods */
  0,                         /* tp_members */
  0,                         /* tp_getset */
  0,                         /* tp_base */
  0,                         /* tp_dict */
  0,                         /* tp_descr_get */
  0,                         /* tp_descr_set */
  0,                         /* tp_dictoffset */
  (initproc)FLCBDF_integrator_init,      /* tp_init */
  0,                         /* tp_alloc */
  FLCBDF_integrator_new,                 /* tp_new */
};

static PyObject* 
DaetkPetscSys_barrier(DaetkPetscSys *self, 
                      PyObject *args)
{
  self->petscSys->barrier();
  Py_INCREF(Py_None);
  return Py_None;
}

static PyObject* 
DaetkPetscSys_isMaster(DaetkPetscSys *self, 
                       PyObject *args)
{
  return Py_BuildValue("b",self->petscSys->master());
}

static PyObject* 
DaetkPetscSys_isInitialized(DaetkPetscSys *self, 
                            PyObject *args)
{
  return Py_BuildValue("b",self->petscSys->isInitialized());
}

static PyObject* 
DaetkPetscSys_beginSequential(DaetkPetscSys *self, 
                              PyObject *args)
{
  self->petscSys->beginSequential();
  Py_INCREF(Py_None);
  return Py_None;
}

static PyObject* 
DaetkPetscSys_endSequential(DaetkPetscSys *self, 
                            PyObject *args)
{
  self->petscSys->endSequential();
  Py_INCREF(Py_None);
  return Py_None;
}

static PyObject* 
DaetkPetscSys_catchError(DaetkPetscSys *self, 
                         PyObject *args)
{
  bool error;
  if(!PyArg_ParseTuple(args,
                       "b",
                       &error))
    return NULL;
  return Py_BuildValue("b",self->petscSys->catchError(error));
}

static PyObject* 
DaetkPetscSys_rank(DaetkPetscSys *self, 
                   PyObject *args)
{
  return Py_BuildValue("i",self->petscSys->getRank());
}

static PyObject* 
DaetkPetscSys_size(DaetkPetscSys *self, 
                   PyObject *args)
{
  return Py_BuildValue("i",self->petscSys->getSize());
}

//todo add overlap for element based partitions
int partitionElementsOriginal(Mesh& mesh, int nElements_overlap)
{
  using namespace std;
  int ierr,size,rank;

  if (!ensure_comm()) {
    return NULL;
  }

  ierr = MPI_Comm_size(PROTEUS_COMM_WORLD,&size);
  ierr = MPI_Comm_rank(PROTEUS_COMM_WORLD,&rank);

  //Contents 
  //
  //1. Partition the elements in the "default" partition (contiguous
  //chunks in given ordering) 
  //
  //2. Partition the elementNeighbors based on this partition
  //
  //3. Pass to Parmetis to build a better partition of the elements
  //
  //4. Tag a subset of the nodes on the subdomain elements as owned
  //using a mark and pass approach.** 
  //
  //5. Extract the nodes in the
  //overlapping elements.** 
  //
  //6. Build the subdomain mesh from the
  //subdomain elements 
  //
  //**To be more general we could get all the support (i.e. faces
  //and edges) and partitiong them, but the main reason for
  //partitioning is to keep track of a global numbering for degrees
  //of freedom that live on each type of geometric entity. We only
  //have node and element based DOFs so I just rebuild the other
  //information once we have elements and nodes partitioned.
  //
  // \todo check that I restore all data that PETSc expects to have
  // back, add PETSc error checking macros
  //
  //1. Build default partitioning
  //
  //get offsets so we can calculate the processor to global mapping
  //for elements in the old (default) partitioning
  valarray<int> elementOffsets_old(size+1);
  elementOffsets_old[0] = 0;
  for(int sdN=0;sdN<size;sdN++)
    elementOffsets_old[sdN+1] = elementOffsets_old[sdN] + 
      int(mesh.nElements_global)/size + 
      (int(mesh.nElements_global)%size > sdN);
    
<<<<<<< HEAD
    //2. Extract subdomain element adjacency information could read
    //only the required portion from a file
    int nElements_subdomain = (elementOffsets_old[rank+1] - elementOffsets_old[rank]);
    PetscInt *elementNeighborsOffsets_subdomain,*elementNeighbors_subdomain,*weights_subdomain;
    PetscMalloc(sizeof(PetscInt)*(nElements_subdomain+1),&elementNeighborsOffsets_subdomain);
    PetscMalloc(sizeof(PetscInt)*(nElements_subdomain*mesh.nElementBoundaries_element),&elementNeighbors_subdomain);
    PetscMalloc(sizeof(PetscInt)*(nElements_subdomain*mesh.nElementBoundaries_element),&weights_subdomain);
    //this wastes a little space
    elementNeighborsOffsets_subdomain[0] = 0;
    for (int eN=0,offset=0; eN < nElements_subdomain; eN++)
      {
        int eN_global = elementOffsets_old[rank] + eN;
	int offsetStart=offset;
        for (int ebN=0; ebN< mesh.nElementBoundaries_element;ebN++)
          {
            int eN_neighbor_global = mesh.elementNeighborsArray[eN_global*mesh.nElementBoundaries_element + ebN];
            if (eN_neighbor_global >= 0 )
              elementNeighbors_subdomain[offset++] = eN_neighbor_global;
          }
	elementNeighborsOffsets_subdomain[eN+1]=offset;
	sort(&elementNeighbors_subdomain[offsetStart],&elementNeighbors_subdomain[offset]);
	int weight = (elementNeighborsOffsets_subdomain[eN+1] - elementNeighborsOffsets_subdomain[eN]);
	for (int k=elementNeighborsOffsets_subdomain[eN];k < elementNeighborsOffsets_subdomain[eN+1];k++)
	  weights_subdomain[k] = weight;
        // for (int o = offsetStart; o < offset; o++)
        //   {
	//     std::cout<<elementNeighbors_subdomain[o]<<'\t';
        //   }
	// std::cout<<std::endl;
      }
    //3. Generate the  new partitiong using PETSc, this is done in parallel using parmetis
    Mat petscAdjacency;
//     MatCreateMPIAdj(PROTEUS_COMM_WORLD,
//                     nElements_subdomain, mesh.nElements_global, 
//                     &elementNeighborsOffsets_subdomain[0], &elementNeighbors_subdomain[0], 
//                     &weights_subdomain[0], 
//                     &petscAdjacency);
    ierr = MatCreateMPIAdj(PROTEUS_COMM_WORLD,
			   nElements_subdomain, 
			   mesh.nElements_global,
			   elementNeighborsOffsets_subdomain, 
			   elementNeighbors_subdomain,
			   PETSC_NULL,//weights_subdomain,
			   &petscAdjacency);CHKERRABORT(PROTEUS_COMM_WORLD, ierr);
    MatPartitioning petscPartition;
    MatPartitioningCreate(PROTEUS_COMM_WORLD,&petscPartition);
    MatPartitioningSetAdjacency(petscPartition,petscAdjacency);
    MatPartitioningSetFromOptions(petscPartition);

    //get a petsc index set that has the new submdomain number for each element
    IS elementPartitioningIS_new;
    MatPartitioningApply(petscPartition,&elementPartitioningIS_new); 
    MatPartitioningDestroy(&petscPartition);
    //MatDestroy(petscAdjacency);
    //ISView(elementPartitioningIS_new,PETSC_VIEWER_STDOUT_WORLD);
=======
  //2. Extract subdomain element adjacency information could read
  //only the required portion from a file
  int nElements_subdomain = (elementOffsets_old[rank+1] - elementOffsets_old[rank]);
  PetscInt *elementNeighborsOffsets_subdomain,*elementNeighbors_subdomain,*weights_subdomain;
  PetscMalloc(sizeof(PetscInt)*(nElements_subdomain+1),&elementNeighborsOffsets_subdomain);
  PetscMalloc(sizeof(PetscInt)*(nElements_subdomain*mesh.nElementBoundaries_element),&elementNeighbors_subdomain);
  PetscMalloc(sizeof(PetscInt)*(nElements_subdomain*mesh.nElementBoundaries_element),&weights_subdomain);
  //this wastes a little space
  elementNeighborsOffsets_subdomain[0] = 0;
  for (int eN=0,offset=0; eN < nElements_subdomain; eN++)
    {
      int eN_global = elementOffsets_old[rank] + eN;
      int offsetStart=offset;
      for (int ebN=0; ebN< mesh.nElementBoundaries_element;ebN++)
        {
          int eN_neighbor_global = mesh.elementNeighborsArray[eN_global*mesh.nElementBoundaries_element + ebN];
          if (eN_neighbor_global >= 0 )
            elementNeighbors_subdomain[offset++] = eN_neighbor_global;
        }
      elementNeighborsOffsets_subdomain[eN+1]=offset;
      sort(&elementNeighbors_subdomain[offsetStart],&elementNeighbors_subdomain[offset]);
      int weight = (elementNeighborsOffsets_subdomain[eN+1] - elementNeighborsOffsets_subdomain[eN]);
      for (int k=elementNeighborsOffsets_subdomain[eN];k < elementNeighborsOffsets_subdomain[eN+1];k++)
        weights_subdomain[k] = weight;
      // for (int o = offsetStart; o < offset; o++)
      //   {
      //     std::cout<<elementNeighbors_subdomain[o]<<'\t';
      //   }
      // std::cout<<std::endl;
    }
  //3. Generate the  new partitiong using PETSc, this is done in parallel using parmetis
  Mat petscAdjacency;
  //     MatCreateMPIAdj(PROTEUS_COMM_WORLD,
  //                     nElements_subdomain, mesh.nElements_global, 
  //                     &elementNeighborsOffsets_subdomain[0], &elementNeighbors_subdomain[0], 
  //                     &weights_subdomain[0], 
  //                     &petscAdjacency);
  ierr = MatCreateMPIAdj(PROTEUS_COMM_WORLD,
                         nElements_subdomain, 
                         mesh.nElements_global,
                         elementNeighborsOffsets_subdomain, 
                         elementNeighbors_subdomain,
                         PETSC_NULL,//weights_subdomain,
                         &petscAdjacency);CHKERRQ(ierr);
  MatPartitioning petscPartition;
  MatPartitioningCreate(PROTEUS_COMM_WORLD,&petscPartition);
  MatPartitioningSetAdjacency(petscPartition,petscAdjacency);
  MatPartitioningSetFromOptions(petscPartition);

  //get a petsc index set that has the new submdomain number for each element
  IS elementPartitioningIS_new;
  MatPartitioningApply(petscPartition,&elementPartitioningIS_new); 
  MatPartitioningDestroy(&petscPartition);
  //MatDestroy(petscAdjacency);
  //ISView(elementPartitioningIS_new,PETSC_VIEWER_STDOUT_WORLD);
>>>>>>> fd9c0903
    
  //experiment with metis
  //mwf set some defaults and not call if size == 1 since metis crashes
  //cek commenting out for now
  //int etype=1,edgecut=0,base=0;
  //epart assign everything to processor zero by default
  //valarray<int> epart(0,mesh.nElements_global),npart(mesh.nNodes_global);
  //if (size > 1)
  //  METIS_PartMeshNodal(&mesh.nElements_global,&mesh.nNodes_global,mesh.elementNodesArray,&etype,&base,&size,&edgecut,&epart[0],&npart[0]);
  //ISCreateGeneralWithArray(PETSC_COMM_SELF,mesh.nElements_global,&epart[0],&elementPartitioningIS_new);
  //write mesh to view with showme
  //     std::ofstream nodeout("mesh.node"),eleout("mesh.ele"),partout("mesh.part");
  //     eleout<<mesh.nElements_global<<" 3 0"<<std::endl;
  //     partout<<mesh.nElements_global<<"\t"<<size<<std::endl;
  //     for (int eN=0;eN<mesh.nElements_global;eN++)
  //       {
  // 	partout<<(eN+1)<<"\t"<<(1+epart[eN])<<std::endl;
  // 	eleout<<(eN+1)<<"\t"<<(1+mesh.elementNodesArray[eN*3+0])
  // 	      <<"\t"<<(1+mesh.elementNodesArray[eN*3+1])
  // 	      <<"\t"<<(1+mesh.elementNodesArray[eN*3+2])
  // 	      <<std::endl;
  //       }
  //     nodeout<<mesh.nNodes_global<<" 2 0 0"<<std::endl;
  //     for (int nN=0;nN<mesh.nNodes_global;nN++)
  //       {
  // 	nodeout<<(nN+1)<<"\t"<<mesh.nodeArray[nN*3+0]<<"\t"<<mesh.nodeArray[nN*3+1]<<std::endl;
  //       }
  //     eleout.close();
  //     partout.close();
  //count the new number of elements on each subdomain
  valarray<int> nElements_subdomain_new(size);
  ISPartitioningCount(elementPartitioningIS_new,size,&nElements_subdomain_new[0]);

  //get the new offsets for the subdomain to global numbering
  valarray<int> elementOffsets_new(size+1);
  elementOffsets_new[0] = 0;
  for (int sdN=0;sdN<size;sdN++)
    elementOffsets_new[sdN+1] = elementOffsets_new[sdN] + nElements_subdomain_new[sdN];

  //get the new element numbers for the elements on this  subdomain
  IS elementNumberingIS_subdomain_old2new;
  ISPartitioningToNumbering(elementPartitioningIS_new,&elementNumberingIS_subdomain_old2new);

  //now get the new element numbers for the whole mesh so that we
  //can just read this processors elements, reorder, and renumber**
  //
  //**We could do this in parallel by scattering all the element
  //information
  IS elementNumberingIS_global_old2new;
  ISAllGather(elementNumberingIS_subdomain_old2new,&elementNumberingIS_global_old2new);
  //ISView(elementNumberingIS_global_old2new,PETSC_VIEWER_STDOUT_SELF);
  const PetscInt *elementNumbering_global_old2new;
  ISGetIndices(elementNumberingIS_global_old2new,&elementNumbering_global_old2new);
  valarray<int> elementNumbering_global_new2old(mesh.nElements_global);
  for(int eN=0;eN<mesh.nElements_global;eN++)
    elementNumbering_global_new2old[elementNumbering_global_old2new[eN]] = eN;

  //Sort element based arrays, maybe I don't need to do this, maybe
  //I just need to start writing into the subdomain mesh here and
  //preserve subdomain2old and subdomain2global mappings
  valarray<int> elementNodesArray_new(mesh.nElements_global*mesh.nNodes_element),
    elementNeighborsArray_new(mesh.nElements_global*mesh.nElementBoundaries_element),
    elementMaterialTypes_new(mesh.nElements_global),
    elementBoundaryElementsArray_new(mesh.nElementBoundaries_global*2),
    elementBoundaryNodesArray_new(mesh.nElementBoundaries_global*mesh.nNodes_elementBoundary),
    edgeNodesArray_new(mesh.nEdges_global*2);
  valarray<int> elementBoundaryMaterialTypes_new(mesh.nElementBoundaries_global);
  for (int eN=0;eN<mesh.nElements_global;eN++)
    {
      for (int nN=0;nN<mesh.nNodes_element;nN++)
        elementNodesArray_new[eN*mesh.nNodes_element + nN] = 
          mesh.elementNodesArray[elementNumbering_global_new2old[eN]*mesh.nNodes_element+nN];
      for (int ebN=0;ebN<mesh.nElementBoundaries_element;ebN++)
        elementNeighborsArray_new[eN*mesh.nElementBoundaries_element+ebN] = 
          mesh.elementNeighborsArray[elementNumbering_global_new2old[eN]*mesh.nElementBoundaries_element+ebN];
      elementMaterialTypes_new[eN] = mesh.elementMaterialTypes[elementNumbering_global_new2old[eN]];
    }
  //renumber references to element numbers
  for (int eN=0;eN<mesh.nElements_global;eN++)
    {
      for (int ebN=0;ebN<mesh.nElementBoundaries_element;ebN++)
        {
          int eN_ebN = elementNeighborsArray_new[eN*mesh.nElementBoundaries_element+ebN];
          if (eN_ebN >= 0)
            elementNeighborsArray_new[eN*mesh.nElementBoundaries_element+ebN] = 
              elementNumbering_global_old2new[eN_ebN];
        }
    }
  for(int ebN=0;ebN<mesh.nElementBoundaries_global;ebN++)
    {     
      int eN_L_old = mesh.elementBoundaryElementsArray[ebN*2+0],
        eN_R_old = mesh.elementBoundaryElementsArray[ebN*2+1];
      elementBoundaryElementsArray_new[ebN*2+0] = elementNumbering_global_old2new[eN_L_old];
      if(eN_R_old >= 0)
        elementBoundaryElementsArray_new[ebN*2+1] = elementNumbering_global_old2new[eN_R_old];
      //mwf assume same numbering scheme for element boundaries for now?
      elementBoundaryMaterialTypes_new[ebN] = mesh.elementBoundaryMaterialTypes[ebN];
    }
  //4. now we need to build a new node ordering with better data locality for C0 finite elements
  //otherwise we could just grab the nodes on the subdomain and not worry about ownership
  //in the long run it wouldn't be bad to do a global repartition of faces and edges for mixed hybrid
  //and non-conforming finite elements
  MPI_Status status;
  PetscBT nodeMask; 
  PetscBTCreate(mesh.nNodes_global,&nodeMask);
  if (rank > 0) 
    {
      MPI_Recv(nodeMask,PetscBTLength(mesh.nNodes_global),MPI_CHAR,rank-1,0,PROTEUS_COMM_WORLD,&status);
    }
  //mark the unmarked nodes on this subdomain and store the node numbers
  set<int> nodes_subdomain_owned;
  for(int eN=elementOffsets_new[rank];eN<elementOffsets_new[rank+1];eN++)
    for(int nN=0;nN<mesh.nNodes_element;nN++)
      {
        int nN_global = elementNodesArray_new[eN*mesh.nNodes_element+nN];
        if (!PetscBTLookupSet(nodeMask,nN_global))
          nodes_subdomain_owned.insert(nN_global);
      }
  //ship off the mask
  if (rank < size-1)
    MPI_Send(nodeMask,PetscBTLength(mesh.nNodes_global),MPI_CHAR,rank+1,0,PROTEUS_COMM_WORLD);
  ierr = PetscBTDestroy(&nodeMask);
  if (ierr)
    cerr<<"Error in PetscBTDestroy"<<endl;
  //get the number of nodes on each processor
  valarray<int> nNodes_subdomain_new(size),
    nodeOffsets_new(size+1);
  for (int sdN=0;sdN<size;sdN++)
    if (sdN == rank)
      nNodes_subdomain_new[sdN] = nodes_subdomain_owned.size();
    else
      nNodes_subdomain_new[sdN] = 0;
  valarray<int> nNodes_subdomain_new_send=nNodes_subdomain_new;
  MPI_Allreduce(&nNodes_subdomain_new_send[0],&nNodes_subdomain_new[0],size,MPI_INT,MPI_SUM,PROTEUS_COMM_WORLD);
  nodeOffsets_new[0] = 0;
  for (int sdN=0;sdN<size;sdN++)
    nodeOffsets_new[sdN+1] = nodeOffsets_new[sdN]+nNodes_subdomain_new[sdN];
  //Now as with elements build a global node numbering, sort node
  //based information, and renumber references to node numbers
  valarray<int> nodeNumbering_new2old(nodes_subdomain_owned.size());
  set<int>::iterator nN_ownedp=nodes_subdomain_owned.begin();
  for (int nN=0;nN<int(nodes_subdomain_owned.size());nN++)
    {
      nodeNumbering_new2old[nN] = *nN_ownedp++;
    }
  IS nodeNumberingIS_new2old;
  ISCreateGeneral(PROTEUS_COMM_WORLD,nodes_subdomain_owned.size(),&nodeNumbering_new2old[0],PETSC_COPY_VALUES,&nodeNumberingIS_new2old);
  IS nodeNumberingIS_global_new2old;
  ISAllGather(nodeNumberingIS_new2old,&nodeNumberingIS_global_new2old);
  const PetscInt *nodeNumbering_global_new2old;
  valarray<int> nodeNumbering_old2new_global(mesh.nNodes_global);
  ISGetIndices(nodeNumberingIS_global_new2old,&nodeNumbering_global_new2old);
  for (int nN=0;nN<mesh.nNodes_global;nN++)
    {
      nodeNumbering_old2new_global[nodeNumbering_global_new2old[nN]] = nN;
    }
  for (int eN=0;eN < mesh.nElements_global; eN++)
    {
      int nN_old;
      for (int nN=0;nN < mesh.nNodes_element; nN++)
        {
          nN_old = elementNodesArray_new[eN*mesh.nNodes_element+nN];
          elementNodesArray_new[eN*mesh.nNodes_element+nN] = nodeNumbering_old2new_global[nN_old];
        }
    }
  for (int i=0;i<mesh.nElementBoundaries_global*mesh.nNodes_elementBoundary;i++)
    {
      int nN_old = mesh.elementBoundaryNodesArray[i];
      elementBoundaryNodesArray_new[i] = nodeNumbering_old2new_global[nN_old];
    }
  for (int i=0;i<mesh.nEdges_global*2;i++)
    {
      int nN_old = mesh.edgeNodesArray[i];
      edgeNodesArray_new[i] = nodeNumbering_old2new_global[nN_old];
    }
  valarray<int> nodeStarArray_new(mesh.nodeStarOffsets[mesh.nNodes_global]);
  for (int i=0;i<mesh.nodeStarOffsets[mesh.nNodes_global];i++)
    {
      int nN_old = mesh.nodeStarArray[i];
      nodeStarArray_new[i] = nodeNumbering_old2new_global[nN_old];
    }
  valarray<double> nodeArray_new(mesh.nNodes_global*3);
  valarray<int>  nodeMaterialTypes_new(mesh.nNodes_global);
  for (int nN=0;nN<mesh.nNodes_global;nN++)
    {
      int nN_new = nodeNumbering_old2new_global[nN];
      nodeArray_new[nN_new*3+0] = mesh.nodeArray[nN*3+0];
      nodeArray_new[nN_new*3+1] = mesh.nodeArray[nN*3+1];
      nodeArray_new[nN_new*3+2] = mesh.nodeArray[nN*3+2];
      nodeMaterialTypes_new[nN_new] = mesh.nodeMaterialTypes[nN];
    }
  //write partitioned mesh to view with "showme"
  //     std::ofstream nodeout("mesh.node"),eleout("mesh.ele"),partout("mesh.part");
  //     eleout<<mesh.nElements_global<<" 3 0"<<std::endl;
  //     partout<<mesh.nElements_global<<"\t"<<size<<std::endl;
  //     for (int eN=0;eN<mesh.nElements_global;eN++)
  //       {
  // 	partout<<(eN+1)<<"\t"<<(1+epart[elementNumbering_global_new2old[eN]])<<std::endl;
  // 	//partout<<(eN+1)<<"\t"<<(1+epart[eN])<<std::endl;
  // 	eleout<<(eN+1)<<"\t"<<(1+elementNodesArray_new[eN*3+0])
  // 	      <<"\t"<<(1+elementNodesArray_new[eN*3+1])
  // 	      <<"\t"<<(1+elementNodesArray_new[eN*3+2])
  // 	      <<std::endl;
  //       }
  //     nodeout<<mesh.nNodes_global<<" 2 0 0"<<std::endl;
  //     for (int nN=0;nN<mesh.nNodes_global;nN++)
  //       {
  // 	nodeout<<(nN+1)<<"\t"<<nodeArray_new[nN*3+0]<<"\t"<<nodeArray_new[nN*3+1]<<std::endl;
  //       }
  //     eleout.close();
  //     partout.close();
  //5. At this point we have new, renumbered and sorted the global element and node based information, and
  //we have it all on each processor so we can add overlap
  set<int> elements_overlap,nodes_overlap;
  for(int eN=elementOffsets_new[rank];eN<elementOffsets_new[rank+1];eN++)
    for (int nN=0;nN<mesh.nNodes_element;nN++)
      {
        int nN_global = elementNodesArray_new[eN*mesh.nNodes_element+nN];
        if (nN_global < nodeOffsets_new[rank] || nN_global >= nodeOffsets_new[rank+1])
          nodes_overlap.insert(nN_global);
      }
    

  if (nElements_overlap > 0)
    {
      //get all elements in the node stars and their nodes
      // for (int nN_new=nodeOffsets_new[rank]; nN_new < nodeOffsets_new[rank+1]; nN_new++)
      //   {
      //     int nN = nodeNumbering_global_new2old[nN_new];
      //     for (int offset =mesh.nodeElementOffsets[nN];offset<mesh.nodeElementOffsets[nN+1];offset++)
      //       {
      //         int eN = mesh.nodeElementsArray[offset];
      //         int eN_new = elementNumbering_global_old2new[eN];
      //         if (eN_new < elementOffsets_new[rank] or eN_new >= elementOffsets_new[rank+1])
      //           {
      //             elements_overlap.insert(eN_new);
      //             for (int nN_element=0;nN_element<mesh.nNodes_element;nN_element++)
      //               {
      //                 int nN_global = elementNodesArray_new[eN_new*mesh.nNodes_element+nN_element];
      //                 if (nN_global < nodeOffsets_new[rank] or nN_global >= nodeOffsets_new[rank+1])
      //                   nodes_overlap.insert(nN_global);
      //               }
      //           }
      //       }
      //   }
      //get all elements in the node stars of owned nodes and those elements' nodes
      for (set<int>::iterator nN=nodes_subdomain_owned.begin();nN != nodes_subdomain_owned.end();nN++)
        {
          for (int offset =mesh.nodeElementOffsets[*nN];offset<mesh.nodeElementOffsets[(*nN)+1];offset++)
            {
              int eN = mesh.nodeElementsArray[offset];
              int eN_new = elementNumbering_global_old2new[eN];
              if (eN_new < elementOffsets_new[rank] or eN_new >= elementOffsets_new[rank+1])
                {
                  elements_overlap.insert(eN_new);
                  for (int nN_element=0;nN_element<mesh.nNodes_element;nN_element++)
                    {
                      int nN_global = elementNodesArray_new[eN_new*mesh.nNodes_element+nN_element];
                      if (nN_global < nodeOffsets_new[rank] or nN_global >= nodeOffsets_new[rank+1])
                        nodes_overlap.insert(nN_global);
                    }
                }
            }
        }
      //get all the element neighbors
      for(int eN=elementOffsets_new[rank];eN<elementOffsets_new[rank+1];eN++)
        for(int ebN=0;ebN<mesh.nElementBoundaries_element;ebN++)
          {
            int eN_ebN = elementNeighborsArray_new[eN*mesh.nElementBoundaries_element+ebN];
            if (eN_ebN >= 0 && 
                (eN_ebN < elementOffsets_new[rank] || eN_ebN >= elementOffsets_new[rank+1]))
              {
                elements_overlap.insert(eN_ebN);
                for (int nN=0;nN<mesh.nNodes_element;nN++)
                  {
                    int nN_global = elementNodesArray_new[eN_ebN*mesh.nNodes_element+nN];
                    if (nN_global < nodeOffsets_new[rank] || nN_global >= nodeOffsets_new[rank+1])
                      nodes_overlap.insert(nN_global);
                  }
              }
          }
    }
  for (int layer=1;layer<nElements_overlap;layer++)
    {
      for (set<int>::iterator eN_p=elements_overlap.begin();eN_p != elements_overlap.end();eN_p++)
        {
          int eN_global = *eN_p;
          for(int ebN=0;ebN<mesh.nElementBoundaries_element;ebN++)
            {
              int eN_ebN = elementNeighborsArray_new[eN_global*mesh.nElementBoundaries_element+ebN];
              if (eN_ebN >= 0 &&
                  (eN_ebN < elementOffsets_new[rank] || eN_ebN >= elementOffsets_new[rank+1]))
                {
                  elements_overlap.insert(eN_ebN);
                  for (int nN=0;nN<mesh.nNodes_element;nN++)
                    {
                      int nN_global = elementNodesArray_new[eN_ebN*mesh.nNodes_element+nN];
                      if (nN_global < nodeOffsets_new[rank] || nN_global >= nodeOffsets_new[rank+1])
                        nodes_overlap.insert(nN_global);
                    }
                }
            }
        }            
    }
  //6. Now build subdomain mesh
  //
  //set what we know
  if (mesh.subdomainp == NULL)
    mesh.subdomainp = new Mesh();
  mesh.subdomainp->nElements_global = nElements_subdomain_new[rank] + elements_overlap.size();
  mesh.subdomainp->nNodes_global = nNodes_subdomain_new[rank] + nodes_overlap.size();
  mesh.subdomainp->nNodes_element = mesh.nNodes_element;
  mesh.subdomainp->nNodes_elementBoundary = mesh.nNodes_elementBoundary;
  mesh.subdomainp->nElementBoundaries_element = mesh.nElementBoundaries_element;
  //load the elements and nodes
  valarray<int> nodeNumbering_subdomain2global(mesh.subdomainp->nNodes_global);
  map<int,int> nodeNumbering_global2subdomain;
  mesh.subdomainp->nodeArray = new double[mesh.subdomainp->nNodes_global*3];
  mesh.subdomainp->nodeMaterialTypes = new int[mesh.subdomainp->nNodes_global];
  for(int nN=0;nN<nNodes_subdomain_new[rank];nN++)
    {
      int nN_global = nN + nodeOffsets_new[rank];
      nodeNumbering_subdomain2global[nN] = nN_global;
      nodeNumbering_global2subdomain[nN_global] = nN;
      mesh.subdomainp->nodeArray[nN*3+0] = nodeArray_new[nN_global*3+0];
      mesh.subdomainp->nodeArray[nN*3+1] = nodeArray_new[nN_global*3+1];
      mesh.subdomainp->nodeArray[nN*3+2] = nodeArray_new[nN_global*3+2];
      mesh.subdomainp->nodeMaterialTypes[nN]= nodeMaterialTypes_new[nN_global];
    }
  //note: sets in C++ are sorted so the overlap is laid out in
  //contiguous chunks corresponding to the partitions
  set<int>::iterator nN_p=nodes_overlap.begin();
  for(int nN=nNodes_subdomain_new[rank];nN < nNodes_subdomain_new[rank] + int(nodes_overlap.size()); nN++)
    {
      int nN_global = *nN_p++;
      nodeNumbering_subdomain2global[nN] = nN_global;
      nodeNumbering_global2subdomain[nN_global] = nN;
      mesh.subdomainp->nodeArray[nN*3+0] = nodeArray_new[nN_global*3+0];
      mesh.subdomainp->nodeArray[nN*3+1] = nodeArray_new[nN_global*3+1];
      mesh.subdomainp->nodeArray[nN*3+2] = nodeArray_new[nN_global*3+2];
      mesh.subdomainp->nodeMaterialTypes[nN]= nodeMaterialTypes_new[nN_global];
    }
  mesh.subdomainp->elementNodesArray = new int[mesh.subdomainp->nElements_global*mesh.subdomainp->nNodes_element];
  mesh.subdomainp->elementMaterialTypes = new int[mesh.subdomainp->nElements_global];
  valarray<int> elementNumbering_subdomain2global(mesh.subdomainp->nElements_global);
  for (int eN=0;eN<nElements_subdomain_new[rank];eN++)
    {
      int eN_global = eN+elementOffsets_new[rank];
      elementNumbering_subdomain2global[eN] = eN_global;
      mesh.subdomainp->elementMaterialTypes[eN] = elementMaterialTypes_new[eN_global];
      for (int nN=0;nN<mesh.subdomainp->nNodes_element;nN++)
        mesh.subdomainp->elementNodesArray[eN*mesh.subdomainp->nNodes_element+nN] = 
          nodeNumbering_global2subdomain[elementNodesArray_new[eN_global*mesh.nNodes_element + nN]];
    }
  set<int>::iterator eN_p=elements_overlap.begin();
  for(int eN=nElements_subdomain_new[rank];eN < nElements_subdomain_new[rank]+int(elements_overlap.size());eN++)
    {
      int eN_global = *eN_p++;
      mesh.subdomainp->elementMaterialTypes[eN] = elementMaterialTypes_new[eN_global];
      elementNumbering_subdomain2global[eN] = eN_global;
      for (int nN=0;nN<mesh.subdomainp->nNodes_element;nN++)
        mesh.subdomainp->elementNodesArray[eN*mesh.subdomainp->nNodes_element+nN] = 
          nodeNumbering_global2subdomain[elementNodesArray_new[eN_global*mesh.nNodes_element + nN]];
    }

  if (mesh.subdomainp->nNodes_element == 2)
    {
      constructElementBoundaryElementsArray_edge(*mesh.subdomainp);
      allocateGeometricInfo_edge(*mesh.subdomainp);
      computeGeometricInfo_edge(*mesh.subdomainp);
    }
  else if (mesh.subdomainp->nNodes_element == 3)
    {
      constructElementBoundaryElementsArray_triangle(*mesh.subdomainp);
      allocateGeometricInfo_triangle(*mesh.subdomainp);
      computeGeometricInfo_triangle(*mesh.subdomainp);
    }
  else if (mesh.subdomainp->nNodes_element == 4)
    {
      constructElementBoundaryElementsArray_tetrahedron(*mesh.subdomainp);
      allocateGeometricInfo_tetrahedron(*mesh.subdomainp);
      computeGeometricInfo_tetrahedron(*mesh.subdomainp);
    }
  if (mesh.elementBoundaryMaterialTypes != NULL)
    {
      assert(mesh.elementBoundariesArray != NULL);
      //mwftodo need to copy over elementBoundaryMaterialTypes now
      for (int eN=0;eN<mesh.subdomainp->nElements_global;eN++)
        {
          int eN_global_new = elementNumbering_subdomain2global[eN];
          int eN_global_old = elementNumbering_global_new2old[eN_global_new];
          for (int ebN_element = 0; ebN_element < mesh.nElementBoundaries_element; ebN_element++)
            {
              int ebN_global_old = mesh.elementBoundariesArray[eN_global_old*mesh.nElementBoundaries_element+ebN_element];
              int ebN_subdomain = mesh.subdomainp->elementBoundariesArray[eN*mesh.nElementBoundaries_element+ebN_element];
              mesh.subdomainp->elementBoundaryMaterialTypes[ebN_subdomain] = mesh.elementBoundaryMaterialTypes[ebN_global_old];
            }
        }
    }
  //now we've got the old mesh in the old ordering and the subdomain mesh in the new ordering
  //the first chunk of nodes and elements are the owned elements so we need to know how many of those there are
  //and the offset of the first one so we can compute subdomain2global
  mesh.nodeOffsets_subdomain_owned = new int[size+1];
  mesh.elementOffsets_subdomain_owned = new int[size+1];
  for (int sdN=0;sdN<size+1;sdN++)
    {
      mesh.nodeOffsets_subdomain_owned[sdN] = nodeOffsets_new[sdN];
      mesh.elementOffsets_subdomain_owned[sdN] = elementOffsets_new[sdN];
    }
  //we also need the subdomain 2 new global mappings
  mesh.nodeNumbering_subdomain2global = new int[mesh.subdomainp->nNodes_global];
  for (int nN=0;nN<mesh.subdomainp->nNodes_global;nN++)
    mesh.nodeNumbering_subdomain2global[nN] = nodeNumbering_subdomain2global[nN];
  mesh.elementNumbering_subdomain2global = new int[mesh.subdomainp->nElements_global];
  for (int eN=0;eN<mesh.subdomainp->nElements_global;eN++)
    mesh.elementNumbering_subdomain2global[eN] = elementNumbering_subdomain2global[eN];
  mesh.elementNumbering_global2original = new int[mesh.nElements_global];
  for (int eN=0;eN<mesh.nElements_global;eN++)
    mesh.elementNumbering_global2original[eN] = elementNumbering_global_new2old[eN];
  mesh.nodeNumbering_global2original = new int[mesh.nNodes_global];
  for (int nN=0;nN<mesh.nNodes_global;nN++)
    mesh.nodeNumbering_global2original[nN] = nodeNumbering_global_new2old[nN];

  ISRestoreIndices(elementNumberingIS_global_old2new,&elementNumbering_global_old2new);

  ISDestroy(&elementPartitioningIS_new);
  ISDestroy(&elementNumberingIS_subdomain_old2new);
  ISDestroy(&elementNumberingIS_global_old2new);

  ISRestoreIndices(nodeNumberingIS_global_new2old,&nodeNumbering_global_new2old);

  ISDestroy(&nodeNumberingIS_new2old);
  ISDestroy(&nodeNumberingIS_global_new2old);

  return 0;
}

int partitionNodes(Mesh& mesh, int nNodes_overlap)
{
  using namespace std;
  int ierr,size,rank;

  if (!ensure_comm()) {
    return -1;
  }

  ierr = MPI_Comm_size(PROTEUS_COMM_WORLD,&size);
  ierr = MPI_Comm_rank(PROTEUS_COMM_WORLD,&rank);
  /***********************************************************************
    partition domain based on nodes rather than elements, basically repeats
    partitionElements with this one modification

    right now generates equivalent of 1 layer of overlap regardless of input

    1. Partition nodes in the default partition of contiguous chunks with
       input ordering

    2. Determine nodal connectivity on local processor

    3. Generate new nodal partition using PETSc interface

    4. Collect elements containing locally owned nodes and assign ownership

    5. Generate global element numbering for new subdomain ownership

    6. Create overlap (ghost) information for nodes and elements 

    7. March through additional layers of overlap if requested,

    8. Build subdomain meshes in new numbering
  ***********************************************************************/
  //
  //1. Build default nodal partition
  //
  //compute offsets to build processor (local) to global ordering for nodes
  //in default partitioning 
  valarray<int> nodeOffsets_old(size+1);
  nodeOffsets_old[0] = 0;
  for (int sdN=0; sdN < size; sdN++)
    {
      nodeOffsets_old[sdN+1] = nodeOffsets_old[sdN] + 
        int(mesh.nNodes_global)/size + (int(mesh.nNodes_global)%size > sdN);
    }
  //
  //2. Determine nodal connectivity on local processor, (local node star array)
  //
  int nNodes_subdomain = (nodeOffsets_old[rank+1] - nodeOffsets_old[rank]);
  PetscInt *nodeNeighborsOffsets_subdomain,*nodeNeighbors_subdomain,*weights_subdomain;
  PetscMalloc(sizeof(PetscInt)*(nNodes_subdomain+1),&nodeNeighborsOffsets_subdomain);
  PetscMalloc(sizeof(PetscInt)*(nNodes_subdomain*mesh.max_nNodeNeighbors_node),&nodeNeighbors_subdomain);
  PetscMalloc(sizeof(PetscInt)*(nNodes_subdomain*mesh.max_nNodeNeighbors_node),&weights_subdomain);
  nodeNeighborsOffsets_subdomain[0] = 0;
  for (int nN = 0,offset=0; nN < nNodes_subdomain; nN++)
    {
      int nN_global = nodeOffsets_old[rank] + nN;
      for (int offset_global = mesh.nodeStarOffsets[nN_global]; 
           offset_global < mesh.nodeStarOffsets[nN_global+1]; offset_global++)
        {
          nodeNeighbors_subdomain[offset++] = mesh.nodeStarArray[offset_global];
        }
      nodeNeighborsOffsets_subdomain[nN+1]=offset;
      sort(&nodeNeighbors_subdomain[nodeNeighborsOffsets_subdomain[nN]],&nodeNeighbors_subdomain[nodeNeighborsOffsets_subdomain[nN+1]]);
      int weight= (nodeNeighborsOffsets_subdomain[nN+1] - nodeNeighborsOffsets_subdomain[nN]);
      for (int k=nodeNeighborsOffsets_subdomain[nN];k<nodeNeighborsOffsets_subdomain[nN+1];k++)
        weights_subdomain[k] = weight;
    }
  //
  //3. Generate new nodal partition using PETSc interface
  //
  Mat petscAdjacency;
  //   MatCreateMPIAdj(PROTEUS_COMM_WORLD,
  // 		  nNodes_subdomain, mesh.nNodes_global,
  // 		  &nodeNeighborsOffsets_subdomain[0], &nodeNeighbors_subdomain[0],
  // 		  &weights_subdomain[0],//PETSC_NULL,//ignore weighting for now
  // 		  &petscAdjacency);
  ierr = MatCreateMPIAdj(PROTEUS_COMM_WORLD,
<<<<<<< HEAD
			 nNodes_subdomain, 
			 mesh.nNodes_global,
			 nodeNeighborsOffsets_subdomain, 
			 nodeNeighbors_subdomain,
			 PETSC_NULL,//weights_subdomain,
			 &petscAdjacency);CHKERRABORT(PROTEUS_COMM_WORLD, ierr);
=======
                         nNodes_subdomain, 
                         mesh.nNodes_global,
                         nodeNeighborsOffsets_subdomain, 
                         nodeNeighbors_subdomain,
                         PETSC_NULL,//weights_subdomain,
                         &petscAdjacency);CHKERRQ(ierr);
>>>>>>> fd9c0903
  MatPartitioning petscPartition;
  MatPartitioningCreate(PROTEUS_COMM_WORLD,&petscPartition);
  MatPartitioningSetAdjacency(petscPartition,petscAdjacency);
  MatPartitioningSetFromOptions(petscPartition);
  
  //get petsc index set that has the new subdomain number for each node
  IS nodePartitioningIS_new;
  MatPartitioningApply(petscPartition,&nodePartitioningIS_new);
  MatPartitioningDestroy(&petscPartition); //gets petscAdjacency too I believe

  //determine the number of nodes per subdomain in new partitioning
  valarray<int> nNodes_subdomain_new(size);
  ISPartitioningCount(nodePartitioningIS_new,size,&nNodes_subdomain_new[0]);

  //need new offsets for subdomain to global numbering
  valarray<int> nodeOffsets_new(size+1);
  nodeOffsets_new[0] = 0;
  for (int sdN = 0; sdN < size; sdN++)
    nodeOffsets_new[sdN+1] = nodeOffsets_new[sdN] + nNodes_subdomain_new[sdN];

  //get the new node numbers for nodes on this subdomain
  IS nodeNumberingIS_subdomain_old2new;
  ISPartitioningToNumbering(nodePartitioningIS_new,&nodeNumberingIS_subdomain_old2new);

  //collect new node numbers for whole mesh so that subdomain reordering and renumbering
  //can be done easily

  IS nodeNumberingIS_global_old2new;
  ISAllGather(nodeNumberingIS_subdomain_old2new,&nodeNumberingIS_global_old2new);
  //mwf original and correct I believe 
  const PetscInt * nodeNumbering_global_old2new;//needs restore call
  ISGetIndices(nodeNumberingIS_global_old2new,&nodeNumbering_global_old2new);

  //reverse mapping for node numbers as well
  valarray<int> nodeNumbering_global_new2old(mesh.nNodes_global);
  for (int nN = 0; nN < mesh.nNodes_global; nN++)
    nodeNumbering_global_new2old[nodeNumbering_global_old2new[nN]] = nN;

  //   //mwf debug
  //   if (rank == 0)
  //     {
  //       for (int sdN = 0; sdN < size+1; sdN++)
  // 	std::cout<<"partitionNodes rank= "<<rank<<" nodeOffset["<<sdN<<"]= "<<nodeOffsets_new[sdN]<<std::endl;
  //       for (int nN = 0; nN < mesh.nNodes_global; nN++)
  // 	{
  // 	  std::cout<<"partitionNodes rank= "<<rank<<" nN= "<<nN<<" old2new= "<<nodeNumbering_global_old2new[nN]<<" new2old= "<<nodeNumbering_global_new2old[nN]<<std::endl;
  // 	}
  //       for (int sdN = 0; sdN < size; sdN++)
  // 	{
  // 	  std::cout<<"============"<<std::endl;
  // 	  std::cout<<"partitionNodes rank= "<<sdN<<" nNodes_owned= "<<nodeOffsets_new[sdN+1]-nodeOffsets_new[sdN]<<" = "<<std::endl;
  // 	  for (int nN = nodeOffsets_new[sdN]; nN < nodeOffsets_new[sdN+1]; nN++)
  // 	    {
  // 	      std::cout<<"new number= "<<nN<<" <--> old number "<<nodeNumbering_global_new2old[nN]<<" x,y,z= "
  // 		       <<mesh.nodeArray[nodeNumbering_global_new2old[nN]*3+0]<<" , "
  // 		       <<mesh.nodeArray[nodeNumbering_global_new2old[nN]*3+1]<<" , "
  // 		       <<mesh.nodeArray[nodeNumbering_global_new2old[nN]*3+2]<<std::endl;
  // 	    }
  // 	}
      
  //     }
  //
  //4. To build subdomain meshes, go through and collect elements containing
  //   the locally owned nodes. Assign processor ownership of elements 
  //   
  MPI_Status status;
  PetscBT elementMask;
  PetscBTCreate(mesh.nElements_global,&elementMask);
  //get the owned element information 
  if (rank > 0)
    {
      MPI_Recv(elementMask,PetscBTLength(mesh.nElements_global),MPI_CHAR,rank-1,0,PROTEUS_COMM_WORLD,&status);
    }
  //mark the unmarked elements on this subdomain and store element numbers (in old numbering)
  set<int> elements_subdomain_owned;
  for (int nN = nodeOffsets_new[rank]; nN < nodeOffsets_new[rank+1]; nN++)
    {
      int nN_global_old = nodeNumbering_global_new2old[nN];
      for (int eN_star_offset = mesh.nodeElementOffsets[nN_global_old]; 
           eN_star_offset < mesh.nodeElementOffsets[nN_global_old+1]; eN_star_offset++)
        {
          int eN_star_old = mesh.nodeElementsArray[eN_star_offset];
          if (!PetscBTLookupSet(elementMask,eN_star_old))
            {
              elements_subdomain_owned.insert(eN_star_old);
            }
        }
    }
  //mwf debug
  //   for (int nN =  nodeOffsets_new[rank]; nN < nodeOffsets_new[rank+1]; nN++)
  //     {
  //       int nN_global_old = nodeNumbering_global_new2old[nN];
  //       int nElements_owned_nN =0;
  //       for (int eN_star_offset = mesh.nodeElementOffsets[nN_global_old]; 
  // 	   eN_star_offset < mesh.nodeElementOffsets[nN_global_old+1]; eN_star_offset++)
  // 	{
  // 	  int eN_star_old = mesh.nodeElementsArray[eN_star_offset];
  // 	  if (elements_subdomain_owned.find(eN_star_old) != elements_subdomain_owned.end())
  // 	    nElements_owned_nN++;
  // 	}
    
  //       if (nElements_owned_nN <= 0)
  // 	{
  // 	  std::cout<<"Problem? proc "<<rank<<" nN_new = "<<nN<<" nN_old= "<<nN_global_old<<" nElements_owned_for_nN = "<<nElements_owned_nN<<std::endl;
  // 	  //find out processor owners for node neighbors
  // 	  for (int offset = mesh.nodeStarOffsets[nN_global_old]; offset < mesh.nodeStarOffsets[nN_global_old+1]; offset++)
  // 	    {
  // 	      int nN_neig_old = mesh.nodeStarArray[offset];
  // 	      std::cout<<"\t neig node old "<<nN_neig_old<<" neig node new "<<nodeNumbering_global_old2new[nN_neig_old]<<" this proc offsets= ["
  // 		       <<nodeOffsets_new[rank]<<","<<nodeOffsets_new[rank+1]<<"];"<<std::endl;
  // 	    }
  // 	}
  //     }
  //pass off newly marked info
  if (rank < size-1)
    MPI_Send(elementMask,PetscBTLength(mesh.nElements_global),MPI_CHAR,rank+1,0,PROTEUS_COMM_WORLD);
  ierr = PetscBTDestroy(&elementMask);
  if (ierr)
    cerr<<"Error in PetscBTDestroy"<<endl;

  //
  //5. Generate global element numbering corresponding to new subdomain ownership
  //
  valarray<int> nElements_subdomain_new(size),
    elementOffsets_new(size+1);
  for (int sdN = 0; sdN < size; sdN++)
    {
      if (sdN == rank)
        nElements_subdomain_new[sdN] = int(elements_subdomain_owned.size());
      else
        nElements_subdomain_new[sdN] = 0;
    }
  valarray<int> nElements_subdomain_new_send = nElements_subdomain_new;
  MPI_Allreduce(&nElements_subdomain_new_send[0],&nElements_subdomain_new[0],size,MPI_INT,MPI_SUM,PROTEUS_COMM_WORLD);
  //new size info
  elementOffsets_new[0] = 0;
  for (int sdN = 0; sdN < size; sdN++)
    elementOffsets_new[sdN+1] = elementOffsets_new[sdN] + nElements_subdomain_new[sdN];
  
  //map to old element numbering
  valarray<int> elementNumbering_subdomain_new2old(elements_subdomain_owned.size());
  set<int>::iterator eN_ownedp = elements_subdomain_owned.begin();
  for (int eN = 0; eN < int(elements_subdomain_owned.size()); eN++)
    {
      elementNumbering_subdomain_new2old[eN] = *eN_ownedp++;
    }
  //use Petsc IS to get global new2old numbering
  IS elementNumberingIS_subdomain_new2old;
  ISCreateGeneral(PROTEUS_COMM_WORLD,elements_subdomain_owned.size(),&elementNumbering_subdomain_new2old[0],PETSC_COPY_VALUES,
                  &elementNumberingIS_subdomain_new2old);
  IS elementNumberingIS_global_new2old;
  ISAllGather(elementNumberingIS_subdomain_new2old,&elementNumberingIS_global_new2old);
  
  const PetscInt *elementNumbering_global_new2old;//needs to be restored
  ISGetIndices(elementNumberingIS_global_new2old,&elementNumbering_global_new2old);
  //reverse mapping
  valarray<int> elementNumbering_global_old2new(mesh.nElements_global);
  for (int eN = 0; eN < mesh.nElements_global; eN++)
    {
      elementNumbering_global_old2new[elementNumbering_global_new2old[eN]] = eN;
    }



  //4b,5b. repeat process to build global face numbering
  //first get element --> element boundaries array for new element but old element boundary numbering
  valarray<int> elementBoundariesArray_new(mesh.nElements_global*mesh.nElementBoundaries_element);
  for (int eN=0; eN < mesh.nElements_global; eN++)
    for (int ebN=0; ebN < mesh.nElementBoundaries_element; ebN++)
      {
        elementBoundariesArray_new[eN*mesh.nElementBoundaries_element+ebN] = 
          mesh.elementBoundariesArray[elementNumbering_global_new2old[eN]*mesh.nElementBoundaries_element+ebN];
      }
  MPI_Status status_elementBoundaries;
  PetscBT elementBoundaryMask; 
  PetscBTCreate(mesh.nElementBoundaries_global,&elementBoundaryMask);
  if (rank > 0) 
    {
      MPI_Recv(elementBoundaryMask,PetscBTLength(mesh.nElementBoundaries_global),MPI_CHAR,rank-1,0,PROTEUS_COMM_WORLD,&status_elementBoundaries);
    }
  //mark the unmarked faces on this subdomain and store the global face numbers
  //going through owned elements can pick up owned elementBoundaries on "outside" of owned nodes nodeStars 
  set<int> elementBoundaries_subdomain_owned;
  if (mesh.nNodes_element == 8)
    {

      int lface[6][4] = {{0,1,2,3},
                         {0,1,5,4},
                         {1,2,6,5},
                         {2,3,7,6},
                         {3,0,4,7},
                         {4,5,6,7}};
		       

      for (int nN = nodeOffsets_new[rank]; nN < nodeOffsets_new[rank+1]; nN++)
        {
          int nN_global_old = nodeNumbering_global_new2old[nN];
          //now get elements in node star
          for (int offset_old = mesh.nodeElementOffsets[nN_global_old]; 
               offset_old < mesh.nodeElementOffsets[nN_global_old+1]; offset_old++)
            {
              int eN_star_old = mesh.nodeElementsArray[offset_old];
              int eN_star_new = elementNumbering_global_old2new[eN_star_old];

              //loop through element boundaries on each element, want but want to skip
              //the element boundary across from the owned node
              for (int ebN=0; ebN<mesh.nElementBoundaries_element;ebN++)
                {	      
                  bool foundNode = false;
                  for (int nNl=0; nNl<mesh.nNodes_elementBoundary ;nNl++)
                    {		  	 		 		    
                      int nN_global_old_across = mesh.elementNodesArray[eN_star_old*mesh.nNodes_element + lface[ebN][nNl]];
                      if (nN_global_old_across == nN_global_old) foundNode = true;		  
                    } 
                  if (foundNode)
                    { 
                      int ebN_global=elementBoundariesArray_new[eN_star_new*mesh.nElementBoundaries_element+ebN];
                      if (!PetscBTLookupSet(elementBoundaryMask,ebN_global))
                        elementBoundaries_subdomain_owned.insert(ebN_global);
                    }
                }
	      	
            } 
        }
      
    }  
  else 
    {

      for (int nN = nodeOffsets_new[rank]; nN < nodeOffsets_new[rank+1]; nN++)
        {
          int nN_global_old = nodeNumbering_global_new2old[nN];
          //now get elements in node star
          for (int offset_old = mesh.nodeElementOffsets[nN_global_old]; 
               offset_old < mesh.nodeElementOffsets[nN_global_old+1]; offset_old++)
            {
              int eN_star_old = mesh.nodeElementsArray[offset_old];
              int eN_star_new = elementNumbering_global_old2new[eN_star_old];

              //loop through element boundaries on each element, want but want to skip
              //the element boundary across from the owned node
              for (int ebN=0; ebN<mesh.nElementBoundaries_element;ebN++)
                {
                  int nN_global_old_across = mesh.elementNodesArray[eN_star_old*mesh.nNodes_element+ebN];
                  if (nN_global_old_across != nN_global_old)
                    {
                      int ebN_global=elementBoundariesArray_new[eN_star_new*mesh.nElementBoundaries_element+ebN];
                      if (!PetscBTLookupSet(elementBoundaryMask,ebN_global))
                        elementBoundaries_subdomain_owned.insert(ebN_global);
                    }
                }
            }
        }
    }

  //ship off the mask
  if (rank < size-1)
    MPI_Send(elementBoundaryMask,PetscBTLength(mesh.nElementBoundaries_global),MPI_CHAR,rank+1,0,PROTEUS_COMM_WORLD);
  ierr = PetscBTDestroy(&elementBoundaryMask);
  if (ierr)
    cerr<<"Error in PetscBTDestroy for elementBoundaries"<<endl;
  //get the number of elementBoundaries on each processor
  valarray<int> nElementBoundaries_subdomain_new(size),
    elementBoundaryOffsets_new(size+1);
  for (int sdN=0;sdN<size;sdN++)
    if (sdN == rank)
      nElementBoundaries_subdomain_new[sdN] = elementBoundaries_subdomain_owned.size();
    else
      nElementBoundaries_subdomain_new[sdN] = 0;
  valarray<int> nElementBoundaries_subdomain_new_send=nElementBoundaries_subdomain_new;
  MPI_Allreduce(&nElementBoundaries_subdomain_new_send[0],&nElementBoundaries_subdomain_new[0],size,MPI_INT,MPI_SUM,PROTEUS_COMM_WORLD);
  elementBoundaryOffsets_new[0] = 0;
  for (int sdN=0;sdN<size;sdN++)
    elementBoundaryOffsets_new[sdN+1] = elementBoundaryOffsets_new[sdN]+nElementBoundaries_subdomain_new[sdN];
  //Now as with elements and nodes build a global face numbering
  //resetting the face based information is a little different since much of this is currently built below based
  //on the element and node information
  //
  valarray<int> elementBoundaryNumbering_new2old(elementBoundaries_subdomain_owned.size());
  set<int>::iterator ebN_ownedp=elementBoundaries_subdomain_owned.begin();
  for (int ebN=0;ebN<int(elementBoundaries_subdomain_owned.size());ebN++)
    {
      elementBoundaryNumbering_new2old[ebN] = *ebN_ownedp++;
    }
  IS elementBoundaryNumberingIS_subdomain_new2old;
  ISCreateGeneral(PROTEUS_COMM_WORLD,elementBoundaries_subdomain_owned.size(),&elementBoundaryNumbering_new2old[0],PETSC_COPY_VALUES,&elementBoundaryNumberingIS_subdomain_new2old);
  IS elementBoundaryNumberingIS_global_new2old;
  ISAllGather(elementBoundaryNumberingIS_subdomain_new2old,&elementBoundaryNumberingIS_global_new2old);
  const PetscInt *elementBoundaryNumbering_global_new2old;
  valarray<int> elementBoundaryNumbering_old2new_global(mesh.nElementBoundaries_global);
  ISGetIndices(elementBoundaryNumberingIS_global_new2old,&elementBoundaryNumbering_global_new2old);
  for (int ebN=0;ebN<mesh.nElementBoundaries_global;ebN++)
    {
      elementBoundaryNumbering_old2new_global[elementBoundaryNumbering_global_new2old[ebN]] = ebN;
    }
  for (int eN=0;eN < mesh.nElements_global; eN++)
    {
      int ebN_old;
      for (int ebN=0;ebN < mesh.nElementBoundaries_element; ebN++)
        {
          ebN_old = elementBoundariesArray_new[eN*mesh.nElementBoundaries_element+ebN];
          elementBoundariesArray_new[eN*mesh.nElementBoundaries_element+ebN] = elementBoundaryNumbering_old2new_global[ebN_old];
        }
    }
  
  //4c,5c. Build global edge numbering as well ownership is determined by who owns the left (0) node 
  //    of the edge
  map<NodeTuple<2>, int> nodesEdgeMap_global; //new global node numbers --> original edge numbering
  set<int> edges_subdomain_owned;
  for (int ig = 0; ig < mesh.nEdges_global; ig++)
    {
      const int nN0_global_old = mesh.edgeNodesArray[2*ig];
      const int nN1_global_old = mesh.edgeNodesArray[2*ig+1];
      const int nN0_global     = nodeNumbering_global_old2new[nN0_global_old];
      const int nN1_global     = nodeNumbering_global_old2new[nN1_global_old];
      int nodes[2];
      nodes[0] = nN0_global;
      nodes[1] = nN1_global;
      NodeTuple<2> et(nodes);
      nodesEdgeMap_global[et] = ig;
      if (nodeOffsets_new[rank] <= et.nodes[0] && et.nodes[0] < nodeOffsets_new[rank+1])
        edges_subdomain_owned.insert(ig);
    }

  valarray<int> nEdges_subdomain_new(size),
    edgeOffsets_new(size+1);
  
  for (int sdN=0; sdN < size; sdN++)
    if (sdN == rank)
      nEdges_subdomain_new[sdN] = edges_subdomain_owned.size();
    else
      nEdges_subdomain_new[sdN] = 0;
  //collect ownership info
  valarray<int> nEdges_subdomain_new_send=nEdges_subdomain_new;
  MPI_Allreduce(&nEdges_subdomain_new_send[0],&nEdges_subdomain_new[0],size,MPI_INT,MPI_SUM,PROTEUS_COMM_WORLD);
  edgeOffsets_new[0] = 0;
  for (int sdN=0;sdN<size;sdN++)
    edgeOffsets_new[sdN+1] = edgeOffsets_new[sdN]+nEdges_subdomain_new[sdN];
  
  //build new petsc numbering and global maps from old2new and new2old 
  valarray<int> edgeNumbering_new2old(edges_subdomain_owned.size());
  set<int>::iterator edges_ownedp = edges_subdomain_owned.begin();
  for (int i=0; i < int(edges_subdomain_owned.size());i++)
    edgeNumbering_new2old[i] = *edges_ownedp++;
    
  IS edgeNumberingIS_subdomain_new2old;
  ISCreateGeneral(PROTEUS_COMM_WORLD,edges_subdomain_owned.size(),&edgeNumbering_new2old[0],PETSC_COPY_VALUES,&edgeNumberingIS_subdomain_new2old);
  IS edgeNumberingIS_global_new2old;
  ISAllGather(edgeNumberingIS_subdomain_new2old,&edgeNumberingIS_global_new2old);
  const PetscInt *edgeNumbering_global_new2old;
  valarray<int> edgeNumbering_old2new_global(mesh.nEdges_global);
  ISGetIndices(edgeNumberingIS_global_new2old,&edgeNumbering_global_new2old);
  for (int ig=0;ig<mesh.nEdges_global;ig++)
    {
      edgeNumbering_old2new_global[edgeNumbering_global_new2old[ig]] = ig;
    }
  
  
  //create  array with (new edge) --> (new node 0, new node 1)
  //and map from (new node 0, new node 1) --> (new global edge)
  valarray<int> edgeNodesArray_newNodesAndEdges(2*mesh.nEdges_global);
  map<NodeTuple<2>, int > nodesEdgeMap_global_new;
  for (int ig = 0; ig < mesh.nEdges_global; ig++)
    {
      const int nN0_global_old = mesh.edgeNodesArray[2*ig];
      const int nN1_global_old = mesh.edgeNodesArray[2*ig+1];
      const int nN0_global     = nodeNumbering_global_old2new[nN0_global_old];
      const int nN1_global     = nodeNumbering_global_old2new[nN1_global_old];
      
      const int edge_new = edgeNumbering_old2new_global[ig];
      edgeNodesArray_newNodesAndEdges[edge_new*2+0] = nN0_global;
      edgeNodesArray_newNodesAndEdges[edge_new*2+1] = nN1_global;
      int nodes[2];
      nodes[0] = nN0_global;
      nodes[1] = nN1_global;
      NodeTuple<2> et(nodes);
      nodesEdgeMap_global_new[et] = edge_new;
    }
  





  //
  //6. Figure out which elements are in node stars but are not locally owned, create ghost information
  //   for these, do the same for elements
  
  set<int> elements_overlap,nodes_overlap,elementBoundaries_overlap,edges_overlap;
  for (int nN = nodeOffsets_new[rank]; nN < nodeOffsets_new[rank+1]; nN++)
    {
      int nN_global_old = nodeNumbering_global_new2old[nN];
      //nodes in node star
      for (int offset_old = mesh.nodeStarOffsets[nN_global_old]; 
           offset_old < mesh.nodeStarOffsets[nN_global_old+1]; offset_old++)
        {
          int nN_neig_old = mesh.nodeStarArray[offset_old];
          int nN_neig_new = nodeNumbering_global_old2new[nN_neig_old];
	  
          bool offproc = nN_neig_new >=  nodeOffsets_new[rank+1] || nN_neig_new < nodeOffsets_new[rank];
          if (offproc)
            nodes_overlap.insert(nN_neig_new);
        }
      //now get elements, elementBoundaries, and edges in node star
      for (int offset_old = mesh.nodeElementOffsets[nN_global_old]; 
           offset_old < mesh.nodeElementOffsets[nN_global_old+1]; offset_old++)
        {
          int eN_star_old = mesh.nodeElementsArray[offset_old];
          int eN_star_new = elementNumbering_global_old2new[eN_star_old];
          bool offproc = eN_star_new >= elementOffsets_new[rank+1] || eN_star_new < elementOffsets_new[rank];
          if (offproc)
            elements_overlap.insert(eN_star_new);
          for (int ebN=0; ebN<mesh.nElementBoundaries_element;ebN++)
            {
              int ebN_global=elementBoundariesArray_new[eN_star_new*mesh.nElementBoundaries_element+ebN];
              // 	      //mwf debug
              // 	      std::cout<<"partitionNode default overlap rank= "<<rank<<" nN_new= "<<nN<<" eN_star_new= "<<eN_star_new<<" ebN= "<<ebN
              // 		       <<" ebN_global= "<<ebN_global<<" ghost= "<<(ebN_global < elementBoundaryOffsets_new[rank] || ebN_global >= elementBoundaryOffsets_new[rank+1])
              // 		       <<" offsets= ["<<elementBoundaryOffsets_new[rank]<<","<<elementBoundaryOffsets_new[rank+1]<<"]"<<std::endl;
              if (ebN_global < elementBoundaryOffsets_new[rank] || ebN_global >= elementBoundaryOffsets_new[rank+1])
                {
                  elementBoundaries_overlap.insert(ebN_global);
                }
            }
          for (int nN0=0;nN0<mesh.nNodes_element;nN0++)
            for (int nN1=nN0+1; nN1<mesh.nNodes_element;nN1++)
              {
                const int nN0_global_old = mesh.elementNodesArray[eN_star_old*mesh.nNodes_element+nN0];
                const int nN1_global_old = mesh.elementNodesArray[eN_star_old*mesh.nNodes_element+nN1];
                const int nN0_global     = nodeNumbering_global_old2new[nN0_global_old];
                const int nN1_global     = nodeNumbering_global_old2new[nN1_global_old];
                bool foundEdge = false;
                int nodes[2];
                nodes[0] = nN0_global;
                nodes[1] = nN1_global;
                NodeTuple<2> et(nodes);
                const int edge_global = nodesEdgeMap_global_new[et];
                if (edge_global < edgeOffsets_new[rank] || edge_global >= edgeOffsets_new[rank+1])
                  edges_overlap.insert(edge_global);
              }//edges
        }//elements in node star
    }//nodes on this processor

  //
  //7. If we want more layers of overlap, do we have to build connectivity info in new numbering then march out
  //   or can we just march through nodes in node_overlap and grab all of their elements that aren't owned?
  //

  int overlap_remaining = nNodes_overlap -1; //default gives 1 layer overlap
  //last set of overlap nodes added
  set<int> last_nodes_added2overlap = nodes_overlap;
  while (overlap_remaining > 0)
    {
      set<int> new_nodes_overlap,new_elements_overlap,new_elementBoundaries_overlap,new_edges_overlap;
      set<int>::iterator nN_p = last_nodes_added2overlap.begin();
      while (nN_p != last_nodes_added2overlap.end())
        {
          int nN_global_new = *nN_p;
          int nN_global_old = nodeNumbering_global_new2old[nN_global_new];//need old numbering for connectivity
          for (int offset_old = mesh.nodeStarOffsets[nN_global_old]; 
               offset_old < mesh.nodeStarOffsets[nN_global_old+1]; offset_old++)
            {
              int nN_neig_old = mesh.nodeStarArray[offset_old];
              int nN_neig_new = nodeNumbering_global_old2new[nN_neig_old];
              //just need to check if neighbor is offprocessor, may already be in overlap
              //but set merge will take care of that
              bool offproc = nN_neig_new >=  nodeOffsets_new[rank+1] || nN_neig_new < nodeOffsets_new[rank];
              if (offproc)
                new_nodes_overlap.insert(nN_neig_new);
            }//node neighbor loop
          nN_p++;
        }//loop adding new nodes

      //loop through added nodes, grab elements only check if not on processor
      set<int>::iterator nN_newp = last_nodes_added2overlap.begin();
      while (nN_newp != last_nodes_added2overlap.end())
        {
          int nN_global_new = *nN_newp;
          int nN_global_old = nodeNumbering_global_new2old[nN_global_new];//need old numbering for connectivity
          for (int offset_old = mesh.nodeElementOffsets[nN_global_old];
               offset_old < mesh.nodeElementOffsets[nN_global_old+1]; offset_old++)
            {
              int eN_star_old = mesh.nodeElementsArray[offset_old];
              int eN_star_new = elementNumbering_global_old2new[eN_star_old];
              bool offproc = eN_star_new >= elementOffsets_new[rank+1] || eN_star_new < elementOffsets_new[rank];
              if (offproc)
                new_elements_overlap.insert(eN_star_new);
              //element boundaries too
              for (int ebN=0; ebN<mesh.nElementBoundaries_element;ebN++)
                {
                  int ebN_global=elementBoundariesArray_new[eN_star_new*mesh.nElementBoundaries_element+ebN];
                  // 		  //mwf debug
                  // 		  std::cout<<"partitionNode overlap_remaining= "<<overlap_remaining<<" rank= "<<rank<<" nN_global_new= "<<nN_global_new<<" eN_star_new= "<<eN_star_new<<" ebN= "<<ebN
                  // 			   <<" ebN_global= "<<ebN_global<<" ghost= "<<(ebN_global < elementBoundaryOffsets_new[rank] || ebN_global >= elementBoundaryOffsets_new[rank+1])
                  // 			   <<" offsets= ["<<elementBoundaryOffsets_new[rank]<<","<<elementBoundaryOffsets_new[rank+1]<<std::endl;
                  if (ebN_global < elementBoundaryOffsets_new[rank] || ebN_global >= elementBoundaryOffsets_new[rank+1])
                    new_elementBoundaries_overlap.insert(ebN_global);
                }//element boundaries
              //edges
              for (int nN0=0;nN0<mesh.nNodes_element;nN0++)
                for (int nN1=nN0+1; nN1<mesh.nNodes_element;nN1++)
                  {
                    const int nN0_global_old = mesh.elementNodesArray[eN_star_old*mesh.nNodes_element+nN0];
                    const int nN1_global_old = mesh.elementNodesArray[eN_star_old*mesh.nNodes_element+nN1];
                    const int nN0_global     = nodeNumbering_global_old2new[nN0_global_old];
                    const int nN1_global     = nodeNumbering_global_old2new[nN1_global_old];
                    bool foundEdge = false;
                    int nodes[2];
                    nodes[0] = nN0_global;
                    nodes[1] = nN1_global;
                    NodeTuple<2> et(nodes);
                    const int edge_global = nodesEdgeMap_global_new[et];
                    if (edge_global < edgeOffsets_new[rank] || edge_global >= edgeOffsets_new[rank+1])
                      new_edges_overlap.insert(edge_global);
                  }//edges
            }//elements in node star
          nN_newp++;
        }//new nodes
      last_nodes_added2overlap.clear();
      set_difference(new_nodes_overlap.begin(),new_nodes_overlap.end(),
                     nodes_overlap.begin(),nodes_overlap.end(),
                     insert_iterator<set<int> >(last_nodes_added2overlap,
                                                last_nodes_added2overlap.begin()));

      //could do a set_merge 
      for (set<int>::iterator nN_addedp = new_nodes_overlap.begin();
           nN_addedp != new_nodes_overlap.end();
           nN_addedp++)
        {
          nodes_overlap.insert(*nN_addedp);
        }
      for (set<int>::iterator eN_addedp = new_elements_overlap.begin();
           eN_addedp != new_elements_overlap.end();
           eN_addedp++)
        {
          elements_overlap.insert(*eN_addedp);
        }
      for (set<int>::iterator ebN_addedp = new_elementBoundaries_overlap.begin();
           ebN_addedp != new_elementBoundaries_overlap.end();
           ebN_addedp++)
        {
          elementBoundaries_overlap.insert(*ebN_addedp);
        }
      for (set<int>::iterator edge_addedp = new_edges_overlap.begin();
           edge_addedp != new_edges_overlap.end();
           edge_addedp++)
        {
          edges_overlap.insert(*edge_addedp);
        }
      //example calls

      overlap_remaining--;
    }//ovelap loop

  //
  //8. Build subdomain meshes in new numbering, assumes memory not allocated in subdomain mesh
  //   
  if (mesh.subdomainp == NULL)
    mesh.subdomainp = new Mesh();
  mesh.subdomainp->nElements_global = nElements_subdomain_new[rank] + elements_overlap.size();
  mesh.subdomainp->nNodes_global    = nNodes_subdomain_new[rank] + nodes_overlap.size();
  mesh.subdomainp->nElementBoundaries_global = nElementBoundaries_subdomain_new[rank]+elementBoundaries_overlap.size();
  mesh.subdomainp->nEdges_global   = nEdges_subdomain_new[rank]+edges_overlap.size();
  mesh.subdomainp->nNodes_element   = mesh.nNodes_element;
  mesh.subdomainp->nNodes_elementBoundary = mesh.nNodes_elementBoundary;
  mesh.subdomainp->nElementBoundaries_element = mesh.nElementBoundaries_element;
  //subdomain 2 global mappings (including ghost info)
  valarray<int> nodeNumbering_subdomain2global(mesh.subdomainp->nNodes_global);
  valarray<int> elementNumbering_subdomain2global(mesh.subdomainp->nElements_global);
  valarray<int> elementBoundaryNumbering_subdomain2global(mesh.subdomainp->nElementBoundaries_global);
  valarray<int> edgeNumbering_subdomain2global(mesh.subdomainp->nEdges_global);
  map<int,int> nodeNumbering_global2subdomain;
  map<int,int> elementBoundaryNumbering_global2subdomain;
  mesh.subdomainp->nodeArray = new double[mesh.subdomainp->nNodes_global*3];
  mesh.subdomainp->nodeMaterialTypes = new int[mesh.subdomainp->nNodes_global];
  //locally owned
  for (int nN = 0; nN < nNodes_subdomain_new[rank]; nN++)
    {
      int nN_global_new = nN + nodeOffsets_new[rank];
      int nN_global_old = nodeNumbering_global_new2old[nN_global_new];
      nodeNumbering_subdomain2global[nN] = nN_global_new;
      nodeNumbering_global2subdomain[nN_global_new] = nN;
      mesh.subdomainp->nodeArray[nN*3+0] = mesh.nodeArray[nN_global_old*3+0];
      mesh.subdomainp->nodeArray[nN*3+1] = mesh.nodeArray[nN_global_old*3+1];
      mesh.subdomainp->nodeArray[nN*3+2] = mesh.nodeArray[nN_global_old*3+2];
      mesh.subdomainp->nodeMaterialTypes[nN] = mesh.nodeMaterialTypes[nN_global_old];
    }
  //ghost
  //note: sets in C++ are sorted so the overlap is laid out in
  //contiguous chunks corresponding to the partitions
  set<int>::iterator nN_p = nodes_overlap.begin();
  for (int nN = nNodes_subdomain_new[rank]; nN < nNodes_subdomain_new[rank] + int(nodes_overlap.size()); nN++)
    {
      int nN_global_new = *nN_p++;
      int nN_global_old = nodeNumbering_global_new2old[nN_global_new];
      nodeNumbering_subdomain2global[nN] = nN_global_new;
      nodeNumbering_global2subdomain[nN_global_new] = nN;
      mesh.subdomainp->nodeArray[nN*3+0] = mesh.nodeArray[nN_global_old*3+0];
      mesh.subdomainp->nodeArray[nN*3+1] = mesh.nodeArray[nN_global_old*3+1];
      mesh.subdomainp->nodeArray[nN*3+2] = mesh.nodeArray[nN_global_old*3+2];
      mesh.subdomainp->nodeMaterialTypes[nN] = mesh.nodeMaterialTypes[nN_global_old];
    }
  mesh.subdomainp->elementNodesArray = new int[mesh.subdomainp->nElements_global*mesh.subdomainp->nNodes_element];
  mesh.subdomainp->elementMaterialTypes = new int[mesh.subdomainp->nElements_global];
  //locally owned
  for (int eN = 0; eN < nElements_subdomain_new[rank]; eN++)
    {
      int eN_global_new = elementOffsets_new[rank] + eN;
      int eN_global_old = elementNumbering_global_new2old[eN_global_new];
      elementNumbering_subdomain2global[eN] = eN_global_new;
      mesh.subdomainp->elementMaterialTypes[eN] = mesh.elementMaterialTypes[eN_global_old];
      for (int nN =  0; nN < mesh.subdomainp->nNodes_element; nN++)
        {
          int nN_global_old = mesh.elementNodesArray[eN_global_old*mesh.nNodes_element + nN];
          int nN_global_new = nodeNumbering_global_old2new[nN_global_old];
          int nN_subdomain  = nodeNumbering_global2subdomain[nN_global_new];
          mesh.subdomainp->elementNodesArray[eN*mesh.subdomainp->nNodes_element + nN]= nN_subdomain;
        }

    }
  //ghost
  set<int>::iterator eN_p = elements_overlap.begin();
  for (int eN = nElements_subdomain_new[rank]; eN < nElements_subdomain_new[rank] + int(elements_overlap.size()); eN++)
    {
      int eN_global_new = *eN_p++;
      int eN_global_old = elementNumbering_global_new2old[eN_global_new];
      elementNumbering_subdomain2global[eN] = eN_global_new;
      mesh.subdomainp->elementMaterialTypes[eN] = mesh.elementMaterialTypes[eN_global_old];
      for (int nN =  0; nN < mesh.subdomainp->nNodes_element; nN++)
        {
          int nN_global_old = mesh.elementNodesArray[eN_global_old*mesh.nNodes_element + nN];
          int nN_global_new = nodeNumbering_global_old2new[nN_global_old];
          int nN_subdomain  = nodeNumbering_global2subdomain[nN_global_new];
          mesh.subdomainp->elementNodesArray[eN*mesh.subdomainp->nNodes_element + nN]= nN_subdomain;
        }
    }
  //element boundaries
  //locally owned
  for (int ebN=0; ebN < nElementBoundaries_subdomain_new[rank]; ebN++)
    {
      int ebN_global = ebN + elementBoundaryOffsets_new[rank];
      elementBoundaryNumbering_subdomain2global[ebN]=ebN_global;
      elementBoundaryNumbering_global2subdomain[ebN_global] = ebN;
    }
  //ghost
  set<int>::iterator ebN_p = elementBoundaries_overlap.begin();
  for(int ebN=nElementBoundaries_subdomain_new[rank];ebN < nElementBoundaries_subdomain_new[rank] + int(elementBoundaries_overlap.size()); ebN++)
    {
      int ebN_global = *ebN_p++;
      elementBoundaryNumbering_subdomain2global[ebN] = ebN_global;
      elementBoundaryNumbering_global2subdomain[ebN_global] = ebN;
    }
  //need elementBoundariesArray to assign consistent numbering on subdomain
  mesh.subdomainp->elementBoundariesArray = 
    new int[mesh.subdomainp->nElements_global*mesh.subdomainp->nElementBoundaries_element];
  for (int eN=0;eN<nElements_subdomain_new[rank];eN++)
    {
      int eN_global = eN+elementOffsets_new[rank];
      for (int ebN=0;ebN<mesh.subdomainp->nElementBoundaries_element;ebN++)
        mesh.subdomainp->elementBoundariesArray[eN*mesh.subdomainp->nElementBoundaries_element+ebN] =
          elementBoundaryNumbering_global2subdomain[elementBoundariesArray_new[eN_global*mesh.nElementBoundaries_element + ebN]];
    }
  //ghost elements
  set<int>::iterator eN_p2 = elements_overlap.begin();
  for (int eN = nElements_subdomain_new[rank]; eN < nElements_subdomain_new[rank] + int(elements_overlap.size()); eN++)
    {
      int eN_global_new = *eN_p2++;
      for (int ebN=0;ebN<mesh.subdomainp->nElementBoundaries_element;ebN++)
        mesh.subdomainp->elementBoundariesArray[eN*mesh.subdomainp->nElementBoundaries_element+ebN] =
          elementBoundaryNumbering_global2subdomain[elementBoundariesArray_new[eN_global_new*mesh.nElementBoundaries_element + ebN]];

    }      

  //edges
  mesh.subdomainp->edgeNodesArray = new int[mesh.subdomainp->nEdges_global*2];
  //locally owned
  for (int i=0; i < nEdges_subdomain_new[rank]; i++)
    {
      const int ig = i+edgeOffsets_new[rank];
      const int nN0_global = edgeNodesArray_newNodesAndEdges[ig*2+0];
      const int nN1_global = edgeNodesArray_newNodesAndEdges[ig*2+1];
      //mwf todo double check can always count on having nodes on this processor
      const int nN0_subdomain = nodeNumbering_global2subdomain[nN0_global];
      const int nN1_subdomain = nodeNumbering_global2subdomain[nN1_global];
      mesh.subdomainp->edgeNodesArray[2*i+0]=nN0_subdomain;
      mesh.subdomainp->edgeNodesArray[2*i+1]=nN1_subdomain;
      edgeNumbering_subdomain2global[i] = ig;
    }
  //ghost
  set<int>::iterator edge_p = edges_overlap.begin();
  for (int i=nEdges_subdomain_new[rank]; i < nEdges_subdomain_new[rank] + int(edges_overlap.size()); i++)
    {
      const int ig =*edge_p++;
      const int nN0_global = edgeNodesArray_newNodesAndEdges[ig*2+0];
      const int nN1_global = edgeNodesArray_newNodesAndEdges[ig*2+1];
      //mwf todo make sure always have nodes for the edge on this processor 
      const int nN0_subdomain = nodeNumbering_global2subdomain[nN0_global];
      const int nN1_subdomain = nodeNumbering_global2subdomain[nN1_global];
      mesh.subdomainp->edgeNodesArray[2*i+0]=nN0_subdomain;
      mesh.subdomainp->edgeNodesArray[2*i+1]=nN1_subdomain;
      edgeNumbering_subdomain2global[i] = ig;
	
    }

  //now build rest of subdomain mesh connectivity information etc
  mesh.subdomainp->px = mesh.px;
  mesh.subdomainp->py = mesh.py;
  mesh.subdomainp->pz = mesh.pz;

  if (mesh.subdomainp->px != 0)
    {
      //constructElementBoundaryElementsArray_tetrahedron(*mesh.subdomainp);
      //constructElementBoundaryElementsArrayWithGivenElementBoundaryNumbers_tetrahedron(*mesh.subdomainp);
      constructElementBoundaryElementsArrayWithGivenElementBoundaryAndEdgeNumbers_NURBS(*mesh.subdomainp);
      allocateGeometricInfo_NURBS(*mesh.subdomainp);
      computeGeometricInfo_NURBS(*mesh.subdomainp);
    }
  else if (mesh.subdomainp->nNodes_element == 2)
    {
      //constructElementBoundaryElementsArray_edge(*mesh.subdomainp);
      //constructElementBoundaryElementsArrayWithGivenElementBoundaryNumbers_edge(*mesh.subdomainp);
      constructElementBoundaryElementsArrayWithGivenElementBoundaryAndEdgeNumbers_edge(*mesh.subdomainp);
      allocateGeometricInfo_edge(*mesh.subdomainp);
      computeGeometricInfo_edge(*mesh.subdomainp);
    }
  else if (mesh.subdomainp->nNodes_element == 3)
    {
      //constructElementBoundaryElementsArray_triangle(*mesh.subdomainp);
      //constructElementBoundaryElementsArrayWithGivenElementBoundaryNumbers_triangle(*mesh.subdomainp);
      constructElementBoundaryElementsArrayWithGivenElementBoundaryAndEdgeNumbers_triangle(*mesh.subdomainp);
      allocateGeometricInfo_triangle(*mesh.subdomainp);
      computeGeometricInfo_triangle(*mesh.subdomainp);
    }
  else if (mesh.subdomainp->nNodes_element == 4)
    {
      //constructElementBoundaryElementsArray_tetrahedron(*mesh.subdomainp);
      //constructElementBoundaryElementsArrayWithGivenElementBoundaryNumbers_tetrahedron(*mesh.subdomainp);
      constructElementBoundaryElementsArrayWithGivenElementBoundaryAndEdgeNumbers_tetrahedron(*mesh.subdomainp);
      allocateGeometricInfo_tetrahedron(*mesh.subdomainp);
      computeGeometricInfo_tetrahedron(*mesh.subdomainp);
    }

  else if (mesh.subdomainp->nNodes_element == 8)
    {
      constructElementBoundaryElementsArrayWithGivenElementBoundaryAndEdgeNumbers_hexahedron(*mesh.subdomainp);
      allocateGeometricInfo_hexahedron(*mesh.subdomainp);
      computeGeometricInfo_hexahedron(*mesh.subdomainp);
    }


  if (mesh.elementBoundaryMaterialTypes != NULL)
    {
      assert(mesh.elementBoundariesArray != NULL);
      assert(mesh.subdomainp->elementBoundariesArray != NULL);
      for (int eN=0;eN<mesh.subdomainp->nElements_global;eN++)
        {
          int eN_global_new = elementNumbering_subdomain2global[eN];
          int eN_global_old = elementNumbering_global_new2old[eN_global_new];
          for (int ebN_element = 0; ebN_element < mesh.nElementBoundaries_element; ebN_element++)
            {
              int ebN_global_old = mesh.elementBoundariesArray[eN_global_old*mesh.nElementBoundaries_element+ebN_element];
              int ebN_subdomain = mesh.subdomainp->elementBoundariesArray[eN*mesh.nElementBoundaries_element+ebN_element];
              mesh.subdomainp->elementBoundaryMaterialTypes[ebN_subdomain] = mesh.elementBoundaryMaterialTypes[ebN_global_old];
            }
        }
    }
  //transfer information about owned nodes and elements to mesh
  if (mesh.nodeOffsets_subdomain_owned) 
    delete [] mesh.nodeOffsets_subdomain_owned;
  if (mesh.elementOffsets_subdomain_owned)
    delete [] mesh.elementOffsets_subdomain_owned;
  if (mesh.elementBoundaryOffsets_subdomain_owned)
    delete [] mesh.elementBoundaryOffsets_subdomain_owned;
  if (mesh.edgeOffsets_subdomain_owned)
    delete [] mesh.edgeOffsets_subdomain_owned;
  mesh.nodeOffsets_subdomain_owned    = new int[size+1];
  mesh.elementOffsets_subdomain_owned = new int[size+1];
  mesh.elementBoundaryOffsets_subdomain_owned = new int[size+1];
  mesh.edgeOffsets_subdomain_owned = new int[size+1];
  for (int sdN = 0; sdN < size+1; sdN++)
    {
      mesh.nodeOffsets_subdomain_owned[sdN]    = nodeOffsets_new[sdN];
      mesh.elementOffsets_subdomain_owned[sdN] = elementOffsets_new[sdN];
      mesh.elementBoundaryOffsets_subdomain_owned[sdN] = elementBoundaryOffsets_new[sdN];
      mesh.edgeOffsets_subdomain_owned[sdN] = edgeOffsets_new[sdN];
    }
  if (mesh.nodeNumbering_subdomain2global)
    delete [] mesh.nodeNumbering_subdomain2global;
  mesh.nodeNumbering_subdomain2global = new int[mesh.subdomainp->nNodes_global];
  for (int nN = 0; nN < mesh.subdomainp->nNodes_global; nN++)
    mesh.nodeNumbering_subdomain2global[nN] = nodeNumbering_subdomain2global[nN];
  if (mesh.elementNumbering_subdomain2global)
    delete [] mesh.elementNumbering_subdomain2global;
  mesh.elementNumbering_subdomain2global = new int[mesh.subdomainp->nElements_global];
  for (int eN = 0; eN < mesh.subdomainp->nElements_global; eN++)
    mesh.elementNumbering_subdomain2global[eN] = elementNumbering_subdomain2global[eN];
  if (mesh.elementNumbering_global2original)
    delete [] mesh.elementNumbering_global2original;
  mesh.elementNumbering_global2original = new int[mesh.nElements_global];
  for (int eN = 0; eN < mesh.nElements_global; eN++)
    mesh.elementNumbering_global2original[eN] = elementNumbering_global_new2old[eN];
  if (mesh.nodeNumbering_global2original)
    delete [] mesh.nodeNumbering_global2original;
  mesh.nodeNumbering_global2original = new int[mesh.nNodes_global];
  for (int nN = 0; nN < mesh.nNodes_global; nN++)
    mesh.nodeNumbering_global2original[nN] = nodeNumbering_global_new2old[nN];
  //
  if (mesh.elementBoundaryNumbering_subdomain2global)
    delete [] mesh.elementBoundaryNumbering_subdomain2global;
  mesh.elementBoundaryNumbering_subdomain2global = new int[mesh.subdomainp->nElementBoundaries_global];
  for (int ebN = 0; ebN < mesh.subdomainp->nElementBoundaries_global; ebN++)
    mesh.elementBoundaryNumbering_subdomain2global[ebN] = elementBoundaryNumbering_subdomain2global[ebN];
  if (mesh.elementBoundaryNumbering_global2original)
    delete [] mesh.elementBoundaryNumbering_global2original;
  mesh.elementBoundaryNumbering_global2original = new int[mesh.nElementBoundaries_global];
  for (int ebN = 0; ebN < mesh.nElementBoundaries_global; ebN++)
    mesh.elementBoundaryNumbering_global2original[ebN] = elementBoundaryNumbering_global_new2old[ebN];
  //
  if (mesh.edgeNumbering_subdomain2global)
    delete [] mesh.edgeNumbering_subdomain2global;
  mesh.edgeNumbering_subdomain2global = new int[mesh.subdomainp->nEdges_global];
  for (int i=0; i< mesh.subdomainp->nEdges_global; i++)
    mesh.edgeNumbering_subdomain2global[i] = edgeNumbering_subdomain2global[i];
  if (mesh.edgeNumbering_global2original)
    delete [] mesh.edgeNumbering_global2original;
  mesh.edgeNumbering_global2original = new int[mesh.nEdges_global];
  for (int ig=0; ig<mesh.nEdges_global; ig++)
    mesh.edgeNumbering_global2original[ig] = edgeNumbering_global_new2old[ig];

  //cleanup
  ISRestoreIndices(nodeNumberingIS_global_old2new,&nodeNumbering_global_old2new);

  ISDestroy(&nodePartitioningIS_new);
  ISDestroy(&nodeNumberingIS_subdomain_old2new);
  ISDestroy(&nodeNumberingIS_global_old2new);
  
  ISRestoreIndices(elementNumberingIS_global_new2old,&elementNumbering_global_new2old);
  
  ISDestroy(&elementNumberingIS_subdomain_new2old);
  ISDestroy(&elementNumberingIS_global_new2old);

  ISRestoreIndices(elementBoundaryNumberingIS_global_new2old,&elementBoundaryNumbering_global_new2old);
  
  ISDestroy(&elementBoundaryNumberingIS_subdomain_new2old);
  ISDestroy(&elementBoundaryNumberingIS_global_new2old);

  ISRestoreIndices(edgeNumberingIS_global_new2old,&edgeNumbering_global_new2old);
  
  ISDestroy(&edgeNumberingIS_subdomain_new2old);
  ISDestroy(&edgeNumberingIS_global_new2old);

  return 0;
}

int enforceMemoryLimit(int rank, double max_rss_gb,const char* msg)
{
  double current, current_global,gb(1.0e-9);
  PetscBarrier(NULL);
  current = double(getCurrentRSS())*gb;
  PetscBarrier(NULL);
  current_global=0.0;
  MPI_Allreduce(&current,&current_global,1,MPI_DOUBLE,MPI_MAX,PROTEUS_COMM_WORLD);
  if (current > max_rss_gb)
    {
      std::cout<<"Raising PETSC_ERR_MEM, Memory usage  on rank "<<rank<<'\t'<<current<<"GB"<<'\t'<<"limit "<<max_rss_gb<<std::endl;
      SETERRABORT(PROTEUS_COMM_WORLD,PETSC_ERR_MEM,"Exceeded Proteus memory limit");
    }
  if (rank ==  0)
    std::cout<<msg<<std::endl
	     <<"Max memory usage per core "<<current_global<<"GB"<<std::endl;
  return 0;
}

int partitionNodesFromTetgenFiles(const char* filebase, int indexBase, Mesh& newMesh, int nNodes_overlap)
{
  using namespace std;
  PetscErrorCode ierr;
  PetscMPIInt size,rank;

  if (!ensure_comm()) {
    return -1;
  }

  ierr = MPI_Comm_size(PROTEUS_COMM_WORLD,&size);CHKERRABORT(PROTEUS_COMM_WORLD, ierr);
  ierr = MPI_Comm_rank(PROTEUS_COMM_WORLD,&rank);CHKERRABORT(PROTEUS_COMM_WORLD, ierr);
  PetscLogStage partitioning_stage;
  PetscLogStageRegister("Mesh Partition",&partitioning_stage);
  PetscLogStagePush(partitioning_stage);

  /***********************************************************************
    partition domain based on the nodes without reading in the global mesh.

    1. Partition nodes in the default partition of contiguous chunks with
       input ordering

    2. Determine nodal connectivity on local processor

    3. Generate new nodal partition using PETSc interface

    4. Collect subdomain elements: any that contain owned nodes; tag ownership

    4a,b. Collect element boundaries and edges on the subdomain elements and tag ownership

    5. Generate global element, element boundary, and edge  numbering for new subdomain ownership

    6. Create overlap (ghost) information for nodes and elements 

    7. March through additional layers of overlap if requested,

    8. Build subdomain meshes in new numbering
  ***********************************************************************/
  //
  //0. Set up tetgen files. Note, tetgen should have been run with -feen to get alll the faces and elements
  //
  bool failed = false;
  const int simplexDim = 4;
  const int vertexDim  = 3;
  using namespace IOutils;
  std::string vertexFileName  = std::string(filebase) + ".node" ;
  std::string elementFileName = std::string(filebase) + ".ele" ;
  std::string elementBoundaryFileName  = std::string(filebase) + ".face" ;
  std::string edgeFileName  = std::string(filebase) + ".edge" ;
  
  //
  //1. Build default nodal partition
  //
  //compute offsets to build subdomain2global ordering for nodes
  //in default partitioning of the domain into subdomains. All
  //we need is the number of nodes in the global mesh
  //
  //read nodes for tetgen format
  //first just read the number of nodes and whether or not there are node tags
  int read_elements_event;
  PetscLogEventRegister("Read eles",0,&read_elements_event);
  PetscLogEventBegin(read_elements_event,0,0,0,0);
  std::ifstream vertexFile(vertexFileName.c_str());  
  if (!vertexFile.good())
    {
      std::cerr<<"cannot open Tetgen node file "
               <<vertexFileName<<std::endl;
      failed = true;
      return failed;
    }
  int hasVertexMarkers(0),hasVertexAttributes(0),nSpace(3),nNodes_global;
  //read number of vertices and whether node flags are provided
  vertexFile >> eatcomments >> nNodes_global >> nSpace >> hasVertexAttributes >> hasVertexMarkers >> eatline ;
  assert(nNodes_global > 0);
  assert(nSpace == 3);
  newMesh.nNodes_global = nNodes_global;
  newMesh.nNodes_element = simplexDim;
  newMesh.nNodes_elementBoundary = simplexDim-1;
  newMesh.nElementBoundaries_element = simplexDim;
  if (hasVertexAttributes > 0)
    {
      std::cerr<<"WARNING Tetgen nodes hasAttributes= "<<hasVertexAttributes
               <<" > 0 will treat first value as integer id for boundary!!"<<std::endl;
      hasVertexMarkers = 1;
    }
  //don't need to read anymore from nodes for now

  //offsets provide the lower and upper bounds for the global numbering
  //first we just partition the nodes approximately equally ignoring connectivity
  valarray<int> nodeOffsets_old(size+1);
  nodeOffsets_old[0] = 0;
  for (int sdN=0; sdN < size; sdN++)
    {
      nodeOffsets_old[sdN+1] = nodeOffsets_old[sdN] + 
        int(nNodes_global)/size + (int(nNodes_global)%size > sdN);
    }
  int nNodes_subdomain_old = nodeOffsets_old[rank+1] - nodeOffsets_old[rank];
      
  //
  //2. Determine nodal connectivity (nodeStarArray) for nodes on subdomain
  //
  //connectivty commes from the topology (elements) file. We just grab the elements
  //that contain currently owned nodes
  std::ifstream elementFile(elementFileName.c_str());
  if (!elementFile.good())
    {
      std::cerr<<"cannot open Tetgen element file "
               <<elementFileName<<std::endl;
      failed = true;
      return failed;
    }
  //read elements
  int nNodesPerSimplex(simplexDim),hasElementMarkers = 0,nElements_global;
  elementFile >> eatcomments >> nElements_global >> nNodesPerSimplex >> hasElementMarkers >> eatline;
  assert(nElements_global > 0);
  assert(nNodesPerSimplex == simplexDim);
  newMesh.nElements_global = nElements_global;
  vector<int> element_nodes_old(4);
  vector<set<int> > nodeStar(nNodes_subdomain_old);
  map<int,vector<int> > elements_old;//elementNodesMap_old
  for (int ie = 0; ie < nElements_global; ie++)
    {
      int ne, nv;
      elementFile >> eatcomments >> ne;
      ne -= indexBase;
      assert(0 <= ne && ne < nElements_global && elementFile.good());
      for (int iv = 0; iv < simplexDim; iv++)
        {
          elementFile >> nv; 
          nv -= indexBase;
          assert(0 <= nv && nv < nNodes_global);
          element_nodes_old[iv] = nv;
        }
      //for each node on the element
      for (int iv = 0; iv < simplexDim; iv++)
        {
          //check if the node is owned by the subdomain
          int nN_star = element_nodes_old[iv];
          bool inSubdomain=false;
          if (nN_star >= nodeOffsets_old[rank] && nN_star < nodeOffsets_old[rank+1])
            {
              //this node is owned by the subdomain so 
              inSubdomain = true;
              for (int jv = 0; jv < simplexDim; jv++)
                {
                  if (iv != jv)
                    {
                      int nN_star_subdomain = nN_star-nodeOffsets_old[rank];
                      nodeStar[nN_star_subdomain].insert(element_nodes_old[jv]);
                    }
                }
            }
          if (inSubdomain)
            elements_old[ie] = element_nodes_old;
        }
      elementFile >> eatline;
    }//end ie
  elementFile.close();
  PetscLogEventEnd(read_elements_event,0,0,0,0);
  int repartition_nodes_event;
  PetscLogEventRegister("Repart nodes",0,&repartition_nodes_event);
  PetscLogEventBegin(repartition_nodes_event,0,0,0,0);
  //done reading element file for first time; will need to read again after node partitioning
  //build compact data structure for nodeStar
  valarray<int> nodeStarOffsets(nNodes_subdomain_old+1);
  nodeStarOffsets[0] = 0;
  for (int nN=1;nN<nNodes_subdomain_old+1;nN++)
    nodeStarOffsets[nN] = nodeStarOffsets[nN-1] + nodeStar[nN-1].size();
  valarray<int> nodeStarArray(nodeStarOffsets[nNodes_subdomain_old]);
  for (int nN=0,offset=0;nN<nNodes_subdomain_old;nN++)
    for (set<int>::iterator nN_star=nodeStar[nN].begin();nN_star!=nodeStar[nN].end();nN_star++,offset++)
      nodeStarArray[offset] = *nN_star;
  //find maximum number of nodes in any star
  int max_nNodeNeighbors_node=0;
  for (int nN=0;nN<nNodes_subdomain_old;nN++)
    max_nNodeNeighbors_node=max(max_nNodeNeighbors_node,nodeStarOffsets[nN+1]-nodeStarOffsets[nN]);
  //build connectivity data structures for PETSc
  PetscBool isInitialized;
  PetscInitialized(&isInitialized);
  PetscInt *nodeNeighborsOffsets_subdomain,*nodeNeighbors_subdomain,*weights_subdomain,*vertex_weights_subdomain;
  PetscReal *partition_weights;
  PetscMalloc(sizeof(PetscInt)*(nNodes_subdomain_old+1),&nodeNeighborsOffsets_subdomain);
  PetscMalloc(sizeof(PetscInt)*(nNodes_subdomain_old*max_nNodeNeighbors_node),&nodeNeighbors_subdomain);
  PetscMalloc(sizeof(PetscInt)*(nNodes_subdomain_old*max_nNodeNeighbors_node),&weights_subdomain);
  PetscMalloc(sizeof(PetscInt)*(nNodes_subdomain_old),&vertex_weights_subdomain);
  PetscMalloc(sizeof(PetscReal)*(size),&partition_weights);
  for (int sd=0;sd<size;sd++)
    partition_weights[sd] = 1.0/double(size);
  nodeNeighborsOffsets_subdomain[0] = 0;
  //I think we can simplify this now that nodeStarArray is local to the subdomain, could just use nodeStar instead of nodeStarArray
  for (int nN = 0,offset=0; nN < nNodes_subdomain_old; nN++)
    {
      for (int offset_subdomain = nodeStarOffsets[nN]; 
           offset_subdomain < nodeStarOffsets[nN+1]; 
           offset_subdomain++)
        {
          nodeNeighbors_subdomain[offset++] = nodeStarArray[offset_subdomain];
        }
      nodeNeighborsOffsets_subdomain[nN+1]=offset;
      sort(&nodeNeighbors_subdomain[nodeNeighborsOffsets_subdomain[nN]],&nodeNeighbors_subdomain[nodeNeighborsOffsets_subdomain[nN+1]]);
      //weight nodes by size of star
      int weight= (nodeNeighborsOffsets_subdomain[nN+1] - nodeNeighborsOffsets_subdomain[nN]);
      vertex_weights_subdomain[nN] = weight;
      for (int k=nodeNeighborsOffsets_subdomain[nN];k<nodeNeighborsOffsets_subdomain[nN+1];k++)
        weights_subdomain[k] = weight;
    }
  //
  //3. Generate new nodal partition using PETSc interface
  //
  Mat petscAdjacency;
  int nNodes_subdomain_max=0;
  MPI_Allreduce(&nNodes_subdomain_old,
		&nNodes_subdomain_max,
		1,
		MPI_INT,
		MPI_MAX,
		PROTEUS_COMM_WORLD);
  if (rank ==  0)
    std::cout<<"Max nNodes_subdomain "<<nNodes_subdomain_max<<" nNodes_global "<<nNodes_global<<std::endl;
  ierr = MatCreateMPIAdj(PROTEUS_COMM_WORLD,
<<<<<<< HEAD
			 nNodes_subdomain_old, 
			 nNodes_global,
			 nodeNeighborsOffsets_subdomain, 
			 nodeNeighbors_subdomain,
			 weights_subdomain,
			 &petscAdjacency);CHKERRABORT(PROTEUS_COMM_WORLD, ierr);
  const double max_rss_gb(0.75*3.25);//half max mem per  core  on topaz
  ierr = enforceMemoryLimit(rank, max_rss_gb,"Done allocating MPIAdj");CHKERRABORT(PROTEUS_COMM_WORLD, ierr);
=======
                         nNodes_subdomain_old, 
                         nNodes_global,
                         nodeNeighborsOffsets_subdomain, 
                         nodeNeighbors_subdomain,
                         weights_subdomain,
                         &petscAdjacency);CHKERRQ(ierr);
>>>>>>> fd9c0903
  MatPartitioning petscPartition;
  ierr = MatPartitioningCreate(PROTEUS_COMM_WORLD,&petscPartition);CHKERRABORT(PROTEUS_COMM_WORLD, ierr);
  ierr = MatPartitioningSetAdjacency(petscPartition,petscAdjacency);CHKERRABORT(PROTEUS_COMM_WORLD, ierr);
  ierr = MatPartitioningSetFromOptions(petscPartition);CHKERRABORT(PROTEUS_COMM_WORLD, ierr);
  ierr = MatPartitioningSetVertexWeights(petscPartition,vertex_weights_subdomain);CHKERRABORT(PROTEUS_COMM_WORLD, ierr);
  ierr = MatPartitioningSetPartitionWeights(petscPartition,partition_weights);CHKERRABORT(PROTEUS_COMM_WORLD, ierr);
  //get petsc index set that has the new subdomain number for each node
  IS nodePartitioningIS_new;
  ierr = MatPartitioningApply(petscPartition,&nodePartitioningIS_new);CHKERRABORT(PROTEUS_COMM_WORLD, ierr);
  ierr = MatPartitioningDestroy(&petscPartition);CHKERRABORT(PROTEUS_COMM_WORLD, ierr); //gets petscAdjacency too I believe
  ierr = enforceMemoryLimit(rank, max_rss_gb,"Done applying partition");CHKERRABORT(PROTEUS_COMM_WORLD, ierr);

  //determine the number of nodes per subdomain in new partitioning
  valarray<int> nNodes_subdomain_new(size);
  ISPartitioningCount(nodePartitioningIS_new,size,&nNodes_subdomain_new[0]);

  //need new offsets for subdomain to global numbering
  valarray<int> nodeOffsets_new(size+1);
  nodeOffsets_new[0] = 0;
  for (int sdN = 0; sdN < size; sdN++)
    {
      nodeOffsets_new[sdN+1] = nodeOffsets_new[sdN] + nNodes_subdomain_new[sdN];
    }

  //get the new node numbers for nodes on this subdomain
  IS nodeNumberingIS_subdomain_old2new;
  ISPartitioningToNumbering(nodePartitioningIS_new,&nodeNumberingIS_subdomain_old2new);
  
  //collect new node numbers for whole mesh so that subdomain reordering and renumbering
  //can be done easily
  
  IS nodeNumberingIS_global_old2new;
  ISAllGather(nodeNumberingIS_subdomain_old2new,&nodeNumberingIS_global_old2new);
  const PetscInt * nodeNumbering_global_old2new;//needs restore call
  ISGetIndices(nodeNumberingIS_global_old2new,&nodeNumbering_global_old2new);
  
  //reverse mapping for node numbers too
  //cek hack, not needed
  /*
  valarray<int> nodeNumbering_global_new2old(nNodes_global);
  for (int nN = 0; nN < nNodes_global; nN++)
    nodeNumbering_global_new2old[nodeNumbering_global_old2new[nN]] = nN;
  */
  PetscLogEventEnd(repartition_nodes_event,0,0,0,0);
  int receive_element_mask_event;
  PetscLogEventRegister("Recv. ele mask",0,&receive_element_mask_event);
  PetscLogEventBegin(receive_element_mask_event,0,0,0,0);
  //
  //4. To build subdomain meshes, go through and collect elements containing
  //   the locally owned nodes. Assign processor ownership of elements 
  //  
  PetscLogEventEnd(receive_element_mask_event,0,0,0,0);
  ierr = enforceMemoryLimit(rank, max_rss_gb,"Done with masks");CHKERRABORT(PROTEUS_COMM_WORLD, ierr);
  int build_subdomains_reread_elements_event;
  PetscLogEventRegister("Reread eles",0,&build_subdomains_reread_elements_event);
  PetscLogEventBegin(build_subdomains_reread_elements_event,0,0,0,0);
  //
  //mark the unmarked elements on this subdomain and store element numbers (in old numbering)
  //
  //We need to find the elements in the support of nodes in the new
  //partitioning, so we'll need to re-read the elements file to get
  //the the elements for the nodes in the new partitioning. We will be collecting OLD element numbers.
  std::ifstream elementFile2(elementFileName.c_str());

  if (!elementFile2.good())
    {
      std::cerr<<"cannot open Tetgen elements file"
               <<elementFileName<<std::endl;
      failed = true;
      return failed;
    }
  elementFile2 >> eatcomments >> nElements_global >> nNodesPerSimplex >> hasElementMarkers >> eatline;
  assert(nElements_global > 0);
  assert(nNodesPerSimplex == simplexDim); 
  set<int> elements_subdomain_owned;
  vector<int> element_nodes_new(4);
  int element_nodes_new_array[4];
  vector<set<int> > nodeElementsStar(nNodes_subdomain_new[rank]);
  vector<set<int> > nodeStarNew(nNodes_subdomain_new[rank]);
  map<int,vector<int> > elementNodesArrayMap;
  map<int,long int> elementMaterialTypesMap;
  map<NodeTuple<3>,ElementNeighbors> elementBoundaryElementsMap;
  map<NodeTuple<2>,set<pair<int,int> > > edgeElementsMap;
  //note any element index containers are in the old element numbering
  for (int ie = 0; ie < nElements_global; ie++)
    {
      int ne, nv, elementId(0);
      long double elementId_double;
      elementFile2 >> eatcomments >> ne;
      ne -= indexBase;
      assert(0 <= ne && ne < nElements_global && elementFile.good());
      for (int iv = 0; iv < simplexDim; iv++)
        {
          elementFile2 >> nv ; 
          nv -= indexBase;
          assert(0 <= nv && nv < nNodes_global);
          element_nodes_old[iv] = nv;
          element_nodes_new[iv] = nodeNumbering_global_old2new[nv];
          element_nodes_new_array[iv] = element_nodes_new[iv];
        }
      NodeTuple<4> nodeTuple(element_nodes_new_array);      
      for (int iv = 0; iv < simplexDim; iv++)
        {
          int nN_star_new = element_nodes_new[iv];
          bool inSubdomain=false;
          if (nN_star_new >= nodeOffsets_new[rank] && nN_star_new < nodeOffsets_new[rank+1])
            {
              inSubdomain = true;
              //add all the element boundaries of this element
              for (int ebN=0;ebN < 4 ; ebN++)
                {
                  int nodes[3] = { element_nodes_new[(ebN+1) % 4], 
                                   element_nodes_new[(ebN+2) % 4], 
                                   element_nodes_new[(ebN+3) % 4]};
                  NodeTuple<3> nodeTuple(nodes);
                  if(elementBoundaryElementsMap.find(nodeTuple) != elementBoundaryElementsMap.end())
                    {
                      if (elementBoundaryElementsMap[nodeTuple].right == -1 && ne != elementBoundaryElementsMap[nodeTuple].left)
                        {
                          elementBoundaryElementsMap[nodeTuple].right=ne;
                          elementBoundaryElementsMap[nodeTuple].right_ebN_element=ebN;
                        }
                    }
                  else
                    {
                      elementBoundaryElementsMap[nodeTuple] = ElementNeighbors(ne,ebN);
                    }
                }
              //add all the edges of this element
              for (int nNL=0,edN=0;nNL < 4 ; nNL++)
                for(int nNR=nNL+1;nNR < 4;nNR++,edN++)
                  {
                    int nodes[2] = { element_nodes_new[nNL], 
                                     element_nodes_new[nNR]}; 
                    NodeTuple<2> nodeTuple(nodes);
                    edgeElementsMap[nodeTuple].insert(pair<int,int>(ne,edN));
                  }
              //add all the nodes to the node star
              int nN_star_new_subdomain = nN_star_new - nodeOffsets_new[rank];
              nodeElementsStar[nN_star_new_subdomain].insert(ne);
              for (int jv = 0; jv < simplexDim; jv++)
                {
                  if (iv != jv)
                    {
                      int nN_point_new = element_nodes_new[jv];
                      nodeStarNew[nN_star_new_subdomain].insert(nN_point_new);
                    }
                }
            }
          if (inSubdomain)
            {
              elementNodesArrayMap[ne] = element_nodes_new;
            }
        }
      if (elementNodesArrayMap.find(ne) != elementNodesArrayMap.end())//this element contains a node owned by this subdomain
        {
          if (nodeTuple.nodes[1] >= nodeOffsets_new[rank] && nodeTuple.nodes[1] < nodeOffsets_new[rank+1])
            elements_subdomain_owned.insert(ne);
          if (hasElementMarkers > 0)
            {
              elementFile2 >> elementId_double;
              elementId = static_cast<long int>(elementId_double);
              elementMaterialTypesMap[ne] = elementId;
            }
        }
      elementFile2 >> eatline;
    }
  elementFile2.close();
  int nElements_owned_subdomain(elements_subdomain_owned.size()),
    nElements_owned_new=0;
  MPI_Allreduce(&nElements_owned_subdomain,&nElements_owned_new,1,MPI_INT,MPI_SUM,PROTEUS_COMM_WORLD);
  assert(nElements_owned_new == nElements_global);
  PetscLogEventEnd(build_subdomains_reread_elements_event,0,0,0,0);
  int build_subdomains_send_marked_elements_event;
  PetscLogEventRegister("Mark/send eles",0,&build_subdomains_send_marked_elements_event);
  PetscLogEventBegin(build_subdomains_send_marked_elements_event,0,0,0,0);
  ierr = enforceMemoryLimit(rank, max_rss_gb,"Done marking elements");CHKERRABORT(PROTEUS_COMM_WORLD, ierr);
  //
  //done with the element file
  //
  //construct compact nodeElementsArray
  valarray<int> nodeElementOffsets(nNodes_subdomain_new[rank]+1);
  nodeElementOffsets[0] = 0;
  for (int nN = 0; nN < nNodes_subdomain_new[rank]; nN++)
    nodeElementOffsets[nN+1] = nodeElementOffsets[nN]+nodeElementsStar[nN].size();
  valarray<int> nodeElementsArray(nodeElementOffsets[nNodes_subdomain_new[rank]]);
  for (int nN=0,offset=0; nN < nNodes_subdomain_new[rank]; nN++)
    {
      for (set<int>::iterator eN_star = nodeElementsStar[nN].begin(); eN_star != nodeElementsStar[nN].end();
           eN_star++,offset++)
        {
          nodeElementsArray[offset] = *eN_star;
        }
    }
  //construct compact nodeStarArray
  valarray<int> nodeStarOffsetsNew(nNodes_subdomain_new[rank]+1);
  nodeStarOffsetsNew[0] = 0;
  for (int nN=1;nN<nNodes_subdomain_new[rank]+1;nN++)
    nodeStarOffsetsNew[nN] = nodeStarOffsetsNew[nN-1] + nodeStarNew[nN-1].size();
  valarray<int> nodeStarArrayNew(nodeStarOffsetsNew[nNodes_subdomain_new[rank]]);
  for (int nN=0,offset=0;nN<nNodes_subdomain_new[rank];nN++)
    {
      for (set<int>::iterator nN_star=nodeStarNew[nN].begin();nN_star!=nodeStarNew[nN].end();nN_star++,offset++)
        {
          nodeStarArrayNew[offset] = *nN_star;
        }
    }
  PetscLogEventEnd(build_subdomains_send_marked_elements_event,0,0,0,0);
  int build_subdomains_global_numbering_elements_event;
  PetscLogEventRegister("Global ele nmbr",0,&build_subdomains_global_numbering_elements_event);
  PetscLogEventBegin(build_subdomains_global_numbering_elements_event,0,0,0,0);
  //
  //5. Generate global element numbering corresponding to new subdomain ownership
  //
  valarray<int> nElements_subdomain_new(size),
    elementOffsets_new(size+1);
  for (int sdN = 0; sdN < size; sdN++)
    {
      if (sdN == rank)
        nElements_subdomain_new[sdN] = int(elements_subdomain_owned.size());
      else
        nElements_subdomain_new[sdN] = 0;
    }
  valarray<int> nElements_subdomain_new_send = nElements_subdomain_new;
  MPI_Allreduce(&nElements_subdomain_new_send[0],&nElements_subdomain_new[0],size,MPI_INT,MPI_SUM,PROTEUS_COMM_WORLD);
  //construct new offsets for elements
  elementOffsets_new[0] = 0;
  for (int sdN = 0; sdN < size; sdN++)
    elementOffsets_new[sdN+1] = elementOffsets_new[sdN] + nElements_subdomain_new[sdN];  
  //map to old element numbering
  valarray<int> elementNumbering_subdomain_new2old(elements_subdomain_owned.size());
  set<int>::iterator eN_ownedp = elements_subdomain_owned.begin();
  for (int eN = 0; eN < int(elements_subdomain_owned.size()); eN++,eN_ownedp++)
    {
      elementNumbering_subdomain_new2old[eN] = *eN_ownedp;
    }
  //use Petsc IS to get global new2old numbering
  IS elementNumberingIS_subdomain_new2old;
  ISCreateGeneral(PROTEUS_COMM_WORLD,elements_subdomain_owned.size(),&elementNumbering_subdomain_new2old[0],PETSC_COPY_VALUES,
                  &elementNumberingIS_subdomain_new2old);
  IS elementNumberingIS_global_new2old;
  ISAllGather(elementNumberingIS_subdomain_new2old,&elementNumberingIS_global_new2old);
  
  const PetscInt *elementNumbering_global_new2old;//needs to be restored
  ISGetIndices(elementNumberingIS_global_new2old,&elementNumbering_global_new2old);
  //construct reverse mapping
  valarray<int> elementNumbering_global_old2new(nElements_global);
  for (int eN = 0; eN < nElements_global; eN++)
    {
      elementNumbering_global_old2new[elementNumbering_global_new2old[eN]] = eN;
    }
  PetscLogEventEnd(build_subdomains_global_numbering_elements_event,0,0,0,0);
  ierr = enforceMemoryLimit(rank, max_rss_gb,"Done allocating element numbering new2old/old2new");CHKERRABORT(PROTEUS_COMM_WORLD, ierr);
  int build_subdomains_faces_event;
  PetscLogEventRegister("Subd faces",0,&build_subdomains_faces_event);
  PetscLogEventBegin(build_subdomains_faces_event,0,0,0,0);
  //
  //4b,5b. repeat process to build global face (elementBoundary) numbering
  //
  //first read element boundaries to create nodeElementBoundariesArray
  //for all element boundaries on this subdomain, which we'll use to
  //grab element boundaries from the bit array

  std::ifstream elementBoundaryFile(elementBoundaryFileName.c_str());
  
  if (!elementBoundaryFile.good())
    {
      std::cerr<<"cannot open Tetgen face file "
               <<elementBoundaryFileName<<std::endl;
      failed = true;
      return failed;
    }

  bool hasElementBoundaryMarkers = false;
  int nElementBoundaries_global;
  int ihasElementBoundaryMarkers(0);
  elementBoundaryFile >> eatcomments >> nElementBoundaries_global >> ihasElementBoundaryMarkers >> eatline ;
  assert(nElementBoundaries_global > 0);
  if (ihasElementBoundaryMarkers > 0)
    {
      hasElementBoundaryMarkers = true;
    }
  newMesh.nElementBoundaries_global = nElementBoundaries_global;
  //note, these will be in the new element numbering
  set<int> elementBoundaries_subdomain_owned;
  vector<set<int> > nodeElementBoundariesStar(nNodes_subdomain_new[rank]);
  map<int,int> elementBoundaryMaterialTypesMap;
  map<int,vector<int> > elementBoundariesMap;
  set<int> supportedElementBoundaries;
  for (int ieb = 0; ieb < nElementBoundaries_global; ieb++)
    {
      int neb,nn0,nn1,nn2; int ebId(0);
      elementBoundaryFile >> eatcomments >> neb >> nn0 >> nn1 >> nn2;
      if (ihasElementBoundaryMarkers > 0)
        elementBoundaryFile >> ebId;
      neb -= indexBase;
      nn0 -= indexBase;
      nn1 -= indexBase;
      nn2 -= indexBase;
      assert(0 <= neb && neb < nElementBoundaries_global && elementBoundaryFile.good());
      //grab the element boundaries for the node if the node is owned by the subdomain
      //this will miss the element boundaries on the "outside boundary" of the star, which will grab later
      int nn0_new = nodeNumbering_global_old2new[nn0];
      if (nn0_new >= nodeOffsets_new[rank] && nn0_new < nodeOffsets_new[rank+1])
        {
          nodeElementBoundariesStar[nn0_new-nodeOffsets_new[rank]].insert(neb);
          supportedElementBoundaries.insert(neb);
        }
      int nn1_new = nodeNumbering_global_old2new[nn1];
      if (nn1_new >= nodeOffsets_new[rank] && nn1_new < nodeOffsets_new[rank+1])
        {
          nodeElementBoundariesStar[nn1_new-nodeOffsets_new[rank]].insert(neb);
          supportedElementBoundaries.insert(neb);
        }
      int nn2_new = nodeNumbering_global_old2new[nn2];
      if (nn2_new >= nodeOffsets_new[rank] && nn2_new < nodeOffsets_new[rank+1])
        {
          nodeElementBoundariesStar[nn2_new-nodeOffsets_new[rank]].insert(neb);
          supportedElementBoundaries.insert(neb);
        }
      int nodes[3] = {nn0_new,nn1_new,nn2_new};
      NodeTuple<3> nodeTuple(nodes);      
      elementBoundaryFile >> eatline;
      if (elementBoundaryElementsMap.find(nodeTuple) != elementBoundaryElementsMap.end())//this element boundary is on an element in the subdomain
        {
          if (nodeTuple.nodes[1] >= nodeOffsets_new[rank] && nodeTuple.nodes[1] < nodeOffsets_new[rank+1])
            elementBoundaries_subdomain_owned.insert(neb);
          if (ihasElementBoundaryMarkers > 0)
            elementBoundaryMaterialTypesMap[neb]=ebId;
          int eN_left = elementNumbering_global_old2new[elementBoundaryElementsMap[nodeTuple].left];
          if (elementBoundariesMap.find(eN_left) != elementBoundariesMap.end())
            {
              elementBoundariesMap[eN_left][elementBoundaryElementsMap[nodeTuple].left_ebN_element] = neb;
            }
          else
            {
              //initialize
              vector<int> elementBoundaries_element(4,-1);
              elementBoundariesMap[eN_left] = elementBoundaries_element;
              //assign
              elementBoundariesMap[eN_left][elementBoundaryElementsMap[nodeTuple].left_ebN_element] = neb;
            }
          if (elementBoundaryElementsMap[nodeTuple].right >= 0)
            {
              int eN_right = elementNumbering_global_old2new[elementBoundaryElementsMap[nodeTuple].right];
              if (elementBoundariesMap.find(eN_right) != elementBoundariesMap.end())
                {
                  elementBoundariesMap[eN_right][elementBoundaryElementsMap[nodeTuple].right_ebN_element] = neb;
                }
              else
                {
                  //initialize
                  vector<int> elementBoundaries_element(4,-1);
                  elementBoundariesMap[eN_right] = elementBoundaries_element;
                  //assign
                  elementBoundariesMap[eN_right][elementBoundaryElementsMap[nodeTuple].right_ebN_element] = neb;
                }
            }
        }
    }
  //done reading element boundaries
  elementBoundaryFile.close();
  ierr = enforceMemoryLimit(rank, max_rss_gb,"Done reading element boundaries");CHKERRABORT(PROTEUS_COMM_WORLD, ierr);
  int nElementBoundaries_owned_subdomain=elementBoundaries_subdomain_owned.size(),
    nElementBoundaries_owned_new=0;
  MPI_Allreduce(&nElementBoundaries_owned_subdomain,&nElementBoundaries_owned_new,1,MPI_INT,MPI_SUM,PROTEUS_COMM_WORLD);
  assert(nElementBoundaries_owned_new == nElementBoundaries_global);

  //now get the element boundaries on the outside of the star
  for (map<int,vector<int> >::iterator elementBoundariesp=elementBoundariesMap.begin();
       elementBoundariesp!=elementBoundariesMap.end();
       elementBoundariesp++)
    {
      //loop over the nodes of this element for the owned nodes
      for (int iv=0;iv<4;iv++)
        {
          //the elementNodesArrayMap is in the old element numbering while the elementBoundariesMap is in the new element numbering
          int nN_global = elementNodesArrayMap[elementNumbering_global_new2old[elementBoundariesp->first]][iv];
          if (nN_global >= nodeOffsets_new[rank] && nN_global < nodeOffsets_new[rank+1])
            {
              //add all the faces to this node star
              for(int eb=0;eb<4;eb++)
                {
                  nodeElementBoundariesStar[nN_global-nodeOffsets_new[rank]].insert(elementBoundariesp->second[eb]);
                }
            }
        }
    }
  //build compact structures for nodeElementBoundariesArray
  valarray<int> nodeElementBoundaryOffsets(nNodes_subdomain_new[rank]+1);
  nodeElementBoundaryOffsets[0] = 0;
  for (int nN = 0; nN < nNodes_subdomain_new[rank]; nN++)
    nodeElementBoundaryOffsets[nN+1] = nodeElementBoundaryOffsets[nN]+nodeElementBoundariesStar[nN].size();
  valarray<int> nodeElementBoundariesArray(nodeElementBoundaryOffsets[nNodes_subdomain_new[rank]]);
  for (int nN=0,offset=0; nN < nNodes_subdomain_new[rank]; nN++)
    {
      for (set<int>::iterator ebN_star = nodeElementBoundariesStar[nN].begin(); ebN_star != nodeElementBoundariesStar[nN].end();
           ebN_star++,offset++)
        {
          nodeElementBoundariesArray[offset] = *ebN_star;
        }
    }

  //get the number of elementBoundaries owned on each processor
  valarray<int> nElementBoundaries_subdomain_new(size),
    elementBoundaryOffsets_new(size+1);
  for (int sdN=0;sdN<size;sdN++)
    if (sdN == rank)
      nElementBoundaries_subdomain_new[sdN] = elementBoundaries_subdomain_owned.size();
    else
      nElementBoundaries_subdomain_new[sdN] = 0;
  valarray<int> nElementBoundaries_subdomain_new_send=nElementBoundaries_subdomain_new;
  MPI_Allreduce(&nElementBoundaries_subdomain_new_send[0],&nElementBoundaries_subdomain_new[0],size,MPI_INT,MPI_SUM,PROTEUS_COMM_WORLD);
  elementBoundaryOffsets_new[0] = 0;
  for (int sdN=0;sdN<size;sdN++)
    elementBoundaryOffsets_new[sdN+1] = elementBoundaryOffsets_new[sdN]+nElementBoundaries_subdomain_new[sdN];
  //
  //Now as with elements and nodes build a global face numbering
  //resetting the face-based information is a little different since much of this is currently built below based
  //on the element and node information
  //
  valarray<int> elementBoundaryNumbering_new2old(elementBoundaries_subdomain_owned.size());
  set<int>::iterator ebN_ownedp=elementBoundaries_subdomain_owned.begin();
  for (int ebN=0;ebN<int(elementBoundaries_subdomain_owned.size());ebN++)
    {
      elementBoundaryNumbering_new2old[ebN] = *ebN_ownedp++;
    }
  IS elementBoundaryNumberingIS_subdomain_new2old;
  ISCreateGeneral(PROTEUS_COMM_WORLD,elementBoundaries_subdomain_owned.size(),&elementBoundaryNumbering_new2old[0],PETSC_COPY_VALUES,&elementBoundaryNumberingIS_subdomain_new2old);
  IS elementBoundaryNumberingIS_global_new2old;
  ISAllGather(elementBoundaryNumberingIS_subdomain_new2old,&elementBoundaryNumberingIS_global_new2old);
  const PetscInt *elementBoundaryNumbering_global_new2old;
  valarray<int> elementBoundaryNumbering_global_old2new(newMesh.nElementBoundaries_global);
  ISGetIndices(elementBoundaryNumberingIS_global_new2old,&elementBoundaryNumbering_global_new2old);
  ierr = enforceMemoryLimit(rank, max_rss_gb,"Allocating elementBoudnary old2new/new2old");CHKERRABORT(PROTEUS_COMM_WORLD, ierr);
  for (int ebN=0;ebN<newMesh.nElementBoundaries_global;ebN++)
    {
      elementBoundaryNumbering_global_old2new[elementBoundaryNumbering_global_new2old[ebN]] = ebN;
    }
  ISRestoreIndices(elementBoundaryNumberingIS_global_new2old,&elementBoundaryNumbering_global_new2old);
  ISDestroy(&elementBoundaryNumberingIS_subdomain_new2old);
  ISDestroy(&elementBoundaryNumberingIS_global_new2old);
  PetscLogEventEnd(build_subdomains_faces_event,0,0,0,0);
  ierr = enforceMemoryLimit(rank, max_rss_gb,"Done allocating elementBoudnary old2new/new2old");CHKERRABORT(PROTEUS_COMM_WORLD, ierr);
  int build_subdomains_edges_event;
  PetscLogEventRegister("Subd edges",0,&build_subdomains_edges_event);
  PetscLogEventBegin(build_subdomains_edges_event,0,0,0,0);
  
  //
  //4c,5c. Repeate the process for edges
  //
  std::ifstream edgeFile(edgeFileName.c_str());
  
  if (!edgeFile.good())
    {
      std::cerr<<"cannot open Tetgen edge file"
               <<edgeFileName<<std::endl;
      failed = true;
      return failed;
    }

  bool hasEdgeMarkers = false;
  int nEdges_global;
  int ihasEdgeMarkers(0);
  edgeFile >> eatcomments >> nEdges_global >> eatline;// edge file doesn currently contain markers >> ihasEdgeMarkers >> eatline ;
  assert(nEdges_global > 0);
  if (ihasEdgeMarkers > 0)
    {
      hasEdgeMarkers = true;
    }
  newMesh.nEdges_global = nEdges_global;
  set<int> edges_subdomain_owned;
  vector<set<int> > nodeEdgesStar(nNodes_subdomain_new[rank]);
  map<int,int> edgeMaterialTypesMap;
  map<int,vector<int> > elementEdgesMap;
  map<int,pair<int,int> > edgeNodesMap;
  set<int> supportedEdges;
  for (int ied = 0; ied < nEdges_global; ied++)
    {
      int ned,nn0,nn1; int edId(0);
      edgeFile >> eatcomments >> ned >> nn0 >> nn1;
      if (ihasEdgeMarkers > 0)
        edgeFile >> edId;
      ned -= indexBase;
      nn0 -= indexBase;
      nn1 -= indexBase;
      assert(0 <= ned && ned < nEdges_global && edgeFile.good());
      int nn0_new = nodeNumbering_global_old2new[nn0];
      if (nn0_new >= nodeOffsets_new[rank] && nn0_new < nodeOffsets_new[rank+1])
        {
          nodeEdgesStar.at(nn0_new-nodeOffsets_new[rank]).insert(ned);
          supportedEdges.insert(ned);
        }
      int nn1_new = nodeNumbering_global_old2new[nn1];
      if (nn1_new >= nodeOffsets_new[rank] && nn1_new < nodeOffsets_new[rank+1])
        {
          nodeEdgesStar.at(nn1_new-nodeOffsets_new[rank]).insert(ned);
          supportedEdges.insert(ned);
        }
      int nodes[2] = {nn0_new,nn1_new};
      NodeTuple<2> nodeTuple(nodes);      
      edgeFile >> eatline;
      if (edgeElementsMap.find(nodeTuple) != edgeElementsMap.end())//this edge is on an element in the subdomain
        {
          if (nodeTuple.nodes[0] >= nodeOffsets_new[rank] && nodeTuple.nodes[0] < nodeOffsets_new[rank+1])
            edges_subdomain_owned.insert(ned);
          //pick up all the edges on the subdomain and store their nodes
          edgeNodesMap[ned].first = nodeTuple.nodes[0];
          edgeNodesMap[ned].second = nodeTuple.nodes[1];
          if (ihasEdgeMarkers > 0)
            edgeMaterialTypesMap[ned]=edId;
          for (set<pair<int,int> >::iterator elementp=edgeElementsMap[nodeTuple].begin();
               elementp != edgeElementsMap[nodeTuple].end();
               elementp++)
            {
              int eN = elementNumbering_global_old2new[elementp->first];
              if (elementEdgesMap.find(eN) != elementEdgesMap.end())
                {
                  elementEdgesMap[eN][elementp->second] = ned;
                }
              else
                {
                  std::vector<int> init(6,-1);
                  elementEdgesMap[eN] = init;
                  elementEdgesMap[eN][elementp->second] = ned;
                }
            }
        }
    }//end iv
  edgeFile.close();
  int nEdges_owned_subdomain=edges_subdomain_owned.size(),
    nEdges_owned_new=0;
  MPI_Allreduce(&nEdges_owned_subdomain,&nEdges_owned_new,1,MPI_INT,MPI_SUM,PROTEUS_COMM_WORLD);
  assert(nEdges_owned_new == nEdges_global);
  ierr = enforceMemoryLimit(rank, max_rss_gb,"Done reading edges");CHKERRABORT(PROTEUS_COMM_WORLD, ierr);
  //done with edge file
  //
  //just as with faces, we need to add edges along outer boundaries of star
  //not sure if we need to collect nodeEdges star above anymore, since we're doing this
  //
  for (map<int,vector<int> >::iterator edgesp=elementEdgesMap.begin();
       edgesp!=elementEdgesMap.end();
       edgesp++)
    {
      //loop over the nodes of this element for the owned nodes
      for (int iv=0;iv<4;iv++)
        {
          //the elementNodesArrayMap is in the old elemetn numbering while the elementEdgesMap is in the new element numbering
          int nN_global = elementNodesArrayMap[elementNumbering_global_new2old[edgesp->first]][iv];
          if (nN_global >= nodeOffsets_new[rank] && nN_global < nodeOffsets_new[rank+1])
            {
              //add all the edges to this node star
              for(int ed=0;ed<6;ed++)
                {
                  nodeEdgesStar.at(nN_global-nodeOffsets_new[rank]).insert(edgesp->second[ed]);
                }
            }
        }
    }
  //build compact data structures for nodeEdgesArray
  valarray<int> nodeEdgeOffsets(nNodes_subdomain_new[rank]+1);
  nodeEdgeOffsets[0] = 0;
  for (int nN = 0; nN < nNodes_subdomain_new[rank]; nN++)
    nodeEdgeOffsets[nN+1] = nodeEdgeOffsets[nN]+nodeEdgesStar.at(nN).size();
  valarray<int> nodeEdgesArray(nodeEdgeOffsets[nNodes_subdomain_new[rank]]);
  for (int nN=0,offset=0; nN < nNodes_subdomain_new[rank]; nN++)
    {
      for (set<int>::iterator edN_star = nodeEdgesStar.at(nN).begin(); 
           edN_star != nodeEdgesStar.at(nN).end();
           edN_star++,offset++)
        {
          nodeEdgesArray[offset] = *edN_star;
        }
    }
  newMesh.subdomainp->nEdges_global = edgeNodesMap.size();
  //get the number of edges on each processor
  valarray<int> nEdges_subdomain_new(size),
    edgeOffsets_new(size+1);
  for (int sdN=0;sdN<size;sdN++)
    if (sdN == rank)
      nEdges_subdomain_new[sdN] = edges_subdomain_owned.size();
    else
      nEdges_subdomain_new[sdN] = 0;
  valarray<int> nEdges_subdomain_new_send=nEdges_subdomain_new;
  MPI_Allreduce(&nEdges_subdomain_new_send[0],&nEdges_subdomain_new[0],size,MPI_INT,MPI_SUM,PROTEUS_COMM_WORLD);
  //
  //construct new offsets for owned edges
  //
  edgeOffsets_new[0] = 0;
  for (int sdN=0;sdN<size;sdN++)
    edgeOffsets_new[sdN+1] = edgeOffsets_new[sdN]+nEdges_subdomain_new[sdN];
  //
  //Now as with elementBoundaries, build a global face numbering
  //resetting the edge based information is a little different since much of this is currently built below based
  //on the element and node information
  //
  valarray<int> edgeNumbering_new2old(edges_subdomain_owned.size());
  set<int>::iterator edN_ownedp=edges_subdomain_owned.begin();
  for (int edN=0;edN<int(edges_subdomain_owned.size());edN++,edN_ownedp++)
    {
      edgeNumbering_new2old[edN] = *edN_ownedp;
    }
  IS edgeNumberingIS_subdomain_new2old;
  ISCreateGeneral(PROTEUS_COMM_WORLD,edges_subdomain_owned.size(),&edgeNumbering_new2old[0],PETSC_COPY_VALUES,&edgeNumberingIS_subdomain_new2old);
  IS edgeNumberingIS_global_new2old;
  ISAllGather(edgeNumberingIS_subdomain_new2old,&edgeNumberingIS_global_new2old);
  const PetscInt *edgeNumbering_global_new2old;
  valarray<int> edgeNumbering_global_old2new(newMesh.nEdges_global);
  ISGetIndices(edgeNumberingIS_global_new2old,&edgeNumbering_global_new2old);
  ierr = enforceMemoryLimit(rank, max_rss_gb,"Setting edgeNumering old2new/new2old");CHKERRABORT(PROTEUS_COMM_WORLD, ierr);
  for (int edN=0;edN<newMesh.nEdges_global;edN++)
    {
      edgeNumbering_global_old2new[edgeNumbering_global_new2old[edN]] = edN;
    }
  ISRestoreIndices(edgeNumberingIS_global_new2old,&edgeNumbering_global_new2old);
  ISDestroy(&edgeNumberingIS_subdomain_new2old);
  ISDestroy(&edgeNumberingIS_global_new2old);
  ierr = enforceMemoryLimit(rank, max_rss_gb,"Done allocating edgeNumering old2new/new2old");CHKERRABORT(PROTEUS_COMM_WORLD, ierr);
  //
  //6. Figure out what is in the node stars but not locally owned, create ghost information
  //
  
  set<int> elements_overlap,nodes_overlap,elementBoundaries_overlap,edges_overlap;
  for (int nN = 0; nN < nNodes_subdomain_new[rank]; nN++)
    {
      //nodes
      for (int offset = nodeStarOffsetsNew[nN];offset<nodeStarOffsetsNew[nN+1];offset++)
        {
          int nN_point_global = nodeStarArrayNew[offset];
          bool offproc = nN_point_global < nodeOffsets_new[rank] || nN_point_global >= nodeOffsets_new[rank+1];
          if (offproc)
            nodes_overlap.insert(nN_point_global);
        }
      //elements
      for (int eN_star_offset = nodeElementOffsets[nN]; 
           eN_star_offset < nodeElementOffsets[nN+1]; eN_star_offset++)
        {
          int eN_star_old = nodeElementsArray[eN_star_offset];
          int eN_star_new = elementNumbering_global_old2new[eN_star_old];
          bool offproc = eN_star_new >= elementOffsets_new[rank+1] || eN_star_new < elementOffsets_new[rank];
          if (offproc)
            elements_overlap.insert(eN_star_new);
        }
      //element boundaries
      for (int ebN_star_offset = nodeElementBoundaryOffsets[nN]; 
           ebN_star_offset < nodeElementBoundaryOffsets[nN+1]; ebN_star_offset++)
        {
          int ebN_star_old = nodeElementBoundariesArray[ebN_star_offset];
          int ebN_star_new = elementBoundaryNumbering_global_old2new[ebN_star_old];
          bool offproc = ebN_star_new >= elementBoundaryOffsets_new[rank+1] || ebN_star_new < elementBoundaryOffsets_new[rank];
          if (offproc)
            elementBoundaries_overlap.insert(ebN_star_new);
        }
      //edges in overlap
      for (int edN_star_offset = nodeEdgeOffsets[nN]; 
           edN_star_offset < nodeEdgeOffsets[nN+1]; edN_star_offset++)
        {
          int edN_star_old = nodeEdgesArray[edN_star_offset];
          int edN_star_new = edgeNumbering_global_old2new[edN_star_old];
          bool offproc = edN_star_new >= edgeOffsets_new[rank+1] || edN_star_new < edgeOffsets_new[rank];
          if (offproc)
            edges_overlap.insert(edN_star_new);
        }
    }//nodes on this processor
  elementNumbering_global_old2new.resize(0);
  //cek debugging, edge overlap seems to be messed up. Check global node tuples of edges vs global edge numbers
  assert(edges_overlap.size() + nEdges_subdomain_new[rank] == edgeNodesMap.size());
  //
  //enumerate the overlap
  //
  int nN_subdomain = nNodes_subdomain_new[rank];
  map<int,int> nodes_overlap_global2subdomainMap;
  for (set<int>::iterator nN_globalp=nodes_overlap.begin();nN_globalp != nodes_overlap.end(); nN_globalp++,nN_subdomain++)
    nodes_overlap_global2subdomainMap[*nN_globalp] = nN_subdomain;

  // map<int,int> elements_overlap_global2subdomainMap;
  // for (set<int>::iterator eN_globalp=elements_overlap.begin();eN_globalp != elements_overlap.end(); eN_globalp++,eN_subdomain++)
  //   elements_overlap_global2subdomainMap[*eN_globalp] = eN_subdomain;

  // int ebN_subdomain = nElementBoundaries_subdomain_new[rank];
  // map<int,int> elementBoundaries_overlap_global2subdomainMap;
  // for (set<int>::iterator ebN_globalp=elementBoundaries_overlap.begin();ebN_globalp != elementBoundaries_overlap.end(); ebN_globalp++,ebN_subdomain++)
  //   elementBoundaries_overlap_global2subdomainMap[*ebN_globalp] = ebN_subdomain;

  // int edN_subdomain = nEdges_subdomain_new[rank];
  // map<int,int> edges_overlap_global2subdomainMap;
  // for (set<int>::iterator edN_globalp=edges_overlap.begin();edN_globalp != edges_overlap.end(); edN_globalp++,edN_subdomain++)
  //   edges_overlap_global2subdomainMap[*edN_globalp] = edN_subdomain;
  //
  //7. add any addtional overlap, skip for now
  //

  PetscLogEventEnd(build_subdomains_edges_event,0,0,0,0);
  int build_subdomains_renumber_event;
  PetscLogEventRegister("Subd's renumber",0,&build_subdomains_renumber_event);
  PetscLogEventBegin(build_subdomains_renumber_event,0,0,0,0);
  //
  //8. Build subdomain meshes in new numbering, assumes memory not allocated in subdomain mesh
  //   
  if (newMesh.subdomainp == NULL)
    newMesh.subdomainp = new Mesh();
  newMesh.subdomainp->nElements_global = nElements_subdomain_new[rank] + elements_overlap.size();
  newMesh.subdomainp->nNodes_global    = nNodes_subdomain_new[rank] + nodes_overlap.size();
  newMesh.subdomainp->nElementBoundaries_global = nElementBoundaries_subdomain_new[rank]+elementBoundaries_overlap.size();
  assert(int(edges_subdomain_owned.size()+edges_overlap.size()) == newMesh.subdomainp->nEdges_global);
  //newMesh.subdomainp->nEdges_global   = edges_subdomain_owned.size()+edges_overlap.size();
  newMesh.subdomainp->nNodes_element   = newMesh.nNodes_element;
  newMesh.subdomainp->nNodes_elementBoundary = newMesh.nNodes_elementBoundary;
  newMesh.subdomainp->nElementBoundaries_element = newMesh.nElementBoundaries_element;
  //subdomain 2 global mappings (including ghost info)
  valarray<int> nodeNumbering_subdomain2global(newMesh.subdomainp->nNodes_global);
  valarray<int> elementNumbering_subdomain2global(newMesh.subdomainp->nElements_global);
  valarray<int> elementBoundaryNumbering_subdomain2global(newMesh.subdomainp->nElementBoundaries_global);
  valarray<int> edgeNumbering_subdomain2global(newMesh.subdomainp->nEdges_global);
  map<int,int> nodeNumbering_global2subdomainMap;
  map<int,int> elementBoundaryNumbering_global2subdomainMap;
  map<int,int> edgeNumbering_global2subdomainMap;
  newMesh.subdomainp->nodeArray = new double[newMesh.subdomainp->nNodes_global*3];
  newMesh.subdomainp->nodeMaterialTypes = new int[newMesh.subdomainp->nNodes_global];
  //
  //now finally finish reading node coordinates and node flags
  //
  for (int iv = 0; iv < nNodes_global; iv++)
    {
      int nv; double x,y,z; int nodeId(0);
      vertexFile >> eatcomments >> nv >> x >> y >> z;
      if (hasVertexMarkers > 0)
        vertexFile >> nodeId;
      nv -= indexBase;
      assert(0 <= nv && nv < nNodes_global && vertexFile.good());
      int nN_global_new = nodeNumbering_global_old2new[nv];
      //local
      if (nN_global_new >= nodeOffsets_new[rank] && nN_global_new < nodeOffsets_new[rank+1])
        {
          int nv_subdomain_new = nN_global_new - nodeOffsets_new[rank];
          nodeNumbering_subdomain2global[nv_subdomain_new] = nN_global_new;
          nodeNumbering_global2subdomainMap[nN_global_new] = nv_subdomain_new;
          newMesh.subdomainp->nodeArray[vertexDim*nv_subdomain_new + 0] = x;
          newMesh.subdomainp->nodeArray[vertexDim*nv_subdomain_new + 1] = y;
          newMesh.subdomainp->nodeArray[vertexDim*nv_subdomain_new + 2] = z;
          if (hasVertexMarkers > 0)
            newMesh.subdomainp->nodeMaterialTypes[nv_subdomain_new] = nodeId;
        }
      //overlap
      if (nodes_overlap.count(nN_global_new) == 1)
        {
          int nv_subdomain_new = nodes_overlap_global2subdomainMap[nN_global_new];
          nodeNumbering_subdomain2global[nv_subdomain_new] = nN_global_new;
          nodeNumbering_global2subdomainMap[nN_global_new] = nv_subdomain_new;
          newMesh.subdomainp->nodeArray[vertexDim*nv_subdomain_new + 0] = x;
          newMesh.subdomainp->nodeArray[vertexDim*nv_subdomain_new + 1] = y;
          newMesh.subdomainp->nodeArray[vertexDim*nv_subdomain_new + 2] = z;
          if (hasVertexMarkers > 0)
            newMesh.subdomainp->nodeMaterialTypes[nv_subdomain_new] = nodeId;
        }
      vertexFile >> eatline;
    }//end iv
  vertexFile.close();
  ISRestoreIndices(nodeNumberingIS_global_old2new,&nodeNumbering_global_old2new);
  ISDestroy(&nodePartitioningIS_new);
  ISDestroy(&nodeNumberingIS_subdomain_old2new);
  ISDestroy(&nodeNumberingIS_global_old2new);
  //done with vertex file (and all file reads at this point)
  ierr = enforceMemoryLimit(rank, max_rss_gb,"Done reading vertices");CHKERRABORT(PROTEUS_COMM_WORLD, ierr);
  newMesh.subdomainp->elementNodesArray = new int[newMesh.subdomainp->nElements_global*newMesh.subdomainp->nNodes_element];
  newMesh.subdomainp->elementMaterialTypes = new int[newMesh.subdomainp->nElements_global];
  //
  //elements
  //
  //locally owned
  //
  for (int eN = 0; eN < nElements_subdomain_new[rank]; eN++)
    {
      int eN_global_new = elementOffsets_new[rank] + eN;
      int eN_global_old = elementNumbering_global_new2old[eN_global_new];
      elementNumbering_subdomain2global[eN] = eN_global_new;
      newMesh.subdomainp->elementMaterialTypes[eN] = elementMaterialTypesMap[eN_global_old];
      for (int nN =  0; nN < newMesh.subdomainp->nNodes_element; nN++)
        {
          int nN_global_new = elementNodesArrayMap[eN_global_old][nN];
          int nN_subdomain  = nodeNumbering_global2subdomainMap[nN_global_new];
          newMesh.subdomainp->elementNodesArray[eN*newMesh.subdomainp->nNodes_element + nN]= nN_subdomain;
        }
    }
  //
  //ghost
  //
  set<int>::iterator eN_p = elements_overlap.begin();
  for (int eN = nElements_subdomain_new[rank]; eN < nElements_subdomain_new[rank] + int(elements_overlap.size()); eN++,eN_p++)
    {
      int eN_global_new = *eN_p;
      int eN_global_old = elementNumbering_global_new2old[eN_global_new];
      elementNumbering_subdomain2global[eN] = eN_global_new;
      newMesh.subdomainp->elementMaterialTypes[eN] = elementMaterialTypesMap[eN_global_old];
      for (int nN =  0; nN < newMesh.subdomainp->nNodes_element; nN++)
        {
          int nN_global_new = elementNodesArrayMap[eN_global_old][nN];
          int nN_subdomain  = nodeNumbering_global2subdomainMap[nN_global_new];
          newMesh.subdomainp->elementNodesArray[eN*newMesh.subdomainp->nNodes_element + nN]= nN_subdomain;
        }
    }
  ISRestoreIndices(elementNumberingIS_global_new2old,&elementNumbering_global_new2old);
  ISDestroy(&elementNumberingIS_subdomain_new2old);
  ISDestroy(&elementNumberingIS_global_new2old);
  //
  //element boundaries
  //
  //owned
  //
  for (int ebN=0; ebN < nElementBoundaries_subdomain_new[rank]; ebN++)
    {
      int ebN_global = ebN + elementBoundaryOffsets_new[rank];
      elementBoundaryNumbering_subdomain2global[ebN]=ebN_global;
      elementBoundaryNumbering_global2subdomainMap[ebN_global] = ebN;
    }
  //
  //ghost
  //
  set<int>::iterator ebN_p = elementBoundaries_overlap.begin();
  for(int ebN=nElementBoundaries_subdomain_new[rank];ebN < nElementBoundaries_subdomain_new[rank] + int(elementBoundaries_overlap.size()); ebN++,ebN_p++)
    {
      int ebN_global = *ebN_p;
      elementBoundaryNumbering_subdomain2global[ebN] = ebN_global;
      elementBoundaryNumbering_global2subdomainMap[ebN_global] = ebN;
    }
  //
  //need elementBoundariesArray to assign consistent numbering on subdomain
  //
  //local
  //
  newMesh.subdomainp->elementBoundariesArray = 
    new int[newMesh.subdomainp->nElements_global*newMesh.subdomainp->nElementBoundaries_element];
  for (int eN=0;eN<nElements_subdomain_new[rank];eN++)
    {
      int eN_global = eN+elementOffsets_new[rank];
      for (int ebN=0;ebN<newMesh.subdomainp->nElementBoundaries_element;ebN++)
        {
          newMesh.subdomainp->elementBoundariesArray[eN*newMesh.subdomainp->nElementBoundaries_element+ebN] =
            elementBoundaryNumbering_global2subdomainMap[elementBoundaryNumbering_global_old2new[elementBoundariesMap[eN_global][ebN]]];
        }
    }
  //
  //ghost elements
  //
  eN_p = elements_overlap.begin();
  for (int eN = nElements_subdomain_new[rank]; eN < nElements_subdomain_new[rank] + int(elements_overlap.size()); eN++,eN_p++)
    {
      int eN_global_new = *eN_p;
      for (int ebN=0;ebN<newMesh.subdomainp->nElementBoundaries_element;ebN++)
        {
          newMesh.subdomainp->elementBoundariesArray[eN*newMesh.subdomainp->nElementBoundaries_element+ebN] =
            elementBoundaryNumbering_global2subdomainMap[elementBoundaryNumbering_global_old2new[elementBoundariesMap[eN_global_new][ebN]]];
        }
    }      
  //
  //edges
  //
  //local
  //
  for (int edN=0; edN < nEdges_subdomain_new[rank]; edN++)
    {
      int edN_global = edN + edgeOffsets_new[rank];
      edgeNumbering_subdomain2global[edN]=edN_global;
      edgeNumbering_global2subdomainMap[edN_global] = edN;
    }
  //
  //ghost
  //
  set<int>::iterator edN_p = edges_overlap.begin();
  for(int edN=nEdges_subdomain_new[rank];edN < nEdges_subdomain_new[rank] + int(edges_overlap.size()); edN++,edN_p++)
    {
      int edN_global = *edN_p;
      edgeNumbering_subdomain2global[edN] = edN_global;
      edgeNumbering_global2subdomainMap[edN_global] = edN;
    }
  //
  //now build edgeNodes array in new numberings
  //
  newMesh.subdomainp->edgeNodesArray = new int[newMesh.subdomainp->nEdges_global*2];
  for (int i=0;i<newMesh.subdomainp->nEdges_global*2;i++)
    newMesh.subdomainp->edgeNodesArray[i] = -1;
  for (map<int,pair<int,int> >::iterator edgep=edgeNodesMap.begin();
       edgep!=edgeNodesMap.end();
       edgep++)
    {
      int edN_global_old = edgep->first;
      int edN_global_new = edgeNumbering_global_old2new[edN_global_old];
      assert(edgeNumbering_global2subdomainMap.find(edN_global_new) != edgeNumbering_global2subdomainMap.end());
      int edN_subdomain  = edgeNumbering_global2subdomainMap[edN_global_new];
      newMesh.subdomainp->edgeNodesArray[edN_subdomain*2+0] = nodeNumbering_global2subdomainMap[edgep->second.first];
      newMesh.subdomainp->edgeNodesArray[edN_subdomain*2+1] = nodeNumbering_global2subdomainMap[edgep->second.second];
    }
  edgeNumbering_global_old2new.resize(0);
  //
  //end edges
  //

  //now build rest of subdomain mesh connectivity information etc
  bool callOld=true;
  if(callOld)
    constructElementBoundaryElementsArrayWithGivenElementBoundaryAndEdgeNumbers_tetrahedron(*newMesh.subdomainp);
  else
    {
      //const int DEFAULT_ELEMENT_MATERIAL=0;
      const int DEFAULT_NODE_MATERIAL=-1;
      const int INTERIOR_NODE_MATERIAL=0;
      const int EXTERIOR_NODE_MATERIAL=1;
      const int INTERIOR_ELEMENT_BOUNDARY_MATERIAL=0;
      const int EXTERIOR_ELEMENT_BOUNDARY_MATERIAL=1;

      newMesh.subdomainp->nNodes_elementBoundary = 3;
      newMesh.subdomainp->nElementBoundaries_element = 4;
      assert(newMesh.subdomainp->elementBoundariesArray);
      using namespace std;
      //double start,stop;
      map<NodeTuple<3>,
          ElementNeighbors> elementBoundaryElements;
      map<NodeTuple<3>,
          int> elementBoundaryIds;
      //start=CurrentTime();
      //cout<<"Extracting boundary elements"<<endl;
      for(int eN=0;eN<newMesh.subdomainp->nElements_global;eN++)
        for(int ebN=0;ebN<newMesh.subdomainp->nElementBoundaries_element;ebN++)
          {
            register int ebN_global = newMesh.subdomainp->elementBoundariesArray[eN*newMesh.subdomainp->nElementBoundaries_element+ebN];
            register int nodes[3];
            nodes[0] = newMesh.subdomainp->elementNodesArray[eN*4+((ebN+1)%4)];
            nodes[1] = newMesh.subdomainp->elementNodesArray[eN*4+((ebN+2)%4)];
            nodes[2] = newMesh.subdomainp->elementNodesArray[eN*4+((ebN+3)%4)];
            NodeTuple<3> ebt(nodes);
            if(elementBoundaryElements.find(ebt) != elementBoundaryElements.end())
              {
                elementBoundaryElements[ebt].right=eN;
                elementBoundaryElements[ebt].right_ebN_element=ebN;
                assert(elementBoundaryIds[ebt] == ebN_global);
              }
            else
              {
                elementBoundaryElements.insert(elementBoundaryElements.end(),make_pair(ebt,ElementNeighbors(eN,ebN)));
                elementBoundaryIds.insert(elementBoundaryIds.end(),make_pair(ebt,ebN_global));
              }
          }
      //stop = CurrentTime();
      //cout<<"Elapsed time for building element boundary elements map= "<<(stop-start)<<"s"<<endl;
      newMesh.subdomainp->nElementBoundaries_global = elementBoundaryElements.size();
      //cout<<"nElementBoundaries_global = "<<newMesh.subdomainp->nElementBoundaries_global<<endl;

      //cout<<"Allocating Arrays"<<endl;
      //start = CurrentTime();
      set<int> interiorElementBoundaries,exteriorElementBoundaries;
      newMesh.subdomainp->elementBoundaryNodesArray =  new int[newMesh.subdomainp->nElementBoundaries_global*newMesh.subdomainp->nNodes_elementBoundary];
      newMesh.subdomainp->elementBoundaryElementsArray = new int[newMesh.subdomainp->nElementBoundaries_global*2];
      newMesh.subdomainp->elementBoundaryLocalElementBoundariesArray = new int[newMesh.subdomainp->nElementBoundaries_global*2];
      newMesh.subdomainp->elementNeighborsArray = new int[newMesh.subdomainp->nElements_global*newMesh.subdomainp->nElementBoundaries_element];
      //stop = CurrentTime();
      //cout<<"Elapsed time for allocating arrays = "<<(stop-start)<<"s"<<endl;

      //cout<<"Generating elementBoundaryElementsArray and elementBoundaryNodesArray"<<endl;
      //start = CurrentTime();
      for(map<NodeTuple<3>,ElementNeighbors>::iterator eb=elementBoundaryElements.begin();
          eb != elementBoundaryElements.end();
          eb++)
        {
          int ebN = elementBoundaryIds[eb->first];
          newMesh.subdomainp->elementBoundaryNodesArray[ebN*3 + 0] = eb->first.nodes[0];
          newMesh.subdomainp->elementBoundaryNodesArray[ebN*3 + 1] = eb->first.nodes[1];
          newMesh.subdomainp->elementBoundaryNodesArray[ebN*3 + 2] = eb->first.nodes[2];

          newMesh.subdomainp->elementBoundaryElementsArray[ebN*2 + 0] = eb->second.left;
          newMesh.subdomainp->elementBoundaryLocalElementBoundariesArray[ebN*2 + 0] = eb->second.left_ebN_element;
          newMesh.subdomainp->elementBoundaryElementsArray[ebN*2 + 1] = eb->second.right;
          newMesh.subdomainp->elementBoundaryLocalElementBoundariesArray[ebN*2 + 1] = eb->second.right_ebN_element;
          newMesh.subdomainp->elementNeighborsArray[eb->second.left*newMesh.subdomainp->nElementBoundaries_element + eb->second.left_ebN_element] = eb->second.right; 
          if(eb->second.right != -1)
            {
              interiorElementBoundaries.insert(ebN);
              newMesh.subdomainp->elementNeighborsArray[eb->second.right*newMesh.subdomainp->nElementBoundaries_element + eb->second.right_ebN_element] = eb->second.left; 
            }
          else
            exteriorElementBoundaries.insert(ebN);          
          assert(newMesh.subdomainp->elementBoundariesArray[eb->second.left*newMesh.subdomainp->nElementBoundaries_element + eb->second.left_ebN_element] == ebN);
          if (eb->second.right != -1)
            {
              assert(newMesh.subdomainp->elementBoundariesArray[eb->second.right*newMesh.subdomainp->nElementBoundaries_element + eb->second.right_ebN_element] == ebN);
            }
        }
      newMesh.subdomainp->nInteriorElementBoundaries_global = interiorElementBoundaries.size();
      newMesh.subdomainp->interiorElementBoundariesArray = new int[newMesh.subdomainp->nInteriorElementBoundaries_global];
      newMesh.subdomainp->nExteriorElementBoundaries_global = exteriorElementBoundaries.size();
      newMesh.subdomainp->exteriorElementBoundariesArray = new int[newMesh.subdomainp->nExteriorElementBoundaries_global];
      int ebNI=0,ebNE=0;
      for (set<int>::iterator ebN=interiorElementBoundaries.begin();ebN != interiorElementBoundaries.end(); ebN++,ebNI++)
        newMesh.subdomainp->interiorElementBoundariesArray[ebNI] = *ebN;
      for (set<int>::iterator ebN=exteriorElementBoundaries.begin();ebN != exteriorElementBoundaries.end(); ebN++,ebNE++)
        newMesh.subdomainp->exteriorElementBoundariesArray[ebNE] = *ebN;
      set<NodeTuple<2> > edges;
      for (int eN=0;eN<newMesh.subdomainp->nElements_global;eN++)
        {
          int nodes[2];
          for (int nN_L=0;nN_L<newMesh.subdomainp->nNodes_element;nN_L++)
            for (int nN_R=nN_L+1;nN_R<newMesh.subdomainp->nNodes_element;nN_R++)
              {
                nodes[0] = newMesh.subdomainp->elementNodesArray[eN*4+nN_L];
                nodes[1] = newMesh.subdomainp->elementNodesArray[eN*4+nN_R];
                edges.insert(NodeTuple<2>(nodes));
              }
        }
      assert(newMesh.subdomainp->nEdges_global == int(edges.size()));
      vector<set<int> > nodeStar(newMesh.subdomainp->nNodes_global);
      for (int edgeN=0;edgeN<newMesh.subdomainp->nEdges_global;edgeN++)
        {
          nodeStar[newMesh.subdomainp->edgeNodesArray[edgeN*2+0]].insert(newMesh.subdomainp->edgeNodesArray[edgeN*2+1]);
          nodeStar[newMesh.subdomainp->edgeNodesArray[edgeN*2+1]].insert(newMesh.subdomainp->edgeNodesArray[edgeN*2+0]);
        }
      newMesh.subdomainp->nodeStarOffsets = new int[newMesh.subdomainp->nNodes_global+1];
      newMesh.subdomainp->nodeStarOffsets[0] = 0;
      for (int nN=1;nN<newMesh.subdomainp->nNodes_global+1;nN++)
        newMesh.subdomainp->nodeStarOffsets[nN] = newMesh.subdomainp->nodeStarOffsets[nN-1] + nodeStar[nN-1].size();
      newMesh.subdomainp->nodeStarArray = new int[newMesh.subdomainp->nodeStarOffsets[newMesh.subdomainp->nNodes_global]];
      for (int nN=0,offset=0;nN<newMesh.subdomainp->nNodes_global;nN++)
        for (set<int>::iterator nN_star=nodeStar[nN].begin();nN_star!=nodeStar[nN].end();nN_star++,offset++)
          newMesh.subdomainp->nodeStarArray[offset] = *nN_star;
      //stop = CurrentTime();
      newMesh.subdomainp->max_nNodeNeighbors_node=0;
      for (int nN=0;nN<newMesh.subdomainp->nNodes_global;nN++)
        newMesh.subdomainp->max_nNodeNeighbors_node=max(newMesh.subdomainp->max_nNodeNeighbors_node,newMesh.subdomainp->nodeStarOffsets[nN+1]-newMesh.subdomainp->nodeStarOffsets[nN]);
      //mwf repeat for node-->elements arrays
      vector<set<int> > nodeElementsStar(newMesh.subdomainp->nNodes_global);
      for (int eN = 0; eN < newMesh.subdomainp->nElements_global; eN++)
        {
          for (int nN = 0; nN < newMesh.subdomainp->nNodes_element; nN++)
            nodeElementsStar[newMesh.subdomainp->elementNodesArray[eN*newMesh.subdomainp->nNodes_element+nN]].insert(eN);
        }
      newMesh.subdomainp->nodeElementOffsets = new int[newMesh.subdomainp->nNodes_global+1];
      newMesh.subdomainp->nodeElementOffsets[0] = 0;
      for (int nN = 0; nN < newMesh.subdomainp->nNodes_global; nN++)
        newMesh.subdomainp->nodeElementOffsets[nN+1] = newMesh.subdomainp->nodeElementOffsets[nN]+nodeElementsStar[nN].size();
      newMesh.subdomainp->nodeElementsArray  = new int[newMesh.subdomainp->nodeElementOffsets[newMesh.subdomainp->nNodes_global]];
      for (int nN=0,offset=0; nN < newMesh.subdomainp->nNodes_global; nN++)
        {
          for (set<int>::iterator eN_star = nodeElementsStar[nN].begin(); eN_star != nodeElementsStar[nN].end();
               eN_star++,offset++)
            {
              newMesh.subdomainp->nodeElementsArray[offset] = *eN_star;
            }
        }
      //mwf end node-->elements construction
      newMesh.subdomainp->elementBoundaryMaterialTypes = new int[newMesh.subdomainp->nElementBoundaries_global];
      //if nodeMaterial is DEFAULT, go ahead and set to interior or exterior
      //depending on which boundary node belongs to. 
      //If node on at least one exterior boundary then it's exterior
      for (int ebNE = 0; ebNE < newMesh.subdomainp->nExteriorElementBoundaries_global; ebNE++)
        {
          int ebN = newMesh.subdomainp->exteriorElementBoundariesArray[ebNE];
          newMesh.subdomainp->elementBoundaryMaterialTypes[ebN] = EXTERIOR_ELEMENT_BOUNDARY_MATERIAL;
          for (int nN_local = 0; nN_local < newMesh.subdomainp->nNodes_elementBoundary; nN_local++)
            {
              int nN = newMesh.subdomainp->elementBoundaryNodesArray[ebN*newMesh.subdomainp->nNodes_elementBoundary+nN_local];
              if (newMesh.subdomainp->nodeMaterialTypes[nN] == DEFAULT_NODE_MATERIAL)
                newMesh.subdomainp->nodeMaterialTypes[nN] = EXTERIOR_NODE_MATERIAL;
            }
        }
      for (int ebNI = 0; ebNI < newMesh.subdomainp->nInteriorElementBoundaries_global; ebNI++)
        {
          int ebN = newMesh.subdomainp->interiorElementBoundariesArray[ebNI];
          newMesh.subdomainp->elementBoundaryMaterialTypes[ebN] = INTERIOR_ELEMENT_BOUNDARY_MATERIAL;
          for (int nN_local = 0; nN_local < newMesh.subdomainp->nNodes_elementBoundary; nN_local++)
            {
              int nN = newMesh.subdomainp->elementBoundaryNodesArray[ebN*newMesh.subdomainp->nNodes_elementBoundary+nN_local];
              if (newMesh.subdomainp->nodeMaterialTypes[nN] == DEFAULT_NODE_MATERIAL)
                newMesh.subdomainp->nodeMaterialTypes[nN] = INTERIOR_NODE_MATERIAL;
            }
        }
      //cout<<"Elapsed time for populating arrays = "<<(stop-start)<<"s"<<endl;
    }
  //build local geometric info
  allocateGeometricInfo_tetrahedron(*newMesh.subdomainp);
  computeGeometricInfo_tetrahedron(*newMesh.subdomainp);

  if (hasElementBoundaryMarkers)
    {
      assert(newMesh.subdomainp->elementBoundariesArray != NULL);
      for (map<int,int>::iterator ebmp = elementBoundaryMaterialTypesMap.begin(); ebmp != elementBoundaryMaterialTypesMap.end();ebmp++)
        {
          int ebN_global_new = elementBoundaryNumbering_global_old2new[ebmp->first];
          assert(elementBoundaryNumbering_global2subdomainMap.find(ebN_global_new) != elementBoundaryNumbering_global2subdomainMap.end());
          int ebN_subdomain  = elementBoundaryNumbering_global2subdomainMap[ebN_global_new];
          newMesh.subdomainp->elementBoundaryMaterialTypes[ebN_subdomain] = ebmp->second;
        }
    }
  elementBoundaryNumbering_global_old2new.resize(0);
  ierr = enforceMemoryLimit(rank, max_rss_gb,"Done with material types");CHKERRABORT(PROTEUS_COMM_WORLD, ierr);
  PetscLogEventEnd(build_subdomains_renumber_event,0,0,0,0);
  int build_subdomains_cleanup_event;
  PetscLogEventRegister("Cleanup",0,&build_subdomains_cleanup_event);
  PetscLogEventBegin(build_subdomains_cleanup_event,0,0,0,0);
  //transfer information about owned nodes and elements to mesh
  if (newMesh.nodeOffsets_subdomain_owned) 
    delete [] newMesh.nodeOffsets_subdomain_owned;
  if (newMesh.elementOffsets_subdomain_owned)
    delete [] newMesh.elementOffsets_subdomain_owned;
  if (newMesh.elementBoundaryOffsets_subdomain_owned)
    delete [] newMesh.elementBoundaryOffsets_subdomain_owned;
  if (newMesh.edgeOffsets_subdomain_owned)
    delete [] newMesh.edgeOffsets_subdomain_owned;
  newMesh.nodeOffsets_subdomain_owned    = new int[size+1];
  newMesh.elementOffsets_subdomain_owned = new int[size+1];
  newMesh.elementBoundaryOffsets_subdomain_owned = new int[size+1];
  newMesh.edgeOffsets_subdomain_owned = new int[size+1];
  for (int sdN = 0; sdN < size+1; sdN++)
    {
      newMesh.nodeOffsets_subdomain_owned[sdN]    = nodeOffsets_new[sdN];
      newMesh.elementOffsets_subdomain_owned[sdN] = elementOffsets_new[sdN];
      newMesh.elementBoundaryOffsets_subdomain_owned[sdN] = elementBoundaryOffsets_new[sdN];
      newMesh.edgeOffsets_subdomain_owned[sdN] = edgeOffsets_new[sdN];
    }
  if (newMesh.nodeNumbering_subdomain2global)
    delete [] newMesh.nodeNumbering_subdomain2global;
  newMesh.nodeNumbering_subdomain2global = new int[newMesh.subdomainp->nNodes_global];
  for (int nN = 0; nN < newMesh.subdomainp->nNodes_global; nN++)
    newMesh.nodeNumbering_subdomain2global[nN] = nodeNumbering_subdomain2global[nN];
  if (newMesh.elementNumbering_subdomain2global)
    delete [] newMesh.elementNumbering_subdomain2global;
  newMesh.elementNumbering_subdomain2global = new int[newMesh.subdomainp->nElements_global];
  for (int eN = 0; eN < newMesh.subdomainp->nElements_global; eN++)
    newMesh.elementNumbering_subdomain2global[eN] = elementNumbering_subdomain2global[eN];
  if (newMesh.elementNumbering_global2original)
    delete [] newMesh.elementNumbering_global2original;
  /* cek hack
  newMesh.elementNumbering_global2original = new int[newMesh.nElements_global];
  for (int eN = 0; eN < newMesh.nElements_global; eN++)
    newMesh.elementNumbering_global2original[eN] = elementNumbering_global_new2old[eN];
  */
  if (newMesh.nodeNumbering_global2original)
    delete [] newMesh.nodeNumbering_global2original;
  /* cek hack
  newMesh.nodeNumbering_global2original = new int[newMesh.nNodes_global];
  for (int nN = 0; nN < newMesh.nNodes_global; nN++)
    newMesh.nodeNumbering_global2original[nN] = nodeNumbering_global_new2old[nN];
  */
  //
  if (newMesh.elementBoundaryNumbering_subdomain2global)
    delete [] newMesh.elementBoundaryNumbering_subdomain2global;
  newMesh.elementBoundaryNumbering_subdomain2global = new int[newMesh.subdomainp->nElementBoundaries_global];
  for (int ebN = 0; ebN < newMesh.subdomainp->nElementBoundaries_global; ebN++)
    newMesh.elementBoundaryNumbering_subdomain2global[ebN] = elementBoundaryNumbering_subdomain2global[ebN];
  if (newMesh.elementBoundaryNumbering_global2original)
    delete [] newMesh.elementBoundaryNumbering_global2original;
  /*cek hack
  newMesh.elementBoundaryNumbering_global2original = new int[newMesh.nElementBoundaries_global];
  for (int ebN = 0; ebN < newMesh.nElementBoundaries_global; ebN++)
    newMesh.elementBoundaryNumbering_global2original[ebN] = elementBoundaryNumbering_global_new2old[ebN];
  */
  //
  if (newMesh.edgeNumbering_subdomain2global)
    delete [] newMesh.edgeNumbering_subdomain2global;
  newMesh.edgeNumbering_subdomain2global = new int[newMesh.subdomainp->nEdges_global];
  for (int i=0; i< newMesh.subdomainp->nEdges_global; i++)
    newMesh.edgeNumbering_subdomain2global[i] = edgeNumbering_subdomain2global[i];
  if (newMesh.edgeNumbering_global2original)
    delete [] newMesh.edgeNumbering_global2original;
  /*cek hack
  newMesh.edgeNumbering_global2original = new int[newMesh.nEdges_global];
  for (int ig=0; ig<newMesh.nEdges_global; ig++)
    newMesh.edgeNumbering_global2original[ig] = edgeNumbering_global_new2old[ig];
  */
  //cleanup
  PetscLogEventEnd(build_subdomains_cleanup_event,0,0,0,0);
  PetscLogStagePop();
  PetscLogView(PETSC_VIEWER_STDOUT_WORLD);
  ierr = enforceMemoryLimit(rank, max_rss_gb,"Done with partitioning!");CHKERRABORT(PROTEUS_COMM_WORLD, ierr);
  return 0;
}

//todo add overlap for element based partitions
int partitionElements(Mesh& mesh, int nElements_overlap)
{
  using namespace std;
  int ierr,size,rank;

  if (!ensure_comm()) {
    return -1;
  }

  ierr = MPI_Comm_size(PROTEUS_COMM_WORLD,&size);
  ierr = MPI_Comm_rank(PROTEUS_COMM_WORLD,&rank);

  //Contents 
  //
  //1. Partition the elements in the "default" partition (contiguous
  //chunks in given ordering) 
  //
  //2. Partition the elementNeighbors based on this partition
  //
  //3. Pass to Parmetis to build a better partition of the elements
  //
  //4. Tag a subset of the nodes and faces on the subdomain elements as owned
  //using a mark and pass approach.** 
  //
  //5. Extract the nodes and faces in the
  //overlapping elements.** 
  //
  //6. Build the subdomain mesh from the
  //subdomain elements 
  //
  //**To be more general we could get all the support (i.e. faces
  //and edges) and partitiong them, but the main reason for
  //partitioning is to keep track of a global numbering for degrees
  //of freedom that live on each type of geometric entity. We only
  //have node and element based DOFs so I just rebuild the other
  //information once we have elements and nodes partitioned.
  //
  // \todo check that I restore all data that PETSc expects to have
  // back, add PETSc error checking macros
  //
  //1. Build default partitioning
  //
  //get offsets so we can calculate the processor to global mapping
  //for elements in the old (default) partitioning
  valarray<int> elementOffsets_old(size+1);
  elementOffsets_old[0] = 0;
  for(int sdN=0;sdN<size;sdN++)
    elementOffsets_old[sdN+1] = elementOffsets_old[sdN] + 
      int(mesh.nElements_global)/size + 
      (int(mesh.nElements_global)%size > sdN);
    
  //2. Extract subdomain element adjacency information could read
  //only the required portion from a file
  int nElements_subdomain = (elementOffsets_old[rank+1] - elementOffsets_old[rank]);
  PetscInt *elementNeighborsOffsets_subdomain,*elementNeighbors_subdomain,*weights_subdomain;
  PetscMalloc(sizeof(PetscInt)*(nElements_subdomain+1),&elementNeighborsOffsets_subdomain);
  PetscMalloc(sizeof(PetscInt)*(nElements_subdomain*mesh.nElementBoundaries_element),&elementNeighbors_subdomain);
  PetscMalloc(sizeof(PetscInt)*(nElements_subdomain*mesh.nElementBoundaries_element),&weights_subdomain);
  //this wastes a little space
  elementNeighborsOffsets_subdomain[0] = 0;
  for (int eN=0,offset=0; eN < nElements_subdomain; eN++)
    {
      int eN_global = elementOffsets_old[rank] + eN;
      int offsetStart=offset;
      for (int ebN=0; ebN< mesh.nElementBoundaries_element;ebN++)
        {
          int eN_neighbor_global = mesh.elementNeighborsArray[eN_global*mesh.nElementBoundaries_element + ebN];
          if (eN_neighbor_global >= 0 )
            elementNeighbors_subdomain[offset++] = eN_neighbor_global;
        }
      elementNeighborsOffsets_subdomain[eN+1]=offset;
      sort(&elementNeighbors_subdomain[offsetStart],&elementNeighbors_subdomain[offset]);
      int weight = (elementNeighborsOffsets_subdomain[eN+1] - elementNeighborsOffsets_subdomain[eN]);
      for (int k=elementNeighborsOffsets_subdomain[eN];k<elementNeighborsOffsets_subdomain[eN+1];k++)
        weights_subdomain[k] = weight;
    }
  //3. Generate the  new partitiong using PETSc, this is done in parallel using parmetis
  Mat petscAdjacency;
  //     MatCreateMPIAdj(PROTEUS_COMM_WORLD,
  //                     nElements_subdomain, mesh.nElements_global, 
  //                     &elementNeighborsOffsets_subdomain[0], &elementNeighbors_subdomain[0], 
  //                     &weights_subdomain[0],//PETSC_NULL, 
  //                     &petscAdjacency);
  ierr = MatCreateMPIAdj(PROTEUS_COMM_WORLD,
<<<<<<< HEAD
			 nElements_subdomain, 
			 mesh.nElements_global,
			 elementNeighborsOffsets_subdomain, 
			 elementNeighbors_subdomain,
			 PETSC_NULL,//weights_subdomain,
			 &petscAdjacency);CHKERRABORT(PROTEUS_COMM_WORLD, ierr);
    MatPartitioning petscPartition;
    MatPartitioningCreate(PROTEUS_COMM_WORLD,&petscPartition);
    MatPartitioningSetAdjacency(petscPartition,petscAdjacency);
    MatPartitioningSetFromOptions(petscPartition);

    //get a petsc index set that has the new submdomain number for each element
    IS elementPartitioningIS_new;
    MatPartitioningApply(petscPartition,&elementPartitioningIS_new); 
    MatPartitioningDestroy(&petscPartition);
    //MatDestroy(&petscAdjacency);
    //ISView(elementPartitioningIS_new,PETSC_VIEWER_STDOUT_WORLD);
=======
                         nElements_subdomain, 
                         mesh.nElements_global,
                         elementNeighborsOffsets_subdomain, 
                         elementNeighbors_subdomain,
                         PETSC_NULL,//weights_subdomain,
                         &petscAdjacency);CHKERRQ(ierr);
  MatPartitioning petscPartition;
  MatPartitioningCreate(PROTEUS_COMM_WORLD,&petscPartition);
  MatPartitioningSetAdjacency(petscPartition,petscAdjacency);
  MatPartitioningSetFromOptions(petscPartition);

  //get a petsc index set that has the new submdomain number for each element
  IS elementPartitioningIS_new;
  MatPartitioningApply(petscPartition,&elementPartitioningIS_new); 
  MatPartitioningDestroy(&petscPartition);
  //MatDestroy(&petscAdjacency);
  //ISView(elementPartitioningIS_new,PETSC_VIEWER_STDOUT_WORLD);
>>>>>>> fd9c0903
    
  //experiment with metis
  //mwf set some defaults and not call if size == 1 since metis crashes
  //cek commenting out for now
  //int etype=1,edgecut=0,base=0;
  //epart assign everything to processor zero by default
  //valarray<int> epart(0,mesh.nElements_global),npart(mesh.nNodes_global);
  //if (size > 1)
  //  METIS_PartMeshNodal(&mesh.nElements_global,&mesh.nNodes_global,mesh.elementNodesArray,&etype,&base,&size,&edgecut,&epart[0],&npart[0]);
  //ISCreateGeneralWithArray(PETSC_COMM_SELF,mesh.nElements_global,&epart[0],&elementPartitioningIS_new);
  //write mesh to view with showme
  //     std::ofstream nodeout("mesh.node"),eleout("mesh.ele"),partout("mesh.part");
  //     eleout<<mesh.nElements_global<<" 3 0"<<std::endl;
  //     partout<<mesh.nElements_global<<"\t"<<size<<std::endl;
  //     for (int eN=0;eN<mesh.nElements_global;eN++)
  //       {
  // 	partout<<(eN+1)<<"\t"<<(1+epart[eN])<<std::endl;
  // 	eleout<<(eN+1)<<"\t"<<(1+mesh.elementNodesArray[eN*3+0])
  // 	      <<"\t"<<(1+mesh.elementNodesArray[eN*3+1])
  // 	      <<"\t"<<(1+mesh.elementNodesArray[eN*3+2])
  // 	      <<std::endl;
  //       }
  //     nodeout<<mesh.nNodes_global<<" 2 0 0"<<std::endl;
  //     for (int nN=0;nN<mesh.nNodes_global;nN++)
  //       {
  // 	nodeout<<(nN+1)<<"\t"<<mesh.nodeArray[nN*3+0]<<"\t"<<mesh.nodeArray[nN*3+1]<<std::endl;
  //       }
  //     eleout.close();
  //     partout.close();
  //count the new number of elements on each subdomain
  valarray<int> nElements_subdomain_new(size);
  ISPartitioningCount(elementPartitioningIS_new,size,&nElements_subdomain_new[0]);

  //get the new offsets for the subdomain to global numbering
  valarray<int> elementOffsets_new(size+1);
  elementOffsets_new[0] = 0;
  for (int sdN=0;sdN<size;sdN++)
    elementOffsets_new[sdN+1] = elementOffsets_new[sdN] + nElements_subdomain_new[sdN];

  //get the new element numbers for the elements on this  subdomain
  IS elementNumberingIS_subdomain_old2new;
  ISPartitioningToNumbering(elementPartitioningIS_new,&elementNumberingIS_subdomain_old2new);

  //now get the new element numbers for the whole mesh so that we
  //can just read this processors elements, reorder, and renumber**
  //
  //**We could do this in parallel by scattering all the element
  //information
  IS elementNumberingIS_global_old2new;
  ISAllGather(elementNumberingIS_subdomain_old2new,&elementNumberingIS_global_old2new);
  const PetscInt *elementNumbering_global_old2new;
  ISGetIndices(elementNumberingIS_global_old2new,&elementNumbering_global_old2new);
  valarray<int> elementNumbering_global_new2old(mesh.nElements_global);
  for(int eN=0;eN<mesh.nElements_global;eN++)
    elementNumbering_global_new2old[elementNumbering_global_old2new[eN]] = eN;

  //Sort element based arrays, maybe I don't need to do this, maybe
  //I just need to start writing into the subdomain mesh here and
  //preserve subdomain2old and subdomain2global mappings
  valarray<int> elementNodesArray_new(mesh.nElements_global*mesh.nNodes_element),
    elementNeighborsArray_new(mesh.nElements_global*mesh.nElementBoundaries_element),
    elementMaterialTypes_new(mesh.nElements_global),
    elementBoundariesArray_new(mesh.nElements_global*mesh.nElementBoundaries_element),
    elementBoundaryElementsArray_new(mesh.nElementBoundaries_global*2),
    elementBoundaryLocalElementBoundariesArray_new(mesh.nElementBoundaries_global*2),
    elementBoundaryNodesArray_new(mesh.nElementBoundaries_global*mesh.nNodes_elementBoundary),
    edgeNodesArray_new(mesh.nEdges_global*2);
  valarray<int> elementBoundaryMaterialTypes_new(mesh.nElementBoundaries_global);
  for (int eN=0;eN<mesh.nElements_global;eN++)
    {
      for (int nN=0;nN<mesh.nNodes_element;nN++)
        elementNodesArray_new[eN*mesh.nNodes_element + nN] = 
          mesh.elementNodesArray[elementNumbering_global_new2old[eN]*mesh.nNodes_element+nN];
      for (int ebN=0;ebN<mesh.nElementBoundaries_element;ebN++)
        {
          elementNeighborsArray_new[eN*mesh.nElementBoundaries_element+ebN] = 
            mesh.elementNeighborsArray[elementNumbering_global_new2old[eN]*mesh.nElementBoundaries_element+ebN];
          //need new elements --> old element boundary numbers for now
          elementBoundariesArray_new[eN*mesh.nElementBoundaries_element+ebN] =
            mesh.elementBoundariesArray[elementNumbering_global_new2old[eN]*mesh.nElementBoundaries_element+ebN];
        }
      elementMaterialTypes_new[eN] = mesh.elementMaterialTypes[elementNumbering_global_new2old[eN]];
	
    }
  //renumber references to element numbers
  for (int eN=0;eN<mesh.nElements_global;eN++)
    {
      for (int ebN=0;ebN<mesh.nElementBoundaries_element;ebN++)
        {
          int eN_ebN = elementNeighborsArray_new[eN*mesh.nElementBoundaries_element+ebN];
          if (eN_ebN >= 0)
            elementNeighborsArray_new[eN*mesh.nElementBoundaries_element+ebN] = 
              elementNumbering_global_old2new[eN_ebN];
        }
    }
  //4. now we need to build a new node ordering with better data locality for C0 finite elements
  //otherwise we could just grab the nodes on the subdomain and not worry about ownership
  //in the long run it wouldn't be bad to do a global repartition of faces and edges for mixed hybrid
  //and non-conforming finite elements
  MPI_Status status;
  PetscBT nodeMask; 
  PetscBTCreate(mesh.nNodes_global,&nodeMask);
  if (rank > 0) 
    {
      MPI_Recv(nodeMask,PetscBTLength(mesh.nNodes_global),MPI_CHAR,rank-1,0,PROTEUS_COMM_WORLD,&status);
    }
  //mark the unmarked nodes on this subdomain and store the node numbers
  set<int> nodes_subdomain_owned;
  for(int eN=elementOffsets_new[rank];eN<elementOffsets_new[rank+1];eN++)
    for(int nN=0;nN<mesh.nNodes_element;nN++)
      {
        int nN_global = elementNodesArray_new[eN*mesh.nNodes_element+nN];
        if (!PetscBTLookupSet(nodeMask,nN_global))
          nodes_subdomain_owned.insert(nN_global);
      }
  //ship off the mask
  if (rank < size-1)
    MPI_Send(nodeMask,PetscBTLength(mesh.nNodes_global),MPI_CHAR,rank+1,0,PROTEUS_COMM_WORLD);
  ierr = PetscBTDestroy(&nodeMask);
  if (ierr)
    cerr<<"Error in PetscBTDestroy"<<endl;
  //get the number of nodes on each processor
  valarray<int> nNodes_subdomain_new(size),
    nodeOffsets_new(size+1);
  for (int sdN=0;sdN<size;sdN++)
    if (sdN == rank)
      nNodes_subdomain_new[sdN] = nodes_subdomain_owned.size();
    else
      nNodes_subdomain_new[sdN] = 0;
  valarray<int> nNodes_subdomain_new_send=nNodes_subdomain_new;
  MPI_Allreduce(&nNodes_subdomain_new_send[0],&nNodes_subdomain_new[0],size,MPI_INT,MPI_SUM,PROTEUS_COMM_WORLD);
  nodeOffsets_new[0] = 0;
  for (int sdN=0;sdN<size;sdN++)
    nodeOffsets_new[sdN+1] = nodeOffsets_new[sdN]+nNodes_subdomain_new[sdN];
      
  assert(nodeOffsets_new[size]==mesh.nNodes_global);
      
  //Now as with elements build a global node numbering, sort node
  //based information, and renumber references to node numbers
  valarray<int> nodeNumbering_new2old(nodes_subdomain_owned.size());
  set<int>::iterator nN_ownedp=nodes_subdomain_owned.begin();
  for (int nN=0;nN<int(nodes_subdomain_owned.size());nN++)
    {
      nodeNumbering_new2old[nN] = *nN_ownedp++;
    }
  IS nodeNumberingIS_new2old;
  ISCreateGeneral(PROTEUS_COMM_WORLD,nodes_subdomain_owned.size(),&nodeNumbering_new2old[0],PETSC_COPY_VALUES,&nodeNumberingIS_new2old);
  IS nodeNumberingIS_global_new2old;
  ISAllGather(nodeNumberingIS_new2old,&nodeNumberingIS_global_new2old);
  const PetscInt *nodeNumbering_global_new2old;
  valarray<int> nodeNumbering_old2new_global(mesh.nNodes_global);
  ISGetIndices(nodeNumberingIS_global_new2old,&nodeNumbering_global_new2old);
  for (int nN=0;nN<mesh.nNodes_global;nN++)
    {
      nodeNumbering_old2new_global[nodeNumbering_global_new2old[nN]] = nN;
    }
  for (int eN=0;eN < mesh.nElements_global; eN++)
    {
      int nN_old;
      for (int nN=0;nN < mesh.nNodes_element; nN++)
        {
          nN_old = elementNodesArray_new[eN*mesh.nNodes_element+nN];
          elementNodesArray_new[eN*mesh.nNodes_element+nN] = nodeNumbering_old2new_global[nN_old];
        }
    }
  //mwf postpone until after element boundary renumbering
  //     for (int i=0;i<mesh.nElementBoundaries_global*mesh.nNodes_elementBoundary;i++)
  //       {
  //         int nN_old = mesh.elementBoundaryNodesArray[i];
  //         elementBoundaryNodesArray_new[i] = nodeNumbering_old2new_global[nN_old];
  //       }
  for (int i=0;i<mesh.nEdges_global*2;i++)
    {
      int nN_old = mesh.edgeNodesArray[i];
      edgeNodesArray_new[i] = nodeNumbering_old2new_global[nN_old];
    }
  valarray<int> nodeStarArray_new(mesh.nodeStarOffsets[mesh.nNodes_global]);
  for (int i=0;i<mesh.nodeStarOffsets[mesh.nNodes_global];i++)
    {
      int nN_old = mesh.nodeStarArray[i];
      nodeStarArray_new[i] = nodeNumbering_old2new_global[nN_old];
    }
  valarray<double> nodeArray_new(mesh.nNodes_global*3);
  valarray<int>  nodeMaterialTypes_new(mesh.nNodes_global);
  for (int nN=0;nN<mesh.nNodes_global;nN++)
    {
      int nN_new = nodeNumbering_old2new_global[nN];
      nodeArray_new[nN_new*3+0] = mesh.nodeArray[nN*3+0];
      nodeArray_new[nN_new*3+1] = mesh.nodeArray[nN*3+1];
      nodeArray_new[nN_new*3+2] = mesh.nodeArray[nN*3+2];
      nodeMaterialTypes_new[nN_new] = mesh.nodeMaterialTypes[nN];
    }

  //4b. repeat process to build global face numbering
  MPI_Status status_elementBoundaries;
  PetscBT elementBoundaryMask; 
  PetscBTCreate(mesh.nElementBoundaries_global,&elementBoundaryMask);
  if (rank > 0) 
    {
      MPI_Recv(elementBoundaryMask,PetscBTLength(mesh.nElementBoundaries_global),MPI_CHAR,rank-1,0,PROTEUS_COMM_WORLD,&status_elementBoundaries);
    }
  //mark the unmarked faces on this subdomain and store the global face numbers
  set<int> elementBoundaries_subdomain_owned;
  for(int eN=elementOffsets_new[rank];eN<elementOffsets_new[rank+1];eN++)
    for(int ebN=0;ebN<mesh.nElementBoundaries_element;ebN++)
      {
        int ebN_global = elementBoundariesArray_new[eN*mesh.nElementBoundaries_element+ebN];
        if(!PetscBTLookup(elementBoundaryMask,ebN_global))
          {
            bool notFound=true;
            for(int nN=0;nN<mesh.nNodes_elementBoundary;nN++)
              {
                int nN_global_old = mesh.elementBoundaryNodesArray[ebN_global*mesh.nNodes_elementBoundary+nN];
                if (nodes_subdomain_owned.count(nN_global_old) > 0)
                  {
                    notFound=false;
                  }
              }
            if (notFound)
              {
                //std::cout<<"=========================Face has no owned nodes"<<std::endl;
                PetscBTSet(elementBoundaryMask,ebN_global);
                elementBoundaries_subdomain_owned.insert(ebN_global);
              }
            else
              {
                PetscBTSet(elementBoundaryMask,ebN_global);
                elementBoundaries_subdomain_owned.insert(ebN_global);
              }
          }
      }
<<<<<<< HEAD
    elementBoundaryNumbering_old2new_global.resize(0);
    //redo
    for (int ebN=0;ebN<mesh.nElementBoundaries_global;ebN++)
      {
	int ebN_old=elementBoundaryNumbering_global_new2old[ebN];
	for (int nN=0; nN<mesh.nNodes_elementBoundary; nN++)
	  {
	    int nN_old = mesh.elementBoundaryNodesArray[ebN_old*mesh.nNodes_elementBoundary+nN];
	    elementBoundaryNodesArray_new[ebN*mesh.nNodes_elementBoundary+nN]=nodeNumbering_old2new_global[nN_old];
	  }
        int eN_L_old = mesh.elementBoundaryElementsArray[ebN_old*2+0],
          eN_R_old = mesh.elementBoundaryElementsArray[ebN_old*2+1];
        elementBoundaryElementsArray_new[ebN*2+0] = elementNumbering_global_old2new[eN_L_old];
        if(eN_R_old >= 0)
          elementBoundaryElementsArray_new[ebN*2+1] = elementNumbering_global_old2new[eN_R_old];
=======
  //std::cout<<"Done marking element boundares "<<elementBoundaries_subdomain_owned.size()<<std::endl;
  //ship off the mask
  if (rank < size-1)
    MPI_Send(elementBoundaryMask,PetscBTLength(mesh.nElementBoundaries_global),MPI_CHAR,rank+1,0,PROTEUS_COMM_WORLD);
  ierr = PetscBTDestroy(&elementBoundaryMask);
  if (ierr)
    cerr<<"Error in PetscBTDestroy for elementBoundaries"<<endl;
  //get the number of elementBoundaries on each processor
  valarray<int> nElementBoundaries_subdomain_new(size),
    elementBoundaryOffsets_new(size+1);
  for (int sdN=0;sdN<size;sdN++)
    if (sdN == rank)
      nElementBoundaries_subdomain_new[sdN] = elementBoundaries_subdomain_owned.size();
    else
      nElementBoundaries_subdomain_new[sdN] = 0;
  valarray<int> nElementBoundaries_subdomain_new_send=nElementBoundaries_subdomain_new;
  MPI_Allreduce(&nElementBoundaries_subdomain_new_send[0],&nElementBoundaries_subdomain_new[0],size,MPI_INT,MPI_SUM,PROTEUS_COMM_WORLD);
  elementBoundaryOffsets_new[0] = 0;
  for (int sdN=0;sdN<size;sdN++)
    elementBoundaryOffsets_new[sdN+1] = elementBoundaryOffsets_new[sdN]+nElementBoundaries_subdomain_new[sdN];
  //Now as with elements and nodes build a global face numbering
  //resetting the face based information is a little different since much of this is currently built below based
  //on the element and node information
  //
  valarray<int> elementBoundaryNumbering_new2old(elementBoundaries_subdomain_owned.size());
  set<int>::iterator ebN_ownedp=elementBoundaries_subdomain_owned.begin();
  for (int ebN=0;ebN<int(elementBoundaries_subdomain_owned.size());ebN++)
    {
      elementBoundaryNumbering_new2old[ebN] = *ebN_ownedp++;
    }
  IS elementBoundaryNumberingIS_new2old;
  ISCreateGeneral(PROTEUS_COMM_WORLD,elementBoundaries_subdomain_owned.size(),&elementBoundaryNumbering_new2old[0],PETSC_COPY_VALUES,&elementBoundaryNumberingIS_new2old);
  IS elementBoundaryNumberingIS_global_new2old;
  ISAllGather(elementBoundaryNumberingIS_new2old,&elementBoundaryNumberingIS_global_new2old);
  const PetscInt *elementBoundaryNumbering_global_new2old;
  valarray<int> elementBoundaryNumbering_old2new_global(mesh.nElementBoundaries_global);
  ISGetIndices(elementBoundaryNumberingIS_global_new2old,&elementBoundaryNumbering_global_new2old);
  for (int ebN=0;ebN<mesh.nElementBoundaries_global;ebN++)
    {
      elementBoundaryNumbering_old2new_global[elementBoundaryNumbering_global_new2old[ebN]] = ebN;
    }
  for (int eN=0;eN < mesh.nElements_global; eN++)
    {
      int ebN_old;
      for (int ebN=0;ebN < mesh.nElementBoundaries_element; ebN++)
        {
          ebN_old = elementBoundariesArray_new[eN*mesh.nElementBoundaries_element+ebN];
          elementBoundariesArray_new[eN*mesh.nElementBoundaries_element+ebN] = elementBoundaryNumbering_old2new_global[ebN_old];
        }
    }
  //redo
  for (int ebN=0;ebN<mesh.nElementBoundaries_global;ebN++)
    {
      int ebN_old=elementBoundaryNumbering_global_new2old[ebN];
      for (int nN=0; nN<mesh.nNodes_elementBoundary; nN++)
        {
          int nN_old = mesh.elementBoundaryNodesArray[ebN_old*mesh.nNodes_elementBoundary+nN];
          elementBoundaryNodesArray_new[ebN*mesh.nNodes_elementBoundary+nN]=nodeNumbering_old2new_global[nN_old];
        }
      int eN_L_old = mesh.elementBoundaryElementsArray[ebN_old*2+0],
        eN_R_old = mesh.elementBoundaryElementsArray[ebN_old*2+1];
      elementBoundaryElementsArray_new[ebN*2+0] = elementNumbering_global_old2new[eN_L_old];
      if(eN_R_old >= 0)
        elementBoundaryElementsArray_new[ebN*2+1] = elementNumbering_global_old2new[eN_R_old];
>>>>>>> fd9c0903

	
      elementBoundaryMaterialTypes_new[ebN] = mesh.elementBoundaryMaterialTypes[ebN_old];
    }
  //     //mwf debug check constistency
  //     for (int ebN=0; ebN<mesh.nElementBoundaries_global;ebN++)
  //       {
  // 	int eN_left=elementBoundaryElementsArray_new[ebN*2+0];
  // 	int eN_right=elementBoundaryElementsArray_new[ebN*2+1];
  // 	assert(eN_left>=0);
  // 	bool found_ebN_left=false;
  // 	for (int ebN_element=0; ebN_element<mesh.nElementBoundaries_element; ebN_element++)
  // 	  {
  // 	    if (ebN == elementBoundariesArray_new[eN_left*mesh.nElementBoundaries_element+ebN_element])
  // 	      {
  // 		assert(ebN_element==elementBoundaryLocalElementBoundariesArray_new[ebN*2+0]);
  // 		found_ebN_left=true;
  // 	      }
  // 	  }
  // 	assert(found_ebN_left);
  // 	if (eN_right>=0)
  // 	  {
  // 	    bool found_ebN_right=false;
  // 	    for (int ebN_element=0; ebN_element<mesh.nElementBoundaries_element; ebN_element++)
  // 	      {
  // 		if (ebN == elementBoundariesArray_new[eN_right*mesh.nElementBoundaries_element+ebN_element])
  // 		  {
  // 		    assert(ebN_element==elementBoundaryLocalElementBoundariesArray_new[ebN*2+1]);
  // 		    found_ebN_right=true;
  // 		  }
  // 	      }
  // 	    assert(found_ebN_right);
  // 	  }
  //       }

  //do not renumber interior and exterior element boundary arrays yet

  //write partitioned mesh to view with "showme"
  //     std::ofstream nodeout("mesh.node"),eleout("mesh.ele"),partout("mesh.part");
  //     eleout<<mesh.nElements_global<<" 3 0"<<std::endl;
  //     partout<<mesh.nElements_global<<"\t"<<size<<std::endl;
  //     for (int eN=0;eN<mesh.nElements_global;eN++)
  //       {
  // 	partout<<(eN+1)<<"\t"<<(1+epart[elementNumbering_global_new2old[eN]])<<std::endl;
  // 	//partout<<(eN+1)<<"\t"<<(1+epart[eN])<<std::endl;
  // 	eleout<<(eN+1)<<"\t"<<(1+elementNodesArray_new[eN*3+0])
  // 	      <<"\t"<<(1+elementNodesArray_new[eN*3+1])
  // 	      <<"\t"<<(1+elementNodesArray_new[eN*3+2])
  // 	      <<std::endl;
  //       }
  //     nodeout<<mesh.nNodes_global<<" 2 0 0"<<std::endl;
  //     for (int nN=0;nN<mesh.nNodes_global;nN++)
  //       {
  // 	nodeout<<(nN+1)<<"\t"<<nodeArray_new[nN*3+0]<<"\t"<<nodeArray_new[nN*3+1]<<std::endl;
  //       }
  //     eleout.close();
  //     partout.close();

  //4c. Build global edge numbering as well
  // ownership is determined by the edges on owned elements, then
  // who owns the left (0) node  of the edge
  MPI_Status status_edges;
  PetscBT edgesMask; 
  PetscBTCreate(mesh.nEdges_global,&edgesMask);
  if (rank > 0) 
    {
      MPI_Recv(edgesMask,PetscBTLength(mesh.nEdges_global),MPI_CHAR,rank-1,0,PROTEUS_COMM_WORLD,&status_edges);
    }
  //mark the unmarked faces on this subdomain and store the global face numbers
  map<NodeTuple<2>, int> nodesEdgeMap_global; //new global node numbers --> original edge numbering
  set<int> edges_subdomain_owned;
  for (int ig = 0; ig < mesh.nEdges_global; ig++)
    {
      int nodes[2];
      nodes[0] = edgeNodesArray_new[2*ig];
      nodes[1] = edgeNodesArray_new[2*ig+1];
      NodeTuple<2> et(nodes);
      nodesEdgeMap_global[et] = ig;
    }
  for(int eN=elementOffsets_new[rank];eN<elementOffsets_new[rank+1];eN++)
    {
      for (int nN0=0;nN0<mesh.nNodes_element;nN0++)//assume all nodes in element may be edges
        for (int nN1=nN0+1; nN1<mesh.nNodes_element;nN1++)
          {
            int nodes[2];
            nodes[0] = elementNodesArray_new[eN*mesh.nNodes_element+nN0];
            nodes[1] = elementNodesArray_new[eN*mesh.nNodes_element+nN1];
            NodeTuple<2> et(nodes);
            if (nodesEdgeMap_global.find(et) != nodesEdgeMap_global.end())
              {
                int edge_global = nodesEdgeMap_global[et];
                if(!PetscBTLookup(edgesMask,edge_global))
                  {
                    PetscBTSet(edgesMask,edge_global);
                    edges_subdomain_owned.insert(nodesEdgeMap_global[et]);
                  }
              }
          }
    }
  if (rank < size-1)
    MPI_Send(edgesMask,PetscBTLength(mesh.nEdges_global),MPI_CHAR,rank+1,0,PROTEUS_COMM_WORLD);
  ierr = PetscBTDestroy(&edgesMask);
  if (ierr)
    cerr<<"Error in PetscBTDestroy for edges"<<endl;

  valarray<int> nEdges_subdomain_new(size),
    edgeOffsets_new(size+1);
  
  for (int sdN=0; sdN < size; sdN++)
    {
      if (sdN == rank)
        nEdges_subdomain_new[sdN] = edges_subdomain_owned.size();
      else
        nEdges_subdomain_new[sdN] = 0;
    }
  //collect ownership info
  valarray<int> nEdges_subdomain_new_send=nEdges_subdomain_new;
  MPI_Allreduce(&nEdges_subdomain_new_send[0],&nEdges_subdomain_new[0],size,MPI_INT,MPI_SUM,PROTEUS_COMM_WORLD);
  edgeOffsets_new[0] = 0;
  for (int sdN=0;sdN<size;sdN++)
    edgeOffsets_new[sdN+1] = edgeOffsets_new[sdN]+nEdges_subdomain_new[sdN];
    
  //build new petsc numbering and global maps from old2new and new2old 
  valarray<int> edgeNumbering_new2old(edges_subdomain_owned.size());
  set<int>::iterator edges_ownedp = edges_subdomain_owned.begin();
  for (int i=0; i < int(edges_subdomain_owned.size());i++)
    edgeNumbering_new2old[i] = *edges_ownedp++;
    
<<<<<<< HEAD
    IS edgeNumberingIS_new2old;
    ISCreateGeneral(PROTEUS_COMM_WORLD,edges_subdomain_owned.size(),&edgeNumbering_new2old[0],PETSC_COPY_VALUES,&edgeNumberingIS_new2old);
    IS edgeNumberingIS_global_new2old;
    ISAllGather(edgeNumberingIS_new2old,&edgeNumberingIS_global_new2old);
    const PetscInt *edgeNumbering_global_new2old;
    //cek hack not needed
    /*
    valarray<int> edgeNumbering_old2new_global(mesh.nEdges_global);
    ISGetIndices(edgeNumberingIS_global_new2old,&edgeNumbering_global_new2old);
    for (int ig=0;ig<mesh.nEdges_global;ig++)
      {
	edgeNumbering_old2new_global[edgeNumbering_global_new2old[ig]] = ig;
      }
    */
=======
  IS edgeNumberingIS_new2old;
  ISCreateGeneral(PROTEUS_COMM_WORLD,edges_subdomain_owned.size(),&edgeNumbering_new2old[0],PETSC_COPY_VALUES,&edgeNumberingIS_new2old);
  IS edgeNumberingIS_global_new2old;
  ISAllGather(edgeNumberingIS_new2old,&edgeNumberingIS_global_new2old);
  int local_size,global_size;
  ISGetSize(edgeNumberingIS_global_new2old,&global_size);
  ISGetLocalSize(edgeNumberingIS_global_new2old,&local_size);
  assert(global_size == mesh.nEdges_global);
  const PetscInt *edgeNumbering_global_new2old;
  valarray<int> edgeNumbering_old2new_global(mesh.nEdges_global);
  ISGetIndices(edgeNumberingIS_global_new2old,&edgeNumbering_global_new2old);
  for (int ig=0;ig<mesh.nEdges_global;ig++)
    {
      edgeNumbering_old2new_global[edgeNumbering_global_new2old[ig]] = ig;
    }

>>>>>>> fd9c0903

  //create  array with (new edge) --> (new node 0, new node 1)
  //and map from (new node 0, new node 1) --> (new global edge)
  valarray<int> edgeNodesArray_newNodesAndEdges(2*mesh.nEdges_global);
  map<NodeTuple<2>,int > nodesEdgeMap_global_new;
  for (int ig = 0; ig < mesh.nEdges_global; ig++)
    {
      int nodes[2];
      const int edge_old = edgeNumbering_global_new2old[ig];
      nodes[0] = edgeNodesArray_new[edge_old*2+0];
      nodes[1] = edgeNodesArray_new[edge_old*2+1];
      NodeTuple<2> et(nodes);
      edgeNodesArray_newNodesAndEdges[ig*2+0] = edgeNodesArray_new[edge_old*2+0];
      edgeNodesArray_newNodesAndEdges[ig*2+1] = edgeNodesArray_new[edge_old*2+1];
      assert(nodesEdgeMap_global_new.find(et) == nodesEdgeMap_global_new.end());
      nodesEdgeMap_global_new[et] = ig;
    }

  //5. At this point we have new, renumbered and sorted the global element, and node based information, and
  //we have it all on each processor so we can add overlap
  set<int> elements_overlap,nodes_overlap,elementBoundaries_overlap,edges_overlap;
  for(int eN=elementOffsets_new[rank];eN<elementOffsets_new[rank+1];eN++)
    {
      for (int nN=0;nN<mesh.nNodes_element;nN++)
        {
          int nN_global = elementNodesArray_new[eN*mesh.nNodes_element+nN];
          if (nN_global < nodeOffsets_new[rank] || nN_global >= nodeOffsets_new[rank+1])
            nodes_overlap.insert(nN_global);
        }
      for (int ebN=0; ebN<mesh.nElementBoundaries_element;ebN++)
        {
          int ebN_global=elementBoundariesArray_new[eN*mesh.nElementBoundaries_element+ebN];
          if (ebN_global < elementBoundaryOffsets_new[rank] || ebN_global >= elementBoundaryOffsets_new[rank+1])
            elementBoundaries_overlap.insert(ebN_global);
        }
      for (int nN0=0;nN0<mesh.nNodes_element;nN0++)//assume all nodes in element may be edges
        for (int nN1=nN0+1; nN1<mesh.nNodes_element;nN1++)
          {
            int nodes[2];
            nodes[0] = elementNodesArray_new[eN*mesh.nNodes_element+nN0];
            nodes[1] = elementNodesArray_new[eN*mesh.nNodes_element+nN1];
            NodeTuple<2> et(nodes);
            const int nN0_global = elementNodesArray_new[eN*mesh.nNodes_element+nN0];
            const int nN1_global = elementNodesArray_new[eN*mesh.nNodes_element+nN1];
            if (nN0_global < nodeOffsets_new[rank] || nN0_global >= nodeOffsets_new[rank+1])
              assert(nodes_overlap.find(nN0_global) != nodes_overlap.end());
            if (nN1_global < nodeOffsets_new[rank] || nN1_global >= nodeOffsets_new[rank+1])
              assert(nodes_overlap.find(nN1_global) != nodes_overlap.end());
            if (nodesEdgeMap_global_new.find(et) != nodesEdgeMap_global_new.end())
              {
                const int edge_global = nodesEdgeMap_global_new[et];
                if (edge_global < edgeOffsets_new[rank] || edge_global >= edgeOffsets_new[rank+1])
                  edges_overlap.insert(edge_global);
              }
          }//edges
    }

  if (nElements_overlap > 0)
    {
      //get all elements in the node stars and their nodes
      // for (int nN_new=nodeOffsets_new[rank]; nN_new < nodeOffsets_new[rank+1]; nN_new++)
      //   {
      //     int nN = nodeNumbering_global_new2old[nN_new];
      //     for (int offset =mesh.nodeElementOffsets[nN];offset<mesh.nodeElementOffsets[nN+1];offset++)
      //       {
      //         int eN = mesh.nodeElementsArray[offset];
      //         int eN_new = elementNumbering_global_old2new[eN];
      //         if (eN_new < elementOffsets_new[rank] or eN_new >= elementOffsets_new[rank+1])
      //           {
      //             elements_overlap.insert(eN_new);
      //             for (int nN_element=0;nN_element<mesh.nNodes_element;nN_element++)
      //               {
      //                 int nN_global = elementNodesArray_new[eN_new*mesh.nNodes_element+nN_element];
      //                 if (nN_global < nodeOffsets_new[rank] or nN_global >= nodeOffsets_new[rank+1])
      //                   nodes_overlap.insert(nN_global);
      //               }
      //           }
      //       }
      //   }
      //get all elements in the node stars of owned nodes and those elements' nodes and faces and edges
      for (set<int>::iterator nN=nodes_subdomain_owned.begin();nN != nodes_subdomain_owned.end();nN++)
        {
          for (int offset =mesh.nodeElementOffsets[*nN];offset<mesh.nodeElementOffsets[(*nN)+1];offset++)
            {
              int eN = mesh.nodeElementsArray[offset];
              int eN_new = elementNumbering_global_old2new[eN];
              if (eN_new < elementOffsets_new[rank] or eN_new >= elementOffsets_new[rank+1])
                {
                  elements_overlap.insert(eN_new);
                  for (int nN_element=0;nN_element<mesh.nNodes_element;nN_element++)
                    {
                      int nN_global = elementNodesArray_new[eN_new*mesh.nNodes_element+nN_element];
                      if (nN_global < nodeOffsets_new[rank] or nN_global >= nodeOffsets_new[rank+1])
                        nodes_overlap.insert(nN_global);
                    }
                  for (int ebN=0; ebN<mesh.nElementBoundaries_element;ebN++)
                    {
                      int ebN_global=elementBoundariesArray_new[eN_new*mesh.nElementBoundaries_element+ebN];
                      if (ebN_global < elementBoundaryOffsets_new[rank] || ebN_global >= elementBoundaryOffsets_new[rank+1])
                        elementBoundaries_overlap.insert(ebN_global);
                    }
                  //edges too
                  for (int nN0=0;nN0<mesh.nNodes_element;nN0++)
                    for (int nN1=nN0+1; nN1<mesh.nNodes_element;nN1++)
                      {
                        int nodes[2];
                        nodes[0] = elementNodesArray_new[eN_new*mesh.nNodes_element+nN0];
                        nodes[1] = elementNodesArray_new[eN_new*mesh.nNodes_element+nN1];
                        NodeTuple<2> et(nodes);
                        const int nN0_global = elementNodesArray_new[eN_new*mesh.nNodes_element+nN0];
                        const int nN1_global = elementNodesArray_new[eN_new*mesh.nNodes_element+nN1];
                        if (nodesEdgeMap_global_new.find(et) != nodesEdgeMap_global_new.end())
                          {
                            const int edge_global = nodesEdgeMap_global_new[et];
                            if (edge_global < edgeOffsets_new[rank] || edge_global >= edgeOffsets_new[rank+1])
                              edges_overlap.insert(edge_global);
                          }
                      }//edges
                }
            }
        }
      //get all the element neighbors
      for(int eN=elementOffsets_new[rank];eN<elementOffsets_new[rank+1];eN++)
        for(int ebN=0;ebN<mesh.nElementBoundaries_element;ebN++)
          {
            int eN_ebN = elementNeighborsArray_new[eN*mesh.nElementBoundaries_element+ebN];
            if (eN_ebN >= 0 && 
                (eN_ebN < elementOffsets_new[rank] || eN_ebN >= elementOffsets_new[rank+1]))
              {
                elements_overlap.insert(eN_ebN);
                for (int nN=0;nN<mesh.nNodes_element;nN++)
                  {
                    int nN_global = elementNodesArray_new[eN_ebN*mesh.nNodes_element+nN];
                    if (nN_global < nodeOffsets_new[rank] || nN_global >= nodeOffsets_new[rank+1])
                      nodes_overlap.insert(nN_global);
                  }
                for (int ebN_element=0; ebN_element<mesh.nElementBoundaries_element;ebN_element++)
                  {
                    int ebN_global=elementBoundariesArray_new[eN_ebN*mesh.nElementBoundaries_element+ebN_element];
                    if (ebN_global < elementBoundaryOffsets_new[rank] || ebN_global >= elementBoundaryOffsets_new[rank+1])
                      elementBoundaries_overlap.insert(ebN_global);
                  }
                //edges too
                for (int nN0=0;nN0<mesh.nNodes_element;nN0++)
                  for (int nN1=nN0+1; nN1<mesh.nNodes_element;nN1++)
                    {
                      int nodes[2];
                      nodes[0] = elementNodesArray_new[eN_ebN*mesh.nNodes_element+nN0];
                      nodes[1] = elementNodesArray_new[eN_ebN*mesh.nNodes_element+nN1];
                      NodeTuple<2> et(nodes);
                      const int nN0_global = elementNodesArray_new[eN_ebN*mesh.nNodes_element+nN0];
                      const int nN1_global = elementNodesArray_new[eN_ebN*mesh.nNodes_element+nN1];
                      bool foundEdge = false;
                      const int edge_global = nodesEdgeMap_global_new[et];
                      if (edge_global < edgeOffsets_new[rank] || edge_global >= edgeOffsets_new[rank+1])
                        edges_overlap.insert(edge_global);
                    }//edges
              }
          }
    }
  for (int layer=1;layer<nElements_overlap;layer++)
    {
      for (set<int>::iterator eN_p=elements_overlap.begin();eN_p != elements_overlap.end();eN_p++)
        {
          int eN_global = *eN_p;
          for(int ebN=0;ebN<mesh.nElementBoundaries_element;ebN++)
            {
              int eN_ebN = elementNeighborsArray_new[eN_global*mesh.nElementBoundaries_element+ebN];
              if (eN_ebN >= 0 &&
                  (eN_ebN < elementOffsets_new[rank] || eN_ebN >= elementOffsets_new[rank+1]))
                {
                  elements_overlap.insert(eN_ebN);
                  for (int nN=0;nN<mesh.nNodes_element;nN++)
                    {
                      int nN_global = elementNodesArray_new[eN_ebN*mesh.nNodes_element+nN];
                      if (nN_global < nodeOffsets_new[rank] || nN_global >= nodeOffsets_new[rank+1])
                        nodes_overlap.insert(nN_global);
                    }
                  for (int ebN_element=0; ebN_element<mesh.nElementBoundaries_element;ebN_element++)
                    {
                      int ebN_global=elementBoundariesArray_new[eN_ebN*mesh.nElementBoundaries_element+ebN_element];
                      if (ebN_global < elementBoundaryOffsets_new[rank] || ebN_global >= elementBoundaryOffsets_new[rank+1])
                        elementBoundaries_overlap.insert(ebN_global);
                    }
                  //edges too
                  for (int nN0=0;nN0<mesh.nNodes_element;nN0++)
                    for (int nN1=nN0+1; nN1<mesh.nNodes_element;nN1++)
                      {
                        int nodes[2];
                        nodes[0] = elementNodesArray_new[eN_ebN*mesh.nNodes_element+nN0];
                        nodes[1] = elementNodesArray_new[eN_ebN*mesh.nNodes_element+nN1];
                        NodeTuple<2> et(nodes);
                        const int nN0_global = elementNodesArray_new[eN_ebN*mesh.nNodes_element+nN0];
                        const int nN1_global = elementNodesArray_new[eN_ebN*mesh.nNodes_element+nN1];
                        bool foundEdge = false;
                        if (nodesEdgeMap_global_new.find(et) != nodesEdgeMap_global_new.end())
                          {
                            const int edge_global = nodesEdgeMap_global_new[et];
                            if (edge_global < edgeOffsets_new[rank] || edge_global >= edgeOffsets_new[rank+1])
                              edges_overlap.insert(edge_global);
                          }
                      }//edges
                }
            }
        }            
    }
  //
  //6. Now build subdomain mesh
  //
  //set what we know
  if (mesh.subdomainp == NULL)
    mesh.subdomainp = new Mesh();
  mesh.subdomainp->nElements_global = nElements_subdomain_new[rank] + elements_overlap.size();
  mesh.subdomainp->nNodes_global = nNodes_subdomain_new[rank] + nodes_overlap.size();
  //better be true ... check below
  mesh.subdomainp->nElementBoundaries_global = nElementBoundaries_subdomain_new[rank]+elementBoundaries_overlap.size();
  mesh.subdomainp->nEdges_global = nEdges_subdomain_new[rank] + edges_overlap.size();

  mesh.subdomainp->nNodes_element = mesh.nNodes_element;
  mesh.subdomainp->nNodes_elementBoundary = mesh.nNodes_elementBoundary;
  mesh.subdomainp->nElementBoundaries_element = mesh.nElementBoundaries_element;
  //load the elements, nodes. and elementBoundaries
  valarray<int> nodeNumbering_subdomain2global(mesh.subdomainp->nNodes_global);
  map<int,int> nodeNumbering_global2subdomain;
  mesh.subdomainp->nodeArray = new double[mesh.subdomainp->nNodes_global*3];
  mesh.subdomainp->nodeMaterialTypes = new int[mesh.subdomainp->nNodes_global];
  for(int nN=0;nN<nNodes_subdomain_new[rank];nN++)
    {
      int nN_global = nN + nodeOffsets_new[rank];
      nodeNumbering_subdomain2global[nN] = nN_global;
      nodeNumbering_global2subdomain[nN_global] = nN;
      mesh.subdomainp->nodeArray[nN*3+0] = nodeArray_new[nN_global*3+0];
      mesh.subdomainp->nodeArray[nN*3+1] = nodeArray_new[nN_global*3+1];
      mesh.subdomainp->nodeArray[nN*3+2] = nodeArray_new[nN_global*3+2];
      mesh.subdomainp->nodeMaterialTypes[nN]= nodeMaterialTypes_new[nN_global];
    }
  //note: sets in C++ are sorted so the overlap is laid out in
  //contiguous chunks corresponding to the partitions
  set<int>::iterator nN_p=nodes_overlap.begin();
  for(int nN=nNodes_subdomain_new[rank];nN < nNodes_subdomain_new[rank] + int(nodes_overlap.size()); nN++)
    {
      int nN_global = *nN_p++;
      nodeNumbering_subdomain2global[nN] = nN_global;
      nodeNumbering_global2subdomain[nN_global] = nN;
      mesh.subdomainp->nodeArray[nN*3+0] = nodeArray_new[nN_global*3+0];
      mesh.subdomainp->nodeArray[nN*3+1] = nodeArray_new[nN_global*3+1];
      mesh.subdomainp->nodeArray[nN*3+2] = nodeArray_new[nN_global*3+2];
      mesh.subdomainp->nodeMaterialTypes[nN]= nodeMaterialTypes_new[nN_global];
    }

  //see what we must/can set for element boundaries here
  valarray<int> elementBoundaryNumbering_subdomain2global(mesh.subdomainp->nElementBoundaries_global);
  map<int,int> elementBoundaryNumbering_global2subdomain;
  for (int ebN=0; ebN < nElementBoundaries_subdomain_new[rank]; ebN++)
    {
      int ebN_global = ebN + elementBoundaryOffsets_new[rank];
      elementBoundaryNumbering_subdomain2global[ebN]=ebN_global;
      elementBoundaryNumbering_global2subdomain[ebN_global] = ebN;
    }
  set<int>::iterator ebN_p = elementBoundaries_overlap.begin();
  for(int ebN=nElementBoundaries_subdomain_new[rank];ebN < nElementBoundaries_subdomain_new[rank] + int(elementBoundaries_overlap.size()); ebN++)
    {
      int ebN_global = *ebN_p++;
      elementBoundaryNumbering_subdomain2global[ebN] = ebN_global;
      elementBoundaryNumbering_global2subdomain[ebN_global] = ebN;
    }


  mesh.subdomainp->elementNodesArray = new int[mesh.subdomainp->nElements_global*mesh.subdomainp->nNodes_element];
  mesh.subdomainp->elementMaterialTypes = new int[mesh.subdomainp->nElements_global];
  //try to use elementBoundariesArray to set unique element boundary id below
  mesh.subdomainp->elementBoundariesArray = 
    new int[mesh.subdomainp->nElements_global*mesh.subdomainp->nElementBoundaries_element];
  valarray<int> elementNumbering_subdomain2global(mesh.subdomainp->nElements_global);
  for (int eN=0;eN<nElements_subdomain_new[rank];eN++)
    {
      int eN_global = eN+elementOffsets_new[rank];
      elementNumbering_subdomain2global[eN] = eN_global;
      mesh.subdomainp->elementMaterialTypes[eN] = elementMaterialTypes_new[eN_global];
      for (int nN=0;nN<mesh.subdomainp->nNodes_element;nN++)
        {
          mesh.subdomainp->elementNodesArray[eN*mesh.subdomainp->nNodes_element+nN] = 
            nodeNumbering_global2subdomain[elementNodesArray_new[eN_global*mesh.nNodes_element + nN]];
        }
      for (int ebN=0;ebN<mesh.subdomainp->nElementBoundaries_element;ebN++)
        mesh.subdomainp->elementBoundariesArray[eN*mesh.subdomainp->nElementBoundaries_element+ebN] =
          elementBoundaryNumbering_global2subdomain[elementBoundariesArray_new[eN_global*mesh.nElementBoundaries_element + ebN]];
    }
  set<int>::iterator eN_p=elements_overlap.begin();
  for(int eN=nElements_subdomain_new[rank];eN < nElements_subdomain_new[rank]+int(elements_overlap.size());eN++)
    {
      int eN_global = *eN_p++;
      mesh.subdomainp->elementMaterialTypes[eN] = elementMaterialTypes_new[eN_global];
      elementNumbering_subdomain2global[eN] = eN_global;
      for (int nN=0;nN<mesh.subdomainp->nNodes_element;nN++)
        {
          mesh.subdomainp->elementNodesArray[eN*mesh.subdomainp->nNodes_element+nN] = 
            nodeNumbering_global2subdomain[elementNodesArray_new[eN_global*mesh.nNodes_element + nN]];
        }
      for (int ebN=0;ebN<mesh.subdomainp->nElementBoundaries_element;ebN++)
        mesh.subdomainp->elementBoundariesArray[eN*mesh.subdomainp->nElementBoundaries_element+ebN] =
          elementBoundaryNumbering_global2subdomain[elementBoundariesArray_new[eN_global*mesh.nElementBoundaries_element + ebN]];
    }

  //set edge information, main piece necessary for setting subdomain data structures consistently is a map
  //from (nN0,nN1) --> edge_subdomain
  valarray<int> edgeNumbering_subdomain2global(mesh.subdomainp->nEdges_global);
  mesh.subdomainp->edgeNodesArray = new int[mesh.subdomainp->nEdges_global*2];
  for (int i=0; i < nEdges_subdomain_new[rank]; i++)
    {
      const int ig = i+edgeOffsets_new[rank];
      const int nN0_global = edgeNodesArray_newNodesAndEdges[ig*2+0];
      const int nN1_global = edgeNodesArray_newNodesAndEdges[ig*2+1];
      //mwf todo double check can always count on having nodes on this processor
      assert(nodeNumbering_global2subdomain.find(nN0_global) != nodeNumbering_global2subdomain.end());
      assert(nodeNumbering_global2subdomain.find(nN1_global) != nodeNumbering_global2subdomain.end());
      const int nN0_subdomain = nodeNumbering_global2subdomain[nN0_global];
      const int nN1_subdomain = nodeNumbering_global2subdomain[nN1_global];
      mesh.subdomainp->edgeNodesArray[2*i+0]=nN0_subdomain;
      mesh.subdomainp->edgeNodesArray[2*i+1]=nN1_subdomain;
      edgeNumbering_subdomain2global[i] = ig;
    }
  set<int>::iterator edge_p = edges_overlap.begin();
  for (int i=nEdges_subdomain_new[rank]; i < nEdges_subdomain_new[rank] + int(edges_overlap.size()); i++)
    {
      const int ig =*edge_p++;
      const int nN0_global = edgeNodesArray_newNodesAndEdges[ig*2+0];
      const int nN1_global = edgeNodesArray_newNodesAndEdges[ig*2+1];
      //mwf todo make sure always have nodes for the edge on this processor 
      const int nN0_subdomain = nodeNumbering_global2subdomain[nN0_global];
      const int nN1_subdomain = nodeNumbering_global2subdomain[nN1_global];
      mesh.subdomainp->edgeNodesArray[2*i+0]=nN0_subdomain;
      mesh.subdomainp->edgeNodesArray[2*i+1]=nN1_subdomain;
      edgeNumbering_subdomain2global[i] = ig;
    }
  //now fill in rest of boundary information, etc
  mesh.subdomainp->px = mesh.px;
  mesh.subdomainp->py = mesh.py;
  mesh.subdomainp->pz = mesh.pz; 

  if (mesh.px != 0)    
    {  
      //constructElementBoundaryElementsArrayWithGivenElementBoundaryNumbers_tetrahedron(*mesh.subdomainp);
      constructElementBoundaryElementsArrayWithGivenElementBoundaryAndEdgeNumbers_NURBS(*mesh.subdomainp);
      allocateGeometricInfo_NURBS(*mesh.subdomainp);
      computeGeometricInfo_NURBS(*mesh.subdomainp);

    }   
  else if (mesh.subdomainp->nNodes_element == 2)
    {
      //constructElementBoundaryElementsArrayWithGivenElementBoundaryNumbers_edge(*mesh.subdomainp);
      constructElementBoundaryElementsArrayWithGivenElementBoundaryAndEdgeNumbers_edge(*mesh.subdomainp);
      allocateGeometricInfo_edge(*mesh.subdomainp);
      computeGeometricInfo_edge(*mesh.subdomainp);
    }

  else if (mesh.subdomainp->nNodes_element == 3)
    {
      //constructElementBoundaryElementsArrayWithGivenElementBoundaryNumbers_triangle(*mesh.subdomainp);
      constructElementBoundaryElementsArrayWithGivenElementBoundaryAndEdgeNumbers_triangle(*mesh.subdomainp);
      allocateGeometricInfo_triangle(*mesh.subdomainp);
      computeGeometricInfo_triangle(*mesh.subdomainp);
    }
  else if (mesh.subdomainp->nNodes_element == 4)
    {
      //constructElementBoundaryElementsArrayWithGivenElementBoundaryNumbers_tetrahedron(*mesh.subdomainp);
      constructElementBoundaryElementsArrayWithGivenElementBoundaryAndEdgeNumbers_tetrahedron(*mesh.subdomainp);
      allocateGeometricInfo_tetrahedron(*mesh.subdomainp);
      computeGeometricInfo_tetrahedron(*mesh.subdomainp);
    }
  else if (mesh.subdomainp->nNodes_element == 8)
    {
      constructElementBoundaryElementsArrayWithGivenElementBoundaryAndEdgeNumbers_hexahedron(*mesh.subdomainp);
      allocateGeometricInfo_hexahedron(*mesh.subdomainp);
      computeGeometricInfo_hexahedron(*mesh.subdomainp);
    }
 
  if (mesh.elementBoundaryMaterialTypes != NULL)
    {
      assert(mesh.elementBoundariesArray != NULL);
      //todo need to check that local element boundary numbering for 
      //element boundaries stays the same 
      for (int eN=0;eN<mesh.subdomainp->nElements_global;eN++)
        {
          int eN_global_new = elementNumbering_subdomain2global[eN];
          int eN_global_old = elementNumbering_global_new2old[eN_global_new];
          for (int ebN_element = 0; ebN_element < mesh.nElementBoundaries_element; ebN_element++)
            {
              int ebN_global_old = mesh.elementBoundariesArray[eN_global_old*mesh.nElementBoundaries_element+ebN_element];
              int ebN_subdomain = mesh.subdomainp->elementBoundariesArray[eN*mesh.nElementBoundaries_element+ebN_element];
              mesh.subdomainp->elementBoundaryMaterialTypes[ebN_subdomain] = mesh.elementBoundaryMaterialTypes[ebN_global_old];
            }
        }
    }
  //now we've got the old mesh in the old ordering and the subdomain mesh in the new ordering
  //the first chunk of nodes and elements are the owned elements so we need to know how many of those there are
  //and the offset of the first one so we can compute subdomain2global
  mesh.nodeOffsets_subdomain_owned = new int[size+1];
  mesh.elementOffsets_subdomain_owned = new int[size+1];
  mesh.elementBoundaryOffsets_subdomain_owned = new int[size+1];
  mesh.edgeOffsets_subdomain_owned = new int[size+1];
  for (int sdN=0;sdN<size+1;sdN++)
    {
      mesh.nodeOffsets_subdomain_owned[sdN] = nodeOffsets_new[sdN];
      mesh.elementOffsets_subdomain_owned[sdN] = elementOffsets_new[sdN];
      mesh.elementBoundaryOffsets_subdomain_owned[sdN] = elementBoundaryOffsets_new[sdN];
      mesh.edgeOffsets_subdomain_owned[sdN] = edgeOffsets_new[sdN];
    }
  //we also need the subdomain 2 new global mappings
  mesh.nodeNumbering_subdomain2global = new int[mesh.subdomainp->nNodes_global];
  for (int nN=0;nN<mesh.subdomainp->nNodes_global;nN++)
    mesh.nodeNumbering_subdomain2global[nN] = nodeNumbering_subdomain2global[nN];
  mesh.elementNumbering_subdomain2global = new int[mesh.subdomainp->nElements_global];
  for (int eN=0;eN<mesh.subdomainp->nElements_global;eN++)
    mesh.elementNumbering_subdomain2global[eN] = elementNumbering_subdomain2global[eN];
  mesh.elementBoundaryNumbering_subdomain2global = new int[mesh.subdomainp->nElementBoundaries_global];
  for (int ebN=0;ebN<mesh.subdomainp->nElementBoundaries_global;ebN++)
    mesh.elementBoundaryNumbering_subdomain2global[ebN] = elementBoundaryNumbering_subdomain2global[ebN];
  mesh.edgeNumbering_subdomain2global = new int[mesh.subdomainp->nEdges_global];
  for (int i=0; i< mesh.subdomainp->nEdges_global; i++)
    mesh.edgeNumbering_subdomain2global[i] = edgeNumbering_subdomain2global[i];

  mesh.elementNumbering_global2original = new int[mesh.nElements_global];
  for (int eN=0;eN<mesh.nElements_global;eN++)
    mesh.elementNumbering_global2original[eN] = elementNumbering_global_new2old[eN];
  mesh.nodeNumbering_global2original = new int[mesh.nNodes_global];
  for (int nN=0;nN<mesh.nNodes_global;nN++)
    mesh.nodeNumbering_global2original[nN] = nodeNumbering_global_new2old[nN];
  mesh.elementBoundaryNumbering_global2original = new int[mesh.nElementBoundaries_global];
  for (int ebN=0;ebN<mesh.nElementBoundaries_global;ebN++)
    mesh.elementBoundaryNumbering_global2original[ebN] = elementBoundaryNumbering_global_new2old[ebN];
  mesh.edgeNumbering_global2original = new int[mesh.nEdges_global];
  for (int ig=0; ig<mesh.nEdges_global; ig++)
    mesh.edgeNumbering_global2original[ig] = edgeNumbering_global_new2old[ig];
  //
  //go ahead and renumber global mesh
  //
  //std::cout<<"nodeArray"<<std::endl;
  for (int i=0;i<mesh.nNodes_global*3;i++)
    mesh.nodeArray[i] = nodeArray_new[i];
  //std::cout<<"elementNodesArray"<<std::endl;
  for (int i=0;i<mesh.nElements_global*mesh.nNodes_element;i++)
    mesh.elementNodesArray[i] = elementNodesArray_new[i];
  //std::cout<<"elementBoundaryNodesArray"<<std::endl;
  for (int i=0;i<mesh.nElementBoundaries_global*mesh.nNodes_elementBoundary;i++)
    mesh.elementBoundaryNodesArray[i] = elementBoundaryNodesArray_new[i];
  //std::cout<<"edgeNodesArray"<<std::endl;
  for (int i=0;i<mesh.nEdges_global*2;i++)
    mesh.edgeNodesArray[i] = edgeNodesArray_newNodesAndEdges[i];
  //std::cout<<"nodeStarArray"<<std::endl;
  for (int i=0;i<mesh.nodeStarOffsets[mesh.nNodes_global];i++)
    mesh.nodeStarArray[i] = nodeStarArray_new[i];
  //std::cout<<"elementNeighborsArray"<<std::endl;
  for (int i=0; i<mesh.nElements_global*mesh.nElementBoundaries_element; i++)
    mesh.elementNeighborsArray[i] = elementNeighborsArray_new[i];
  //std::cout<<"elementBoundariesArray"<<std::endl;
  for (int i=0; i<mesh.nElements_global*mesh.nElementBoundaries_element; i++)
    mesh.elementBoundariesArray[i] = elementBoundariesArray_new[i];
  //std::cout<<"elementBoundaryElementsArray"<<std::endl;
  for (int i=0; i<mesh.nElementBoundaries_global*2; i++)
    mesh.elementBoundaryElementsArray[i] = elementBoundaryElementsArray_new[i];
  //std::cout<<"elementBoundaryLocalElementBoundariesArray"<<std::endl;
  for (int i=0; i<mesh.nElementBoundaries_global*2; i++)
    mesh.elementBoundaryLocalElementBoundariesArray[i] = elementBoundaryLocalElementBoundariesArray_new[i];
  //
  //need material properties too
  //
  if (mesh.elementMaterialTypes != NULL)
    {
      //std::cout<<"elementMaterialTypes"<<std::endl;
      for (int i=0; i < mesh.nElements_global; i++)
        mesh.elementMaterialTypes[i] = elementMaterialTypes_new[i];
    }
  if (mesh.elementBoundaryMaterialTypes != NULL)
    {
      //std::cout<<"elementBoundaryMaterialTypes"<<std::endl;
      for (int i=0; i < mesh.nElementBoundaries_global; i++)
        mesh.elementBoundaryMaterialTypes[i] = elementBoundaryMaterialTypes_new[i];
    }
   
  ISRestoreIndices(elementNumberingIS_global_old2new,&elementNumbering_global_old2new);

  ISDestroy(&elementPartitioningIS_new);
  ISDestroy(&elementNumberingIS_subdomain_old2new);
  ISDestroy(&elementNumberingIS_global_old2new);

  ISRestoreIndices(nodeNumberingIS_global_new2old,&nodeNumbering_global_new2old);

  ISDestroy(&nodeNumberingIS_new2old);
  ISDestroy(&nodeNumberingIS_global_new2old);

  ISRestoreIndices(elementBoundaryNumberingIS_global_new2old,&elementBoundaryNumbering_global_new2old);

  ISDestroy(&elementBoundaryNumberingIS_new2old);
  ISDestroy(&elementBoundaryNumberingIS_global_new2old);

  ISRestoreIndices(edgeNumberingIS_global_new2old,&edgeNumbering_global_new2old);

  ISDestroy(&edgeNumberingIS_new2old);
  ISDestroy(&edgeNumberingIS_global_new2old);

  return 0;
}

int buildQuadraticSubdomain2GlobalMappings_1d(Mesh& mesh, 
                                              const int *elementOffsets_subdomain_owned,
                                              const int *nodeOffsets_subdomain_owned,
                                              const int *elementNumbering_subdomain2global,
                                              const int *nodeNumbering_subdomain2global,
                                              int& nDOF_all_processes,//total number of dofs in whole domain
                                              int& nDOF_subdomain,//total number of dofs in sub-domain
                                              int& max_dof_neighbors,//maximum number of neighbors for connectivity of dofs
                                              int *offsets_subdomain_owned, //starting point of local dofs on each processor (nProcs+1)
                                              int * subdomain_l2g, //local to global dof mapping on subdomain
                                              int* subdomain2global,//subdomain dof to global (parallel) numbering
                                              double * lagrangeNodesArray)//location of nodes corresponding to dofs
{
  using namespace std;
  int ierr,size,rank;

  if (!ensure_comm()) {
    return -1;
  }

  ierr = MPI_Comm_size(PROTEUS_COMM_WORLD,&size);
  ierr = MPI_Comm_rank(PROTEUS_COMM_WORLD,&rank);


  //In 1d the quadratic dofs can be associated with nodes and elements
  //assuming have ownership info and consistent local/global mappings for nodes, elements
  //build a mapping from local quadratic dofs to global quadratic dofs for petsc
  //assume a processor owns a dof if it owns that node or element
  assert(elementOffsets_subdomain_owned);
  assert(nodeOffsets_subdomain_owned);
  assert(elementNumbering_subdomain2global);
  assert(nodeNumbering_subdomain2global);
  assert(mesh.subdomainp);

  const int nNodes_owned    = nodeOffsets_subdomain_owned[rank+1]-nodeOffsets_subdomain_owned[rank];
  const int nElements_owned = elementOffsets_subdomain_owned[rank+1]-elementOffsets_subdomain_owned[rank];
  
  //start with a logical global ordering of dofs as
  //[global nodes, global elements]
  //want to create global numbering
  //[nodes proc 0,elements proc 0,nodes proc 1, elements proc 1,...]
  valarray<int> quadraticNumbering_new2old(nNodes_owned + nElements_owned);
  for (int nN = 0; nN < nNodes_owned; nN++)
    {
      int dof_global = nodeNumbering_subdomain2global[nN];
      quadraticNumbering_new2old[nN] = dof_global;
    }
  for (int eN = 0; eN < nElements_owned; eN++)
    {
      int dof_global = mesh.nNodes_global + elementNumbering_subdomain2global[eN];
      quadraticNumbering_new2old[nNodes_owned + eN] = dof_global;
    }

  //build an index set for new numbering
  IS quadraticNumberingIS_new2old;
  ISCreateGeneral(PROTEUS_COMM_WORLD,nNodes_owned + nElements_owned,&quadraticNumbering_new2old[0],PETSC_COPY_VALUES,&quadraticNumberingIS_new2old);
  IS quadraticNumberingIS_global_new2old;
  ISAllGather(quadraticNumberingIS_new2old,&quadraticNumberingIS_global_new2old);
  //get old 2 new mapping for dofs
  const PetscInt *quadraticNumbering_global_new2old;
  valarray<int> quadraticNumbering_old2new_global(mesh.nNodes_global + mesh.nElements_global);
  ISGetIndices(quadraticNumberingIS_global_new2old,&quadraticNumbering_global_new2old);
  for (int id = 0; id < mesh.nNodes_global + mesh.nElements_global; id++)
    quadraticNumbering_old2new_global[quadraticNumbering_global_new2old[id]] = id;
  //   //mwf debug
  //   for (int id = 0; id < mesh.nNodes_global + mesh.nElements_global; id++)
  //     {
  //       std::cout<<" rank= "<<rank<<" build c0p2 mappings new2old["<<id<<"]= "<<quadraticNumbering_global_new2old[id]
  // 	       <<" old2new["<<quadraticNumbering_global_new2old[id]<<"]= "<<quadraticNumbering_old2new_global[quadraticNumbering_global_new2old[id]]
  // 	       <<std::endl;
  //     }
  assert(offsets_subdomain_owned);
  assert(subdomain2global);
  assert(subdomain_l2g);
  assert(lagrangeNodesArray);
  nDOF_all_processes = mesh.nNodes_global+mesh.nElements_global;
  nDOF_subdomain = mesh.subdomainp->nNodes_global+mesh.subdomainp->nElements_global;
  max_dof_neighbors = 2*mesh.max_nNodeNeighbors_node;

  for (int sdN=0; sdN < size+1; sdN++)
    offsets_subdomain_owned[sdN] = nodeOffsets_subdomain_owned[sdN]+elementOffsets_subdomain_owned[sdN];

  //loop through owned and ghost dofs build subdomain mapping by 
  //going from old --> new
  int localOffset = 0;
  for (int nN = 0; nN < nNodes_owned; nN++)
    {
      int dof_global_old = nodeNumbering_subdomain2global[nN];
      int dof_global_new = quadraticNumbering_old2new_global[dof_global_old];
      subdomain2global[localOffset + nN] = dof_global_new;
      //mwf debug
      //std::cout<<" rank= "<<rank<<" nN= "<<nN<<" local dof= "<<localOffset+nN<<" nNodes_owned= "<<nNodes_owned<<" dof_old= "<<dof_global_old<<" new= "<<dof_global_new<<std::endl;
    }
  localOffset += nNodes_owned;
  for (int eN = 0; eN < nElements_owned; eN++)
    {
      int dof_global_old = mesh.nNodes_global + elementNumbering_subdomain2global[eN];
      int dof_global_new = quadraticNumbering_old2new_global[dof_global_old];
      subdomain2global[localOffset + eN] = dof_global_new;
      //mwf debug
      //std::cout<<" rank= "<<rank<<" eN= "<<eN<<" local dof= "<<localOffset+eN<<" nElements_owned= "<<nElements_owned<<" dof_old= "<<dof_global_old<<" new= "<<dof_global_new<<std::endl;
    }
  localOffset += nElements_owned;
  for (int nN = nNodes_owned; nN < mesh.subdomainp->nNodes_global; nN++)
    {
      int dof_global_old = nodeNumbering_subdomain2global[nN];
      int dof_global_new = quadraticNumbering_old2new_global[dof_global_old];
      subdomain2global[localOffset + nN -nNodes_owned] = dof_global_new;
      //mwf debug
      //std::cout<<" rank= "<<rank<<" nN= "<<nN<<" local dof= "<<localOffset+nN-nNodes_owned<<" nNodes_owned= "<<nNodes_owned<<" dof_old= "<<dof_global_old<<" new= "<<dof_global_new<<std::endl;
    }
  localOffset += mesh.subdomainp->nNodes_global - nNodes_owned;
  for (int eN = nElements_owned; eN < mesh.subdomainp->nElements_global; eN++)
    {
      int dof_global_old = mesh.nNodes_global + elementNumbering_subdomain2global[eN];
      int dof_global_new = quadraticNumbering_old2new_global[dof_global_old];
      subdomain2global[localOffset + eN-nElements_owned] = dof_global_new;
      //mwf debug
      //std::cout<<" rank= "<<rank<<" eN= "<<eN<<" local dof= "<<localOffset+eN-nElements_owned<<" nElements_owned= "<<nElements_owned<<" dof_old= "<<dof_global_old<<" new= "<<dof_global_new<<std::endl;
    }
  //setup local to global mapping on the subdomain for finite elements
  const int nDOF_element = 3;
  const int ghostNodeOffset = nNodes_owned + nElements_owned;
  const int ghostElementOffset = ghostNodeOffset + mesh.subdomainp->nNodes_global-nNodes_owned;
 
  //for lagrange nodes
  int nN_global_subdomain[2];
  for (int eN=0; eN < mesh.subdomainp->nElements_global; eN++)
    {
      for (int nN=0; nN < mesh.subdomainp->nNodes_element; nN++)
        {
          nN_global_subdomain[nN] = mesh.subdomainp->elementNodesArray[eN*mesh.subdomainp->nNodes_element + nN];
          if (nN_global_subdomain[nN] < nNodes_owned)
            subdomain_l2g[eN*nDOF_element+nN] = nN_global_subdomain[nN];
          else
            subdomain_l2g[eN*nDOF_element+nN] = nN_global_subdomain[nN]-nNodes_owned + ghostNodeOffset;
          //vertex dof
          for (int eI=0; eI < 3; eI++)
            lagrangeNodesArray[subdomain_l2g[eN*nDOF_element+nN]*3+eI] = mesh.subdomainp->nodeArray[3*nN_global_subdomain[nN]+eI];
        }
      if (eN < nElements_owned)
        subdomain_l2g[eN*nDOF_element+2] = nNodes_owned + eN;
      else
        subdomain_l2g[eN*nDOF_element+2] = eN - nElements_owned + ghostElementOffset; 
      //vertex dof
      for (int eI=0; eI < 3; eI++)
        lagrangeNodesArray[subdomain_l2g[eN*nDOF_element+2]*3+eI] = 0.5*(mesh.subdomainp->nodeArray[3*nN_global_subdomain[0]+eI]+mesh.subdomainp->nodeArray[3*nN_global_subdomain[1]+eI]);
    }

  ISRestoreIndices(quadraticNumberingIS_global_new2old,&quadraticNumbering_global_new2old);
  ISDestroy(&quadraticNumberingIS_new2old);
  ISDestroy(&quadraticNumberingIS_global_new2old);

  return 0;
}

int buildQuadraticSubdomain2GlobalMappings_2d(Mesh& mesh, 
                                              const int *elementBoundaryOffsets_subdomain_owned,
                                              const int *nodeOffsets_subdomain_owned,
                                              const int *elementBoundaryNumbering_subdomain2global,
                                              const int *nodeNumbering_subdomain2global,
                                              int& nDOF_all_processes,//total number of dofs in whole domain
                                              int& nDOF_subdomain,//total number of dofs in sub-domain
                                              int& max_dof_neighbors,//maximum number of neighbors for connectivity of dofs
                                              int *offsets_subdomain_owned, //starting point of local dofs on each processor (nProcs+1)
                                              int *subdomain_l2g, //local to global dof mapping on subdomain
                                              int *subdomain2global,//subdomain dof to global (parallel) numbering
                                              double * lagrangeNodesArray)//location of nodes corresponding to dofs
{
  using namespace std;
  int ierr,size,rank;

  if (!ensure_comm()) {
    return -1;
  }

  ierr = MPI_Comm_size(PROTEUS_COMM_WORLD,&size);
  ierr = MPI_Comm_rank(PROTEUS_COMM_WORLD,&rank);

  //In 2d the quadratic dofs can be associated with nodes and element Boundaries
  //assuming have ownership info and consistent local/global mappings for nodes, elementBoundaries
  //build a mapping from local quadratic dofs to global quadratic dofs for petsc
  //assume a processor owns a dof if it owns that node or element
  assert(elementBoundaryOffsets_subdomain_owned);
  assert(nodeOffsets_subdomain_owned);
  assert(elementBoundaryNumbering_subdomain2global);
  assert(nodeNumbering_subdomain2global);
  assert(mesh.subdomainp);

  const int nNodes_owned    = nodeOffsets_subdomain_owned[rank+1]-nodeOffsets_subdomain_owned[rank];
  const int nElementBoundaries_owned = elementBoundaryOffsets_subdomain_owned[rank+1]-elementBoundaryOffsets_subdomain_owned[rank];
  const int nDOFs_owned = nNodes_owned + nElementBoundaries_owned;
  const int nDOFs_global= mesh.nNodes_global + mesh.nElementBoundaries_global;
  //start with a logical global ordering of dofs as
  //[global nodes, global elementBoundaries]
  //want to create global numbering
  //[nodes proc 0,elementBoundaries proc 0,nodes proc 1, elementBoundaries proc 1,...]
  valarray<int> quadraticNumbering_new2old(nDOFs_owned);
  for (int nN = 0; nN < nNodes_owned; nN++)
    {
      int dof_global = nodeNumbering_subdomain2global[nN];
      quadraticNumbering_new2old[nN] = dof_global;
    }
  for (int ebN = 0; ebN < nElementBoundaries_owned; ebN++)
    {
      int dof_global = mesh.nNodes_global + elementBoundaryNumbering_subdomain2global[ebN];
      quadraticNumbering_new2old[nNodes_owned + ebN] = dof_global;
    }

  //build an index set for new numbering
  IS quadraticNumberingIS_new2old;
  ISCreateGeneral(PROTEUS_COMM_WORLD,nDOFs_owned,&quadraticNumbering_new2old[0],PETSC_COPY_VALUES,&quadraticNumberingIS_new2old);
  IS quadraticNumberingIS_global_new2old;
  ISAllGather(quadraticNumberingIS_new2old,&quadraticNumberingIS_global_new2old);
  //get old 2 new mapping for dofs
  const PetscInt *quadraticNumbering_global_new2old;
  valarray<int> quadraticNumbering_old2new_global(nDOFs_global);
  ISGetIndices(quadraticNumberingIS_global_new2old,&quadraticNumbering_global_new2old);
  for (int id = 0; id < nDOFs_global; id++)
    quadraticNumbering_old2new_global[quadraticNumbering_global_new2old[id]] = id;
  //mwf debug
  //for (int id = 0; id < nDOFs_global; id++)
  //  {
  //    std::cout<<" rank= "<<rank<<" build 2d c0p2 mappings new2old["<<id<<"]= "<<quadraticNumbering_global_new2old[id]
  //	       <<" old2new["<<quadraticNumbering_global_new2old[id]<<"]= "<<quadraticNumbering_old2new_global[quadraticNumbering_global_new2old[id]]
  //	       <<std::endl;
  //  }
  assert(offsets_subdomain_owned);
  assert(subdomain2global);
  assert(subdomain_l2g);
  assert(lagrangeNodesArray);
  for (int sdN=0; sdN < size+1; sdN++)
    offsets_subdomain_owned[sdN] = nodeOffsets_subdomain_owned[sdN]+elementBoundaryOffsets_subdomain_owned[sdN];
  nDOF_all_processes = mesh.nNodes_global+mesh.nElementBoundaries_global;
  nDOF_subdomain = mesh.subdomainp->nNodes_global+mesh.subdomainp->nElementBoundaries_global;
  max_dof_neighbors = 2*mesh.max_nNodeNeighbors_node;

  //loop through owned and ghost dofs build subdomain mapping by 
  //going from old --> new
  int localOffset = 0;
  for (int nN = 0; nN < nNodes_owned; nN++)
    {
      int dof_global_old = nodeNumbering_subdomain2global[nN];
      int dof_global_new = quadraticNumbering_old2new_global[dof_global_old];
      subdomain2global[localOffset + nN] = dof_global_new;
      //mwf debug
      //std::cout<<" rank= "<<rank<<" nN= "<<nN<<" local dof= "<<localOffset+nN<<" nNodes_owned= "<<nNodes_owned<<" dof_old= "<<dof_global_old<<" new= "<<dof_global_new<<std::endl;
    }
  localOffset += nNodes_owned;
  for (int ebN = 0; ebN < nElementBoundaries_owned; ebN++)
    {
      int dof_global_old = mesh.nNodes_global + elementBoundaryNumbering_subdomain2global[ebN];
      int dof_global_new = quadraticNumbering_old2new_global[dof_global_old];
      subdomain2global[localOffset + ebN] = dof_global_new;
      //mwf debug
      //std::cout<<" rank= "<<rank<<" ebN= "<<ebN<<" local dof= "<<localOffset+ebN<<" nElementBoundaries_owned= "<<nElementBoundaries_owned
      //	       <<" dof_old= "<<dof_global_old<<" new= "<<dof_global_new<<std::endl;
    }
  localOffset += nElementBoundaries_owned;
  for (int nN = nNodes_owned; nN < mesh.subdomainp->nNodes_global; nN++)
    {
      int dof_global_old = nodeNumbering_subdomain2global[nN];
      int dof_global_new = quadraticNumbering_old2new_global[dof_global_old];
      subdomain2global[localOffset + nN -nNodes_owned] = dof_global_new;
      //mwf debug
      //std::cout<<" rank= "<<rank<<" nN= "<<nN<<" local dof= "<<localOffset+nN-nNodes_owned<<" nNodes_owned= "<<nNodes_owned<<" dof_old= "<<dof_global_old<<" new= "<<dof_global_new<<std::endl;
    }
  localOffset += mesh.subdomainp->nNodes_global - nNodes_owned;
  for (int ebN = nElementBoundaries_owned; ebN < mesh.subdomainp->nElementBoundaries_global; ebN++)
    {
      int dof_global_old = mesh.nNodes_global + elementBoundaryNumbering_subdomain2global[ebN];
      int dof_global_new = quadraticNumbering_old2new_global[dof_global_old];
      subdomain2global[localOffset + ebN-nElementBoundaries_owned] = dof_global_new;
      //mwf debug
      //std::cout<<" rank= "<<rank<<" ebN= "<<ebN<<" local dof= "<<localOffset+ebN-nElementBoundaries_owned<<" nElementBoundaries_owned= "<<nElementBoundaries_owned<<" dof_old= "<<dof_global_old<<" new= "<<dof_global_new<<std::endl;
    }
  //setup local to global mapping on the subdomain for finite elements
  const int nDOF_element = 6;
  const int ghostNodeOffset = nNodes_owned + nElementBoundaries_owned;
  const int ghostElementBoundaryOffset = ghostNodeOffset + mesh.subdomainp->nNodes_global-nNodes_owned;
 
  //for lagrange nodes
  int nN_global_subdomain[3];
  for (int eN=0; eN < mesh.subdomainp->nElements_global; eN++)
    {
      for (int nN=0; nN < mesh.subdomainp->nNodes_element; nN++)
        {
          nN_global_subdomain[nN] = mesh.subdomainp->elementNodesArray[eN*mesh.subdomainp->nNodes_element + nN];
          if (nN_global_subdomain[nN] < nNodes_owned)
            subdomain_l2g[eN*nDOF_element+nN] = nN_global_subdomain[nN];
          else
            subdomain_l2g[eN*nDOF_element+nN] = nN_global_subdomain[nN]-nNodes_owned + ghostNodeOffset;
          //vertex dof
          for (int eI=0; eI < 3; eI++)
            lagrangeNodesArray[subdomain_l2g[eN*nDOF_element+nN]*3+eI] = mesh.subdomainp->nodeArray[3*nN_global_subdomain[nN]+eI];
        }
      for (int ebN=0; ebN < mesh.subdomainp->nElementBoundaries_element; ebN++)
        {
          //take into account numbering of edges according to
          //vertex they are across from 
          int ebN_global = mesh.subdomainp->elementBoundariesArray[eN*mesh.subdomainp->nElementBoundaries_element+((ebN+2)%3)];
          if (ebN_global < nElementBoundaries_owned)
            subdomain_l2g[eN*nDOF_element+3+ebN] = nNodes_owned + ebN_global;
          else
            subdomain_l2g[eN*nDOF_element+3+ebN] = ebN_global - nElementBoundaries_owned + ghostElementBoundaryOffset; 
          //center of edge dof
          for (int eI=0; eI < 3; eI++)
            lagrangeNodesArray[subdomain_l2g[eN*nDOF_element+3+ebN]*3+eI] = 0.5*(mesh.subdomainp->nodeArray[3*nN_global_subdomain[(ebN+0)%3]+eI]+mesh.subdomainp->nodeArray[3*nN_global_subdomain[(ebN+1)%3]+eI]);
        }
    }//eN

  ISRestoreIndices(quadraticNumberingIS_global_new2old,&quadraticNumbering_global_new2old);
  ISDestroy(&quadraticNumberingIS_new2old);
  ISDestroy(&quadraticNumberingIS_global_new2old);

  return 0;
}


int buildQuadraticSubdomain2GlobalMappings_3d(Mesh& mesh, 
                                              const int *edgeOffsets_subdomain_owned,
                                              const int *nodeOffsets_subdomain_owned,
                                              const int *edgeNumbering_subdomain2global,
                                              const int *nodeNumbering_subdomain2global,
                                              int& nDOF_all_processes,//total number of dofs in whole domain
                                              int& nDOF_subdomain,//total number of dofs in sub-domain
                                              int& max_dof_neighbors,//maximum number of neighbors for connectivity of dofs
                                              int *offsets_subdomain_owned, //starting point of local dofs on each processor (nProcs+1)
                                              int *subdomain_l2g, //local to global dof mapping on subdomain
                                              int *subdomain2global,//subdomain dof to global (parallel) numbering
                                              double * lagrangeNodesArray)//location of nodes corresponding to dofs
{
  using namespace std;
  int ierr,size,rank;

  if (!ensure_comm()) {
    return -1;
  }

  ierr = MPI_Comm_size(PROTEUS_COMM_WORLD,&size);
  ierr = MPI_Comm_rank(PROTEUS_COMM_WORLD,&rank);

  //In 2d the quadratic dofs can be associated with nodes and element Boundaries
  //assuming have ownership info and consistent local/global mappings for nodes, elementBoundaries
  //build a mapping from local quadratic dofs to global quadratic dofs for petsc
  //assume a processor owns a dof if it owns that node or element
  assert(edgeOffsets_subdomain_owned);
  assert(nodeOffsets_subdomain_owned);
  assert(edgeNumbering_subdomain2global);
  assert(nodeNumbering_subdomain2global);
  assert(mesh.subdomainp);

  const int nNodes_owned = nodeOffsets_subdomain_owned[rank+1]-nodeOffsets_subdomain_owned[rank];
  const int nEdges_owned = edgeOffsets_subdomain_owned[rank+1]-edgeOffsets_subdomain_owned[rank];
  const int nDOFs_owned = nNodes_owned + nEdges_owned;
  const int nDOFs_global= mesh.nNodes_global + mesh.nEdges_global;
  //start with a logical global ordering of dofs as
  //[global nodes, global edges]
  //want to create global numbering
  //[nodes proc 0,edges proc 0,nodes proc 1, edges proc 1,...]
  valarray<int> quadraticNumbering_new2old(nDOFs_owned);
  for (int nN = 0; nN < nNodes_owned; nN++)
    {
      int dof_global = nodeNumbering_subdomain2global[nN];
      quadraticNumbering_new2old[nN] = dof_global;
    }
  for (int i = 0; i < nEdges_owned; i++)
    {
      int dof_global = mesh.nNodes_global + edgeNumbering_subdomain2global[i];
      quadraticNumbering_new2old[nNodes_owned + i] = dof_global;
    }

  //build an index set for new numbering
  IS quadraticNumberingIS_new2old;
  ISCreateGeneral(PROTEUS_COMM_WORLD,nDOFs_owned,&quadraticNumbering_new2old[0],PETSC_COPY_VALUES,&quadraticNumberingIS_new2old);
  IS quadraticNumberingIS_global_new2old;
  ISAllGather(quadraticNumberingIS_new2old,&quadraticNumberingIS_global_new2old);
  //get old 2 new mapping for dofs
  const PetscInt *quadraticNumbering_global_new2old;
  valarray<int> quadraticNumbering_old2new_global(nDOFs_global);
  ISGetIndices(quadraticNumberingIS_global_new2old,&quadraticNumbering_global_new2old);
  for (int id = 0; id < nDOFs_global; id++)
    quadraticNumbering_old2new_global[quadraticNumbering_global_new2old[id]] = id;
  //mwf debug
  //   if (rank == 0)
  //     {
  //       for (int id = 0; id < nDOFs_global; id++)
  // 	{
  // 	  std::cout<<" rank= "<<rank<<" build 2d c0p2 mappings new2old["<<id<<"]= "<<quadraticNumbering_global_new2old[id]
  // 		   <<" old2new["<<quadraticNumbering_global_new2old[id]<<"]= "<<quadraticNumbering_old2new_global[quadraticNumbering_global_new2old[id]]
  // 		   <<std::endl;
  // 	}
  //     }
  assert(offsets_subdomain_owned);
  assert(subdomain2global);
  assert(subdomain_l2g);
  assert(lagrangeNodesArray);
  for (int sdN=0; sdN < size+1; sdN++)
    offsets_subdomain_owned[sdN] = nodeOffsets_subdomain_owned[sdN]+edgeOffsets_subdomain_owned[sdN];
  nDOF_all_processes = mesh.nNodes_global+mesh.nEdges_global;
  nDOF_subdomain = mesh.subdomainp->nNodes_global+mesh.subdomainp->nEdges_global;
  max_dof_neighbors = 2*mesh.max_nNodeNeighbors_node;

  //loop through owned and ghost dofs build subdomain mapping by 
  //going from old --> new
  int localOffset = 0;
  for (int nN = 0; nN < nNodes_owned; nN++)
    {
      int dof_global_old = nodeNumbering_subdomain2global[nN];
      int dof_global_new = quadraticNumbering_old2new_global[dof_global_old];
      subdomain2global[localOffset + nN] = dof_global_new;
      //mwf debug
      //      if (rank == 0)
      // 	std::cout<<" rank= "<<rank<<" nN= "<<nN<<" local dof= "<<localOffset+nN<<" nNodes_owned= "<<nNodes_owned<<" dof_old= "<<dof_global_old<<" new= "<<dof_global_new<<std::endl;
    }
  localOffset += nNodes_owned;
  for (int i = 0; i < nEdges_owned; i++)
    {
      int dof_global_old = mesh.nNodes_global + edgeNumbering_subdomain2global[i];
      int dof_global_new = quadraticNumbering_old2new_global[dof_global_old];
      subdomain2global[localOffset + i] = dof_global_new;
      //mwf debug
      //       if (rank == 0)
      // 	  std::cout<<" rank= "<<rank<<" i= "<<i<<" local dof= "<<localOffset+i<<" nEdges_owned= "<<nEdges_owned
      // 		   <<" dof_old= "<<dof_global_old<<" new= "<<dof_global_new<<std::endl;
    }
  localOffset += nEdges_owned;
  for (int nN = nNodes_owned; nN < mesh.subdomainp->nNodes_global; nN++)
    {
      int dof_global_old = nodeNumbering_subdomain2global[nN];
      int dof_global_new = quadraticNumbering_old2new_global[dof_global_old];
      subdomain2global[localOffset + nN -nNodes_owned] = dof_global_new;
      //mwf debug
      //       if (rank == 0)
      // 	std::cout<<" rank= "<<rank<<" nN= "<<nN<<" local dof= "<<localOffset+nN-nNodes_owned<<" nNodes_owned= "<<nNodes_owned<<" dof_old= "<<dof_global_old<<" new= "<<dof_global_new<<std::endl;
    }
  localOffset += mesh.subdomainp->nNodes_global - nNodes_owned;
  for (int i = nEdges_owned; i < mesh.subdomainp->nEdges_global; i++)
    {
      int dof_global_old = mesh.nNodes_global + edgeNumbering_subdomain2global[i];
      int dof_global_new = quadraticNumbering_old2new_global[dof_global_old];
      subdomain2global[localOffset + i-nEdges_owned] = dof_global_new;
      //       //mwf debug
      //       if (rank == 0)
      // 	std::cout<<" rank= "<<rank<<" i= "<<i<<" local dof= "<<localOffset+i-nEdges_owned<<" nEdges_owned= "<<nEdges_owned<<" dof_old= "<<dof_global_old<<" new= "<<dof_global_new<<std::endl;
    }
  //setup local to global mapping on the subdomain for finite elements
  const int nDOF_element = 10;
  const int ghostNodeOffset = nNodes_owned + nEdges_owned;
  const int ghostEdgeOffset = ghostNodeOffset + mesh.subdomainp->nNodes_global-nNodes_owned;
  //need mapping from nodes to edge to setup element based relationship
  map<NodeTuple<2>, int> nodesEdgeMap_subdomain;
  for (int i=0; i < mesh.subdomainp->nEdges_global; i++)
    {
      int nodes[2];
      nodes[0] = mesh.subdomainp->edgeNodesArray[2*i];
      nodes[1] = mesh.subdomainp->edgeNodesArray[2*i+1];
      NodeTuple<2> et(nodes);
      const int nN0 = mesh.subdomainp->edgeNodesArray[2*i];
      const int nN1 = mesh.subdomainp->edgeNodesArray[2*i+1];
      nodesEdgeMap_subdomain[et] = i;
    }
  for (int eN=0; eN < mesh.subdomainp->nElements_global; eN++)
    {
      int local_offset = 0;
      for (int nN=0; nN < mesh.subdomainp->nNodes_element; nN++)
        {
          //node_i --> unique subdomain node  0 <= i <= 3
          const int nN_global_subdomain = mesh.subdomainp->elementNodesArray[eN*mesh.subdomainp->nNodes_element + nN];
          //assign unique subdomain id based on |owned nodes|owned edges|ghost nodes|ghost edges| 
          if (nN_global_subdomain < nNodes_owned)
            {
              subdomain_l2g[eN*nDOF_element + local_offset + nN] = nN_global_subdomain;
            }
          else
            {
              subdomain_l2g[eN*nDOF_element + local_offset + nN] = ghostNodeOffset + nN_global_subdomain - nNodes_owned;
            }
          //unique subdomain id --> unique cross processor id
          //subdomain2global[subdomain_l2g[eN*nDOF_element + local_offset + nN]] = nodeNumbering_subdomain2global[nN_global_subdomain];
          //mwf debug
          // 	  if (rank == 0)
          // 	    {
          // 	      std::cout<<"build loc2glob c0p2 3d eN= "<<eN<<" node= "<<nN<<" sub_dof= "<< subdomain_l2g[eN*nDOF_element + local_offset + nN]
          // 		       <<" glob_dof= "<<subdomain2global[subdomain_l2g[eN*nDOF_element + local_offset + nN]]<<std::endl;
          // 	    }
          for (int eI=0; eI < 3; eI++)
            lagrangeNodesArray[subdomain_l2g[eN*nDOF_element + local_offset +nN]*3+eI] = mesh.subdomainp->nodeArray[nN_global_subdomain*3+eI];
        }
      local_offset += mesh.subdomainp->nNodes_element;
      //(node_i,node_{i+1}) --> unique subdomain edge, 0 <= i < 3
      for (int nN = 0; nN < mesh.subdomainp->nNodes_element-1; nN++)
        {
          const int nN_neig = (nN+1)%mesh.subdomainp->nNodes_element;
          const int nN_global_subdomain     = mesh.subdomainp->elementNodesArray[eN*mesh.subdomainp->nNodes_element + nN];
          const int nN_neig_global_subdomain= mesh.subdomainp->elementNodesArray[eN*mesh.subdomainp->nNodes_element + nN_neig];
          //unique edge subdomain id and global id
          int edge_subdomain = -1,edge_global=-1; 
          //see if edge is (nN,nN_neig) or vice versa
          int nodes[2];
          nodes[0] = nN_global_subdomain;
          nodes[1] = nN_neig_global_subdomain;
          NodeTuple<2> et(nodes);
          edge_subdomain = nodesEdgeMap_subdomain[et];
          edge_global    = edgeNumbering_subdomain2global[edge_subdomain];
          assert(edge_subdomain >= 0 && edge_global >= 0);
	  
          //assign unique subdomain id based on |owned nodes|owned edges|ghost nodes|ghost edges| 
          if (edge_subdomain < nEdges_owned)
            subdomain_l2g[eN*nDOF_element + local_offset + nN] = nNodes_owned + edge_subdomain;
          else
            subdomain_l2g[eN*nDOF_element + local_offset + nN] = ghostEdgeOffset + edge_subdomain - nEdges_owned;
          //unique subdomain id --> unique cross processor id
          //set above could do here subdomain2global[subdomain_l2g[eN*nDOF_element + local_offset + nN]] = mesh.nNodes_global + edge_global;
          //mwf debug
          // 	  if (rank == 0)
          // 	    {
          // 	      std::cout<<"build loc2glob c0p2 3d eN= "<<eN<<" edge("<<nN<<","<<nN_neig<<") sub_dof= "<< subdomain_l2g[eN*nDOF_element + local_offset + nN]
          // 		       <<" glob_dof= "<<subdomain2global[subdomain_l2g[eN*nDOF_element + local_offset + nN]]<<std::endl;
          // 	    }  
          for (int eI=0; eI < 3; eI++)
            lagrangeNodesArray[subdomain_l2g[eN*nDOF_element+local_offset+nN]*3+eI] = 0.5*(mesh.subdomainp->nodeArray[nN_global_subdomain*3+eI]+
                                                                                           mesh.subdomainp->nodeArray[nN_neig_global_subdomain*3+eI]);
        }
      local_offset +=  mesh.subdomainp->nNodes_element-1;
      //(node_i,node_{i+2}) --> unique subdomain edge, 0 <= i < 2
      for (int nN = 0; nN < mesh.subdomainp->nNodes_element-2; nN++)
        {
          const int nN_neig = (nN+2)%mesh.subdomainp->nNodes_element;
          const int nN_global_subdomain     = mesh.subdomainp->elementNodesArray[eN*mesh.subdomainp->nNodes_element + nN];
          const int nN_neig_global_subdomain= mesh.subdomainp->elementNodesArray[eN*mesh.subdomainp->nNodes_element + nN_neig];
          //unique edge subdomain id and global id
          int edge_subdomain = -1, edge_global = -1;
          //see if edge is (nN,nN_neig) or vice versa
          int nodes[2];
          nodes[0] = nN_global_subdomain;
          nodes[1] = nN_neig_global_subdomain;
          NodeTuple<2> et(nodes);
          edge_subdomain = nodesEdgeMap_subdomain[et];
          edge_global =    edgeNumbering_subdomain2global[edge_subdomain];
          assert(edge_subdomain >= 0 && edge_global >= 0);
          //assign unique subdomain id based on |owned nodes|owned edges|ghost nodes|ghost edges| 
          if (edge_subdomain < nEdges_owned)
            subdomain_l2g[eN*nDOF_element + local_offset + nN] = nNodes_owned +  edge_subdomain;
          else
            subdomain_l2g[eN*nDOF_element + local_offset + nN] = ghostEdgeOffset + edge_subdomain - nEdges_owned;
          //unique subdomain id --> unique cross processor id
          //subdomain2global[subdomain_l2g[eN*nDOF_element + local_offset + nN]] = mesh.nNodes_global + edge_global;
          //mwf debug
          // 	  if (rank == 0)
          // 	    {
          // 	      std::cout<<"build loc2glob c0p2 3d eN= "<<eN<<" edge("<<nN<<","<<nN_neig<<") sub_dof= "<< subdomain_l2g[eN*nDOF_element + local_offset + nN]
          // 		       <<" glob_dof= "<<subdomain2global[subdomain_l2g[eN*nDOF_element + local_offset + nN]]<<std::endl;
          // 	    }
          for (int eI=0; eI < 3; eI++)
            lagrangeNodesArray[subdomain_l2g[eN*nDOF_element+local_offset+nN]*3+eI] = 0.5*(mesh.subdomainp->nodeArray[nN_global_subdomain*3+eI]+
                                                                                           mesh.subdomainp->nodeArray[nN_neig_global_subdomain*3+eI]);
        }
      local_offset += mesh.subdomainp->nNodes_element-2;
      //(node_i,node_{i+3}) --> unique subdomain edge, 0 = i
      for (int nN = 0; nN < mesh.subdomainp->nNodes_element-3; nN++)
        {
          const int nN_neig = (nN+3)%mesh.subdomainp->nNodes_element;
          const int nN_global_subdomain     = mesh.subdomainp->elementNodesArray[eN*mesh.subdomainp->nNodes_element + nN];
          const int nN_neig_global_subdomain= mesh.subdomainp->elementNodesArray[eN*mesh.subdomainp->nNodes_element + nN_neig];
          //unique edge subdomain id and global id
          int edge_subdomain = -1, edge_global = -1;
          //see if edge is (nN,nN_neig) or vice versa
          int nodes[2];
          nodes[0] = nN_global_subdomain;
          nodes[1] = nN_neig_global_subdomain;
          NodeTuple<2> et(nodes);
          edge_subdomain = nodesEdgeMap_subdomain[et];
          edge_global    = edgeNumbering_subdomain2global[edge_subdomain];
          assert(edge_subdomain >= 0 && edge_global >= 0);
          //assign unique subdomain id based on |owned nodes|owned edges|ghost nodes|ghost edges| 
          if (edge_subdomain < nEdges_owned)
            subdomain_l2g[eN*nDOF_element + local_offset + nN] = nNodes_owned +  edge_subdomain;
          else
            subdomain_l2g[eN*nDOF_element + local_offset + nN] = ghostEdgeOffset + edge_subdomain - nEdges_owned;
          //unique subdomain id --> unique cross processor id
          //subdomain2global[subdomain_l2g[eN*nDOF_element + local_offset + nN]] = mesh.nNodes_global +  edge_global;
          //mwf debug
          // 	  if (rank == 0)
          // 	    {
          // 	      std::cout<<"build loc2glob c0p2 3d eN= "<<eN<<" edge("<<nN<<","<<nN_neig<<") sub_dof= "<< subdomain_l2g[eN*nDOF_element + local_offset + nN]
          // 		       <<" glob_dof= "<<subdomain2global[subdomain_l2g[eN*nDOF_element + local_offset + nN]]<<std::endl;
          // 	    }
          for (int eI=0; eI < 3; eI++)
            lagrangeNodesArray[subdomain_l2g[eN*nDOF_element+local_offset+nN]*3+eI] = 0.5*(mesh.subdomainp->nodeArray[nN_global_subdomain*3+eI]+
                                                                                           mesh.subdomainp->nodeArray[nN_neig_global_subdomain*3+eI]);
        }
      
    }//eN

  ISRestoreIndices(quadraticNumberingIS_global_new2old,&quadraticNumbering_global_new2old);
  ISDestroy(&quadraticNumberingIS_new2old);
  ISDestroy(&quadraticNumberingIS_global_new2old);

  return 0;
}

int buildQuadraticCubeSubdomain2GlobalMappings_3d(Mesh& mesh, 
                                                  const int *edgeOffsets_subdomain_owned,
                                                  const int *nodeOffsets_subdomain_owned,
                                                  const int *edgeNumbering_subdomain2global,
                                                  const int *nodeNumbering_subdomain2global,
                                                  int& nDOF_all_processes,//total number of dofs in whole domain
                                                  int& nDOF_subdomain,//total number of dofs in sub-domain
                                                  int& max_dof_neighbors,//maximum number of neighbors for connectivity of dofs
                                                  int *offsets_subdomain_owned, //starting point of local dofs on each processor (nProcs+1)
                                                  int *subdomain_l2g, //local to global dof mapping on subdomain
                                                  int *subdomain2global,//subdomain dof to global (parallel) numbering
                                                  double * lagrangeNodesArray)//location of nodes corresponding to dofs
{
  using namespace std;
  int ierr,size,rank;

  if (!ensure_comm()) {
    return -1;
  }

  ierr = MPI_Comm_size(PROTEUS_COMM_WORLD,&size);
  ierr = MPI_Comm_rank(PROTEUS_COMM_WORLD,&rank);

  //In 2d the quadratic dofs can be associated with nodes and element Boundaries
  //assuming have ownership info and consistent local/global mappings for nodes, elementBoundaries
  //build a mapping from local quadratic dofs to global quadratic dofs for petsc
  //assume a processor owns a dof if it owns that node or element
  assert(edgeOffsets_subdomain_owned);
  assert(nodeOffsets_subdomain_owned);
  assert(edgeNumbering_subdomain2global);
  assert(nodeNumbering_subdomain2global);
  assert(mesh.subdomainp);

  const int *elementBoundaryOffsets_subdomain_owned=mesh.elementBoundaryOffsets_subdomain_owned; 
  const int *elementOffsets_subdomain_owned=mesh.elementOffsets_subdomain_owned; 
  const int *elementBoundaryNumbering_subdomain2global=mesh.elementBoundaryNumbering_subdomain2global;
  const int *elementNumbering_subdomain2global=mesh.elementNumbering_subdomain2global;

  const int nNodes_owned      = nodeOffsets_subdomain_owned[rank+1]-nodeOffsets_subdomain_owned[rank];
  const int nEdges_owned      = edgeOffsets_subdomain_owned[rank+1]-edgeOffsets_subdomain_owned[rank];
  const int nBoundaries_owned = elementBoundaryOffsets_subdomain_owned[rank+1]-elementBoundaryOffsets_subdomain_owned[rank];
  const int nElements_owned   = elementOffsets_subdomain_owned[rank+1]-elementOffsets_subdomain_owned[rank];

  const int nDOFs_owned = nNodes_owned + nEdges_owned + nBoundaries_owned + nElements_owned;
  const int nDOFs_global= mesh.nNodes_global + mesh.nEdges_global + mesh.nElementBoundaries_global + mesh.nElements_global;
  //start with a logical global ordering of dofs as
  //[global nodes, global edges]
  //want to create global numbering
  //[nodes proc 0,edges proc 0,nodes proc 1, edges proc 1,...]
  valarray<int> quadraticNumbering_new2old(nDOFs_owned);
  for (int nN = 0; nN < nNodes_owned; nN++)
    {
      int dof_global = nodeNumbering_subdomain2global[nN];
      quadraticNumbering_new2old[nN] = dof_global;
    }
  for (int i = 0; i < nEdges_owned; i++)
    {
      int dof_global = mesh.nNodes_global + edgeNumbering_subdomain2global[i];
      quadraticNumbering_new2old[nNodes_owned + i] = dof_global;
    }

  //-------------------
  for (int i = 0; i < nBoundaries_owned; i++)
    {
      int dof_global =  mesh.nNodes_global + mesh.nEdges_global + elementBoundaryNumbering_subdomain2global[i];
      quadraticNumbering_new2old[nNodes_owned + nEdges_owned + i] = dof_global;
    }
  for (int i = 0; i < nElements_owned; i++)
    {
      int dof_global = mesh.nNodes_global + mesh.nEdges_global + mesh.nElementBoundaries_global  + elementNumbering_subdomain2global[i];
      quadraticNumbering_new2old[nNodes_owned + nEdges_owned + nBoundaries_owned + i] = dof_global;
    }  
  //-------------------


  //build an index set for new numbering
  IS quadraticNumberingIS_new2old;
  ISCreateGeneral(PROTEUS_COMM_WORLD,nDOFs_owned,&quadraticNumbering_new2old[0],PETSC_COPY_VALUES,&quadraticNumberingIS_new2old);
  IS quadraticNumberingIS_global_new2old;
  ISAllGather(quadraticNumberingIS_new2old,&quadraticNumberingIS_global_new2old);
  //get old 2 new mapping for dofs
  const PetscInt *quadraticNumbering_global_new2old;
  valarray<int> quadraticNumbering_old2new_global(nDOFs_global);
  ISGetIndices(quadraticNumberingIS_global_new2old,&quadraticNumbering_global_new2old);
  for (int id = 0; id < nDOFs_global; id++)
    quadraticNumbering_old2new_global[quadraticNumbering_global_new2old[id]] = id;
  //mwf debug
  //   if (rank == 0)
  //     {
  //       for (int id = 0; id < nDOFs_global; id++)
  // 	{
  // 	  std::cout<<" rank= "<<rank<<" build 2d c0p2 mappings new2old["<<id<<"]= "<<quadraticNumbering_global_new2old[id]
  // 		   <<" old2new["<<quadraticNumbering_global_new2old[id]<<"]= "<<quadraticNumbering_old2new_global[quadraticNumbering_global_new2old[id]]
  // 		   <<std::endl;
  // 	}
  //     }
  assert(offsets_subdomain_owned);
  assert(subdomain2global);
  assert(subdomain_l2g);
  assert(lagrangeNodesArray);
  for (int sdN=0; sdN < size+1; sdN++)
    offsets_subdomain_owned[sdN] = nodeOffsets_subdomain_owned[sdN]+edgeOffsets_subdomain_owned[sdN]+elementBoundaryOffsets_subdomain_owned[sdN]+elementOffsets_subdomain_owned[sdN];
  nDOF_all_processes = mesh.nNodes_global+mesh.nEdges_global+ mesh.nElementBoundaries_global+mesh.nElements_global;
  nDOF_subdomain = mesh.subdomainp->nNodes_global+mesh.subdomainp->nEdges_global+mesh.subdomainp->nElementBoundaries_global+mesh.subdomainp->nElements_global;
  max_dof_neighbors = 2*mesh.max_nNodeNeighbors_node;//8*27?

  //loop through owned and ghost dofs build subdomain mapping by 
  //going from old --> new
  int localOffset = 0;
  for (int nN = 0; nN < nNodes_owned; nN++)
    {
      int dof_global_old = nodeNumbering_subdomain2global[nN];
      int dof_global_new = quadraticNumbering_old2new_global[dof_global_old];
      subdomain2global[localOffset + nN] = dof_global_new;
      //mwf debug
      //      if (rank == 0)
      // 	std::cout<<" rank= "<<rank<<" nN= "<<nN<<" local dof= "<<localOffset+nN<<" nNodes_owned= "<<nNodes_owned<<" dof_old= "<<dof_global_old<<" new= "<<dof_global_new<<std::endl;
    }
    
  localOffset += nNodes_owned;
  for (int i = 0; i < nEdges_owned; i++)
    {
      int dof_global_old = mesh.nNodes_global + edgeNumbering_subdomain2global[i];
      int dof_global_new = quadraticNumbering_old2new_global[dof_global_old];
      subdomain2global[localOffset + i] = dof_global_new;
      //mwf debug
      //       if (rank == 0)
      // 	  std::cout<<" rank= "<<rank<<" i= "<<i<<" local dof= "<<localOffset+i<<" nEdges_owned= "<<nEdges_owned
      // 		   <<" dof_old= "<<dof_global_old<<" new= "<<dof_global_new<<std::endl;
    }


  localOffset += nEdges_owned;
  for (int i = 0; i < nBoundaries_owned; i++)
    {
      int dof_global_old = mesh.nNodes_global + mesh.nEdges_global +  elementBoundaryNumbering_subdomain2global[i];
      int dof_global_new = quadraticNumbering_old2new_global[dof_global_old];
      subdomain2global[localOffset + i] = dof_global_new;
      //mwf debug
      //       if (rank == 0)
      // 	  std::cout<<" rank= "<<rank<<" i= "<<i<<" local dof= "<<localOffset+i<<" nEdges_owned= "<<nEdges_owned
      // 		   <<" dof_old= "<<dof_global_old<<" new= "<<dof_global_new<<std::endl;
    }

  localOffset += nBoundaries_owned;
  for (int i = 0; i < nElements_owned; i++)
    {
      int dof_global_old = mesh.nNodes_global + mesh.nEdges_global +  mesh.nElementBoundaries_global + elementNumbering_subdomain2global[i];
      int dof_global_new = quadraticNumbering_old2new_global[dof_global_old];
      subdomain2global[localOffset + i] = dof_global_new;
      //mwf debug
      //       if (rank == 0)
      // 	  std::cout<<" rank= "<<rank<<" i= "<<i<<" local dof= "<<localOffset+i<<" nEdges_owned= "<<nEdges_owned
      // 		   <<" dof_old= "<<dof_global_old<<" new= "<<dof_global_new<<std::endl;
    }

  localOffset += nElements_owned;
  for (int nN = nNodes_owned; nN < mesh.subdomainp->nNodes_global; nN++)
    {
      int dof_global_old = nodeNumbering_subdomain2global[nN];
      int dof_global_new = quadraticNumbering_old2new_global[dof_global_old];
      subdomain2global[localOffset + nN - nNodes_owned] = dof_global_new;
      //mwf debug
      //       if (rank == 0)
      // 	std::cout<<" rank= "<<rank<<" nN= "<<nN<<" local dof= "<<localOffset+nN-nNodes_owned<<" nNodes_owned= "<<nNodes_owned<<" dof_old= "<<dof_global_old<<" new= "<<dof_global_new<<std::endl;
    }
    
  localOffset += mesh.subdomainp->nNodes_global - nNodes_owned;
  for (int i = nEdges_owned; i < mesh.subdomainp->nEdges_global; i++)
    {
      int dof_global_old = mesh.nNodes_global + edgeNumbering_subdomain2global[i];
      int dof_global_new = quadraticNumbering_old2new_global[dof_global_old];
      subdomain2global[localOffset + i - nEdges_owned] = dof_global_new;
      //       //mwf debug
      //       if (rank == 0)
      // 	std::cout<<" rank= "<<rank<<" i= "<<i<<" local dof= "<<localOffset+i-nEdges_owned<<" nEdges_owned= "<<nEdges_owned<<" dof_old= "<<dof_global_old<<" new= "<<dof_global_new<<std::endl;
    }
    
  localOffset += mesh.subdomainp->nEdges_global - nEdges_owned;
  for (int i = nBoundaries_owned; i < mesh.subdomainp->nElementBoundaries_global; i++)
    {
      int dof_global_old = mesh.nNodes_global + mesh.nEdges_global + elementBoundaryNumbering_subdomain2global[i];
      int dof_global_new = quadraticNumbering_old2new_global[dof_global_old];
      subdomain2global[localOffset + i - nBoundaries_owned] = dof_global_new;
      //       //mwf debug
      //       if (rank == 0)
      // 	std::cout<<" rank= "<<rank<<" i= "<<i<<" local dof= "<<localOffset+i-nEdges_owned<<" nEdges_owned= "<<nEdges_owned<<" dof_old= "<<dof_global_old<<" new= "<<dof_global_new<<std::endl;
    }
    
  localOffset += mesh.subdomainp->nElementBoundaries_global - nBoundaries_owned;
  for (int i = nElements_owned; i < mesh.subdomainp->nElements_global; i++)
    {
      int dof_global_old = mesh.nNodes_global + mesh.nEdges_global + mesh.nElementBoundaries_global + elementNumbering_subdomain2global[i];
      int dof_global_new = quadraticNumbering_old2new_global[dof_global_old];
      subdomain2global[localOffset + i - nElements_owned] = dof_global_new;
      //       //mwf debug
      //       if (rank == 0)
      // 	std::cout<<" rank= "<<rank<<" i= "<<i<<" local dof= "<<localOffset+i-nEdges_owned<<" nEdges_owned= "<<nEdges_owned<<" dof_old= "<<dof_global_old<<" new= "<<dof_global_new<<std::endl;
    }

  //setup local to global mapping on the subdomain for finite elements
  const int nDOF_element = 27;
  const int ghostNodeOffset = nNodes_owned + nEdges_owned + nBoundaries_owned + nElements_owned;
  const int ghostEdgeOffset = ghostNodeOffset + mesh.subdomainp->nNodes_global-nNodes_owned;
  const int ghostBoundaryOffset = ghostEdgeOffset + mesh.subdomainp->nEdges_global-nEdges_owned;
  const int ghostElementOffset = ghostBoundaryOffset + mesh.subdomainp->nElementBoundaries_global-nBoundaries_owned;

  int ledge[12][2] = {{0,1},{1,2},{2,3},{3,0},
                      {0,4},{1,5},{2,6},{3,7},
                      {4,5},{5,6},{6,7},{7,4}};

  int nEdges_element = 12;

  int lface[6][4] = {{0,1,2,3},
                     {0,1,5,4},
                     {1,2,6,5},
                     {2,3,7,6},
                     {3,0,4,7},
                     {4,5,6,7}};
   
  assert(mesh.subdomainp->nElementBoundaries_element == 6);
  //need mapping from nodes to edge to setup element based relationship
  map<NodeTuple<2>, int> nodesEdgeMap_subdomain;
  for (int i=0; i < mesh.subdomainp->nEdges_global; i++)
    {
      register int nodes[2];
      nodes[0] = mesh.subdomainp->edgeNodesArray[2*i+0];
      nodes[1] = mesh.subdomainp->edgeNodesArray[2*i+1];
      NodeTuple<2> nt(nodes);
      nodesEdgeMap_subdomain[nt] = i;
    }
   
  map<NodeTuple<4>, int> nodesBoundaryMap_subdomain;
  for (int i=0; i < mesh.subdomainp->nElementBoundaries_global; i++)
    {
       
      register int nodes[4];
      nodes[0] = mesh.subdomainp->elementBoundaryNodesArray[i*4+0];
      nodes[1] = mesh.subdomainp->elementBoundaryNodesArray[i*4+1];
      nodes[2] = mesh.subdomainp->elementBoundaryNodesArray[i*4+2];
      nodes[3] = mesh.subdomainp->elementBoundaryNodesArray[i*4+3];
      NodeTuple<4> ebt(nodes);
      assert(nodesBoundaryMap_subdomain.find(ebt) == nodesBoundaryMap_subdomain.end());
      nodesBoundaryMap_subdomain[ebt] = i;
    }
   
  for (int eN=0; eN < mesh.subdomainp->nElements_global; eN++)
    {
      int local_offset = 0;
      for (int nN=0; nN < mesh.subdomainp->nNodes_element; nN++)
        {
          //node_i --> unique subdomain node  0 <= i <= 3
          const int nN_global_subdomain = mesh.subdomainp->elementNodesArray[eN*mesh.subdomainp->nNodes_element + nN];
          //assign unique subdomain id based on |owned nodes|owned edges|ghost nodes|ghost edges| 
          if (nN_global_subdomain < nNodes_owned)
            {
              subdomain_l2g[eN*nDOF_element + local_offset + nN] = nN_global_subdomain;
            }
          else
            {
              subdomain_l2g[eN*nDOF_element + local_offset + nN] = ghostNodeOffset + nN_global_subdomain - nNodes_owned;
            }
          //unique subdomain id --> unique cross processor id
          //subdomain2global[subdomain_l2g[eN*nDOF_element + local_offset + nN]] = nodeNumbering_subdomain2global[nN_global_subdomain];
          //mwf debug
          // 	  if (rank == 0)
          // 	    {
          // 	      std::cout<<"build loc2glob c0p2 3d eN= "<<eN<<" node= "<<nN<<" sub_dof= "<< subdomain_l2g[eN*nDOF_element + local_offset + nN]
          // 		       <<" glob_dof= "<<subdomain2global[subdomain_l2g[eN*nDOF_element + local_offset + nN]]<<std::endl;
          // 	    }
          for (int eI=0; eI < 3; eI++)
            lagrangeNodesArray[subdomain_l2g[eN*nDOF_element + local_offset +nN]*3+eI] = mesh.subdomainp->nodeArray[nN_global_subdomain*3+eI];
        }
      local_offset += mesh.subdomainp->nNodes_element;
      for (int nN = 0; nN < nEdges_element; nN++)
        {
          register int nodes[2];
          nodes[0] = mesh.subdomainp->elementNodesArray[eN*mesh.subdomainp->nNodes_element + ledge[nN][0]];
          nodes[1] = mesh.subdomainp->elementNodesArray[eN*mesh.subdomainp->nNodes_element + ledge[nN][1]];
          NodeTuple<2> nt(nodes);
          int edge_subdomain = nodesEdgeMap_subdomain[nt];
          int edge_global    = edgeNumbering_subdomain2global[edge_subdomain];
          assert(edge_subdomain >= 0 && edge_global >= 0);
          //assign unique subdomain id based on |owned nodes|owned edges|ghost nodes|ghost edges| 
          if (edge_subdomain < nEdges_owned)
            subdomain_l2g[eN*nDOF_element + local_offset + nN] = nNodes_owned + edge_subdomain;
          else
            subdomain_l2g[eN*nDOF_element + local_offset + nN] = ghostEdgeOffset + edge_subdomain - nEdges_owned;
          //unique subdomain id --> unique cross processor id
          //set above could do here subdomain2global[subdomain_l2g[eN*nDOF_element + local_offset + nN]] = mesh.nNodes_global + edge_global;
          //mwf debug
          // 	  if (rank == 0)
          // 	    {
          // 	      std::cout<<"build loc2glob c0p2 3d eN= "<<eN<<" edge("<<nN<<","<<nN_neig<<") sub_dof= "<< subdomain_l2g[eN*nDOF_element + local_offset + nN]
          // 		       <<" glob_dof= "<<subdomain2global[subdomain_l2g[eN*nDOF_element + local_offset + nN]]<<std::endl;
          // 	    }  
          for (int eI=0; eI < 3; eI++)
            lagrangeNodesArray[subdomain_l2g[eN*nDOF_element+local_offset+nN]*3+eI] = 0.5*(mesh.subdomainp->nodeArray[nodes[0]*3+eI]+
                                                                                           mesh.subdomainp->nodeArray[nodes[1]*3+eI]);
        }
       
      local_offset += nEdges_element;
      for (int nN = 0; nN <  mesh.subdomainp->nElementBoundaries_element; nN++)
        {
           
          register int nodes[4];
          nodes[0] = mesh.subdomainp->elementNodesArray[eN*mesh.subdomainp->nNodes_element+lface[nN][0]];
          nodes[1] = mesh.subdomainp->elementNodesArray[eN*mesh.subdomainp->nNodes_element+lface[nN][1]];
          nodes[2] = mesh.subdomainp->elementNodesArray[eN*mesh.subdomainp->nNodes_element+lface[nN][2]];      
          nodes[3] = mesh.subdomainp->elementNodesArray[eN*mesh.subdomainp->nNodes_element+lface[nN][3]];
          NodeTuple<4> ebt(nodes);
           
           
          int boundary_subdomain = nodesBoundaryMap_subdomain[ebt];
          int boundary_global    = elementBoundaryNumbering_subdomain2global[boundary_subdomain];
           
          assert(boundary_subdomain >= 0 && boundary_global >= 0);
           
          //assign unique subdomain id based on |owned nodes|owned edges|ghost nodes|ghost edges| 
          if (boundary_subdomain < nBoundaries_owned)
            subdomain_l2g[eN*nDOF_element + local_offset + nN] = nNodes_owned + nEdges_owned + boundary_subdomain;
          else
            subdomain_l2g[eN*nDOF_element + local_offset + nN] = ghostBoundaryOffset + boundary_subdomain - nBoundaries_owned;
          //unique subdomain id --> unique cross processor id
          //set above could do here subdomain2global[subdomain_l2g[eN*nDOF_element + local_offset + nN]] = mesh.nNodes_global + edge_global;
          //mwf debug
          // 	  if (rank == 0)
          // 	    {
          // 	      std::cout<<"build loc2glob c0p2 3d eN= "<<eN<<" edge("<<nN<<","<<nN_neig<<") sub_dof= "<< subdomain_l2g[eN*nDOF_element + local_offset + nN]
          // 		       <<" glob_dof= "<<subdomain2global[subdomain_l2g[eN*nDOF_element + local_offset + nN]]<<std::endl;
          // 	    }  
          for (int eI=0; eI < 3; eI++)
            lagrangeNodesArray[subdomain_l2g[eN*nDOF_element+local_offset+nN]*3+eI] = 0.25*(mesh.subdomainp->nodeArray[nodes[0]*3+eI]+
                                                                                            mesh.subdomainp->nodeArray[nodes[1]*3+eI]+
                                                                                            mesh.subdomainp->nodeArray[nodes[2]*3+eI]+
                                                                                            mesh.subdomainp->nodeArray[nodes[3]*3+eI]);
        }
       
      local_offset += mesh.subdomainp->nElementBoundaries_element;
       
      // Interior node!!!
       
      if (eN < nElements_owned)
        subdomain_l2g[eN*nDOF_element + local_offset] = nNodes_owned + nEdges_owned + nBoundaries_owned + eN;
      else
        subdomain_l2g[eN*nDOF_element + local_offset] = ghostElementOffset + eN - nElements_owned;
      //unique subdomain id --> unique cross processor id
      //set above could do here subdomain2global[subdomain_l2g[eN*nDOF_element + local_offset + nN]] = mesh.nNodes_global + edge_global;
      //mwf debug
      // 	  if (rank == 0)
      // 	    {
      // 	      std::cout<<"build loc2glob c0p2 3d eN= "<<eN<<" edge("<<nN<<","<<nN_neig<<") sub_dof= "<< subdomain_l2g[eN*nDOF_element + local_offset + nN]
      // 		       <<" glob_dof= "<<subdomain2global[subdomain_l2g[eN*nDOF_element + local_offset + nN]]<<std::endl;
      // 	    }  
      for (int eI=0; eI < 3; eI++)
        lagrangeNodesArray[subdomain_l2g[eN*nDOF_element+local_offset]*3+eI] = 0.125*(mesh.subdomainp->nodeArray[mesh.subdomainp->elementNodesArray[eN*mesh.subdomainp->nNodes_element + 0]*3+eI]+
                                                                                      mesh.subdomainp->nodeArray[mesh.subdomainp->elementNodesArray[eN*mesh.subdomainp->nNodes_element + 1]*3+eI]+
                                                                                      mesh.subdomainp->nodeArray[mesh.subdomainp->elementNodesArray[eN*mesh.subdomainp->nNodes_element + 2]*3+eI]+
                                                                                      mesh.subdomainp->nodeArray[mesh.subdomainp->elementNodesArray[eN*mesh.subdomainp->nNodes_element + 3]*3+eI]+
                                                                                      mesh.subdomainp->nodeArray[mesh.subdomainp->elementNodesArray[eN*mesh.subdomainp->nNodes_element + 4]*3+eI]+
                                                                                      mesh.subdomainp->nodeArray[mesh.subdomainp->elementNodesArray[eN*mesh.subdomainp->nNodes_element + 5]*3+eI]+
                                                                                      mesh.subdomainp->nodeArray[mesh.subdomainp->elementNodesArray[eN*mesh.subdomainp->nNodes_element + 6]*3+eI]+
                                                                                      mesh.subdomainp->nodeArray[mesh.subdomainp->elementNodesArray[eN*mesh.subdomainp->nNodes_element + 7]*3+eI]);
       
       
    }//eN
   
  ISRestoreIndices(quadraticNumberingIS_global_new2old,&quadraticNumbering_global_new2old);
  ISDestroy(&quadraticNumberingIS_new2old);
  ISDestroy(&quadraticNumberingIS_global_new2old);
   
  return 0;
}





int buildDiscontinuousGalerkinSubdomain2GlobalMappings(Mesh& mesh, 
                                                       const int *elementOffsets_subdomain_owned,
                                                       const int *elementNumbering_subdomain2global,
                                                       int nDOF_element,
                                                       int& nDOF_all_processes,//total number of dofs in whole domain
                                                       int& nDOF_subdomain,//total number of dofs in sub-domain
                                                       int& max_dof_neighbors,//maximum number of neighbors for connectivity of dofs
                                                       int *offsets_subdomain_owned, //starting point of local dofs on each processor (nProcs+1)
                                                       int * subdomain_l2g, //local to global dof mapping on subdomain
                                                       int* subdomain2global)//subdomain dof to global (parallel) numbering

{
  using namespace std;
  int ierr,size,rank;
  ierr = MPI_Comm_size(PROTEUS_COMM_WORLD,&size);
  ierr = MPI_Comm_rank(PROTEUS_COMM_WORLD,&rank);

  if (!ensure_comm()) {
    return -1;
  }

  //DG dofs stored element wise
  //[...,eN_0,eN_1,..,eN_ndof_local,...]
  //assume a processor owns a dof if it owns that element
  assert(elementOffsets_subdomain_owned);
  assert(elementNumbering_subdomain2global);
  assert(mesh.subdomainp);

  const int nElements_owned = elementOffsets_subdomain_owned[rank+1]-elementOffsets_subdomain_owned[rank];
  
  assert(offsets_subdomain_owned);
  assert(subdomain2global);
  assert(subdomain_l2g);
  nDOF_all_processes = mesh.nElements_global*nDOF_element;
  nDOF_subdomain = mesh.subdomainp->nElements_global*nDOF_element;
  max_dof_neighbors = mesh.nElementBoundaries_element*nDOF_element;

  for (int sdN=0; sdN < size+1; sdN++)
    offsets_subdomain_owned[sdN] = elementOffsets_subdomain_owned[sdN]*nDOF_element;

  //loop through owned and ghost dofs build subdomain mapping 
  for (int eN = 0; eN < mesh.subdomainp->nElements_global; eN++)
    {
      for (int i = 0; i < nDOF_element; i++)
        {
          subdomain2global[eN*nDOF_element + i] = elementNumbering_subdomain2global[eN]*nDOF_element + i;
          //mwf debug
          //std::cout<<" rank= "<<rank<<" eN= "<<eN<<" local dof= "<<localOffset+eN<<" nElements_owned= "<<nElements_owned<<" dof_old= "<<dof_global_old<<" new= "<<dof_global_new<<std::endl;
          subdomain_l2g[eN*nDOF_element+i] = eN*nDOF_element + i;
        }
    }

  return 0;
}

static PyObject* flcbdfWrappersGlobalSum(PyObject* self, PyObject* args)
{
  using namespace std;
  double value,value_new;

  if (!ensure_comm()) {
    return NULL;
  }

  if (!PyArg_ParseTuple(args,
                        "d",
                        &value))
    return NULL;
  MPI_Allreduce(&value,&value_new,1,MPI_DOUBLE,MPI_SUM,PROTEUS_COMM_WORLD);
  return Py_BuildValue("d",value_new);
}

static PyObject* flcbdfWrappersGlobalMax(PyObject* self, PyObject* args)
{
  using namespace std;
  double value,value_new;

  if (!ensure_comm()) {
    return NULL;
  }

  if (!PyArg_ParseTuple(args,
                        "d",
                        &value))
    return NULL;

  MPI_Allreduce(&value,&value_new,1,MPI_DOUBLE,MPI_MAX,PROTEUS_COMM_WORLD);
  return Py_BuildValue("d",value_new);
}
static PyObject* flcbdfWrappersGlobalMin(PyObject* self, PyObject* args)
{
  using namespace std;
  double value,value_new;

  if (!ensure_comm()) {
    return NULL;
  }

  if (!PyArg_ParseTuple(args,
                        "d",
                        &value))
    return NULL;
  MPI_Allreduce(&value,&value_new,1,MPI_DOUBLE,MPI_MIN,PROTEUS_COMM_WORLD);
  return Py_BuildValue("d",value_new);
}


static PyObject* flcbdfWrappersPartitionElements(PyObject* self,
                                                 PyObject* args)
{
  using namespace std;
  int nLayersOfOverlap;
  PyObject *cmesh,*subdomain_cmesh,
    *elementOffsets_subdomain_owned,
    *elementNumbering_subdomain2global,
    *elementNumbering_global2original,
    *nodeOffsets_subdomain_owned,
    *nodeNumbering_subdomain2global,
    *nodeNumbering_global2original,
    *elementBoundaryOffsets_subdomain_owned,
    *elementBoundaryNumbering_subdomain2global,
    *elementBoundaryNumbering_global2original,
    *edgeOffsets_subdomain_owned,
    *edgeNumbering_subdomain2global,
    *edgeNumbering_global2original;
  if (!PyArg_ParseTuple(args,
                        "iOO",
                        &nLayersOfOverlap,
                        &cmesh,
                        &subdomain_cmesh))
    return NULL;
  MESH(cmesh).subdomainp=&MESH(subdomain_cmesh);
  PETSC_COMM_WORLD = PROTEUS_COMM_WORLD;
  int ierr,size,rank;

  if (!ensure_comm()) {
    return NULL;
  }


  ierr = MPI_Comm_size(PROTEUS_COMM_WORLD,&size);
  ierr = MPI_Comm_rank(PROTEUS_COMM_WORLD,&rank);
  partitionElements(MESH(cmesh),nLayersOfOverlap);
 

  //   Vec u2;
  //   int n = MESH(cmesh).nodeOffsets_subdomain_owned[rank+1] - MESH(cmesh).nodeOffsets_subdomain_owned[rank],
  //     N = MESH(cmesh).nNodes_global,
  //     nghost = MESH(cmesh).subdomainp->nNodes_global - n;
  //   valarray<int> ghost(nghost);
  //   for (int ii=0;ii<nghost;ii++)
  //     ghost[ii] = MESH(cmesh).nodeNumbering_subdomain2global[n+ii];
  //   VecCreateGhost(PROTEUS_COMM_WORLD,
  //                  n,
  //                  N,
  //                  nghost,
  //                  &ghost[0],
  //                  &u2);
  //   VecDestroy(&u2);

  int dims[1];
  //build handles to python arrays
  dims[0] = size+1;
  elementOffsets_subdomain_owned = PyArray_FromDimsAndData(1,
                                                           dims,
                                                           PyArray_INT,
                                                           (char*)MESH(cmesh).elementOffsets_subdomain_owned);
  
  dims[0] = MESH(cmesh).subdomainp->nElements_global;
  elementNumbering_subdomain2global = PyArray_FromDimsAndData(1,
                                                              dims,
                                                              PyArray_INT,
                                                              (char*)MESH(cmesh).elementNumbering_subdomain2global);
  dims[0] = MESH(cmesh).nElements_global;
  elementNumbering_global2original = PyArray_FromDimsAndData(1,
                                                             dims,
                                                             PyArray_INT,
                                                             (char*)MESH(cmesh).elementNumbering_global2original);
  
  dims[0] = size+1;
  nodeOffsets_subdomain_owned = PyArray_FromDimsAndData(1,
                                                        dims,
                                                        PyArray_INT,
                                                        (char*)MESH(cmesh).nodeOffsets_subdomain_owned);
  
  dims[0] = MESH(cmesh).subdomainp->nNodes_global;
  nodeNumbering_subdomain2global = PyArray_FromDimsAndData(1,
                                                           dims,
                                                           PyArray_INT,
                                                           (char*)MESH(cmesh).nodeNumbering_subdomain2global);
  dims[0] = MESH(cmesh).nNodes_global;
  nodeNumbering_global2original = PyArray_FromDimsAndData(1,
                                                          dims,
                                                          PyArray_INT,
                                                          (char*)MESH(cmesh).nodeNumbering_global2original);
  
  dims[0] = size+1;
  elementBoundaryOffsets_subdomain_owned = PyArray_FromDimsAndData(1,
                                                                   dims,
                                                                   PyArray_INT,
                                                                   (char*)MESH(cmesh).elementBoundaryOffsets_subdomain_owned);
  
  dims[0] = MESH(cmesh).subdomainp->nElementBoundaries_global;
  elementBoundaryNumbering_subdomain2global = PyArray_FromDimsAndData(1,
                                                                      dims,
                                                                      PyArray_INT,
                                                                      (char*)MESH(cmesh).elementBoundaryNumbering_subdomain2global);
  dims[0] = MESH(cmesh).nElementBoundaries_global;
  elementBoundaryNumbering_global2original = PyArray_FromDimsAndData(1,
                                                                     dims,
                                                                     PyArray_INT,
                                                                     (char*)MESH(cmesh).elementBoundaryNumbering_global2original);
  
  dims[0] = size+1;
  edgeOffsets_subdomain_owned = PyArray_FromDimsAndData(1,
                                                        dims,
                                                        PyArray_INT,
                                                        (char*)MESH(cmesh).edgeOffsets_subdomain_owned);
  
  dims[0] = MESH(cmesh).subdomainp->nEdges_global;
  edgeNumbering_subdomain2global = PyArray_FromDimsAndData(1,
                                                           dims,
                                                           PyArray_INT,
                                                           (char*)MESH(cmesh).edgeNumbering_subdomain2global);
  dims[0] = MESH(cmesh).nEdges_global;
  edgeNumbering_global2original = PyArray_FromDimsAndData(1,
                                                          dims,
                                                          PyArray_INT,
                                                          (char*)MESH(cmesh).edgeNumbering_global2original);
  return Py_BuildValue("OOOOOOOOOOOO",
                       elementOffsets_subdomain_owned,
                       elementNumbering_subdomain2global,
                       elementNumbering_global2original,
                       nodeOffsets_subdomain_owned,
                       nodeNumbering_subdomain2global,
                       nodeNumbering_global2original,
                       elementBoundaryOffsets_subdomain_owned,
                       elementBoundaryNumbering_subdomain2global,
                       elementBoundaryNumbering_global2original,
                       edgeOffsets_subdomain_owned,
                       edgeNumbering_subdomain2global,
                       edgeNumbering_global2original);
}
static PyObject* flcbdfWrappersPartitionNodes(PyObject* self,
                                              PyObject* args)
{
  using namespace std;
  int nLayersOfOverlap;
  PyObject *cmesh,*subdomain_cmesh,
    *elementOffsets_subdomain_owned,
    *elementNumbering_subdomain2global,
    *elementNumbering_global2original,
    *nodeOffsets_subdomain_owned,
    *nodeNumbering_subdomain2global,
    *nodeNumbering_global2original,
    *elementBoundaryOffsets_subdomain_owned,
    *elementBoundaryNumbering_subdomain2global,
    *elementBoundaryNumbering_global2original,
    *edgeOffsets_subdomain_owned,
    *edgeNumbering_subdomain2global,
    *edgeNumbering_global2original;
  if (!PyArg_ParseTuple(args,
                        "iOO",
                        &nLayersOfOverlap,
                        &cmesh,
                        &subdomain_cmesh))
    return NULL;

  if (!ensure_comm()) {
    return NULL;
  }

  MESH(cmesh).subdomainp=&MESH(subdomain_cmesh);
  PETSC_COMM_WORLD = PROTEUS_COMM_WORLD;
  int ierr,size,rank;
  ierr = MPI_Comm_size(PROTEUS_COMM_WORLD,&size);
  ierr = MPI_Comm_rank(PROTEUS_COMM_WORLD,&rank);
  partitionNodes(MESH(cmesh),nLayersOfOverlap);
 

  //   Vec u2;
  //   int n = MESH(cmesh).nodeOffsets_subdomain_owned[rank+1] - MESH(cmesh).nodeOffsets_subdomain_owned[rank],
  //     N = MESH(cmesh).nNodes_global,
  //     nghost = MESH(cmesh).subdomainp->nNodes_global - n;
  //   valarray<int> ghost(nghost);
  //   for (int ii=0;ii<nghost;ii++)
  //     ghost[ii] = MESH(cmesh).nodeNumbering_subdomain2global[n+ii];
  //   VecCreateGhost(PROTEUS_COMM_WORLD,
  //                  n,
  //                  N,
  //                  nghost,
  //                  &ghost[0],
  //                  &u2);
  //   VecDestroy(&u2);

  int dims[1];
  //build handles to python arrays
  dims[0] = size+1;
  elementOffsets_subdomain_owned = PyArray_FromDimsAndData(1,
                                                           dims,
                                                           PyArray_INT,
                                                           (char*)MESH(cmesh).elementOffsets_subdomain_owned);
  
  dims[0] = MESH(cmesh).subdomainp->nElements_global;
  elementNumbering_subdomain2global = PyArray_FromDimsAndData(1,
                                                              dims,
                                                              PyArray_INT,
                                                              (char*)MESH(cmesh).elementNumbering_subdomain2global);
  dims[0] = MESH(cmesh).nElements_global;
  elementNumbering_global2original = PyArray_FromDimsAndData(1,
                                                             dims,
                                                             PyArray_INT,
                                                             (char*)MESH(cmesh).elementNumbering_global2original);
  
  dims[0] = size+1;
  nodeOffsets_subdomain_owned = PyArray_FromDimsAndData(1,
                                                        dims,
                                                        PyArray_INT,
                                                        (char*)MESH(cmesh).nodeOffsets_subdomain_owned);
  
  dims[0] = MESH(cmesh).subdomainp->nNodes_global;
  nodeNumbering_subdomain2global = PyArray_FromDimsAndData(1,
                                                           dims,
                                                           PyArray_INT,
                                                           (char*)MESH(cmesh).nodeNumbering_subdomain2global);
  dims[0] = MESH(cmesh).nNodes_global;
  nodeNumbering_global2original = PyArray_FromDimsAndData(1,
                                                          dims,
                                                          PyArray_INT,
                                                          (char*)MESH(cmesh).nodeNumbering_global2original);
  
  dims[0] = size+1;
  elementBoundaryOffsets_subdomain_owned = PyArray_FromDimsAndData(1,
                                                                   dims,
                                                                   PyArray_INT,
                                                                   (char*)MESH(cmesh).elementBoundaryOffsets_subdomain_owned);
  
  dims[0] = MESH(cmesh).subdomainp->nElementBoundaries_global;
  elementBoundaryNumbering_subdomain2global = PyArray_FromDimsAndData(1,
                                                                      dims,
                                                                      PyArray_INT,
                                                                      (char*)MESH(cmesh).elementBoundaryNumbering_subdomain2global);
  dims[0] = MESH(cmesh).nElementBoundaries_global;
  elementBoundaryNumbering_global2original = PyArray_FromDimsAndData(1,
                                                                     dims,
                                                                     PyArray_INT,
                                                                     (char*)MESH(cmesh).elementBoundaryNumbering_global2original);
  
  dims[0] = size+1;
  edgeOffsets_subdomain_owned = PyArray_FromDimsAndData(1,
                                                        dims,
                                                        PyArray_INT,
                                                        (char*)MESH(cmesh).edgeOffsets_subdomain_owned);
  
  dims[0] = MESH(cmesh).subdomainp->nEdges_global;
  edgeNumbering_subdomain2global = PyArray_FromDimsAndData(1,
                                                           dims,
                                                           PyArray_INT,
                                                           (char*)MESH(cmesh).edgeNumbering_subdomain2global);
  dims[0] = MESH(cmesh).nEdges_global;
  edgeNumbering_global2original = PyArray_FromDimsAndData(1,
                                                          dims,
                                                          PyArray_INT,
                                                          (char*)MESH(cmesh).edgeNumbering_global2original);

  return Py_BuildValue("OOOOOOOOOOOO",
                       elementOffsets_subdomain_owned,
                       elementNumbering_subdomain2global,
                       elementNumbering_global2original,
                       nodeOffsets_subdomain_owned,
                       nodeNumbering_subdomain2global,
                       nodeNumbering_global2original,
                       elementBoundaryOffsets_subdomain_owned,
                       elementBoundaryNumbering_subdomain2global,
                       elementBoundaryNumbering_global2original,
                       edgeOffsets_subdomain_owned,
                       edgeNumbering_subdomain2global,
                       edgeNumbering_global2original);
}

static PyObject* flcbdfWrappersPartitionNodesFromTetgenFiles(PyObject* self,
                                                             PyObject* args)
{
  using namespace std;
  int nLayersOfOverlap, indexBase;
  char* filebase;
  PyObject *cmesh,*subdomain_cmesh,
    *elementOffsets_subdomain_owned,
    *elementNumbering_subdomain2global,
    *elementNumbering_global2original,
    *nodeOffsets_subdomain_owned,
    *nodeNumbering_subdomain2global,
    *nodeNumbering_global2original,
    *elementBoundaryOffsets_subdomain_owned,
    *elementBoundaryNumbering_subdomain2global,
    *elementBoundaryNumbering_global2original,
    *edgeOffsets_subdomain_owned,
    *edgeNumbering_subdomain2global,
    *edgeNumbering_global2original;
  if (!PyArg_ParseTuple(args,
                        "siiOO",
                        &filebase,
                        &indexBase,
                        &nLayersOfOverlap,
                        &cmesh,
                        &subdomain_cmesh))
    return NULL;
  MESH(cmesh).subdomainp=&MESH(subdomain_cmesh);
  PETSC_COMM_WORLD = PROTEUS_COMM_WORLD;

  if (!ensure_comm()) {
    return NULL;
  }

  int ierr,size,rank;
  ierr = MPI_Comm_size(PROTEUS_COMM_WORLD,&size);
  ierr = MPI_Comm_rank(PROTEUS_COMM_WORLD,&rank);
  partitionNodesFromTetgenFiles(filebase,indexBase,MESH(cmesh),nLayersOfOverlap);

  //   Vec u2;
  //   int n = MESH(cmesh).nodeOffsets_subdomain_owned[rank+1] - MESH(cmesh).nodeOffsets_subdomain_owned[rank],
  //     N = MESH(cmesh).nNodes_global,
  //     nghost = MESH(cmesh).subdomainp->nNodes_global - n;
  //   valarray<int> ghost(nghost);
  //   for (int ii=0;ii<nghost;ii++)
  //     ghost[ii] = MESH(cmesh).nodeNumbering_subdomain2global[n+ii];
  //   VecCreateGhost(PROTEUS_COMM_WORLD,
  //                  n,
  //                  N,
  //                  nghost,
  //                  &ghost[0],
  //                  &u2);
  //   VecDestroy(&u2);

  int dims[1];
  //build handles to python arrays
  dims[0] = size+1;
  elementOffsets_subdomain_owned = PyArray_FromDimsAndData(1,
                                                           dims,
                                                           PyArray_INT,
                                                           (char*)MESH(cmesh).elementOffsets_subdomain_owned);
  
  dims[0] = MESH(cmesh).subdomainp->nElements_global;
  elementNumbering_subdomain2global = PyArray_FromDimsAndData(1,
                                                              dims,
                                                              PyArray_INT,
                                                              (char*)MESH(cmesh).elementNumbering_subdomain2global);
  /*cek hack
  dims[0] = MESH(cmesh).nElements_global;
  elementNumbering_global2original = PyArray_FromDimsAndData(1,
                                                             dims,
                                                             PyArray_INT,
                                                             (char*)MESH(cmesh).elementNumbering_global2original);
  */
  dims[0] = size+1;
  nodeOffsets_subdomain_owned = PyArray_FromDimsAndData(1,
                                                        dims,
                                                        PyArray_INT,
                                                        (char*)MESH(cmesh).nodeOffsets_subdomain_owned);
  
  dims[0] = MESH(cmesh).subdomainp->nNodes_global;
  nodeNumbering_subdomain2global = PyArray_FromDimsAndData(1,
                                                           dims,
                                                           PyArray_INT,
                                                           (char*)MESH(cmesh).nodeNumbering_subdomain2global);
  /*cek hack
  dims[0] = MESH(cmesh).nNodes_global;
  nodeNumbering_global2original = PyArray_FromDimsAndData(1,
                                                          dims,
                                                          PyArray_INT,
                                                          (char*)MESH(cmesh).nodeNumbering_global2original);
  */
  dims[0] = size+1;
  elementBoundaryOffsets_subdomain_owned = PyArray_FromDimsAndData(1,
                                                                   dims,
                                                                   PyArray_INT,
                                                                   (char*)MESH(cmesh).elementBoundaryOffsets_subdomain_owned);
  
  dims[0] = MESH(cmesh).subdomainp->nElementBoundaries_global;
  elementBoundaryNumbering_subdomain2global = PyArray_FromDimsAndData(1,
<<<<<<< HEAD
								      dims,
								      PyArray_INT,
								      (char*)MESH(cmesh).elementBoundaryNumbering_subdomain2global);
  /*cek hack
  dims[0] = MESH(cmesh).nElementBoundaries_global;
  elementBoundaryNumbering_global2original = PyArray_FromDimsAndData(1,
								     dims,
								     PyArray_INT,
								     (char*)MESH(cmesh).elementBoundaryNumbering_global2original);
  */
=======
                                                                      dims,
                                                                      PyArray_INT,
                                                                      (char*)MESH(cmesh).elementBoundaryNumbering_subdomain2global);
  dims[0] = MESH(cmesh).nElementBoundaries_global;
  elementBoundaryNumbering_global2original = PyArray_FromDimsAndData(1,
                                                                     dims,
                                                                     PyArray_INT,
                                                                     (char*)MESH(cmesh).elementBoundaryNumbering_global2original);
  
>>>>>>> fd9c0903
  dims[0] = size+1;
  edgeOffsets_subdomain_owned = PyArray_FromDimsAndData(1,
                                                        dims,
                                                        PyArray_INT,
                                                        (char*)MESH(cmesh).edgeOffsets_subdomain_owned);
  
  dims[0] = MESH(cmesh).subdomainp->nEdges_global;
  edgeNumbering_subdomain2global = PyArray_FromDimsAndData(1,
<<<<<<< HEAD
							   dims,
							   PyArray_INT,
							   (char*)MESH(cmesh).edgeNumbering_subdomain2global);
  /*cek hack
  dims[0] = MESH(cmesh).nEdges_global;
  edgeNumbering_global2original = PyArray_FromDimsAndData(1,
							  dims,
							  PyArray_INT,
							  (char*)MESH(cmesh).edgeNumbering_global2original);
  */
  return Py_BuildValue("OOOOOOOO",
=======
                                                           dims,
                                                           PyArray_INT,
                                                           (char*)MESH(cmesh).edgeNumbering_subdomain2global);
  dims[0] = MESH(cmesh).nEdges_global;
  edgeNumbering_global2original = PyArray_FromDimsAndData(1,
                                                          dims,
                                                          PyArray_INT,
                                                          (char*)MESH(cmesh).edgeNumbering_global2original);

  return Py_BuildValue("OOOOOOOOOOOO",
>>>>>>> fd9c0903
                       elementOffsets_subdomain_owned,
                       elementNumbering_subdomain2global,
                       //elementNumbering_global2original,
                       nodeOffsets_subdomain_owned,
                       nodeNumbering_subdomain2global,
<<<<<<< HEAD
                       //nodeNumbering_global2original,
		       elementBoundaryOffsets_subdomain_owned,
                       elementBoundaryNumbering_subdomain2global,
                       //elementBoundaryNumbering_global2original,
		       edgeOffsets_subdomain_owned,
                       edgeNumbering_subdomain2global/*,
						       edgeNumbering_global2original*/);
=======
                       nodeNumbering_global2original,
                       elementBoundaryOffsets_subdomain_owned,
                       elementBoundaryNumbering_subdomain2global,
                       elementBoundaryNumbering_global2original,
                       edgeOffsets_subdomain_owned,
                       edgeNumbering_subdomain2global,
                       edgeNumbering_global2original);
>>>>>>> fd9c0903
}


static PyObject* flcbdfWrappersBuildQuadraticLocal2GlobalMappings(PyObject* self,
                                                                  PyObject* args)
{
  using namespace std;
  int nSpace;
  int nDOF_all_processes=0, nDOF_subdomain=0, max_dof_neighbors=0;
  PyObject *cmesh,*subdomain_cmesh,
    *elementOffsets_subdomain_owned,
    *nodeOffsets_subdomain_owned,
    *elementBoundaryOffsets_subdomain_owned,
    *edgeOffsets_subdomain_owned,
    *elementNumbering_subdomain2global,
    *nodeNumbering_subdomain2global,
    *elementBoundaryNumbering_subdomain2global,
    *edgeNumbering_subdomain2global,
    *quadratic_dof_offsets_subdomain_owned,
    *quadraticNumbering_subdomain2global,
    *quadratic_subdomain_l2g,
    *quadratic_lagrangeNodes;
  if (!PyArg_ParseTuple(args,
                        "iOOOOOOOOOOOOOO",
                        &nSpace,
                        &cmesh,
                        &subdomain_cmesh,
                        &elementOffsets_subdomain_owned,
                        &nodeOffsets_subdomain_owned,
                        &elementBoundaryOffsets_subdomain_owned,
                        &edgeOffsets_subdomain_owned,
                        &elementNumbering_subdomain2global,
                        &nodeNumbering_subdomain2global,
                        &elementBoundaryNumbering_subdomain2global,
                        &edgeNumbering_subdomain2global,
                        &quadratic_dof_offsets_subdomain_owned,
                        &quadratic_subdomain_l2g,
                        &quadraticNumbering_subdomain2global,
                        &quadratic_lagrangeNodes))
    return NULL;
  //MESH(cmesh).subdomainp=&MESH(subdomain_cmesh);
  if (nSpace == 1)
    {
      buildQuadraticSubdomain2GlobalMappings_1d(MESH(cmesh),
                                                IDATA(elementOffsets_subdomain_owned),
                                                IDATA(nodeOffsets_subdomain_owned),
                                                IDATA(elementNumbering_subdomain2global),
                                                IDATA(nodeNumbering_subdomain2global),
                                                nDOF_all_processes,
                                                nDOF_subdomain,
                                                max_dof_neighbors,
                                                IDATA(quadratic_dof_offsets_subdomain_owned),
                                                IDATA(quadratic_subdomain_l2g),
                                                IDATA(quadraticNumbering_subdomain2global),
                                                DDATA(quadratic_lagrangeNodes));
    }
  else if (nSpace == 2)
    {
      buildQuadraticSubdomain2GlobalMappings_2d(MESH(cmesh),
                                                IDATA(elementBoundaryOffsets_subdomain_owned),
                                                IDATA(nodeOffsets_subdomain_owned),
                                                IDATA(elementBoundaryNumbering_subdomain2global),
                                                IDATA(nodeNumbering_subdomain2global),
                                                nDOF_all_processes,
                                                nDOF_subdomain,
                                                max_dof_neighbors,
                                                IDATA(quadratic_dof_offsets_subdomain_owned),
                                                IDATA(quadratic_subdomain_l2g),
                                                IDATA(quadraticNumbering_subdomain2global),
                                                DDATA(quadratic_lagrangeNodes));

    }
  else
    {
      buildQuadraticSubdomain2GlobalMappings_3d(MESH(cmesh),
                                                IDATA(edgeOffsets_subdomain_owned),
                                                IDATA(nodeOffsets_subdomain_owned),
                                                IDATA(edgeNumbering_subdomain2global),
                                                IDATA(nodeNumbering_subdomain2global),
                                                nDOF_all_processes,
                                                nDOF_subdomain,
                                                max_dof_neighbors,
                                                IDATA(quadratic_dof_offsets_subdomain_owned),
                                                IDATA(quadratic_subdomain_l2g),
                                                IDATA(quadraticNumbering_subdomain2global),
                                                DDATA(quadratic_lagrangeNodes));
    }
  

  return Py_BuildValue("iii",
                       nDOF_all_processes,
                       nDOF_subdomain,
                       max_dof_neighbors);

}


static PyObject* flcbdfWrappersBuildQuadraticCubeLocal2GlobalMappings(PyObject* self,
                                                                      PyObject* args)
{
  using namespace std;
  int nSpace;
  int nDOF_all_processes=0, nDOF_subdomain=0, max_dof_neighbors=0;
  PyObject *cmesh,*subdomain_cmesh,
    *elementOffsets_subdomain_owned,
    *nodeOffsets_subdomain_owned,
    *elementBoundaryOffsets_subdomain_owned,
    *edgeOffsets_subdomain_owned,
    *elementNumbering_subdomain2global,
    *nodeNumbering_subdomain2global,
    *elementBoundaryNumbering_subdomain2global,
    *edgeNumbering_subdomain2global,
    *quadratic_dof_offsets_subdomain_owned,
    *quadraticNumbering_subdomain2global,
    *quadratic_subdomain_l2g,
    *quadratic_lagrangeNodes;
  if (!PyArg_ParseTuple(args,
                        "iOOOOOOOOOOOOOO",
                        &nSpace,
                        &cmesh,
                        &subdomain_cmesh,
                        &elementOffsets_subdomain_owned,
                        &nodeOffsets_subdomain_owned,
                        &elementBoundaryOffsets_subdomain_owned,
                        &edgeOffsets_subdomain_owned,
                        &elementNumbering_subdomain2global,
                        &nodeNumbering_subdomain2global,
                        &elementBoundaryNumbering_subdomain2global,
                        &edgeNumbering_subdomain2global,
                        &quadratic_dof_offsets_subdomain_owned,
                        &quadratic_subdomain_l2g,
                        &quadraticNumbering_subdomain2global,
                        &quadratic_lagrangeNodes))
    return NULL;
  //MESH(cmesh).subdomainp=&MESH(subdomain_cmesh);
  if (nSpace == 1)
    {
      /*buildQuadraticCubeSubdomain2GlobalMappings_1d(MESH(cmesh),
        IDATA(elementOffsets_subdomain_owned),
        IDATA(nodeOffsets_subdomain_owned),
        IDATA(elementNumbering_subdomain2global),
        IDATA(nodeNumbering_subdomain2global),
        nDOF_all_processes,
        nDOF_subdomain,
        max_dof_neighbors,
        IDATA(quadratic_dof_offsets_subdomain_owned),
        IDATA(quadratic_subdomain_l2g),
        IDATA(quadraticNumbering_subdomain2global),
        DDATA(quadratic_lagrangeNodes));*/
      std::cout<<"buildQuadraticCubeSubdomain2GlobalMappings_1d not implemented!!"<<std::endl;
    }
  else if (nSpace == 2)
    {
      /* buildQuadraticCubeSubdomain2GlobalMappings_2d(MESH(cmesh),
         IDATA(elementBoundaryOffsets_subdomain_owned),
         IDATA(nodeOffsets_subdomain_owned),
         IDATA(elementBoundaryNumbering_subdomain2global),
         IDATA(nodeNumbering_subdomain2global),
         nDOF_all_processes,
         nDOF_subdomain,
         max_dof_neighbors,
         IDATA(quadratic_dof_offsets_subdomain_owned),
         IDATA(quadratic_subdomain_l2g),
         IDATA(quadraticNumbering_subdomain2global),
         DDATA(quadratic_lagrangeNodes));*/
      std::cout<<"buildQuadraticCubeSubdomain2GlobalMappings_2d not implemented!!"<<std::endl;
    }
  else
    {
      buildQuadraticCubeSubdomain2GlobalMappings_3d(MESH(cmesh),
                                                    IDATA(edgeOffsets_subdomain_owned),
                                                    IDATA(nodeOffsets_subdomain_owned),
                                                    IDATA(edgeNumbering_subdomain2global),
                                                    IDATA(nodeNumbering_subdomain2global),
                                                    nDOF_all_processes,
                                                    nDOF_subdomain,
                                                    max_dof_neighbors,
                                                    IDATA(quadratic_dof_offsets_subdomain_owned),
                                                    IDATA(quadratic_subdomain_l2g),
                                                    IDATA(quadraticNumbering_subdomain2global),
                                                    DDATA(quadratic_lagrangeNodes));
    }
  

  return Py_BuildValue("iii",
                       nDOF_all_processes,
                       nDOF_subdomain,
                       max_dof_neighbors);

}




static PyObject* flcbdfWrappersBuildDiscontinuousGalerkinLocal2GlobalMappings(PyObject* self,
                                                                              PyObject* args)
{
  using namespace std;
  int nDOF_element;
  int nDOF_all_processes=0, nDOF_subdomain=0, max_dof_neighbors=0;
  PyObject *cmesh,*subdomain_cmesh,
    *elementOffsets_subdomain_owned,
    *elementNumbering_subdomain2global,
    *dg_dof_offsets_subdomain_owned,
    *dgNumbering_subdomain2global,
    *dg_subdomain_l2g;
  if (!PyArg_ParseTuple(args,
                        "iOOOOOOO",
                        &nDOF_element,
                        &cmesh,
                        &subdomain_cmesh,
                        &elementOffsets_subdomain_owned,
                        &elementNumbering_subdomain2global,
                        &dg_dof_offsets_subdomain_owned,
                        &dg_subdomain_l2g,
                        &dgNumbering_subdomain2global))

    return NULL;
  buildDiscontinuousGalerkinSubdomain2GlobalMappings(MESH(cmesh),
                                                     IDATA(elementOffsets_subdomain_owned),
                                                     IDATA(elementNumbering_subdomain2global),
                                                     nDOF_element,
                                                     nDOF_all_processes,
                                                     nDOF_subdomain,
                                                     max_dof_neighbors,
                                                     IDATA(dg_dof_offsets_subdomain_owned),
                                                     IDATA(dg_subdomain_l2g),
                                                     IDATA(dgNumbering_subdomain2global));
 

  return Py_BuildValue("iii",
                       nDOF_all_processes,
                       nDOF_subdomain,
                       max_dof_neighbors);

}

static PyMethodDef DaetkPetscSys_methods[] = {
  {"barrier",
   (PyCFunction)DaetkPetscSys_barrier,
   METH_VARARGS,
   "set an MPI barrier"},
  {"isMaster",
   (PyCFunction)DaetkPetscSys_isMaster,
   METH_VARARGS,
   "return whether this is the master process"},
  {"isInitialized",
   (PyCFunction)DaetkPetscSys_isInitialized,
   METH_VARARGS,
   "return whether the MPI communicator is initialized"},
  {"beginSequential",
   (PyCFunction)DaetkPetscSys_beginSequential,
   METH_VARARGS,
   "begin a sequential section of code"},
  {"endSequential",
   (PyCFunction)DaetkPetscSys_endSequential,
   METH_VARARGS,
   "end a sequential section of code"},
  {"catchError",
   (PyCFunction)DaetkPetscSys_catchError,
   METH_VARARGS,
   "catch an error on any processes"},
  {"rank",
   (PyCFunction)DaetkPetscSys_rank,
   METH_VARARGS,
   "get the process rank"},
  {"size",
   (PyCFunction)DaetkPetscSys_size,
   METH_VARARGS,
   "get the MPI communicator size"},
  {NULL,NULL}
};

static PyObject*
DaetkPetscSys_new(PyTypeObject *type, PyObject *args, PyObject *kwds)
{
  DaetkPetscSys *self;
  self = (DaetkPetscSys *)type->tp_alloc(type,0);
  return (PyObject*)self;
}

static int
DaetkPetscSys_init(DaetkPetscSys *self, PyObject *args, PyObject *kwds)
{
  int argc;
  char **argv;
  PyObject *sys_argv;
  /*mwf add for petsc database?*/
  int isInitialized;
  char *petscDatabaseFilename(0);
  if(!PyArg_ParseTuple(args,
                       "iO|s",
                       &isInitialized,&sys_argv,&petscDatabaseFilename))
    return -1;
  argc = PyList_Size(sys_argv);
  argv = new char* [argc+1];//don't  know why needs one past end cek
  for (int i=0;i<argc;i++)
    {
      argv[i] = PyString_AsString(PyList_GetItem(sys_argv,i));
    }
  argv[argc] = new char[1];
  argv[argc] = '\0';
  //cek need to think more about how to handle petsc4py and daetk. 
  //if (isInitialized)
  //Daetk::Petsc::Sys::initialized=true;
  if (petscDatabaseFilename)
    self->petscSys = new Daetk::Petsc::Sys(argc,argv,(char*)("Initializing petsc for Proteus, with options database\n"),
                                           petscDatabaseFilename);
  else
    self->petscSys = new Daetk::Petsc::Sys(argc,argv,(char*)("Initializing petsc for Proteus\n"));
  PROTEUS_COMM_WORLD = Daetk::Petsc::cc::PETSC_COMM_WORLD;
  delete [] argv;
  return 0;
}

static  void
DaetkPetscSys_dealloc(DaetkPetscSys* self)
{
  delete self->petscSys;
  self->ob_type->tp_free((PyObject*)self);
}

static PyTypeObject DaetkPetscSysType = {    
  PyObject_HEAD_INIT(NULL)
  0,                         /*ob_size*/
  "flcbdfWrappers.DaetkPetscSys",             /*tp_name*/
  sizeof(DaetkPetscSys), /*tp_basicsize*/
  0,                         /*tp_itemsize*/
  (destructor)DaetkPetscSys_dealloc,                         /*tp_dealloc*/
  0,                         /*tp_print*/
  0,                         /*tp_getattr*/
  0,                         /*tp_setattr*/
  0,                         /*tp_compare*/
  0,                         /*tp_repr*/
  0,                         /*tp_as_number*/
  0,                         /*tp_as_sequence*/
  0,                         /*tp_as_mapping*/
  0,                         /*tp_hash */
  0,                         /*tp_call*/
  0,                         /*tp_str*/
  0,                         /*tp_getattro*/
  0,                         /*tp_setattro*/
  0,                         /*tp_as_buffer*/
  Py_TPFLAGS_DEFAULT,        /*tp_flags*/
  "DaetkPetscSys objects",           /* tp_doc */
  0,		               /* tp_traverse */
  0,		               /* tp_clear */
  0,		               /* tp_richcompare */
  0,		               /* tp_weaklistoffset */
  0,		               /* tp_iter */
  0,		               /* tp_iternext */
  DaetkPetscSys_methods,                         /* tp_methods */
  0,                         /* tp_members */
  0,                         /* tp_getset */
  0,                         /* tp_base */
  0,                         /* tp_dict */
  0,                         /* tp_descr_get */
  0,                         /* tp_descr_set */
  0,                         /* tp_dictoffset */
  (initproc)DaetkPetscSys_init,      /* tp_init */
  0,                         /* tp_alloc */
  DaetkPetscSys_new,                 /* tp_new */
};

static PyObject* 
DaetkPetscSys_get(PyObject* self, PyObject* args)
{
  DaetkPetscSys* daetkPetscSys;
  daetkPetscSys = PyObject_NEW(DaetkPetscSys, &DaetkPetscSysType);
  daetkPetscSys->petscSys = new Daetk::Petsc::Sys();
  return (PyObject*)daetkPetscSys;
}


static PyMethodDef flcbdfWrappersMethods[] = {
  { "globalSum",
    flcbdfWrappersGlobalSum,
    METH_VARARGS, 
    "sum the value over all subdomains(processes)"},
  { "globalMax",
    flcbdfWrappersGlobalMax,
    METH_VARARGS, 
    "take the max of the value over all subdomains(processes)"},
  { "globalMin",
    flcbdfWrappersGlobalMin,
    METH_VARARGS, 
    "take the max of the value over all subdomains(processes)"},
  { "partitionElements",
    flcbdfWrappersPartitionElements,
    METH_VARARGS, 
    "partition the mesh using an element-based partitioning"},
  { "partitionNodes",
    flcbdfWrappersPartitionNodes,
    METH_VARARGS, 
    "partition the mesh using a node-based partitioning"},
  { "partitionNodesFromTetgenFiles",
    flcbdfWrappersPartitionNodesFromTetgenFiles,
    METH_VARARGS, 
    "partition the mesh using a node-based partitioning"},
  { "buildQuadraticLocal2GlobalMappings",
    flcbdfWrappersBuildQuadraticLocal2GlobalMappings,
    METH_VARARGS, 
    "create quadratic C0 finite element local to global mapping and subdomain 2 global mapping"},
  { "buildQuadraticCubeLocal2GlobalMappings",
    flcbdfWrappersBuildQuadraticCubeLocal2GlobalMappings,
    METH_VARARGS, 
    "create quadratic C0 finite element local to global mapping and subdomain 2 global mapping for cubes"},
  { "buildDiscontinuousGalerkinLocal2GlobalMappings",
    flcbdfWrappersBuildDiscontinuousGalerkinLocal2GlobalMappings,
    METH_VARARGS, 
    "create quadratic C0 finite element local to global mapping and subdomain 2 global mapping"},
  { "getDaetkPetscSys",
    DaetkPetscSys_get,
    METH_VARARGS, 
    "get the communicator  object"},
  { NULL,NULL,0,NULL}
};

#ifndef PyMODINIT_FUNC	/* declarations for DLL import/export */
#define PyMODINIT_FUNC void
#endif
PyMODINIT_FUNC
initflcbdfWrappers(void) 
{
  PyObject *m,*d,*c_api_object;
  static void* PyFLCBDFWrappers_API[1];
  if (PyType_Ready(&FLCBDF_integratorType) < 0)
    return;
  if (PyType_Ready(&DaetkPetscSysType) < 0)
    return;
  if (PyType_Ready(&ParVecType) < 0)
    return;
  if (PyType_Ready(&ParMatType) < 0)
    return;
  if (PyType_Ready(&CKSPType) < 0)
    return;
  m = Py_InitModule3("flcbdfWrappers", 
                     flcbdfWrappersMethods,
                     "flcbdf wrappers module");
  d = PyModule_GetDict(m);
  import_array();
  Py_INCREF(&FLCBDF_integratorType);
  PyModule_AddObject(m, "FLCBDF_integrator", (PyObject *)&FLCBDF_integratorType);
  Py_INCREF(&DaetkPetscSysType);
  PyModule_AddObject(m, "DaetkPetscSys", (PyObject *)&DaetkPetscSysType);
  Py_INCREF(&CKSPType);
  PyModule_AddObject(m, "KSP", (PyObject *)&CKSPType);
  Py_INCREF(&ParVecType);
  PyModule_AddObject(m, "ParVec", (PyObject *)&ParVecType);
  Py_INCREF(&ParMatType);
  PyModule_AddObject(m, "ParMat", (PyObject *)&ParMatType);

  // ensure PETSc, then DAETK, are initialized
  // PETSc first, via the proteus.Comm module
  PyRun_SimpleString("from proteus import Comm; Comm.init()");

  // DAETK, PETSc is initialized so only initialize subsystem
  Daetk::Petsc::Sys::initialized=true;
  int ignore1;
  char** ignore2;
  DAETK_SYS = new Daetk::Petsc::Sys(ignore1, ignore2, PETSC_NULL, PETSC_NULL);

  // Set up default Proteus communicator
  PROTEUS_COMM_WORLD = PETSC_COMM_WORLD;

  PyFLCBDFWrappers_API[0] = (void*)(&PROTEUS_COMM_WORLD);
  c_api_object = PyCObject_FromVoidPtr((void*)PyFLCBDFWrappers_API,NULL);
  PyModule_AddObject(m,"_C_API",c_api_object);
}
}
/** @} */<|MERGE_RESOLUTION|>--- conflicted
+++ resolved
@@ -16,130 +16,6 @@
 #define SMP(p) ((SparseMatrix*)p)
 #define MESH(p) ((CMesh*)p)->mesh
 
-//--memory profiling
-/*
- * Author:  David Robert Nadeau
- * Site:    http://NadeauSoftware.com/
- * License: Creative Commons Attribution 3.0 Unported License
- *          http://creativecommons.org/licenses/by/3.0/deed.en_US
- */
-
-#if defined(_WIN32)
-#include <windows.h>
-#include <psapi.h>
-
-#elif defined(__unix__) || defined(__unix) || defined(unix) || (defined(__APPLE__) && defined(__MACH__))
-#include <unistd.h>
-#include <sys/resource.h>
-
-#if defined(__APPLE__) && defined(__MACH__)
-#include <mach/mach.h>
-
-#elif (defined(_AIX) || defined(__TOS__AIX__)) || (defined(__sun__) || defined(__sun) || defined(sun) && (defined(__SVR4) || defined(__svr4__)))
-#include <fcntl.h>
-#include <procfs.h>
-
-#elif defined(__linux__) || defined(__linux) || defined(linux) || defined(__gnu_linux__)
-#include <stdio.h>
-
-#endif
-
-#else
-#error "Cannot define getPeakRSS( ) or getCurrentRSS( ) for an unknown OS."
-#endif
-
-
-
-
-
-/**
- * Returns the peak (maximum so far) resident set size (physical
- * memory use) measured in bytes, or zero if the value cannot be
- * determined on this OS.
- */
-size_t getPeakRSS( )
-{
-#if defined(_WIN32)
-  /* Windows -------------------------------------------------- */
-  PROCESS_MEMORY_COUNTERS info;
-  GetProcessMemoryInfo( GetCurrentProcess( ), &info, sizeof(info) );
-  return (size_t)info.PeakWorkingSetSize;
-
-#elif (defined(_AIX) || defined(__TOS__AIX__)) || (defined(__sun__) || defined(__sun) || defined(sun) && (defined(__SVR4) || defined(__svr4__)))
-  /* AIX and Solaris ------------------------------------------ */
-  struct psinfo psinfo;
-  int fd = -1;
-  if ( (fd = open( "/proc/self/psinfo", O_RDONLY )) == -1 )
-    return (size_t)0L;/* Can't open? */
-  if ( read( fd, &psinfo, sizeof(psinfo) ) != sizeof(psinfo) )
-    {
-      close( fd );
-      return (size_t)0L;/* Can't read? */
-    }
-  close( fd );
-  return (size_t)(psinfo.pr_rssize * 1024L);
-
-#elif defined(__unix__) || defined(__unix) || defined(unix) || (defined(__APPLE__) && defined(__MACH__))
-  /* BSD, Linux, and OSX -------------------------------------- */
-  struct rusage rusage;
-  getrusage( RUSAGE_SELF, &rusage );
-#if defined(__APPLE__) && defined(__MACH__)
-  return (size_t)rusage.ru_maxrss;
-#else
-  return (size_t)(rusage.ru_maxrss * 1024L);
-#endif
-
-#else
-  /* Unknown OS ----------------------------------------------- */
-  return (size_t)0L;/* Unsupported. */
-#endif
-}
-
-
-
-
-
-/**
- * Returns the current resident set size (physical memory use) measured
- * in bytes, or zero if the value cannot be determined on this OS.
- */
-size_t getCurrentRSS( )
-{
-#if defined(_WIN32)
-  /* Windows -------------------------------------------------- */
-  PROCESS_MEMORY_COUNTERS info;
-  GetProcessMemoryInfo( GetCurrentProcess( ), &info, sizeof(info) );
-  return (size_t)info.WorkingSetSize;
-
-#elif defined(__APPLE__) && defined(__MACH__)
-  /* OSX ------------------------------------------------------ */
-  struct mach_task_basic_info info;
-  mach_msg_type_number_t infoCount = MACH_TASK_BASIC_INFO_COUNT;
-  if ( task_info( mach_task_self( ), MACH_TASK_BASIC_INFO,
-		  (task_info_t)&info, &infoCount ) != KERN_SUCCESS )
-    return (size_t)0L;/* Can't access? */
-  return (size_t)info.resident_size;
-
-#elif defined(__linux__) || defined(__linux) || defined(linux) || defined(__gnu_linux__)
-  /* Linux ---------------------------------------------------- */
-  long rss = 0L;
-  FILE* fp = NULL;
-  if ( (fp = fopen( "/proc/self/statm", "r" )) == NULL )
-    return (size_t)0L;/* Can't open? */
-  if ( fscanf( fp, "%*s%ld", &rss ) != 1 )
-    {
-      fclose( fp );
-      return (size_t)0L;/* Can't read? */
-    }
-  fclose( fp );
-  return (size_t)rss * (size_t)sysconf( _SC_PAGESIZE);
-
-#else
-  /* AIX, BSD, Solaris, and Unknown OS ------------------------ */
-  return (size_t)0L;/* Unsupported. */
-#endif
-}
-//--memory profiling
 typedef struct
 {
   PyObject_HEAD
@@ -1348,63 +1224,6 @@
       int(mesh.nElements_global)/size + 
       (int(mesh.nElements_global)%size > sdN);
     
-<<<<<<< HEAD
-    //2. Extract subdomain element adjacency information could read
-    //only the required portion from a file
-    int nElements_subdomain = (elementOffsets_old[rank+1] - elementOffsets_old[rank]);
-    PetscInt *elementNeighborsOffsets_subdomain,*elementNeighbors_subdomain,*weights_subdomain;
-    PetscMalloc(sizeof(PetscInt)*(nElements_subdomain+1),&elementNeighborsOffsets_subdomain);
-    PetscMalloc(sizeof(PetscInt)*(nElements_subdomain*mesh.nElementBoundaries_element),&elementNeighbors_subdomain);
-    PetscMalloc(sizeof(PetscInt)*(nElements_subdomain*mesh.nElementBoundaries_element),&weights_subdomain);
-    //this wastes a little space
-    elementNeighborsOffsets_subdomain[0] = 0;
-    for (int eN=0,offset=0; eN < nElements_subdomain; eN++)
-      {
-        int eN_global = elementOffsets_old[rank] + eN;
-	int offsetStart=offset;
-        for (int ebN=0; ebN< mesh.nElementBoundaries_element;ebN++)
-          {
-            int eN_neighbor_global = mesh.elementNeighborsArray[eN_global*mesh.nElementBoundaries_element + ebN];
-            if (eN_neighbor_global >= 0 )
-              elementNeighbors_subdomain[offset++] = eN_neighbor_global;
-          }
-	elementNeighborsOffsets_subdomain[eN+1]=offset;
-	sort(&elementNeighbors_subdomain[offsetStart],&elementNeighbors_subdomain[offset]);
-	int weight = (elementNeighborsOffsets_subdomain[eN+1] - elementNeighborsOffsets_subdomain[eN]);
-	for (int k=elementNeighborsOffsets_subdomain[eN];k < elementNeighborsOffsets_subdomain[eN+1];k++)
-	  weights_subdomain[k] = weight;
-        // for (int o = offsetStart; o < offset; o++)
-        //   {
-	//     std::cout<<elementNeighbors_subdomain[o]<<'\t';
-        //   }
-	// std::cout<<std::endl;
-      }
-    //3. Generate the  new partitiong using PETSc, this is done in parallel using parmetis
-    Mat petscAdjacency;
-//     MatCreateMPIAdj(PROTEUS_COMM_WORLD,
-//                     nElements_subdomain, mesh.nElements_global, 
-//                     &elementNeighborsOffsets_subdomain[0], &elementNeighbors_subdomain[0], 
-//                     &weights_subdomain[0], 
-//                     &petscAdjacency);
-    ierr = MatCreateMPIAdj(PROTEUS_COMM_WORLD,
-			   nElements_subdomain, 
-			   mesh.nElements_global,
-			   elementNeighborsOffsets_subdomain, 
-			   elementNeighbors_subdomain,
-			   PETSC_NULL,//weights_subdomain,
-			   &petscAdjacency);CHKERRABORT(PROTEUS_COMM_WORLD, ierr);
-    MatPartitioning petscPartition;
-    MatPartitioningCreate(PROTEUS_COMM_WORLD,&petscPartition);
-    MatPartitioningSetAdjacency(petscPartition,petscAdjacency);
-    MatPartitioningSetFromOptions(petscPartition);
-
-    //get a petsc index set that has the new submdomain number for each element
-    IS elementPartitioningIS_new;
-    MatPartitioningApply(petscPartition,&elementPartitioningIS_new); 
-    MatPartitioningDestroy(&petscPartition);
-    //MatDestroy(petscAdjacency);
-    //ISView(elementPartitioningIS_new,PETSC_VIEWER_STDOUT_WORLD);
-=======
   //2. Extract subdomain element adjacency information could read
   //only the required portion from a file
   int nElements_subdomain = (elementOffsets_old[rank+1] - elementOffsets_old[rank]);
@@ -1460,7 +1279,6 @@
   MatPartitioningDestroy(&petscPartition);
   //MatDestroy(petscAdjacency);
   //ISView(elementPartitioningIS_new,PETSC_VIEWER_STDOUT_WORLD);
->>>>>>> fd9c0903
     
   //experiment with metis
   //mwf set some defaults and not call if size == 1 since metis crashes
@@ -1977,21 +1795,12 @@
   // 		  &weights_subdomain[0],//PETSC_NULL,//ignore weighting for now
   // 		  &petscAdjacency);
   ierr = MatCreateMPIAdj(PROTEUS_COMM_WORLD,
-<<<<<<< HEAD
-			 nNodes_subdomain, 
-			 mesh.nNodes_global,
-			 nodeNeighborsOffsets_subdomain, 
-			 nodeNeighbors_subdomain,
-			 PETSC_NULL,//weights_subdomain,
-			 &petscAdjacency);CHKERRABORT(PROTEUS_COMM_WORLD, ierr);
-=======
                          nNodes_subdomain, 
                          mesh.nNodes_global,
                          nodeNeighborsOffsets_subdomain, 
                          nodeNeighbors_subdomain,
                          PETSC_NULL,//weights_subdomain,
                          &petscAdjacency);CHKERRQ(ierr);
->>>>>>> fd9c0903
   MatPartitioning petscPartition;
   MatPartitioningCreate(PROTEUS_COMM_WORLD,&petscPartition);
   MatPartitioningSetAdjacency(petscPartition,petscAdjacency);
@@ -2846,25 +2655,6 @@
   return 0;
 }
 
-int enforceMemoryLimit(int rank, double max_rss_gb,const char* msg)
-{
-  double current, current_global,gb(1.0e-9);
-  PetscBarrier(NULL);
-  current = double(getCurrentRSS())*gb;
-  PetscBarrier(NULL);
-  current_global=0.0;
-  MPI_Allreduce(&current,&current_global,1,MPI_DOUBLE,MPI_MAX,PROTEUS_COMM_WORLD);
-  if (current > max_rss_gb)
-    {
-      std::cout<<"Raising PETSC_ERR_MEM, Memory usage  on rank "<<rank<<'\t'<<current<<"GB"<<'\t'<<"limit "<<max_rss_gb<<std::endl;
-      SETERRABORT(PROTEUS_COMM_WORLD,PETSC_ERR_MEM,"Exceeded Proteus memory limit");
-    }
-  if (rank ==  0)
-    std::cout<<msg<<std::endl
-	     <<"Max memory usage per core "<<current_global<<"GB"<<std::endl;
-  return 0;
-}
-
 int partitionNodesFromTetgenFiles(const char* filebase, int indexBase, Mesh& newMesh, int nNodes_overlap)
 {
   using namespace std;
@@ -2875,8 +2665,8 @@
     return -1;
   }
 
-  ierr = MPI_Comm_size(PROTEUS_COMM_WORLD,&size);CHKERRABORT(PROTEUS_COMM_WORLD, ierr);
-  ierr = MPI_Comm_rank(PROTEUS_COMM_WORLD,&rank);CHKERRABORT(PROTEUS_COMM_WORLD, ierr);
+  ierr = MPI_Comm_size(PROTEUS_COMM_WORLD,&size);CHKERRQ(ierr);
+  ierr = MPI_Comm_rank(PROTEUS_COMM_WORLD,&rank);CHKERRQ(ierr);
   PetscLogStage partitioning_stage;
   PetscLogStageRegister("Mesh Partition",&partitioning_stage);
   PetscLogStagePush(partitioning_stage);
@@ -3075,44 +2865,23 @@
   //3. Generate new nodal partition using PETSc interface
   //
   Mat petscAdjacency;
-  int nNodes_subdomain_max=0;
-  MPI_Allreduce(&nNodes_subdomain_old,
-		&nNodes_subdomain_max,
-		1,
-		MPI_INT,
-		MPI_MAX,
-		PROTEUS_COMM_WORLD);
-  if (rank ==  0)
-    std::cout<<"Max nNodes_subdomain "<<nNodes_subdomain_max<<" nNodes_global "<<nNodes_global<<std::endl;
   ierr = MatCreateMPIAdj(PROTEUS_COMM_WORLD,
-<<<<<<< HEAD
-			 nNodes_subdomain_old, 
-			 nNodes_global,
-			 nodeNeighborsOffsets_subdomain, 
-			 nodeNeighbors_subdomain,
-			 weights_subdomain,
-			 &petscAdjacency);CHKERRABORT(PROTEUS_COMM_WORLD, ierr);
-  const double max_rss_gb(0.75*3.25);//half max mem per  core  on topaz
-  ierr = enforceMemoryLimit(rank, max_rss_gb,"Done allocating MPIAdj");CHKERRABORT(PROTEUS_COMM_WORLD, ierr);
-=======
                          nNodes_subdomain_old, 
                          nNodes_global,
                          nodeNeighborsOffsets_subdomain, 
                          nodeNeighbors_subdomain,
                          weights_subdomain,
                          &petscAdjacency);CHKERRQ(ierr);
->>>>>>> fd9c0903
   MatPartitioning petscPartition;
-  ierr = MatPartitioningCreate(PROTEUS_COMM_WORLD,&petscPartition);CHKERRABORT(PROTEUS_COMM_WORLD, ierr);
-  ierr = MatPartitioningSetAdjacency(petscPartition,petscAdjacency);CHKERRABORT(PROTEUS_COMM_WORLD, ierr);
-  ierr = MatPartitioningSetFromOptions(petscPartition);CHKERRABORT(PROTEUS_COMM_WORLD, ierr);
-  ierr = MatPartitioningSetVertexWeights(petscPartition,vertex_weights_subdomain);CHKERRABORT(PROTEUS_COMM_WORLD, ierr);
-  ierr = MatPartitioningSetPartitionWeights(petscPartition,partition_weights);CHKERRABORT(PROTEUS_COMM_WORLD, ierr);
+  ierr = MatPartitioningCreate(PROTEUS_COMM_WORLD,&petscPartition);CHKERRQ(ierr);
+  ierr = MatPartitioningSetAdjacency(petscPartition,petscAdjacency);CHKERRQ(ierr);
+  ierr = MatPartitioningSetFromOptions(petscPartition);CHKERRQ(ierr);
+  ierr = MatPartitioningSetVertexWeights(petscPartition,vertex_weights_subdomain);CHKERRQ(ierr);
+  ierr = MatPartitioningSetPartitionWeights(petscPartition,partition_weights);CHKERRQ(ierr);
   //get petsc index set that has the new subdomain number for each node
   IS nodePartitioningIS_new;
-  ierr = MatPartitioningApply(petscPartition,&nodePartitioningIS_new);CHKERRABORT(PROTEUS_COMM_WORLD, ierr);
-  ierr = MatPartitioningDestroy(&petscPartition);CHKERRABORT(PROTEUS_COMM_WORLD, ierr); //gets petscAdjacency too I believe
-  ierr = enforceMemoryLimit(rank, max_rss_gb,"Done applying partition");CHKERRABORT(PROTEUS_COMM_WORLD, ierr);
+  ierr = MatPartitioningApply(petscPartition,&nodePartitioningIS_new);CHKERRQ(ierr);
+  ierr = MatPartitioningDestroy(&petscPartition);CHKERRQ(ierr); //gets petscAdjacency too I believe
 
   //determine the number of nodes per subdomain in new partitioning
   valarray<int> nNodes_subdomain_new(size);
@@ -3129,22 +2898,19 @@
   //get the new node numbers for nodes on this subdomain
   IS nodeNumberingIS_subdomain_old2new;
   ISPartitioningToNumbering(nodePartitioningIS_new,&nodeNumberingIS_subdomain_old2new);
-  
+
   //collect new node numbers for whole mesh so that subdomain reordering and renumbering
   //can be done easily
-  
+
   IS nodeNumberingIS_global_old2new;
   ISAllGather(nodeNumberingIS_subdomain_old2new,&nodeNumberingIS_global_old2new);
   const PetscInt * nodeNumbering_global_old2new;//needs restore call
   ISGetIndices(nodeNumberingIS_global_old2new,&nodeNumbering_global_old2new);
-  
+
   //reverse mapping for node numbers too
-  //cek hack, not needed
-  /*
   valarray<int> nodeNumbering_global_new2old(nNodes_global);
   for (int nN = 0; nN < nNodes_global; nN++)
     nodeNumbering_global_new2old[nodeNumbering_global_old2new[nN]] = nN;
-  */
   PetscLogEventEnd(repartition_nodes_event,0,0,0,0);
   int receive_element_mask_event;
   PetscLogEventRegister("Recv. ele mask",0,&receive_element_mask_event);
@@ -3154,7 +2920,6 @@
   //   the locally owned nodes. Assign processor ownership of elements 
   //  
   PetscLogEventEnd(receive_element_mask_event,0,0,0,0);
-  ierr = enforceMemoryLimit(rank, max_rss_gb,"Done with masks");CHKERRABORT(PROTEUS_COMM_WORLD, ierr);
   int build_subdomains_reread_elements_event;
   PetscLogEventRegister("Reread eles",0,&build_subdomains_reread_elements_event);
   PetscLogEventBegin(build_subdomains_reread_elements_event,0,0,0,0);
@@ -3278,7 +3043,6 @@
   int build_subdomains_send_marked_elements_event;
   PetscLogEventRegister("Mark/send eles",0,&build_subdomains_send_marked_elements_event);
   PetscLogEventBegin(build_subdomains_send_marked_elements_event,0,0,0,0);
-  ierr = enforceMemoryLimit(rank, max_rss_gb,"Done marking elements");CHKERRABORT(PROTEUS_COMM_WORLD, ierr);
   //
   //done with the element file
   //
@@ -3354,7 +3118,6 @@
       elementNumbering_global_old2new[elementNumbering_global_new2old[eN]] = eN;
     }
   PetscLogEventEnd(build_subdomains_global_numbering_elements_event,0,0,0,0);
-  ierr = enforceMemoryLimit(rank, max_rss_gb,"Done allocating element numbering new2old/old2new");CHKERRABORT(PROTEUS_COMM_WORLD, ierr);
   int build_subdomains_faces_event;
   PetscLogEventRegister("Subd faces",0,&build_subdomains_faces_event);
   PetscLogEventBegin(build_subdomains_faces_event,0,0,0,0);
@@ -3464,7 +3227,6 @@
     }
   //done reading element boundaries
   elementBoundaryFile.close();
-  ierr = enforceMemoryLimit(rank, max_rss_gb,"Done reading element boundaries");CHKERRABORT(PROTEUS_COMM_WORLD, ierr);
   int nElementBoundaries_owned_subdomain=elementBoundaries_subdomain_owned.size(),
     nElementBoundaries_owned_new=0;
   MPI_Allreduce(&nElementBoundaries_owned_subdomain,&nElementBoundaries_owned_new,1,MPI_INT,MPI_SUM,PROTEUS_COMM_WORLD);
@@ -3536,16 +3298,11 @@
   const PetscInt *elementBoundaryNumbering_global_new2old;
   valarray<int> elementBoundaryNumbering_global_old2new(newMesh.nElementBoundaries_global);
   ISGetIndices(elementBoundaryNumberingIS_global_new2old,&elementBoundaryNumbering_global_new2old);
-  ierr = enforceMemoryLimit(rank, max_rss_gb,"Allocating elementBoudnary old2new/new2old");CHKERRABORT(PROTEUS_COMM_WORLD, ierr);
   for (int ebN=0;ebN<newMesh.nElementBoundaries_global;ebN++)
     {
       elementBoundaryNumbering_global_old2new[elementBoundaryNumbering_global_new2old[ebN]] = ebN;
     }
-  ISRestoreIndices(elementBoundaryNumberingIS_global_new2old,&elementBoundaryNumbering_global_new2old);
-  ISDestroy(&elementBoundaryNumberingIS_subdomain_new2old);
-  ISDestroy(&elementBoundaryNumberingIS_global_new2old);
   PetscLogEventEnd(build_subdomains_faces_event,0,0,0,0);
-  ierr = enforceMemoryLimit(rank, max_rss_gb,"Done allocating elementBoudnary old2new/new2old");CHKERRABORT(PROTEUS_COMM_WORLD, ierr);
   int build_subdomains_edges_event;
   PetscLogEventRegister("Subd edges",0,&build_subdomains_edges_event);
   PetscLogEventBegin(build_subdomains_edges_event,0,0,0,0);
@@ -3636,7 +3393,6 @@
     nEdges_owned_new=0;
   MPI_Allreduce(&nEdges_owned_subdomain,&nEdges_owned_new,1,MPI_INT,MPI_SUM,PROTEUS_COMM_WORLD);
   assert(nEdges_owned_new == nEdges_global);
-  ierr = enforceMemoryLimit(rank, max_rss_gb,"Done reading edges");CHKERRABORT(PROTEUS_COMM_WORLD, ierr);
   //done with edge file
   //
   //just as with faces, we need to add edges along outer boundaries of star
@@ -3711,15 +3467,10 @@
   const PetscInt *edgeNumbering_global_new2old;
   valarray<int> edgeNumbering_global_old2new(newMesh.nEdges_global);
   ISGetIndices(edgeNumberingIS_global_new2old,&edgeNumbering_global_new2old);
-  ierr = enforceMemoryLimit(rank, max_rss_gb,"Setting edgeNumering old2new/new2old");CHKERRABORT(PROTEUS_COMM_WORLD, ierr);
   for (int edN=0;edN<newMesh.nEdges_global;edN++)
     {
       edgeNumbering_global_old2new[edgeNumbering_global_new2old[edN]] = edN;
     }
-  ISRestoreIndices(edgeNumberingIS_global_new2old,&edgeNumbering_global_new2old);
-  ISDestroy(&edgeNumberingIS_subdomain_new2old);
-  ISDestroy(&edgeNumberingIS_global_new2old);
-  ierr = enforceMemoryLimit(rank, max_rss_gb,"Done allocating edgeNumering old2new/new2old");CHKERRABORT(PROTEUS_COMM_WORLD, ierr);
   //
   //6. Figure out what is in the node stars but not locally owned, create ghost information
   //
@@ -3766,7 +3517,6 @@
             edges_overlap.insert(edN_star_new);
         }
     }//nodes on this processor
-  elementNumbering_global_old2new.resize(0);
   //cek debugging, edge overlap seems to be messed up. Check global node tuples of edges vs global edge numbers
   assert(edges_overlap.size() + nEdges_subdomain_new[rank] == edgeNodesMap.size());
   //
@@ -3860,12 +3610,7 @@
       vertexFile >> eatline;
     }//end iv
   vertexFile.close();
-  ISRestoreIndices(nodeNumberingIS_global_old2new,&nodeNumbering_global_old2new);
-  ISDestroy(&nodePartitioningIS_new);
-  ISDestroy(&nodeNumberingIS_subdomain_old2new);
-  ISDestroy(&nodeNumberingIS_global_old2new);
   //done with vertex file (and all file reads at this point)
-  ierr = enforceMemoryLimit(rank, max_rss_gb,"Done reading vertices");CHKERRABORT(PROTEUS_COMM_WORLD, ierr);
   newMesh.subdomainp->elementNodesArray = new int[newMesh.subdomainp->nElements_global*newMesh.subdomainp->nNodes_element];
   newMesh.subdomainp->elementMaterialTypes = new int[newMesh.subdomainp->nElements_global];
   //
@@ -3903,9 +3648,6 @@
           newMesh.subdomainp->elementNodesArray[eN*newMesh.subdomainp->nNodes_element + nN]= nN_subdomain;
         }
     }
-  ISRestoreIndices(elementNumberingIS_global_new2old,&elementNumbering_global_new2old);
-  ISDestroy(&elementNumberingIS_subdomain_new2old);
-  ISDestroy(&elementNumberingIS_global_new2old);
   //
   //element boundaries
   //
@@ -3994,7 +3736,6 @@
       newMesh.subdomainp->edgeNodesArray[edN_subdomain*2+0] = nodeNumbering_global2subdomainMap[edgep->second.first];
       newMesh.subdomainp->edgeNodesArray[edN_subdomain*2+1] = nodeNumbering_global2subdomainMap[edgep->second.second];
     }
-  edgeNumbering_global_old2new.resize(0);
   //
   //end edges
   //
@@ -4192,8 +3933,7 @@
           newMesh.subdomainp->elementBoundaryMaterialTypes[ebN_subdomain] = ebmp->second;
         }
     }
-  elementBoundaryNumbering_global_old2new.resize(0);
-  ierr = enforceMemoryLimit(rank, max_rss_gb,"Done with material types");CHKERRABORT(PROTEUS_COMM_WORLD, ierr);
+
   PetscLogEventEnd(build_subdomains_renumber_event,0,0,0,0);
   int build_subdomains_cleanup_event;
   PetscLogEventRegister("Cleanup",0,&build_subdomains_cleanup_event);
@@ -4230,18 +3970,14 @@
     newMesh.elementNumbering_subdomain2global[eN] = elementNumbering_subdomain2global[eN];
   if (newMesh.elementNumbering_global2original)
     delete [] newMesh.elementNumbering_global2original;
-  /* cek hack
   newMesh.elementNumbering_global2original = new int[newMesh.nElements_global];
   for (int eN = 0; eN < newMesh.nElements_global; eN++)
     newMesh.elementNumbering_global2original[eN] = elementNumbering_global_new2old[eN];
-  */
   if (newMesh.nodeNumbering_global2original)
     delete [] newMesh.nodeNumbering_global2original;
-  /* cek hack
   newMesh.nodeNumbering_global2original = new int[newMesh.nNodes_global];
   for (int nN = 0; nN < newMesh.nNodes_global; nN++)
     newMesh.nodeNumbering_global2original[nN] = nodeNumbering_global_new2old[nN];
-  */
   //
   if (newMesh.elementBoundaryNumbering_subdomain2global)
     delete [] newMesh.elementBoundaryNumbering_subdomain2global;
@@ -4250,11 +3986,9 @@
     newMesh.elementBoundaryNumbering_subdomain2global[ebN] = elementBoundaryNumbering_subdomain2global[ebN];
   if (newMesh.elementBoundaryNumbering_global2original)
     delete [] newMesh.elementBoundaryNumbering_global2original;
-  /*cek hack
   newMesh.elementBoundaryNumbering_global2original = new int[newMesh.nElementBoundaries_global];
   for (int ebN = 0; ebN < newMesh.nElementBoundaries_global; ebN++)
     newMesh.elementBoundaryNumbering_global2original[ebN] = elementBoundaryNumbering_global_new2old[ebN];
-  */
   //
   if (newMesh.edgeNumbering_subdomain2global)
     delete [] newMesh.edgeNumbering_subdomain2global;
@@ -4263,16 +3997,33 @@
     newMesh.edgeNumbering_subdomain2global[i] = edgeNumbering_subdomain2global[i];
   if (newMesh.edgeNumbering_global2original)
     delete [] newMesh.edgeNumbering_global2original;
-  /*cek hack
   newMesh.edgeNumbering_global2original = new int[newMesh.nEdges_global];
   for (int ig=0; ig<newMesh.nEdges_global; ig++)
     newMesh.edgeNumbering_global2original[ig] = edgeNumbering_global_new2old[ig];
-  */
   //cleanup
+  ISRestoreIndices(nodeNumberingIS_global_old2new,&nodeNumbering_global_old2new);
+
+  ISDestroy(&nodePartitioningIS_new);
+  ISDestroy(&nodeNumberingIS_subdomain_old2new);
+  ISDestroy(&nodeNumberingIS_global_old2new);
+  
+  ISRestoreIndices(elementNumberingIS_global_new2old,&elementNumbering_global_new2old);
+  
+  ISDestroy(&elementNumberingIS_subdomain_new2old);
+  ISDestroy(&elementNumberingIS_global_new2old);
+
+  ISRestoreIndices(elementBoundaryNumberingIS_global_new2old,&elementBoundaryNumbering_global_new2old);
+  
+  ISDestroy(&elementBoundaryNumberingIS_subdomain_new2old);
+  ISDestroy(&elementBoundaryNumberingIS_global_new2old);
+
+  ISRestoreIndices(edgeNumberingIS_global_new2old,&edgeNumbering_global_new2old);
+
+  ISDestroy(&edgeNumberingIS_subdomain_new2old);
+  ISDestroy(&edgeNumberingIS_global_new2old);
   PetscLogEventEnd(build_subdomains_cleanup_event,0,0,0,0);
   PetscLogStagePop();
   PetscLogView(PETSC_VIEWER_STDOUT_WORLD);
-  ierr = enforceMemoryLimit(rank, max_rss_gb,"Done with partitioning!");CHKERRABORT(PROTEUS_COMM_WORLD, ierr);
   return 0;
 }
 
@@ -4361,25 +4112,6 @@
   //                     &weights_subdomain[0],//PETSC_NULL, 
   //                     &petscAdjacency);
   ierr = MatCreateMPIAdj(PROTEUS_COMM_WORLD,
-<<<<<<< HEAD
-			 nElements_subdomain, 
-			 mesh.nElements_global,
-			 elementNeighborsOffsets_subdomain, 
-			 elementNeighbors_subdomain,
-			 PETSC_NULL,//weights_subdomain,
-			 &petscAdjacency);CHKERRABORT(PROTEUS_COMM_WORLD, ierr);
-    MatPartitioning petscPartition;
-    MatPartitioningCreate(PROTEUS_COMM_WORLD,&petscPartition);
-    MatPartitioningSetAdjacency(petscPartition,petscAdjacency);
-    MatPartitioningSetFromOptions(petscPartition);
-
-    //get a petsc index set that has the new submdomain number for each element
-    IS elementPartitioningIS_new;
-    MatPartitioningApply(petscPartition,&elementPartitioningIS_new); 
-    MatPartitioningDestroy(&petscPartition);
-    //MatDestroy(&petscAdjacency);
-    //ISView(elementPartitioningIS_new,PETSC_VIEWER_STDOUT_WORLD);
-=======
                          nElements_subdomain, 
                          mesh.nElements_global,
                          elementNeighborsOffsets_subdomain, 
@@ -4397,7 +4129,6 @@
   MatPartitioningDestroy(&petscPartition);
   //MatDestroy(&petscAdjacency);
   //ISView(elementPartitioningIS_new,PETSC_VIEWER_STDOUT_WORLD);
->>>>>>> fd9c0903
     
   //experiment with metis
   //mwf set some defaults and not call if size == 1 since metis crashes
@@ -4629,23 +4360,6 @@
               }
           }
       }
-<<<<<<< HEAD
-    elementBoundaryNumbering_old2new_global.resize(0);
-    //redo
-    for (int ebN=0;ebN<mesh.nElementBoundaries_global;ebN++)
-      {
-	int ebN_old=elementBoundaryNumbering_global_new2old[ebN];
-	for (int nN=0; nN<mesh.nNodes_elementBoundary; nN++)
-	  {
-	    int nN_old = mesh.elementBoundaryNodesArray[ebN_old*mesh.nNodes_elementBoundary+nN];
-	    elementBoundaryNodesArray_new[ebN*mesh.nNodes_elementBoundary+nN]=nodeNumbering_old2new_global[nN_old];
-	  }
-        int eN_L_old = mesh.elementBoundaryElementsArray[ebN_old*2+0],
-          eN_R_old = mesh.elementBoundaryElementsArray[ebN_old*2+1];
-        elementBoundaryElementsArray_new[ebN*2+0] = elementNumbering_global_old2new[eN_L_old];
-        if(eN_R_old >= 0)
-          elementBoundaryElementsArray_new[ebN*2+1] = elementNumbering_global_old2new[eN_R_old];
-=======
   //std::cout<<"Done marking element boundares "<<elementBoundaries_subdomain_owned.size()<<std::endl;
   //ship off the mask
   if (rank < size-1)
@@ -4710,7 +4424,6 @@
       elementBoundaryElementsArray_new[ebN*2+0] = elementNumbering_global_old2new[eN_L_old];
       if(eN_R_old >= 0)
         elementBoundaryElementsArray_new[ebN*2+1] = elementNumbering_global_old2new[eN_R_old];
->>>>>>> fd9c0903
 
 	
       elementBoundaryMaterialTypes_new[ebN] = mesh.elementBoundaryMaterialTypes[ebN_old];
@@ -4839,22 +4552,6 @@
   for (int i=0; i < int(edges_subdomain_owned.size());i++)
     edgeNumbering_new2old[i] = *edges_ownedp++;
     
-<<<<<<< HEAD
-    IS edgeNumberingIS_new2old;
-    ISCreateGeneral(PROTEUS_COMM_WORLD,edges_subdomain_owned.size(),&edgeNumbering_new2old[0],PETSC_COPY_VALUES,&edgeNumberingIS_new2old);
-    IS edgeNumberingIS_global_new2old;
-    ISAllGather(edgeNumberingIS_new2old,&edgeNumberingIS_global_new2old);
-    const PetscInt *edgeNumbering_global_new2old;
-    //cek hack not needed
-    /*
-    valarray<int> edgeNumbering_old2new_global(mesh.nEdges_global);
-    ISGetIndices(edgeNumberingIS_global_new2old,&edgeNumbering_global_new2old);
-    for (int ig=0;ig<mesh.nEdges_global;ig++)
-      {
-	edgeNumbering_old2new_global[edgeNumbering_global_new2old[ig]] = ig;
-      }
-    */
-=======
   IS edgeNumberingIS_new2old;
   ISCreateGeneral(PROTEUS_COMM_WORLD,edges_subdomain_owned.size(),&edgeNumbering_new2old[0],PETSC_COPY_VALUES,&edgeNumberingIS_new2old);
   IS edgeNumberingIS_global_new2old;
@@ -4871,7 +4568,6 @@
       edgeNumbering_old2new_global[edgeNumbering_global_new2old[ig]] = ig;
     }
 
->>>>>>> fd9c0903
 
   //create  array with (new edge) --> (new node 0, new node 1)
   //and map from (new node 0, new node 1) --> (new global edge)
@@ -6803,13 +6499,12 @@
                                                               dims,
                                                               PyArray_INT,
                                                               (char*)MESH(cmesh).elementNumbering_subdomain2global);
-  /*cek hack
   dims[0] = MESH(cmesh).nElements_global;
   elementNumbering_global2original = PyArray_FromDimsAndData(1,
                                                              dims,
                                                              PyArray_INT,
                                                              (char*)MESH(cmesh).elementNumbering_global2original);
-  */
+  
   dims[0] = size+1;
   nodeOffsets_subdomain_owned = PyArray_FromDimsAndData(1,
                                                         dims,
@@ -6821,13 +6516,12 @@
                                                            dims,
                                                            PyArray_INT,
                                                            (char*)MESH(cmesh).nodeNumbering_subdomain2global);
-  /*cek hack
   dims[0] = MESH(cmesh).nNodes_global;
   nodeNumbering_global2original = PyArray_FromDimsAndData(1,
                                                           dims,
                                                           PyArray_INT,
                                                           (char*)MESH(cmesh).nodeNumbering_global2original);
-  */
+  
   dims[0] = size+1;
   elementBoundaryOffsets_subdomain_owned = PyArray_FromDimsAndData(1,
                                                                    dims,
@@ -6836,18 +6530,6 @@
   
   dims[0] = MESH(cmesh).subdomainp->nElementBoundaries_global;
   elementBoundaryNumbering_subdomain2global = PyArray_FromDimsAndData(1,
-<<<<<<< HEAD
-								      dims,
-								      PyArray_INT,
-								      (char*)MESH(cmesh).elementBoundaryNumbering_subdomain2global);
-  /*cek hack
-  dims[0] = MESH(cmesh).nElementBoundaries_global;
-  elementBoundaryNumbering_global2original = PyArray_FromDimsAndData(1,
-								     dims,
-								     PyArray_INT,
-								     (char*)MESH(cmesh).elementBoundaryNumbering_global2original);
-  */
-=======
                                                                       dims,
                                                                       PyArray_INT,
                                                                       (char*)MESH(cmesh).elementBoundaryNumbering_subdomain2global);
@@ -6857,7 +6539,6 @@
                                                                      PyArray_INT,
                                                                      (char*)MESH(cmesh).elementBoundaryNumbering_global2original);
   
->>>>>>> fd9c0903
   dims[0] = size+1;
   edgeOffsets_subdomain_owned = PyArray_FromDimsAndData(1,
                                                         dims,
@@ -6866,19 +6547,6 @@
   
   dims[0] = MESH(cmesh).subdomainp->nEdges_global;
   edgeNumbering_subdomain2global = PyArray_FromDimsAndData(1,
-<<<<<<< HEAD
-							   dims,
-							   PyArray_INT,
-							   (char*)MESH(cmesh).edgeNumbering_subdomain2global);
-  /*cek hack
-  dims[0] = MESH(cmesh).nEdges_global;
-  edgeNumbering_global2original = PyArray_FromDimsAndData(1,
-							  dims,
-							  PyArray_INT,
-							  (char*)MESH(cmesh).edgeNumbering_global2original);
-  */
-  return Py_BuildValue("OOOOOOOO",
-=======
                                                            dims,
                                                            PyArray_INT,
                                                            (char*)MESH(cmesh).edgeNumbering_subdomain2global);
@@ -6889,21 +6557,11 @@
                                                           (char*)MESH(cmesh).edgeNumbering_global2original);
 
   return Py_BuildValue("OOOOOOOOOOOO",
->>>>>>> fd9c0903
                        elementOffsets_subdomain_owned,
                        elementNumbering_subdomain2global,
-                       //elementNumbering_global2original,
+                       elementNumbering_global2original,
                        nodeOffsets_subdomain_owned,
                        nodeNumbering_subdomain2global,
-<<<<<<< HEAD
-                       //nodeNumbering_global2original,
-		       elementBoundaryOffsets_subdomain_owned,
-                       elementBoundaryNumbering_subdomain2global,
-                       //elementBoundaryNumbering_global2original,
-		       edgeOffsets_subdomain_owned,
-                       edgeNumbering_subdomain2global/*,
-						       edgeNumbering_global2original*/);
-=======
                        nodeNumbering_global2original,
                        elementBoundaryOffsets_subdomain_owned,
                        elementBoundaryNumbering_subdomain2global,
@@ -6911,7 +6569,6 @@
                        edgeOffsets_subdomain_owned,
                        edgeNumbering_subdomain2global,
                        edgeNumbering_global2original);
->>>>>>> fd9c0903
 }
 
 
