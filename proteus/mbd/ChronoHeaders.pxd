--- conflicted
+++ resolved
@@ -1,12 +1,9 @@
-<<<<<<< HEAD
 """
 This file declares a list of C++ objects from Chrono that can be used in
  cython files.
 """
 
 
-=======
->>>>>>> 851ab92b
 from libcpp.string cimport string
 from libcpp.vector cimport vector
 from libcpp cimport bool
@@ -32,7 +29,6 @@
         ChQuaternion(double e0, double e1, double e2, double e3)
         ChQuaternion()
 
-<<<<<<< HEAD
     cdef cppclass ChCoordsys[double]:
         ChVector pos
         ChQuaternion rot
@@ -40,8 +36,6 @@
         ChCoordsys(ChVector &mv, ChQuaternion &mq)
         ChCoordsys(ChVector &mv, double Alpha, ChVector &mu)
 
-=======
->>>>>>> 851ab92b
     cdef cppclass ChMatrix:
         double GetElement(int row, int col)
         double SetElement(int row, int col, double element)
@@ -275,16 +269,11 @@
         #virtual 
         ChLinkPointPoint()
         int Initialize(shared_ptr[ChNodeFEAxyz] anodeA, shared_ptr[ChNodeFEAxyz] anodeB)
-<<<<<<< HEAD
-    
-=======
-
->>>>>>> 851ab92b
+    
 
 cdef extern from "ChBodyAddedMass.h":
     cdef cppclass ChBodyAddedMass(ChBody):
         ChBodyAddedMass() except +
-<<<<<<< HEAD
         # void SetMass(double newmass)
         # void SetInertia(ChMatrix33& newXInertia)
         # void SetInertiaXX(ChVector& newXInertia)
@@ -294,7 +283,11 @@
         void SetMfullmass(ChMatrixDynamic Mfullmass_in)
         void SetInvMfullmass(ChMatrixDynamic inv_Mfullmass_in)
 
-=======
+
+
+cdef extern from "ChBodyAddedMass.h":
+    cdef cppclass ChBodyAddedMass(ChBody):
+        ChBodyAddedMass() except +
         void SetMass(double newmass)
         void SetInertia(ChMatrix33& newXInertia)
         void SetInertiaXX(ChVector& newXInertia)
@@ -303,4 +296,3 @@
         ChVector GetInertiaXY()
         void SetMfullmass(ChMatrixDynamic Mfullmass_in)
         void SetInvMfullmass(ChMatrixDynamic inv_Mfullmass_in)
->>>>>>> 851ab92b
