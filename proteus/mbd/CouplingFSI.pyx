--- conflicted
+++ resolved
@@ -1237,10 +1237,7 @@
     def _recordValues(self):
         """Records values of body attributes in a csv file.
         """
-<<<<<<< HEAD
-=======
         Profiling.logEvent('recording values file of '+str(self.name))
->>>>>>> 92e4b62f
         record_file = str(os.path.join(bytes(Profiling.logDir,'utf-8'), self.name),'utf-8')
         t_chrono = self.ProtChSystem.ChSystem.GetChTime()
         if self.ProtChSystem.model is not None:
@@ -1292,11 +1289,7 @@
         Profiling.logEvent('recording h5 file of '+str(self.name))
         tCount = self.ProtChSystem.tCount
         self.hdfFileName = self.name
-<<<<<<< HEAD
-        hdfFileName = os.path.join(bytes(Profiling.logDir,'utf-8'), self.hdfFileName)+'.h5'
-=======
         hdfFileName = os.path.join(bytes(Profiling.logDir,'utf-8'), self.hdfFileName)+b'.h5'
->>>>>>> 92e4b62f
         if tCount == 0:
             f = h5py.File(hdfFileName, 'w', libver='latest')
         else:
@@ -1378,13 +1371,8 @@
             tree.write(f)
 
         # dump xml str in h5 file
-<<<<<<< HEAD
-        hdfFileName = os.path.join(bytes(Profiling.logDir,'utf-8'), self.hdfFileName)+'.h5'
-        f = h5py.File(hdfFileName, 'a')
-=======
         hdfFileName = os.path.join(bytes(Profiling.logDir,'utf-8'), self.hdfFileName)+b'.h5'
         f = h5py.File(hdfFileName, 'a', libver='latest')
->>>>>>> 92e4b62f
         datav = ET.tostring(arGrid)
         dset = f.create_dataset('Mesh_Spatial_Domain_'+str(tCount),
                                 (1,),
@@ -2248,11 +2236,7 @@
 
         # dump xml str in h5 file
         hdfFileName = os.path.join(bytes(Profiling.logDir,'utf-8'), self.hdfFileName)+b'.h5'
-<<<<<<< HEAD
-        f = h5py.File(hdfFileName, 'a')
-=======
         f = h5py.File(hdfFileName, 'a', libver='latest')
->>>>>>> 92e4b62f
         datav = ET.tostring(arGrid)
         dset = f.create_dataset('Mesh_Spatial_Domain_{0:d}'.format(tCount),
                                 (1,),
@@ -2265,10 +2249,7 @@
     def _recordValues(self):
         """Records values in csv files
         """
-<<<<<<< HEAD
-=======
         Profiling.logEvent('recording values file of '+str(self.name))
->>>>>>> 92e4b62f
         self.record_file = str(os.path.join(bytes(Profiling.logDir,'utf-8'), self.name),'utf-8')
         def record(record_file, row, mode='a'):
             with open(record_file, mode) as csvfile:
