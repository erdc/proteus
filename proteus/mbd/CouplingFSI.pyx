#!python
# distutils: language = c++
# cython: profile=True, binding=True, embedsignature=True

"""
Coupling between Chrono and Proteus is done in this file.

Objects (classes) starting with 'ProtCh' (e.g. ProtChBody) are objects that
have logic specifically developed for communication between Proteus and Chrono.

Objects starting with 'Ch' (e.g. ChBody) are objects that only have Chrono
logic associated to them.

Some ProtCh objects give access to the Chrono object:
my_protchsystem = ProtChSystem()
my_protchbody = ProtChBody(system=my_protchsystem)
my_chbody = my_protchbody.ChBody
my_chbody.SetPos(...)
my_chbody.SetRot(...)

# pass the index of the boundaries (or particle index) where forces must be integrated
my_protchbody.setIndexBoundary([0, 1, 2, 3])
# alternatively, if you use a Shape instance from proteus.SpatialTools
# the boundaries indice will be set automatically after calling SpatialTools.assembleDomain()
my_protchbody.setShape(my_shape)
"""


import os
import sys
import csv
import copy
cimport numpy as np
import numpy as np
from mpi4py import MPI
from scipy import spatial
from proteus import AuxiliaryVariables, Archiver, Comm, Profiling
from proteus import SpatialTools as st
from libcpp.string cimport string
from libcpp.vector cimport vector
from libcpp cimport bool
from libcpp.memory cimport (shared_ptr,
                            make_shared)
from collections import OrderedDict
from cython.operator cimport dereference as deref
# from cython.cpp cimport static_cast
import xml.etree.ElementTree as ET
import h5py
# chrono C++ headers
cimport ChronoHeaders as ch
# chrono Python headers
from proteus.mprans import BodyDynamics as bd
from proteus.Archiver import indentXML
import pychrono as chrono
from pychrono import fea as chrono_fea

# needed for sphinx docs
__all__ = ['ProtChSystem',
           'ProtChBody',
           'ProtChMesh',
           'ProtChMoorings',
           'ProtChAddedMass']


cdef class ProtChBody:

    def __cinit__(self,
                  ProtChSystem system=None):
        self.ProtChSystem = system
        # create new cppRigidBody
        self.thisptr = newRigidBody(system.thisptr)
        self.ChBodyAddedMass = ChBodyAddedMass()
        self.ChBody = self.ChBodyAddedMass.ChBodySWIG
        self.thisptr.body = self.ChBodyAddedMass.sharedptr_chbody  # give pointer to cpp class
        # # add body to system
        if system is not None:
            self.ProtChSystem.addProtChBody(self)
        # initialise values
        self.record_dict = OrderedDict()
        self.F_prot = np.zeros(3)  # initialise empty Proteus force
        self.M_prot = np.zeros(3)  # initialise empty Proteus moment
        self.F_applied = np.zeros(3)  # initialise empty Applied force
        self.M_applied = np.zeros(3)  # initialise empty Applied moment
        self.F_Aij = np.zeros(3)  # initialise empty added mass force
        self.M_Aij = np.zeros(3)  # initialise empty added mass moment
        self.prescribed_motion_function = None
        self.acceleration = np.zeros(3)
        self.acceleration_last = np.zeros(3)
        self.velocity = np.zeros(3)
        self.velocity_fluid = np.zeros(3)
        self.velocity_last = np.zeros(3)
        self.ang_velocity = np.zeros(3)
        self.position = np.zeros(3)
        self.position_last = np.zeros(3)
        self.ang_vel_norm = 0.  # used for mesh disp prediction
        self.ang_vel_norm_last = 0.  # used for mesh disp prediction
        self.h_predict = np.zeros(3)
        self.h_ang_predict = 0.
        self.h_ang_vel_predict = np.zeros(3)
        self.h_predict_last = np.zeros(3)
        self.h_ang_predict_last = 0.
        self.h_ang_vel_predict_last = np.zeros(3)
        self.predicted = False
        self.adams_vel = np.zeros((5, 3))
        self.Aij = np.zeros((6, 6))  # added mass array
        self.applyAddedMass = True  # will apply added mass in Chrono calculations if True
<<<<<<< HEAD
=======
        self.useIBM = False
        self.Aij_factor = 1.
        self.boundaryFlags = None
>>>>>>> a5d06443
        self.setName(b'rigidbody')

    def attachShape(self,
                    shape,
                    take_shape_name=True):
        """Attach proteus.SpatialTools shape to body.
        Used for automatic calculation of external forces from Proteus.
        Called automatically when creating a body and passing a shape
        instance.

        Parameters
        ----------
        shape: SpatialTools.Shape
            instance of shape from proteus.SpatialTools or
            proteus.mprans.SpatialTools
        """
        assert self.Shape is None, 'Shape '+self.Shape.name+' was already attached'
        self.Shape = shape
        if 'ChRigidBody' not in shape.auxiliaryVariables:
            shape.auxiliaryVariables['ChRigidBody'] = self
            if take_shape_name is True:
                self.setName(bytes(shape.name,'utf-8'))
        self.nd = shape.Domain.nd
        new_vec = chrono.ChVectorD(shape.barycenter[0],
                                   shape.barycenter[1],
                                   shape.barycenter[2])
        self.ChBody.SetPos(new_vec)

    def addTriangleMeshFromShape(self,
                                 object shape=None,
                                 double[:] pos=None,
                                 double[:,:] rot=None,
                                 bool is_static=False,
                                 bool is_convex=False,
                                 double sphereswept_thickness=0.005):
        """Adds triangle mesh to collision model and for IBM calculations
        """
        if shape is None:
            shape = self.Shape
        assert shape is not None, 'no Shape was defined for making a triangle mesh'
        vertices = shape.vertices
        for f_i, facet in enumerate(shape.facets):
            f = facet[0]
            assert len(f) == 3, 'Facets must be triangles for triangle mesh but facet '+str(f_i)+' is not of length 3'
        facets = np.array(shape.facets, dtype=np.int32)
        self.addTriangleMeshFromVerticesFaces(vertices=vertices,
                                              facets=facets,
                                              pos=pos,
                                              rot=rot,
                                              is_static=is_static,
                                              is_convex=is_convex,
                                              sphereswept_thickness=sphereswept_thickness)

    def addTriangleMeshFromVerticesFaces(self,
                                         double[:,:] vertices,
                                         int[:,:,:] facets,
                                         double[:] pos=None,
                                         double[:,:] rot=None,
                                         bool is_static=False,
                                         bool is_convex=False,
                                         double sphereswept_thickness=0.005):
        """Adds triangle mesh to collision model and for IBM calculations
        """
        self.thisptr.trimesh = make_shared[ch.ChTriangleMeshConnected]()
        self.trimesh_nodes.clear()
        self.trimesh_triangles.clear()
        for v in vertices:
            self.trimesh_nodes.push_back(ch.ChVector(v[0], v[1], v[2]))
        for f_i, facet in enumerate(facets):
            f = facet[0]
            assert len(f) == 3, 'Facets must be triangles for triangle mesh but facet '+str(f_i)+' is not of length 3'
            self.trimesh_triangles.push_back(ch.ChTriangle(self.trimesh_nodes.at(f[0]),
                                                           self.trimesh_nodes.at(f[1]),
                                                           self.trimesh_nodes.at(f[2])))
            deref(self.thisptr.trimesh).addTriangle(self.trimesh_triangles.at(f_i))
        if pos is None:
            pos = np.zeros(3)
        cdef ch.ChMatrix33 rotmat
        if rot is None:
            rot = np.eye(3)
        for i in range(rot.shape[0]):
            for j in range(rot.shape[1]):
                rotmat.SetElement(i, j, rot[i, j])
        # deref(deref(self.thisptr.body).GetCollisionModel()).ClearModel()
        deref(deref(self.thisptr.body).GetCollisionModel()).AddTriangleMesh(<shared_ptr[ch.ChTriangleMesh]> self.thisptr.trimesh,
                                                                            is_static,
                                                                            is_convex,
                                                                            ch.ChVector(pos[0],
                                                                                        pos[1],
                                                                                        pos[2]),
                                                                            rotmat,
                                                                            sphereswept_thickness)
        self.thisptr.has_trimesh = True
        cdef ch.ChVector pos0 = deref(self.thisptr.body).GetPos()
        self.thisptr.pos0_trimesh = pos0
        cdef ch.ChQuaternion rot0 = deref(self.thisptr.body).GetRot()
        self.thisptr.rotq0_trimesh = rot0

    # # (!) # cannot use right now because of cython error when C++ function has default
    # # (!) # arguments (known bug in cython community, silent error)
    # # (!) # logic left here for when cython bug is solved
    # def addTriangleMeshFromWavefront(self,
    #                                  string filename,
    #                                  bool load_normals=True,
    #                                  bool load_uv=False,
    #                                  double[:] pos=None,
    #                                  double[:,:] rot=None,
    #                                  bool is_static=False,
    #                                  bool is_convex=False,
    #                                  double sphereswept_thickness=0.005):
    #     """Adds triangle mesh to collision model and for IBM calculations
    #     """
    #     self.thisptr.trimesh.LoadWavefrontMesh(filename,
    #                                            load_normals,
    #                                            load_uv)
    #     if pos is None:
    #         pos = np.zeros(3)
    #     cdef ch.ChMatrix33 rotmat
    #     if rot is None:
    #         rot = np.eye(3)
    #     for i in range(rot.shape[0]):
    #         for j in range(rot.shape[1]):
    #             rotmat.SetElement(i, j, rot[i, j])
    #     deref(deref(self.thisptr.body).GetCollisionModel()).AddTriangleMesh(self.thisptr.trimesh,
    #                                                                         is_static,
    #                                                                         is_convex,
    #                                                                         ch.ChVector(pos[0],
    #                                                                                     pos[1],
    #                                                                                     pos[2]),
    #                                                                         rotmat,
    #                                                                         sphereswept_thickness)

    def getTriangleMeshInfo(self):
        # vertices
        cdef vector[ch.ChVector[double]] chpos = deref(self.thisptr.trimesh).getCoordsVertices()
        cdef double[:,:] pos = np.zeros((chpos.size(),3 ))
        for i in range(chpos.size()):
            pos[i, 0] = chpos.at(i).x()
            pos[i, 1] = chpos.at(i).y()
            pos[i, 2] = chpos.at(i).z()
        cdef vector[ch.ChVector[int]] chel_connect = deref(self.thisptr.trimesh).getIndicesVertexes()
            # connection of vertices
        cdef int[:,:] el_connect = np.zeros((chel_connect.size(), 3), dtype=np.int32)
        for i in range(chel_connect.size()):
            el_connect[i, 0] = int(chel_connect.at(i).x())
            el_connect[i, 1] = int(chel_connect.at(i).y())
            el_connect[i, 2] = int(chel_connect.at(i).z())
        return pos, el_connect

    def setCollisionOptions(self,
                            double envelope=0.001,
                            double margin=0.0005,
                            bool collide=True):
        deref(self.thisptr.body).SetCollide(collide)
        deref(deref(self.thisptr.body).GetCollisionModel()).SetEnvelope(envelope)
        deref(deref(self.thisptr.body).GetCollisionModel()).SetSafeMargin(margin)

    def setBoundaryFlags(self, flags):
        """Sets the flags of the boundaries of the body
        numbers must be gloabal (from domain.segmentFlags or
        domain.facetFlags).

        Parameters
        ----------
        flags: array_like
            list of flags that belong to this body
        """
        self.boundaryFlags = np.array(flags, 'i')

    def setIBM(self, useIBM=True, radiusIBM=0.):
        """Sets IBM mode for retrieving fluid forces

        Parameters
        ----------
        useIBM: bool
            set if IBM should be used
        radiusIBM: double
            radius of the particle for IBM
        """
        self.useIBM = useIBM
        self.radiusIBM = radiusIBM

    def setWidth2D(self, width):
        """Sets width of 2D body (for forces and moments calculation)

        Parameters
        ----------
        width: float
            width of the body
        """
        self.width_2D = width

    def attachAuxiliaryVariables(self,avDict):
        pass

    def setInitialRot(self, rot):
        cdef np.ndarray zeros = np.zeros(3)
        self.rotation_init = rot
        self.thisptr.prestep(<double*> zeros.data,
                             <double*> zeros.data)
        if self.rotation_init is not None:
            new_quat = chrono.ChQuaternionD(rot[0], rot[1], rot[2], rot[3])
            self.ChBody.SetRot(new_quat)
        self.thisptr.poststep()

    def hxyz(self, np.ndarray x, double t, debug=False):
        cdef np.ndarray h
        cdef np.ndarray xx
        cdef double ang, ang_last
        cdef np.ndarray d_tra, d_tra_last # translational displacements
        cdef np.ndarray d_rot, d_rot_last # rotational displacements
        cdef np.ndarray h_body  # displacement from body
        cdef ch.ChVector h_body_vec
        h = np.zeros(3)
        if self.predicted is False:
            self.prediction()
        # if self.ProtChSystem.thisptr.system.GetChTime() > 0.0003:
        # if self.ProtChSystem.step_nb > self.ProtChSystem.step_start:
            # self.ChBody.SetBodyFixed(False)
        if self.ProtChSystem.scheme == "CSS":
            h_body_vec = self.thisptr.hxyz(<double*> x.data, t)
            h_body = np.array([h_body_vec.x(), h_body_vec.y(), h_body_vec.z()])
            h += h_body
        elif self.ProtChSystem.scheme == "ISS":
            # remove previous prediction
            # translate back first
            if debug is True:
                print("$$$$$$$$$$$$$$$$$$")
                print("x: ", x)
            # d_tra_last = -self.velocity_last*dt_half_last
            # h += d_tra_last
            h += -self.h_predict_last
            if debug is True:
                print("h_predict_last: ", self.h_predict_last)
                print("h_predict: ", self.h_predict)
                print("h_ang_predict_last: ", self.h_ang_predict_last)
                print("h_ang_predict: ", self.h_ang_predict)
                print("h_ang_vel_predict_last: ", self.h_ang_vel_predict_last)
                print("h_ang_vel_predict: ", self.h_ang_vel_predict)
            # rotate back
            # ang_last = -self.ang_vel_norm_last*dt_half_last
            ang_last = -self.h_ang_predict_last
            if ang > 0:
                d_rot_last = (st.rotation3D(points=x+h,  # (translated back)
                                            rot=ang_last,
                                            axis=self.h_ang_vel_predict_last,
                                            pivot=self.position_last)
                            -x+h)
                h += d_rot_last
            # add rigid body displacement
            xx = x+h # previous position of body
            if debug is True:
                print("x_old: ", x+h)
                print("F_applied: ", self.F_applied)
            h_body_vec = self.thisptr.hxyz(<double*> xx.data, t)
            h_body = np.array(h_body_vec.x(), h_body_vec.y(), h_body_vec.z())
            h += h_body
            # add current prediction
            # rotate first
            # ang = self.ang_vel_norm*dt_half
            ang = self.h_ang_predict
            if debug is True:
                print("x_body: ", x+h)
                print("pos_body: ", self.ChBody.GetPos())
            if ang > 0:
                d_rot = (st.rotation3D(points=x+h,
                                    rot=ang,
                                    axis=self.h_ang_vel_predict,
                                    pivot=self.position)
                        -x+h)
                h += d_rot
            if debug is True:
                print("x_new_rot: ", x+h)
            # translate
            # d_tra = self.velocity*dt_half
            # h += d_tra
            h += self.h_predict
            if debug is True:
                print("x_new_trarot: ", x+h)
        comm = Comm.get().comm.tompi4py()
        # print(comm.rank, h, x, t)
        return h

    def hx(self, np.ndarray x, double t):
        """BC function for mesh nodes displacement (x component)

        Parameters
        ----------
        x: array_like
            coordinates of the node before displacement
        t: double
            simulation time
        """
        return self.hxyz(x, t)[0]

    def hy(self, np.ndarray x, double t):
        """BC function for mesh nodes displacement (y component)

        Parameters
        ----------
        x: array_like
            coordinates of the node before displacement
        t: double
            simulation time
        """
        return self.hxyz(x, t)[1]

    def hz(self, np.ndarray x, double t):
        """BC function for mesh nodes displacement (z component)

        Parameters
        ----------
        x: array_like
            coordinates of the node before displacement
        t: double
            simulation time
        """
        return self.hxyz(x, t)[2]

    def hx_translation(self, np.ndarray x, double t):
        """BC function for mesh nodes displacement (x component)

        Parameters
        ----------
        x: array_like
            coordinates of the node before displacement
        t: double
            simulation time
        """
        return (self.position-self.position_last)[0]

    def hy_translation(self, np.ndarray x, double t):
        """BC function for mesh nodes displacement (y component)

        Parameters
        ----------
        x: array_like
            coordinates of the node before displacement
        t: double
            simulation time
        """
        return (self.position-self.position_last)[1]

    def hz_translation(self, np.ndarray x, double t):
        """BC function for mesh nodes displacement (z component)

        Parameters
        ----------
        x: array_like
            coordinates of the node before displacement
        t: double
            simulation time
        """
        return (self.position-self.position_last)[2]

    def hx_rotation(self, np.ndarray x, double t):
        """BC function for mesh nodes displacement (x component)

        Parameters
        ----------
        x: array_like
            coordinates of the node before displacement
        t: double
            simulation time
        """
        return self.hxyz(x, t)[0]-(self.position-self.position_last)[0]

    def hy_rotation(self, np.ndarray x, double t):
        """BC function for mesh nodes displacement (y component)

        Parameters
        ----------
        x: array_like
            coordinates of the node before displacement
        t: double
            simulation time
        """
        return self.hxyz(x, t)[1]-(self.position-self.position_last)[1]

    def hz_rotation(self, np.ndarray x, double t):
        """BC function for mesh nodes displacement (z component)

        Parameters
        ----------
        x: array_like
            coordinates of the node before displacement
        t: double
            simulation time
        """
        return self.hxyz(x, t)[2]-(self.position-self.position_last)[2]

    def addSpring(self, double stiffness, double damping, np.ndarray fairlead,
                  np.ndarray anchor, double rest_length):
        self.thisptr.addSpring(stiffness, damping, <double*> fairlead.data,
                               <double*> anchor.data, rest_length)

    def setConstraints(self, np.ndarray free_x, np.ndarray free_r):
        """Sets constraints on the body
        (!) Only acts on Proteus and gravity forces

        Parameters
        ----------
        free_x: array_like
            Translational constraints.
        free_r: array_like
            Rotational constraints.
        """
        self.thisptr.setConstraints(<double*> free_x.data, <double*> free_r.data)

    def setAddedMass(self, np.ndarray Aij):
        """
        Sets the added mass matrix of the body

        Parameters
        ----------
        added_mass: array_like
            Added mass matrix (must be 6x6 array!)
        """

        Aij[0, 1:] *= self.thisptr.free_x.x()
        Aij[1, 0] *= self.thisptr.free_x.y()
        Aij[1, 2:] *= self.thisptr.free_x.y()
        Aij[2, :2] *= self.thisptr.free_x.z()
        Aij[2, 3:] *= self.thisptr.free_x.z()
        Aij[3, :3] *= self.thisptr.free_r.x()
        Aij[3, 4:] *= self.thisptr.free_r.x()
        Aij[4, :4] *= self.thisptr.free_r.y()
        Aij[4, 5] *= self.thisptr.free_r.y()
        Aij[5, :5] *= self.thisptr.free_r.z()
        assert Aij.shape[0] == 6, 'Added mass matrix must be 6x6 (np)'
        assert Aij.shape[1] == 6, 'Added mass matrix must be 6x6 (np)'
        cdef double mass = self.ChBody.GetMass()
        cdef np.ndarray iner = pymat332array(self.ChBody.GetInertia())
        cdef np.ndarray MM = np.zeros((6,6))  # mass matrix
        cdef np.ndarray AM = np.zeros((6,6))  # added mass matrix
        cdef np.ndarray FM = np.zeros((6,6))  # full mass matrix
        cdef ch.ChMatrixDynamic chFM = ch.ChMatrixDynamic[double](6, 6)
        cdef ch.ChMatrixDynamic inv_chFM = ch.ChMatrixDynamic[double](6, 6)
        # added mass matrix
        AM += Aij
        self.Aij[:] = AM
        # mass matrix
        MM[0,0] = mass
        MM[1,1] = mass
        MM[2,2] = mass
        for i in range(3):
            for j in range(3):
                MM[i+3, j+3] = iner[i, j]
        # full mass
        FM += AM
        FM += MM
        Profiling.logEvent('Mass Matrix:\n'+str(MM))
        Profiling.logEvent('Added Mass Matrix:\n'+str(AM))
        Profiling.logEvent('Full Mass Matrix:\n'+str(FM))
        # inverse of full mass matrix
        inv_FM = np.linalg.inv(FM)
        #set it to chrono variable
        for i in range(6):
            for j in range(6):
                chFM.SetElement(i, j, FM[i, j])
                inv_chFM.SetElement(i, j, inv_FM[i, j])
        self.ChBodyAddedMass.SetMfullmass(chFM)
        self.ChBodyAddedMass.SetInvMfullmass(inv_chFM)

        aa = np.zeros(6)

        aa[:3] = pyvec2array(self.ChBody.GetPos_dtdt())
        aa[3:] = pyvec2array(self.ChBody.GetWacc_loc())
        Aija = np.dot(Aij, aa)
        self.F_Aij = Aija[:3]
        self.M_Aij = Aija[3:]

    def getPressureForces(self):
        """Gives pressure forces from fluid (Proteus) acting on body.
        (!) Only works during proteus simulation

        Returns
        -------
        F_p: array_like
            pressure forces (x, y, z) as provided by Proteus
        """
        F_p = np.zeros(3)
        for flag in self.boundaryFlags:
            if self.useIBM:
                F_p += self.ProtChSystem.model.levelModelList[-1].coefficients.particle_netForces[flag]
            else:
                F_p += self.ProtChSystem.model.levelModelList[-1].coefficients.netForces_p[flag]
        return F_p

    def getShearForces(self):
        """Gives shear forces from fluid (Proteus) acting on body
        (!) Only works during proteus simulation

        Returns
        -------
        F_v: array_like
            shear forces (x, y, z) as provided by Proteus
        """
        F_v = np.zeros(3)
        if self.useIBM:
            pass
        else:
            for flag in self.boundaryFlags:
                F_v += self.ProtChSystem.model.levelModelList[-1].coefficients.netForces_v[flag]
        return F_v

    def getMoments(self):
        """Gives moments from fluid (Proteus) acting on body
        (!) Only works during proteus simulation

        Returns
        -------
        M: array_like
            moments (x, y, z) as provided by Proteus
        """
        M = np.zeros(3)
        for flag in self.boundaryFlags:
            if self.useIBM:
                M += self.ProtChSystem.model.levelModelList[-1].coefficients.particle_netMoments[flag]
            else:
                M += self.ProtChSystem.model.levelModelList[-1].coefficients.netMoments[flag]
        M_t = np.sum(M, axis=0)
        # !!!!!!!!!!!! UPDATE BARYCENTER !!!!!!!!!!!!
        Fx, Fy, Fz = self.F_prot
        rx, ry, rz = self.barycenter0-pyvec2array(self.ChBody.GetPos())
        Mp = np.array([ry*Fz-rz*Fy, -(rx*Fz-rz*Fx), (rx*Fy-ry*Fx)])
        M_t += Mp
        return M_t

    def getRotationMatrix(self):
        """Gives current rotation (matrix) of body

        Returns
        -------
        rot: array_like
            current rotation (matrix) of body
        """
        x0 = self.thisptr.rotm.Get_A_Xaxis().x()
        x1 = self.thisptr.rotm.Get_A_Xaxis().y()
        x2 = self.thisptr.rotm.Get_A_Xaxis().z()
        y0 = self.thisptr.rotm.Get_A_Yaxis().x()
        y1 = self.thisptr.rotm.Get_A_Yaxis().y()
        y2 = self.thisptr.rotm.Get_A_Yaxis().z()
        z0 = self.thisptr.rotm.Get_A_Zaxis().x()
        z1 = self.thisptr.rotm.Get_A_Zaxis().y()
        z2 = self.thisptr.rotm.Get_A_Zaxis().z()
        rot = np.array([x0, x1, x2],
                       [y0, y1, y2],
                       [z0, z1, z2])
        return rot

    def prestep(self):
        """Called before Chrono system step.
        Sets external forces automatically from Proteus solution.
        """
        self.storeValues()
        # if self.ProtChSystem.thisptr.system.GetChTime() > 0.0003 or self.ProtChSystem.model is None:  # CHANGE
        #     # if self.ProtChSystem.step_nb > self.ProtChSystem.step_start:
        #     self.ChBody.SetBodyFixed(False)
        if self.ProtChSystem.model is not None:
            if self.ProtChSystem.model_addedmass is not None:
                # getting added mass matrix
                self.Aij[:] = 0
                am = self.ProtChSystem.model_addedmass.levelModelList[-1]
                for flag in self.boundaryFlags:
                    if self.useIBM:
                        self.Aij += am.coefficients.particle_Aij[flag]
                    else:
                        self.Aij += am.Aij[flag]
                if self.width_2D:
                    self.Aij *= self.width_2D
            # setting added mass
            if self.applyAddedMass is True:
                Aij = np.zeros((6,6))
                Aij[:] = self.Aij[:]
                Aij *= self.Aij_factor
                self.setAddedMass(Aij)
            self.setExternalForces()

    def setExternalForces(self, np.ndarray forces=None, np.ndarray moments=None):
        """Sets external forces to body.
        Called during prestep or can be called manually. If called manually,
        must be a Chrono only simulation.

        Parameters
        ----------
        forces: array_like
            forces array (length 3)
        moments: array_like
            moments array (length 3)
        """
        if forces is not None:
            self.F_prot = forces
        if moments is not None:
            self.M_prot = moments
        if self.ProtChSystem.model is not None:
            self.F_prot = self.getPressureForces()+self.getShearForces()
            self.M_prot = self.getMoments()
        if self.width_2D:
            self.F_prot *= self.width_2D
            self.M_prot *= self.width_2D
        cdef np.ndarray F_bar = np.zeros(3)
        cdef np.ndarray M_bar = np.zeros(3)
        F_bar[:] = self.F_prot[:]
        M_bar[:] = self.M_prot[:]
        if self.applyAddedMass is True:
            F_bar += self.F_Aij
            M_bar += self.M_Aij
        if self.ProtChSystem.first_step is False:
            # actual force applied to body
            if self.ProtChSystem.prediction == "backwardEuler":
                F_bar = F_bar
                M_bar = M_bar
            if self.ProtChSystem.prediction == "forwardEuler":
                F_bar = self.F_prot_last+self.Aij_last
                M_bar = self.M_prot_last+self.Aij_last
            if self.ProtChSystem.prediction == "implicitOrder2":
                F_bar = (F_bar+self.F_prot_last+self.F_Aij_last)/2.
                M_bar = (M_bar+self.M_prot_last+self.M_Aij_last)/2.
                # self.F_applied = self.F_prot
                # self.M_applied = self.M_prot
                # self.F_applied = 2*F_bar - self.F_applied_last
                # self.M_applied = 2*M_bar - self.M_applied_last
        F_solid_type = 1
        if F_solid_type == 1:
            F_body = F_bar
            M_body = M_bar
        elif F_solid_type == 2:
            if np.linalg.norm(self.F_prot_last) == 0:  # first time step
                F_body = F_bar
                M_body = M_bar
            else:
                F_body = 2*F_bar-self.F_applied_last
                M_body = 2*M_bar-self.M_applied_last
        self.F_applied = F_body
        self.M_applied = M_body
        self.thisptr.prestep(<double*> self.F_applied.data,
                             <double*> self.M_applied.data)
        self.predicted = False

    def poststep(self):
        """Called after Chrono system step.
        Records values to csv, broadcast new position and rotation from
        calculating processor to all processors for moving mesh BC.
        """
        if self.prescribed_motion_function is not None:
            new_x = self.callPrescribedMotion(self.ProtChSystem.model.stepController.t_model_last)
            new_vec = chrono.ChVectorD(new_x[0], new_x[1], new_x[2])
            self.ChBody.SetPos(new_vec)
        self.thisptr.poststep()
        self.getValues()
        comm = Comm.get().comm.tompi4py()
        cdef ch.ChQuaternion rotq
        cdef ch.ChQuaternion rotq_last
        cdef ch.ChVector pos
        cdef ch.ChVector pos_last
        cdef double e0, e1, e2, e3, e0_last, e1_last, e2_last, e3_last
        cdef double posx, posy, posz, posx_last, posy_last, posz_last
        if self.ProtChSystem.parallel_mode is True:
            # need to broadcast values to all processors on the C++ side
            # comm.Barrier()
            self.rotq = comm.bcast(self.rotq,
                                   self.ProtChSystem.chrono_processor)
            self.rotq_last = comm.bcast(self.rotq_last,
                                        self.ProtChSystem.chrono_processor)
            self.position = comm.bcast(self.position,
                                       self.ProtChSystem.chrono_processor)
            self.position_last = comm.bcast(self.position_last,
                                            self.ProtChSystem.chrono_processor)
        if comm.rank == self.ProtChSystem.chrono_processor and self.ProtChSystem.record_values is True:
            self._recordValues()
            if self.thisptr.has_trimesh:
                self._recordH5()
                self._recordXML()
        # need to pass position and rotation values to C++ side
        # needed for transformations when calling hx, hy, hz, hxyz
        e0, e1, e2, e3 = self.rotq
        e0_last, e1_last, e2_last, e3_last = self.rotq_last
        posx, posy, posz = self.position
        posx_last, posy_last, posz_last = self.position_last
        pos = ch.ChVector[double](posx, posy, posz)
        pos_last = ch.ChVector[double](posx_last, posy_last, posz_last)
        rotq = ch.ChQuaternion[double](e0, e1, e2, e3)
        rotq_last = ch.ChQuaternion[double](e0_last, e1_last, e2_last, e3_last)
        self.thisptr.rotq = rotq
        self.thisptr.rotq_last = rotq_last
        self.thisptr.pos = pos
        self.thisptr.pos_last = pos_last
        if self.ProtChSystem.model_addedmass is not None:
            am = self.ProtChSystem.model_addedmass.levelModelList[-1]
            for flag in self.boundaryFlags:
                am.barycenters[flag] = pyvec2array(self.ChBody.GetPos())
        self.velocity_fluid = (self.position-self.position_last)/self.ProtChSystem.dt_fluid
        if self.useIBM and self.ProtChSystem.model is not None:
            chpos = self.ChBody.GetPos()
            chvel = self.ChBody.GetPos_dt()
            chvel_ang = self.ChBody.GetWvel_loc()
            c = self.ProtChSystem.model.levelModelList[-1].coefficients
            for flag in self.boundaryFlags:
                c.ball_radius[flag] = self.radiusIBM
                c.ball_center[flag, 0] = chpos.x
                c.ball_center[flag, 1] = chpos.y
                c.ball_center[flag, 2] = chpos.z
                c.ball_velocity[flag, 0] = chvel.x
                c.ball_velocity[flag, 1] = chvel.y
                c.ball_velocity[flag, 2] = chvel.z
                c.ball_angular_velocity[flag, 0] = chvel_ang.x
                c.ball_angular_velocity[flag, 1] = chvel_ang.y
                c.ball_angular_velocity[flag, 2] = chvel_ang.z


    def prediction(self):
        comm = Comm.get().comm.tompi4py()
        cdef ch.ChVector h_body_vec
        h_body_vec = self.thisptr.hxyz(<double*> self.position_last.data, 0.)
        #print("MY BODY DISP: ", h_body_vec.x(), h_body_vec.y(), h_body_vec.z())
        if self.ProtChSystem.model is not None:
            try:
                dt = self.ProtChSystem.proteus_dt
                dt_next = self.ProtChSystem.proteus_dt_next
            except:
                dt = 0.
                dt_next = 0.
                print("$$$$$$$$$$$$$ ERROR")
        # else:
        #     dt = self.ProtChSystem.dt_fluid
        # dt_half = self.ProtChSystem
        # # if self.ProtChSystem.scheme == "ISS":
        # self.h_predict_last = self.h_predict
        # self.h_ang_predict_last = self.h_ang_predict
        # self.h_ang_vel_predict_last = self.h_ang_vel_predict
        #     # dt_half = self.ProtChSystem.dt_fluid/2.
        #     # dt_half = self.ProtChSystem.dt_fluid_next/2.
        #     # if substeps is False:
        # self.h_predict = -self.velocity*dt_half
        # print("$$$$$$$$$$$$$$$", comm.rank, self.h_predict, dt, self.velocity[1])
        # self.h_ang_predict = np.sqrt(self.ang_velocity[0]**2
        #                              +self.ang_velocity[1]**2
        #                              +self.ang_velocity[2]**2)*dt_half
        # self.h_ang_vel_predict = self.ang_velocity
        #     # else:
        #     #     nsteps = max(int(dt_half/self.ProtChSystem.chrono_dt), 1)
        #     #     if nsteps < self.ProtChSystem.min_nb_steps:
        #     #         nsteps = self.ProtChSystem.min_nb_steps
        #     #     h = np.zeros(3)
        #     #     h_ang = np.zeros(3)
        #     #     v = self.velocity.copy()
        #     #     v_ang = self.ang_velocity.copy()
        #     #     for i in range(nsteps):
        #     #         h, v = bd.forward_euler(h, v, self.acceleration, dt_half/nsteps)
        #     #         h_ang, v_ang = bd.forward_euler(h_ang, v_ang, self.ang_acceleration, dt_half/nsteps)
        #     #     self.h_predict = h
        #     #     self.h_ang_predict = np.sqrt(h_ang[0]**2+h_ang[1]**2+h_ang[2]**2)
        #     #     self.h_ang_vel_predict = v_ang
        #     # h_body_vec = self.thisptr.hxyz(<double*> self.position_last.data, 0)
        #     # h_body = pych.ChVector_to_npArray(h_body_vec)
        #     # if self.ProtChSystem.dt != 0:
        #     #     vel_predict = h_body/(self.ProtChSystem.dt)
        #     #     self.h_predict = vel_predict*dt_half
        #     # else:
        #     #     self.h_predict = np.zeros(3)
        #     # print("ADDED: ", self.h_predict, dt_half)
        #     # print("BODY H:", h_body, self.velocity, self.ChBody.GetPos_dt())
        #     self.h_predict = h
        self.predicted = True

    def calculate_init(self):
        """Called from self.ProtChSystem.calculate_init()
        before simulation starts
        """
        # barycenter0 used for moment calculations
        if self.Shape is not None:
            self.barycenter0 = self.Shape.barycenter.copy()
        else:
            self.barycenter0 = pyvec2array(self.ChBody.GetPos())
        self.position_last[:] = pyvec2array(self.ChBody.GetPos())
        self.position[:] = pyvec2array(self.ChBody.GetPos())
        # check if IBM and set index if not set previously by user
        if self.useIBM:
            if self.boundaryFlags is None:
                self.setBoundaryFlags([self.ProtChSystem.nBodiesIBM])
            self.ProtChSystem.nBodiesIBM += 1
        # get the initial values for F and M
        cdef np.ndarray zeros = np.zeros(3)
        self.setExternalForces(zeros, zeros)
        # build collision model
        if deref(self.thisptr.body).GetCollide() is True:
            deref(deref(self.thisptr.body).GetCollisionModel()).BuildModel()
        # poststep (record values, etc)
        self.thisptr.poststep()
        # get first, store then on initial time step
        self.getValues()
        self.storeValues()
        # set mass matrix with no added mass
        self.setAddedMass(np.zeros((6,6)))
        self.thisptr.calculate_init()
        #

    def calculate(self):
        pass

    def setPrescribedMotionCustom(self, double[:] t, double[:] x=None,
                                  double[:] y=None, double[:] z=None,
                                  double[:] ang=None, double[:] ang2=None,
                                  double[:] ang3=None, double t_max=0):
        """Sets custom prescribed motion for body.
        Parameters must have the same length as the time array t

        Parameters
        ----------
        t: array_like
            time array
        x: array_like
            x coordinates of body
        y: array_like
            y coordinates of body
        z: array_like
            z coordinates of body
        ang: array_like
            rotation of body
        ang2: array_like
            rotation of body
        ang3: array_like
            rotation coordinates of body
        t_max: double
            prescribed motion is released when t > t_max.
            if t_max=0, the prescribed motion is never released.
        """
        cdef vector[double] t_vec
        cdef vector[double] x_vec
        cdef vector[double] y_vec
        cdef vector[double] z_vec
        cdef vector[double] ang_vec
        cdef vector[double] ang2_vec
        cdef vector[double] ang3_vec
        for tt in t:
            t_vec.push_back(tt)
        if x is not None:
            assert len(x) == len(t), 'x and t should have the same length'
            for xx in x:
                x_vec.push_back(xx)
        if y is not None:
            assert len(y) == len(t), 'y and t should have the same length'
            for yy in y:
                y_vec.push_back(yy)
        if z is not None:
            assert len(z) == len(t), 'z and t should have the same length'
            for zz in z:
                z_vec.push_back(zz)
        if ang is not None:
            assert len(ang) == len(t), 'ang and t should have the same length'
            for angang in ang:
                ang_vec.push_back(angang)
        if ang2 is not None:
            assert len(ang2) == len(t), 'ang2 and t should have the same length'
            for ang2ang2 in ang2:
                ang2_vec.push_back(ang2ang2)
        if ang3 is not None:
            assert len(ang3) == len(t), 'ang3 and t should have the same length'
            for ang3ang3 in ang3:
                ang3_vec.push_back(ang3ang3)
        self.thisptr.setPrescribedMotionCustom(t_vec, x_vec, y_vec, z_vec,
                                               ang_vec, ang2_vec, ang3_vec,
                                               t_max)

    def setPrescribedMotionSine(self, double a, double f):
        """Sets sinusoidal prescribed motion for body

        Parameters
        ----------
        a: double
            amplitude of sinusoid
        f: double
            frequency of sinusoid
        """
        self.thisptr.setPrescribedMotionSine(a, f)

    def setPrescribedMotionPoly(self, double coeff1):
        """Sets polynomial prescribed motion for body

        Parameters
        ----------
        coeff1: double
            coeff1 of polynomial
        """
        self.thisptr.setPrescribedMotionPoly(coeff1)

    def setPrescribedMotion(self, function):
        """Sets custom prescribed motion function
        (!) should be preferably set only if body is free and not
        linked to other bodies or other elements (such as moorings)
        as this is used only for setting moving mesh BC by enforcing
        position of the body at each time step.
        Use setPrescribedMotionPoly or setPrescribedMotionSine for
        functions that are safe to use with a body linked with other
        elements.

        Parameters
        ----------
        function:
            must be a function of time returning an array of the
            absolute position of the body (numpy array of length 3:
            x, y, z)
        """
        self.prescribed_motion_function = function

    cdef np.ndarray callPrescribedMotion(self, double t):
        return self.prescribed_motion_function(t)

    def storeValues(self):
        self.velocity_last = self.velocity
        self.position_last = self.position
        self.acceleration_last = self.acceleration
        self.rotq_last = self.rotq
        # self.rotm_last = self.rotm
        self.ang_acceleration_last = self.ang_acceleration
        self.ang_velocity_last = self.ang_velocity
        self.F_last = self.F
        self.M_last = self.M
        self.ang_vel_norm_last = self.ang_vel_norm
        # force from fluid at current time step
        self.F_prot_last = np.array(self.F_prot)
        self.M_prot_last = np.array(self.M_prot)
        self.F_applied_last = np.array(self.F_applied)
        self.M_applied_last = np.array(self.M_applied)
        self.F_Aij_last = np.array(self.F_Aij)
        self.M_Aij_last = np.array(self.M_Aij)
        if self.ProtChSystem.parallel_mode is True:
            comm = Comm.get().comm.tompi4py()
            self.position_last = comm.bcast(self.position_last,
                                            self.ProtChSystem.chrono_processor)
            self.velocity_last = comm.bcast(self.velocity_last,
                                            self.ProtChSystem.chrono_processor)
            self.acceleration_last = comm.bcast(self.acceleration_last,
                                                self.ProtChSystem.chrono_processor)
            self.rotq_last = comm.bcast(self.rotq_last,
                                        self.ProtChSystem.chrono_processor)
            # self.rotm_last = comm.bcast(self.rotm_last,
            #                             self.ProtChSystem.chrono_processor)
            self.ang_velocity_last = comm.bcast(self.ang_velocity_last,
                                                self.ProtChSystem.chrono_processor)
            self.ang_acceleration_last = comm.bcast(self.ang_acceleration_last,
                                                    self.ProtChSystem.chrono_processor)
            self.ang_vel_norm_last = comm.bcast(self.ang_vel_norm_last,
                                                self.ProtChSystem.chrono_processor)
            self.F_prot_last = comm.bcast(self.F_prot_last,
                                          self.ProtChSystem.chrono_processor)
            self.M_prot_last = comm.bcast(self.M_prot_last,
                                          self.ProtChSystem.chrono_processor)
            self.F_applied_last = comm.bcast(self.F_applied_last,
                                             self.ProtChSystem.chrono_processor)
            self.M_applied_last = comm.bcast(self.M_applied_last,
                                             self.ProtChSystem.chrono_processor)
            self.F_Aij_last = comm.bcast(self.F_Aij_last,
                                         self.ProtChSystem.chrono_processor)

    def getValues(self):
        """Get values (pos, vel, acc, etc.) from C++ to python
        """
        # position
        self.position = pyvec2array(self.ChBody.GetPos())
        # rotation
        self.rotq = pyquat2array(self.ChBody.GetRot())
        # self.rotm = mat332array(self.ChBody.GetA())
        # acceleration
        self.acceleration = pyvec2array(self.ChBody.GetPos_dtdt())
        #velocity
        self.velocity = pyvec2array(self.ChBody.GetPos_dt())
        # angular acceleration
        self.ang_acceleration = pyvec2array(self.ChBody.GetWacc_loc())
        # angular velocity
        self.ang_velocity = pyvec2array(self.ChBody.GetWvel_loc())
        # norm of angular velocity
        self.ang_vel_norm = np.sqrt(self.ang_velocity[0]**2
                                    +self.ang_velocity[1]**2
                                    +self.ang_velocity[2]**2)
        # force
        self.F = np.array([self.thisptr.F.x(),
                           self.thisptr.F.y(),
                           self.thisptr.F.z()])
        # moment
        self.M = np.array([self.thisptr.M.x(),
                           self.thisptr.M.y(),
                           self.thisptr.M.z()])
        if self.ProtChSystem.parallel_mode is True:
            comm = Comm.get().comm.tompi4py()
            self.position = comm.bcast(self.position, self.ProtChSystem.chrono_processor)
            self.velocity = comm.bcast(self.velocity, self.ProtChSystem.chrono_processor)
            self.acceleration = comm.bcast(self.acceleration, self.ProtChSystem.chrono_processor)
            self.rotq = comm.bcast(self.rotq, self.ProtChSystem.chrono_processor)
            # self.rotm = comm.bcast(self.rotm, self.ProtChSystem.chrono_processor)
            self.ang_velocity = comm.bcast(self.ang_velocity, self.ProtChSystem.chrono_processor)
            self.ang_acceleration = comm.bcast(self.ang_acceleration, self.ProtChSystem.chrono_processor)
            self.ang_vel_norm = comm.bcast(self.ang_vel_norm, self.ProtChSystem.chrono_processor)


    def setRecordValues(self, all_values=False, pos=False,
                        rot=False, ang_disp=False, F=False, M=False,
                        inertia=False, vel=False, acc=False, ang_vel=False,
                        ang_acc=False, h_predict=False):
        """
        Sets the body attributes that are to be recorded in a csv file
        during the simulation.

        Parameters
        ----------
        all_values: bool
            Set to True to record all values listed below.
        time: bool
            Time of recorded row (default: True).
        pos: bool
            Position of body (default: False. Set to True to record).
        rot: bool
            Rotation of body (default: False. Set to True to record).
        ang_disp: array
            Angular displecement calculated during rigid body calculation step.
            Applied on the body in order to make it rotating.
        F: bool
            Forces applied on body (default: False. Set to True to record).
        M: bool
            Moments applied on body (default: False. Set to True to record).
        inertia: bool
            Inertia of body (default: False. Set to True to record).
        vel: bool
            Velocity of body (default: False. Set to True to record).
        acc: bool
            Acceleration of body (default: False. Set to True to record).
        ang_vel: array
            Angular velocity of body (default: False. Set to True to record).
        ang_acc: bool
            Angular acceleration of body (default: False. Set to True to record).
        Notes
        -----
        To add another value manually, add to dictionary self.record_dict:
        key: header of the column in .csv
        value: list of length 2: [variable name, index within variable]
                                                 (if no index, use None)
        e.g. self.record_dict['m']['mass', None]
        """
        if all_values is True:
            pos = rot = F = M = acc = vel = ang_acc = ang_vel = h_predict = True
        if pos is True:
            self.record_dict['x'] = ['position', 0]
            self.record_dict['y'] = ['position', 1]
            self.record_dict['z'] = ['position', 2]
        if rot is True:
            self.record_dict['rotq_e0'] = ['rotq', 0]
            self.record_dict['rotq_e1'] = ['rotq', 1]
            self.record_dict['rotq_e2'] = ['rotq', 2]
            self.record_dict['rotq_e3'] = ['rotq', 3]
        if F is True:
            self.record_dict['Fx'] = ['F', 0]
            self.record_dict['Fy'] = ['F', 1]
            self.record_dict['Fz'] = ['F', 2]
            self.record_dict['Fx_prot'] = ['F_prot', 0]
            self.record_dict['Fy_prot'] = ['F_prot', 1]
            self.record_dict['Fz_prot'] = ['F_prot', 2]
            self.record_dict['Fx_applied'] = ['F_applied', 0]
            self.record_dict['Fy_applied'] = ['F_applied', 1]
            self.record_dict['Fz_applied'] = ['F_applied', 2]
            self.record_dict['Fx_Aij'] = ['F_Aij', 0]
            self.record_dict['Fy_Aij'] = ['F_Aij', 1]
            self.record_dict['Fz_Aij'] = ['F_Aij', 2]
            Fx = Fy = Fz = True
        if M is True:
            self.record_dict['Mx'] = ['M', 0]
            self.record_dict['My'] = ['M', 1]
            self.record_dict['Mz'] = ['M', 2]
            self.record_dict['Mx_prot'] = ['M_prot', 0]
            self.record_dict['My_prot'] = ['M_prot', 1]
            self.record_dict['Mz_prot'] = ['M_prot', 2]
            self.record_dict['Mx_applied'] = ['M_applied', 0]
            self.record_dict['My_applied'] = ['M_applied', 1]
            self.record_dict['Mz_applied'] = ['M_applied', 2]
        if acc is True:
            self.record_dict['ax'] = ['acceleration', 0]
            self.record_dict['ay'] = ['acceleration', 1]
            self.record_dict['az'] = ['acceleration', 2]
        if vel is True:
            self.record_dict['ux'] = ['velocity', 0]
            self.record_dict['uy'] = ['velocity', 1]
            self.record_dict['uz'] = ['velocity', 2]
        if ang_acc is True:
            self.record_dict['ang_ax'] = ['ang_acceleration', 0]
            self.record_dict['ang_ay'] = ['ang_acceleration', 1]
            self.record_dict['ang_az'] = ['ang_acceleration', 2]
        if ang_vel is True:
            self.record_dict['ang_ux'] = ['ang_velocity', 0]
            self.record_dict['ang_uy'] = ['ang_velocity', 1]
            self.record_dict['ang_uz'] = ['ang_velocity', 2]
        if inertia is True:
            self.record_dict['intertia'] = ['inertia', None]
        if h_predict is True:
            self.record_dict['hx'] = ['h_predict', 0]
            self.record_dict['hy'] = ['h_predict', 1]
            self.record_dict['hz'] = ['h_predict', 2]

    def _recordValues(self):
        """Records values of body attributes in a csv file.
        """
        record_file = str(os.path.join(bytes(Profiling.logDir,'utf-8'), self.name),'utf-8')
        t_chrono = self.ProtChSystem.ChSystem.GetChTime()
        if self.ProtChSystem.model is not None:
            t_last = self.ProtChSystem.model.stepController.t_model_last
            try:
                dt_last = self.ProtChSystem.model.levelModelList[-1].dt_last
            except:
                dt_last = 0
            t = t_last
        else:
            t = t_chrono
        t_sim = Profiling.time()-Profiling.startTime
        values_towrite = [t, t_chrono, t_sim]
        if t == 0:
            headers = ['t', 't_ch', 't_sim']
            for key in self.record_dict:
                headers += [key]
            with open(record_file+'.csv', 'w') as csvfile:
                writer = csv.writer(csvfile, delimiter=',')
                writer.writerow(headers)
        for key, val in self.record_dict.items():
            if val[1] is not None:
                values_towrite += [getattr(self, val[0])[val[1]]]
            else:
                values_towrite += [getattr(self, val[0])]
        with open(record_file+'.csv', 'a') as csvfile:
            writer = csv.writer(csvfile, delimiter=',')
            writer.writerow(values_towrite)
        ## added mass
        if self.ProtChSystem.model_addedmass is not None:
            if t == 0:
                headers = ['t', 't_ch', 't_sim']
                for i in range(6):
                    for j in range(6):
                        headers += ['A'+str(i)+str(j)]
                with open(record_file+'_Aij.csv', 'w') as csvfile:
                    writer = csv.writer(csvfile, delimiter=',')
                    writer.writerow(headers)
            values_towrite = [t, t_chrono, t_sim]
            for i in range(6):
                for j in range(6):
                    values_towrite += [self.Aij[i, j]]
            with open(record_file+'_Aij.csv', 'a') as csvfile:
                writer = csv.writer(csvfile, delimiter=',')
                writer.writerow(values_towrite)

    def _recordH5(self):
        tCount = self.ProtChSystem.tCount
        self.hdfFileName = self.name
        hdfFileName = os.path.join(bytes(Profiling.logDir,'utf-8'), self.hdfFileName)+'.h5'
        if tCount == 0:
            f = h5py.File(hdfFileName, 'w')
        else:
            f = h5py.File(hdfFileName, 'a')
        poss, element_connection = self.getTriangleMeshInfo()
        pos = np.zeros_like(poss)
        self.thisptr.updateTriangleMeshVisualisationPos()
        for i in range(self.thisptr.trimesh_pos.size()):
            pos[i, 0] = self.thisptr.trimesh_pos[i].x()
            pos[i, 1] = self.thisptr.trimesh_pos[i].y()
            pos[i, 2] = self.thisptr.trimesh_pos[i].z()
        dset = f.create_dataset('nodes_t'+str(tCount), pos.shape)
        dset[...] = pos
        dset = f.create_dataset('elements_t'+str(tCount), element_connection.shape, dtype='i8')
        dset[...] = element_connection

    def _recordXML(self):
        tCount = self.ProtChSystem.tCount
        t = self.ProtChSystem.ChSystem.GetChTime()
        xmlFile = os.path.join(bytes(Profiling.logDir,'utf-8'), self.name)+'.xmf'
        # if tCount == 0:
        root = ET.Element("Xdmf",
                        {"Version": "2.0",
                        "xmlns:xi": "http://www.w3.org/2001/XInclude"})
        domain = ET.SubElement(root, "Domain")
        arGridCollection = ET.SubElement(domain,
                                        "Grid",
                                        {"Name": "Mesh"+" Spatial_Domain",
                                        "GridType": "Collection",
                                        "CollectionType": "Temporal"})
        # else:
        #     tree = ET.parse(xmlFile)
        #     root = tree.getroot()
        #     domain = root[0]
        #     arGridCollection = domain[0]
        Xdmf_ElementTopology = "Triangle"
        pos, el = self.getTriangleMeshInfo()
        Xdmf_NumberOfElements= len(el)
        Xdmf_NodesPerElement = 3
        dataItemFormat = "HDF"

        arGrid = ET.SubElement(arGridCollection,
                               "Grid",
                               {"GridType": "Uniform"})
        arTime = ET.SubElement(arGrid,
                               "Time",
                               {"Value": str(t),
                                "Name": str(tCount)})
        topology = ET.SubElement(arGrid,
                                 "Topology",
                                 {"Type": Xdmf_ElementTopology,
                                  "NumberOfElements": str(Xdmf_NumberOfElements)})

        elements = ET.SubElement(topology,
                                 "DataItem",
                                 {"Format": dataItemFormat,
                                  "DataType": "Int",
                                  "Dimensions": "%i %i" % (Xdmf_NumberOfElements,
                                                           Xdmf_NodesPerElement)})
        elements.text = self.hdfFileName+".h5:/elementsSpatial_Domain"+str(tCount)
        geometry = ET.SubElement(arGrid,"Geometry",{"Type":"XYZ"})
        nodes = ET.SubElement(geometry,
                              "DataItem",
                              {"Format": dataItemFormat,
                               "DataType": "Float",
                               "Precision": "8",
                               "Dimensions": "%i %i" % (pos.shape[0],
                                                        pos.shape[1])})
        nodes.text = self.hdfFileName+".h5:/nodesSpatial_Domain"+str(tCount)

        tree = ET.ElementTree(root)

        with open(xmlFile, "wb") as f:
            xmlHeader = "<?xml version=\"1.0\" ?>\n<!DOCTYPE Xdmf SYSTEM \"Xdmf.dtd\" []>\n"
            f.write(bytes(xmlHeader,"utf-8"))
            indentXML(tree.getroot())
            tree.write(f)

        # dump xml str in h5 file
        hdfFileName = os.path.join(bytes(Profiling.logDir,'utf-8'), self.hdfFileName)+'.h5'
        f = h5py.File(hdfFileName, 'a')
        datav = ET.tostring(arGrid)
        dset = f.create_dataset('Mesh_Spatial_Domain_'+str(tCount),
                                (1,),
                                dtype=h5py.special_dtype(vlen=str))
        dset[0] = datav
        # close file
        f.close()


    def addPrismaticLinksWithSpring(self, np.ndarray pris1,
                                    np.ndarray pris2, double stiffness, double damping,
                                    double rest_length):
        """
        fairlead: barycenter coords
        pris: absolute coords
        pris1-------fairlead(barycenter)
        |
        |
        |
        |
        pris2
        """
        self.thisptr.addPrismaticLinksWithSpring(<double*> pris1.data,
                                                 <double*> pris2.data,
                                                 stiffness,
                                                 damping,
                                                 rest_length)
    def addPrismaticLinkX(self, double[:] pris1):
        self.thisptr.addPrismaticLinkX(&pris1[0]);

    def setName(self, string name):
        """Sets name of body (used for csv file)

        Parameters
        ----------
        name: str
            name of the body
        """
        self.name = name
        self.thisptr.setName(self.name)


cdef class ProtChSystem:

    def __cinit__(self, int nd=3, dt_init=0., sampleRate=0):
        self.thisptr = newSystem()
        self.subcomponents = []
        # cannot call it self.ChSystem or self.ChSystemSMC (conflict in C++ - unknown reason)
        self.ChSystemSMC = chrono.ChSystemSMC()
        self.ChSystem = self.ChSystemSMC
        # self.ChSystemSMC.this.disown()
        cdef SwigPyObject *swig_obj = <SwigPyObject*>self.ChSystemSMC.this
        cdef shared_ptr[ch.ChSystemSMC]* pt_to_shp = <shared_ptr[ch.ChSystemSMC]*> swig_obj.ptr;
        self.thisptr.systemSMC = pt_to_shp[0]
        self.thisptr.system = <shared_ptr[ch.ChSystem]> pt_to_shp[0]
        self.dt_init = dt_init
        self.model = None
        self.nd = nd
        self.build_kdtree = True
        self.dist_search = True
        comm = Comm.get().comm.tompi4py()
        if comm.Get_size() > 1:
            parallel_mode = True
            chrono_processor = 1
        else:
            parallel_mode = False
            chrono_processor = 0
        self.parallel_mode = parallel_mode
        self.chrono_processor = chrono_processor
        self.min_nb_steps = 1  # minimum number of chrono substeps
        self.proteus_dt = 1.
        self.first_step = True  # just to know if first step
        self.setCouplingScheme(b"CSS")
        self.dt_fluid = 1.
        self.dt_fluid_next = 1.
        self.proteus_dt_next = 1.
        self.dt = 0.
        self.step_nb = 0
        self.step_start = 0
        self.sampleRate = sampleRate
        self.next_sample = 0.
        self.record_values = True
        self.t = 0.
        self.chrono_dt = 1.
        self.ProtChAddedMass = ProtChAddedMass(self)
        self.tCount = 0
        self.initialised = False
        self.update_substeps = False

    def setTimeStep(self, double dt):
        """Sets time step for Chrono solver.
        Calculations in Chrono will use this time step within the
        Proteus time step (if bigger)
        Parameters
        ----------
        dt: float
            Chrono time step size
        """
        self.chrono_dt = dt
        self.thisptr.chrono_dt = dt

    def addProtChBody(self, ProtChBody body):
        # self.ChSystemSMC.Add(body.ChBody)
        self.ChSystem.Add(body.ChBody)
        body.ProtChSystem = self
        self.addSubcomponent(body)  # add body to system (for pre and post steps)

    def addProtChMesh(self, ProtChMesh mesh):
        self.thisptr.addMesh(mesh.mesh)
        mesh.ProtChSystem = self

    def setSolverDiagonalPreconditioning(self, bool boolval):
        self.thisptr.setSolverDiagonalPreconditioning(boolval)

    def setCouplingScheme(self, string scheme, string prediction='backwardEuler'):
        assert scheme == "CSS" or scheme == "ISS", "Coupling scheme requested unknown"
        assert prediction == "backwardEuler" or prediction == "forwardEuler" or prediction == "implicitOrder2", "Prediction requested unknown"
        self.scheme = scheme
        self.prediction = prediction

    def attachModel(self, model, ar):
        """Attaches Proteus model to auxiliary variable
        """
        c = model.levelModelList[-1].coefficients
        self.model = model
        return self

    def attachAuxiliaryVariables(self,avDict):
        pass

    def setMinimumSubsteps(self, int nb):
        """Sets the minimum nb of chrono substeps per proteus step
        if prot_dt=0.001 and ch_dt=0.002, there will be <nb>
        substeps of chrono instead of just 1.

        Parameters
        ----------
        nb: int
            Minimum number of chrono substeps.
        """
        self.min_nb_steps = nb

    def step(self, dt):
        self.dt_fluid_last = self.dt_fluid
        self.dt_fluid = dt
        self.dt_fluid_next = self.proteus_dt_next
        self.dt_last = self.dt
        if self.scheme == "ISS":
            self.dt = (self.dt_fluid+self.dt_fluid_last)/2.
        elif self.scheme == "CSS":
            self.dt = dt
        # calculate number of time steps
        nb_steps = max(int(dt/self.chrono_dt), 1)
        if nb_steps < self.min_nb_steps:
            nb_steps = self.min_nb_steps
        # solve Chrono system
        self.step_nb += 1
        # self.thisptr.system.setChTime()
        comm = Comm.get().comm.tompi4py()
        t = comm.bcast(self.ChSystem.GetChTime(), self.chrono_processor)
        Profiling.logEvent('Solving Chrono system from t='
                        +str(t)
                        +' with dt='+str(self.dt)
                        +'('+str(nb_steps)+' substeps)')
        if comm.rank == self.chrono_processor and dt > 0:
            if self.update_substeps is False:
                self.thisptr.step(<double> self.dt, nb_steps)
            else:
                dt_substep = self.dt/nb_steps
                for i in range(nb_steps):
                    self.thisptr.step(<double> dt_substep, 1)
                    # tri: hack to update forces on cables
                    for s in self.subcomponents:
                        if type(s) is ProtChMoorings:
                            # update forces keeping same fluid vel/acc
                            s.updateForces()
        t = comm.bcast(self.ChSystem.GetChTime(), self.chrono_processor)
        Profiling.logEvent('Solved Chrono system to t='+str(t))
        if self.scheme == "ISS":
            Profiling.logEvent('Chrono system to t='+str(t+self.dt_fluid_next/2.))

    def calculate(self, proteus_dt=None):
        """Does chrono system calculation for a Proteus time step
        Calls prestep and poststep on all subcomponents (bodies,
        moorings, etc) attached to the system.

        Parameters
        ----------
        proteus_dt: Optional[proteus_dt]
            Manually sets a time step. The time step is set
            automatically when coupled with a Proteus simulation
        """
        self.proteus_dt_last = self.proteus_dt
        if self.model is not None:
            try:
                self.proteus_dt = self.model.levelModelList[-1].dt_last
                self.proteus_dt_next = self.model.levelModelList[-1].dt_last  # wrong prediction is varying time step
                self.t = t = self.model.stepController.t_model_last
            except:
                self.proteus_dt = self.dt_init
                self.t = t = 0.
        elif proteus_dt is not None:
            self.proteus_dt = proteus_dt
            self.proteus_dt_next = proteus_dt  # BAD PREDICTION IF TIME STEP NOT REGULAR
            self.t = t = self.ChSystem.GetChTime()
        else:
            sys.exit('ProtChSystem: no time step set in calculate()')
        if self.model is not None:
            if self.build_kdtree is True:
                Profiling.logEvent("Building k-d tree for mooring nodes lookup")
                self.nodes_kdtree = spatial.cKDTree(self.model.levelModelList[-1].mesh.nodeArray)
        if t >= self.next_sample:
            self.record_values = True
            self.next_sample += self.sampleRate
        import time
        Profiling.logEvent("Chrono prestep")
        for s in self.subcomponents:
            s.prestep()
        self.step(self.proteus_dt)
        Profiling.logEvent("Chrono poststep")
        for s in self.subcomponents:
            s.poststep()
        self.record_values = False
        self.first_step = False  # first step passed
        self.tCount += 1

    def calculate_init(self):
        """Does chrono system initialisation
        (!) Must be called before the first calculate() call.
        Calls calculate_init and poststep on all subcomponents
        (bodies, moorings, etc) attached to the system.
        """
        if self.model is not None:
            self.model_mesh = self.model.levelModelList[-1].mesh
            if self.build_kdtree is True:
                Profiling.logEvent("Building k-d tree for mooring nodes lookup on first time step")
                self.u = self.model.levelModelList[-1].u
                # finite element space (! linear for p, quadratic for velocity)
                self.femSpace_velocity = self.u[1].femSpace
                self.femSpace_pressure = self.u[0].femSpace
                self.nodes_kdtree = spatial.cKDTree(self.model.levelModelList[-1].mesh.nodeArray)
        if not self.initialised:
            self.nBodiesIBM = 0  # will be incremented by bodies calculate_init()
            Profiling.logEvent("Starting init"+str(self.next_sample))
            self.directory = bytes(Profiling.logDir+str("/"),'utf-8')
            self.thisptr.setDirectory(self.directory)
            for s in self.subcomponents:
                s.calculate_init()
            Profiling.logEvent("Setup initial"+str(self.next_sample))
            self.ChSystem.SetupInitial()
            Profiling.logEvent("Finished init"+str(self.next_sample))
            if self.nBodiesIBM > 0:
                assert self.model is not None, 'IBM set to be used in bodies but model is not attached. Attach rans model BEFORE calling calculate_init() on chrono system'
                c = self.model.levelModelList[-1].coefficients
                # set it only if it was not set manually before
                if not c.nParticles:
                    c.nParticles = self.nBodiesIBM
                else:
                    assert c.nParticles == self.nBodiesIBM, 'number of RANS particles {nP} != number of IBM bodies {nB}'.format(nP=c.nParticles, nB=self.nBodiesIBM)
                if c.ball_radius is None:
                    c.ball_radius = np.zeros(self.nBodiesIBM, 'd')
                if c.ball_center is None:
                    c.ball_center = np.zeros((self.nBodiesIBM, 3), 'd')
                if c.ball_velocity is None:
                    c.ball_velocity = np.zeros((self.nBodiesIBM, 3), 'd')
                if c.ball_angular_velocity is None:
                    c.ball_angular_velocity = np.zeros((self.nBodiesIBM, 3), 'd')
            for s in self.subcomponents:
                s.poststep()
            self.initialised = True
        else:
            Profiling.logEvent("Warning: Chrono system was already initialised")

    def setTimestepperType(self, string tstype, bool verbose=False):
        """Change timestepper (default: Euler)

        Parameters
        ----------
        tstype: str
            type of timestepper ('Euler' or 'HHT')
        """
        tstypes = ["Euler", "HHT", "Trapezoidal"]
        assert str(tstype) in tstypes, str(tstype)+" not a valid choice."
        self.thisptr.setTimestepperType(tstype, verbose)

    def addSubcomponent(self, subcomponent):
        """Adds subcomponent to system
        calculate_init() of subcomponent called before initial timestep
        prestep() and poststep of subcomponent() called at all timestep

        Parameters
        ----------
        subcomponent: class instance
            class instance of subcomponent
        """
        self.subcomponents += [subcomponent]

    def findElementContainingCoordsKD(self, coords):
        """
        k-d tree search of nearest node, element containing coords, and owning
        rank.

        Parameters
        ----------
        coords: array_like
            global coordinates to look for

        Returns
        -------
        xi:
            local coordinates
        node: int
            nearest node
        eN: int
            (local) element number
        rank: int
            processor rank containing element
        """
        comm = Comm.get().comm.tompi4py()
        owning_proc = 0
        xi = element = None  # initialised as None
        local_element = None
        # get nearest node on each processor
        comm.barrier()
        nearest_node, nearest_node_distance = getLocalNearestNode(coords, self.nodes_kdtree)
        # look for element containing coords on each processor (if it exists)
        comm.barrier()
        # make sure that processor owns nearest node
        if nearest_node < self.model_mesh.nNodes_owned:
            local_element = getLocalElement(self.femSpace_velocity, coords, nearest_node)

        else:
            nearest_node_distance = 0
        _, owning_proc = comm.allreduce((-nearest_node_distance, comm.rank),
                                        op=MPI.MINLOC)
        comm.barrier()
        if comm.rank == owning_proc and local_element:
            xi = self.femSpace_velocity.elementMaps.getInverseValue(local_element,
                                                                    coords)
        comm.barrier()
        xi = comm.bcast(xi, owning_proc)
        eN = comm.bcast(local_element, owning_proc)
        rank = comm.bcast(owning_proc, owning_proc)
        node = comm.bcast(nearest_node, owning_proc)
        return xi, node, eN, rank


    def findElementContainingCoordsDist(self,
                                        coords,
                                        node_guess,
                                        eN_guess,
                                        rank_guess):
        """
        Distance search of nearest node, element containing coords, and owning
        rank.

        Parameters
        ----------
        coords: array_like
            global coordinates to look for
        node_guess: int
            first guess of closest node
        eN_guess: int
            first guess of element containing coords
        rank_guess: int
            first guess of rank containing coords

        Returns
        -------
        xi:
            local coordinates
        node: int
            nearest node
        eN: int
            (local) element number
        rank: int
            processor rank containing element
        """
        mm = self.model_mesh  # local mesh
        mg = self.model_mesh.globalMesh  # global mesh
        comm = Comm.get().comm.tompi4py()
        xi = None  # initialised as None
        # get nearest node on each processor
        local_element = None
        # first check if element still containing coords
        rank_owning = rank_guess
        nearest_node = node_guess
        if comm.rank == rank_owning:
            if 0 <= eN_guess < mm.nElements_global:
                xi = self.femSpace_velocity.elementMaps.getInverseValue(eN_guess, coords)
                if self.femSpace_velocity.elementMaps.referenceElement.onElement(xi):
                    local_element = eN_guess
                else:
                    xi = None
        local_element = comm.bcast(local_element, rank_owning)
        # if not, find new nearest node, element, and owning processor
        coords_outside = False
        while local_element is None and coords_outside is False:
            rank_owning_previous = rank_owning
            owning_rank = False
            if comm.rank == rank_owning:
                owning_rank = True
                nearest_node, dist = pyxGetLocalNearestNode(coords=coords,
                                                      nodeArray=mm.nodeArray,
                                                      nodeStarOffsets=mm.nodeStarOffsets,
                                                      nodeStarArray=mm.nodeStarArray,
                                                      node=nearest_node,
                                                      rank=rank_owning)
                if nearest_node >= mm.nNodes_owned:
                    # change rank ownership
                    node_nb_global = mg.nodeNumbering_subdomain2global[nearest_node]
                    if not mg.nodeOffsets_subdomain_owned[comm.rank] <= node_nb_global < mg.nodeOffsets_subdomain_owned[comm.rank+1]:
                        new_rank = None
                        for i in range(len(mg.nodeOffsets_subdomain_owned)):
                            if mg.nodeOffsets_subdomain_owned[i] > node_nb_global:
                                # changing processor
                                if new_rank is None:
                                    new_rank = i-1
                            # getting nearest node number on new rank
                        if new_rank is not None:
                            nearest_node = node_nb_global-mg.nodeOffsets_subdomain_owned[new_rank]
                            rank_owning = new_rank
                else:
                    # find local element
                    local_element = getLocalElement(self.femSpace_velocity,
                                                    coords,
                                                    nearest_node)
                    if local_element is not None:
                        xi = self.femSpace_velocity.elementMaps.getInverseValue(local_element, coords)
            # ownership might have changed here
            comm.barrier()
            _, rank_owning = comm.allreduce((owning_rank, rank_owning),
                                            op=MPI.MAXLOC)
            _, nearest_node = comm.allreduce((owning_rank, nearest_node),
                                             op=MPI.MAXLOC)
            comm.barrier()
            # if ownership is the same after 1 loop and local_element not found
            # => coords must be outside domain
            if rank_owning == rank_owning_previous and local_element is None:
                coords_outside = True
                break
        comm.barrier()
        xi = comm.bcast(xi, rank_owning)
        eN = comm.bcast(local_element, rank_owning)
        rank = rank_owning
        node = comm.bcast(nearest_node, rank_owning)
        return xi, node, eN, rank

    def getFluidVelocityLocalCoords(self, xi, element, rank):
        """
        Parameters
        ----------
        xi:
            local coords in element
        element: int
            element number (local to processor 'rank')
        rank: int
            rank of processor owning the element
        """
        #log Profiling.logEvent("FINDING VELOCITY AT RANK "+str(rank)+", "+str(element) + ", " + str(xi))
        comm = Comm.get().comm.tompi4py()
        if comm.rank == rank:
            u = self.u[1].getValue(element, xi)
            v = self.u[2].getValue(element, xi)
            if self.nd > 2:
                w = self.u[3].getValue(element, xi)
            if self.nd <= 2:
                w = 0
            # broadcast to all processors
        else:
            u = v = w = None
        u = comm.bcast(u, rank)
        v = comm.bcast(v, rank)
        w = comm.bcast(w, rank)
        #log Profiling.logEvent("FOUND VELOCITY")
        return u, v, w

    def getFluidVelocityGradientLocalCoords(self, xi, element, rank):
        comm = Comm.get().comm.tompi4py()
        if comm.rank == rank:
            u_grad = self.u_grad[1].getGradientValue(element, xi)
            u_grad = comm.bcast(u_grad, rank)
            v_grad = self.u[2].getGradientValue(element, xi)
            v_grad = comm.bcast(v_grad, rank)
            if self.nd > 2:
                w_grad = self.u[3].getGradientValue(element, xi)
            if self.nd <= 2:
                w_grad = 0
            # broadcast to all processors
            w_grad = comm.bcast(w_grad, rank)
        return u_grad, v_grad, w_grad

    def setCollisionEnvelopeMargin(self, double envelope, double margin):
        self.thisptr.setCollisionEnvelopeMargin(envelope, margin)

    # def findFluidVelocityAtCoords(self, coords):
    #     """Finds solution from NS for velocity of fluid at given coordinates

    #     Parameters
    #     ----------
    #     coords: array_like
    #         coordinates at which velocity solution is sought

    #     Returns
    #     -------
    #     u: float
    #         velocity in the x direction
    #     v: float
    #         velocity in the y direction
    #     w: float
    #         velocity in the z direction (0 if 2D)
    #     """
    #     comm = Comm.get().comm.tompi4py()
    #     # get nearest node on each processor
    #     nearest_node, nearest_node_distance = getLocalNearestNode(coords, self.nodes_kdtree)
    #     # look for element containing coords on each processor (if it exists)
    #     local_element = getLocalElement(self.femSpace_velocity, coords, nearest_node)
    #     # check which processor has element (if any)
    #     haveElement = int(local_element is not None)
    #     if haveElement:
    #         owning_proc = comm.rank
    #     if local_element:
    #         # NEXT LINE TO CHANGE
    #         nd = self.nd
    #         # get local coords
    #         xi = self.femSpace_velocity.elementMaps.getInverseValue(local_element, coords)
    #         # get solution
    #         u = self.u[1].getValue(local_element, xi)
    #         v = self.u[2].getValue(local_element, xi)
    #         if nd > 2:
    #             w = self.u[3].getValue(local_element, xi)
    #         # broadcast to all processors
    #         u = comm.bcast(u, owning_proc)
    #         v = comm.bcast(v, owning_proc)
    #         if nd > 2:
    #             w = comm.bcast(w, owning_proc)
    #         if nd <= 2:
    #             w = 0
    #     else:
    #         sys.exit('{coords} outside of domain'.format(coords=str(coords)))
    #     return u, v, w

# ctypedef np.ndarray vecarray(ChVector)

# ctypedef np.ndarray (*ChVector_to_npArray) (ChVector)

#def testx():
#    cdef ChSystem system = ChSystem()
#    cdef ChBody bod = ChBody()
#    cdef ChVector oo = ChVector[double](2.,3.,4.)
#    bod.SetPos_dt(oo)
#    cdef ChVector& gg = bod.GetPos_dt()
#    print(gg.x, gg.y, gg.z)


cdef class ProtChMesh:

    def __cinit__(self, ProtChSystem system):
        self.ChMeshh = chrono_fea.ChMesh()
        self.ChMeshh.SetAutomaticGravity(True)
        cdef SwigPyObject *swig_obj = <SwigPyObject*> self.ChMeshh.this
        cdef shared_ptr[ch.ChMesh]* pt_to_shp = <shared_ptr[ch.ChMesh]*> swig_obj.ptr;
        self.mesh = pt_to_shp[0]
        system.addProtChMesh(self)



# def linkMoorings(System system, Moorings mooringA, int nodeA_ind, Moorings mooringB, int nodeB_ind):
#     """
#     Parameters
#     ----------
#     system: System
#         class instance of the System where to add link
#     mooringA: Moorings
#         class instance of first mooring cable (A)
#     nodeA_ind: int
#         index of node to be used as link on mooring cable A
#     mooringB: Moorings
#         class instance of second mooring cable (B)
#     nodeB_ind: int
#         index of node to be used as link on mooring cable B
#     """
#     cdef shared_ptr[ch.ChLinkPointPoint] link = make_shared[ch.ChLinkPointPoint]()
#     deref(link).Initialize(<shared_ptr[ch.ChNodeFEAxyz]> mooringA.thisptr.nodes[nodeA_ind], <shared_ptr[ch.ChNodeFEAxyz]> mooringB.thisptr.nodes[nodeB_ind])
#     system.thisptr.system.Add(<shared_ptr[ch.ChPhysicsItem]> link)


cdef class ProtChMoorings:
    """Class for building mooring cables

    Parameters
    ----------
    system: System
        Class instance of the system.
    mesh: Mesh
        Class instance of the mesh.
    length: np.ndarray
        Length of cable segments. Must be an array, if the cable only
        has one type of segment (e.g. only one type of chain), an
        array of length 1 can be passed.
    nb_elems: np.ndarray
        Number of elements per segments.
    d: np.ndarray
        Diameter of segments.
    rho: np.ndarray
        Density of segments.
    E: np.ndarray
        Young's modulus of segments.
    beam_type: str
        Type of elements (default: "CableANCF").
    """

    def __cinit__(self,
                  ProtChSystem system,
                  ProtChMesh mesh,
                  double[:] length,
                  np.ndarray nb_elems,
                  double[:] d,
                  double[:] rho,
                  double[:] E,
                  string beam_type="CableANCF"):
        check_arrays = [len(length), len(nb_elems), len(d), len(rho), len(E)]
        assert all(v == len(length) for v in check_arrays), 'arrays are not of same length'
        self.ProtChSystem = system
        self.ProtChSystem.addSubcomponent(self)
        self.nd = self.ProtChSystem.nd
        self.Mesh = mesh
        self.beam_type = beam_type
        self.nb_elems = nb_elems
        cdef vector[double] vec_length
        cdef vector[int] vec_nb_elems
        cdef vector[double] vec_d
        cdef vector[double] vec_rho
        cdef vector[double] vec_E
        for i in range(len(length)):
            vec_length.push_back(length[i])
            vec_nb_elems.push_back(nb_elems[i])
            vec_d.push_back(d[i])
            vec_rho.push_back(rho[i])
            vec_E.push_back(E[i])
        self.thisptr = newMoorings(system.thisptr.system,
                                   mesh.mesh,
                                   vec_length,
                                   vec_nb_elems,
                                   vec_d,
                                   vec_rho,
                                   vec_E,
                                   beam_type
                                   )
        self.nodes_function = lambda s: (s, s, s)
        self.nodes_built = False
        name=b'mooring'
        self.setName(name)
        self.external_forces_from_ns = True
        self.external_forces_manual = True
        self._record_etas = np.array([0.])
        self._record_names = ['ux', 'uy', 'uz',
                              'ax', 'ay', 'az',
                              'fluid_ux', 'fluid_uy', 'fluid_uz',
                              'fluid_ax', 'fluid_ay', 'fluid_az',
                              'dragx', 'dragy', 'dragz',
                              'amx', 'amy', 'amz']
        self._record_etas_names = []
        for eta in self._record_etas:
            self._record_etas_names += ['sx'+str(eta), 'sy'+str(eta), 'sz'+str(eta)]
        self.tCount = 0

    def setName(self, string name):
        """Sets name of cable, used for csv file

        Parameters
        ----------
        name: str
            Name of cable.
        """
        self.name = name

    def recordStrainEta(self, double[:] etas):
        self._record_etas = etas
        self._record_etas_names = []
        for i in range(len(self._record_etas)):
            eta = self._record_etas[i]
            self._record_etas_names += ['sx'+str(eta),
                                        'sy'+str(eta),
                                        'sz'+str(eta)]

    def _recordH5(self):
        tCount = self.tCount
        t = self.ProtChSystem.ChSystem.GetChTime()
        self.hdfFileName = self.name
        hdfFileName = os.path.join(bytes(Profiling.logDir,'utf-8'), self.hdfFileName)+b'.h5'
        if tCount == 0:
            f = h5py.File(hdfFileName, 'w')
        else:
            f = h5py.File(hdfFileName, 'a')
        pos = self.getNodesPosition()
        element_connection = np.array([[i, i+1] for i in range(len(pos)-1)])
        dset = f.create_dataset('nodesSpatial_Domain'+str(tCount), pos.shape)
        dset[...] = pos
        dset = f.create_dataset('elementsSpatial_Domain'+str(tCount), element_connection.shape, dtype='i8')
        dset[...] = element_connection
        # time
        datav = t
        dset = f.create_dataset('t_t'+str(tCount), (1,))
        dset[0] = t
        # strain
        for i in range(len(self._record_etas)):
            eta = self._record_etas[i]
            datav = np.append(self.getNodesTension(eta=eta), np.array([[0.,0.,0.]]), axis=0)
            dset = f.create_dataset('tensions'+str(eta)+'_t'+str(tCount), datav.shape)
            dset[...] = datav
            dset = f.create_dataset('sx'+str(eta)+'_t'+str(tCount), (datav.shape[0],))
            dset[...] = datav[:,0]
            dset = f.create_dataset('sy'+str(eta)+'_t'+str(tCount), (datav.shape[0],))
            dset[...] = datav[:,1]
            dset = f.create_dataset('sz'+str(eta)+'_t'+str(tCount), (datav.shape[0],))
            dset[...] = datav[:,2]
        # velocity
        datav = self.getNodesVelocity()
        dset = f.create_dataset('velocity_t'+str(tCount), datav.shape)
        dset[...] = datav
        dset = f.create_dataset('ux_t'+str(tCount), (datav.shape[0],))
        dset[...] = datav[:,0]
        dset = f.create_dataset('uy_t'+str(tCount), (datav.shape[0],))
        dset[...] = datav[:,1]
        dset = f.create_dataset('uz_t'+str(tCount), (datav.shape[0],))
        dset[...] = datav[:,2]
        # acceleration
        datav = self.getNodesAcceleration()
        dset = f.create_dataset('acceleration_t'+str(tCount), datav.shape)
        dset[...] = datav
        dset = f.create_dataset('ax_t'+str(tCount), (datav.shape[0],))
        dset[...] = datav[:,0]
        dset = f.create_dataset('ay_t'+str(tCount), (datav.shape[0],))
        dset[...] = datav[:,1]
        dset = f.create_dataset('az_t'+str(tCount), (datav.shape[0],))
        dset[...] = datav[:,2]
        # fluid velocity
        datav = self.fluid_velocity_array
        dset = f.create_dataset('fluid_velocity_t'+str(tCount), datav.shape)
        dset[...] = datav
        dset = f.create_dataset('fluid_ux_t'+str(tCount), (datav.shape[0],))
        dset[...] = datav[:,0]
        dset = f.create_dataset('fluid_uy_t'+str(tCount), (datav.shape[0],))
        dset[...] = datav[:,1]
        dset = f.create_dataset('fluid_uz_t'+str(tCount), (datav.shape[0],))
        dset[...] = datav[:,2]
        # fluid acceleration
        datav = self.fluid_acceleration_array
        dset = f.create_dataset('fluid_acceleration_t'+str(tCount), datav.shape)
        dset[...] = datav
        dset = f.create_dataset('fluid_ax_t'+str(tCount), (datav.shape[0],))
        dset[...] = datav[:,0]
        dset = f.create_dataset('fluid_ay_t'+str(tCount), (datav.shape[0],))
        dset[...] = datav[:,1]
        dset = f.create_dataset('fluid_az_t'+str(tCount), (datav.shape[0],))
        dset[...] = datav[:,2]
        # drag
        datav = self.getDragForces()
        dset = f.create_dataset('drag_t'+str(tCount),datav.shape)
        dset[...] = datav
        dset = f.create_dataset('dragx_t'+str(tCount), (datav.shape[0],))
        dset[...] = datav[:,0]
        dset = f.create_dataset('dragy_t'+str(tCount), (datav.shape[0],))
        dset[...] = datav[:,1]
        dset = f.create_dataset('dragz_t'+str(tCount), (datav.shape[0],))
        dset[...] = datav[:,2]
        # addedmass
        datav = self.getAddedMassForces()
        dset = f.create_dataset('am_t'+str(tCount), datav.shape)
        dset[...] = datav
        dset = f.create_dataset('amx_t'+str(tCount), (datav.shape[0],))
        dset[...] = datav[:,0]
        dset = f.create_dataset('amy_t'+str(tCount), (datav.shape[0],))
        dset[...] = datav[:,1]
        dset = f.create_dataset('amz_t'+str(tCount), (datav.shape[0],))
        dset[...] = datav[:,2]
        # close file
        f.close()

    def _recordXML(self):
        tCount = self.tCount
        t = self.ProtChSystem.ChSystem.GetChTime()
        xmlFile = str(os.path.join(bytes(Profiling.logDir,'utf-8'), self.name)+b'.xmf','utf-8')
        # if tCount == 0:
        root = ET.Element("Xdmf",
                          {"Version": "2.0",
                           "xmlns:xi": "http://www.w3.org/2001/XInclude"})
        domain = ET.SubElement(root, "Domain")
        arGridCollection = ET.SubElement(domain,
                                         "Grid",
                                         {"Name": "Mesh"+" Spatial_Domain",
                                          "GridType": "Collection",
                                          "CollectionType": "Temporal"})
        # else:
        #     tree = ET.parse(xmlFile)
        #     root = tree.getroot()
        #     domain = root[0]
        #     arGridCollection = domain[0]
        Xdmf_ElementTopology = "Polyline"
        pos = self.getNodesPosition()
        Xdmf_NumberOfElements= len(pos)-1
        Xdmf_NodesPerElement = 2
        dataItemFormat = "HDF"

        arGrid = ET.SubElement(arGridCollection,
                               "Grid",
                               {"GridType": "Uniform"})
        arTime = ET.SubElement(arGrid,
                               "Time",
                               {"Value": "{0:e}".format(t),
                                "Name": "{0:d}".format(tCount)})
        topology = ET.SubElement(arGrid,
                                "Topology",
                                {"Type": Xdmf_ElementTopology,
                                 "NumberOfElements": "{0:d}".format(Xdmf_NumberOfElements)})

        elements = ET.SubElement(topology,
                                 "DataItem",
                                 {"Format": dataItemFormat,
                                  "DataType": "Int",
                                  "Dimensions": "{0:d} {1:d}".format(Xdmf_NumberOfElements,
                                                         Xdmf_NodesPerElement)})
        elements.text = "{0}.h5:/elementsSpatial_Domain{1:d}".format(str(self.hdfFileName,'utf-8'),tCount)
        geometry = ET.SubElement(arGrid,"Geometry",{"Type":"XYZ"})
        nodes = ET.SubElement(geometry,
                              "DataItem",
                              {"Format": dataItemFormat,
                               "DataType": "Float",
                               "Precision": "8",
                               "Dimensions": "{0:d} {0:d}".format(pos.shape[0],
                                                        pos.shape[1])})
        nodes.text = "{0}.h5:/nodesSpatial_Domain{1:d}".format(str(self.hdfFileName,'utf-8'),tCount)
        all_names = self._record_names+self._record_etas_names
        for name in all_names:
            attr = ET.SubElement(arGrid,
                                 "Attribute",
                                 {"Name": name,
                                  "AttributeType": "Scalar",
                                  "Center": "Node"})
            data = ET.SubElement(attr,
                                 "DataItem",
                                 {"Format": dataItemFormat,
                                  "DataType": "Float",
                                  "Precision": "8",
                                  "Dimensions": "{0:d}".format(pos.shape[0])})
            data.text = "{0}.h5:/{1}{2:d}".format(str(self.hdfFileName,'utf-8'), name, tCount)

        tree = ET.ElementTree(root)

        with open(xmlFile, "wb") as f:
            xmlHeader = "<?xml version=\"1.0\" ?>\n<!DOCTYPE Xdmf SYSTEM \"Xdmf.dtd\" []>\n"
            f.write(bytes(xmlHeader,"utf-8"))
            indentXML(tree.getroot())
            tree.write(f)

        # dump xml str in h5 file
        hdfFileName = os.path.join(bytes(Profiling.logDir,'utf-8'), self.hdfFileName)+b'.h5'
        f = h5py.File(hdfFileName, 'a')
        datav = ET.tostring(arGrid)
        dset = f.create_dataset('Mesh_Spatial_Domain_{0:d}'.format(tCount),
                                (1,),
                                dtype=h5py.special_dtype(vlen=str))
        dset[...] = datav
        # close file
        f.close()

    def _recordValues(self):
        """Records values in csv files
        """
        self.record_file = str(os.path.join(bytes(Profiling.logDir,'utf-8'), self.name),'utf-8')
        def record(record_file, row, mode='a'):
            with open(record_file, mode) as csvfile:
                writer = csv.writer(csvfile, delimiter=',')
                writer.writerow(row)
        t_chrono = self.ProtChSystem.ChSystem.GetChTime()
        if self.ProtChSystem.model is not None:
            t_last = self.ProtChSystem.model.stepController.t_model_last
            try:
                dt_last = self.ProtChSystem.model.levelModelList[-1].dt_last
            except:
                dt_last = 0
            t = t_last
        else:
            t = t_chrono
        t_sim = Profiling.time()-Profiling.startTime
        if t == 0:
            header_x = []
            for i in range(self.thisptr.nodes.size()):
                header_x += ['x'+str(i), 'y'+str(i), 'z'+str(i)]
        # time
        file_name = '_t.csv'
        if t == 0:
            row = ['t', 't_ch', 't_sim']
            record(self.record_file+file_name, row, 'w')
        row = [t, t_chrono, t_sim]
        record(self.record_file+file_name, row)
        # # Positions
        # file_name = '_pos.csv'
        # if t == 0:
        #     record(self.record_file+file_name, header_x, 'w')
        # positions = self.getNodesPosition()
        # row = (positions.flatten('C')).tolist()
        # record(self.record_file+file_name, row)
        # # Velocity
        # file_name = '_posdt.csv'
        # if t == 0:
        #     record(self.record_file+file_name, header_x, 'w')
        # velocities = self.getNodesVelocity()
        # row = (velocities.flatten('C')).tolist()
        # record(self.record_file+file_name, row)
        # # Acceleration
        # file_name = '_posdtdt.csv'
        # if t == 0:
        #     record(self.record_file+file_name, header_x, 'w')
        # accelerations = self.getNodesAcceleration()
        # row = (accelerations.flatten('C')).tolist()
        # record(self.record_file+file_name, row)
        # Fairlead / anchor tensions
        file_name = '_tens.csv'
        if t == 0:
            row = ['Tb0', 'Tb1', 'Tb2', 'Tf0', 'Tf1', 'Tf2']
            record(self.record_file+file_name, row, 'w')
        Tb = self.getTensionBack()
        Tf = self.getTensionFront()
        row = [Tb[0], Tb[1], Tb[2], Tf[0], Tf[1], Tf[2]]
        record(self.record_file+file_name, row)
        # Tensions
        # for i in range(len(self._record_etas)):
        #     eta = self._record_etas[i]
        #     file_name = '_strain'+str(eta)+'.csv'
        #     if t == 0:
        #         record(self.record_file+file_name, header_x[:-3], 'w')
        #     tensions = self.getNodesTension(eta=eta)
        #     row = (tensions.flatten('C')).tolist()
        #     record(self.record_file+file_name, row)
        # # Drag
        # file_name = '_drag.csv'
        # if t == 0:
        #     record(self.record_file+file_name, header_x, 'w')
        # forces = self.getDragForces()
        # row = (forces.flatten('C')).tolist()
        # record(self.record_file+file_name, row)
        # # Added mass
        # file_name = '_AM.csv'
        # if t == 0:
        #     record(self.record_file+file_name, header_x, 'w')
        # forces = self.getAddedMassForces()
        # row = (forces.flatten('C')).tolist()
        # record(self.record_file+file_name, row)
        # # Fluid Velocity
        # file_name = '_u.csv'
        # if t == 0:
        #     record(self.record_file+file_name, header_x, 'w')
        # velocities = self.fluid_velocity_array
        # row = (velocities.flatten('C')).tolist()
        # record(self.record_file+file_name, row)
        # # Fluid Acceleration
        # file_name = '_udt.csv'
        # if t == 0:
        #     record(self.record_file+file_name, header_x, 'w')
        # accelerations = self.fluid_acceleration_array
        # row = (accelerations.flatten('C')).tolist()
        # record(self.record_file+file_name, row)

    def getTensionBack(self):
        """
        Get Tension at the back of the cable
        """
        cdef ch.ChVector T
        if self.thisptr.constraint_back:
            T = deref(self.thisptr.constraint_back).Get_react_force()
            return np.array([T.x(), T.y(), T.z()])
        else:
            return np.zeros(3)

    def getTensionFront(self):
        """
        Get Tension at the front of the cable
        """
        cdef ch.ChVector T
        if self.thisptr.constraint_front:
            T = deref(self.thisptr.constraint_front).Get_react_force()
            return np.array([T.x(), T.y(), T.z()])
        else:
            return np.zeros(3)

    def calculate_init(self):
        # build position vector of nodes (for each segment)
        # self.setNodesPosition()
        # build cable (nodes, elements, etc)
        self.thisptr.buildCable()
        if self.beam_type == "BeamEuler":
            nb_nodes = self.thisptr.nodesRot.size()
        else:
            nb_nodes = self.thisptr.nodes.size()
        if self.fluid_velocity_array is None:
            self.fluid_velocity_array = np.zeros((nb_nodes, 3))
            self.fluid_velocity_array_previous = np.zeros((nb_nodes, 3))
        if self.fluid_acceleration_array is None:
            self.fluid_acceleration_array = np.zeros((nb_nodes, 3))
        if self.fluid_density_array is None:
            self.fluid_density_array = np.zeros(nb_nodes)
        self.nearest_node_array = np.zeros(nb_nodes, dtype=np.int32)
        self.containing_element_array = np.zeros(nb_nodes, dtype=np.int32)
        self.owning_rank = np.zeros(nb_nodes, dtype=np.int32)

    def prestep(self):
        """Sets external forces on the cable (if any)
        """
        if self.ProtChSystem.model is not None and self.external_forces_from_ns is True:
            self.setExternalForces()
        elif self.external_forces_manual is True:
            self.setExternalForces()

    def poststep(self):
        """Records values
        """
        if self.initialized is False:
            self.initialized = True
        comm = Comm.get().comm.tompi4py()
        if comm.rank == self.ProtChSystem.chrono_processor and self.ProtChSystem.record_values is True:
            self._recordValues()
            self._recordH5()
            self._recordXML()
            self.tCount += 1

    def setApplyDrag(self, bool boolval):
        for i in range(self.thisptr.cables.size()):
            deref(self.thisptr.cables[i]).applyDrag = boolval

    def setApplyAddedMass(self, bool boolval):
        for i in range(self.thisptr.cables.size()):
            deref(self.thisptr.cables[i]).applyAddedMass = boolval

    def setApplyBuoyancy(self, bool boolval):
        for i in range(self.thisptr.cables.size()):
            deref(self.thisptr.cables[i]).applyBuoyancy = boolval

    def setNodesPositionFunction(self, function_position, function_tangent=None):
        """Function to build nodes

        Parameters
        ----------
        function_position:
            Must be a function taking one argument (e.g. distance
            along cable) and returning 3 arguments (x, y, z) coords.
        function_position: Optional
            Must be a function taking one argument (e.g. distance
            along cable) and returning 3 arguments (x, y, z) tangents at coords.
        """
        self.nodes_function = function_position
        self.nodes_function_tangent = function_tangent

    def setFluidVelocityFunction(self, function):
        """Function to build nodes

        Parameters
        ----------
        function:
            Must be a function taking two arguments (3D coordinates
            and time), and returning velocity (x, y, z).
        """
        self.fluid_velocity_function = function

    def fixFrontNode(self, bool fixed):
        """Fix front node of cable

        Parameters
        ----------
        fixed: bool
            Fixes node if True
        """
        assert self.nodes_built is True, 'call buildNodes() before calling this function'
        if self.beam_type == "BeamEuler":
            deref(self.thisptr.nodesRot.front()).SetFixed(fixed)
        else:
            deref(self.thisptr.nodes.front()).SetFixed(fixed)

    def fixBackNode(self, bool fixed):
        """Fix back node of cable

        Parameters
        ----------
        fixed: bool
            Fixes node if True
        """
        assert self.nodes_built is True, 'call buildNodes() before calling this function'
        if self.beam_type == "BeamEuler":
            deref(self.thisptr.nodesRot.back()).SetFixed(fixed)
        else:
            deref(self.thisptr.nodes.back()).SetFixed(fixed)

    def attachBackNodeToBody(self, ProtChBody body):
        """Attaches back node to a body with ChLinkLockLock

        Parameters
        ----------
        body: ProtChBody
            body to which the node will be attached
        """
        assert self.nodes_built is True, 'call buildNodes() before calling this function'
        self.thisptr.attachBackNodeToBody(body.thisptr.body)

    def attachFrontNodeToBody(self, ProtChBody body):
        """Attaches front node to a body with ChLinkLockLock

        Parameters
        ----------
        body: ProtChBody
            body to which the node will be attached
        """
        assert self.nodes_built is True, 'call buildNodes() before calling this function'
        self.thisptr.attachFrontNodeToBody(body.thisptr.body)

    def getTensionElement(self, int i=0, eta=0.):
        cdef ch.ChVector[double] F
        F = self.thisptr.getTensionElement(i, eta)
        return np.array([F.x(), F.y(), F.z()])

    def getNodesTension(self, eta=0.):
        cdef ch.ChVector[double] vec
        if self.beam_type == 'BeamEuler':
            T = np.zeros((self.thisptr.nodesRot.size()-1,3 ))
        else:
            T = np.zeros(( self.thisptr.nodes.size()-1,3 ))
        for i in range(np.sum(self.nb_elems)):
            vec = self.thisptr.getTensionElement(i, eta)
            T[i] = [vec.x(), vec.y(), vec.z()]
        return T

    def setDragCoefficients(self, double tangential, double normal, int segment_nb):
        """Sets drag coefficients of cable

        Parameters
        ----------
        tangential: double
            Tangential drag coefficient.
        normal: double
            Normal drag coefficient.
        segment_nb: int
            Segment number to which these coefficients apply.
        """
        deref(self.thisptr.cables[segment_nb]).setDragCoefficients(tangential, normal)

    def setAddedMassCoefficients(self, double tangential, double normal, int segment_nb):
        """Sets added mass coefficients of cable

        Parameters
        ----------
        tangential: double
            Tangential added mass coefficient.
        normal: double
            Normal added mass coefficient.
        segment_nb: int
            Segment number to which these coefficients apply.
        """
        deref(self.thisptr.cables[segment_nb]).setAddedMassCoefficients(tangential, normal)

    def setRestLengthPerElement(self, double[:] length_array, int segment_nb):
        """Sets rest length per element of cable

        Parameters
        ----------
        length_array: array_like[double]
            Rest length of each element of cable.
        segment_nb: int
            Segment number to which these rest lengths apply.
        """
        assert len(length_array) == deref(self.thisptr.cables[segment_nb]).nb_elems, 'array of length of elements not matching number of elements'
        cdef vector[double] vec
        for length in length_array:
            vec.push_back(length)
        deref(self.thisptr.cables[segment_nb]).setRestLengthPerElement(vec)

    def setNodesPosition(self, double[:,:,:] positions=None, tangents=None):
        """Builds the nodes of the cable.

        (!) Must be called after setNodesPositionFunction()
        """
        # self.nodes_positions0 = positions
        # self.nodes_tangents0 = tangents
        cdef ch.ChVector[double] vec
        if positions is None:
            for i in range(self.thisptr.cables.size()):
                deref(self.thisptr.cables[i]).mvecs.clear()
                L0 = deref(self.thisptr.cables[i]).L0
                L = deref(self.thisptr.cables[i]).length
                nb_elems = deref(self.thisptr.cables[i]).nb_elems
                if self.beam_type == "CableANCF" or self.beam_type == "BeamEuler":
                    nb_nodes = nb_elems+1
                else:
                    print("set element type")
                    sys.exit()
                ds = L/(nb_nodes-1)
                for j in range(nb_nodes):
                    x, y, z = self.nodes_function(L0+ds*j)
                    vec = ch.ChVector[double](x, y, z)
                    deref(self.thisptr.cables[i]).mvecs.push_back(vec)
        else:
            for i in range(self.thisptr.cables.size()):
                deref(self.thisptr.cables[i]).mvecs.clear()
                nb_nodes = len(positions[i])
                for j in range(len(positions[i])):
                    x, y, z = positions[i][j]
                    vec = ch.ChVector[double](x, y, z)
                    deref(self.thisptr.cables[i]).mvecs.push_back(vec)
        if tangents is None:
            for i in range(self.thisptr.cables.size()):
                deref(self.thisptr.cables[i]).mvecs_tangents.clear()
                L0 = deref(self.thisptr.cables[i]).L0
                L = deref(self.thisptr.cables[i]).length
                nb_elems = deref(self.thisptr.cables[i]).nb_elems
                if self.beam_type == "CableANCF" or self.beam_type == "BeamEuler":
                    nb_nodes = nb_elems+1
                else:
                    print("set element type")
                    sys.exit()
                ds = L/(nb_nodes-1)
                for j in range(nb_nodes):
                    x, y, z = self.nodes_function_tangent(L0+ds*j)
                    vec = ch.ChVector[double](x, y, z)
                    deref(self.thisptr.cables[i]).mvecs_tangents.push_back(vec)
        else:
            for i in range(self.thisptr.cables.size()):
                deref(self.thisptr.cables[i]).mvecs_tangents.clear()
                nb_nodes = len(tangents[i])
                for j in range(len(tangents[i])):
                    x, y, z = tangents[i][j]
                    vec = ch.ChVector[double](x, y, z)
                    deref(self.thisptr.cables[i]).mvecs_tangents.push_back(vec)
        # self.buildNodes()

    def buildNodes(self):
        # build nodes
        self.thisptr.buildNodes()
        # get pointers to access nodes in python
        cdef SwigPyObject *swig_obj
        cdef int nodeN
        self.nodes = []
        for nodeN in range(self.thisptr.nb_nodes_tot):
            if self.beam_type == "BeamEuler":
                node = chrono_fea.ChNodeFEAxyzrot()
            elif self.beam_type == "CableANCF":
                node = chrono_fea.ChNodeFEAxyzD()
            node.this.disown()
            swig_obj = <SwigPyObject*> node.this
            if self.beam_type == "BeamEuler":
                swig_obj.ptr = <shared_ptr[ch.ChNodeFEAxyzrot]*> &self.thisptr.nodesRot.at(nodeN)
            elif self.beam_type == "CableANCF":
                swig_obj.ptr = <shared_ptr[ch.ChNodeFEAxyzD]*> &self.thisptr.nodes.at(nodeN)
            self.nodes += [node]
        self.nodes_built = True
        # build elements
        self.thisptr.buildElements()
        # get pointers to access elements in python
        cdef int elemN
        self.elements = []
        for elemN in range(self.thisptr.nb_elems_tot-1):
            if self.beam_type == "BeamEuler":
                elem = chrono_fea.ChElementBeamEuler()
            elif self.beam_type == "CableANCF":
                elem = chrono_fea.ChElementCableANCF()
            elem.this.disown()
            swig_obj = <SwigPyObject*> elem.this
            if self.beam_type == "BeamEuler":
                swig_obj.ptr = <shared_ptr[ch.ChElementBeamEuler]*> &self.thisptr.elemsCableANCF.at(elemN)
            elif self.beam_type == "CableANCF":
                swig_obj.ptr = <shared_ptr[ch.ChElementCableANCF]*> &self.thisptr.elemsCableANCF.at(elemN)
            self.elements += [elem]
        if self.beam_type == "BeamEuler":
            self.nodes_nb = self.thisptr.nodesRot.size()
        elif self.beam_type == "CableANCF":
            self.nodes_nb = self.thisptr.nodes.size()
        else:
            print("set element type")
            sys.exit()

    def getNodesPosition(self):
        """Gives array of nodes position

        Returns
        -------
        pos: np.ndarray
            Array of nodes position.
        """
        if self.beam_type == 'BeamEuler':
            pos = np.zeros(( self.thisptr.nodesRot.size(),3 ))
            for i in range(self.thisptr.nodesRot.size()):
                vec = deref(self.thisptr.nodesRot[i]).GetPos()
                pos[i] = [vec.x(), vec.y(), vec.z()]
            return pos
        else:
            pos = np.zeros(( self.thisptr.nodes.size(),3 ))
            for i in range(self.thisptr.nodes.size()):
                vec = deref(self.thisptr.nodes[i]).GetPos()
                pos[i] = [vec.x(), vec.y(), vec.z()]
            return pos

    def getNodesVelocity(self):
        """Gives array of nodes velocity

        Returns
        -------
        pos: np.ndarray
            Array of nodes velocity.
        """
        if self.beam_type == 'BeamEuler':
            pos = np.zeros(( self.thisptr.nodesRot.size(),3 ))
            for i in range(self.thisptr.nodesRot.size()):
                vec = deref(self.thisptr.nodesRot[i]).GetPos_dt()
                pos[i] = [vec.x(), vec.y(), vec.z()]
            return pos
        else:
            pos = np.zeros(( self.thisptr.nodes.size(),3 ))
            for i in range(self.thisptr.nodes.size()):
                vec = deref(self.thisptr.nodes[i]).GetPos_dt()
                pos[i] = [vec.x(), vec.y(), vec.z()]
            return pos

    def getNodesAcceleration(self):
        """Gives array of nodes acceleration

        Returns
        -------
        pos: np.ndarray
            Array of nodes acceleration.
        """
        if self.beam_type == 'BeamEuler':
            pos = np.zeros((self.nodes_nb,3 ))
            for i in range(self.thisptr.nodesRot.size()):
                vec = deref(self.thisptr.nodesRot[i]).GetPos_dtdt()
                pos[i] = [vec.x(), vec.y(), vec.z()]
            return pos
        else:
            pos = np.zeros(( self.thisptr.nodes.size(),3 ))
            for i in range(self.thisptr.nodes.size()):
                vec = deref(self.thisptr.nodes[i]).GetPos_dtdt()
                pos[i] = [vec.x(), vec.y(), vec.z()]
            return pos

    def getDragForces(self):
        cdef ch.ChVector Fd
        drag = np.zeros((self.nodes_nb,3 ))
        for i in range(self.thisptr.forces_drag.size()):
            Fd = deref(self.thisptr.forces_drag[i])
            drag[i] = [Fd.x(), Fd.y(), Fd.z()]
        return drag

    def getAddedMassForces(self):
        cdef ch.ChVector Fd
        drag = np.zeros((self.nodes_nb,3 ))
        for i in range(self.thisptr.forces_addedmass.size()):
            Fd = deref(self.thisptr.forces_addedmass[i])
            drag[i] = [Fd.x(), Fd.y(), Fd.z()]
        return drag

    def setIyy(self, double Iyy, int cable_nb):
        deref(self.thisptr.cables[cable_nb]).setIyy(Iyy)


    def getNodesD(self):
        """Gives direction of nodes

        Returns
        -------
        dire: np.ndarray
            Array of nodes direction.
        """
        dire = np.zeros(( self.thisptr.nodes.size(),3 ))
        for i in range(self.thisptr.nodes.size()):
            vec = deref(self.thisptr.nodes[i]).GetD()
            dire[i] = [vec.x(), vec.y(), vec.z()]
        return dire

    def setContactMaterial(self, mat):
        """Sets contact material of the cable

        Parameters
        ----------
        mat: ChMaterialSurfaceSMC
            Material of cable.
        """
        cdef SwigPyObject *swig_obj = <SwigPyObject*> mat.this
        cdef shared_ptr[ch.ChMaterialSurfaceSMC]* pt_to_shp = <shared_ptr[ch.ChMaterialSurfaceSMC]*> swig_obj.ptr;
        cdef shared_ptr[ch.ChMaterialSurfaceSMC] matp = pt_to_shp[0]
        self.thisptr.setContactMaterial(matp)

    def setExternalForces(self, fluid_velocity_array=None, fluid_density_array=None,
                          fluid_acceleration_array=None):
        """
        Sets external forces acting on cables
        Pass fluid velocity_array as argument only for debugging (must be an array as long as the number of nodes)
        """
        # get velocity at nodes
        # cdef np.ndarray fluid_velocity = np.zeros((len(self.thisptr.nodes.size()), 3))
        self.fluid_velocity_array_previous[:] = self.fluid_velocity_array
        if fluid_velocity_array is not None:
            self.fluid_velocity_array = fluid_velocity_array
        if fluid_density_array is not None:
            self.fluid_density_array = fluid_density_array
        if fluid_acceleration_array is not None:
            self.fluid_acceleration_array = fluid_acceleration_array
        cdef vector[ch.ChVector[double]] fluid_velocity
        cdef vector[ch.ChVector[double]] fluid_acceleration
        cdef ch.ChVector[double] vel
        cdef ch.ChVector[double] acc
        cdef vector[double] fluid_density
        cdef double dens
        comm = Comm.get().comm.tompi4py()
        if self.beam_type == "BeamEuler":
            nb_nodes = self.thisptr.nodesRot.size()
        else:
            nb_nodes = self.thisptr.nodes.size()
        cdef bool mesh_search = False
        cdef bool dist_search = False
        if self.ProtChSystem.model is not None and self.external_forces_from_ns is True:
            mesh_search = True
            if self.ProtChSystem.dist_search is True:
                dist_search = True
                if self.ProtChSystem.first_step is True:
                    if self.ProtChSystem.build_kdtree is True:
                        dist_search = False
            if dist_search is True:
                Profiling.logEvent("Starting distance search for cable nodes")
            else:
                Profiling.logEvent("Starting k-d tree search for cable nodes")
        for i in range(nb_nodes):
            if self.beam_type == "BeamEuler":
                vec = deref(self.thisptr.nodesRot[i]).GetPos()
            else:
                vec = deref(self.thisptr.nodes[i]).GetPos()
            x = vec.x()
            y = vec.y()
            z = vec.z()
            if self.ProtChSystem.parallel_mode is True:
                x = comm.bcast(x, self.ProtChSystem.chrono_processor)
                y = comm.bcast(y, self.ProtChSystem.chrono_processor)
                z = comm.bcast(z, self.ProtChSystem.chrono_processor)
            coords = np.array([x, y, z])
            vel_arr = np.zeros(3)
            if mesh_search is True:
                vel_grad_arr = np.zeros(3)
                if dist_search is True:
                    xi, nearest_node, el, rank = self.ProtChSystem.findElementContainingCoordsDist(coords=coords[:self.nd],
                                                                                                   node_guess=self.nearest_node_array[i],
                                                                                                   eN_guess=self.containing_element_array[i],
                                                                                                   rank_guess=self.owning_rank[i])
                else:
                    xi, nearest_node, el, rank = self.ProtChSystem.findElementContainingCoordsKD(coords[:self.nd])
                if el is None:
                    el = -1
                self.nearest_node_array[i] = nearest_node
                self.containing_element_array[i] = el
                self.owning_rank[i] = rank
                comm.barrier()
                if rank is not None and xi is not None:
                    vel_arr[:] = self.ProtChSystem.getFluidVelocityLocalCoords(xi, el, rank)
                else:  # means node is outside domain
                    if self.fluid_velocity_function is not None:
                        vel_arr[:] = self.fluid_velocity_function(coords, self.ProtChSystem.t)
                    else:
                        vel_arr[:] = 0.
                comm.barrier()
            else:
                if self.fluid_velocity_function is not None:
                    vel_arr[:] = self.fluid_velocity_function(coords, self.ProtChSystem.t)
                else:
                    vel_arr[:] = 0
            self.fluid_velocity_array[i] = vel_arr
            vel = ch.ChVector[double](vel_arr[0], vel_arr[1], vel_arr[2])
            fluid_velocity.push_back(vel)
            if self.fluid_velocity_function is not None and fluid_velocity_array is None:
                vel_arr = self.fluid_velocity_function(coords, self.ProtChSystem.t)
                vel = ch.ChVector[double](vel_arr[0], vel_arr[1], vel_arr[2])
            else:
                vel = ch.ChVector[double](self.fluid_velocity_array[i][0], self.fluid_velocity_array[i][1], self.fluid_velocity_array[i][2])
            fluid_velocity.push_back(vel)
            self.fluid_acceleration_array[i] = (self.fluid_velocity_array[i]-self.fluid_velocity_array_previous[i])/self.ProtChSystem.proteus_dt
            # acc = du/dt+u.grad(u)
            #vel_grad_arr[:] = self.ProtChSystem.getFluidVelocityGradientLocalCoords(xi, el, rank)
            #acc_arr = (vel_arr-fluid_velocity_array_previous[i])/dt+vel_arr*vel_grad_arr
            #arr[:self.nd] = self.ProtChSystem.findFluidVelocityAtCoords(coords[:self.nd])
            acc = ch.ChVector[double](self.fluid_acceleration_array[i][0], self.fluid_acceleration_array[i][1], self.fluid_acceleration_array[i][2])
            fluid_acceleration.push_back(acc)
            dens = self.fluid_density_array[i]
            fluid_density.push_back(dens)
        Profiling.logEvent("Finished search for cable nodes")
        self.thisptr.setFluidAccelerationAtNodes(fluid_acceleration)
        self.thisptr.setFluidVelocityAtNodes(fluid_velocity)
        self.thisptr.setFluidDensityAtNodes(fluid_density)
        self.updateForces()

    def updateForces(self):
        # update drag forces
        self.thisptr.updateDragForces()
        # update added mass forces
        self.thisptr.updateAddedMassForces()
        # update buoyancy forces
        # self.thisptr.updateBuoyancyForces()
        # apply forces
        self.thisptr.applyForces()

    def setFluidDensityAtNodes(self, np.ndarray density_array):
        cdef vector[double] fluid_density
        self.fluid_density_array = density_array
        cdef double dens
        for d in density_array:
            fluid_density.push_back(d)
        self.thisptr.setFluidDensityAtNodes(fluid_density)

    def setFluidVelocityAtNodes(self, np.ndarray velocity_array):
        cdef vector[ch.ChVector[double]] fluid_velocity
        cdef ch.ChVector[double] vel
        self.fluid_velocity_array = velocity_array
        for v in velocity_array:
            vel = ch.ChVector[double](v[0], v[1], v[2])
            fluid_velocity.push_back(vel)
        self.thisptr.setFluidVelocityAtNodes(fluid_velocity)

    def setFluidAccelerationAtNodes(self, np.ndarray acceleration_array):
        cdef vector[ch.ChVector[double]] fluid_acceleration
        cdef ch.ChVector[double] acc
        self.fluid_acceleration_array = acceleration_array
        for a in acceleration_array:
            acc = ch.ChVector[double](a[0], a[1], a[2])
            fluid_acceleration.push_back(acc)
        self.thisptr.setFluidAccelerationAtNodes(fluid_acceleration)


def getLocalNearestNode(coords, kdtree):
    """Finds nearest node to coordinates (local)
    Parameters
    ----------
    coords: array_like
        coordinates from which to find nearest node
    kdtree: scipy.spatial.cKDTree
        instance of scipy kdtree

    Returns
    -------
    node: int
        nearest node index
    distance: float
        distance to nearest node
    """
    # determine local nearest node distance
    distance, node = kdtree.query(coords)
    return node, distance

cdef pyxGetLocalNearestNode(double[:] coords,
                            double[:,:] nodeArray,
                            int[:] nodeStarOffsets,
                            int[:] nodeStarArray,
                            int node,
                            int rank):
    """Finds nearest node to coordinates (local)
    Parameters
    ----------
    coords: array_like
        coordinates from which to find nearest node
    nodeArray: array_like
        array of fluid mesh node coordinates
    nodeStarOffsets: array_like
        array of offsets from nodes (range)
    nodeStarArray: array_like
        array of neighbouring nodes
    node: int
        first guess for nearest node
    rank: int
        rank on which the nearest node is searched

    Returns
    -------
    node: int
        nearest node index
    dist: float
        distance to nearest node
    """
    # determine local nearest node distance
    cdef int nearest_node = copy.deepcopy(node)
    cdef int nearest_node0 = copy.deepcopy(node)
    cdef int nOffsets
    cdef double dist
    cdef double min_dist
    cdef double[:] node_coords
    cdef bool found_node = False
    node_coords = nodeArray[node]
    min_dist = (node_coords[0]-coords[0])*(node_coords[0]-coords[0])+\
               (node_coords[1]-coords[1])*(node_coords[1]-coords[1])+\
               (node_coords[2]-coords[2])*(node_coords[2]-coords[2])
    while found_node is False:
        nearest_node0 = nearest_node
        for nOffset in range(nodeStarOffsets[nearest_node0],
                             nodeStarOffsets[nearest_node0+1]):
            node = nodeStarArray[nOffset]
            node_coords = nodeArray[node]
            dist = (node_coords[0]-coords[0])*(node_coords[0]-coords[0])+\
                   (node_coords[1]-coords[1])*(node_coords[1]-coords[1])+\
                   (node_coords[2]-coords[2])*(node_coords[2]-coords[2])
            if dist < min_dist:
                min_dist = dist
                nearest_node = node
        if nearest_node0 == nearest_node:
            found_node = True
    return nearest_node, dist


def getLocalElement(femSpace, coords, node):
    """Given coordinates and its nearest node, determine if it is on a
    local element.

    Parameters
    ----------
    femSpace: object
        finite element space
    coords: array_like
        coordinates from which to element
    node: int
        nearest node index

    Returns
    -------
    eN: int or None
        local index of element (None if not found)
    """
    patchBoundaryNodes=set()
    checkedElements=[]
    # nodeElementOffsets give the indices to get the elements sharing the node
    #log Profiling.logEvent("Getting Local Element")
    if node+1 < len(femSpace.mesh.nodeElementOffsets):
        for eOffset in range(femSpace.mesh.nodeElementOffsets[node], femSpace.mesh.nodeElementOffsets[node + 1]):
            eN = femSpace.mesh.nodeElementsArray[eOffset]
            checkedElements.append(eN)
            # union of set
            patchBoundaryNodes|=set(femSpace.mesh.elementNodesArray[eN])
            # evaluate the inverse map for element eN (global to local)
            xi = femSpace.elementMaps.getInverseValue(eN, coords)
            #J = femSpace.elementMaps.getJacobianValues(eN, )
            # query whether xi lies within the reference element
            if femSpace.elementMaps.referenceElement.onElement(xi):
                return eN
    else:
        for eOffset in range(femSpace.mesh.nodeElementOffsets[node]):
            eN = femSpace.mesh.nodeElementsArray[eOffset]
            checkedElements.append(eN)
            # union of set
            patchBoundaryNodes|=set(femSpace.mesh.elementNodesArray[eN])
            # evaluate the inverse map for element eN (global to local)
            xi = femSpace.elementMaps.getInverseValue(eN, coords)
            #J = femSpace.elementMaps.getJacobianValues(eN, )
            # query whether xi lies within the reference element
            if femSpace.elementMaps.referenceElement.onElement(xi):
                return eN
    # extra loop if case coords is in neighbour element
    for node in patchBoundaryNodes:
        for eOffset in range(femSpace.mesh.nodeElementOffsets[node], femSpace.mesh.nodeElementOffsets[node + 1]):
            eN = femSpace.mesh.nodeElementsArray[eOffset]
            if eN not in checkedElements:
                checkedElements.append(eN)
                # evaluate the inverse map for element eN
                xi = femSpace.elementMaps.getInverseValue(eN, coords)
                # query whether xi lies within the reference element
                if femSpace.elementMaps.referenceElement.onElement(xi):
                    return eN
    # no elements found
    return None


cdef class ProtChAddedMass:
    """
    Class (hack) to attach added mass model to ProtChSystem
    This auxiliary variable is ONLY used to attach the AddedMass
    model to a ProtChSystem
    """

    def __cinit__(self,
                  system):
        self.ProtChSystem = system

    def attachModel(self, model, ar):
        """Attaches Proteus model to auxiliary variable
        """
        self.model = model
        # attaching model to ProtChSystem to access Aij
        self.ProtChSystem.model_addedmass = model
        return self

    def attachAuxiliaryVariables(self,avDict):
        pass

    def calculate_init(self):
        pass

    def calculate(self):
        pass


cpdef void attachNodeToNode(ProtChMoorings cable1, int node1, ProtChMoorings cable2, int node2):
    if cable1.beam_type == "CableANCF":
        cppAttachNodeToNodeFEAxyzD(cable1.thisptr, node1, cable2.thisptr, node2)
    elif cable1.beam_type == "BeamEuler":
        cppAttachNodeToNodeFEAxyzrot(cable1.thisptr, node1, cable2.thisptr, node2)


# cpdef linkBodies(ProtChBody body1,
#                  ProtChBody body2,
#                  ProtChSystem system,
#                  object coordsys,
#                  double limit_X=0.,
#                  double limit_Y=0.,
#                  double limit_Z=0.,
#                  double limit_Rx=0.,
#                  double limit_Ry=0.,
#                  double limit_Rz=0.):
#     """Create a link between 2 bodies.
#     Master body is body2.

#     Parameters:
#     -----------
#     body1: ProtChBody
#         Instance of first body
#     body2: ProtChBody
#         Instance of second body
#     body2: ProtChSystem
#         Instance of system to add link
#     coordsys: proteus.mbd.pyChronoCore.ChCoordsys
#         Coordinate system of link
#     limit_X: double
#         Limit in x direction
#     limit_Y: double
#         Limit in y direction
#     limit_Z: double
#         Limit in z direction
#     limit_Rx: double
#         Limit rotation around x axis
#     limit_Ry: double
#         Limit rotation around y axis
#     limit_Rz: double
#         Limit rotation around z axis
#     """
#     ChLinkLockBodies(body1.ChBodyAddedMass.sharedptr_chbody,
#                      body2.ChBodyAddedMass.sharedptr_chbody,
#                      system.thisptr.system,
#                      coordsys.cppobj,
#                      limit_X,
#                      limit_Y,
#                      limit_Z,
#                      limit_Rx,
#                      limit_Ry,
#                      limit_Rz)

cdef class ChBodyAddedMass:
    """Cython class for ChBodyAddedMass
    (!) Uses shared_ptr
    """

    def __cinit__(self):
        # make shared_ptr object (C++ syntax for Chrono)
        self.sharedptr = make_shared[ch.ChBodyAddedMass]()
        self.sharedptr_chbody = <shared_ptr[ch.ChBody]> self.sharedptr
        # get a raw ptr for SWIG
        self.thisptr = self.sharedptr.get()
        self.bodyptr = self.sharedptr_chbody.get()
        # create SWIG ChBody
        self.ChBodySWIG = chrono.ChBody()
        self.ChBodySWIG.this.disown()
        # delete? object pointed to by SWIG
        # point to new object (base of ChBodyAddedMass: ChBody)
        cdef SwigPyObject *swig_obj = <SwigPyObject*>self.ChBodySWIG.this
        swig_obj.ptr = <shared_ptr[ch.ChBody]*> &self.sharedptr_chbody
        # cdef shared_ptr[ch.ChSystemSMC]* pt_to_shp = <shared_ptr[ch.ChSystemSMC]*> swig_obj.ptr;
        # self.thisptr.system = pt_to_shp[0]
        # cdef SwigPyObject *swig_obj = <SwigPyObject*>self.ChBodySWIG.this
        # swig_obj.ptr = <ch.ChBody*?> &self.bodyptr

    cdef void SetMfullmass(self, ch.ChMatrixDynamic Mfullmass_in):
        self.thisptr.SetMfullmass(Mfullmass_in)

    cdef void SetInvMfullmass(self, ch.ChMatrixDynamic inv_Mfullmass_in):
        self.thisptr.SetInvMfullmass(inv_Mfullmass_in)





def vec2array(vec):
    return np.array([vec.x(), vec.y(), vec.z()])

def pyvec2array(vec):
    return np.array([vec.x, vec.y, vec.z])

def mat332array(mat):
    return np.array([[mat.Get_A_Xaxis().x(), mat.Get_A_Xaxis().y(), mat.Get_A_Xaxis().z()],
                     [mat.Get_A_Yaxis().x(), mat.Get_A_Yaxis().y(), mat.Get_A_Yaxis().z()],
                     [mat.Get_A_Zaxis().x(), mat.Get_A_Zaxis().y(), mat.Get_A_Zaxis().z()]])

def pymat332array(mat):
    return np.array([[mat.Get_A_Xaxis().x, mat.Get_A_Xaxis().y, mat.Get_A_Xaxis().z],
                     [mat.Get_A_Yaxis().x, mat.Get_A_Yaxis().y, mat.Get_A_Yaxis().z],
                     [mat.Get_A_Zaxis().x, mat.Get_A_Zaxis().y, mat.Get_A_Zaxis().z]])

def quat2array(quat):
    return np.array([quat.e0(), quat.e1(), quat.e2(), quat.e3()])

def pyquat2array(quat):
    return np.array([quat.e0, quat.e1, quat.e2, quat.e3])<|MERGE_RESOLUTION|>--- conflicted
+++ resolved
@@ -104,12 +104,9 @@
         self.adams_vel = np.zeros((5, 3))
         self.Aij = np.zeros((6, 6))  # added mass array
         self.applyAddedMass = True  # will apply added mass in Chrono calculations if True
-<<<<<<< HEAD
-=======
         self.useIBM = False
         self.Aij_factor = 1.
         self.boundaryFlags = None
->>>>>>> a5d06443
         self.setName(b'rigidbody')
 
     def attachShape(self,
