//#pragma once

#define _USE_MATH_DEFINES

#include <iostream>
#include <math.h>
#include <string>
#include "chrono/physics/ChSystem.h"
#include "chrono/physics/ChSystemSMC.h"
#include "chrono/physics/ChLoadContainer.h"
#include "chrono/physics/ChLinkMate.h"
#include "chrono/physics/ChBodyEasy.h"
#include "chrono_fea/ChElementBeamANCF.h"
#include "chrono_fea/ChElementCableANCF.h"
#include "chrono_fea/ChElementBeamEuler.h"
#include "chrono_fea/ChBeamSection.h"
#include "chrono_fea/ChMesh.h"
#include "chrono_fea/ChLinkPointPoint.h"
#include "chrono_fea/ChLinkPointFrame.h"
#include "chrono_fea/ChLinkDirFrame.h"
#include "chrono_fea/ChLoadsBeam.h"
#include "chrono_fea/ChContactSurfaceNodeCloud.h"
#include "chrono/timestepper/ChTimestepper.h"
#include "chrono/solver/ChSolverMINRES.h"
#include "chrono/core/ChTransform.h"


//using namespace std;
using namespace chrono;
using namespace chrono::fea;



class MyLoaderTriangular : public ChLoaderUdistributed {
 public:
  // Useful: a constructor that also sets ChLoadable
  ChVector<> Fa;
  ChVector<> Fb;
 MyLoaderTriangular(std::shared_ptr<ChLoadableU> mloadable):
  ChLoaderUdistributed(mloadable) {
    Fa = ChVector<>(0.,0.,0.);
    Fb = ChVector<>(0.,0.,0.);
  };
  // Compute F=F(u)
  // This is the function that you have to implement. It should return the
  // load at U. For Eulero beams, loads are expected as 6-rows vectors, containing
  // a wrench: forceX, forceY, forceZ, torqueX, torqueY, torqueZ.
  virtual void ComputeF(const double U,
                        ChVectorDynamic<>& F,
                        ChVectorDynamic<>* state_x,
                        ChVectorDynamic<>* state_w
                        ) {
    double Fy_max = 0.005;
    ChVector<> force = Fa*abs(-1+U)/2.+Fb*(1+U)/2.;
    F.PasteVector(force,0.,0.);  // load, force part; hardwired for brevity
  }
  void SetF(ChVector<> Fa_in, ChVector<> Fb_in) {
    Fa = Fa_in;
    Fb = Fb_in;
  }
  // Needed because inheriting ChLoaderUdistributed. Use 1 because linear load fx.
  virtual int GetIntegrationPointsU() { return 1; }
};
// Create the load (and handle it with a shared pointer).
// The ChLoad is a 'container' for your ChLoader.
// It is created using templates, that is instancing a ChLoad<a_loader_class>()
//std::shared_ptr<ChLoad<MyLoaderTriangular>> mloadtri(new ChLoad<MyLoaderTriangular>(melementA));
//mloadcontainer->Add(mloadtri);  // do not forget to add the load to the load container.


class cppCable {
 public:
  ChSystemSMC& system;  // global system
  std::shared_ptr<ChMesh> mesh;  // mesh
  int nb_elems;   // number of nodes along cable
  double Cd_axial;  // drag coeff in axial direction
  double Cd_normal;  // drag coeff in normal direction
  double Cm_axial;  // added mass coeff in axial direction
  double Cm_normal;  // added mass coeff in normal direction
  std::vector<ChVector<>> mvecs;  // vectors (nodes coordinates)
  std::vector<ChVector<>> mvecs_tangents;  // vectors (tangents at nodes coordinates)
  std::vector<ChVector<>> mvecs_middle;
  std::vector<ChVector<>> mdirs;  // vectors (nodes coordinates)
  double d, rho, E, length;  // diameter, density, Young's modulus, length of cable
  double A0; // unstretched diameter
  double L0 = 0;  // initial length along cable
  double Iyy;
  int nb_nodes;
  std::string beam_type;
  std::vector<std::shared_ptr<ChNodeFEAxyzD>> nodes;  // array nodes coordinates and direction
  std::vector<std::shared_ptr<ChNodeFEAxyzDD>> nodesDD;  // array nodes coordinates and direction
  std::vector<std::shared_ptr<ChElementCableANCF>> elemsCableANCF;  // array of elements */
  std::vector<std::shared_ptr<ChElementBeamEuler>> elemsBeamEuler;  // array of elements */
  std::vector<std::shared_ptr<ChNodeFEAxyzrot>> nodesRot;  // array nodes coordinates and direction
  std::vector<std::shared_ptr<ChElementCableANCF>> elems_cable;  // array of elements */
  std::shared_ptr<ChBeamSectionCable> msection_cable;  // cable material
  std::shared_ptr<ChBeamSectionAdvanced> msection_advanced;  // cable material
  std::vector<double> elems_length;  // array of elements
  std::vector<ChVector<>> fluid_velocity;
  std::vector<ChVector<>> fluid_acceleration;
  std::vector<double> fluid_density;
  std::vector<double> nodes_density; // density of (cable-fluid) at nodes
  cppCable(ChSystemSMC& system, std::shared_ptr<ChMesh> mesh, double length,
           int nb_elems, double d, double rho, double E, double L0, std::string beam_type);  // constructor
  void setFluidVelocityAtNodes(std::vector<ChVector<>> vel);
  void setFluidAccelerationAtNodes(std::vector<ChVector<>> acc);
  void setFluidDensityAtNodes(std::vector<double> vof);
  std::vector<std::shared_ptr<ChVector<double>>> getNodalPositions();
  std::vector<ChVector<>> forces_drag;
  std::vector<ChVector<>> forces_addedmass;
  std::vector<std::shared_ptr<ChLoadBeamWrenchDistributed>> elems_loads_distributed;
  std::vector<std::shared_ptr<ChLoad<MyLoaderTriangular>>> elems_loads_triangular;
  std::vector<std::shared_ptr<ChLoad<ChLoaderGravity>>> elems_loads_volumetric;
  std::vector<std::shared_ptr<ChLoadBeamWrench>> elems_loads;
  void buildVectors();  // builds location vectors for the nodes
  void buildNodes(bool last_node);  // builds the nodes for the mesh
  void buildNodesBeamEuler(bool last_node);  // builds the nodes for the mesh
  void buildNodesCableANCF(bool last_node);  // builds the nodes for the mesh
  void buildMaterials();  // builds the material to use for elements
  void buildMaterialsCableANCF();  // builds the material to use for elements
  void buildMaterialsBeamEuler();
  void buildElements(bool set_lastnodes);  // builds the elements for the mesh
  void buildElementsBeamEuler(bool set_lastnodes);  // builds the elements for the mesh
  void buildElementsCableANCF(bool set_lastnodes);  // builds the elements for the mesh
  void buildMesh(bool add_lastnode);  // builds the mesh
  void buildMeshBeamEuler(bool add_lastnode);  // builds the mesh
  void buildMeshCableANCF(bool add_lastnode);  // builds the mesh
  void setDragForce();  // calculates the drag force per nodes
  void setAddedMassForce();  // calculates the added mass force per nodes
  void applyForces();
  void addNodestoContactCloud(std::shared_ptr<ChContactSurfaceNodeCloud> cloud);
  void setDragCoefficients(double axial, double normal);
  void setAddedMassCoefficients(double axial, double normal);
  void setIyy(double Iyy_in);
};

class cppMultiSegmentedCable {
 public:
  ChSystemSMC& system;  // global system
  std::string beam_type;
  std::shared_ptr<ChMaterialSurfaceSMC> mysurfmaterial;
  std::shared_ptr<ChMesh> mesh;  // mesh
  std::shared_ptr<ChBody> fairleadd;
  std::shared_ptr<ChLinkPointFrame> fairlead2;
  std::vector<int> nb_nodes;   // number of nodes along cable
  std::vector<int> nb_elems;   // number of nodes along cable
  std::vector<ChVector<>> mvecs;  // vectors (nodes coordinates)
  std::vector<std::shared_ptr<cppCable>> cables;
  std::shared_ptr<ChMaterialSurfaceSMC> contact_material;  // mesh
  std::vector<double>  d;
  std::vector<double> rho;
  std::vector<double> E;
  std::vector<double> length;  // diameter, density, Young's modulus, length of cable
  std::vector<std::shared_ptr<ChNodeFEAxyzD>> nodes;  // array nodes coordinates and direction
  std::vector<std::shared_ptr<ChNodeFEAxyzDD>> nodesDD;  // array nodes coordinates and direction
  std::vector<std::shared_ptr<ChNodeFEAxyzrot>> nodesRot;  // array nodes coordinates and direction
  std::vector<ChVector<>> fluid_velocity;
  std::vector<ChVector<>> fluid_acceleration;
  std::vector<double> fluid_density;
  std::vector<std::shared_ptr<ChElementCableANCF>> elemsCableANCF;  // array of elements */
  std::vector<std::shared_ptr<ChElementBeamEuler>> elemsBeamEuler;  // array of elements */
  std::shared_ptr<ChLinkBase> constraint_front;
  std::shared_ptr<ChLinkBase> constraint_back;
  std::vector<ChVector<>> forces_drag;
  std::vector<ChVector<>> forces_addedmass;
  std::shared_ptr<ChBody> body_back;
  std::shared_ptr<ChBody> body_front;
  int nb_nodes_tot;
  bool nodes_built;
  bool nodes_chlink;
  cppMultiSegmentedCable(ChSystemSMC& system,
                         std::shared_ptr<ChMesh> mesh,
                         std::vector<double> length,
                         std::vector<int> nb_nodes,
                         std::vector<double> d,
                         std::vector<double> rho,
                         std::vector<double> E,
                         std::string beam_type);
  void setFluidVelocityAtNodes(std::vector<ChVector<>> vel);
  void setFluidAccelerationAtNodes(std::vector<ChVector<>> vel);
  void setFluidDensityAtNodes(std::vector<double> dens);
  void updateDragForces();
  void updateAddedMassForces();
  void applyForces();
  std::vector<std::shared_ptr<ChVector<double>>> getNodalPositions();
  void buildNodes();
  void buildCable();  // builds the multi-segmented cable
  void getForceFairlead();

  void attachBackNodeToBody(std::shared_ptr<ChBody> body);
  void attachFrontNodeToBody(std::shared_ptr<ChBody> body);
  void setContactMaterial(std::shared_ptr<ChMaterialSurfaceSMC> material);
  void buildNodesCloud();
  ChVector<> getTensionElement(int i, double eta);
};

class cppMesh {
 public:
  ChSystemSMC& system;
  std::shared_ptr<ChMesh> mesh;
  cppMesh(ChSystemSMC& system, std::shared_ptr<ChMesh> mesh);
  void SetAutomaticGravity(bool val);
};

cppMesh::cppMesh(ChSystemSMC& system, std::shared_ptr<ChMesh> mesh) :
system(system),
  mesh(mesh)
{
  system.Add(mesh);
};

void cppMesh::SetAutomaticGravity(bool val) {
  mesh->SetAutomaticGravity(val);
};



cppMultiSegmentedCable::cppMultiSegmentedCable(ChSystemSMC& system,
                                               std::shared_ptr<ChMesh> mesh,
                                               std::vector<double> length,
                                               std::vector<int> nb_elems,
                                               std::vector<double> d,
                                               std::vector<double> rho,
                                               std::vector<double> E,
                                               std::string beam_type="CableANCF"):
system(system),
  mesh(mesh),
  length(length),
  nb_elems(nb_elems),
  d(d),
  rho(rho),
  E(E),
  beam_type(beam_type)
{
  nodes_built = false;
  nodes_chlink = true;  // build links (true) or link elements directly (false)

  std::shared_ptr<cppCable> segment;
  double L0 = 0;
  for (int i = 0; i < length.size(); ++i) {
    segment = std::make_shared<cppCable>(system,
                                         mesh,
                                         length[i],
                                         nb_elems[i],
                                         d[i],
                                         rho[i],
                                         E[i],
                                         L0,
                                         beam_type);
    cables.push_back(segment);
    L0 = L0 + length[i];
  }
}

void cppMultiSegmentedCable::buildNodes() {
  nodes.clear();
  nodesRot.clear();
  for (int i = 0; i < cables.size(); ++i) {
    if (beam_type == "BeamEuler") {
      cables[i]->buildNodes(true);
      nodesRot.insert(nodesRot.end(),
                      cables[i]->nodesRot.begin(),
                      cables[i]->nodesRot.end());
      nb_nodes_tot = nodesRot.size();
    }
    else if (beam_type == "CableANCF") {
      if (nodes_chlink == false && i < cables.size()-1) {
        cables[i]->buildNodes(false);
      }
      else {
        cables[i]->buildNodes(true);
      }
      nodes.insert(nodes.end(),
                   cables[i]->nodes.begin(),
                   cables[i]->nodes.end());
      nb_nodes_tot = nodes.size();
    }
  }
  nodes_built = true;
}

void cppMultiSegmentedCable::buildCable() {
  /* builds all cable segments and updates their link
     (no duplicate node added to mesh) */
  if (nodes_built == false) {
    nodes.clear();
    nodesRot.clear();
    buildNodes();
  }
  for (int i = 0; i < cables.size(); ++i) {
    cables[i]->buildMaterials();
    if (i < cables.size()-1 && nodes_chlink == false) {
      cables[i]->buildElements(false);
      if (beam_type == "CableANCF") {
        cables[i]->elemsCableANCF[cables[i]->elemsCableANCF.size()-1]->SetNodes(cables[i]->nodes[cables[i]->nodes.size()-1], cables[i+1]->nodes[0]);
      }
      else if (beam_type == "BeamEuler") {
        cables[i]->elemsBeamEuler[cables[i]->elemsBeamEuler.size()-1]->SetNodes(cables[i]->nodesRot[cables[i]->nodesRot.size()-1], cables[i+1]->nodesRot[0]);
      }
    }
    else {
      cables[i]->buildElements(true);
    }
    if (beam_type == "CableANCF") {
      elemsCableANCF.insert(elemsCableANCF.end(), cables[i]->elemsCableANCF.begin(), cables[i]->elemsCableANCF.end());
    }
    else if (beam_type == "BeamEuler") {
      elemsBeamEuler.insert(elemsBeamEuler.end(), cables[i]->elemsBeamEuler.begin(), cables[i]->elemsBeamEuler.end());
    }
    if (i < cables.size()-1 && nodes_chlink == false) {
      cables[i]->buildMesh(false);
    }
    else {
      cables[i]->buildMesh(true);
    }
    if (nodes_chlink == true) {
      if (i>0) {
        if (beam_type == "BeamEuler") {
          auto con1 = std::make_shared<ChLinkMateSpherical>();
          auto nodeA = cables[i]->nodesRot.front();
          auto nodeB = cables[i-1]->nodesRot.back();
          con1->Initialize(nodeA, nodeB, false, nodeA->GetPos(), nodeA->GetPos());
          system.Add(con1);
        }
        else if (beam_type == "CableANCF") {
          auto con1 = std::make_shared<ChLinkPointPoint>();
          auto nodeA = cables[i]->nodes.front();
          auto nodeB = cables[i-1]->nodes.back();
          con1->Initialize(nodeA, nodeB);
          system.Add(con1);
        }
      }
    }
  }
  buildNodesCloud();
  fluid_velocity.clear();
  fluid_acceleration.clear();
  fluid_density.clear();
  if (beam_type == "BeamEuler") {
    nb_nodes_tot = nodesRot.size();
  }
  else if (beam_type == "CableANCF") {
    nb_nodes_tot = nodes.size();
  }
  for (int i = 0; i < nb_nodes_tot; ++i) {
    fluid_velocity.push_back(ChVector<>(0.,0.,0.));
    fluid_acceleration.push_back(ChVector<>(0.,0.,0.));
    fluid_density.push_back(0.);
  }
  setFluidVelocityAtNodes(fluid_velocity);
  setFluidAccelerationAtNodes(fluid_acceleration);
  setFluidDensityAtNodes(fluid_density);
}

void cppMultiSegmentedCable::setFluidAccelerationAtNodes(std::vector<ChVector<>> acc) {
  fluid_acceleration = acc;
  int node_nb = 0;
  int node_nb_prev = node_nb;
  for (int i = 0; i < cables.size(); ++i) {
    if (beam_type == "BeamEuler") {
      node_nb += cables[i]->nodesRot.size();
    }
    else if (beam_type == "CableANCF") {
      node_nb += cables[i]->nodes.size();
    }
    std::vector<ChVector<>> fluid_acc(fluid_acceleration.begin()+node_nb_prev,
                                      fluid_acceleration.begin()+node_nb);
    cables[i]->setFluidAccelerationAtNodes(fluid_acc);
    node_nb_prev = node_nb;
  }
}

void cppMultiSegmentedCable::setFluidVelocityAtNodes(std::vector<ChVector<>> vel) {
  fluid_velocity = vel;
  int node_nb = 0;
  int node_nb_prev = node_nb;
  for (int i = 0; i < cables.size(); ++i) {
    if (beam_type == "BeamEuler") {
      node_nb += cables[i]->nodesRot.size();
    }
    else if (beam_type == "CableANCF") {
      node_nb += cables[i]->nodes.size();
    }
    std::vector<ChVector<>> fluid_vel(fluid_velocity.begin()+node_nb_prev,
                                      fluid_velocity.begin()+node_nb);
    cables[i]->setFluidVelocityAtNodes(fluid_vel);
    node_nb_prev = node_nb;
  }
}

void cppMultiSegmentedCable::setFluidDensityAtNodes(std::vector<double> dens) {
  fluid_density = dens;
  int node_nb = 0;
  int node_nb_prev = 0;
  for (int i = 0; i < cables.size(); ++i) {
    if (beam_type == "BeamEuler") {
      node_nb += cables[i]->nodesRot.size();
    }
    else if (beam_type == "CableANCF") {
      node_nb += cables[i]->nodes.size();
    }
    std::vector<double> fluid_dens(fluid_density.begin()+node_nb_prev,
                                   fluid_density.begin() + node_nb);
    cables[i]->setFluidDensityAtNodes(fluid_dens);
    node_nb_prev = node_nb;
  }
}


void cppMultiSegmentedCable::updateDragForces() {
  forces_drag.clear();
  for (int i = 0; i < cables.size(); ++i) {
    cables[i]->setDragForce();
    forces_drag.insert(forces_drag.end(),
                       cables[i]->forces_drag.begin(),
                       cables[i]->forces_drag.end());
  };
}

void cppMultiSegmentedCable::updateAddedMassForces() {
  forces_addedmass.clear();
  for (int i = 0; i < cables.size(); ++i) {
    cables[i]->setAddedMassForce();
    forces_addedmass.insert(forces_addedmass.end(),
                            cables[i]->forces_addedmass.begin(),
                            cables[i]->forces_addedmass.end());
  };
}

void cppMultiSegmentedCable::applyForces() {
  for (int i = 0; i < cables.size(); ++i) {
    cables[i]->applyForces();
  };
}

ChVector<> cppMultiSegmentedCable::getTensionElement(int i, double eta=0.) {

  auto mat = ChMatrix<>();
  auto force = ChVector<>();
  auto torque = ChVector<>();
  if (beam_type == "CableANCF") {
    elemsCableANCF[i]->EvaluateSectionForceTorque(eta,
                                                  mat,
                                                  force,
                                                  torque);
    elemsCableANCF[i]->EvaluateSectionStrain(eta,
                                             mat,
                                             force);
  }
  else if (beam_type == "BeamEuler") {
    auto mat2 = ChMatrixDynamic<>();
    elemsBeamEuler[i]->GetStateBlock(mat2);
    //elemsBeamEuler[i]->EvaluateSectionStrain(eta, mat, force);
    elemsBeamEuler[i]->EvaluateSectionForceTorque(eta,
                                                  mat2,
                                                  force,
                                                  torque);
  }
  return force;
}

std::vector<std::shared_ptr<ChVector<double>>> cppMultiSegmentedCable::getNodalPositions() {
  std::vector<std::shared_ptr<ChVector<double>>> nodal_positions;
  for (int i = 0; i < nodes.size(); ++i) {
    auto pos = nodes[i]->GetPos();
    double x = pos.x();
    double y = pos.y();
    double z = pos.z();
    auto nodal_position = std::make_shared<ChVector<double>>(x, y, z);
    nodal_positions.push_back(nodal_position);
  }
  return nodal_positions;
}

void cppMultiSegmentedCable::attachBackNodeToBody(std::shared_ptr<ChBody> body) {
  if (beam_type == "BeamEuler") {
    auto constraint = std::make_shared<ChLinkMateSpherical>();
    constraint->Initialize(nodesRot.back(), body, false, nodesRot.back()->GetPos(), nodesRot.back()->GetPos());
    system.Add(constraint);
    body_back = body;
    constraint_back = constraint;
  }
  else {
    auto constraint = std::make_shared<ChLinkPointFrame>();
    constraint->Initialize(nodes.back(), body);
    system.Add(constraint);
    body_back = body;
    constraint_back = constraint;
  }
};

void cppMultiSegmentedCable::attachFrontNodeToBody(std::shared_ptr<ChBody> body) {
  if (beam_type == "BeamEuler") {
    auto constraint = std::make_shared<ChLinkMateSpherical>();
    constraint->Initialize(nodesRot.front(), body, false, nodesRot.front()->GetPos(), nodesRot.front()->GetPos());
    system.Add(constraint);
    body_front = body;
    constraint_front = constraint;
  }
  else if (beam_type == "CableANCF") {
    auto constraint = std::make_shared<ChLinkPointFrame>();
    constraint->Initialize(nodes.front(), body);
    system.Add(constraint);
    body_front = body;
    constraint_front = constraint;
  }
};

void cppMultiSegmentedCable::setContactMaterial(std::shared_ptr<ChMaterialSurfaceSMC> material) {
  contact_material = material;
};

void cppMultiSegmentedCable::buildNodesCloud() {
  if (contact_material) {
    auto contact_cloud = std::make_shared<ChContactSurfaceNodeCloud>();
    mesh->AddContactSurface(contact_cloud);
    // Use DEM surface material properties
    contact_cloud->SetMaterialSurface(contact_material);
    // add cable nodes to cloud
    for (int i = 0; i < cables.size(); ++i) {
      cables[i]->addNodestoContactCloud(contact_cloud);
    }
  }
};


cppCable::cppCable(ChSystemSMC& system, // system in which the cable belong
                   std::shared_ptr<ChMesh> mesh, // mesh of the cable
                   double length, // length of cable
                   int nb_elems,  // number of nodes along cable
                   double d,  // diameter of cable
                   double rho,   // density of cable (kg/m3)
                   double E, // Young's modulus
                   double L0 = 0,
                   std::string beam_type = "CableANCF"
                   ) :
  system(system),
  mesh(mesh),
  length(length),
  nb_elems(nb_elems),
  d(d),
  rho(rho),
  E(E),
  L0(L0),
  beam_type(beam_type)
{
  Cd_axial = 1.15;  // studless chain
  Cd_normal = 1.4;  // studless chain
  Cm_axial = 0.5;  //studless chain
  Cm_normal = 1.;  // studless chain
  A0 = d*d/4*M_PI;
  Iyy = 1e-12;
}

void cppCable::buildMaterials() {
  if (beam_type == "CableANCF") {
    buildMaterialsCableANCF();
  }
  else if (beam_type == "BeamEuler") {
    buildMaterialsBeamEuler();
  }
}
void cppCable::buildMaterialsCableANCF() {
  msection_cable = std::make_shared<ChBeamSectionCable>();
  msection_cable->SetDiameter(d);
  msection_cable->SetYoungModulus(E);
  msection_cable->SetDensity(rho);
  msection_cable->SetI(Iyy);
}

void cppCable::buildMaterialsBeamEuler() {
  msection_advanced = std::make_shared<ChBeamSectionAdvanced>();
  msection_advanced->SetYoungModulus(E);
  msection_advanced->SetGshearModulus(1e-6);
  msection_advanced->SetDensity(rho);
  msection_advanced->SetAsCircularSection(d);
  msection_advanced->SetIyy(Iyy);
  msection_advanced->SetIzz(Iyy);
}

void cppCable::setIyy(double Iyy_in) {
  Iyy = Iyy_in;
}

void cppCable::buildNodes(bool last_node=true) {
  if (beam_type == "CableANCF") {buildNodesCableANCF(last_node);}
  else if (beam_type == "BeamEuler") {buildNodesBeamEuler(last_node);}
}

void cppCable::buildNodesBeamEuler(bool last_node) {
  nodesRot.clear();
  std::shared_ptr<ChNodeFEAxyzrot> node;
  ChVector<> dir;  // direction of node
  ChVector<> ref = ChVector<>(1.,0.,0.);
  ChQuaternion<> frame_quat;
  for (int i = 0; i < mvecs.size() - 1; ++i) {
    dir = mvecs_tangents[i];
    dir.Normalize();
    double ang = acos(dir^ref);  // inner product
    auto axis = ref%dir; // cross product
    frame_quat.Q_from_AngAxis(ang, axis);
    node = std::make_shared<ChNodeFEAxyzrot>(ChFrame<>(mvecs[i],
                                                       frame_quat));
    nodesRot.push_back(node);
  }  // last node
  if (last_node == true) {
    dir = mvecs_tangents[mvecs.size()-1];
    dir.Normalize();
    double ang = -acos(dir^ref);  // inner product
    auto axis = ref%dir; // cross product
    frame_quat.Q_from_AngAxis(ang, axis);
    node = std::make_shared<ChNodeFEAxyzrot>(ChFrame<>(mvecs[mvecs.size()-1],
                                                       frame_quat));
    nodesRot.push_back(node);
    nb_nodes = nodesRot.size();
    nb_elems = nb_nodes-1;
  }
  else {
    nb_nodes = nodesRot.size();
    nb_elems = nb_nodes;
  }
}

void cppCable::buildNodesCableANCF(bool last_node) {
  nodes.clear();
  std::shared_ptr<ChNodeFEAxyzD> node;
  ChVector<> dir;  // direction of node
  ChCoordsys<> coordsys;  // coordinate system of node
  for (int i = 0; i < mvecs.size() - 1; ++i) {
    dir = mvecs_tangents[i];
    dir.Normalize();
    node = std::make_shared<ChNodeFEAxyzD>(mvecs[i], dir);
    nodes.push_back(node);
  }  // last node
  if (last_node == true) {
    dir = mvecs_tangents[mvecs_tangents.size()-1];
    dir.Normalize();
    node = std::make_shared<ChNodeFEAxyzD>(mvecs[mvecs.size()-1], dir);
    nodes.push_back(node);
    nb_nodes = nodes.size();
    nb_elems = nb_nodes-1;
  }
  else {
    nb_nodes = nodes.size();
    nb_elems = nb_nodes;
  }
}

void cppCable::buildElements(bool set_lastnodes=true) {
  if (beam_type == "CableANCF") {
    buildElementsCableANCF(set_lastnodes);
  }
  else if (beam_type == "BeamEuler") {
    buildElementsBeamEuler(set_lastnodes);
  }
}

void cppCable::buildElementsCableANCF(bool set_lastnodes) {
  auto loadcontainer = std::make_shared<ChLoadContainer>();
  system.Add(loadcontainer);
  // build elements
  elemsCableANCF.clear();
  elems_loads_distributed.clear();
  elems_loads_volumetric.clear();
  elems_loads_triangular.clear();
  elems_loads.clear();
  for (int i = 0; i < nb_elems; ++i) {
    auto element = std::make_shared<ChElementCableANCF>();
    auto load_distributed = std::make_shared<ChLoadBeamWrenchDistributed>(element);
    auto load = std::make_shared<ChLoadBeamWrench>(element);
    std::shared_ptr<ChLoad<MyLoaderTriangular>> loadtri(new ChLoad<MyLoaderTriangular>(element));
    auto load_volumetric = std::make_shared<ChLoad<ChLoaderGravity>>(element);
    loadcontainer->Add(load_distributed);
    loadcontainer->Add(load);
    loadcontainer->Add(loadtri);  // do not forget to add the load to the load container.
    loadcontainer->Add(load_volumetric);
    elemsCableANCF.push_back(element);
    elems_loads_distributed.push_back(load_distributed);
    elems_loads.push_back(load);
    elems_loads_triangular.push_back(loadtri);
    elems_loads_volumetric.push_back(load_volumetric);
    element->SetSection(msection_cable);
    if (i < nb_elems-1) {
      element->SetNodes(nodes[i], nodes[i + 1]);
    }
    else {
      if (set_lastnodes == true) {
        element->SetNodes(nodes[i], nodes[i + 1]);
      }
    }
  }
}

void cppCable::buildElementsBeamEuler(bool set_lastnodes) {
  auto loadcontainer = std::make_shared<ChLoadContainer>();
  system.Add(loadcontainer);
  // build elements
  elemsBeamEuler.clear();
  elems_loads_distributed.clear();
  elems_loads_triangular.clear();
  elems_loads.clear();
  for (int i = 0; i < nodesRot.size() - 1; ++i) {
    auto element = std::make_shared<ChElementBeamEuler>();
    auto load_distributed = std::make_shared<ChLoadBeamWrenchDistributed>(element);
    auto load = std::make_shared<ChLoadBeamWrench>(element);
    std::shared_ptr<ChLoad<MyLoaderTriangular>> loadtri(new ChLoad<MyLoaderTriangular>(element));
    auto load_volumetric = std::make_shared<ChLoad<ChLoaderGravity>>(element);
    loadcontainer->Add(load_distributed);
    loadcontainer->Add(load);
    loadcontainer->Add(loadtri);  // do not forget to add the load to the load container.
    loadcontainer->Add(load_volumetric);
    elemsBeamEuler.push_back(element);
    elems_loads_distributed.push_back(load_distributed);
    elems_loads.push_back(load);
    elems_loads_triangular.push_back(loadtri);
    elems_loads_volumetric.push_back(load_volumetric);
    element->SetSection(msection_advanced);
    if (i < nb_elems-1) {
      element->SetNodes(nodesRot[i], nodesRot[i + 1]);
    }
    else {
      if (set_lastnodes == true) {
        element->SetNodes(nodesRot[i], nodesRot[i + 1]);
      }
    }
  }
}

void cppCable::buildMesh(bool add_lastnode=true) {
  if (beam_type == "CableANCF") {
    buildMeshCableANCF(add_lastnode);
  }
  else if (beam_type == "BeamEuler") {
    buildMeshBeamEuler(add_lastnode);
  }
}

void cppCable::buildMeshBeamEuler(bool add_lastnode) {
  // build the mesh (nodes and elements)
  auto node = elemsBeamEuler[0]->GetNodeA();
  mesh->AddNode(node);
  for (int i = 0; i < elemsBeamEuler.size()-1; ++i) {
    auto node = elemsBeamEuler[i]->GetNodeB();
    mesh->AddNode(node);
    mesh->AddElement(elemsBeamEuler[i]);
  }
  if (add_lastnode == true) {
    auto node = elemsBeamEuler[elemsBeamEuler.size()-1]->GetNodeB();
    mesh->AddNode(node);
  }
  mesh->AddElement(elemsBeamEuler[elemsBeamEuler.size()-1]);
}

void cppCable::buildMeshCableANCF(bool add_lastnode) {
  // build the mesh (nodes and elements)
  auto node = elemsCableANCF[0]->GetNodeA();
  mesh->AddNode(node);
  for (int i = 0; i < elemsCableANCF.size()-1; ++i) {
    auto node = elemsCableANCF[i]->GetNodeB();
    mesh->AddElement(elemsCableANCF[i]);
    mesh->AddNode(node);
  }
  if (add_lastnode == true) {
    auto node = elemsCableANCF[elemsCableANCF.size()-1]->GetNodeB();
    mesh->AddNode(node);
  }
  mesh->AddElement(elemsCableANCF[elemsCableANCF.size()-1]);
}
void cppCable::setFluidAccelerationAtNodes(std::vector<ChVector<>> acc) {
  fluid_acceleration = acc;
}

void cppCable::setFluidVelocityAtNodes(std::vector<ChVector<>> vel) {
  fluid_velocity = vel;
}

void cppCable::setFluidDensityAtNodes(std::vector<double> dens) {
  fluid_density = dens;
}

void cppCable::setDragCoefficients(double axial, double normal) {
  Cd_axial = axial;
  Cd_normal = normal;
}


void cppCable::setAddedMassCoefficients(double axial, double normal) {
  Cm_axial = axial;
  Cm_normal = normal;
}

void cppCable::setDragForce() {
  /*
   * setFluidVelocityAtNodes and setFluidDensityAtNodes
   * must be called before this function
   */
  ChVector<> u_ch;  // velocity from chrono
  ChVector<> u_prot;  // velocity from proteus
  ChVector<> u_rel;  // relative velocity of node with surrounding fluid
  ChVector<> t_dir;  // tangent at node
  ChVector<> Fd_a;  // axial (tangential) drag force
  ChVector<> Fd_n;  // normal(transversal) drag force
  ChVector<> Fd;  // total drag force
  ChVector<> Va;
  ChVector<> Vn;
  double rho_f;
  // clear current drag forces
  forces_drag.clear();
  double length_elem = length / (nb_nodes - 1);
  for (int i = 0; i < nb_nodes; ++i) {
    if (beam_type == "CableANCF") {
      t_dir = nodes[i]->GetD();
      u_ch = nodes[i]->GetPos_dt();
    }
    else if (beam_type == "BeamEuler") {
      t_dir = nodesRot[i]->GetRot().GetVector();
      u_ch = nodesRot[i]->GetPos_dt();
    }
    // get velocity u_prot from proteus // TO CHANGE !!
    double ux_prot = fluid_velocity[i][0];
    double uy_prot = fluid_velocity[i][1];
    double uz_prot = fluid_velocity[i][2];
    u_prot = ChVector<>(ux_prot, uy_prot, uz_prot);
    u_rel = u_prot - u_ch;
    // CAREFUL HERE: ChBeamElementANCF, GetD() does not give direction but normal
    rho_f = fluid_density[i];
    Va = u_rel^t_dir*t_dir;
    Vn = u_rel-Va;
    Fd_a = 0.5*rho_f*Cd_axial*d*Va.Length()*Va;//(force per unit length)
    Fd_n = 0.5*rho_f*Cd_normal*M_PI*d*Vn.Length()*Vn;//(force per unit length)
    Fd = Fd_a + Fd_n;
    forces_drag.push_back(Fd);
  }
}


void cppCable::setAddedMassForce() {
  /*
   * setFluidVelocityAtNodes and setFluidDensityAtNodes
   * must be called before this function
   */
  ChVector<> a_ch;  // acceleration from chrono
  ChVector<> a_prot;  // acceleration from proteus
  ChVector<> a_rel;  // relative acceleration of node with surrounding fluid
  ChVector<> t_dir;  // tangent at node
  ChVector<> Fm_a;  // axial (tangential) added mass force
  ChVector<> Fm_n;  // normal(transversal) added mass force
<<<<<<< HEAD
=======
  ChVector<> Fm_f;  // fluid part added mass force
>>>>>>> 8fb60a5f
  ChVector<> Fm;  // total added mass force
  ChVector<> Va;
  ChVector<> Vn;
  double rho_f;
  // clear current drag forces
  forces_addedmass.clear();
  double length_elem = length / (nb_nodes - 1);
  for (int i = 0; i < nb_nodes; ++i) {
    if (beam_type == "CableANCF") {
      t_dir = nodes[i]->GetD();
      a_ch = nodes[i]->GetPos_dtdt();
    }
    else if (beam_type == "BeamEuler") {
      t_dir = nodesRot[i]->GetRot().GetVector();
      a_ch = nodesRot[i]->GetPos_dtdt();
    }
    // get velocity u_prot from proteus // TO CHANGE !!
    double ax_prot = fluid_acceleration[i][0];
    double ay_prot = fluid_acceleration[i][1];
    double az_prot = fluid_acceleration[i][2];
    a_prot = ChVector<>(ax_prot, ay_prot, az_prot);
    a_rel = a_prot - a_ch;
    rho_f = fluid_density[i];
    Va = a_rel^t_dir*t_dir;
    Vn = a_rel-Va;
    Fm_a = rho_f*Cm_axial*M_PI*d*d/4.*Va;//(force per unit length)
    Fm_n = rho_f*Cm_normal*M_PI*d*d/4.*Vn;//(force per unit length)
<<<<<<< HEAD
    Fm = Fm_a + Fm_n;
=======
    Fm_f = rho_f*M_PI*d*d/4.*a_prot;
    Fm = Fm_a + Fm_n + Fm_f;
>>>>>>> 8fb60a5f
    forces_addedmass.push_back(Fm);
  }
}

void cppCable::applyForces() {
  ChVector<> F_drag;  // drag force per unit length
  ChVector<> F_buoyancy; // buoyancy force per unit length
  ChVector<> F_total;  // total force per unit length
  ChVector<> F_addedmass; // buoyancy force per unit length
  double rho_f;  // density of fluid around cable element
  double lengths = 0;
  for (int i = 0; i < nb_nodes-1; ++i) {
    ChVector<> Fa = forces_drag[i]+forces_addedmass[i];
    ChVector<> Fb = forces_drag[i+1]+forces_addedmass[i+1];
    elems_loads_triangular[i]->loader.SetF(Fa, Fb);
    // buoyancy
    elems_loads_volumetric[i]->loader.Set_G_acc(-fluid_density[i]/rho*system.Get_G_acc()); // remove gravity because it is there on top of it
  }
};

void cppCable::addNodestoContactCloud(std::shared_ptr<ChContactSurfaceNodeCloud> cloud) {
  for (int i = 0; i < nb_nodes-1; ++i) {
    if (beam_type == "BeamEuler") {
      cloud->AddNode(nodesRot[i], d);
    }
    else if (beam_type == "CableANCF") {
      cloud->AddNode(nodes[i], d);
    }
  }
};

cppMultiSegmentedCable * newMoorings(ChSystemSMC& system,
                                     std::shared_ptr<ChMesh> mesh,
                                     std::vector<double> length,
                                     std::vector<int> nb_elems,
                                     std::vector<double> d,
                                     std::vector<double> rho,
                                     std::vector<double> E,
                                     std::string beam_type)
{
  return new cppMultiSegmentedCable(system,
                                    mesh,
                                    length,
                                    nb_elems,
                                    d,
                                    rho,
                                    E,
                                    beam_type);
}

cppMesh * newMesh(ChSystemSMC& system, std::shared_ptr<ChMesh> mesh) {
  return new cppMesh(system, mesh);
}







class cppSurfaceBoxNodesCloud {
 public:
  ChSystemSMC& system;
  std::shared_ptr<ChMesh> mesh;
  ChVector<> position;
  ChVector<> dimensions;
  std::shared_ptr<ChBodyEasyBox> box;
  std::shared_ptr<ChMaterialSurfaceSMC> material;
  std::shared_ptr<ChContactSurfaceNodeCloud> contact_cloud;
  cppSurfaceBoxNodesCloud(ChSystemSMC& system,
                          std::shared_ptr<ChMesh> mesh,
                          ChVector<> position,
                          ChVector<> dimensions);
  void setNodesSize(double size);
};

cppSurfaceBoxNodesCloud::cppSurfaceBoxNodesCloud(ChSystemSMC& system,
                                                 std::shared_ptr<ChMesh> mesh,
                                                 ChVector<> position,
                                                 ChVector<> dimensions) :
system(system),
  mesh(mesh),
  position(position),
  dimensions(dimensions)
{
  // Create a surface material to be shared with some objects
  material = std::make_shared<ChMaterialSurfaceSMC>();
  material->SetYoungModulus(2e4);
  material->SetFriction(0.3f);
  material->SetRestitution(0.2f);
  material->SetAdhesion(0);
  contact_cloud = std::make_shared<ChContactSurfaceNodeCloud>();
  mesh->AddContactSurface(contact_cloud);
  // Must use this to 'populate' the contact surface.
  // Use larger point size to match beam section radius
  contact_cloud->AddAllNodes(0.01);

  // Use our DEM surface material properties
  contact_cloud->SetMaterialSurface(material);

  box = std::make_shared<ChBodyEasyBox>(dimensions.x(),
                                        dimensions.y(),
                                        dimensions.z(),  // x,y,z size
                                        1000,       // density
                                        true       // collide
                                        );

  system.Add(box);

  box->SetBodyFixed(true);
  box->SetPos(position);

  // Use our DEM surface material properties
  box->SetMaterialSurface(material);
};

void cppSurfaceBoxNodesCloud::setNodesSize(double size) {
  contact_cloud->AddAllNodes(size);
}

cppSurfaceBoxNodesCloud * newSurfaceBoxNodesCloud(ChSystemSMC& system,
                                                  std::shared_ptr<ChMesh> mesh,
                                                  ChVector<> position,
                                                  ChVector<> dimensions) {
  return new cppSurfaceBoxNodesCloud(system,
                                     mesh,
                                     position,
                                     dimensions);
}

void cppAttachNodeToNodeFEAxyzD(cppMultiSegmentedCable* cable1,
                                int node1,
                                cppMultiSegmentedCable* cable2,
                                int node2) {
  auto con1 = std::make_shared<ChLinkPointPoint>();
  auto nodeA = cable1->nodes[node1];
  auto nodeB = cable2->nodes[node2];
  con1->Initialize(nodeA, nodeB);
  cable1->system.Add(con1);
}

void cppAttachNodeToNodeFEAxyzrot(cppMultiSegmentedCable* cable1,
                                  int node1,
                                  cppMultiSegmentedCable* cable2,
                                  int node2) {
  auto con1 = std::make_shared<ChLinkMateSpherical>();
  auto nodeA = cable1->nodesRot[node1];
  auto nodeB = cable2->nodesRot[node2];
  con1->Initialize(nodeA, nodeB, false, nodeA->GetPos(), nodeA->GetPos());
  cable1->system.Add(con1);
}<|MERGE_RESOLUTION|>--- conflicted
+++ resolved
@@ -845,10 +845,7 @@
   ChVector<> t_dir;  // tangent at node
   ChVector<> Fm_a;  // axial (tangential) added mass force
   ChVector<> Fm_n;  // normal(transversal) added mass force
-<<<<<<< HEAD
-=======
   ChVector<> Fm_f;  // fluid part added mass force
->>>>>>> 8fb60a5f
   ChVector<> Fm;  // total added mass force
   ChVector<> Va;
   ChVector<> Vn;
@@ -876,12 +873,8 @@
     Vn = a_rel-Va;
     Fm_a = rho_f*Cm_axial*M_PI*d*d/4.*Va;//(force per unit length)
     Fm_n = rho_f*Cm_normal*M_PI*d*d/4.*Vn;//(force per unit length)
-<<<<<<< HEAD
-    Fm = Fm_a + Fm_n;
-=======
     Fm_f = rho_f*M_PI*d*d/4.*a_prot;
     Fm = Fm_a + Fm_n + Fm_f;
->>>>>>> 8fb60a5f
     forces_addedmass.push_back(Fm);
   }
 }
