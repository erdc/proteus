--- conflicted
+++ resolved
@@ -7,10 +7,7 @@
 import os
 import sys
 import csv
-<<<<<<< HEAD
-=======
 import copy
->>>>>>> 8fb60a5f
 cimport numpy as np
 import numpy as np
 from mpi4py import MPI
@@ -1247,10 +1244,7 @@
     cdef public:
         double chrono_dt
         bool build_kdtree
-<<<<<<< HEAD
-=======
         bool dist_search
->>>>>>> 8fb60a5f
         bool parallel_mode
         int chrono_processor
         bool first_step
@@ -1261,10 +1255,7 @@
         double sampleRate
         double next_sample
         bool record_values
-<<<<<<< HEAD
-=======
         object model_mesh
->>>>>>> 8fb60a5f
 
     def __cinit__(self, np.ndarray gravity, int nd=3, dt_init=0., sampleRate=0):
         self.thisptr = newSystem(<double*> gravity.data)
@@ -1272,12 +1263,8 @@
         self.dt_init = dt_init
         self.model = None
         self.nd = nd
-<<<<<<< HEAD
-        self.build_kdtree = False
-=======
         self.build_kdtree = True
         self.dist_search = True
->>>>>>> 8fb60a5f
         comm = Comm.get().comm.tompi4py()
         if comm.Get_size() > 1:
             parallel_mode = True
@@ -1392,11 +1379,7 @@
         if self.model is not None:
             try:
                 self.proteus_dt = self.model.levelModelList[-1].dt_last
-<<<<<<< HEAD
-                self.proteus_dt_next = self.model.levelModelList[-1].dt
-=======
                 self.proteus_dt_next = self.model.levelModelList[-1].dt_last  # wrong prediction is varying time step
->>>>>>> 8fb60a5f
                 self.t = t = self.model.stepController.t_model_last
             except:
                 self.proteus_dt = self.dt_init
@@ -1407,13 +1390,6 @@
             self.t = t = self.thisptr.system.GetChTime()
         else:
             sys.exit('no time step set')
-<<<<<<< HEAD
-        if self.model is not None and self.build_kdtree is True:
-            self.nodes_kdtree = spatial.cKDTree(self.model.levelModelList[-1].mesh.nodeArray)
-        if t >= self.next_sample:
-            self.record_values = True
-            self.next_sample += self.sampleRate
-=======
         if self.model is not None:
             if self.build_kdtree is True and self.dist_search is False:
                 Profiling.logEvent("Building k-d tree for mooring nodes lookup")
@@ -1422,7 +1398,6 @@
             self.record_values = True
             self.next_sample += self.sampleRate
         import time
->>>>>>> 8fb60a5f
         Profiling.logEvent("Chrono prestep")
         for s in self.subcomponents:
             s.prestep()
@@ -1447,14 +1422,6 @@
         Profiling.logEvent("Starting init"+str(self.next_sample))
         self.directory = str(Profiling.logDir)+'/'
         self.thisptr.setDirectory(self.directory)
-<<<<<<< HEAD
-        if self.model is not None and self.build_kdtree is True:
-            self.u = self.model.levelModelList[-1].u
-            # finite element space (! linear for p, quadratic for velocity)
-            self.femSpace_velocity = self.u[1].femSpace
-            self.femSpace_pressure = self.u[0].femSpace
-            self.nodes_kdtree = spatial.cKDTree(self.model.levelModelList[-1].mesh.nodeArray)
-=======
         if self.model is not None:
             self.model_mesh = self.model.levelModelList[-1].mesh
             if self.build_kdtree is True:
@@ -1464,7 +1431,6 @@
                 self.femSpace_velocity = self.u[1].femSpace
                 self.femSpace_pressure = self.u[0].femSpace
                 self.nodes_kdtree = spatial.cKDTree(self.model.levelModelList[-1].mesh.nodeArray)
->>>>>>> 8fb60a5f
         for s in self.subcomponents:
             s.calculate_init()
         Profiling.logEvent("Setup initial"+str(self.next_sample))
@@ -1520,16 +1486,11 @@
         """
         self.subcomponents += [subcomponent]
 
-<<<<<<< HEAD
-    def findElementContainingCoords(self, coords):
-        """
-=======
     def findElementContainingCoordsKD(self, coords):
         """
         k-d tree search of nearest node, element containing coords, and owning
         rank.
 
->>>>>>> 8fb60a5f
         Parameters
         ----------
         coords: array_like
@@ -1539,65 +1500,13 @@
         -------
         xi:
             local coordinates
-<<<<<<< HEAD
-=======
         node: int
             nearest node
->>>>>>> 8fb60a5f
         eN: int
             (local) element number
         rank: int
             processor rank containing element
         """
-<<<<<<< HEAD
-        #log Profiling.logEvent("Looking for element " +str(coords))
-        comm = Comm.get().comm.tompi4py()
-        xi = owning_proc = element = rank = None  # initialised as None
-        # get nearest node on each processor
-        comm.barrier()
-        #log Profiling.logEvent("get nearest node " +str(coords))
-        nearest_node, nearest_node_distance = getLocalNearestNode(coords, self.nodes_kdtree)
-        # look for element containing coords on each processor (if it exists)
-        comm.barrier()
-        #log Profiling.logEvent("get local element " +str(coords))
-        local_element = getLocalElement(self.femSpace_velocity, coords, nearest_node)
-        comm.barrier()
-        #log Profiling.logEvent("got local element " +str(coords))
-        if local_element:
-            xi = self.femSpace_velocity.elementMaps.getInverseValue(local_element, coords)
-        # check which processor has element (if any)
-        # if local_element:
-        #     print("Local element!")
-        #     owning_proc = comm.bcast(comm.rank, comm.rank)
-        #     # get local coords
-        #     Profiling.logEvent("getting xi" +str(coords))
-        #     xi = self.femSpace_velocity.elementMaps.getInverseValue(local_element, coords)
-        #     Profiling.logEvent("broadcasting results" +str(coords))
-        #     xi = comm.bcast(xi, owning_proc)
-        #     Profiling.logEvent("Broadcasted xi")
-        #     element = comm.bcast(local_element, owning_proc)
-        #     Profiling.logEvent("Broadcasted element")
-        #     rank = comm.bcast(owning_proc, owning_proc)
-        #     Profiling.logEvent("Broadcasted rank")
-        # Profiling.logEvent("broadcasting results" +str(coords))
-        comm.barrier()
-        #print("MYRANK ", comm.rank)
-        #log Profiling.logEvent("Starting all reduce")
-        global_have_element, owning_proc = comm.allreduce((local_element, comm.rank),
-                                                          op=MPI.MAXLOC)
-        comm.barrier()
-        #log Profiling.logEvent("Finished all reduce")
-        if global_have_element:
-            #     Profiling.logEvent("broadcasting results" +str(coords))
-            xi = comm.bcast(xi, owning_proc)
-            #log Profiling.logEvent("Broadcasted xi" +str(xi))
-            element = comm.bcast(local_element, owning_proc)
-            #log Profiling.logEvent("Broadcasted element" +str(element))
-            rank = comm.bcast(owning_proc, owning_proc)
-            #log Profiling.logEvent("Broadcasted owning_proc" +str(rank))
-        #log Profiling.logEvent("got element finished" +str(coords))
-        return xi, element, rank
-=======
         comm = Comm.get().comm.tompi4py()
         owning_proc = 0
         xi = element = None  # initialised as None
@@ -1727,7 +1636,6 @@
         rank = rank_owning
         node = comm.bcast(nearest_node, rank_owning)
         return xi, node, eN, rank
->>>>>>> 8fb60a5f
 
     def getFluidVelocityLocalCoords(self, xi, element, rank):
         """
@@ -1931,12 +1839,9 @@
       np.ndarray nb_elems
       double[:] _record_etas
       bool initialized
-<<<<<<< HEAD
-=======
       int[:] nearest_node_array
       int[:] containing_element_array
       int[:] owning_rank
->>>>>>> 8fb60a5f
     def __cinit__(self,
                   ProtChSystem system,
                   Mesh mesh,
@@ -2046,11 +1951,7 @@
         row = (accelerations.flatten('C')).tolist()
         record(self.record_file+file_name, row)
         # Fairlead / anchor tensions
-<<<<<<< HEAD
-        file_name = '_T.csv'
-=======
         file_name = '_tens.csv'
->>>>>>> 8fb60a5f
         if t == 0:
             row = ['Tb0', 'Tb1', 'Tb2', 'Tf0', 'Tf1', 'Tf2']
             record(self.record_file+file_name, row, 'w')
@@ -2134,27 +2035,16 @@
             self.fluid_acceleration_array = np.zeros((nb_nodes, 3))
         if self.fluid_density_array is None:
             self.fluid_density_array = np.zeros(nb_nodes)
-<<<<<<< HEAD
-
-=======
         self.nearest_node_array = np.zeros(nb_nodes, dtype=np.int32)
         self.containing_element_array = np.zeros(nb_nodes, dtype=np.int32)
         self.owning_rank = np.zeros(nb_nodes, dtype=np.int32)
->>>>>>> 8fb60a5f
 
     def prestep(self):
         """Sets external forces on the cable (if any)
         """
         if self.ProtChSystem.model is not None and self.external_forces_from_ns is True:
-<<<<<<< HEAD
-            Profiling.logEvent('moorings extern forces')
             self.setExternalForces()
         elif self.external_forces_manual is True:
-            Profiling.logEvent('moorings manual extern forces')
-=======
-            self.setExternalForces()
-        elif self.external_forces_manual is True:
->>>>>>> 8fb60a5f
             self.setExternalForces()
 
     def poststep(self):
@@ -2487,8 +2377,6 @@
             nb_nodes = self.thisptr.nodesRot.size()
         else:
             nb_nodes = self.thisptr.nodes.size()
-<<<<<<< HEAD
-=======
         cdef bool mesh_search = False
         cdef bool dist_search = False
         if self.ProtChSystem.model is not None and self.external_forces_from_ns is True:
@@ -2498,7 +2386,6 @@
                 dist_search = True
             else:
                 Profiling.logEvent("Starting k-d tree search for cable nodes")
->>>>>>> 8fb60a5f
         for i in range(nb_nodes):
             if self.beam_type == "BeamEuler":
                 vec = deref(self.thisptr.nodesRot[i]).GetPos()
@@ -2513,13 +2400,6 @@
                 z = comm.bcast(z, self.ProtChSystem.chrono_processor)
             coords = np.array([x, y, z])
             vel_arr = np.zeros(3)
-<<<<<<< HEAD
-            if self.ProtChSystem.model is not None and self.external_forces_from_ns is True:
-                vel_grad_arr = np.zeros(3)
-                xi, el, rank = self.ProtChSystem.findElementContainingCoords(coords[:self.nd])
-                comm.barrier()
-                if rank is not None:
-=======
             if mesh_search is True:
                 vel_grad_arr = np.zeros(3)
                 if dist_search is True:
@@ -2536,7 +2416,6 @@
                 self.owning_rank[i] = rank
                 comm.barrier()
                 if rank is not None and xi is not None:
->>>>>>> 8fb60a5f
                     vel_arr[:] = self.ProtChSystem.getFluidVelocityLocalCoords(xi, el, rank)
                 else:  # means node is outside domain
                     if self.fluid_velocity_function is not None:
@@ -2567,10 +2446,7 @@
             fluid_acceleration.push_back(acc)
             dens = self.fluid_density_array[i]
             fluid_density.push_back(dens)
-<<<<<<< HEAD
-=======
         Profiling.logEvent("Finished search for cable nodes")
->>>>>>> 8fb60a5f
         self.thisptr.setFluidAccelerationAtNodes(fluid_acceleration)
         self.thisptr.setFluidVelocityAtNodes(fluid_velocity)
         self.thisptr.setFluidDensityAtNodes(fluid_density)
@@ -2633,8 +2509,6 @@
     distance, node = kdtree.query(coords)
     return node, distance
 
-<<<<<<< HEAD
-=======
 cdef pyxGetLocalNearestNode(double[:] coords,
                             double[:,:] nodeArray,
                             int[:] nodeStarOffsets,
@@ -2693,7 +2567,6 @@
     return nearest_node, dist
 
 
->>>>>>> 8fb60a5f
 def getLocalElement(femSpace, coords, node):
     """Given coordinates and its nearest node, determine if it is on a
     local element.
