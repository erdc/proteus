"""
Tools for n-dimensional linear algebra

Vectors are just numpy arrays, as are dense matrices. Sparse matrices
are CSR matrices. Parallel vector and matrix are built on top of those
representations using PETSc.

\todo LinearAlgebraTools: make better use of numpy.linalg and petsc4py to provide the needed functionality and improve test suite

.. inheritance-diagram:: proteus.LinearAlgebraTools
   :parts: 1
"""
import numpy
import math
import sys
import superluWrappers
from .superluWrappers import *
from .Profiling import logEvent
from petsc4py import PETSc as p4pyPETSc
from . import flcbdfWrappers

def _petsc_view(obj, filename):
    """Saves object to disk using a PETSc binary viewer.
    """
    viewer = p4pyPETSc.Viewer().createBinary(filename, 'w')
    viewer(obj)
    viewer2 = p4pyPETSc.Viewer().createASCII(filename+".m", 'w')
    viewer2.setFormat(1)
    viewer2(obj)

def _pythonCSR_2_dense(rowptr,colptr,data,nr,nc,output=False):
    """ Takes python CSR datatypes and makes a dense matrix """
    dense_matrix = numpy.zeros(shape = (nr,nc), dtype='float')
    for idx in range(len(rowptr)-1):
        row_vals = data[rowptr[idx]:rowptr[idx+1]]
        for val_idx,j in enumerate(colptr[rowptr[idx]:rowptr[idx+1]]):
            dense_matrix[idx][j] = row_vals[val_idx]
    if output!= False:
        numpy.save(output,dense_matrix)
    return dense_matrix

def superlu_sparse_2_dense(sparse_matrix,output=False):
    """ Converts a sparse superluWrapper into a dense matrix.

    Parameters
    ----------
    sparse_matrix : 
    output : str
        Out file name to store the matrix.

    Returns
    -------
    dense_matrix : numpy array
        A numpy array storing the dense matrix.

    Notes
    -----
    This function should not be used for large matrices.
    """
    rowptr = sparse_matrix.getCSRrepresentation()[0]
    colptr = sparse_matrix.getCSRrepresentation()[1]
    data   = sparse_matrix.getCSRrepresentation()[2]
    nr     = sparse_matrix.shape[0]
    nc     = sparse_matrix.shape[1]
    return _pythonCSR_2_dense(rowptr,colptr,data,nr,nc,output)

def petsc4py_sparse_2_dense(sparse_matrix,output=False):
    """ Converts a PETSc4Py matrix to a dense numpyarray.

    Parameters
    ----------
    sparse_matrix : PETSc4py matrix
    output : str
        Output file name to store the matrix.

    Returns
    -------
    dense_matrix : numpy array
        A numpy array with the dense matrix.
    
    Notes
    -----
    This function is very inefficient for large matrices.
    """
    rowptr = sparse_matrix.getValuesCSR()[0]
    colptr = sparse_matrix.getValuesCSR()[1]
    data   = sparse_matrix.getValuesCSR()[2]
    nr     = sparse_matrix.getSize()[0]
    nc     = sparse_matrix.getSize()[1]
    return _pythonCSR_2_dense(rowptr,colptr,data,nr,nc,output)

def superlu_2_petsc4py(sparse_superlu):
    """ Copy a sparse superlu matrix to a sparse petsc4py matrix

    Parameters
    ----------
    sparse_matrix : :class:`proteus.superluWrappers.SparseMatrix`

    Returns
    -------
    sparse_matrix : PETSc4py matrix
    """
    rowptr, colind, nzval = sparse_superlu.getCSRrepresentation()
    A_rowptr = rowptr.copy()
    A_colind = colind.copy()
    A_nzval  = nzval.copy()
    nr       = sparse_superlu.shape[0]
    nc       = sparse_superlu.shape[1]
    A_petsc4py = p4pyPETSc.Mat().createAIJWithArrays((nr,nc),
                                                     (A_rowptr,A_colind,A_nzval))
    return A_petsc4py

class ParVec:
    """
    A parallel vector built on top of daetk's wrappers for petsc
    """
    def __init__(self,array,blockSize,n,N,nghosts=None,subdomain2global=None,blockVecType="simple"):#"block"
        import flcbdfWrappers
        self.dim_proc=n*blockSize
        if nghosts==None:
            if blockVecType=="simple":
                self.cparVec=flcbdfWrappers.ParVec(blockSize,n,N,-1,None,array,0)
            else:
                self.cparVec=flcbdfWrappers.ParVec(blockSize,n,N,-1,None,array,1)
        else:
            assert nghosts >= 0, "The number of ghostnodes must be non-negative"
            assert subdomain2global.shape[0] == (n+nghosts), ("The subdomain2global map is the wrong length n=%i,nghosts=%i,shape=%i \n" % (n,n+nghosts,subdomain2global.shape[0]))
            assert len(array.flat) == (n+nghosts)*blockSize, ("%i  != (%i+%i)*%i \n"%(len(array.flat),  n,nghosts,blockSize))
            if blockVecType=="simple":
                self.cparVec=flcbdfWrappers.ParVec(blockSize,n,N,nghosts,subdomain2global,array,0)
            else:
                self.cparVec=flcbdfWrappers.ParVec(blockSize,n,N,nghosts,subdomain2global,array,1)
        self.nghosts = nghosts
    def scatter_forward_insert(self):
       self.cparVec.scatter_forward_insert()
    def scatter_reverse_add(self):
       self.cparVec.scatter_reverse_add()


class ParVec_petsc4py(p4pyPETSc.Vec):
    """
    Parallel vector using petsc4py's wrappers for PETSc
    WIP -- This function builds the local to global mapping for the PETSc parallel vectors.  At this
    point it only works when the variables can be interwoven (eg. stablized elements where velocity and
    pressure come from the same space).  We would like to extend this functionality to include finite
    element spaces that cannot be interwoven such as Taylor Hood.
    """
    def __init__(self,array=None,bs=None,n=None,N=None,nghosts=None,subdomain2global=None,blockVecType="simple",ghosts=None,
                                                 proteus2petsc_subdomain=None,
                                                 petsc2proteus_subdomain=None):
        p4pyPETSc.Vec.__init__(self)
        if array == None:
            return#when duplicating for petsc usage
        self.proteus2petsc_subdomain=proteus2petsc_subdomain
        self.petsc2proteus_subdomain=petsc2proteus_subdomain
        blockSize = max(1,bs)
        self.dim_proc = n*blockSize
        self.nghosts = nghosts
        self.blockVecType = blockVecType
        assert self.blockVecType == "simple", "petsc4py wrappers require self.blockVecType=simple"
        self.proteus_array = array
        if nghosts == None:
            if blockVecType == "simple":
                self.createWithArray(array,size=(blockSize*n,blockSize*N),bsize=1)
            else:
                self.createWithArray(array,size=(blockSize*n,blockSize*N),bsize=blockSize)
            self.subdomain2global=subdomain2global
            self.petsc_l2g = None
            self.setUp()
        else:
            assert nghosts >= 0, "The number of ghostnodes must be non-negative"
            assert subdomain2global.shape[0] == (n+nghosts), ("The subdomain2global map is the wrong length n=%i,nghosts=%i,shape=%i \n" % (n,n+nghosts,subdomain2global.shape[0]))
            assert len(array.flat) == (n+nghosts)*blockSize, "%i  != (%i+%i)*%i \n" % (len(array.flat),  n,nghosts,blockSize)
            if blockVecType == "simple":
                if ghosts == None:
                    ghosts = numpy.zeros((blockSize*nghosts),'i')
                    for j in range(blockSize):
                        ghosts[j::blockSize]=subdomain2global[n:]*blockSize+j
                self.createGhostWithArray(ghosts,array,size=(blockSize*n,blockSize*N),bsize=1)
                if blockSize > 1: #have to build in block dofs
                    subdomain2globalTotal = numpy.zeros((blockSize*subdomain2global.shape[0],),'i')
                    for j in range(blockSize):
                        subdomain2globalTotal[j::blockSize]=subdomain2global*blockSize+j
                    self.subdomain2global=subdomain2globalTotal
                else:
                    self.subdomain2global=subdomain2global
            else:
                #TODO need to debug
                ghosts = subdomain2global[n:]
                self.createGhostWithArray(ghosts,array,size=(blockSize*n,blockSize*N),bsize=blockSize)
                self.subdomain2global = subdomain2global
            self.setUp()
            #self.petsc_l2g = p4pyPETSc.LGMap()
            #self.petsc_l2g.create(self.subdomain2global)
            #self.setLGMap(self.petsc_l2g)
        self.setFromOptions()
    def scatter_forward_insert(self):
        if self.proteus2petsc_subdomain is not None:
            self.proteus_array[:] = self.proteus_array[self.petsc2proteus_subdomain]
        self.ghostUpdateBegin(p4pyPETSc.InsertMode.INSERT,p4pyPETSc.ScatterMode.FORWARD)
        self.ghostUpdateEnd(p4pyPETSc.InsertMode.INSERT,p4pyPETSc.ScatterMode.FORWARD)
        if self.proteus2petsc_subdomain is not None:
            self.proteus_array[:] = self.proteus_array[self.proteus2petsc_subdomain]
    def scatter_reverse_add(self):
        if self.proteus2petsc_subdomain is not None:
            self.proteus_array[:] = self.proteus_array[self.petsc2proteus_subdomain]
        self.ghostUpdateBegin(p4pyPETSc.InsertMode.ADD_VALUES,p4pyPETSc.ScatterMode.REVERSE)
        self.ghostUpdateEnd(p4pyPETSc.InsertMode.ADD_VALUES,p4pyPETSc.ScatterMode.REVERSE)
        if self.proteus2petsc_subdomain is not None:
            self.proteus_array[:] = self.proteus_array[self.proteus2petsc_subdomain]

    def save(self, filename):
        """Saves to disk using a PETSc binary viewer.
        """
        _petsc_view(self, filename)

class ParMat_petsc4py(p4pyPETSc.Mat):
    """
    Parallel matrix based on petsc4py's wrappers for PETSc.
    """
    def __init__(self,ghosted_csr_mat=None,par_bs=None,par_n=None,par_N=None,par_nghost=None,subdomain2global=None,blockVecType="simple",pde=None, par_nc=None, par_Nc=None, proteus_jacobian=None, nzval_proteus2petsc=None):
        p4pyPETSc.Mat.__init__(self)
        if ghosted_csr_mat == None:
            return#when duplicating for petsc usage
        self.pde = pde
        if par_nc == None:
            par_nc = par_n
        if par_Nc == None:
            par_Nc = par_N
        self.proteus_jacobian=proteus_jacobian
        self.nzval_proteus2petsc = nzval_proteus2petsc
        self.ghosted_csr_mat=ghosted_csr_mat
        self.blockVecType = blockVecType
        assert self.blockVecType == "simple", "petsc4py wrappers require self.blockVecType=simple"
        self.create(p4pyPETSc.COMM_WORLD)
        self.blockSize = max(1,par_bs)
        if self.blockSize > 1 and blockVecType != "simple":
            ## \todo fix block aij in ParMat_petsc4py
            self.setType('baij')
            self.setSizes([[self.blockSize*par_n,self.blockSize*par_N],[self.blockSize*par_nc,self.blockSize*par_Nc]],bsize=self.blockSize)
            self.setBlockSize(self.blockSize)
            self.subdomain2global = subdomain2global #no need to include extra block dofs?
        else:
            self.setType('aij')
            self.setSizes([[par_n*self.blockSize,par_N*self.blockSize],[par_nc*self.blockSize,par_Nc*self.blockSize]],bsize=1)
            if self.blockSize > 1: #have to build in block dofs
                subdomain2globalTotal = numpy.zeros((self.blockSize*subdomain2global.shape[0],),'i')
                for j in range(self.blockSize):
                    subdomain2globalTotal[j::self.blockSize]=subdomain2global*self.blockSize+j
                self.subdomain2global=subdomain2globalTotal
            else:
                self.subdomain2global=subdomain2global
        from proteus import Comm
        comm = Comm.get()
        logEvent("ParMat_petsc4py comm.rank= %s blockSize = %s par_n= %s par_N=%s par_nghost=%s par_jacobian.getSizes()= %s "
                 % (comm.rank(),self.blockSize,par_n,par_N,par_nghost,self.getSizes()))
        self.csr_rep = ghosted_csr_mat.getCSRrepresentation()
        if self.proteus_jacobian != None:
            self.proteus_csr_rep = self.proteus_jacobian.getCSRrepresentation()
        if self.blockSize > 1:
            blockOwned = self.blockSize*par_n
            self.csr_rep_local = ghosted_csr_mat.getSubMatCSRrepresentation(0,blockOwned)
        else:
            self.csr_rep_local = ghosted_csr_mat.getSubMatCSRrepresentation(0,par_n)
        self.petsc_l2g = p4pyPETSc.LGMap()
        self.petsc_l2g.create(self.subdomain2global)
        self.setUp()
        self.setLGMap(self.petsc_l2g)
        #
        self.colind_global = self.petsc_l2g.apply(self.csr_rep_local[1]) #prealloc needs global indices
        self.setPreallocationCSR([self.csr_rep_local[0],self.colind_global,self.csr_rep_local[2]])
        self.setFromOptions()

    def save(self, filename):
        """Saves to disk using a PETSc binary viewer.
        """
        _petsc_view(self, filename)

def Vec(n):
    """
    Build a vector of length n (using numpy)

    For example:
    >>> Vec(3)
    array([ 0.,  0.,  0.])
    """
    return numpy.zeros((n,),'d')


def Mat(m,n):
    """
    Build an m x n matrix (using numpy)

    For example:
    >>> Mat(2,3)
    array([[ 0.,  0.,  0.],
           [ 0.,  0.,  0.]])
    """
    return numpy.zeros((m,n),'d')


def SparseMatFromDict(nr,nc,aDict):
    """
    Build a nr x nc sparse matrix from a dictionary representation
    """
    import superluWrappers
    indeces = aDict.keys()
    indeces.sort()
    nnz     = len(indeces)
    nzval   = numpy.zeros((nnz,),'d')
    rowptr  = numpy.zeros((nr+1,),'i')
    colind  = numpy.zeros((nnz,),'i')
    i=0
    k=0
    rowptr[i]=0
    for ij in indeces:
        nzval[k] = aDict[ij]
        colind[k] = ij[1]
        if ij[0] > i:
            i += 1
            rowptr[i]=k
        k+=1
    rowptr[i+1] = k
    return (SparseMat(nr,nc,nnz,nzval,colind,rowptr),nzval)


def SparseMat(nr,nc,nnz,nzval,colind,rowptr):
    """ Build a nr x nc sparse matrix from the CSR data structures

    Parameters
    ----------
    nr : int
        The number of rows.
    nc : int
        The number of columns.
    nnz : int
        The number of non-zero matrix entries.
    nzval : numpy array
        Array with non-zero matrix entries.
    colind : numpy array of 32bit integers
        CSR column array.
    rowptr : numpy array of 32bit integers
        CSR row pointer.

    Returns
    -------
    sparse_matrix : :class:`proteus.superluWrappers.SparseMatrix`
        superlu sparse matrix in CSR format.

    Note
    ----
    For the superluWrapper, both the colind and rowptr should use
    32-bit integer data types.
    """
    if (colind.dtype != 'int32' or rowptr.dtype != 'int32'):
<<<<<<< HEAD
        logEvent('ERROR - colind and rowptr must be "int32" numpy arrays for ' \
                 'superluWrappers')
=======
        print('ERROR - colind and rowptr must be "int32" numpy arrays for ' \
              'superluWrappers')
>>>>>>> 628a9c47
        sys.exit(1)
    return superluWrappers.SparseMatrix(nr,nc,nnz,nzval,colind,rowptr)

class SparseMatShell:
    """ Build a parallel matrix shell from CSR data structures.

    Parameters
    ----------
    ghosted_csr_mat: :class: `proteus.superluWrappers.SparseMatrix`
    """
    def __init__(self,ghosted_csr_mat):
        self.ghosted_csr_mat=ghosted_csr_mat
        self.par_b = None
        self.xGhosted = None
        self.yGhosted = None
    def create(self, A):
        pass
    def mult(self, A, x, y):
        assert self.par_b!=None, "The parallel RHS vector par_b must be " \
                            "initialized before using the mult function"
        logEvent("Using SparseMatShell in LinearSolver matrix multiply")
        if self.xGhosted == None:
            self.xGhosted = self.par_b.duplicate()
            self.yGhosted = self.par_b.duplicate()
        self.xGhosted.setArray(x.getArray())
        self.xGhosted.ghostUpdateBegin(p4pyPETSc.InsertMode.INSERT,p4pyPETSc.ScatterMode.FORWARD)
        self.xGhosted.ghostUpdateEnd(p4pyPETSc.InsertMode.INSERT,p4pyPETSc.ScatterMode.FORWARD)
        self.yGhosted.zeroEntries()
        with self.xGhosted.localForm() as xlf, self.yGhosted.localForm() as ylf:
            self.ghosted_csr_mat.matvec(xlf.getArray(),ylf.getArray())
        y.setArray(self.yGhosted.getArray())

def l2Norm(x):
    """
    Compute the parallel :math:`l_2` norm
    """
    return math.sqrt(flcbdfWrappers.globalSum(numpy.dot(x,x)))


def l1Norm(x):
    """
    Compute the parallel :math:`l_1` norm
    
    The :math:`l_1` norm of a vector :math:`\mathbf{x} \in
    \mathbb{R}^n` is
    
    .. math:: 
    
       \| \mathbf{x} \|_{1} = \sum_{i=0} |x_i|
    
    If Python is running in parallel, then the sum is over all
    dimensions on all processors so that the input must not contain
    "ghost" entries.
    
    This implemtation works for a distributed array with no ghost
    components (each component must be on a single processor).
    
    :param x: numpy array of length n
    :return: float
    """
    return flcbdfWrappers.globalSum(numpy.sum(numpy.abs(x)))


def lInfNorm(x):
    """
    Compute the parallel :math:`l_{\infty}` norm

    The :math:`l_{\infty}` norm of a vector :math:`\mathbf{x} \in
    \mathbb{R}^n` is

    .. math::

       \|x\|_{\infty} = \max_i |x_i|
       
    This implemtation works for a distributed array with no ghost
    components (each component must be on a single processor).
    
    :param x: numpy array of length n
    :return: float
    """
    return flcbdfWrappers.globalMax(numpy.linalg.norm(x,numpy.inf))


def wDot(x,y,h):
    """
    Compute the parallel weighted dot product of vectors x and y using
    weight vector h.
    
    The weighted dot product is defined for a weight vector
    :math:`\mathbf{h}` as

    .. math:: 

       (\mathbf{x},\mathbf{y})_h = \sum_{i} h_{i} x_{i} y_{i}
    
    All weight vector components should be positive.

    :param x,y,h: numpy arrays for vectors and weight 
    :return: the weighted dot product
    """
    return flcbdfWrappers.globalSum(numpy.sum(x*y*h))

def wl2Norm(x,h):
    """
    Compute the parallel weighted l_2 norm with weight h
    """
    return math.sqrt(flcbdfWrappers.globalSum(wDot(x,x,h)))


def wl1Norm(x,h):
    """
    Compute the parallel weighted l_1 norm with weight h
    """
    return flcbdfWrappers.globalSum(numpy.sum(numpy.abs(h*x)))


def wlInfNorm(x,h):
    """
    Compute the parallel weighted l_{\infty} norm with weight h
    """
    return flcbdfWrappers.globalMax(numpy.linalg.norm(h*x,numpy.inf))

def energyDot(x,y,A):
    """
    Compute the "energy" dot product x^t A y (not parallel)
    """
    return numpy.dot(numpy.dot(x,A),y)

def energyNorm(x,A):
    """
    Compute the "energy" norm x^t A x (not parallel)
    """
    return math.sqrt(energyDot(x,x,A))

def l2NormAvg(x):
    """
    Compute the arithmetic averaged l_2 norm (root mean squared norm)
    """
    scale = 1.0/flcbdfWrappers.globalSum(len(x.flat))
    return math.sqrt(scale*flcbdfWrappers.globalSum(numpy.dot(x,x)))


rmsNorm = l2NormAvg


def l2Norm_local(x):
    """
    Compute the l_2 norm for just local (processor) system  (not parallel)
    """
    return math.sqrt(numpy.dot(x,x))


class WeightedNorm:
    """
    Compute the weighted norm for time step control (not currently parallel)
    """
    def __init__(self,shape,atol,rtol):
        self.shape = shape
        self.dim = sum(self.shape)
        self.atol= atol
        self.rtol= rtol
        self.weight = numpy.ones(shape,'d')
        self.tmp    = numpy.ones(shape,'d')
    def setWeight(self,y):
        self.weight[:] = numpy.absolute(y)
        self.weight   *= self.rtol
        self.weight   += self.atol
    def norm(self,y,type):
        self.tmp[:] = y
        self.tmp /= self.weight
        value = numpy.linalg.norm(self.tmp.flat,type)
        return value/self.dim


if __name__ == '__main__':
    import doctest
    doctest.testmod()
    

# def test_MGV():
#     n=2**8 + 1
#     h =1.0/(n-1.0)
#     freq=10
#     u = numpy.random.uniform(0,1,(n))
#     u[0]=0.0
#     u[n-1]=0.0
#     x = numpy.arange(0,1.0+h,h)
#     AList=[]
#     N=n
#     pList=[]
#     rList=[]
#     resList=[]
#     while N >= 3:
#         resList.append(Vec(N-2))
#         A = dict()#SparseMat(N-2,N-2,3*(N-2),sym=True)
#         H = 1.0/(N-1.0)
#         #beginAssembly(A)
#         for i in range(N-2):
#             A[(i,i)] = 2.0/H**2
#             if i > 0:
#                 A[(i,i-1)] = -1.0/H**2
#             if i < N-3:
#                 A[(i,i+1)] = -1.0/H**2
#         #endAssembly(A)
#         AList.append(SparseMatFromDict(N-2,N-2,A)[0])
#         cN = (N - 1)/2 + 1
#         r = dict()#SparseMat(cN-2,N-2,3*(N-2))
#         p = dict()#SparseMat(N-2,cN-2,3*(N-2))
#         for i in range(cN-2):
#             r[(i,2*i)]   = 1.0/4.0
#             r[(i,2*i+1)] = 2.0/4.0
#             r[(i,2*i+2)] = 1.0/4.0
#             p[(2*i,i)] = 1.0/2.0
#             p[(2*i+1,i)]= 2.0/2.0
#             p[(2*i+2,i)]= 1.0/2.0
#         #r.to_csr()
#         print cN-2,N-2,r.keys()
#         if cN-2 > 0:
#             rList.append(SparseMatFromDict(cN-2,N-2,r)[0])
#         else:
#             rList.append(None)
#         #p.to_csr()
#         pList.append(SparseMatFromDict(N-2,cN-2,p)[0])
#         N = cN
#     class Jacobi:
#         def __init__(self,A):
#             self.A=A
#             self.n=A.shape[0]
#             self.M=Vec(self.n)
#             for i in range(self.n):
#                 self.M[i]=1.0/A[i,i]
#             self.res=Vec(self.n)
#             self.dx=Vec(self.n)
#         def apply(self,w,jits,b,x):
#             self.A.matvec(x,self.res)
#             self.res-=b
#             for it in range(jits):
#                 self.dx[:] = self.M*self.res
#                 self.dx*=w
#                 x -= self.dx
#                 self.A.matvec(x,self.res)
#                 self.res -= b
#     jacobiList=[]
#     for A in AList:
#         jacobiList.append(Jacobi(A))
#     jits = 3
#     w = 2.0/3.0
#     class MGV:
#         def __init__(self,smootherList,AList,pList,rList,resList):
#             self.AList = AList
#             self.pList = pList
#             self.rList = rList
#             self.resList = resList
#             self.xList=[]
#             self.vList=[]
#             self.bList=[]
#             self.gpList=[]
#             for res in resList:
#                 self.xList.append(Vec(len(res)))
#                 self.vList.append(Vec(len(res)))
#                 self.bList.append(Vec(len(res)))
#             self.smootherList = smootherList

#         def apply(self,w,nsPre,nsPost,level,b,x):
#             logEvent("Level = "+`level`)
#             if level == len(self.AList)-1:
#                 self.smootherList[level].apply(1.0,1,b,x)
#             else:
#                 #smooth
#                 self.smootherList[level].apply(w,nsPre,b,x)
#                 #restrict the defect
#                 self.rList[level].matvec(self.smootherList[level].res,self.bList[level+1])
#                 #V-cycle on the error equation
#                 self.xList[level+1][:]=0.0
#                 self.apply(w,nsPre,nsPost,level+1,self.bList[level+1],self.xList[level+1])
#                 #prolong
#                 self.pList[level].matvec(self.xList[level+1],self.vList[level])
#                 #correct
#                 x-=self.vList[level]
#                 #smooth
#                 self.smootherList[level].apply(w,nsPost,b,x)
#                 self.resList[level][:]=self.smootherList[level].res
#     mgv = MGV(jacobiList,AList,pList,rList,resList)
#     rnorm=1.0
#     mgits = 0
#     while rnorm > 1.0e-10 and mgits < 20:
#         mgits +=1
#         mgv.apply(w,jits,jits,0,f[1:n-1],u[1:n-1])
#         rnorm = l2Norm(resList[0])<|MERGE_RESOLUTION|>--- conflicted
+++ resolved
@@ -353,13 +353,8 @@
     32-bit integer data types.
     """
     if (colind.dtype != 'int32' or rowptr.dtype != 'int32'):
-<<<<<<< HEAD
         logEvent('ERROR - colind and rowptr must be "int32" numpy arrays for ' \
                  'superluWrappers')
-=======
-        print('ERROR - colind and rowptr must be "int32" numpy arrays for ' \
-              'superluWrappers')
->>>>>>> 628a9c47
         sys.exit(1)
     return superluWrappers.SparseMatrix(nr,nc,nnz,nzval,colind,rowptr)
 
