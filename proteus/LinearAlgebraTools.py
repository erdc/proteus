"""
Tools for n-dimensional linear algebra

Vectors are just numpy arrays, as are dense matrices. Sparse matrices
are CSR matrices. Parallel vector and matrix are built on top of those
representations using PETSc.

.. inheritance-diagram:: proteus.LinearAlgebraTools
   :parts: 1
"""
import numpy
import math
import sys
import superluWrappers
import Comm
from .superluWrappers import *
from .Profiling import logEvent
from petsc4py import PETSc as p4pyPETSc
from . import flcbdfWrappers

# PETSc Matrix Functions

def _petsc_view(obj, filename):
    """Saves petsc object to disk using a PETSc binary viewer.

    Parameters
    ----------
    obj : PETSc obj
        PETSc4py object to be saved (e.g. vector, matrix, etc)
    filename : str
        String with PETSc filename
    """
    viewer = p4pyPETSc.Viewer().createBinary(filename, 'w')
    viewer(obj)
    viewer2 = p4pyPETSc.Viewer().createASCII(filename+".m", 'w')
    viewer2.pushFormat(1)
    viewer2(obj)
    viewer2.popFormat()

def petsc_load_matrix(filename):
    """ This function loads a PETSc matrix from a binary format.
    (Eg. what is saved using the petsc_view function).

    Parameters
    ----------
    filename : str
        This is the name of the binary with the file stored.

    Returns
    -------
    matrix : petsc4py matrix
        The matrix that is stored in the binary file.
    """
    try:
        viewer = p4pyPETSc.Viewer().createBinary(filename,'r')
        output = p4pyPETSc.Mat().load(viewer)
    except:
        logEvent("Either you've entered an invalid file name or your object is not a matrix (try petsc_load_vector).")
        output = None
    return output

def petsc_load_vector(filename):
    """ This function loads a PETSc vector from a binary format.
    (Eg. what is saved using the petsc_view function).

    Parameters
    ----------
    filename : str
        This is the name of the binary with the file stored.

    Returns
    -------
    matrix : petsc4py vector
        The matrix that is stored in the binary file.
    """
    try:
        viewer = p4pyPETSc.Viewer().createBinary(filename,'r')
        output = p4pyPETSc.Vec().load(viewer)
    except:
        logEvent("Either you've entered an invalid file name or your object is not a vector (try petsc_load_matrix).")
        output = None
    return output

def petsc_load_IS(filename):
    """ This function loads a PETSc index-set from a binary format.
    (Eg. what is saved using the petsc_view function).

    Parameters
    ----------
    filename : str
        This is the name of the binary with the file stored.

    Returns
    -------
    matrix : petsc4py IS
        The index-set that is stored in the binary file.
    """
    try:
        viewer = p4pyPETSc.Viewer().createBinary(filename,'r')
        output = p4pyPETSc.IS().load(viewer)
    except:
        logEvent("Either you've entered an invalid file name or your object is not an index set.")
        output = None
    return output

def csr_2_petsc(size,csr):
    """ Create an petsc4py matrix from size and CSR information.

    Parameters:
    ----------
    size : tuple
        A 2-tuple with the number of matrix rows and columns.
    csr : tuple
        A 3-tuple with the sparse matrix csr information.

    Returns:
    --------
    matrix : PETSc4py aij matrix
    """
    mat = p4pyPETSc.Mat().create()
    mat.setSizes(size = size)
    mat.setType('aij')
    mat.setUp()
    mat.assemblyBegin()
    mat.setValuesCSR(csr[0],csr[1],csr[2])
    mat.assemblyEnd()
    return mat

def _pythonCSR_2_dense(rowptr,colptr,data,nr,nc,output=False):
    """ Takes python CSR datatypes and makes a dense matrix """
    dense_matrix = numpy.zeros(shape = (nr,nc), dtype='float')
    for idx in range(len(rowptr)-1):
        row_vals = data[rowptr[idx]:rowptr[idx+1]]
        for val_idx,j in enumerate(colptr[rowptr[idx]:rowptr[idx+1]]):
            dense_matrix[idx][j] = row_vals[val_idx]
    if output is not False:
        numpy.save(output,dense_matrix)
    return dense_matrix

def superlu_get_rank(sparse_matrix):
    """ Returns the rank of a superluWrapper sparse matrix.

    Parameters
    ----------
    sparse_matrix : :class:`proteus.superluWrappers.SparseMatrix`

    Returns
    -------
    matrix_rank : int
        The rank of the sparse_matrix

    Notes
    -----
    This function is a tool for debugging and should only be used
    for small matrices.
    """
    A = superlu_sparse_2_dense(sparse_matrix)
    return numpy.linalg.matrix_rank(A)

def petsc4py_get_rank(sparse_matrix):
    """ Returns the rank of a superluWrapper sparse matrix.

    Parameters
    ----------
    sparse_matrix : :class:`p4pyPETSc.Mat`

    Returns
    -------
    matrix_rank : int
        The rank of the sparse_matrix

    Notes
    -----
    This function is a debugging tool and should only be used
    for small matrices.
    """
    A = petsc4py_sparse_2_dense(sparse_matrix)
    return numpy.linalg.matrix_rank(A)

def superlu_has_pressure_null_space(sparse_matrix):
    """
    Checks whether a superluWrapper sparse matrix has a constant
    pressure null space.

    Parameters
    ----------
    sparse_matrix : :class:`proteus.superluWrappers.SparseMatrix`

    Returns
    -------
    does : bool
       Boolean variable indicating whether the pressure term
       creates a null space.

    Notes
    -----
    Assumes interwoven dof.
    This function was written mainly for debugging purposes and may be
    slow for large matrices.
    """
    A = superlu_2_petsc4py(sparse_matrix)
    return petsc4py_mat_has_pressure_null_space(A)

def petsc4py_mat_has_pressure_null_space(A):
    """
    Checks whether a PETSc4Py sparse matrix has a constant
    pressure null space.

    Parameters
    ----------
    A : :class:`p4pyPETSc.Mat`

    Returns
    -------
    does : bool
       Boolean variable indicating whether the pressure term
       creates a null space.

    Notes
    -----
    Assumes interwoven dof.
    This function was written mainly for debugging purposes and may be
    slow for large matrices.
    """
    x = numpy.zeros(A.getSize()[1])
    y = numpy.zeros(A.getSize()[1])
    x[::3] = 1
    x_petsc = p4pyPETSc.Vec().createWithArray(x)
    y_petsc = p4pyPETSc.Vec().createWithArray(y)
    A.mult(x_petsc,y_petsc)
    if y_petsc.norm() < 1e-15:
        return True
    else:
        return False

<<<<<<< HEAD
def petsc4py_mat_has_constant_null_space(A):
    """
    Checks whether a PETSc4Py sparse matrix has a constant
    null space.

    Parameters
    ----------
    A : :class:`p4pyPETSc.Mat`

    Returns
    -------
    does : bool
       Boolean variable indicating whether the pressure term
       creates a null space.

    Notes
    -----
    This function was written mainly for debugging purposes and should
    not be used for large matrices.
    """
    x = numpy.ones(A.getSize()[1])
    y = numpy.zeros(A.getSize()[0])
    x_petsc = p4pyPETSc.Vec().createWithArray(x)
    y_petsc = p4pyPETSc.Vec().createWithArray(y)
    A.mult(x_petsc,y_petsc)
    if y_petsc.norm() < 1e-15:
        return True
    else:
        return False

=======
>>>>>>> 23548537
def superlu_sparse_2_dense(sparse_matrix,output=False):
    """ Converts a sparse superluWrapper into a dense matrix.

    Parameters
    ----------
    sparse_matrix :
    output : str
        Out file name to store the matrix.

    Returns
    -------
    dense_matrix : numpy array
        A numpy array storing the dense matrix.

    Notes
    -----
    This function should not be used for large matrices.
    """
    rowptr = sparse_matrix.getCSRrepresentation()[0]
    colptr = sparse_matrix.getCSRrepresentation()[1]
    data   = sparse_matrix.getCSRrepresentation()[2]
    nr     = sparse_matrix.shape[0]
    nc     = sparse_matrix.shape[1]
    return _pythonCSR_2_dense(rowptr,colptr,data,nr,nc,output)

def petsc4py_sparse_2_dense(sparse_matrix,output=False):
    """ Converts a PETSc4Py matrix to a dense numpyarray.

    Parameters
    ----------
    sparse_matrix : PETSc4py matrix
    output : str
        Output file name to store the matrix.

    Returns
    -------
    dense_matrix : numpy array
        A numpy array with the dense matrix.

    Notes
    -----
    This function is very inefficient for large matrices.
    """
    rowptr = sparse_matrix.getValuesCSR()[0]
    colptr = sparse_matrix.getValuesCSR()[1]
    data   = sparse_matrix.getValuesCSR()[2]
    nr     = sparse_matrix.getSize()[0]
    nc     = sparse_matrix.getSize()[1]
    return _pythonCSR_2_dense(rowptr,colptr,data,nr,nc,output)

def superlu_2_petsc4py(sparse_superlu):
    """ Copy a sparse superlu matrix to a sparse petsc4py matrix

    Parameters
    ----------
    sparse_superlu : :class:`proteus.superluWrappers.SparseMatrix`

    Returns
    -------
    sparse_matrix : :class: `p4pyPETSc.Mat`
    """
    comm = Comm.get()

    if comm.size() > 1:
        rowptr,colind,nzval = sparse_superlu.getCSRrepresentation()
        A_petsc4py = ParMat_petsc4py.create_ParMat_from_OperatorConstructor(sparse_superlu)

    else:
        rowptr, colind, nzval = sparse_superlu.getCSRrepresentation()
        A_rowptr = rowptr.copy()
        A_colind = colind.copy()
        A_nzval  = nzval.copy()
        nr       = sparse_superlu.shape[0]
        nc       = sparse_superlu.shape[1]
        A_petsc4py = p4pyPETSc.Mat().createAIJWithArrays((nr,nc),
                                                         (A_rowptr,
                                                          A_colind,
                                                          A_nzval))
    return A_petsc4py

def petsc_create_diagonal_inv_matrix(sparse_petsc):
    """ Create an inverse diagonal petsc4py matrix from input matrix.

    Parameters
    ----------
    sparse_petsc : :class:`p4pyPETSc.Mat`

    Returns
    -------
    sparse_matrix : :class:`p4pyPETSc.Mat`
    """
    diag_inv = p4pyPETSc.Mat().create()
    diag_inv.setSizes(sparse_petsc.getSizes())
    diag_inv.setType('aij')
    diag_inv.setUp()
    diag_inv.setDiagonal(1./sparse_petsc.getDiagonal())
    return diag_inv

def dense_numpy_2_petsc4py(dense_numpy, eps = 1.e-12):
    """ Create a sparse petsc4py matrix from a dense numpy matrix.

    Note - This routine has been built mainly to support testing.
    It would be rare for this routine to be useful for most applications.

    Parameters
    ----------
    dense_numpy :
    eps : float
        Tolerance for non-zero values.

    Returns
    -------
    sparse_matrix : PETSc4py matrix
    """
    vals = []
    colptr = []
    rowptr = [0]
    rowptr_track = 0
    for i,row in enumerate(dense_numpy):
        for j,val in enumerate(row):
            if abs(val) > eps:
                vals.append(val)
                colptr.append(j)
                rowptr_track += 1
        rowptr.append(rowptr_track)
    return p4pyPETSc.Mat().createAIJ(size=dense_numpy.shape,
                                     csr = (rowptr, colptr, vals))
def csr_2_petsc_mpiaij(size,csr):
    """ Create an MPIaij petsc4py matrix from size and CSR information.

    Parameters:
    ----------
    size : tuple
        Two entires: (num_rows, num_cols)
    csr : tuple
        (row_idx, col_idx, vals)

    Returns:
    --------
    matrix : PETSc4py MPIaij matrix
    """
    mat = p4pyPETSc.Mat().create()
    mat.setSizes(size = size)
    mat.setType('mpiaij')
    mat.setUp()
    mat.assemblyBegin()
    mat.setValuesCSR(csr[0],csr[1],csr[2])
    mat.assemblyEnd()
    return mat

def split_PETSc_Mat(mat):
    """ Decompose a PETSc matrix into a symmetric and skew-symmetric
        matrix

    Parameters:
    ----------
    mat : :class: `PETSc4py Matrix`

    Returns:
    --------
    H : :class: `PETSc4py Matrix`
        Symmetric (or Hermitian) component of mat
    S : :class: `PETSc4py Matrix`
        Skew-Symmetric (or skew-Hermitian) component of mat
    """
    H = mat.copy()
    H.zeroEntries()
    H.axpy(1.0,mat)
    H.axpy(1.0,mat.transpose())
    H.scale(0.5)
    S = mat.copy()
    S.zeroEntries()
    S.axpy(1.0,mat)
    S.aypx(-1.0,mat.transpose())
    S.scale(0.5)
    return H, S

class ParVec:
    """
    A parallel vector built on top of daetk's wrappers for petsc
    """
    def __init__(self,
                 array,
                 blockSize,
                 n,
                 N,
                 nghosts=None,
                 subdomain2global=None,
                 blockVecType="simple"):#"block"
        import flcbdfWrappers
        self.dim_proc=n*blockSize
        if nghosts is None:
            if blockVecType=="simple":
                self.cparVec=flcbdfWrappers.ParVec(blockSize,n,N,-1,None,array,0)
            else:
                self.cparVec=flcbdfWrappers.ParVec(blockSize,n,N,-1,None,array,1)
        else:
            assert nghosts >= 0, "The number of ghostnodes must be non-negative"
            assert subdomain2global.shape[0] == (n+nghosts), ("The subdomain2global map is the wrong length n=%i,nghosts=%i,shape=%i \n" % (n,n+nghosts,subdomain2global.shape[0]))
            assert len(array.flat) == (n+nghosts)*blockSize, ("%i  != (%i+%i)*%i \n"%(len(array.flat),  n,nghosts,blockSize))
            if blockVecType=="simple":
                self.cparVec=flcbdfWrappers.ParVec(blockSize,n,N,nghosts,subdomain2global,array,0)
            else:
                self.cparVec=flcbdfWrappers.ParVec(blockSize,n,N,nghosts,subdomain2global,array,1)
        self.nghosts = nghosts
    def scatter_forward_insert(self):
       self.cparVec.scatter_forward_insert()
    def scatter_reverse_add(self):
       self.cparVec.scatter_reverse_add()


class ParVec_petsc4py(p4pyPETSc.Vec):
    """
    Parallel vector using petsc4py's wrappers for PETSc

    Parameters
    ----------
    array : numpy_array
            A numpy array with size equal to the number of locally
            owned unknowns plus the number of local ghost cells.
    bs : int
         Block size.
    n : int
        The number of locally owned unknowns
    N : int
        The number of unknowns in the global system
    nghosts : int
              The number of ghost nodes for the process.
    subdomain2global : numpy array
                       Map from the process unknowns to the global
                       uknowns.
    blockVecType : str
    ghosts : numpy array
             A numpy array with the local process uknowns that are
             ghost nodes.
    proteus2petsc_subdomain : numpy array
             A numpy array that serves as a map from the proteus
             uknown ordering to the petsc uknown ordering
    petsc2proteus_subdomain : numpy array
            A numpy array that serves as a map from the petsc uknown
            ordering to the proteus unknown ordering
    """
    def __init__(self,array=None,bs=None,n=None,N=None,nghosts=None,subdomain2global=None,blockVecType="simple",ghosts=None,
                                                 proteus2petsc_subdomain=None,
                                                 petsc2proteus_subdomain=None):
        p4pyPETSc.Vec.__init__(self)
        if array is None:
            return#when duplicating for petsc usage
        self.proteus2petsc_subdomain=proteus2petsc_subdomain
        self.petsc2proteus_subdomain=petsc2proteus_subdomain
        blockSize = max(1,bs)
        self.dim_proc = n*blockSize
        self.nghosts = nghosts
        self.blockVecType = blockVecType
        assert self.blockVecType == "simple", "petsc4py wrappers require self.blockVecType=simple"
        self.proteus_array = array
        if nghosts is None:
            if blockVecType == "simple":
                self.createWithArray(array,size=(blockSize*n,blockSize*N),bsize=1)
            else:
                self.createWithArray(array,size=(blockSize*n,blockSize*N),bsize=blockSize)
            self.subdomain2global=subdomain2global
            self.petsc_l2g = None
            self.setUp()
        else:
            assert nghosts >= 0, "The number of ghostnodes must be non-negative"
            assert subdomain2global.shape[0] == (n+nghosts), ("The subdomain2global map is the wrong length n=%i,nghosts=%i,shape=%i \n" % (n,n+nghosts,subdomain2global.shape[0]))
            assert len(array.flat) == (n+nghosts)*blockSize, "%i  != (%i+%i)*%i \n" % (len(array.flat),  n,nghosts,blockSize)
            if blockVecType == "simple":
                if ghosts is None:
                    ghosts = numpy.zeros((blockSize*nghosts),'i')
                    for j in range(blockSize):
                        ghosts[j::blockSize]=subdomain2global[n:]*blockSize+j
                self.createGhostWithArray(ghosts,array,size=(blockSize*n,blockSize*N),bsize=1)
                if blockSize > 1: #have to build in block dofs
                    subdomain2globalTotal = numpy.zeros((blockSize*subdomain2global.shape[0],),'i')
                    for j in range(blockSize):
                        subdomain2globalTotal[j::blockSize]=subdomain2global*blockSize+j
                    self.subdomain2global=subdomain2globalTotal
                else:
                    self.subdomain2global=subdomain2global
            else:
                #TODO need to debug
                ghosts = subdomain2global[n:]
                self.createGhostWithArray(ghosts,array,size=(blockSize*n,blockSize*N),bsize=blockSize)
                self.subdomain2global = subdomain2global
            self.setUp()
            #self.petsc_l2g = p4pyPETSc.LGMap()
            #self.petsc_l2g.create(self.subdomain2global)
            #self.setLGMap(self.petsc_l2g)
        self.setFromOptions()
    def scatter_forward_insert(self):
        if self.proteus2petsc_subdomain is not None:
            self.proteus_array[:] = self.proteus_array[self.petsc2proteus_subdomain]
        self.ghostUpdateBegin(p4pyPETSc.InsertMode.INSERT,p4pyPETSc.ScatterMode.FORWARD)
        self.ghostUpdateEnd(p4pyPETSc.InsertMode.INSERT,p4pyPETSc.ScatterMode.FORWARD)
        if self.proteus2petsc_subdomain is not None:
            self.proteus_array[:] = self.proteus_array[self.proteus2petsc_subdomain]
    def scatter_reverse_add(self):
        if self.proteus2petsc_subdomain is not None:
            self.proteus_array[:] = self.proteus_array[self.petsc2proteus_subdomain]
        self.ghostUpdateBegin(p4pyPETSc.InsertMode.ADD_VALUES,p4pyPETSc.ScatterMode.REVERSE)
        self.ghostUpdateEnd(p4pyPETSc.InsertMode.ADD_VALUES,p4pyPETSc.ScatterMode.REVERSE)
        if self.proteus2petsc_subdomain is not None:
            self.proteus_array[:] = self.proteus_array[self.proteus2petsc_subdomain]

    def save(self, filename):
        """Saves to disk using a PETSc binary viewer."""
        _petsc_view(self, filename)

class ParInfo_petsc4py:
    """
    ARB - this class is experimental.  My idea is to store the
    information need to constructor parallel vectors and matrices
    here as static class values.  Then ParVec and ParMat can
    use these values to create parallel objects later.
    """

    def __init__(self):
        self.par_bs = None
        self.par_n = None
        self.par_n_lst = None
        self.par_N = None
        self.par_nghost = None
        self.par_nghost_lst = None
        self.petsc_subdomain2global_petsc = None
        self.subdomain2global = None
        self.proteus2petsc_subdomain = None
        self.petsc2proteus_subdomain = None
        self.nzval_proteus2petsc = None
        self.dim = None
        self.mixed = False

    def print_info(cls):
        import Comm
        comm = Comm.get()
        logEvent('comm.rank() = ' + `comm.rank()` + ' par_bs = ' + `cls.par_bs`)
        logEvent('comm.rank() = ' + `comm.rank()` + ' par_n = ' + `cls.par_n`)
        logEvent('comm.rank() = ' + `comm.rank()` + ' par_n_lst = ' + `cls.par_n_lst`)
        logEvent('comm.rank() = ' + `comm.rank()` + ' par_N = ' + `cls.par_N`)
        logEvent('comm.rank() = ' + `comm.rank()` + ' par_nghost = ' + `cls.par_nghost`)
        logEvent('comm.rank() = ' + `comm.rank()` + ' par_nghost_lst = ' + `cls.par_nghost_lst`)
        logEvent('comm.rank() = ' + `comm.rank()` + ' petsc_subdomain2global_petsc = ' + `cls.petsc_subdomain2global_petsc`)
        logEvent('comm.rank() = ' + `comm.rank()` + ' subdomain2global = ' + `cls.subdomain2global`)
        logEvent('comm.rank() = ' + `comm.rank()` + ' proteus2petsc_subdomain = ' + `cls.proteus2petsc_subdomain`)
        logEvent('comm.rank() = ' + `comm.rank()` + ' petsc2proteus_subomdain = ' + `cls.petsc2proteus_subdomain`)
        logEvent('comm.rank() = ' + `comm.rank()` + ' dim = ' + `cls.dim`)
        logEvent('comm.rank() = ' + `comm.rank()` + ' nzval_proteus2petsc = ' + `cls.nzval_proteus2petsc`)

class ParMat_petsc4py(p4pyPETSc.Mat):
    """  Parallel matrix based on petsc4py's wrappers for PETSc.
    ghosted_csr_mat : :class:`proteus.superluWrappers.SparseMatrix`
        Primary CSR information for the ParMat.
    par_bs : int
        The block size.
    par_n : int
        The number of locally owned unknowns.
    par_N : int
        The number of global unknowns.
    par_nghost : int
        The number of locally owned ghost unknowns.
    subdomain2global : :class:`numpy.ndarray`
        A map from the local unknown to the global unknown.
    blockVecType : str
    pde : :class:`proteus.Transport.OneLevelTransport`
        The Transport class defining the problem.
    par_nc : int
    par_Nc : int
    proteus_jacobian : :class:`proteus.superluWrappers.SparseMatrix`
        Jacobian generated by Transport class's initializeJacobian.
    nzval_proteus2petsc : :class:`numpy.ndarray`
        Array with index permutations for mapping between
        proteus and petsc degrees of freedom.
    """
    def __init__(self,
                 ghosted_csr_mat=None,
                 par_bs=None,
                 par_n=None,
                 par_N=None,
                 par_nghost=None,
                 subdomain2global=None,
                 blockVecType="simple",
                 pde=None,
                 par_nc=None,
                 par_Nc=None,
                 proteus_jacobian=None,
                 nzval_proteus2petsc=None):
        p4pyPETSc.Mat.__init__(self)
        if ghosted_csr_mat is None:
            return#when duplicating for petsc usage
        self.pde = pde
        if par_nc is None:
            par_nc = par_n
        if par_Nc is None:
            par_Nc = par_N
        self.proteus_jacobian=proteus_jacobian
        self.nzval_proteus2petsc = nzval_proteus2petsc
        self.ghosted_csr_mat=ghosted_csr_mat
        self.blockVecType = blockVecType
        assert self.blockVecType == "simple", "petsc4py wrappers require self.blockVecType=simple"
        self.create(p4pyPETSc.COMM_WORLD)
        self.blockSize = max(1,par_bs)
        if self.blockSize > 1 and blockVecType != "simple":
            ## \todo fix block aij in ParMat_petsc4py
            self.setType('mpibaij')
            self.setSizes([[self.blockSize*par_n,self.blockSize*par_N],[self.blockSize*par_nc,self.blockSize*par_Nc]],bsize=self.blockSize)
            self.setBlockSize(self.blockSize)
            self.subdomain2global = subdomain2global #no need to include extra block dofs?
        else:
            self.setType('aij')
            self.setSizes([[par_n*self.blockSize,par_N*self.blockSize],[par_nc*self.blockSize,par_Nc*self.blockSize]],bsize=1)
            if self.blockSize > 1: #have to build in block dofs
                subdomain2globalTotal = numpy.zeros((self.blockSize*subdomain2global.shape[0],),'i')
                for j in range(self.blockSize):
                    subdomain2globalTotal[j::self.blockSize]=subdomain2global*self.blockSize+j
                self.subdomain2global=subdomain2globalTotal
            else:
                self.subdomain2global=subdomain2global
        from proteus import Comm
        comm = Comm.get()
        logEvent("ParMat_petsc4py comm.rank= %s blockSize = %s par_n= %s par_N=%s par_nghost=%s par_jacobian.getSizes()= %s "
                 % (comm.rank(),self.blockSize,par_n,par_N,par_nghost,self.getSizes()))
        self.csr_rep = ghosted_csr_mat.getCSRrepresentation()
        if self.proteus_jacobian is not None:
            self.proteus_csr_rep = self.proteus_jacobian.getCSRrepresentation()
        if self.blockSize > 1:
            blockOwned = self.blockSize*par_n
            self.csr_rep_local = ghosted_csr_mat.getSubMatCSRrepresentation(0,blockOwned)
        else:
            self.csr_rep_local = ghosted_csr_mat.getSubMatCSRrepresentation(0,par_n)
        self.petsc_l2g = p4pyPETSc.LGMap()
        self.petsc_l2g.create(self.subdomain2global)
        self.setUp()
        self.setLGMap(self.petsc_l2g)
        #
        self.colind_global = self.petsc_l2g.apply(self.csr_rep_local[1]) #prealloc needs global indices
        self.setPreallocationCSR([self.csr_rep_local[0],self.colind_global,self.csr_rep_local[2]])
        self.setFromOptions()


    @classmethod
    def create_ParMat_from_OperatorConstructor(cls,
                                               operator):
        """ Build a ParMat consistent with the problem from an Operator
        constructor matrix.

        Arguments
        ---------
        operator : :class:`proteus.superluWrappers.SparseMatrix`
            Matrix to be turned into a parallel petsc matrix.
        """
        par_bs = ParInfo_petsc4py.par_bs
        par_n = ParInfo_petsc4py.par_n
        par_N = ParInfo_petsc4py.par_N
        par_nghost = ParInfo_petsc4py.par_nghost
        petsc_subdomain2global_petsc = ParInfo_petsc4py.petsc_subdomain2global_petsc
        subdomain2global = ParInfo_petsc4py.subdomain2global
        petsc2proteus_subdomain = ParInfo_petsc4py.petsc2proteus_subdomain
        proteus2petsc_subdomain = ParInfo_petsc4py.proteus2petsc_subdomain
        dim = ParInfo_petsc4py.dim
        # ARB - this is largely copied from Transport.py,
        # a refactor should be done to elimate this duplication
        rowptr, colind, nzval = operator.getCSRrepresentation()

        rowptr_petsc = rowptr.copy()
        colind_petsc = colind.copy()
        nzval_petsc = nzval.copy()
        nzval_proteus2petsc = colind.copy()
        nzval_petsc2proteus = colind.copy()
        rowptr_petsc[0] = 0

        for i in range(par_n+par_nghost):
            start_proteus = rowptr[petsc2proteus_subdomain[i]]
            end_proteus = rowptr[petsc2proteus_subdomain[i]+1]
            nzrow = end_proteus - start_proteus
            rowptr_petsc[i+1] = rowptr_petsc[i] + nzrow
            start_petsc = rowptr_petsc[i]
            end_petsc = rowptr_petsc[i+1]
            petsc_cols_i = proteus2petsc_subdomain[colind[start_proteus:end_proteus]]
            j_sorted = petsc_cols_i.argsort()
            colind_petsc[start_petsc:end_petsc] = petsc_cols_i[j_sorted]
            nzval_petsc[start_petsc:end_petsc] = nzval[start_proteus:end_proteus][j_sorted]
            for j_petsc, j_proteus in zip(numpy.arange(start_petsc,end_petsc),
                                          numpy.arange(start_proteus,end_proteus)[j_sorted]):
                nzval_petsc2proteus[j_petsc] = j_proteus
                nzval_proteus2petsc[j_proteus] = j_petsc

        proteus_a = {}
        petsc_a = {}

        for i in range(dim):
            for j,k in zip(colind[rowptr[i]:rowptr[i+1]],range(rowptr[i],rowptr[i+1])):
                proteus_a[i,j] = nzval[k]
                petsc_a[proteus2petsc_subdomain[i],proteus2petsc_subdomain[j]] = nzval[k]
        for i in range(dim):
            for j,k in zip(colind_petsc[rowptr_petsc[i]:rowptr_petsc[i+1]],range(rowptr_petsc[i],rowptr_petsc[i+1])):
                nzval_petsc[k] = petsc_a[i,j]

        #additional stuff needed for petsc par mat

        petsc_jacobian = SparseMat(dim,dim,nzval_petsc.shape[0], nzval_petsc, colind_petsc, rowptr_petsc)
        return cls(petsc_jacobian,
                   par_bs,
                   par_n,
                   par_N,
                   par_nghost,
                   petsc_subdomain2global_petsc,
                   proteus_jacobian = operator,
                   nzval_proteus2petsc=nzval_proteus2petsc)

    def save(self, filename):
        """Saves to disk using a PETSc binary viewer. """
        _petsc_view(self, filename)

def Vec(n):
    """
    Build a vector of length n (using numpy)

    For example::

      >>> Vec(3)
      array([ 0.,  0.,  0.])

    """
    return numpy.zeros((n,),'d')


def Mat(m,n):
    """
    Build an m x n matrix (using numpy)

    For example::

      >>> Mat(2,3)
      array([[ 0.,  0.,  0.],
            [ 0.,  0.,  0.]])

    """
    return numpy.zeros((m,n),'d')


def SparseMatFromDict(nr,nc,aDict):
    """
    Build a nr x nc sparse matrix from a dictionary representation
    """
    import superluWrappers
    indeces = aDict.keys()
    indeces.sort()
    nnz     = len(indeces)
    nzval   = numpy.zeros((nnz,),'d')
    rowptr  = numpy.zeros((nr+1,),'i')
    colind  = numpy.zeros((nnz,),'i')
    i=0
    k=0
    rowptr[i]=0
    for ij in indeces:
        nzval[k] = aDict[ij]
        colind[k] = ij[1]
        if ij[0] > i:
            i += 1
            rowptr[i]=k
        k+=1
    rowptr[i+1] = k
    return (SparseMat(nr,nc,nnz,nzval,colind,rowptr),nzval)


def SparseMat(nr,nc,nnz,nzval,colind,rowptr):
    """ Build a nr x nc sparse matrix from the CSR data structures

    Parameters
    ----------
    nr : int
        The number of rows.
    nc : int
        The number of columns.
    nnz : int
        The number of non-zero matrix entries.
    nzval : numpy array
        Array with non-zero matrix entries.
    colind : numpy array of 32bit integers
        CSR column array.
    rowptr : numpy array of 32bit integers
        CSR row pointer.

    Returns
    -------
    sparse_matrix : :class:`proteus.superluWrappers.SparseMatrix`
        superlu sparse matrix in CSR format.

    Note
    ----
    For the superluWrapper, both the colind and rowptr should use
    32-bit integer data types.
    """
    if (colind.dtype != 'int32' or rowptr.dtype != 'int32'):
        print('ERROR - colind and rowptr must be "int32" numpy arrays for ' \
              'superluWrappers')
        sys.exit(1)
    return superluWrappers.SparseMatrix(nr,nc,nnz,nzval,colind,rowptr)

class SparseMatShell:
    """ Build a parallel matrix shell from CSR data structures.

    Parameters
    ----------
    ghosted_csr_mat: :class: `proteus.superluWrappers.SparseMatrix`
    """
    def __init__(self,ghosted_csr_mat):
        self.ghosted_csr_mat=ghosted_csr_mat
        self.par_b = None
        self.xGhosted = None
        self.yGhosted = None
    def create(self, A):
        pass
    def mult(self, A, x, y):
        assert self.par_b is not None, "The parallel RHS vector par_b must be " \
                            "initialized before using the mult function"
        logEvent("Using SparseMatShell in LinearSolver matrix multiply")
        if self.xGhosted is None:
            self.xGhosted = self.par_b.duplicate()
            self.yGhosted = self.par_b.duplicate()
        self.xGhosted.setArray(x.getArray())
        self.xGhosted.ghostUpdateBegin(p4pyPETSc.InsertMode.INSERT,p4pyPETSc.ScatterMode.FORWARD)
        self.xGhosted.ghostUpdateEnd(p4pyPETSc.InsertMode.INSERT,p4pyPETSc.ScatterMode.FORWARD)
        self.yGhosted.zeroEntries()
        with self.xGhosted.localForm() as xlf, self.yGhosted.localForm() as ylf:
            self.ghosted_csr_mat.matvec(xlf.getArray(),ylf.getArray())
        y.setArray(self.yGhosted.getArray())

class OperatorShell:
    """ A base class for operator shells """
    def __init__(self):
        pass
    def create(self,A):
        pass
    def getSize(self):
        """
        Return the number of degrees of freedom for the operator.
        """
        raise NotImplementedError('You need to define a getSize ' \
                                  'method for your shell')

class ProductOperatorShell(OperatorShell):
    """ A base class for shell operators that apply multiplcation.

    Operators derived from this class should have working multiplication
    functions.
    """
    def __init__(self):
        pass
    def mult(self, A, x, y):
        raise NotImplementedError('You need to define a multiply' \
                                  'function for your shell')

class InvOperatorShell(OperatorShell):
    """ A base class for inverse operator shells

    Operators derived from this class should have working apply
    functions.
    """
    def __init__(self):
        pass

    @staticmethod
    def _create_tmp_vec(size):
        """ Creates an empty vector of given size.

        Arguments
        ---------
        size : int
            Size of the temporary vector.

        Returns
        -------
        vec : PETSc vector
        """
        tmp = p4pyPETSc.Vec().create()
        tmp.setType('mpi')
        tmp.setSizes(size)
        return tmp

    @staticmethod
    def _create_copy_vec(vec):
        """ Creates a copy of a petsc4py vector.

        Parameters
        ----------
        vec : :class:`petsc4py.Vec`

        Returns
        -------
        tmp : :class:`petsc4py.Vec`
        """
        tmp = p4pyPETSc.Vec().create()
        tmp.setType('mpi')
        tmp = vec.copy()
        return tmp

    def apply(self, A, x, y):
        raise NotImplementedError('You need to define an apply' \
                                  'method for your shell')

    def getSize(self):
        """ Returns the size of InvOperatorShell.
        
        Notes
        -----
        This acts a virtual method and must be implemented for 
        all inherited classes.
        """
        raise NotImplementedError()

    def create_petsc_ksp_obj(self,
                             petsc_option_prefix,
                             matrix_operator,
                             constant_null_space = False):
        """ Create a PETSc4py KSP object.

        Arguments
        ---------
        petsc_option_prefix : str
            PETSc commandline option prefix.
        matrix_operator : mat
            PETSc matrix object for the ksp class.
        null_space : bool
            True if the KSP object has a constant null space.

        Returns
        -------
        ksp_obj : PETSc ksp
        """
        ksp_obj = p4pyPETSc.KSP().create()
        ksp_obj.setOperators(matrix_operator,
                             matrix_operator)
        ksp_obj.setOptionsPrefix(petsc_option_prefix)

        if constant_null_space:
            const_nullspace_str = ''.join([petsc_option_prefix,
                                           'ksp_constant_null_space'])
            self.options.setValue(const_nullspace_str,'')
            matrix_operator.setNullSpace(self.const_null_space)
        ksp_obj.setFromOptions()

        ksp_obj.setUp()
        return ksp_obj

    def _create_constant_nullspace(self):
        """Initialize a constant null space. """
        self.const_null_space = p4pyPETSc.NullSpace().create(comm=p4pyPETSc.COMM_WORLD,
                                                             vectors = (),
                                                             constant = True)

    def _set_dirichlet_idx_set(self):
        """
        Initialize an index set of non-Dirichlet degrees of freedom.

        When the value of some degrees of freedom are known in
        advance it can be helfpul to remove these degrees of
        freedom from the inverse operator.  This function
        creates a PETSc4py index set of unknown degrees of freedom.
        """
        comm = Comm.get()
        # Assign number of unknowns
        num_dof = self.getSize()
        self.strong_dirichlet_DOF = [i for i in self.strong_dirichlet_DOF if i< num_dof]
        try:
            num_known_dof = len(self.strong_dirichlet_DOF)
        except AttributeError:
            print "ERROR - strong_dirichlet_DOF have not been " \
                  " assigned for this inverse operator object."
            exit()

        num_unknown_dof = num_dof - num_known_dof
        # Use boolean mask to collect unknown DOF indices
        self.dof_indices = numpy.arange(num_dof,
                                        dtype = 'int32')
        known_dof_mask = numpy.ones(num_dof,
                                    dtype = bool)
        known_dof_mask[self.strong_dirichlet_DOF] = False

        self.unknown_dof_indices = self.dof_indices[known_dof_mask]
        self.known_dof_indices = self.dof_indices[~known_dof_mask]

        if comm.size() == 1:
            # Create PETSc4py index set of unknown DOF
            self.known_dof_is = p4pyPETSc.IS()
            self.known_dof_is.createGeneral(self.known_dof_indices,
                                            comm=p4pyPETSc.COMM_WORLD)
            self.unknown_dof_is = p4pyPETSc.IS()
            self.unknown_dof_is.createGeneral(self.unknown_dof_indices,
                                              comm=p4pyPETSc.COMM_WORLD)
        elif comm.size() > 1:
            self.global_known_dof_indices = [self.par_info.subdomain2global[i] for i in self.known_dof_indices]
            self.global_unknown_dof_indices = [self.par_info.subdomain2global[i] for i in self.unknown_dof_indices]

            self.known_dof_is = p4pyPETSc.IS()
            self.known_dof_is.createGeneral(self.global_known_dof_indices,
                                            comm=p4pyPETSc.COMM_WORLD)
            self.unknown_dof_is = p4pyPETSc.IS()
            self.unknown_dof_is.createGeneral(self.global_unknown_dof_indices,
                                              comm=p4pyPETSc.COMM_WORLD)

    def _converged_trueRes(self,ksp,its,rnorm):
        """ Function handle to feed to ksp's setConvergenceTest  """
        ksp.buildResidual(self.r_work)
        truenorm = self.r_work.norm()
        if its == 0:
            self.rnorm0 = truenorm
            # ARB - Leaving these log events in for future debugging purposes.
            # logEvent("NumericalAnalytics KSP_LSC_LaplaceResidual: %12.5e" %(truenorm) )
            # logEvent("NumericalAnalytics KSP_LSC_LaplaceResidual(relative): %12.5e" %(truenorm / self.rnorm0) )
            # logEvent("        KSP it %i norm(r) = %e  norm(r)/|b| = %e ; atol=%e rtol=%e " % (its,
            #                                                                                   truenorm,
            #                                                                                   (truenorm/ self.rnorm0),
            #                                                                                   ksp.atol,
            #                                                                                   ksp.rtol))
            return False
        else:
            # ARB - Leaving these log events in for future debugging purposes.
            # logEvent("NumericalAnalytics KSP_LSC_LaplaceResidual: %12.5e" %(truenorm) )
            # logEvent("NumericalAnalytics KSP_LSC_LaplaceResidual(relative): %12.5e" %(truenorm / self.rnorm0) )
            # logEvent("        KSP it %i norm(r) = %e  norm(r)/|b| = %e ; atol=%e rtol=%e " % (its,
            #                                                                                   truenorm,
            #                                                                                   (truenorm/ self.rnorm0),
            #                                                                                   ksp.atol,
            #                                                                                   ksp.rtol))
            if truenorm < self.rnorm0*ksp.rtol:
                return p4pyPETSc.KSP.ConvergedReason.CONVERGED_RTOL
            if truenorm < ksp.atol:
                return p4pyPETSc.KSP.ConvergedReason.CONVERGED_ATOL
        return False

class LSCInv_shell(InvOperatorShell):
    """ Shell class for the LSC Inverse Preconditioner

    This class creates a shell for the least-squares commutator (LSC)
    preconditioner, where
    :math:`M_{s}= (B \hat{Q^{-1}_{v}} B^{'}) (B \hat{Q^{-1}_{v}} F
    \hat{Q^{-1}_{v}} B^{'})^{-1} (B \hat{Q^{-1}_{v}} B^{'})`
    is used to approximate the Schur complement.
    """
    def __init__(self, Qv, B, Bt, F):
        """Initializes the LSC inverse operator.

        Parameters
        ----------
        Qv : petsc4py matrix object
            The diagonal elements of the velocity mass matrix.
        B : petsc4py matrix object
            The discrete divergence operator.
        Bt : petsc4py matrix object
            The discrete gradient operator.
        F : petsc4py matrix object
            The A-block of the linear system.
        """
        # TODO - Find a good way to assert that Qv is diagonal

        self.Qv = Qv
        self.B = B
        self.Bt = Bt
        self.F = F

        self._constructBQinvBt()
        self._options = p4pyPETSc.Options()

        if self._options.hasName('innerLSCsolver_BTinvBt_ksp_constant_null_space'):
            self._create_constant_nullspace()
            self.BQinvBt.setNullSpace(self.const_null_space)

        self.kspBQinvBt = self.create_petsc_ksp_obj('innerLSCsolver_BTinvBt_',
                                                    self.BQinvBt)

        self.kspQv = self.create_petsc_ksp_obj('innerLSCsolver_T_',
                                               self.Qv)

        convergenceTest = 'r-true'
        if convergenceTest == 'r-true':
            self.r_work = self.BQinvBt.getVecLeft()
            self.rnorm0 = None
            self.kspBQinvBt.setConvergenceTest(self._converged_trueRes)
        else:
            self.r_work = None

    def apply(self,A,x,y):
        """ Apply the LSC inverse operator

        Parameters
        ----------
        A : NULL
            A placeholder for internal function PETSc functions.
        x : :class:`p4pyPETSc.Vec`
            Vector which LSC operator is being applied to.

        Returns
        --------
        y : :class:`p4pyPETSc.Vec`
            Result of LSC acting on x.
        """
        # create temporary vectors
        B_sizes = self.B.getSizes()
        x_tmp = p4pyPETSc.Vec().create()
        x_tmp = x.copy()
        tmp1 = self._create_tmp_vec(B_sizes[0])
        tmp2 = self._create_tmp_vec(B_sizes[1])
        tmp3 = self._create_tmp_vec(B_sizes[1])

        if self._options.hasName('innerLSCsolver_BTinvBt_ksp_constant_null_space'):
            self.const_null_space.remove(x_tmp)
        self.kspBQinvBt.solve(x_tmp,tmp1)
        self.B.multTranspose(tmp1,tmp2)
        self.kspQv.solve(tmp2,tmp3)
        tmp3.pointwiseDivide(tmp2,self.kspQv.getOperators()[0].getDiagonal())
        self.F.mult(tmp3,tmp2)
        self.kspQv.solve(tmp2,tmp3)
        tmp3.pointwiseDivide(tmp2,self.kspQv.getOperators()[0].getDiagonal())
        self.B.mult(tmp3,tmp1)
        if self._options.hasName('innerLSCsolver_BTinvBt_ksp_constant_null_space'):
            self.const_null_space.remove(tmp1)
        self.kspBQinvBt.solve(tmp1,y)
        assert numpy.isnan(y.norm())==False, "Applying the LSC schur complement \
        resulted in not-a-number."

    def _constructBQinvBt(self):
        """ Private method repsonsible for building BQinvBt """
        self.Qv_inv = petsc_create_diagonal_inv_matrix(self.Qv)
        QinvBt = self.Qv_inv.matMult(self.Bt)
        self.BQinvBt = self.B.matMult(QinvBt)

class LSC_stabilized_Inv_shell(InvOperatorShell):
    """ Shell class for the LSC Inverse Preconditioner

    This class creates a shell for the least-squares commutator (LSC)
    preconditioner, where
    :math:`M_{s}= (B \hat{Q^{-1}_{v}} B^{'}) (B \hat{Q^{-1}_{v}} F
    \hat{Q^{-1}_{v}} B^{'})^{-1} (B \hat{Q^{-1}_{v}} B^{'})`
    is used to approximate the Schur complement.
    *** ARB - update documentation and add source ***
    """
    def __init__(self, Qv, B, Bt, F, C):
        """Initializes the LSC inverse operator.

        Parameters
        ----------
        Qv : petsc4py matrix object
            The diagonal elements of the velocity mass matrix.
        B : petsc4py matrix object
            The discrete divergence operator.
        Bt : petsc4py matrix object
            The discrete gradient operator.
        F : petsc4py matrix object
            The A-block of the linear system.
        C : petsc4py matrix object
            The stabilization block of the matrix
        """
        # TODO - Find a good way to assert that Qv is diagonal

        self.Qv = Qv
        self.B = B
        self.Bt = Bt
        self.F = F

        # calculate alpha and gamma
        self._calculate_alpha_gamma()
        self._constructBQinvBt_C()
        self._options = p4pyPETSc.Options()

        if self._options.hasName('innerLSCsolver_BTinvBt_ksp_constant_null_space'):
            self._create_constant_nullspace()
            self.BQinvBt.setNullSpace(self.const_null_space)

        self.kspBQinvBt_C = p4pyPETSc.KSP().create()
        self.kspBQinvBt_C.setOperators(self.BQinvBt_C,self.BQinvBt_C)
        self.kspBQinvBt_C.setOptionsPrefix('innerLSCsolver_BTinvBt_')
        self.kspBQinvBt_C.pc.setUp()
        self.kspBQinvBt_C.setFromOptions()
        self.kspBQinvBt_C.setUp()

        # initialize solver for Qv
        self.kspQv = p4pyPETSc.KSP().create()
        self.kspQv.setOperators(self.Qv,self.Qv)
        self.kspQv.setOptionsPrefix('innerLSCsolver_T_')
        self.kspQv.setFromOptions()

        convergenceTest = 'r-true'
        if convergenceTest == 'r-true':
            self.r_work = self.BQinvBt_C.getVecLeft()
            self.rnorm0 = None
            self.kspBQinvBt_C.setConvergenceTest(self._converged_trueRes)
        else:
            self.r_work = None
        self.kspBQinvBt_C.setUp()

    def apply(self,A,x,y):
        """ Apply the LSC inverse operator

        Parameters
        ----------
        A : NULL
            A placeholder for internal function PETSc functions.
        x : :class:`p4pyPETSc.Vec`
            Vector which LSC operator is being applied to.

        Returns
        --------
        y : :class:`p4pyPETSc.Vec`
            Result of LSC acting on x.
        """
        # create temporary vectors
        B_sizes = self.B.getSizes()
        x_tmp = p4pyPETSc.Vec().create()
        x_tmp = x.copy()
        tmp1 = self._create_tmp_vec(B_sizes[0])
        tmp2 = self._create_tmp_vec(B_sizes[1])
        tmp3 = self._create_tmp_vec(B_sizes[1])

        if self._options.hasName('innerLSCsolver_BTinvBt_ksp_constant_null_space'):
            self.const_null_space.remove(x_tmp)
        self.kspBQinvBt.solve(x_tmp,tmp1)
        self.B.multTranspose(tmp1,tmp2)
        self.kspQv.solve(tmp2,tmp3)
        self.F.mult(tmp3,tmp2)
        self.kspQv.solve(tmp2,tmp3)
        self.B.mult(tmp3,tmp1)
        if self._options.hasName('innerLSCsolver_BTinvBt_ksp_constant_null_space'):
            self.const_null_space.remove(tmp1)
        self.kspBQinvBt.solve(tmp1,y)
        assert numpy.isnan(y.norm())==False, "Applying the LSC schur complement \
        resulted in not-a-number."

    def _constructBQinvBt(self):
        """ Private method repsonsible for building BQinvBt """
        self.Qv_inv = petsc_create_diagonal_inv_matrix(self.Qv)
        QinvBt = self.Qv_inv.matMult(self.Bt)
        self.BQinvBt = self.B.matMult(QinvBt)

    def _calculate_alpha_gamma(self):
        """
        This function approximates values for alpha and gamma
        using an approach based on the paper: Least Squares
        Preconditioners for Stabilized Discretizations of the
        Navier-Stokes Equations.
        """
        #Use the norm of F as an approximation to the spectral
        #radius of F_hat

        #TBD - not exactly sure the best way to proceed.
        pass

class MatrixShell(ProductOperatorShell):
    """ A shell class for a matrix. """
    def __init__(self,A):
        """
        Specifies a basic matrix shell.

        Parameters
        ----------
        A : matrix
            A petsc4py matrix object
        """
        self.A = A
    def mult(self,A,x,y):
        """
        Multiply the matrix and x.

        Parameters
        ----------
        A : matrix
            Dummy place holder for PETSc compatibility
        x : vector

        Returns
        -------
        y : vector
        """
        self.A.mult(x,y)

class MatrixInvShell(InvOperatorShell):
    """ A PETSc shell class for a inverse operator. """
    def __init__(self, A):
        """ Initializes operators and solvers for inverse operator.

        Parameters
        ----------
        A : PETSc matrix
            This is the matrix object used to construct the inverse.
        """
        self.A = A
        self.ksp = p4pyPETSc.KSP().create()
        self.ksp.setOperators(self.A,self.A)
        self.ksp.setType('preonly')
        self.ksp.pc.setType('lu')
        self.ksp.pc.setFactorSolverPackage('superlu_dist')
        self.ksp.setUp()

    def apply(self,A,x,y):
        """ Apply the inverse pressure mass matrix.

        Parameters
        ----------
        A : matrix
            Dummy place holder for PETSc compatibility
        x : vector

        Returns
        -------
        y : vector
        """
        self.ksp.solve(x,y)

class SpInv_shell(InvOperatorShell):
    r""" Shell class for the SIMPLE preconditioner which applies the
    following action:

    .. math::
        \hat{S}^{-1} = (A_{11} - A_{01} \text{diag}(A_{00}) A_{10})^{-1}

    where :math:`A_{ij}` are sub-blocks of the global saddle point system.

    Parameters
    ----------
    A00: :class:`p4pyPETSc.Mat`
        The A00 block of the global saddle point system.
    A01: :class:`p4pyPETSc.Mat`
        The A01 block of the global saddle point system.
    A10: :class:`p4pyPETSc.Mat`
        The A10 block of the global saddle point system.
    A11: :class:`p4pyPETSc.Mat`
        The A11 block of the global saddle point system.
    use_constant_null_space: bool
        Indicates whether a constant null space should be used.  See
        note below.

    Notes
    -----
    For Stokes or Navier-Stokes systems, the :math:`S` operator
    resembles a Laplcian matrix on the pressure.  In cases where the
    global saddle point system uses pure Dirichlet boundary
    conditions, the :math:`S^{-1}` operator has a constant null
    space.  Since most saddle-point simulations of interest do not
    have pure Dirichlet conditions, the `constNullSpace` flag defaults
    to false.  Having the null space set to false when the global
    problem uses pure Dirichlet boundary conditions will likely result
    in poor solver performance or failure.
    """
    def __init__(self, A00, A11, A01, A10, constNullSpace=True):
        self.A00 = A00
        self.A11 = A11
        self.A01 = A01
        self.A10 = A10
        self.constNullSpace = constNullSpace
        self._create_Sp()
        self._options = p4pyPETSc.Options()

        self.kspSp = p4pyPETSc.KSP().create()
        self.kspSp.setOperators(self.Sp,self.Sp)
        self.kspSp.setOptionsPrefix('innerSpsolver_')
        self.kspSp.setFromOptions()
        if self.constNullSpace:
            self._create_constant_nullspace()
            self.Sp.setNullSpace(self.const_null_space)
        self.kspSp.setUp()

    def apply(self,A,x,y):
        """ Applies the :math:`S_{p}` operator

        Parameters
        ----------
        A : None
            Dummy argument for PETSc interface
        x : :class:`p4pyPETSc.Vec`
            Vector to which :math:`S` is applied

        Returns
        -------
        y : :class:`p4pyPETSc.Vec`
            Result of :math:`S^{-1}x`
        """
        tmp1 = p4pyPETSc.Vec().create()
        tmp1 = x.copy()
        if self.constNullSpace:
            self.const_null_space.remove(tmp1)
        self.kspSp.solve(tmp1,y)
        assert numpy.isnan(y.norm())==False, "Applying the schur complement \
resulted in not-a-number."

    def _create_Sp(self):
        self.A00_inv = petsc_create_diagonal_inv_matrix(self.A00)
        A00_invBt = self.A00_inv.matMult(self.A01)
        self.Sp = self.A10.matMult(A00_invBt)
        self.Sp.aypx(-1.,self.A11)

class TwoPhase_PCDInv_shell(InvOperatorShell):
    r""" Shell class for the two-phase PCD preconditioner.  The
    two-phase PCD_inverse shell applies the following operator.

    .. math::

        \hat{S}^{-1} = (Q^{(1 / \mu)})^{-1} + (A_{p}^{(1 / \rho)})^{-1}
        (N_{p}^{(\rho)} + \dfrac{\alpha}{\Delta t} Q^{(\rho)} )
        (Q^{(\rho)})^{-1}

    where :math:`Q^{(1 / \mu)}` and :math:`Q^{(\rho)}` denote the pressure
    mass matrix scaled by the inverse dynamic viscosity and density
    respectively, :math:`(A_{p}^{(1 / \rho)})^{-1}`
    denotes the pressure Laplacian scaled by inverse density, and
    :math:`N_{p}^{(\rho)}` denotes the pressure advection operator scaled by
    the density, and :math:`\alpha` is a binary operator indicating
    whether the problem is temporal or steady state.
    """
    def __init__(self,
                 Qp_visc,
                 Qp_dens,
                 Ap_rho,
                 Np_rho,
                 alpha = False,
                 delta_t = 0,
                 num_chebyshev_its = 0,
                 strong_dirichlet_DOF = [],
                 laplace_null_space = False,
                 par_info=None):
        """ Initialize the two-phase PCD inverse operator.

        Parameters
        ----------
        Qp_visc : petsc4py matrix
            The pressure mass matrix with dynamic viscocity
            scaling.
        Qp_dens : petsc4py matrix
            The pressure mass matrix with density scaling.
        Ap_rho : petsc4py matrix
            The pressure Laplacian scaled with density scaling.
        Np_rho : petsc4py matrix
            The pressure advection operator with inverse density
            scaling.
        alpha : binary
            True if problem is temporal, False if problem is steady
            state.
        delta_t : float
            Time step parameter.
        num_chebyshev_its : int
            Number of chebyshev iteration steps to take. (0 indicates
            the chebyshev semi iteration is not used)
        strong_dirichlet_DOF : lst
            List of DOF with known, strongly enforced values.
        laplace_null_space : binary
            Indicates whether the pressure Laplace matrix has a
            null space or not.
        par_info : ParInfoClass
            Provides parallel info.
        """
        import LinearSolvers as LS

        # Set attributes
        self.Qp_visc = Qp_visc
        self.Qp_dens = Qp_dens
        self.Ap_rho = Ap_rho
        self.Np_rho = Np_rho
        self.alpha = alpha
        self.delta_t = delta_t
        self.num_chebyshev_its = num_chebyshev_its
        self.strong_dirichlet_DOF = strong_dirichlet_DOF
        self.laplace_null_space = laplace_null_space
        self.par_info = par_info

        self.options = p4pyPETSc.Options()
        self._create_constant_nullspace()
        self._set_dirichlet_idx_set()

        self.kspAp_rho = self.create_petsc_ksp_obj('innerTPPCDsolver_Ap_rho_',
                                                   self.Ap_rho,
                                                   self.laplace_null_space)

        self.kspAp_rho.getOperators()[0].zeroRows(self.known_dof_is)

        if self.num_chebyshev_its:
            self.Qp_visc = LS.ChebyshevSemiIteration(self.Qp_visc,
                                                     0.5,
                                                     2.0)
            self.Qp_dens = LS.ChebyshevSemiIteration(self.Qp_dens,
                                                     0.5,
                                                     2.0)
        else:
            pass
            # Using ksp objects for the lumped mass matrices is much
            # slower than pointwise division.
            # self.kspQp_visc = self.create_petsc_ksp_obj('innerTPPCDsolver_Qp_visc_',
            #                                             self.Qp_visc)
            # self.kspQp_dens = self.create_petsc_ksp_obj('innerTPPCDsolver_Qp_dens_',
            #                                             self.Qp_dens)

    def getSize(self):
        """ Return the total number of DOF for the shell problem. """
        return self.Ap_rho.getSizes()[0][0]

    def apply(self,A,x,y):
        """
        Applies the two-phase pressure-convection-diffusion
        Schur complement approximation.

        Parameters
        ----------
        A : None
            Dummy variabled needed to interface with PETSc
        x : petsc4py vector
            Vector to which operator is applied

        Returns
        -------
        y : petsc4py vector
            Result of operator acting on x.

        Notes
        -----
        When strong Dirichlet conditions are enforced on the pressure,
        the PCD operator is applied to the set of unknowns that do not
        have Dirichlet boundary conditions.  At the end, the solution
        is then loaded into the original y-vector.
        """
        comm = Comm.get()
        x_tmp = self._create_copy_vec(x)
        tmp1 = self._create_copy_vec(x_tmp)
        tmp2 = self._create_copy_vec(x_tmp)

        if self.num_chebyshev_its:
            self.Qp_visc.apply(x_tmp,
                               y,
                               self.num_chebyshev_its)
            self.Qp_dens.apply(x_tmp,
                               tmp1,
                               self.num_chebyshev_its)
        else:
            y.pointwiseDivide(x_tmp,self.Qp_visc.getDiagonal())
            tmp1.pointwiseDivide(x_tmp,self.Qp_dens.getDiagonal())
            # Pointwise divide appears to be much faster than ksp.
            # self.kspQp_visc.solve(x_tmp,y)
            # self.kspQp_dens.solve(x_tmp,tmp1)

        self.Np_rho.mult(tmp1,tmp2)

        if self.alpha is True:
            tmp2.axpy(1./self.delta_t,x_tmp)

        if self.options.hasName('innerTPPCDsolver_Ap_rho_ksp_constant_null_space'):
            self.const_null_space.remove(tmp2)

        zero_array = numpy.zeros(len(self.known_dof_is.getIndices()))

        tmp2.setValues(self.known_dof_is.getIndices(),zero_array)
        tmp2.assemblyEnd()

        self.kspAp_rho.solve(tmp2, tmp1)
        y.axpy(1.,tmp1)
        y.setValues(self.known_dof_is.getIndices(),zero_array)
        y.assemblyEnd()

        assert numpy.isnan(y.norm())==False, "Applying the schur complement \
        resulted in not-a-number."

def l2Norm(x):
    """
    Compute the parallel :math:`l_2` norm
    """
    return math.sqrt(flcbdfWrappers.globalSum(numpy.dot(x,x)))


def l1Norm(x):
    """
    Compute the parallel :math:`l_1` norm

    The :math:`l_1` norm of a vector :math:`\mathbf{x} \in
    \mathbb{R}^n` is

    .. math::

       \| \mathbf{x} \|_{1} = \sum_{i=0} |x_i|

    If Python is running in parallel, then the sum is over all
    dimensions on all processors so that the input must not contain
    "ghost" entries.

    This implemtation works for a distributed array with no ghost
    components (each component must be on a single processor).

    :param x: numpy array of length n
    :return: float
    """
    return flcbdfWrappers.globalSum(numpy.sum(numpy.abs(x)))


def lInfNorm(x):
    """
    Compute the parallel :math:`l_{\infty}` norm

    The :math:`l_{\infty}` norm of a vector :math:`\mathbf{x} \in
    \mathbb{R}^n` is

    .. math::

       \|x\|_{\infty} = \max_i |x_i|

    This implemtation works for a distributed array with no ghost
    components (each component must be on a single processor).

    :param x: numpy array of length n
    :return: float
    """
    return flcbdfWrappers.globalMax(numpy.linalg.norm(x,numpy.inf))


def wDot(x,y,h):
    """
    Compute the parallel weighted dot product of vectors x and y using
    weight vector h.

    The weighted dot product is defined for a weight vector
    :math:`\mathbf{h}` as

    .. math::

       (\mathbf{x},\mathbf{y})_h = \sum_{i} h_{i} x_{i} y_{i}

    All weight vector components should be positive.

    :param x,y,h: numpy arrays for vectors and weight
    :return: the weighted dot product
    """
    return flcbdfWrappers.globalSum(numpy.sum(x*y*h))

def wl2Norm(x,h):
    """
    Compute the parallel weighted l_2 norm with weight h
    """
    return math.sqrt(flcbdfWrappers.globalSum(wDot(x,x,h)))


def wl1Norm(x,h):
    """
    Compute the parallel weighted l_1 norm with weight h
    """
    return flcbdfWrappers.globalSum(numpy.sum(numpy.abs(h*x)))


def wlInfNorm(x,h):
    """
    Compute the parallel weighted l_{\infty} norm with weight h
    """
    return flcbdfWrappers.globalMax(numpy.linalg.norm(h*x,numpy.inf))

def energyDot(x,y,A):
    """
    Compute the "energy" dot product x^t A y (not parallel)
    """
    return numpy.dot(numpy.dot(x,A),y)

def energyNorm(x,A):
    """
    Compute the "energy" norm x^t A x (not parallel)
    """
    return math.sqrt(energyDot(x,x,A))

def l2NormAvg(x):
    """
    Compute the arithmetic averaged l_2 norm (root mean squared norm)
    """
    scale = 1.0/flcbdfWrappers.globalSum(len(x.flat))
    return math.sqrt(scale*flcbdfWrappers.globalSum(numpy.dot(x,x)))


rmsNorm = l2NormAvg


def l2Norm_local(x):
    """
    Compute the l_2 norm for just local (processor) system  (not parallel)
    """
    return math.sqrt(numpy.dot(x,x))


class WeightedNorm:
    """
    Compute the weighted norm for time step control (not currently parallel)
    """
    def __init__(self,shape,atol,rtol):
        self.shape = shape
        self.dim = sum(self.shape)
        self.atol= atol
        self.rtol= rtol
        self.weight = numpy.ones(shape,'d')
        self.tmp    = numpy.ones(shape,'d')
    def setWeight(self,y):
        self.weight[:] = numpy.absolute(y)
        self.weight   *= self.rtol
        self.weight   += self.atol
    def norm(self,y,type):
        self.tmp[:] = y
        self.tmp /= self.weight
        value = numpy.linalg.norm(self.tmp.flat,type)
        return value/self.dim


if __name__ == '__main__':
    import doctest
    doctest.testmod()


# def test_MGV():
#     n=2**8 + 1
#     h =1.0/(n-1.0)
#     freq=10
#     u = numpy.random.uniform(0,1,(n))
#     u[0]=0.0
#     u[n-1]=0.0
#     x = numpy.arange(0,1.0+h,h)
#     AList=[]
#     N=n
#     pList=[]
#     rList=[]
#     resList=[]
#     while N >= 3:
#         resList.append(Vec(N-2))
#         A = dict()#SparseMat(N-2,N-2,3*(N-2),sym=True)
#         H = 1.0/(N-1.0)
#         #beginAssembly(A)
#         for i in range(N-2):
#             A[(i,i)] = 2.0/H**2
#             if i > 0:
#                 A[(i,i-1)] = -1.0/H**2
#             if i < N-3:
#                 A[(i,i+1)] = -1.0/H**2
#         #endAssembly(A)
#         AList.append(SparseMatFromDict(N-2,N-2,A)[0])
#         cN = (N - 1)/2 + 1
#         r = dict()#SparseMat(cN-2,N-2,3*(N-2))
#         p = dict()#SparseMat(N-2,cN-2,3*(N-2))
#         for i in range(cN-2):
#             r[(i,2*i)]   = 1.0/4.0
#             r[(i,2*i+1)] = 2.0/4.0
#             r[(i,2*i+2)] = 1.0/4.0
#             p[(2*i,i)] = 1.0/2.0
#             p[(2*i+1,i)]= 2.0/2.0
#             p[(2*i+2,i)]= 1.0/2.0
#         #r.to_csr()
#         print cN-2,N-2,r.keys()
#         if cN-2 > 0:
#             rList.append(SparseMatFromDict(cN-2,N-2,r)[0])
#         else:
#             rList.append(None)
#         #p.to_csr()
#         pList.append(SparseMatFromDict(N-2,cN-2,p)[0])
#         N = cN
#     class Jacobi:
#         def __init__(self,A):
#             self.A=A
#             self.n=A.shape[0]
#             self.M=Vec(self.n)
#             for i in range(self.n):
#                 self.M[i]=1.0/A[i,i]
#             self.res=Vec(self.n)
#             self.dx=Vec(self.n)
#         def apply(self,w,jits,b,x):
#             self.A.matvec(x,self.res)
#             self.res-=b
#             for it in range(jits):
#                 self.dx[:] = self.M*self.res
#                 self.dx*=w
#                 x -= self.dx
#                 self.A.matvec(x,self.res)
#                 self.res -= b
#     jacobiList=[]
#     for A in AList:
#         jacobiList.append(Jacobi(A))
#     jits = 3
#     w = 2.0/3.0
#     class MGV:
#         def __init__(self,smootherList,AList,pList,rList,resList):
#             self.AList = AList
#             self.pList = pList
#             self.rList = rList
#             self.resList = resList
#             self.xList=[]
#             self.vList=[]
#             self.bList=[]
#             self.gpList=[]
#             for res in resList:
#                 self.xList.append(Vec(len(res)))
#                 self.vList.append(Vec(len(res)))
#                 self.bList.append(Vec(len(res)))
#             self.smootherList = smootherList

#         def apply(self,w,nsPre,nsPost,level,b,x):
#             logEvent("Level = "+`level`)
#             if level == len(self.AList)-1:
#                 self.smootherList[level].apply(1.0,1,b,x)
#             else:
#                 #smooth
#                 self.smootherList[level].apply(w,nsPre,b,x)
#                 #restrict the defect
#                 self.rList[level].matvec(self.smootherList[level].res,self.bList[level+1])
#                 #V-cycle on the error equation
#                 self.xList[level+1][:]=0.0
#                 self.apply(w,nsPre,nsPost,level+1,self.bList[level+1],self.xList[level+1])
#                 #prolong
#                 self.pList[level].matvec(self.xList[level+1],self.vList[level])
#                 #correct
#                 x-=self.vList[level]
#                 #smooth
#                 self.smootherList[level].apply(w,nsPost,b,x)
#                 self.resList[level][:]=self.smootherList[level].res
#     mgv = MGV(jacobiList,AList,pList,rList,resList)
#     rnorm=1.0
#     mgits = 0
#     while rnorm > 1.0e-10 and mgits < 20:
#         mgits +=1
#         mgv.apply(w,jits,jits,0,f[1:n-1],u[1:n-1])
#         rnorm = l2Norm(resList[0])
<|MERGE_RESOLUTION|>--- conflicted
+++ resolved
@@ -233,7 +233,6 @@
     else:
         return False
 
-<<<<<<< HEAD
 def petsc4py_mat_has_constant_null_space(A):
     """
     Checks whether a PETSc4Py sparse matrix has a constant
@@ -264,8 +263,6 @@
     else:
         return False
 
-=======
->>>>>>> 23548537
 def superlu_sparse_2_dense(sparse_matrix,output=False):
     """ Converts a sparse superluWrapper into a dense matrix.
 
