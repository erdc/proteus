--- conflicted
+++ resolved
@@ -184,14 +184,6 @@
                                                           A_nzval))
     return A_petsc4py
 
-<<<<<<< HEAD
-def null(A, rtol=1e-16):
-    u, s, v = numpy.linalg.svd(A)
-    rank = (s > rtol*s[0]).sum()
-    return rank, v[rank:].T.copy()
-
-=======
->>>>>>> 2641afd8
 def petsc_create_diagonal_inv_matrix(sparse_petsc):
     """ Create an inverse diagonal petsc4py matrix from input matrix.
     
@@ -210,7 +202,6 @@
     diag_inv.setDiagonal(1./sparse_petsc.getDiagonal())
     return diag_inv
 
-<<<<<<< HEAD
 # TODO - figure out whether this function is needed
 # def csr_2_petsc_mpiaij(size,csr):
 #     """ Create an MPIaij petsc4py matrix from size and CSR information.
@@ -287,8 +278,6 @@
     mat.assemblyEnd()
     return mat
 
-=======
->>>>>>> 2641afd8
 class ParVec:
     """
     A parallel vector built on top of daetk's wrappers for petsc
