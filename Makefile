--- conflicted
+++ resolved
@@ -249,11 +249,7 @@
 	@echo "or"
 	@echo "make install"
 	@echo "************************************"
-<<<<<<< HEAD
-	-pip3 install sphinx sphinx_rtd_theme breathe==4.11.1 exhale==0.2.0
-=======
 	-${PROTEUS_ENV} pip3 install sphinx sphinx_rtd_theme breathe==4.11.1 exhale==0.2.0
->>>>>>> 766b12af
 	cd doc && ${PROTEUS_ENV} PROTEUS=${PWD} make html
 	@echo "**********************************"
 	@echo "Trying to open the html at"
