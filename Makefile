.PHONY: all check clean distclean doc install profile proteus update FORCE

all: install

#We use environment variables from the invoking process if they have been set,
#otherwise we try our best to determine them automatically.

SHELL=/usr/bin/env bash

PROTEUS ?= $(shell python -c "from __future__ import print_function; import os; print(os.path.realpath(os.getcwd()))")
VER_CMD = git log -1 --pretty="%H"
PROTEUS_INSTALL_CMD = python setup.py install -O2
PROTEUS_DEVELOP_CMD = pip --disable-pip-version-check install -v -e .
# shell hack for now to automatically detect Garnet front-end nodes
PROTEUS_ARCH ?= $(shell [[ $$(hostname) = garnet* ]] && echo "garnet.gnu" || python -c "import sys; print sys.platform")
PROTEUS_PREFIX ?= ${PROTEUS}/${PROTEUS_ARCH}
PROTEUS_PYTHON ?= ${PROTEUS_PREFIX}/bin/python
PROTEUS_VERSION := $(shell ${VER_CMD})
HASHDIST_DEFAULT_VERSION := $(shell cat .hashdist_default)
HASHSTACK_DEFAULT_VERSION := $(shell cat .hashstack_default)
HASHDIST_VERSION := $(shell cd hashdist; ${VER_CMD})
HASHSTACK_VERSION := $(shell cd stack; ${VER_CMD})

define show_info
	@echo "Please include this information in all bug reports."
	@echo "+======================================================================================================+"
	@echo "PROTEUS          : ${PROTEUS}"
	@echo "PROTEUS_ARCH     : ${PROTEUS_ARCH}"
	@echo "PROTEUS_PREFIX   : ${PROTEUS_PREFIX}"
	@echo "PROTEUS_VERSION  : ${PROTEUS_VERSION}"
	@echo "HASHDIST_VERSION : ${HASHDIST_VERSION}"
	@echo "HASHSTACK_VERSION: ${HASHSTACK_VERSION}"
	@echo "+======================================================================================================+"
	@echo ""
endef

define howto
	@echo "Proteus and its dependencies have been installed!"
	@echo ""
	@echo "You may want to add the installation directory to your PATH:"
	@echo "${PROTEUS_PREFIX}/bin"
	@echo ""
	@echo "On bash or zsh:"
	@echo 'export PATH=${PROTEUS_PREFIX}/bin:$${PATH}'
	@echo ""
	@echo "You can also invoke the Python interpreter directly:"
	@echo "${PROTEUS_PREFIX}/bin/python"
	@echo ""
	@echo "You should now verify that the install succeeded by running:"
	@echo "make test"
	@echo ""
endef

ifeq ($(PROTEUS_ARCH), darwin)
PLATFORM_ENV = MACOSX_DEPLOYMENT_TARGET=$(shell sw_vers -productVersion | sed -E "s/([0-9]+\.[0-9]+).*/\1/")
endif

ifeq ($(PROTEUS_ARCH), cygwin)
BOOTSTRAP = cygwin_bootstrap.done
endif

ifdef MATLAB
MATLAB_SETUP = matlab_setup.done
endif

# The choice for default Fortran compiler needs to be overridden on the Garnet system
ifeq ($(PROTEUS_ARCH), garnet.gnu)
FC=ftn 
F77=ftn 
F90=ftn
endif 

ifeq ($(PROTEUS_ARCH), topaz)
FC=gfortran
F77=gfortran
F90=gfortran
endif 

ifdef VERBOSE
HIT_FLAGS += -v
endif

ifdef DEBUG
PROTEUS_ARCH := ${PROTEUS_ARCH}-debug
endif

PROTEUS_ENV ?= PATH="${PROTEUS_PREFIX}/bin:${PATH}"

clean:
	-PROTEUS_PREFIX=${PROTEUS_PREFIX} ${PROTEUS_PYTHON} setup.py clean

distclean: clean
	-rm -f stack.done
	-rm -rf ${PROTEUS_PREFIX}
	-rm -rf build proteus/*.pyc proteus/*.so proteus/*.a proteus/MeshAdaptPUMI/*.so
	-rm -rf build proteus/mprans/*.pyc proteus/mprans/*.so proteus/mprans/*.a

update:
	@echo "Manually trying to update all repositories"
	git fetch origin; git checkout -q origin/master
	@echo "Proteus repository updated to latest versions"
	cd stack; git fetch origin; git checkout -q origin/master
	@echo "Stack repository updated to latest versions"
	cd hashdist; git fetch origin; git checkout -q origin/master
	@echo "HashDist repository updated to latest versions"
	@echo "+======================================================================================================+"
	@echo "Warning, the HEAD has been detached in all repositories"
	@echo "Type: git checkout -b branch_name to save changes" 
	@echo "+======================================================================================================+"

default_stack: stack hashdist
	cd stack; git fetch origin; git checkout -q ${HASHSTACK_DEFAULT_VERSION}
	@echo "Stack repository updated to .hashstack_default"
	HASHSTACK_VERSION=${HASHSTACK_DEFAULT_VERSION}
	@echo "hashdist repository updated to .hashdist_default"
	cd hashdist; git fetch origin; git checkout -q ${HASHDIST_DEFAULT_VERSION}
	HASHDIST_VERSION=${HASHDIST_DEFAULT_VERSION}

hashdist: 
	@echo "No hashdist found.  Cloning hashdist from GitHub"
	git clone https://github.com/hashdist/hashdist.git 
	cd hashdist && git checkout ${HASHDIST_DEFAULT_VERSION}

hashdist_src:
	@echo "Trying to add hashdist source cache"
	./hashdist/bin/hit remote add https://dl.dropboxusercontent.com/u/26353144/hashdist_src --objects="source"

hashdist_bld:
	@echo "Trying to add hashdist build cache for your arch"
	HASHSTACK_BLD = $(shell lsb_release -ir | python -c "import sys; rel=dict((k.split(':')[0].split()[0],k.split(':')[1].strip().replace('.','_').lower()) for k in sys.stdin.readlines()); print '{Distributor}_{Release}'.format(**rel)")
	./hashdist/bin/hit remote add https://dl.dropboxusercontent.com/u/26353144/hashdist_${HASHSTACK_BLD} --objects="build"

stack: 
	@echo "No stack found.  Cloning stack from GitHub"
	git clone https://github.com/hashdist/hashstack.git stack
	cd  stack && git checkout ${HASHSTACK_DEFAULT_VERSION}

cygwin_bootstrap.done: stack/scripts/setup_cygstack.py stack/scripts/cygstack.txt
	python stack/scripts/setup_cygstack.py stack/scripts/cygstack.txt
	touch cygwin_bootstrap.done

matlab_setup.done: stack stack/default.yaml hashdist
	@echo "User requests MATLAB install"
	@echo "MATLAB environment variable set to ${MATLAB}"
	@python setupmatlab.py stack/default.yaml ${MATLAB}; if [ $$? -ne 0 ] ; then \
	echo "+======================================================================================================+"; \
	echo "Couldn't find matlab on PATH."; \
	echo "Try"; \
	echo "    MATLAB=/path/to/matlab make"; \
	echo "+======================================================================================================+"; \
	false; fi
	touch matlab_setup.done

profile: ${PROTEUS_PREFIX}/artifact.json

stack/default.yaml: stack stack/examples/proteus.${PROTEUS_ARCH}.yaml
	# workaround since mac doesn't support '-b' and '-i' breaks travis
	-cp ${PWD}/stack/default.yaml ${PWD}/stack/default.yaml.bak
	ln -sf ${PWD}/stack/examples/proteus.${PROTEUS_ARCH}.yaml ${PWD}/stack/default.yaml


# A hashstack profile will be rebuilt if Make detects any files in the stack 
# directory newer than the profile artifact file.
${PROTEUS_PREFIX}/artifact.json: stack/default.yaml stack hashdist $(shell find stack -type f) ${BOOTSTRAP} ${MATLAB_SETUP}
	@echo "************************"
	@echo "Building dependencies..."
	@echo "************************"

	$(call show_info)

	cd stack && ${PROTEUS}/hashdist/bin/hit develop ${HIT_FLAGS} -v -f -k error default.yaml ${PROTEUS_PREFIX}

	@echo "************************"
	@echo "Dependency build complete"
	@echo "************************"

versions: ${PROTEUS_PREFIX}/versions.txt
	@echo "************************"
	@echo "Installing hashdist/hashstack versions..."
	@echo "************************"

	echo ${HASHDIST_VERSION} > ${PROTEUS_PREFIX}/hashdist_version.txt
	echo ${HASHSTACK_VERSION} > ${PROTEUS_PREFIX}/hashstack_version.txt

# this always runs
${PROTEUS_PREFIX}/versions.txt: ${PROTEUS_PREFIX}/artifact.json FORCE

proteus: ${PROTEUS_PREFIX}/bin/proteus

${PROTEUS_PREFIX}/bin/proteus ${PROTEUS_PREFIX}/bin/proteus_env.sh: profile
	@echo "************************"
	@echo "Installing proteus scripts..."
	@echo "************************"

	echo "#!/usr/bin/env bash" > ${PROTEUS_PREFIX}/bin/proteus
	echo '${PROTEUS_ENV} python "$${@:1}"' >> ${PROTEUS_PREFIX}/bin/proteus
	chmod a+x ${PROTEUS_PREFIX}/bin/proteus

	echo "#!/usr/bin/env sh" > ${PROTEUS_PREFIX}/bin/proteus_env.sh
	echo '${PROTEUS_ENV}' >> ${PROTEUS_PREFIX}/bin/proteus_env.sh
	chmod a+x ${PROTEUS_PREFIX}/bin/proteus_env.sh

	@echo "************************"
	@echo "Proteus script successfully installed"
	@echo "************************"

# Proteus install should be triggered by an out-of-date hashstack profile, source tree, or modified setup files.
install: profile $(shell find proteus -type f) $(wildcard *.py) proteus
	@echo "************************"
	@echo "Installing..."
	@echo "************************"
	$(call show_info)
	${PROTEUS_ENV} ${PROTEUS_INSTALL_CMD}
	@echo "************************"
	@echo "done installing standard extension modules"
	@echo "************************"
	@echo "installing scripts"
	cd scripts && ${PROTEUS_ENV} PROTEUS_PREFIX=${PROTEUS_PREFIX} make
	@echo "************************"
	@echo "Installation complete"
	@echo "************************"
	@echo ""
	@echo "************************"
	@echo "Installing proteus version information..."
	@echo "************************"
	@echo ${PROTEUS_VERSION} > ${PROTEUS_PREFIX}/proteus_version.txt

	@echo "Proteus was built using the following configuration:"
	$(call show_info)
	$(call howto)

develop: proteus profile 
	@echo "************************"
	@echo "Installing development version"
	@echo "************************"
	$(call show_info)
	${PROTEUS_ENV} CFLAGS="-Wall -Wstrict-prototypes -DDEBUG" ${PROTEUS_DEVELOP_CMD}
	@echo "************************"
	@echo "installing scripts"
	cd scripts && ${PROTEUS_ENV} PROTEUS_PREFIX=${PROTEUS_PREFIX} make
	@echo "************************"
	@echo "Development installation complete"
	@echo "************************"
	@echo ""
	@echo "************************"
	@echo "Installing proteus version information..."
	@echo "************************"
	@echo "${PWD}" > ${PROTEUS_PREFIX}/proteus_version.txt
	@echo "Proteus was built using the following configuration:"
	$(call show_info)
	$(call howto)

check:
	@echo "************************"
	@echo "Sanity environment check"
	@echo PROTEUS: ${PROTEUS}
	@echo PROTEUS_ARCH: ${PROTEUS_ARCH}
	@echo PROTEUS_PREFIX: ${PROTEUS_PREFIX}
	@echo PROTEUS_ENV: ${PROTEUS_ENV}

	@echo "************************"
	@echo "Hello world Check!"
	${PROTEUS_PREFIX}/bin/python -c "print 'hello world'"
	@echo "************************"
	@echo "Proteus Partition Test"
	source ${PROTEUS_PREFIX}/bin/proteus_env.sh; ${PROTEUS_PREFIX}/bin/python proteus/tests/ci/test_meshPartitionFromTetgenFiles.py
	@echo "************************"

	@echo "************************"
	@echo "Parallel Proteus Partition Test"
	source ${PROTEUS_PREFIX}/bin/proteus_env.sh; mpirun -np 4 ${PROTEUS_PYTHON} proteus/tests/ci/test_meshPartitionFromTetgenFiles.py
	@echo "************************"

check_simmetrix:
	@echo "SCOREC-Serial Simmetrix Error-Estimator and Adapt Test"
	${PROTEUS_ENV} ${PROTEUS_PYTHON} proteus/MeshAdaptPUMI/test/test_MeshAdaptPUMI/test_errorAndSerialAdapt/errorCheck.py
	@echo "************************"

	@echo "SCOREC-Parallel Simmetrix Error Estimator and Adapt Test"
	${PROTEUS_ENV} mpirun -np 2 ${PROTEUS_PYTHON} proteus/MeshAdaptPUMI/test/test_MeshAdaptPUMI/test_parallelAdapt/parallelAdaptCheck.py
	@echo "************************"

	@echo "SCOREC Simmetrix Isotropic Uniform Adapt Test"
	${PROTEUS_ENV} ${PROTEUS_PYTHON} proteus/MeshAdaptPUMI/test/test_MeshAdaptPUMI/test_isotropicAdapt/isotropicCheck.py
	@echo "************************"


#doc: install
doc:
	@echo "************************************"
	@echo "Generating documentation with Sphinx"
	@echo "Be sure to first run"
	@echo "make develop"
	@echo "or"
	@echo "make install"
	@echo "************************************"

	cd doc && ${PROTEUS_ENV} PROTEUS=${PWD} make html
	@echo "**********************************"
	@echo "Trying to open the html at"
	@echo "../proteus-website/index.html"
	@echo "**********************************"
	-sensible-browser ../proteus-website/index.html &

test: check
	@echo "************************************"
	@echo "Running test suite"
	source ${PROTEUS_PREFIX}/bin/proteus_env.sh; py.test --boxed -v proteus/tests --ignore proteus/tests/POD
	@echo "Tests complete "
	@echo "************************************"

jupyter:
	@echo "************************************"
	@echo "Enabling jupyter notebook/lab/widgets"
	source ${PROTEUS_PREFIX}/bin/proteus_env.sh
	pip install configparser
<<<<<<< HEAD
	pip install ipyparallel==6.0.2 ipython==5.3.0 terminado==0.6 jupyter==1.0.0 jupyterlab==0.18.1  ipywidgets==6.0.0 ipyleaflet==0.3.0 jupyter_dashboards==0.7.0 pythreejs==0.3.0 rise==4.0.0b1 cesiumpy==0.3.3 bqplot==0.9.0 hide_code==0.4.0 matplotlib ipympl
=======
	pip install ipyparallel==6.0.2 ipython==5.3.0 terminado==0.6 jupyter==1.0.0 jupyterlab==0.18.1  ipywidgets==6.0.0 ipyleaflet==0.3.0 jupyter_dashboards==0.7.0 pythreejs==0.3.0 rise==4.0.0b1 cesiumpy==0.3.3 bqplot==0.9.0 hide_code==0.4.0 matplotlib ipympl ipymesh
>>>>>>> e3fad2f8
	ipcluster nbextension enable --user
	jupyter serverextension enable --py jupyterlab --sys-prefix
	jupyter nbextension enable --py --sys-prefix widgetsnbextension
	jupyter nbextension enable --py --sys-prefix bqplot
	jupyter nbextension enable --py --sys-prefix pythreejs
	jupyter nbextension enable --py --sys-prefix ipympl
<<<<<<< HEAD
=======
	jupyter nbextension enable --py --sys-prefix ipymesh
>>>>>>> e3fad2f8
	jupyter nbextension enable --py --sys-prefix ipyleaflet
	jupyter nbextension install --py --sys-prefix hide_code
	jupyter nbextension enable --py --sys-prefix hide_code
	jupyter nbextension install --py --sys-prefix rise
	jupyter nbextension enable --py --sys-prefix rise
	jupyter dashboards quick-setup --sys-prefix
	jupyter nbextension install --sys-prefix --py ipyparallel
	jupyter nbextension enable --sys-prefix --py ipyparallel
	jupyter serverextension enable --sys-prefix --py ipyparallel
	ipython profile create mpi --parallel
	echo "c.IPClusterEngines.engine_launcher_class = 'MPI'" >> ${HOME}/.ipython/profile_mpi/ipcluster_config.py

lfs:
	pip install pyliblzma
	wget https://github.com/git-lfs/git-lfs/releases/download/v1.5.5/git-lfs-linux-amd64-1.5.5.tar.gz
	tar xzvf git-lfs-linux-amd64-1.5.5.tar.gz
	cd git-lfs-1.5.5 && PREFIX=${HOME} ./install.sh
	export PATH=${HOME}/bin:${PATH}

hashdist_package:
	cp stack/default.yaml stack/proteus_stack.yaml
	echo "  proteus:" >> stack/proteus_stack.yaml
	sed -i '/sources:/c\#sources:' stack/pkgs/proteus.yaml
	sed -i '/- key:/c\# -key:' stack/pkgs/proteus.yaml
	sed -i '/  url:/c\#  url:' stack/pkgs/proteus.yaml
	./hashdist/bin/hit fetch https://github.com/erdc-cm/proteus/archive/${PROTEUS_VERSION}.zip >> stack/pkgs/proteus.yaml
	cd stack && ${PROTEUS}/hashdist/bin/hit build -v proteus_stack.yaml<|MERGE_RESOLUTION|>--- conflicted
+++ resolved
@@ -314,21 +314,14 @@
 	@echo "Enabling jupyter notebook/lab/widgets"
 	source ${PROTEUS_PREFIX}/bin/proteus_env.sh
 	pip install configparser
-<<<<<<< HEAD
-	pip install ipyparallel==6.0.2 ipython==5.3.0 terminado==0.6 jupyter==1.0.0 jupyterlab==0.18.1  ipywidgets==6.0.0 ipyleaflet==0.3.0 jupyter_dashboards==0.7.0 pythreejs==0.3.0 rise==4.0.0b1 cesiumpy==0.3.3 bqplot==0.9.0 hide_code==0.4.0 matplotlib ipympl
-=======
 	pip install ipyparallel==6.0.2 ipython==5.3.0 terminado==0.6 jupyter==1.0.0 jupyterlab==0.18.1  ipywidgets==6.0.0 ipyleaflet==0.3.0 jupyter_dashboards==0.7.0 pythreejs==0.3.0 rise==4.0.0b1 cesiumpy==0.3.3 bqplot==0.9.0 hide_code==0.4.0 matplotlib ipympl ipymesh
->>>>>>> e3fad2f8
 	ipcluster nbextension enable --user
 	jupyter serverextension enable --py jupyterlab --sys-prefix
 	jupyter nbextension enable --py --sys-prefix widgetsnbextension
 	jupyter nbextension enable --py --sys-prefix bqplot
 	jupyter nbextension enable --py --sys-prefix pythreejs
 	jupyter nbextension enable --py --sys-prefix ipympl
-<<<<<<< HEAD
-=======
 	jupyter nbextension enable --py --sys-prefix ipymesh
->>>>>>> e3fad2f8
 	jupyter nbextension enable --py --sys-prefix ipyleaflet
 	jupyter nbextension install --py --sys-prefix hide_code
 	jupyter nbextension enable --py --sys-prefix hide_code
