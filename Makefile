.PHONY: all check clean distclean doc install profile proteus update

all: install

#We use environment variables from the invoking process if they have been set,
#otherwise we try our best to determine them automatically.

SHELL=/usr/bin/env bash

PROTEUS ?= $(shell python -c "import os; print os.path.realpath(os.getcwd())")
VER_CMD = git log -1 --pretty="%H"
# shell hack for now to automatically detect Garnet front-end nodes
PROTEUS_ARCH ?= $(shell [[ $$(hostname) = garnet* ]] && echo "garnet.gnu" || python -c "import sys; print sys.platform")
PROTEUS_PREFIX ?= ${PROTEUS}/${PROTEUS_ARCH}
PROTEUS_PYTHON ?= ${PROTEUS_PREFIX}/bin/python
PROTEUS_VERSION := $(shell ${VER_CMD})

ifeq ($(PROTEUS_ARCH), darwin)
PLATFORM_ENV = MACOSX_DEPLOYMENT_TARGET=$(shell sw_vers -productVersion | sed "s/\(10.[0-9]\).*/\1/")
endif

ifeq ($(PROTEUS_ARCH), cygwin)
BOOTSTRAP = cygwin_bootstrap.done
endif

ifndef NO_MATLAB
MATLAB_SETUP = matlab_setup.done
endif

# The choice for default Fortran compiler needs to be overridden on the Garnet system
ifeq ($(PROTEUS_ARCH), garnet.gnu)
FC=ftn 
F77=ftn 
F90=ftn
endif 

ifdef VERBOSE
HIT_FLAGS += -v
endif

PROTEUS_ENV ?= PATH="${PROTEUS_PREFIX}/bin:${PATH}" \
	PYTHONPATH=${PROTEUS_PREFIX}/lib/python2.7/site-packages \
	PROTEUS_PREFIX=${PROTEUS_PREFIX} \
	PROTEUS=${PROTEUS} \
	LD_LIBRARY_PATH="${PROTEUS_PREFIX}/lib:${LD_LIBRARY_PATH}" \
	${PLATFORM_ENV}

clean:
	-PROTEUS_PREFIX=${PROTEUS_PREFIX} ${PROTEUS_PYTHON} setuppyx.py clean
	-PROTEUS_PREFIX=${PROTEUS_PREFIX} ${PROTEUS_PYTHON} setupf.py clean
	-PROTEUS_PREFIX=${PROTEUS_PREFIX} ${PROTEUS_PYTHON} setuppetsc.py clean
	-PROTEUS_PREFIX=${PROTEUS_PREFIX} ${PROTEUS_PYTHON} setup.py clean

distclean: clean
	-rm -f config.py configure.done stack.done
	-rm -rf ${PROTEUS_PREFIX}
	-rm -rf build src/*.pyc src/*.so src/*.a

update:
	@echo "Manually trying to update all repositories to most recent stable configuration"
	git fetch origin; git checkout -q origin/stable/cygwin
	@echo "Proteus repository updated to latest stable version"
	cd stack; git fetch origin; git checkout -q origin/stable/cygwin
	@echo "Stack repository updated to latest stable version"
	cd hashdist; git fetch origin; git checkout -q origin/stable/cygwin
	@echo "Hashdist repository updated to latest stable version"
	@echo "+======================================================================================================+"
	@echo "Warning, the HEAD has been detached in all repositories"
	@echo "Type: git checkout -b branch_name to save changes" 
	@echo "+======================================================================================================+"

hashdist: 
	@echo "No hashdist found.  Cloning stable hashdist from GitHub"
	git clone -b stable/cygwin https://github.com/hashdist/hashdist.git

stack: 
	@echo "No stack found.  Cloning private stack from GitHub"
	git clone --branch roams https://github.com/erdc-cm/hashstack-private.git stack

cygwin_bootstrap.done: stack/scripts/setup_cygstack.py stack/scripts/cygstack.txt
	python stack/scripts/setup_cygstack.py stack/scripts/cygstack.txt
	touch cygwin_bootstrap.done

matlab_setup.done: stack stack/default.yaml hashdist
	@python setupmatlab.py stack/default.yaml ${MATLAB}; if [ $$? -ne 0 ] ; then \
	echo "+======================================================================================================+"; \
	echo "Couldn't find matlab on PATH."; \
	echo "Try either"; \
	echo "    MATLAB=/path/to/matlab make"; \
	echo "or "; \
	echo "    NO_MATLAB=1 make"; \
	echo "+======================================================================================================+"; \
	false; fi
	touch matlab_setup.done

profile: ${PROTEUS_PREFIX}/artifact.json

stack/default.yaml: stack stack/examples/proteus.${PROTEUS_ARCH}.yaml
	cp stack/examples/proteus.${PROTEUS_ARCH}.yaml stack/default.yaml


# A hashstack profile will be rebuilt if Make detects any files in the stack 
# directory newer than the profile artifact file.
${PROTEUS_PREFIX}/artifact.json: stack/default.yaml stack hashdist $(shell find stack -type f) ${BOOTSTRAP} ${MATLAB_SETUP}
	@echo "************************"
	@echo "Building dependencies..."
	@echo "************************"

	@echo "Please include this information in all bug reports."
	@echo "+======================================================================================================+"
	@echo "PROTEUS          : ${PROTEUS}"
	@echo "PROTEUS_ARCH     : ${PROTEUS_ARCH}"
	@echo "PROTEUS_PREFIX   : ${PROTEUS_PREFIX}"
	@echo "PROTEUS_VERSION  : ${PROTEUS_VERSION}"
	@echo "HASHDIST_VERSION : $$(cd hashdist; ${VER_CMD})"
	@echo "HASHSTACK_VERSION: $$(cd stack; ${VER_CMD})"
	@echo "+======================================================================================================+"
	@echo ""

<<<<<<< HEAD
	cd stack && ${PROTEUS}/hashdist/bin/hit develop -f -k error default.yaml ${PROTEUS_PREFIX}
=======
	cp stack/examples/proteus.${PROTEUS_ARCH}.yaml stack/default.yaml
	cd stack && ${PROTEUS}/hashdist/bin/hit develop ${HIT_FLAGS} -f -k error default.yaml ${PROTEUS_PREFIX}
>>>>>>> e936717d
        # workaround hack on Cygwin for hashdist launcher to work correctly
	-cp ${PROTEUS}/${PROTEUS_ARCH}/bin/python2.7.exe.link ${PROTEUS}/${PROTEUS_ARCH}/bin/python2.7.link

	@echo "************************"
	@echo "Dependency build complete"
	@echo "************************"

proteus: ${PROTEUS_PREFIX}/bin/proteus

${PROTEUS_PREFIX}/bin/proteus ${PROTEUS_PREFIX}/bin/proteus_env.sh: profile
	@echo "************************"
	@echo "Installing proteus scripts..."
	@echo "************************"

	echo "#!/usr/bin/env bash" > ${PROTEUS_PREFIX}/bin/proteus
	echo '${PROTEUS_ENV} python "$${@:1}"' >> ${PROTEUS_PREFIX}/bin/proteus
	chmod a+x ${PROTEUS_PREFIX}/bin/proteus

	echo "#!/usr/bin/env sh" > ${PROTEUS_PREFIX}/bin/proteus_env.sh
	echo '${PROTEUS_ENV}' >> ${PROTEUS_PREFIX}/bin/proteus_env.sh
	chmod a+x ${PROTEUS_PREFIX}/bin/proteus_env.sh

	@echo "************************"
	@echo "Proteus script successfully installed"
	@echo "************************"


#config.py file should be newer than proteusConfig/config.py.$PROTEUS_ARCH
config.py: proteusConfig/config.py.${PROTEUS_ARCH}
	@echo "************************"
	@echo "Configuring..."
	@echo "************************"
	@echo "Copying proteusConfig/config.py.$PROTEUS_ARCH to ./config.py"
	@cp proteusConfig/config.py.${PROTEUS_ARCH} config.py
	@echo "************************"
	@echo "Configure complete"
	@echo "************************"


# Proteus install should be triggered by an out-of-date hashstack profile, source tree, or modified setup files.
install: profile config.py $(shell find src -type f) $(wildcard *.py) proteus
	@echo "************************"
	@echo "Installing..."
	@echo "************************"
	@echo "Please include this information in all bug reports."
	@echo "+======================================================================================================+"
	@echo "PROTEUS          : ${PROTEUS}"
	@echo "PROTEUS_ARCH     : ${PROTEUS_ARCH}"
	@echo "PROTEUS_PREFIX   : ${PROTEUS_PREFIX}"
	@echo "PROTEUS_VERSION  : ${PROTEUS_VERSION}"
	@echo "HASHDIST_VERSION : $$(cd hashdist; ${VER_CMD})"
	@echo "HASHSTACK_VERSION: $$(cd stack; ${VER_CMD})"
	@echo "+======================================================================================================+"
	@echo ""
	${PROTEUS_ENV} ${PROTEUS_PYTHON} setuppyx.py install --prefix=${PROTEUS_PREFIX}
	@echo "************************"
	@echo "done installing cython extension modules"
	@echo "************************"
	${PROTEUS_ENV} ${PROTEUS_PYTHON} setupf.py install --prefix=${PROTEUS_PREFIX}
	@echo "************************"
	@echo "done installing f2py extension modules"
	@echo "************************"
	${PROTEUS_ENV} ${PROTEUS_PYTHON} setuppetsc.py build --petsc-dir=${PROTEUS_PREFIX} --petsc-arch='' install --prefix=${PROTEUS_PREFIX}
	@echo "************************"
	@echo "done installing petsc-based extension modules"
	@echo "************************"
	${PROTEUS_ENV} ${PROTEUS_PYTHON} setup.py install --prefix=${PROTEUS_PREFIX}
	@echo "************************"
	@echo "done installing standard extension modules"
	@echo "************************"
	@echo "Installation complete"
	@echo "************************"
	@echo ""
	@echo "Proteus was built using the following configuration:"
	@echo "Please include this information in all bug reports."
	@echo "+======================================================================================================+"
	@echo "PROTEUS          : ${PROTEUS}"
	@echo "PROTEUS_ARCH     : ${PROTEUS_ARCH}"
	@echo "PROTEUS_PREFIX   : ${PROTEUS_PREFIX}"
	@echo "PROTEUS_VERSION  : ${PROTEUS_VERSION}"
	@echo "HASHDIST_VERSION : $$(cd hashdist; ${VER_CMD})"
	@echo "HASHSTACK_VERSION: $$(cd stack; ${VER_CMD})"
	@echo "+======================================================================================================+"
	@echo "PROTEUS_VERSION  : ${PROTEUS_VERSION}" > ${PROTEUS_PREFIX}/proteus.version
	@echo "HASHDIST_VERSION : $$(cd hashdist; ${VER_CMD})" > ${PROTEUS_PREFIX}/hashdist.version
	@echo "HASHSTACK_VERSION: $$(cd stack; ${VER_CMD})" > ${PROTEUS_PREFIX}/hashstack.version
	@echo ""
	@echo "You should now verify that the install succeeded by running:"
	@echo ""
	@echo "make check"
	@echo ""

check: install
	@echo "************************"
	@echo "Sanity environment check"
	@echo PROTEUS: ${PROTEUS}
	@echo PROTEUS_ARCH: ${PROTEUS_ARCH}
	@echo PROTEUS_PREFIX: ${PROTEUS_PREFIX}
	@echo PROTEUS_ENV: ${PROTEUS_ENV}

	@echo "************************"
	@echo "Hello world Check!"
	${PROTEUS_PREFIX}/bin/proteus -c "print 'hello world'"
	@echo "************************"
	@echo "Proteus Partition Test"
	${PROTEUS_PREFIX}/bin/proteus test/test_meshParitionFromTetgenFiles.py
	@echo "************************"

	@echo "************************"
	@echo "Parallel Proteus Partition Test"
	source ${PROTEUS_PREFIX}/bin/proteus_env.sh; mpirun -np 4 ${PROTEUS_PYTHON} test/test_meshParitionFromTetgenFiles.py
	@echo "************************"

doc: install
	cd doc && ${PROTEUS_ENV} make html<|MERGE_RESOLUTION|>--- conflicted
+++ resolved
@@ -117,12 +117,7 @@
 	@echo "+======================================================================================================+"
 	@echo ""
 
-<<<<<<< HEAD
-	cd stack && ${PROTEUS}/hashdist/bin/hit develop -f -k error default.yaml ${PROTEUS_PREFIX}
-=======
-	cp stack/examples/proteus.${PROTEUS_ARCH}.yaml stack/default.yaml
 	cd stack && ${PROTEUS}/hashdist/bin/hit develop ${HIT_FLAGS} -f -k error default.yaml ${PROTEUS_PREFIX}
->>>>>>> e936717d
         # workaround hack on Cygwin for hashdist launcher to work correctly
 	-cp ${PROTEUS}/${PROTEUS_ARCH}/bin/python2.7.exe.link ${PROTEUS}/${PROTEUS_ARCH}/bin/python2.7.link
 
