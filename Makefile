--- conflicted
+++ resolved
@@ -102,14 +102,6 @@
 	@echo "+======================================================================================================+"
 
 hashdist: 
-<<<<<<< HEAD
-	@echo "No hashdist found.  Cloning stable Garnet hashdist from GitHub"
-	git clone -b stable/garnet https://github.com/hashdist/hashdist.git
-
-stack: 
-	@echo "No stack found.  Cloning stable Garnet stack from GitHub"
-	git clone -b stable/garnet https://github.com/hashdist/hashstack.git stack
-=======
 	@echo "No hashdist found.  Cloning hashdist from GitHub"
 	git clone https://github.com/hashdist/hashdist.git 
 	cd hashdist && git checkout ${HASHDIST_DEFAULT_VERSION}
@@ -117,7 +109,6 @@
 	@echo "No stack found.  Cloning stack from GitHub"
 	git clone https://github.com/hashdist/hashstack.git stack
 	cd  stack && git checkout ${HASHSTACK_DEFAULT_VERSION}
->>>>>>> b94861db
 
 cygwin_bootstrap.done: stack/scripts/setup_cygstack.py stack/scripts/cygstack.txt
 	python stack/scripts/setup_cygstack.py stack/scripts/cygstack.txt
