.PHONY: all check clean distclean doc install profile proteus update FORCE

all: install

#We use environment variables from the invoking process if they have been set,
#otherwise we try our best to determine them automatically.

SHELL=/usr/bin/env bash

PROTEUS ?= $(shell python -c "from __future__ import print_function; import os; print(os.path.realpath(os.getcwd()))")
VER_CMD = git log -1 --pretty="%H"
PROTEUS_INSTALL_CMD = python setup.py install -O2
PROTEUS_DEVELOP_CMD = pip --disable-pip-version-check install -v -e .
# shell hack for now to automatically detect Garnet front-end nodes
PROTEUS_ARCH ?= $(shell [[ $$(hostname) = garnet* ]] && echo "garnet.gnu" || python -c "import sys; print sys.platform")
PROTEUS_PREFIX ?= ${PROTEUS}/${PROTEUS_ARCH}
PROTEUS_PYTHON ?= ${PROTEUS_PREFIX}/bin/python
PROTEUS_VERSION := $(shell ${VER_CMD})
HASHDIST_DEFAULT_VERSION := $(shell cat .hashdist_default)
HASHSTACK_DEFAULT_VERSION := $(shell cat .hashstack_default)
HASHDIST_VERSION := $(shell cd hashdist; ${VER_CMD})
HASHSTACK_VERSION := $(shell cd stack; ${VER_CMD})

define show_info
	@echo "Please include this information in all bug reports."
	@echo "+======================================================================================================+"
	@echo "PROTEUS          : ${PROTEUS}"
	@echo "PROTEUS_ARCH     : ${PROTEUS_ARCH}"
	@echo "PROTEUS_PREFIX   : ${PROTEUS_PREFIX}"
	@echo "PROTEUS_VERSION  : ${PROTEUS_VERSION}"
	@echo "HASHDIST_VERSION : ${HASHDIST_VERSION}"
	@echo "HASHSTACK_VERSION: ${HASHSTACK_VERSION}"
	@echo "+======================================================================================================+"
	@echo ""
endef

define howto
	@echo "Proteus and its dependencies have been installed!"
	@echo ""
	@echo "You may want to add the installation directory to your PATH:"
	@echo "${PROTEUS_PREFIX}/bin"
	@echo ""
	@echo "On bash or zsh:"
	@echo 'export PATH=${PROTEUS_PREFIX}/bin:$${PATH}'
	@echo ""
	@echo "You can also invoke the Python interpreter directly:"
	@echo "${PROTEUS_PREFIX}/bin/python"
	@echo ""
	@echo "You should now verify that the install succeeded by running:"
	@echo "make check"
	@echo ""
endef

ifeq ($(PROTEUS_ARCH), darwin)
PLATFORM_ENV = MACOSX_DEPLOYMENT_TARGET=$(shell sw_vers -productVersion | sed -E "s/([0-9]+\.[0-9]+).*/\1/")
endif

ifeq ($(PROTEUS_ARCH), cygwin)
BOOTSTRAP = cygwin_bootstrap.done
endif

ifdef MATLAB
MATLAB_SETUP = matlab_setup.done
endif

# The choice for default Fortran compiler needs to be overridden on the Garnet system
ifeq ($(PROTEUS_ARCH), garnet.gnu)
FC=ftn 
F77=ftn 
F90=ftn
endif 

ifeq ($(PROTEUS_ARCH), topaz)
FC=gfortran
F77=gfortran
F90=gfortran
endif 

ifdef VERBOSE
HIT_FLAGS += -v
endif

ifdef DEBUG
PROTEUS_ARCH := ${PROTEUS_ARCH}-debug
endif

PROTEUS_ENV ?= PATH="${PROTEUS_PREFIX}/bin:${PATH}"

clean:
	-PROTEUS_PREFIX=${PROTEUS_PREFIX} ${PROTEUS_PYTHON} setup.py clean

distclean: clean
	-rm -f stack.done
	-rm -rf ${PROTEUS_PREFIX}
	-rm -rf build proteus/*.pyc proteus/*.so proteus/*.a proteus/MeshAdaptPUMI/*.so
	-rm -rf build proteus/mprans/*.pyc proteus/mprans/*.so proteus/mprans/*.a

update:
	@echo "Manually trying to update all repositories"
	git fetch origin; git checkout -q origin/master
	@echo "Proteus repository updated to latest versions"
	cd stack; git fetch origin; git checkout -q origin/master
	@echo "Stack repository updated to latest versions"
	cd hashdist; git fetch origin; git checkout -q origin/master
	@echo "HashDist repository updated to latest versions"
	@echo "+======================================================================================================+"
	@echo "Warning, the HEAD has been detached in all repositories"
	@echo "Type: git checkout -b branch_name to save changes" 
	@echo "+======================================================================================================+"

default_stack: stack hashdist
	cd stack; git fetch origin; git checkout -q ${HASHSTACK_DEFAULT_VERSION}
	@echo "Stack repository updated to .hashstack_default"
	HASHSTACK_VERSION=${HASHSTACK_DEFAULT_VERSION}
	@echo "hashdist repository updated to .hashdist_default"
	cd hashdist; git fetch origin; git checkout -q ${HASHDIST_DEFAULT_VERSION}
	HASHDIST_VERSION=${HASHDIST_DEFAULT_VERSION}

hashdist: 
	@echo "No hashdist found.  Cloning hashdist from GitHub"
	git clone https://github.com/hashdist/hashdist.git 
	cd hashdist && git checkout ${HASHDIST_DEFAULT_VERSION}

hashdist_src:
	@echo "Trying to add hashdist source cache"
	./hashdist/bin/hit remote add https://dl.dropboxusercontent.com/u/26353144/hashdist_src --objects="source"

hashdist_bld:
	@echo "Trying to add hashdist build cache for your arch"
	HASHSTACK_BLD = $(shell lsb_release -ir | python -c "import sys; rel=dict((k.split(':')[0].split()[0],k.split(':')[1].strip().replace('.','_').lower()) for k in sys.stdin.readlines()); print '{Distributor}_{Release}'.format(**rel)")
	./hashdist/bin/hit remote add https://dl.dropboxusercontent.com/u/26353144/hashdist_${HASHSTACK_BLD} --objects="build"

stack: 
	@echo "No stack found.  Cloning stack from GitHub"
	git clone https://github.com/hashdist/hashstack.git stack
	cd  stack && git checkout ${HASHSTACK_DEFAULT_VERSION}

cygwin_bootstrap.done: stack/scripts/setup_cygstack.py stack/scripts/cygstack.txt
	python stack/scripts/setup_cygstack.py stack/scripts/cygstack.txt
	touch cygwin_bootstrap.done

matlab_setup.done: stack stack/default.yaml hashdist
	@echo "User requests MATLAB install"
	@echo "MATLAB environment variable set to ${MATLAB}"
	@python setupmatlab.py stack/default.yaml ${MATLAB}; if [ $$? -ne 0 ] ; then \
	echo "+======================================================================================================+"; \
	echo "Couldn't find matlab on PATH."; \
	echo "Try"; \
	echo "    MATLAB=/path/to/matlab make"; \
	echo "+======================================================================================================+"; \
	false; fi
	touch matlab_setup.done

profile: ${PROTEUS_PREFIX}/artifact.json

stack/default.yaml: stack stack/examples/proteus.${PROTEUS_ARCH}.yaml
	# workaround since mac doesn't support '-b' and '-i' breaks travis
	-cp ${PWD}/stack/default.yaml ${PWD}/stack/default.yaml.bak
	ln -sf ${PWD}/stack/examples/proteus.${PROTEUS_ARCH}.yaml ${PWD}/stack/default.yaml


# A hashstack profile will be rebuilt if Make detects any files in the stack 
# directory newer than the profile artifact file.
${PROTEUS_PREFIX}/artifact.json: stack/default.yaml stack hashdist $(shell find stack -type f) ${BOOTSTRAP} ${MATLAB_SETUP}
	@echo "************************"
	@echo "Building dependencies..."
	@echo "************************"

	$(call show_info)

	cd stack && ${PROTEUS}/hashdist/bin/hit develop ${HIT_FLAGS} -f -k error default.yaml ${PROTEUS_PREFIX}

	@echo "************************"
	@echo "Dependency build complete"
	@echo "************************"

versions: ${PROTEUS_PREFIX}/versions.txt
	@echo "************************"
	@echo "Installing hashdist/hashstack versions..."
	@echo "************************"

	echo ${HASHDIST_VERSION} > ${PROTEUS_PREFIX}/hashdist_version.txt
	echo ${HASHSTACK_VERSION} > ${PROTEUS_PREFIX}/hashstack_version.txt

# this always runs
${PROTEUS_PREFIX}/versions.txt: ${PROTEUS_PREFIX}/artifact.json FORCE

proteus: ${PROTEUS_PREFIX}/bin/proteus

${PROTEUS_PREFIX}/bin/proteus ${PROTEUS_PREFIX}/bin/proteus_env.sh: profile
	@echo "************************"
	@echo "Installing proteus scripts..."
	@echo "************************"

	echo "#!/usr/bin/env bash" > ${PROTEUS_PREFIX}/bin/proteus
	echo '${PROTEUS_ENV} python "$${@:1}"' >> ${PROTEUS_PREFIX}/bin/proteus
	chmod a+x ${PROTEUS_PREFIX}/bin/proteus

	echo "#!/usr/bin/env sh" > ${PROTEUS_PREFIX}/bin/proteus_env.sh
	echo '${PROTEUS_ENV}' >> ${PROTEUS_PREFIX}/bin/proteus_env.sh
	chmod a+x ${PROTEUS_PREFIX}/bin/proteus_env.sh

	@echo "************************"
	@echo "Proteus script successfully installed"
	@echo "************************"

# Proteus install should be triggered by an out-of-date hashstack profile, source tree, or modified setup files.
install: profile $(shell find proteus -type f) $(wildcard *.py) proteus
	@echo "************************"
	@echo "Installing..."
	@echo "************************"
	$(call show_info)
	${PROTEUS_ENV} ${PROTEUS_INSTALL_CMD}
	@echo "************************"
	@echo "done installing standard extension modules"
	@echo "************************"
	@echo "installing scripts"
	cd scripts && ${PROTEUS_ENV} PROTEUS_PREFIX=${PROTEUS_PREFIX} make
	@echo "************************"
	@echo "Installation complete"
	@echo "************************"
	@echo ""
	@echo "************************"
	@echo "Installing proteus version information..."
	@echo "************************"
	@echo ${PROTEUS_VERSION} > ${PROTEUS_PREFIX}/proteus_version.txt

	@echo "Proteus was built using the following configuration:"
	$(call show_info)
	$(call howto)

develop: proteus profile 
	@echo "************************"
	@echo "Installing development version"
	@echo "************************"
	$(call show_info)
	${PROTEUS_ENV} CFLAGS="-Wall -Wstrict-prototypes -DDEBUG" ${PROTEUS_DEVELOP_CMD}
	@echo "************************"
	@echo "installing scripts"
	cd scripts && ${PROTEUS_ENV} PROTEUS_PREFIX=${PROTEUS_PREFIX} make
	@echo "************************"
	@echo "Development installation complete"
	@echo "************************"
	@echo ""
	@echo "************************"
	@echo "Installing proteus version information..."
	@echo "************************"
	@echo "${PWD}" > ${PROTEUS_PREFIX}/proteus_version.txt
	@echo "Proteus was built using the following configuration:"
	$(call show_info)
	$(call howto)

check:
	@echo "************************"
	@echo "Sanity environment check"
	@echo PROTEUS: ${PROTEUS}
	@echo PROTEUS_ARCH: ${PROTEUS_ARCH}
	@echo PROTEUS_PREFIX: ${PROTEUS_PREFIX}
	@echo PROTEUS_ENV: ${PROTEUS_ENV}

	@echo "************************"
	@echo "Hello world Check!"
	${PROTEUS_PREFIX}/bin/python -c "print 'hello world'"
	@echo "************************"
	@echo "Proteus Partition Test"
	source ${PROTEUS_PREFIX}/bin/proteus_env.sh; ${PROTEUS_PREFIX}/bin/python proteus/tests/ci/test_meshPartitionFromTetgenFiles.py
	@echo "************************"

	@echo "************************"
	@echo "Parallel Proteus Partition Test"
	source ${PROTEUS_PREFIX}/bin/proteus_env.sh; mpirun -np 4 ${PROTEUS_PYTHON} proteus/tests/ci/test_meshPartitionFromTetgenFiles.py
	@echo "************************"

check_simmetrix:
	@echo "SCOREC-Serial Simmetrix Error-Estimator and Adapt Test"
	${PROTEUS_ENV} ${PROTEUS_PYTHON} proteus/MeshAdaptPUMI/test/test_MeshAdaptPUMI/test_errorAndSerialAdapt/errorCheck.py
	@echo "************************"

	@echo "SCOREC-Parallel Simmetrix Error Estimator and Adapt Test"
	${PROTEUS_ENV} mpirun -np 2 ${PROTEUS_PYTHON} proteus/MeshAdaptPUMI/test/test_MeshAdaptPUMI/test_parallelAdapt/parallelAdaptCheck.py
	@echo "************************"

	@echo "SCOREC Simmetrix Isotropic Uniform Adapt Test"
	${PROTEUS_ENV} ${PROTEUS_PYTHON} proteus/MeshAdaptPUMI/test/test_MeshAdaptPUMI/test_isotropicAdapt/isotropicCheck.py
	@echo "************************"


#doc: install
doc:
	@echo "************************************"
	@echo "Generating documentation with Sphinx"
	@echo "Be sure to first run"
	@echo "make develop"
	@echo "or"
	@echo "make install"
	@echo "************************************"

	cd doc && ${PROTEUS_ENV} PROTEUS=${PWD} make html
	@echo "**********************************"
	@echo "Trying to open the html at"
	@echo "../proteus-website/index.html"
	@echo "**********************************"
	-sensible-browser ../proteus-website/index.html &

test:
	@echo "************************************"
	@echo "Running test suite"
	source ${PROTEUS_PREFIX}/bin/proteus_env.sh; py.test --boxed -v proteus/tests --ignore proteus/tests/POD
	@echo "Tests complete "
	@echo "************************************"

jupyter:
	@echo "************************************"
	@echo "Enabling jupyter notebook/lab/widgets"
	source ${PROTEUS_PREFIX}/bin/proteus_env.sh
	pip install jupyter jupyterlab  ipywidgets ipyleaflet jupyter_dashboards pythreejs RISE cesiumpy bqplot mayavi
	jupyter serverextension enable --py jupyterlab --sys-prefix
	jupyter nbextension enable --py --sys-prefix widgetsnbextension
	jupyter nbextension install --py --sys-prefix mayavi
	jupyter nbextension enable --py --sys-prefix bqplot
	jupyter nbextension enable --py --sys-prefix pythreejs
	jupyter nbextension enable --py --sys-prefix ipyleaflet
	jupyter nbextension install --py --sys-prefix rise
	jupyter nbextension enable --py --sys-prefix rise
<<<<<<< HEAD
	jupyter dashboards quick-setup --sys-prefix
=======
	jupyter dashboards quick-setup --sys-prefix
	jupyter nbextension install --sys-prefix --py ipyparallel
	jupyter nbextension enable --sys-prefix --py ipyparallel
	jupyter serverextension enable --sys-prefix --py ipyparallel
	ipython profile create mpi --parallel
	echo "c.IPClusterEngines.engine_launcher_class = 'MPI'" >> ${HOME}/.ipython/profile_mpi/ipcluster_config.py
>>>>>>> 0643a0bc
<|MERGE_RESOLUTION|>--- conflicted
+++ resolved
@@ -322,13 +322,9 @@
 	jupyter nbextension enable --py --sys-prefix ipyleaflet
 	jupyter nbextension install --py --sys-prefix rise
 	jupyter nbextension enable --py --sys-prefix rise
-<<<<<<< HEAD
-	jupyter dashboards quick-setup --sys-prefix
-=======
 	jupyter dashboards quick-setup --sys-prefix
 	jupyter nbextension install --sys-prefix --py ipyparallel
 	jupyter nbextension enable --sys-prefix --py ipyparallel
 	jupyter serverextension enable --sys-prefix --py ipyparallel
 	ipython profile create mpi --parallel
-	echo "c.IPClusterEngines.engine_launcher_class = 'MPI'" >> ${HOME}/.ipython/profile_mpi/ipcluster_config.py
->>>>>>> 0643a0bc
+	echo "c.IPClusterEngines.engine_launcher_class = 'MPI'" >> ${HOME}/.ipython/profile_mpi/ipcluster_config.py