--- conflicted
+++ resolved
@@ -60,15 +60,11 @@
 
 stack: 
 	@echo "No stack found.  Cloning stack from GitHub"
-<<<<<<< HEAD
 	git clone --branch roams https://github.com/erdc-cm/hashstack-private.git stack
-=======
-	git clone https://github.com/hashdist/hashstack.git stack
 
 cygwin_bootstrap.done: stack/scripts/setup_cygstack.py stack/scripts/cygstack.txt
 	python hashstack/scripts/setup_cygstack.py hashstack/scripts/cygstack.txt
         touch cygwin_bootstrap.done
->>>>>>> 5dee45b6
 
 profile: ${PROTEUS_PREFIX}/artifact.json
 
