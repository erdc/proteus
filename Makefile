.PHONY: all check clean distclean doc install profile proteus update FORCE

all: install

#We use environment variables from the invoking process if they have been set,
#otherwise we try our best to determine them automatically.

SHELL=/usr/bin/env bash

PROTEUS ?= $(shell python -c "from __future__ import print_function; import os; print(os.path.realpath(os.getcwd()))")
VER_CMD = git log -1 --pretty="%H"
PROTEUS_INSTALL_CMD = python setup.py install
PROTEUS_DEVELOP_CMD = pip install -e .
# shell hack for now to automatically detect Garnet front-end nodes
PROTEUS_ARCH ?= $(shell [[ $$(hostname) = garnet* ]] && echo "garnet.gnu" || python -c "import sys; print sys.platform")
PROTEUS_PREFIX ?= ${PROTEUS}/${PROTEUS_ARCH}
PROTEUS_PYTHON ?= ${PROTEUS_PREFIX}/bin/python
PROTEUS_VERSION := $(shell ${VER_CMD})
HASHDIST_DEFAULT_VERSION := $(shell cat .hashdist_default)
HASHSTACK_DEFAULT_VERSION := $(shell cat .hashstack_default)
HASHDIST_VERSION := $(shell cd hashdist; ${VER_CMD})
HASHSTACK_VERSION := $(shell cd stack; ${VER_CMD})

define show_info
	@echo "Please include this information in all bug reports."
	@echo "+======================================================================================================+"
	@echo "PROTEUS          : ${PROTEUS}"
	@echo "PROTEUS_ARCH     : ${PROTEUS_ARCH}"
	@echo "PROTEUS_PREFIX   : ${PROTEUS_PREFIX}"
	@echo "PROTEUS_VERSION  : ${PROTEUS_VERSION}"
	@echo "HASHDIST_VERSION : ${HASHDIST_VERSION}"
	@echo "HASHSTACK_VERSION: ${HASHSTACK_VERSION}"
	@echo "+======================================================================================================+"
	@echo ""
endef

define howto
	@echo "Proteus and its dependencies have been installed!"
	@echo ""
	@echo "You may want to add the installation directory to your PATH:"
	@echo "${PROTEUS_PREFIX}/bin"
	@echo ""
	@echo "On bash or zsh:"
	@echo 'export PATH=${PROTEUS_PREFIX}/bin:$${PATH}'
	@echo ""
	@echo "You can also invoke the Python interpreter directly:"
	@echo "${PROTEUS_PREFIX}/bin/python"
	@echo ""
	@echo "You should now verify that the install succeeded by running:"
	@echo "make check"
	@echo ""
endef

ifeq ($(PROTEUS_ARCH), darwin)
PLATFORM_ENV = MACOSX_DEPLOYMENT_TARGET=$(shell sw_vers -productVersion | sed -E "s/([0-9]+\.[0-9]+).*/\1/")
endif

ifeq ($(PROTEUS_ARCH), cygwin)
BOOTSTRAP = cygwin_bootstrap.done
endif

ifdef MATLAB
MATLAB_SETUP = matlab_setup.done
endif

# The choice for default Fortran compiler needs to be overridden on the Garnet system
ifeq ($(PROTEUS_ARCH), garnet.gnu)
FC=ftn 
F77=ftn 
F90=ftn
endif 

ifdef VERBOSE
HIT_FLAGS += -v
endif

ifdef DEBUG
PROTEUS_ARCH := ${PROTEUS_ARCH}-debug
endif

PROTEUS_ENV ?= PATH="${PROTEUS_PREFIX}/bin:${PATH}"

clean:
	-PROTEUS_PREFIX=${PROTEUS_PREFIX} ${PROTEUS_PYTHON} setup.py clean

distclean: clean
	-rm -f stack.done
	-rm -rf ${PROTEUS_PREFIX}
	-rm -rf build src/*.pyc proteus/*.so proteus/*.a

update:
	@echo "Manually trying to update all repositories"
	git fetch origin; git checkout -q origin/master
	@echo "Proteus repository updated to latest versions"
	cd stack; git fetch origin; git checkout -q origin/master
	@echo "Stack repository updated to latest versions"
	cd hashdist; git fetch origin; git checkout -q origin/master
	@echo "HashDist repository updated to latest versions"
	@echo "+======================================================================================================+"
	@echo "Warning, the HEAD has been detached in all repositories"
	@echo "Type: git checkout -b branch_name to save changes" 
	@echo "+======================================================================================================+"

hashdist: 
	@echo "No hashdist found.  Cloning hashdist from GitHub"
	git clone https://github.com/hashdist/hashdist.git 
	cd hashdist && git checkout ${HASHDIST_DEFAULT_VERSION}
stack: 
	@echo "No stack found.  Cloning stack from GitHub"
	git clone https://github.com/hashdist/hashstack.git stack
	cd  stack && git checkout ${HASHSTACK_DEFAULT_VERSION}

cygwin_bootstrap.done: stack/scripts/setup_cygstack.py stack/scripts/cygstack.txt
	python stack/scripts/setup_cygstack.py stack/scripts/cygstack.txt
	touch cygwin_bootstrap.done

matlab_setup.done: stack stack/default.yaml hashdist
	@echo "User requests MATLAB install"
	@echo "MATLAB environment variable set to ${MATLAB}"
	@python setupmatlab.py stack/default.yaml ${MATLAB}; if [ $$? -ne 0 ] ; then \
	echo "+======================================================================================================+"; \
	echo "Couldn't find matlab on PATH."; \
	echo "Try"; \
	echo "    MATLAB=/path/to/matlab make"; \
	echo "+======================================================================================================+"; \
	false; fi
	touch matlab_setup.done

profile: ${PROTEUS_PREFIX}/artifact.json

stack/default.yaml: stack stack/examples/proteus.${PROTEUS_ARCH}.yaml
	# workaround since mac doesn't support '-b' and '-i' breaks travis
	-cp ${PWD}/stack/default.yaml ${PWD}/stack/default.yaml.bak
	ln -sf ${PWD}/stack/examples/proteus.${PROTEUS_ARCH}.yaml ${PWD}/stack/default.yaml


# A hashstack profile will be rebuilt if Make detects any files in the stack 
# directory newer than the profile artifact file.
${PROTEUS_PREFIX}/artifact.json: stack/default.yaml stack hashdist $(shell find stack -type f) ${BOOTSTRAP} ${MATLAB_SETUP}
	@echo "************************"
	@echo "Building dependencies..."
	@echo "************************"

	$(call show_info)

<<<<<<< HEAD
	cd stack && ${PROTEUS}/hashdist/bin/hit develop ${HIT_FLAGS} -f -k error -l copy default.yaml ${PROTEUS_PREFIX}
        # workaround hack on Cygwin for hashdist launcher to work correctly
	-cp ${PROTEUS}/${PROTEUS_ARCH}/bin/python2.7.exe.link ${PROTEUS}/${PROTEUS_ARCH}/bin/python2.7.link
=======
	cd stack && ${PROTEUS}/hashdist/bin/hit develop ${HIT_FLAGS} -v -f -k error default.yaml ${PROTEUS_PREFIX}
>>>>>>> 5e44f3cd

	@echo "************************"
	@echo "Dependency build complete"
	@echo "************************"

versions: ${PROTEUS_PREFIX}/versions.txt
	@echo "************************"
	@echo "Installing hashdist/hashstack versions..."
	@echo "************************"

	echo ${HASHDIST_VERSION} > ${PROTEUS_PREFIX}/hashdist_version.txt
	echo ${HASHSTACK_VERSION} > ${PROTEUS_PREFIX}/hashstack_version.txt

# this always runs
${PROTEUS_PREFIX}/versions.txt: ${PROTEUS_PREFIX}/artifact.json FORCE

proteus: ${PROTEUS_PREFIX}/bin/proteus

${PROTEUS_PREFIX}/bin/proteus ${PROTEUS_PREFIX}/bin/proteus_env.sh: profile
	@echo "************************"
	@echo "Installing proteus scripts..."
	@echo "************************"

	echo "#!/usr/bin/env bash" > ${PROTEUS_PREFIX}/bin/proteus
	echo '${PROTEUS_ENV} python "$${@:1}"' >> ${PROTEUS_PREFIX}/bin/proteus
	chmod a+x ${PROTEUS_PREFIX}/bin/proteus

	echo "#!/usr/bin/env sh" > ${PROTEUS_PREFIX}/bin/proteus_env.sh
	echo '${PROTEUS_ENV}' >> ${PROTEUS_PREFIX}/bin/proteus_env.sh
	chmod a+x ${PROTEUS_PREFIX}/bin/proteus_env.sh

	@echo "************************"
	@echo "Proteus script successfully installed"
	@echo "************************"

# Proteus install should be triggered by an out-of-date hashstack profile, source tree, or modified setup files.
install: profile $(shell find proteus -type f) $(wildcard *.py) proteus
	@echo "************************"
	@echo "Installing..."
	@echo "************************"
	$(call show_info)
	${PROTEUS_ENV} ${PROTEUS_INSTALL_CMD}
	@echo "************************"
	@echo "done installing standard extension modules"
	@echo "************************"
	@echo "Installation complete"
	@echo "************************"
	@echo ""
	@echo "************************"
	@echo "Installing proteus version information..."
	@echo "************************"
	@echo ${PROTEUS_VERSION} > ${PROTEUS_PREFIX}/proteus_version.txt

	@echo "Proteus was built using the following configuration:"
	$(call show_info)
	$(call howto)

develop: proteus profile 
	@echo "************************"
	@echo "Installing development version"
	@echo "************************"
	$(call show_info)
	${PROTEUS_ENV} ${PROTEUS_DEVELOP_CMD}
	@echo "************************"
	@echo "Development installation complete"
	@echo "************************"
	@echo ""
	@echo "************************"
	@echo "Installing proteus version information..."
	@echo "************************"
	@echo "${PWD}" > ${PROTEUS_PREFIX}/proteus_version.txt
	@echo "Proteus was built using the following configuration:"
	$(call show_info)
	$(call howto)

check:
	@echo "************************"
	@echo "Sanity environment check"
	@echo PROTEUS: ${PROTEUS}
	@echo PROTEUS_ARCH: ${PROTEUS_ARCH}
	@echo PROTEUS_PREFIX: ${PROTEUS_PREFIX}
	@echo PROTEUS_ENV: ${PROTEUS_ENV}

	@echo "************************"
	@echo "Hello world Check!"
	${PROTEUS_PREFIX}/bin/python -c "print 'hello world'"
	@echo "************************"
	@echo "Proteus Partition Test"
	source ${PROTEUS_PREFIX}/bin/proteus_env.sh; ${PROTEUS_PREFIX}/bin/python proteus/tests/ci/test_meshPartitionFromTetgenFiles.py
	@echo "************************"

	@echo "************************"
	@echo "Parallel Proteus Partition Test"
	source ${PROTEUS_PREFIX}/bin/proteus_env.sh; mpirun -np 4 ${PROTEUS_PYTHON} proteus/tests/ci/test_meshPartitionFromTetgenFiles.py
	@echo "************************"

doc: install
	cd doc && ${PROTEUS_ENV} PROTEUS=${PWD} make html<|MERGE_RESOLUTION|>--- conflicted
+++ resolved
@@ -143,13 +143,7 @@
 
 	$(call show_info)
 
-<<<<<<< HEAD
-	cd stack && ${PROTEUS}/hashdist/bin/hit develop ${HIT_FLAGS} -f -k error -l copy default.yaml ${PROTEUS_PREFIX}
-        # workaround hack on Cygwin for hashdist launcher to work correctly
-	-cp ${PROTEUS}/${PROTEUS_ARCH}/bin/python2.7.exe.link ${PROTEUS}/${PROTEUS_ARCH}/bin/python2.7.link
-=======
-	cd stack && ${PROTEUS}/hashdist/bin/hit develop ${HIT_FLAGS} -v -f -k error default.yaml ${PROTEUS_PREFIX}
->>>>>>> 5e44f3cd
+	cd stack && ${PROTEUS}/hashdist/bin/hit develop ${HIT_FLAGS} -v -f -k error -l copy default.yaml ${PROTEUS_PREFIX}
 
 	@echo "************************"
 	@echo "Dependency build complete"
