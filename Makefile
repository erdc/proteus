.PHONY: all check clean distclean doc install profile proteus update FORCE

all: install

#We use environment variables from the invoking process if they have been set,
#otherwise we try our best to determine them automatically.

SHELL=/usr/bin/env bash

PROTEUS ?= $(shell python -c "from __future__ import print_function; import os; print(os.path.realpath(os.getcwd()))")
VER_CMD = git log -1 --pretty="%H"
PROTEUS_INSTALL_CMD = python setup.py install
PROTEUS_DEVELOP_CMD = pip install -e .
# shell hack for now to automatically detect Garnet front-end nodes
PROTEUS_ARCH ?= $(shell [[ $$(hostname) = garnet* ]] && echo "garnet.gnu" || python -c "import sys; print sys.platform")
PROTEUS_PREFIX ?= ${PROTEUS}/${PROTEUS_ARCH}
PROTEUS_PYTHON ?= ${PROTEUS_PREFIX}/bin/python
PROTEUS_VERSION := $(shell ${VER_CMD})
HASHDIST_DEFAULT_VERSION := $(shell cat .hashdist_default)
HASHSTACK_DEFAULT_VERSION := $(shell cat .hashstack_default)
HASHDIST_VERSION := $(shell cd hashdist; ${VER_CMD})
HASHSTACK_VERSION := $(shell cd stack; ${VER_CMD})

define show_info
	@echo "Please include this information in all bug reports."
	@echo "+======================================================================================================+"
	@echo "PROTEUS          : ${PROTEUS}"
	@echo "PROTEUS_ARCH     : ${PROTEUS_ARCH}"
	@echo "PROTEUS_PREFIX   : ${PROTEUS_PREFIX}"
	@echo "PROTEUS_VERSION  : ${PROTEUS_VERSION}"
	@echo "HASHDIST_VERSION : ${HASHDIST_VERSION}"
	@echo "HASHSTACK_VERSION: ${HASHSTACK_VERSION}"
	@echo "+======================================================================================================+"
	@echo ""
endef

define howto
	@echo "Proteus and its dependencies have been installed!"
	@echo ""
	@echo "You may want to add the installation directory to your PATH:"
	@echo "${PROTEUS_PREFIX}/bin"
	@echo ""
	@echo "On bash or zsh:"
	@echo 'export PATH=${PROTEUS_PREFIX}/bin:$${PATH}'
	@echo ""
	@echo "You can also invoke the Python interpreter directly:"
	@echo "${PROTEUS_PREFIX}/bin/python"
	@echo ""
	@echo "You should now verify that the install succeeded by running:"
	@echo "make check"
	@echo ""
endef

ifeq ($(PROTEUS_ARCH), darwin)
PLATFORM_ENV = MACOSX_DEPLOYMENT_TARGET=$(shell sw_vers -productVersion | sed -E "s/([0-9]+\.[0-9]+).*/\1/")
endif

ifeq ($(PROTEUS_ARCH), cygwin)
BOOTSTRAP = cygwin_bootstrap.done
endif

ifdef MATLAB
MATLAB_SETUP = matlab_setup.done
endif

# The choice for default Fortran compiler needs to be overridden on the Garnet system
ifeq ($(PROTEUS_ARCH), garnet.gnu)
FC=ftn 
F77=ftn 
F90=ftn
endif 

ifdef VERBOSE
HIT_FLAGS += -v
endif

ifdef DEBUG
PROTEUS_ARCH := ${PROTEUS_ARCH}-debug
endif

PROTEUS_ENV ?= PATH="${PROTEUS_PREFIX}/bin:${PATH}"

clean:
	-PROTEUS_PREFIX=${PROTEUS_PREFIX} ${PROTEUS_PYTHON} setup.py clean

distclean: clean
	-rm -f stack.done
	-rm -rf ${PROTEUS_PREFIX}
	-rm -rf build src/*.pyc proteus/*.so proteus/*.a

update:
	@echo "Manually trying to update all repositories"
	git fetch origin; git checkout -q origin/master
	@echo "Proteus repository updated to latest versions"
	cd stack; git fetch origin; git checkout -q origin/master
	@echo "Stack repository updated to latest versions"
	cd hashdist; git fetch origin; git checkout -q origin/master
	@echo "HashDist repository updated to latest versions"
	@echo "+======================================================================================================+"
	@echo "Warning, the HEAD has been detached in all repositories"
	@echo "Type: git checkout -b branch_name to save changes" 
	@echo "+======================================================================================================+"

hashdist: 
	@echo "No hashdist found.  Cloning hashdist from GitHub"
	git clone https://github.com/hashdist/hashdist.git 
	cd hashdist && git checkout ${HASHDIST_DEFAULT_VERSION}
stack: 
<<<<<<< HEAD
	@echo "No stack found.  Cloning private stack from GitHub"
	git clone https://github.com/erdc-cm/hashstack-private.git stack

mprans: 
	@echo "No mprans found.  Cloning mprans from GitHub"
	git clone https://github.com/erdc-cm/proteus-mprans.git mprans

profile: ${PROTEUS_PREFIX}/artifact.json

${PROTEUS_PREFIX}/artifact.json: stack hashdist mprans
	cp stack/examples/proteus.${PROTEUS_ARCH}.yaml stack/default.yaml
	cd stack && ${PROTEUS}/hashdist/bin/hit develop -v -f default.yaml ${PROTEUS_PREFIX}
=======
	@echo "No stack found.  Cloning stack from GitHub"
	git clone https://github.com/hashdist/hashstack.git stack
	cd  stack && git checkout ${HASHSTACK_DEFAULT_VERSION}

cygwin_bootstrap.done: stack/scripts/setup_cygstack.py stack/scripts/cygstack.txt
	python stack/scripts/setup_cygstack.py stack/scripts/cygstack.txt
	touch cygwin_bootstrap.done

matlab_setup.done: stack stack/default.yaml hashdist
	@echo "User requests MATLAB install"
	@echo "MATLAB environment variable set to ${MATLAB}"
	@python setupmatlab.py stack/default.yaml ${MATLAB}; if [ $$? -ne 0 ] ; then \
	echo "+======================================================================================================+"; \
	echo "Couldn't find matlab on PATH."; \
	echo "Try"; \
	echo "    MATLAB=/path/to/matlab make"; \
	echo "+======================================================================================================+"; \
	false; fi
	touch matlab_setup.done

profile: ${PROTEUS_PREFIX}/artifact.json

stack/default.yaml: stack stack/examples/proteus.${PROTEUS_ARCH}.yaml
	ln -sfb ${PWD}/stack/examples/proteus.${PROTEUS_ARCH}.yaml ${PWD}/stack/default.yaml


# A hashstack profile will be rebuilt if Make detects any files in the stack 
# directory newer than the profile artifact file.
${PROTEUS_PREFIX}/artifact.json: stack/default.yaml stack hashdist $(shell find stack -type f) ${BOOTSTRAP} ${MATLAB_SETUP}
	@echo "************************"
	@echo "Building dependencies..."
	@echo "************************"

	$(call show_info)

	cd stack && ${PROTEUS}/hashdist/bin/hit develop ${HIT_FLAGS} -v -f -k error default.yaml ${PROTEUS_PREFIX}
        # workaround hack on Cygwin for hashdist launcher to work correctly
>>>>>>> 0918b78c
	-cp ${PROTEUS}/${PROTEUS_ARCH}/bin/python2.7.exe.link ${PROTEUS}/${PROTEUS_ARCH}/bin/python2.7.link

	@echo "************************"
	@echo "Dependency build complete"
	@echo "************************"

versions: ${PROTEUS_PREFIX}/versions.txt
	@echo "************************"
	@echo "Installing hashdist/hashstack versions..."
	@echo "************************"

	echo ${HASHDIST_VERSION} > ${PROTEUS_PREFIX}/hashdist_version.txt
	echo ${HASHSTACK_VERSION} > ${PROTEUS_PREFIX}/hashstack_version.txt

# this always runs
${PROTEUS_PREFIX}/versions.txt: ${PROTEUS_PREFIX}/artifact.json FORCE

proteus: ${PROTEUS_PREFIX}/bin/proteus

${PROTEUS_PREFIX}/bin/proteus ${PROTEUS_PREFIX}/bin/proteus_env.sh: profile
	@echo "************************"
	@echo "Installing proteus scripts..."
	@echo "************************"

	echo "#!/usr/bin/env bash" > ${PROTEUS_PREFIX}/bin/proteus
	echo '${PROTEUS_ENV} python "$${@:1}"' >> ${PROTEUS_PREFIX}/bin/proteus
	chmod a+x ${PROTEUS_PREFIX}/bin/proteus

	echo "#!/usr/bin/env sh" > ${PROTEUS_PREFIX}/bin/proteus_env.sh
	echo '${PROTEUS_ENV}' >> ${PROTEUS_PREFIX}/bin/proteus_env.sh
	chmod a+x ${PROTEUS_PREFIX}/bin/proteus_env.sh

	@echo "************************"
	@echo "Proteus script successfully installed"
	@echo "************************"

# Proteus install should be triggered by an out-of-date hashstack profile, source tree, or modified setup files.
install: profile $(shell find proteus -type f) $(wildcard *.py) proteus
	@echo "************************"
	@echo "Installing..."
	@echo "************************"
	$(call show_info)
	${PROTEUS_ENV} ${PROTEUS_INSTALL_CMD}
	@echo "************************"
	@echo "done installing standard extension modules"
	@echo "************************"
	@echo "Installation complete"
	@echo "************************"
	@echo ""
	@echo "************************"
	@echo "Installing proteus version information..."
	@echo "************************"
	@echo ${PROTEUS_VERSION} > ${PROTEUS_PREFIX}/proteus_version.txt

	@echo "Proteus was built using the following configuration:"
	$(call show_info)
	$(call howto)

develop: proteus profile 
	@echo "************************"
	@echo "Installing development version"
	@echo "************************"
	$(call show_info)
	${PROTEUS_ENV} ${PROTEUS_DEVELOP_CMD}
	@echo "************************"
	@echo "Development installation complete"
	@echo "************************"
	@echo ""
	@echo "************************"
	@echo "Installing proteus version information..."
	@echo "************************"
	@echo "${PWD}" > ${PROTEUS_PREFIX}/proteus_version.txt
	@echo "Proteus was built using the following configuration:"
	$(call show_info)
	$(call howto)

check:
	@echo "************************"
	@echo "Sanity environment check"
	@echo PROTEUS: ${PROTEUS}
	@echo PROTEUS_ARCH: ${PROTEUS_ARCH}
	@echo PROTEUS_PREFIX: ${PROTEUS_PREFIX}
	@echo PROTEUS_ENV: ${PROTEUS_ENV}

	@echo "************************"
	@echo "Hello world Check!"
	${PROTEUS_PREFIX}/bin/python -c "print 'hello world'"
	@echo "************************"
	@echo "Proteus Partition Test"
	source ${PROTEUS_PREFIX}/bin/proteus_env.sh; ${PROTEUS_PREFIX}/bin/python proteus/tests/ci/test_meshPartitionFromTetgenFiles.py
	@echo "************************"

	@echo "************************"
	@echo "Parallel Proteus Partition Test"
	source ${PROTEUS_PREFIX}/bin/proteus_env.sh; mpirun -np 4 ${PROTEUS_PYTHON} proteus/tests/ci/test_meshPartitionFromTetgenFiles.py
	@echo "************************"

	@echo "************************"
	@echo "SCOREC-Proteus Test"
	${PROTEUS_ENV} python src/MeshAdaptPUMI/test/meshLoad/meshLoad.py
	@echo "************************"


doc: install
	cd doc && ${PROTEUS_ENV} PROTEUS=${PWD} make html<|MERGE_RESOLUTION|>--- conflicted
+++ resolved
@@ -106,7 +106,7 @@
 	git clone https://github.com/hashdist/hashdist.git 
 	cd hashdist && git checkout ${HASHDIST_DEFAULT_VERSION}
 stack: 
-<<<<<<< HEAD
+#<<<<<<< HEAD
 	@echo "No stack found.  Cloning private stack from GitHub"
 	git clone https://github.com/erdc-cm/hashstack-private.git stack
 
@@ -119,45 +119,6 @@
 ${PROTEUS_PREFIX}/artifact.json: stack hashdist mprans
 	cp stack/examples/proteus.${PROTEUS_ARCH}.yaml stack/default.yaml
 	cd stack && ${PROTEUS}/hashdist/bin/hit develop -v -f default.yaml ${PROTEUS_PREFIX}
-=======
-	@echo "No stack found.  Cloning stack from GitHub"
-	git clone https://github.com/hashdist/hashstack.git stack
-	cd  stack && git checkout ${HASHSTACK_DEFAULT_VERSION}
-
-cygwin_bootstrap.done: stack/scripts/setup_cygstack.py stack/scripts/cygstack.txt
-	python stack/scripts/setup_cygstack.py stack/scripts/cygstack.txt
-	touch cygwin_bootstrap.done
-
-matlab_setup.done: stack stack/default.yaml hashdist
-	@echo "User requests MATLAB install"
-	@echo "MATLAB environment variable set to ${MATLAB}"
-	@python setupmatlab.py stack/default.yaml ${MATLAB}; if [ $$? -ne 0 ] ; then \
-	echo "+======================================================================================================+"; \
-	echo "Couldn't find matlab on PATH."; \
-	echo "Try"; \
-	echo "    MATLAB=/path/to/matlab make"; \
-	echo "+======================================================================================================+"; \
-	false; fi
-	touch matlab_setup.done
-
-profile: ${PROTEUS_PREFIX}/artifact.json
-
-stack/default.yaml: stack stack/examples/proteus.${PROTEUS_ARCH}.yaml
-	ln -sfb ${PWD}/stack/examples/proteus.${PROTEUS_ARCH}.yaml ${PWD}/stack/default.yaml
-
-
-# A hashstack profile will be rebuilt if Make detects any files in the stack 
-# directory newer than the profile artifact file.
-${PROTEUS_PREFIX}/artifact.json: stack/default.yaml stack hashdist $(shell find stack -type f) ${BOOTSTRAP} ${MATLAB_SETUP}
-	@echo "************************"
-	@echo "Building dependencies..."
-	@echo "************************"
-
-	$(call show_info)
-
-	cd stack && ${PROTEUS}/hashdist/bin/hit develop ${HIT_FLAGS} -v -f -k error default.yaml ${PROTEUS_PREFIX}
-        # workaround hack on Cygwin for hashdist launcher to work correctly
->>>>>>> 0918b78c
 	-cp ${PROTEUS}/${PROTEUS_ARCH}/bin/python2.7.exe.link ${PROTEUS}/${PROTEUS_ARCH}/bin/python2.7.link
 
 	@echo "************************"
