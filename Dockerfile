--- conflicted
+++ resolved
@@ -11,10 +11,6 @@
 ENV F77 mpif77
 ENV F90 mpif90
 
-<<<<<<< HEAD
-RUN cd proteus && git checkout 1.7.x && git pull && make N=4 develop
-RUN cd proteus && CC=gcc CXX=g++ ./linux/bin/pip install matplotlib
-=======
 RUN rm -rf proteus && \
     git clone https://github.com/erdc/proteus && \
     cd proteus && \
@@ -28,7 +24,6 @@
     rm -rf .git && \
     rm -rf stack/.git && \
     rm -rf /home/$NB_USER/.cache 
->>>>>>> 7be9a027
 
 ENV PATH /home/$NB_USER/proteus/linux/bin:$PATH
 ENV LD_LIBRARY_PATH /home/$NB_USER/proteus/linux/lib:$LD_LIBRARY_PATH
