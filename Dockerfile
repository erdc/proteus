FROM erdc/stack_base:latest

MAINTAINER Proteus Project <proteus@googlegroups.com>

USER jovyan

WORKDIR /home/$NB_USER

ENV CC mpicc
ENV CXX mpicxx
ENV F77 mpif77
ENV F90 mpif90

RUN cd proteus && git checkout add_eqp && git pull && make N=4 develop
RUN cd proteus && CC=gcc CXX=g++ ./linux/bin/pip install matplotlib

ENV PATH /home/$NB_USER/proteus/linux/bin:$PATH
<<<<<<< HEAD

RUN cd proteus && PATH=/usr/bin:/usr/local/bin:$PATH make jupyter

#ENV LD_LIBRARY_PATH /home/$NB_USER/proteus/linux/lib:$LD_LIBRARY_PATH

#RUN cd proteus && git pull && export PATH=${HOME}/bin:${PATH} && make lfs && git lfs fetch && git lfs checkout

=======

RUN cd proteus && PATH=/usr/bin:/usr/local/bin:$PATH make jupyter

ENV LD_LIBRARY_PATH /home/$NB_USER/proteus/linux/lib:$LD_LIBRARY_PATH

>>>>>>> 9ea95398
USER root

RUN ipython kernel install

USER $NB_USER

# Import matplotlib the first time to build the font cache.
#ENV XDG_CACHE_HOME /home/$NB_USER/.cache/
#RUN MPLBACKEND=Agg python -c "import matplotlib.pyplot"<|MERGE_RESOLUTION|>--- conflicted
+++ resolved
@@ -15,21 +15,11 @@
 RUN cd proteus && CC=gcc CXX=g++ ./linux/bin/pip install matplotlib
 
 ENV PATH /home/$NB_USER/proteus/linux/bin:$PATH
-<<<<<<< HEAD
-
-RUN cd proteus && PATH=/usr/bin:/usr/local/bin:$PATH make jupyter
-
-#ENV LD_LIBRARY_PATH /home/$NB_USER/proteus/linux/lib:$LD_LIBRARY_PATH
-
-#RUN cd proteus && git pull && export PATH=${HOME}/bin:${PATH} && make lfs && git lfs fetch && git lfs checkout
-
-=======
 
 RUN cd proteus && PATH=/usr/bin:/usr/local/bin:$PATH make jupyter
 
 ENV LD_LIBRARY_PATH /home/$NB_USER/proteus/linux/lib:$LD_LIBRARY_PATH
 
->>>>>>> 9ea95398
 USER root
 
 RUN ipython kernel install
