FROM erdc/stack_base:latest

MAINTAINER Proteus Project <proteus@googlegroups.com>

USER jovyan

WORKDIR /home/$NB_USER

ENV CC mpicc
ENV CXX mpicxx
ENV F77 mpif77
ENV F90 mpif90

<<<<<<< HEAD
RUN cd proteus && git checkout add_eqp && git pull && make N=4 develop
=======
RUN cd proteus && git checkout 1.7.x && git pull && make N=4 develop
>>>>>>> 73250936
RUN cd proteus && CC=gcc CXX=g++ ./linux/bin/pip install matplotlib

ENV PATH /home/$NB_USER/proteus/linux/bin:$PATH

RUN cd proteus && PATH=/usr/bin:/usr/local/bin:$PATH make jupyter

ENV LD_LIBRARY_PATH /home/$NB_USER/proteus/linux/lib:$LD_LIBRARY_PATH

USER root

CMD ["start-notebook.sh"]

# Add local files as late as possible to avoid cache busting
ADD https://raw.githubusercontent.com/jupyter/docker-stacks/master/base-notebook/start.sh /usr/local/bin/start.sh
ADD https://raw.githubusercontent.com/jupyter/docker-stacks/master/base-notebook/start-notebook.sh /usr/local/bin/start-notebook.sh
ADD https://raw.githubusercontent.com/jupyter/docker-stacks/master/base-notebook/start-singleuser.sh /usr/local/bin/start-singleuser.sh

RUN chmod a+rx /usr/local/bin/*

RUN ipython kernel install

USER $NB_USER

# Import matplotlib the first time to build the font cache.
#ENV XDG_CACHE_HOME /home/$NB_USER/.cache/
#RUN MPLBACKEND=Agg python -c "import matplotlib.pyplot"<|MERGE_RESOLUTION|>--- conflicted
+++ resolved
@@ -11,11 +11,7 @@
 ENV F77 mpif77
 ENV F90 mpif90
 
-<<<<<<< HEAD
-RUN cd proteus && git checkout add_eqp && git pull && make N=4 develop
-=======
 RUN cd proteus && git checkout 1.7.x && git pull && make N=4 develop
->>>>>>> 73250936
 RUN cd proteus && CC=gcc CXX=g++ ./linux/bin/pip install matplotlib
 
 ENV PATH /home/$NB_USER/proteus/linux/bin:$PATH
