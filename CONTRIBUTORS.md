# Contributors
## Agreeing to the Developer Certificate of Origin

**By adding your name, email, and copyright date below, you understand and agree to the terms of the Developer’s Certificate of Origin 1.1 at https://developercertificate.org (“DCO”), and you are submitting all contributions you make to this Project pursuant to the terms of LICENSE.md.**

**Signed-off-by:**

- Copyright 2017 U.S. Federal Government (in countries where recognized) christopher.e.kees@usace.army.mil
- Copyright 2017 Chris Kees cekees@gmail.com
- Copyright 2017 HR Wallingford Limited A.Dimakopoulos@hrwallingford.com
- Copyright 2017 Alvin Zhang alv.zhang@gmail.com
- Copyright 2017 Alistair Bentley alistairbntl@gmail.com
- Copyright 2017 Steven Mattis steve.a.mattis@gmail.com
- Copyright 2017 Tristan de Lataillade delataillade.tristan@gmail.com
- Copyright 2017 Nehal J Wani nehaljw.kkd1@gmail.com
- Copyright 2017 Spencer Patty srobertp@gmail.com
- 2017 Timothy Povich Timothy.Povich@cso.nato.int
- Copyright 2017 Nathan Neri saav.Turgon.NA@gmail.com
- Copyright 2017 Ido Akkermain I.Akkerman@tudelft.nl
- Copyright 2018 John Fenton johndfenton@gmail.com
- Copyright 2018 Manuel Quezada de Luna manuel.quezada.dl@gmail.com
- Copyright 2018 Yong Yang wacyyang@gmail.com
- Copyright 2019 Greg Burgreen greg.burgreen@msstate.edu
<<<<<<< HEAD
- Copyright 2019 Eric Tovar eric.j.tovar@usace.army.mil
=======
- Copyright 2019 Johan Mabille johan.mabille@quantstack.net
- Copyright 2019 David Brochart david.brochart@quantstack.net
- Copyright 2019 Martin Renou martin.renou@quantstack.net
>>>>>>> 00044ac2

**Note for U.S. Federal Employees**

If you're a U.S. Federal government employee and use a *.mil or *.gov email address to agree to the DCO, we interpret your signed DCO to mean that the contribution was created in whole or in part by you as part of your job with the U.S. Federal government and that your contribution is not subject to copyright protections.<|MERGE_RESOLUTION|>--- conflicted
+++ resolved
@@ -21,13 +21,10 @@
 - Copyright 2018 Manuel Quezada de Luna manuel.quezada.dl@gmail.com
 - Copyright 2018 Yong Yang wacyyang@gmail.com
 - Copyright 2019 Greg Burgreen greg.burgreen@msstate.edu
-<<<<<<< HEAD
-- Copyright 2019 Eric Tovar eric.j.tovar@usace.army.mil
-=======
 - Copyright 2019 Johan Mabille johan.mabille@quantstack.net
 - Copyright 2019 David Brochart david.brochart@quantstack.net
 - Copyright 2019 Martin Renou martin.renou@quantstack.net
->>>>>>> 00044ac2
+- Copyright 2019 Eric Tovar eric.j.tovar@usace.army.mil
 
 **Note for U.S. Federal Employees**
 
