--- conflicted
+++ resolved
@@ -37,19 +37,11 @@
   tetgen -Vfeen mesh.ele
   echo =============================
   ls -lhatr mesh.*
-<<<<<<< HEAD
   mv mesh.1.ele mesh.ele
   mv mesh.1.node mesh.node
   mv mesh.1.face mesh.face
   mv mesh.1.neigh mesh.neigh
   mv mesh.1.edge mesh.edge
-=======
-  cp mesh.1.ele mesh.ele
-  cp mesh.1.node mesh.node
-  cp mesh.1.face mesh.face
-  cp mesh.1.neigh mesh.neigh
-  cp mesh.1.edge mesh.edge
->>>>>>> 410478c0
   echo =============================
   ls -lhatr mesh.*
   grep ille gmsh.log
