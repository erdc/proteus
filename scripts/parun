--- conflicted
+++ resolved
@@ -196,13 +196,6 @@
                   dest="setupOnly",
                   action="store_true",
                   help="Don't actually compute a solution, just initialize the Numerical Solution")
-<<<<<<< HEAD
-parser.add_option("--SWFlows",
-                  default=False,
-                  dest="SWFlows",
-                  action="store_true",
-                  help="To consider SWFlows applications")
-=======
 parser.add_option("--SWEs",
                   default=False,
                   dest="SWEs",
@@ -229,22 +222,18 @@
                   type="int",
                   dest="pumiStage",
                   default=1)
->>>>>>> 5e949c72
 parser.add_option("-f","--fileName",
                   help="Name of setup file",
                   action="store",
                   type="string",
                   dest="fileName",
                   default="")
-<<<<<<< HEAD
-=======
 parser.add_option("--path",
                   help="Path where TwoPhaseFlow problem is stored",
                   action="store",
                   type="string",
                   dest="pathMyTpFlowProblem",
                   default="")
->>>>>>> 5e949c72
 
 (opts,args) = parser.parse_args()
 
@@ -314,14 +303,9 @@
     Profiling.logDir = opts.dataDir
 # Initialise datafile
 Profiling.procID=comm.rank()
-
 if opts.logLevel > 0:
     if len(args)==0:
-<<<<<<< HEAD
-        assert opts.SWFlows, "Pass arguments to parun or run with --SWFlows -f fileName.py"
-=======
         assert opts.TwoPhaseFlow, "Pass arguments to parun or run with --TwoPhaseFlow -f fileName.py"
->>>>>>> 5e949c72
         assert opts.fileName, "Pass setup problem as -f fileName.py"
         Profiling.openLog(opts.fileName+".log",opts.logLevel,logLocation=logDir)
     elif len(args[0].split(' ')) == 1:
@@ -352,27 +336,6 @@
 pList = []
 nList = []
 sList = []
-<<<<<<< HEAD
-if len(args) < 1 and not opts.SWFlows:
-    raise RuntimeError("No input file specified")
-log("Importing input modules")
-
-if opts.SWFlows:
-    path_models = proteus.__path__[0]+"/SWFlows/models/"
-    path_utils = proteus.__path__[0]+"/SWFlows/utils/"
-    so_name = "SWEs_so.py"
-    if opts.fileName != "":
-        log("Loading module = {so_name}; with case file = {case_name}".format(so_name=so_name,
-                                                                              case_name=opts.fileName))
-    so = proteus.defaults.load_system(so_name[:-3],path=path_utils)
-    for (pModule,nModule) in so.pnList:
-        log("Loading p module = "+pModule)
-        pList.append(proteus.defaults.load_physics(pModule,path=path_models))
-        if pList[-1].name == None:
-            pList[-1].name = pModule
-        log("Loading n module = "+nModule)
-        nList.append(proteus.defaults.load_numerics(nModule,path=path_models))
-=======
 if len(args) < 1 and not opts.TwoPhaseFlow:
     raise RuntimeError("No input file specified")
 log("Importing input modules")
@@ -472,7 +435,6 @@
             pList[-1].name = pModule
         log("Loading n module = "+nModule.name)
         nList.append(nModule)
->>>>>>> 5e949c72
     #
     if so.sList == []:
         for i in range(len(so.pnList)):
@@ -538,7 +500,6 @@
 if sList[0].logAllProcesses or opts.logAllProcesses:
     Profiling.logAllProcesses = True
 Profiling.flushBuffer=sList[0].flushBuffer
-
 if opts.batchFileName != "":
     log("Attaching input stream to batch file = "+opts.batchFileName)
     inputStream = open(opts.batchFileName,'r')
