--- conflicted
+++ resolved
@@ -1,7 +1,3 @@
 ${PROTEUS_PYTHON} setup.py build_src config --compiler=intel \
 build_clib --compiler=intel \
-<<<<<<< HEAD
-build_ext  --compiler=intel
-=======
-build_ext  --compiler=intel install
->>>>>>> 2fc79dc6
+build_ext  --compiler=intel install