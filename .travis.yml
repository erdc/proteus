--- conflicted
+++ resolved
@@ -119,11 +119,7 @@
       - conda env create -f environment-dev.yml
       - conda activate proteus-dev
       - pip install gmsh
-<<<<<<< HEAD
-      - PROTEUS_OPT="-g0 -O2 -DNDEBUG" FC=gfortran CC=mpicc CXX=mpicxx make develop-conda N=1
-=======
       - PROTEUS_OPT="-g0 -O2 -DNDEBUG" FC=gfortran CC=mpicc CXX=mpicxx make develop-conda N=2
->>>>>>> 11d8749e
     script:
       - export MPLBACKEND="AGG"
       - git lfs install
