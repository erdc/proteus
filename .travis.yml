dist: trusty
sudo: required

language: python

env:
  - TEST_PROFILE="proteus"
#  - TEST_PROFILE="air-water-vv"

python:
- 2.7

addons:
  apt:
    packages:
    - gfortran
    - libffi-dev
    - libssl-dev
    - python-lzma


before_install:
- pip install pyliblzma
- wget https://github.com/git-lfs/git-lfs/releases/download/v1.5.5/git-lfs-linux-amd64-1.5.5.tar.gz
- tar xzvf git-lfs-linux-amd64-1.5.5.tar.gz
- cd git-lfs-1.5.5
- PREFIX=${HOME} ./install.sh
- export PATH=${HOME}/bin:${PATH}
- cd ..

install:
- git lfs fetch
- git lfs checkout
- make hashdist
- make stack
- make stack/default.yaml
- ./hashdist/bin/hit init-home
- ./hashdist/bin/hit remote add http://192.237.213.149/hashdist_src --objects="source"
- ./hashdist/bin/hit remote add http://192.237.213.149/hashdist_ubuntu_14_04 --objects="build"
- pushd $HOME
- mkdir -p hashdist_src
- mkdir -p hashdist_bld
- cd .hashdist
- rm -rf src bld
- ln -s ../hashdist_src src 
- ln -s ../hashdist_bld bld
- pwd
- ls bld src
- popd
- cd stack
- ../hashdist/bin/hit build -j 2 -v default.yaml
- cd ..
- git submodule init
- git submodule update --recursive --remote  
- make profile
- make distclean
<<<<<<< HEAD
- PROTEUS_OPT="-O0 -UNDEBUG" FC=gfortran CC=mpicc CXX=mpicxx make install N=2
=======
- FC=gfortran CC=mpicc CXX=mpicxx make install
>>>>>>> 0f968182
- export PATH=$PWD/linux2/bin:$PATH
- export LD_LIBRARY_PATH=$PWD/linux2/lib:$LD_LIBRARY_PATH
- export SSL_CERT_DIR=/etc/ssl/certs
- ls $SSL_CERT_DIR

cache:
  - timeout: 1000
  - directories:
    - $HOME/hashdist_src    
    - $HOME/hashdist_bld    

script:
<<<<<<< HEAD
  - if [[ "${TEST_PROFILE}" == "proteus" ]]; then py.test --forked -v linux2/lib/python2.7/site-packages/proteus-$(python -c "import proteus; print proteus.__version__")-py2.7-linux-x86_64.egg/proteus/tests --cov=linux2/lib/python2.7/site-packages/proteus-$(python -c "import proteus; print proteus.__version__")-py2.7-linux-x86_64.egg/proteus; fi
  - if [[ "${TEST_PROFILE}" == "air-water-vv" ]]; then py.test --forked -v air-water-vv/Tests/; fi
=======
  - if [[ "${TEST_PROFILE}" == "proteus" ]]; then py.test -n auto --dist=loadfile --forked -v linux2/lib/python2.7/site-packages/proteus-$(python -c "import proteus; print proteus.__version__")-py2.7-linux-x86_64.egg/proteus/tests --cov=linux2/lib/python2.7/site-packages/proteus-$(python -c "import proteus; print proteus.__version__")-py2.7-linux-x86_64.egg/proteus; fi
  - if [[ "${TEST_PROFILE}" == "air-water-vv" ]]; then py.test -n auto --dist=loadfile --forked -v air-water-vv/Tests/; fi
>>>>>>> 0f968182

notifications:
  email:
    on_success: change
    on_failure: always

after_success:
  - pip install codecov
  - codecov<|MERGE_RESOLUTION|>--- conflicted
+++ resolved
@@ -54,11 +54,7 @@
 - git submodule update --recursive --remote  
 - make profile
 - make distclean
-<<<<<<< HEAD
 - PROTEUS_OPT="-O0 -UNDEBUG" FC=gfortran CC=mpicc CXX=mpicxx make install N=2
-=======
-- FC=gfortran CC=mpicc CXX=mpicxx make install
->>>>>>> 0f968182
 - export PATH=$PWD/linux2/bin:$PATH
 - export LD_LIBRARY_PATH=$PWD/linux2/lib:$LD_LIBRARY_PATH
 - export SSL_CERT_DIR=/etc/ssl/certs
@@ -71,13 +67,8 @@
     - $HOME/hashdist_bld    
 
 script:
-<<<<<<< HEAD
   - if [[ "${TEST_PROFILE}" == "proteus" ]]; then py.test --forked -v linux2/lib/python2.7/site-packages/proteus-$(python -c "import proteus; print proteus.__version__")-py2.7-linux-x86_64.egg/proteus/tests --cov=linux2/lib/python2.7/site-packages/proteus-$(python -c "import proteus; print proteus.__version__")-py2.7-linux-x86_64.egg/proteus; fi
   - if [[ "${TEST_PROFILE}" == "air-water-vv" ]]; then py.test --forked -v air-water-vv/Tests/; fi
-=======
-  - if [[ "${TEST_PROFILE}" == "proteus" ]]; then py.test -n auto --dist=loadfile --forked -v linux2/lib/python2.7/site-packages/proteus-$(python -c "import proteus; print proteus.__version__")-py2.7-linux-x86_64.egg/proteus/tests --cov=linux2/lib/python2.7/site-packages/proteus-$(python -c "import proteus; print proteus.__version__")-py2.7-linux-x86_64.egg/proteus; fi
-  - if [[ "${TEST_PROFILE}" == "air-water-vv" ]]; then py.test -n auto --dist=loadfile --forked -v air-water-vv/Tests/; fi
->>>>>>> 0f968182
 
 notifications:
   email:
