os: linux
dist: xenial
#sudo: required

language: python

env:
  - TEST_PROFILE="proteus"
  - TEST_PROFILE="1st_set"
  - TEST_PROFILE="2nd_set"  

python:
  - 2.7

addons:
  apt:
    packages:
    - gfortran
    - libffi-dev
    - libssl-dev
    - python-lzma
    - python3

install:
- git lfs pull
- ./stack/hit/bin/hit init-home
- ./stack/hit/bin/hit remote add http://levant.hrwallingford.com/hashdist_src --objects="source"
- ./stack/hit/bin/hit remote add http://levant.hrwallingford.com/hashdist_ubuntu_16_04 --objects="build"
- make stack/default.yaml
- pushd $HOME
- mkdir -p hashdist_src
- mkdir -p hashdist_bld
- rm -rf .hashdist/src .hashdist/bld
- ln -s $HOME/hashdist_src .hashdist/src 
- ln -s $HOME/hashdist_bld .hashdist/bld
- popd
- pushd stack
- echo $PWD
- ls -l
- ./hit/bin/hit build -j 2 -v default.yaml
- popd
- export PATHSAVE=$PATH
<<<<<<< HEAD
- export PATH=$PWD/linux/bin:$PATH
- export LD_LIBRARY_PATH=$PWD/linux/lib:$LD_LIBRARY_PATH
- PROTEUS_OPT="-w -O1 -UNDEBUG" FC=gfortran CC=mpicc CXX=mpicxx make develop N=2
=======
- export PATH=$PWD/linux2/bin:$PATH
- export LD_LIBRARY_PATH=$PWD/linux2/lib:$LD_LIBRARY_PATH
- PROTEUS_OPT="-w -O2 -UNDEBUG" FC=gfortran CC=mpicc CXX=mpicxx make develop N=2
>>>>>>> 42e098d8
- export SSL_CERT_DIR=/etc/ssl/certs
#- ./linux/bin/pip3 install matplotlib

cache:
  - timeout: 1000
  - directories:
    - $HOME/hashdist_src    
    - $HOME/hashdist_bld    

script:
  - export MPLBACKEND="AGG"
  - if [[ "${TEST_PROFILE}" == "proteus" ]]; then PATH=./linux/bin:$PATH py.test -n 1 --dist=loadfile --forked -v proteus/tests --ignore proteus/tests/POD  --ignore proteus/tests/MeshAdaptPUMI --cov=proteus; fi
  
  - if [[ "${TEST_PROFILE}" == "1st_set" ]]; then PATH=./linux/bin:$PATH py.test -n 1 --dist=loadfile --forked -v air-water-vv/Tests/1st_set; fi
  
  - if [[ "${TEST_PROFILE}" == "2nd_set" ]]; then PATH=./linux/bin:$PATH py.test -n 1 --dist=loadfile --forked -v air-water-vv/Tests/2nd_set; fi
  - unset LD_LIBRARY_PATH #reset things so we don't break cache?

notifications:
  email:
    on_success: change
    on_failure: always

after_success:
  - ./linux/bin/pip3 install codecov
  - ./linux/bin/codecov<|MERGE_RESOLUTION|>--- conflicted
+++ resolved
@@ -40,15 +40,9 @@
 - ./hit/bin/hit build -j 2 -v default.yaml
 - popd
 - export PATHSAVE=$PATH
-<<<<<<< HEAD
 - export PATH=$PWD/linux/bin:$PATH
 - export LD_LIBRARY_PATH=$PWD/linux/lib:$LD_LIBRARY_PATH
-- PROTEUS_OPT="-w -O1 -UNDEBUG" FC=gfortran CC=mpicc CXX=mpicxx make develop N=2
-=======
-- export PATH=$PWD/linux2/bin:$PATH
-- export LD_LIBRARY_PATH=$PWD/linux2/lib:$LD_LIBRARY_PATH
 - PROTEUS_OPT="-w -O2 -UNDEBUG" FC=gfortran CC=mpicc CXX=mpicxx make develop N=2
->>>>>>> 42e098d8
 - export SSL_CERT_DIR=/etc/ssl/certs
 #- ./linux/bin/pip3 install matplotlib
 
