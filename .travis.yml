dist: trusty
sudo: required

language: python

env:
- TEST_PROFILE="test.proteus.yaml"

python:
- 2.7

addons:
  apt:
    packages:
    - gfortran
    - libffi-dev
    - python-lzma
    - libssl-dev

before_install:
<<<<<<< HEAD
- wget https://dl.dropboxusercontent.com/u/26353144/hashdist_trusty.tgz
- tar xzf hashdist_trusty.tgz 
- mv .hashdist $HOME
=======
>>>>>>> 0643a0bc
- pip install pyliblzma

install:
- curl -s https://packagecloud.io/install/repositories/github/git-lfs/script.deb.sh | sudo bash
- sudo apt-get install git-lfs
- git lfs checkout
- make hashdist
- make stack
- make stack/default.yaml
- ./hashdist/bin/hit init-home
- ./hashdist/bin/hit remote add https://dl.dropboxusercontent.com/u/26353144/hashdist_src --objects="source"
- ./hashdist/bin/hit remote add https://dl.dropboxusercontent.com/u/26353144/hashdist_ubuntu_14_04 --objects="build"
- rm -rf ${HOME}/.hashdist/bld/chrono/*
- FC=gfortran make install
- export PATH=$PWD/linux2/bin:$PATH
- export SSL_CERT_DIR=/etc/ssl/certs
- ls $SSL_CERT_DIR

script:
- py.test --boxed -v linux2/lib/python2.7/site-packages/proteus-$(python -c "import proteus; print proteus.__version__")-py2.7-linux-x86_64.egg/proteus/tests

notifications:
  email:
    on_success: change
    on_failure: always<|MERGE_RESOLUTION|>--- conflicted
+++ resolved
@@ -18,12 +18,6 @@
     - libssl-dev
 
 before_install:
-<<<<<<< HEAD
-- wget https://dl.dropboxusercontent.com/u/26353144/hashdist_trusty.tgz
-- tar xzf hashdist_trusty.tgz 
-- mv .hashdist $HOME
-=======
->>>>>>> 0643a0bc
 - pip install pyliblzma
 
 install:
