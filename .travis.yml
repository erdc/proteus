--- conflicted
+++ resolved
@@ -67,11 +67,8 @@
 
 script:
   - if [[ "${TEST_PROFILE}" == "proteus" ]]; then py.test --forked -v linux2/lib/python2.7/site-packages/proteus-$(python -c "import proteus; print proteus.__version__")-py2.7-linux-x86_64.egg/proteus/tests --cov=linux2/lib/python2.7/site-packages/proteus-$(python -c "import proteus; print proteus.__version__")-py2.7-linux-x86_64.egg/proteus; fi
-<<<<<<< HEAD
   - if [[ "${TEST_PROFILE}" == "air-water-vv" ]]; then py.test --forked -v --result-log=path air-water-vv/Tests/test_crump_weir.py; fi
-=======
-  - if [[ "${TEST_PROFILE}" == "air-water-vv" ]]; then py.test --forked -v --result-log=path  air-water-vv/Tests/test_crump_weir.py; fi
->>>>>>> c2115551
+
 
 notifications:
   email:
