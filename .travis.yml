addons:
  apt:
    packages:
    - gfortran
    - libffi-dev
    - libssl-dev
    - python-lzma
    - python3
    - doxygen
    - graphviz

cache:
  - timeout: 1000

notifications:
  email:
    on_success: change
    on_failure: always

after_success:
  - conda install codecov
  - codecov

jobs:
  include:
  - stage: test
    name: "hashdist linux"
    os: linux
    dist: bionic
    language: python
    python: 2.7
    env: TEST_PROFILE="proteus-hashdist"
    install:
      - git lfs pull
      - ./stack/hit/bin/hit init-home
      - ./stack/hit/bin/hit remote add http://levant.hrwallingford.com/hashdist_src --objects="source"
      - ./stack/hit/bin/hit remote add http://levant.hrwallingford.com/hashdist_stack --objects="build"
      - make stack/default.yaml
      - pushd $HOME
      - mkdir -p hashdist_src
      - mkdir -p hashdist_bld
      - rm -rf .hashdist/src .hashdist/bld
      - ln -s $HOME/hashdist_src .hashdist/src
      - ln -s $HOME/hashdist_bld .hashdist/bld
      - popd
      - pushd stack
      - echo $PWD
      - ls -l
      - ./hit/bin/hit build -j 2 -v default.yaml
      - popd
      - export PATHSAVE=$PATH
      - export PATH=$PWD/linux/bin:$PATH
      - export LD_LIBRARY_PATH=$PWD/linux/lib:$LD_LIBRARY_PATH
<<<<<<< HEAD
      - PROTEUS_OPT="-w -g0 -O0 -DNDEBUG" FC=gfortran CC=mpicc CXX=mpicxx make develop N=1
=======
      - PROTEUS_OPT="-w -g0 -O2 -DNDEBUG" FC=gfortran CC=mpicc CXX=mpicxx make develop N=2
>>>>>>> d1b7ea38
      - export SSL_CERT_DIR=/etc/ssl/certs
    script:
      - PATH=./linux/bin:$PATH MPLBACKEND=Agg py.test -n 1 --dist=loadfile --forked -v proteus/tests --ignore proteus/tests/POD --cov=proteus
      - PATH=./linux/bin:$PATH MPLBACKEND=Agg py.test -n 1 --dist=loadfile --forked -v air-water-vv/Tests/1st_set --cov=proteus
      - PATH=./linux/bin:$PATH MPLBACKEND=Agg py.test -n 1 --dist=loadfile --forked -v air-water-vv/Tests/2nd_set --cov=proteus
  - stage: test
    name: "conda linux"
    os: linux
    dist: xenial
    language: python
    python: 3.7
    env: TEST_PROFILE="proteus-conda"
    install:
      - git lfs pull
      - sudo apt-get update
      - wget https://repo.continuum.io/miniconda/Miniconda3-latest-Linux-x86_64.sh -O miniconda.sh;
      - bash miniconda.sh -b -p $HOME/miniconda
      - source "$HOME/miniconda/etc/profile.d/conda.sh"
      - hash -r
      - conda config --set always_yes yes --set changeps1 no
      - conda update -q conda
      - conda info -a
      - conda env create -f environment-dev.yml
      - conda activate proteus-dev
      - make develop-conda N=1
    script:
      - export MPLBACKEND="AGG"
      - py.test -n 1 --dist=loadfile --forked -v proteus/tests --ignore proteus/tests/POD --cov=proteus
      - MPLBACKEND=Agg py.test -n 1 --dist=loadfile --forked -v air-water-vv/Tests/1st_set
      - MPLBACKEND=Agg py.test -n 1 --dist=loadfile --forked -v air-water-vv/Tests/2nd_set
    deploy:
      provider: script
      script: bash ./scripts/deploy.sh docs
      skip_cleanup: true
      on:
        branch: master
  - stage: test
    name: "conda osx"
    os: osx
    osx_image: xcode11.3
    env: TEST_PROFILE="proteus-conda-osx"
    install:
      - wget https://repo.continuum.io/miniconda/Miniconda3-latest-MacOSX-x86_64.sh -O miniconda.sh;
      - bash miniconda.sh -b -p $HOME/miniconda
      - source "$HOME/miniconda/etc/profile.d/conda.sh"
      - hash -r
      - conda config --set always_yes yes --set changeps1 no
      - conda update -q conda
      - conda info -a
      - conda env create -f environment-dev.yml
      - conda activate proteus-dev
      - pip install -v -e .
    script:
      - export MPLBACKEND="AGG"
      - git lfs install
      - git lfs pull
      - py.test -n 1 --dist=loadfile --forked -v proteus/tests --ignore proteus/tests/POD --ignore proteus/tests/MeshAdaptPUMI --ignore=proteus/tests/matrix_constructor --ignore=proteus/tests/MoveMeshMonitor --ignore-glob='proteus/tests/periodic/*test_periodic.py' --cov=proteus<|MERGE_RESOLUTION|>--- conflicted
+++ resolved
@@ -51,11 +51,7 @@
       - export PATHSAVE=$PATH
       - export PATH=$PWD/linux/bin:$PATH
       - export LD_LIBRARY_PATH=$PWD/linux/lib:$LD_LIBRARY_PATH
-<<<<<<< HEAD
-      - PROTEUS_OPT="-w -g0 -O0 -DNDEBUG" FC=gfortran CC=mpicc CXX=mpicxx make develop N=1
-=======
       - PROTEUS_OPT="-w -g0 -O2 -DNDEBUG" FC=gfortran CC=mpicc CXX=mpicxx make develop N=2
->>>>>>> d1b7ea38
       - export SSL_CERT_DIR=/etc/ssl/certs
     script:
       - PATH=./linux/bin:$PATH MPLBACKEND=Agg py.test -n 1 --dist=loadfile --forked -v proteus/tests --ignore proteus/tests/POD --cov=proteus
