addons:
  apt:
    packages:
    - gfortran
    - libffi-dev
    - libssl-dev
    - python-lzma
    - python3
    - doxygen
    - graphviz

cache:
  - timeout: 1000

notifications:
  email:
    on_success: change
    on_failure: always

after_success:
  - conda install codecov
  - codecov

jobs:
  include:
<<<<<<< HEAD
  - os: linux
    dist: xenial
    language: python
=======
  - stage: test
    name: "hashdist"
>>>>>>> c763bee6
    python: 2.7
    env: TEST_PROFILE="proteus-hashdist"
    install:
      - git lfs pull
      - ./stack/hit/bin/hit init-home
      - ./stack/hit/bin/hit remote add http://levant.hrwallingford.com/hashdist_src --objects="source"
      - ./stack/hit/bin/hit remote add http://levant.hrwallingford.com/hashdist_ubuntu_16_04 --objects="build"
      - make stack/default.yaml
      - pushd $HOME
      - mkdir -p hashdist_src
      - mkdir -p hashdist_bld
      - rm -rf .hashdist/src .hashdist/bld
      - ln -s $HOME/hashdist_src .hashdist/src
      - ln -s $HOME/hashdist_bld .hashdist/bld
      - popd
      - pushd stack
      - echo $PWD
      - ls -l
      - ./hit/bin/hit build -j 2 -v default.yaml
      - popd
      - export PATHSAVE=$PATH
      - export PATH=$PWD/linux/bin:$PATH
      - export LD_LIBRARY_PATH=$PWD/linux/lib:$LD_LIBRARY_PATH
      - PROTEUS_OPT="-w -O2 -UNDEBUG" FC=gfortran CC=mpicc CXX=mpicxx make develop N=2
      - export SSL_CERT_DIR=/etc/ssl/certs
      - #./linux/bin/pip3 install matplotlib
    script:
      - export MPLBACKEND="AGG"
      - PATH=./linux/bin:$PATH py.test -n 1 --dist=loadfile --forked -v proteus/tests --ignore proteus/tests/POD  --ignore proteus/tests/MeshAdaptPUMI -k 'not test_damBreak_solver_options' --cov=proteus
<<<<<<< HEAD
  - os: linux
    dist: xenial
    language: python
=======
  - stage: test
    name: "conda"
>>>>>>> c763bee6
    python: 3.7
    env: TEST_PROFILE="proteus-conda"
    install:
      - git lfs pull
      - sudo apt-get update
      - wget https://repo.continuum.io/miniconda/Miniconda3-latest-Linux-x86_64.sh -O miniconda.sh;
      - bash miniconda.sh -b -p $HOME/miniconda
      - source "$HOME/miniconda/etc/profile.d/conda.sh"
      - hash -r
      - conda config --set always_yes yes --set changeps1 no
      - conda update -q conda
      - conda info -a
      - conda env create -f environment-dev.yml
      - conda activate proteus-dev
      - pip install -v -e .
    script:
      - export MPLBACKEND="AGG"
<<<<<<< HEAD
      - py.test -n 1 --dist=loadfile --forked -v proteus/tests --ignore proteus/tests/POD  --ignore proteus/tests/MeshAdaptPUMI --cov=proteus
  - os: osx
    osx_image: xcode11.3
    env: TEST_PROFILE="proteus-conda-osx"
    install:
      - wget https://repo.continuum.io/miniconda/Miniconda3-latest-MacOSX-x86_64.sh -O miniconda.sh;
      - bash miniconda.sh -b -p $HOME/miniconda
      - source "$HOME/miniconda/etc/profile.d/conda.sh"
      - hash -r
      - conda config --set always_yes yes --set changeps1 no
      - conda update -q conda
      - conda info -a
      - conda env create -f environment-dev.yml
      - conda activate proteus-dev
      - pip install -v -e .
    script:
      - export MPLBACKEND="AGG"
      - git lfs install
      - git lfs pull
      - cd proteus/tests/ci
      - parun poisson_3d_tetgen_p.py poisson_3d_tetgen_c0p1_n.py -l 5 -v
#      - py.test -n 1 --dist=no --forked -v proteus/tests --ignore proteus/tests/POD  --ignore proteus/tests/MeshAdaptPUMI --cov=proteus
=======
      - PATH=./linux/bin:$PATH py.test -n 1 --dist=loadfile --forked -v proteus/tests --ignore proteus/tests/POD  --ignore proteus/tests/MeshAdaptPUMI --cov=proteus
    deploy:
      provider: script
      script: bash ./scripts/deploy.sh docs
      skip_cleanup: true
      on:
        branch: master
>>>>>>> c763bee6
<|MERGE_RESOLUTION|>--- conflicted
+++ resolved
@@ -23,14 +23,11 @@
 
 jobs:
   include:
-<<<<<<< HEAD
-  - os: linux
+  - stage: test
+    name: "hashdist linux"
+    os: linux
     dist: xenial
     language: python
-=======
-  - stage: test
-    name: "hashdist"
->>>>>>> c763bee6
     python: 2.7
     env: TEST_PROFILE="proteus-hashdist"
     install:
@@ -60,14 +57,11 @@
     script:
       - export MPLBACKEND="AGG"
       - PATH=./linux/bin:$PATH py.test -n 1 --dist=loadfile --forked -v proteus/tests --ignore proteus/tests/POD  --ignore proteus/tests/MeshAdaptPUMI -k 'not test_damBreak_solver_options' --cov=proteus
-<<<<<<< HEAD
-  - os: linux
+  - stage: test
+    name: "conda linux"
+    os: linux
     dist: xenial
     language: python
-=======
-  - stage: test
-    name: "conda"
->>>>>>> c763bee6
     python: 3.7
     env: TEST_PROFILE="proteus-conda"
     install:
@@ -85,9 +79,16 @@
       - pip install -v -e .
     script:
       - export MPLBACKEND="AGG"
-<<<<<<< HEAD
       - py.test -n 1 --dist=loadfile --forked -v proteus/tests --ignore proteus/tests/POD  --ignore proteus/tests/MeshAdaptPUMI --cov=proteus
-  - os: osx
+    deploy:
+      provider: script
+      script: bash ./scripts/deploy.sh docs
+      skip_cleanup: true
+      on:
+        branch: master
+  - stage: test
+    name: "conda osx"
+    os: osx
     osx_image: xcode11.3
     env: TEST_PROFILE="proteus-conda-osx"
     install:
@@ -107,13 +108,4 @@
       - git lfs pull
       - cd proteus/tests/ci
       - parun poisson_3d_tetgen_p.py poisson_3d_tetgen_c0p1_n.py -l 5 -v
-#      - py.test -n 1 --dist=no --forked -v proteus/tests --ignore proteus/tests/POD  --ignore proteus/tests/MeshAdaptPUMI --cov=proteus
-=======
-      - PATH=./linux/bin:$PATH py.test -n 1 --dist=loadfile --forked -v proteus/tests --ignore proteus/tests/POD  --ignore proteus/tests/MeshAdaptPUMI --cov=proteus
-    deploy:
-      provider: script
-      script: bash ./scripts/deploy.sh docs
-      skip_cleanup: true
-      on:
-        branch: master
->>>>>>> c763bee6
+#      - py.test -n 1 --dist=no --forked -v proteus/tests --ignore proteus/tests/POD  --ignore proteus/tests/MeshAdaptPUMI --cov=proteus