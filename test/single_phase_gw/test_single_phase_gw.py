#!/usr/bin/env python
"""
Test module for linear boundary value problems (serial)

This module solves equations of the form

.. _math::

  \nabla \cdot \left( a(x) \nabla u \right) = f(x)

"""
from proteus.iproteus import *
from proteus import Comm
comm = Comm.get()
import numpy as np
import numpy.testing as npt
from nose.tools import ok_ as ok
from nose.tools import eq_ as eq

Profiling.logLevel=7
Profiling.verbose=True
def test_c0p1():
    import sp_gw_p
    import sp_gw_c0p1_n
    pList = [sp_gw_p]
    nList = [sp_gw_c0p1_n]    
    so = default_so
    so.name = pList[0].name = "single_phase_gw_c0p1"+"pe"+`comm.size()`
    so.sList=[default_s]
    opts.logLevel=7
    opts.verbose=True
    opts.profile=True
    opts.gatherArchive=True
    nList[0].femSpaces[0]  = default_n.C0_AffineLinearOnSimplexWithNodalBasis
    nList[0].linearSolver=default_n.KSP_petsc4py
    nList[0].multilevelLinearSolver=default_n.KSP_petsc4py
    nList[0].numericalFluxType = default_n.Advection_DiagonalUpwind_Diffusion_SIPG_exterior
    #set ksp options
    from petsc4py import PETSc
    OptDB = PETSc.Options()
    OptDB.setValue('ksp_type','bcgsl')
    OptDB.setValue('pc_type','asm')
    OptDB.setValue('pc_asm_type','restrict')
    OptDB.setValue('pc_asm_overlap','2')
    OptDB.setValue('ksp_atol','1.0e-10')
    OptDB.setValue('ksp_rtol','0.0')
    #nList[0].linearSolver=default_n.LU
    #nList[0].multilevelLinearSolver=default_n.LU
    ns = NumericalSolution.NS_base(so,pList,nList,so.sList,opts)
    failed = ns.calculateSolution('single_phase_gw_c0p1')
    assert (not failed)

def test_ncp1():
    import sp_gw_p
    import sp_gw_ncp1_n
    pList = [sp_gw_p]
    nList = [sp_gw_ncp1_n]    
    so = default_so
    so.name = pList[0].name = "single_phase_gw_ncp1"+"pe"+`comm.size()`
    so.sList=[default_s]
    opts.logLevel=7
    opts.verbose=True
    opts.profile=True
    opts.gatherArchive=True
    nList[0].linearSolver=default_n.KSP_petsc4py
    nList[0].multilevelLinearSolver=default_n.KSP_petsc4py
    nList[0].numericalFluxType = default_n.Advection_DiagonalUpwind_Diffusion_SIPG_exterior 
    #set ksp options
    from petsc4py import PETSc
    OptDB = PETSc.Options()
    OptDB.setValue('ksp_type','preonly')
    OptDB.setValue('pc_type','lu')
    OptDB.setValue('pc_factor_mat_solver_package','superlu_dist')
    #nList[0].linearSolver=default_n.LU
    #nList[0].multilevelLinearSolver=default_n.LU
    ns = NumericalSolution.NS_base(so,pList,nList,so.sList,opts)
    failed = ns.calculateSolution('single_phase_gw_ncp1')
    assert (not failed)

<<<<<<< HEAD
def test_mass_and_stiff_jacobians():
    ###setup fine grid problem
    import sp_gw_p
    import sp_gw_c0p1_n
    pList = [sp_gw_p]
    nList = [sp_gw_c0p1_n] 
    pList[0].ndays=500
    pList[0].nDTout=1
    so = default_so
    so.name = pList[0].name = "single_phase_gw_c0p1"+"pe"+`comm.size()`
    so.sList=[default_s]
    opts.logLevel=7
    opts.verbose=True
    opts.profile=True
    opts.gatherArchive=True
    nList[0].femSpaces[0]  = default_n.C0_AffineLinearOnSimplexWithNodalBasis
    nList[0].linearSolver=default_n.KSP_petsc4py
    nList[0].multilevelLinearSolver=default_n.KSP_petsc4py
    nList[0].numericalFluxType = default_n.Advection_DiagonalUpwind_Diffusion_SIPG_exterior
    #set ksp options
    from petsc4py import PETSc
    OptDB = PETSc.Options()
    OptDB.setValue('ksp_type','bcgsl')
    OptDB.setValue('pc_type','asm')
    OptDB.setValue('pc_asm_type','restrict')
    OptDB.setValue('pc_asm_overlap','2')
    OptDB.setValue('ksp_atol','1.0e-10')
    OptDB.setValue('ksp_rtol','0.0')
    #nList[0].linearSolver=default_n.LU
    #nList[0].multilevelLinearSolver=default_n.LU
    ns = NumericalSolution.NS_base(so,pList,nList,so.sList,opts)
    #for simplicity go ahead and compute the fine grid solutions
    ns.calculateSolution('single_phase_gw')
    ###get the mass matrix
    #transport model on the final grid
    finest_model = ns.modelList[0].levelModelList[-1]
    #make a copy of the transport model's jacobian
    mass_jacobian = finest_model.initializeMassJacobian()
    stiff_jacobian= finest_model.initializeSpatialJacobian()
    #now try to assemble the mass jacobian
    finest_model.getMassJacobian(mass_jacobian)
    finest_model.getSpatialJacobian(stiff_jacobian)
    
    #just test to see that (mass/dt + stiff)*x = J*x
    dt = finest_model.timeIntegration.dt
    nr,nc=mass_jacobian.shape
    assert stiff_jacobian.shape[0] == nr
    assert stiff_jacobian.shape[1] == nc
    import numpy as np
    #get constant portion of the load vector
    f = np.zeros((nr,),'d')
    finest_model.getLoadVector(f)
    
    ntries=5
    for i in range(ntries):
        x=np.random.rand(nc); 
        m_split=np.zeros(nr,'d'); b_split=np.zeros(nr,'d')
        b_full=np.zeros(nr,'d')
        #J.x
        finest_model.jacobian.matvec(x,b_full)
        #M.x
        mass_jacobian.matvec(x,m_split)
        #M.x/dt
        m_split /= dt
        #K.x
        stiff_jacobian.matvec(x,b_split)
        b_split += m_split 
        npt.assert_almost_equal(b_split,b_full)

=======
>>>>>>> 9df80103


if __name__ == '__main__':
    import nose
    nose.main()
    <|MERGE_RESOLUTION|>--- conflicted
+++ resolved
@@ -77,7 +77,6 @@
     failed = ns.calculateSolution('single_phase_gw_ncp1')
     assert (not failed)
 
-<<<<<<< HEAD
 def test_mass_and_stiff_jacobians():
     ###setup fine grid problem
     import sp_gw_p
@@ -147,9 +146,6 @@
         b_split += m_split 
         npt.assert_almost_equal(b_split,b_full)
 
-=======
->>>>>>> 9df80103
-
 
 if __name__ == '__main__':
     import nose
