--- conflicted
+++ resolved
@@ -1,14 +1,8 @@
 #!/usr/bin/env python
 
-<<<<<<< HEAD
-from read_hdf5 import *
-import burgers_init,deim_utils
-
-=======
 from burgers_init import use_deim
 from proteus import deim_utils,Archiver
 from proteus.deim_utils import read_snapshots
->>>>>>> 7a6c8816
 
 T = 1.0
 nDTout = 100
