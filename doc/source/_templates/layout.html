<<<<<<< HEAD
{% extends "!layout.html" %}
  {% block footer %} {{ super() }}

  <style>
    /* Sidebar header (and topbar for mobile) */
   /* .wy-side-nav-search, .wy-nav-top { */
    .wy-side-nav-search {
        background: #F0F0F0;
    }
   .wy-side-nav-search > div.version {
       color: rgba(0,0,0,.5);
   }
   /* .wy-side-nav-search img { */
   /* max-width: 200%; */
   /* } */
   .wy-side-nav-search>a img.logo {
       width: 150px;
       /* width: 200px; */
   }



    /* Sidebar */
   /* .wy-nav-side { */
   /* background: #ff0000; */
   /* } */
  </style>
{% endblock %}
=======
{% extends "basic/layout.html" %}

{% set theme_css_files = [] %}
{% if theme_bootstrap_version == "3" %}
  {% set bootstrap_version, bootstrap_additional_css, navbar_version = "3.3.6", "theme", "" %}
  {% set bs_span_prefix = "col-md-" %}
{% else %}
  {% set bootstrap_version, bootstrap_additional_css, navbar_version = "2.3.2", "responsive", "-2" %}
  {% set bs_span_prefix = "span" %}
{% endif %}

{% if theme_bootswatch_theme and theme_bootswatch_theme != "\"\"" %}
  {# BS2 needs "bootstrap-responsive.css". BS3 doesn't. #}
  {% if theme_bootstrap_version == "3" %}
    {% set theme_css_files = theme_css_files + [
        '_static/bootswatch-' + bootstrap_version + '/' + theme_bootswatch_theme + '/bootstrap.min.css',
        '_static/bootstrap-sphinx.css'
      ]
    %}
  {% else %}
    {% set theme_css_files = theme_css_files + [
        '_static/bootswatch-' + bootstrap_version + '/' + theme_bootswatch_theme + '/bootstrap.min.css',
        '_static/bootstrap-' + bootstrap_version + '/css/bootstrap-' + bootstrap_additional_css + '.min.css',
        '_static/bootstrap-sphinx.css'
      ]
    %}
  {% endif %}
{% else %}
  {% set theme_css_files = theme_css_files + [
      '_static/bootstrap-' + bootstrap_version + '/css/bootstrap.min.css',
      '_static/bootstrap-' + bootstrap_version + '/css/bootstrap-' + bootstrap_additional_css + '.min.css',
      '_static/bootstrap-sphinx.css'
    ]
  %}
{% endif %}

{% if not bootswatch_css_custom %}
  {% set bootswatch_css_custom = [] %}
{% endif %}
{% set css_files = css_files + theme_css_files + bootswatch_css_custom %}

{% set script_files = script_files + [
    '_static/js/jquery-1.11.0.min.js',
    '_static/js/jquery-fix.js',
    '_static/bootstrap-' + bootstrap_version + '/js/bootstrap.min.js',
    '_static/bootstrap-sphinx.js'
  ]
%}

{%- set render_sidebar = (not embedded) and (not theme_nosidebar|tobool) and sidebars %}

{%- set bs_content_width = render_sidebar and "9" or "12"%}

{%- block doctype -%}
<!DOCTYPE html>
{%- endblock %}

{# Sidebar: Rework into our Bootstrap nav section. #}
{% macro navBar() %}
{% include "navbar" + navbar_version + ".html" %}
{% endmacro %}

{% if theme_bootstrap_version == "3" %}
  {%- macro bsidebar() %}
      {%- if render_sidebar %}
      <div class="{{ bs_span_prefix }}3">
        <div id="sidebar" class="bs-sidenav" role="complementary">
          {%- for sidebartemplate in sidebars %}
            {%- include sidebartemplate %}
          {%- endfor %}
        </div>
      </div>
      {%- endif %}
  {%- endmacro %}
{% else %}
  {%- macro bsidebar() %}
      {%- if render_sidebar %}
      <div class="{{ bs_span_prefix }}3">
        <div id="sidebar" class="bs-sidenav well" data-spy="affix">
          {%- for sidebartemplate in sidebars %}
            {%- include sidebartemplate %}
          {%- endfor %}
        </div>
      </div>
      {%- endif %}
  {%- endmacro %}
{% endif %}

{%- block extrahead %}
<meta charset='utf-8'>
<meta http-equiv='X-UA-Compatible' content='IE=edge,chrome=1'>
<meta name='viewport' content='width=device-width, initial-scale=1.0, maximum-scale=1'>
<meta name="apple-mobile-web-app-capable" content="yes">
{% endblock %}

{# Silence the sidebar's, relbar's #}
{% block header %}
{% if pagename == "index" %}
<div class="jumbotron">
  <div class="col-md-offset-2">
</div>
<div class="tb-container col-md-offset-2">
    <p class="lead"><img src="_static/corps_logo_cross2.svg" alt="proteus triton"
     style="height:1in;"> A Python toolkit for computational methods and simulation</p>
    <div class="btn-group" role="group">
      <a class="btn btn-success"
          href="https://github.com/erdc-cm/proteus/archive/1.6.0.tar.gz">
            <span class="glyphicon glyphicon-download"></span> Download
      </a>
      <button type="button" class="btn btn-success dropdown-toggle" data-toggle="dropdown"><span class="caret"></span></button>
      <ul class="dropdown-menu">
        <li><a https://github.com/erdc-cm/proteus/archive/1.6.0.tar.gz">Version 1.6.0</a></li>
        <li><a https://github.com/erdc-cm/proteus/archive/1.5.1.tar.gz">Version 1.5.1</a></li>
        <li><a https://github.com/erdc-cm/proteus/archive/1.5.0.tar.gz">Version 1.5.0</a></li>
        <li><a https://github.com/erdc-cm/proteus/archive/1.4.2.tar.gz">Version 1.4.2</a></li>
        <li><a https://github.com/erdc-cm/proteus/archive/1.4.1.tar.gz">Version 1.4.1</a></li>
        <li><a https://github.com/erdc-cm/proteus/archive/1.4.0.tar.gz">Version 1.4.0</a></li>
        <li><a https://github.com/erdc-cm/proteus/archive/1.3.3.tar.gz">Version 1.3.3</a></li>
        <li><a https://github.com/erdc-cm/proteus/archive/1.3.2.tar.gz">Version 1.3.2</a></li>
        <li><a https://github.com/erdc-cm/proteus/archive/1.3.1.tar.gz">Version 1.3.1</a></li>
        <li><a https://github.com/erdc-cm/proteus/archive/1.3.0.tar.gz">Version 1.3.0</a></li>
        <li><a https://github.com/erdc-cm/proteus/archive/1.2.0.tar.gz">Version 1.2.0</a></li>
      </ul>
    </div>
  </div>
</div>
{% endif %}
{% endblock %}
{% block relbar1 %}{% endblock %}
{% block relbar2 %}{% endblock %}
{% block sidebarsourcelink %}{% endblock %}

{%- block content %}
{{ navBar() }}
<div class="container">
  <div class="row">
    {%- block sidebar1 %}{{ bsidebar() }}{% endblock %}
    <div class="{{ bs_span_prefix }}{{ bs_content_width }} content">
      {% block body %}{% endblock %}
    </div>
    {% block sidebar2 %} {# possible location for sidebar #} {% endblock %}
  </div>
</div>
{%- endblock %}

{%- block footer %}
<footer class="footer">
  <div class="container">
    <p class="pull-right">
      <a href="#">Back to top</a>
      {% if theme_source_link_position == "footer" %}
        <br/>
        {% include "sourcelink.html" %}
      {% endif %}
    </p>
    <p>
    {%- if show_copyright %}
      {%- if hasdoc('copyright') %}
        {% trans path=pathto('copyright'), copyright=copyright|e %}&copy; <a href="{{ path }}">Copyright</a> {{ copyright }}.{% endtrans %}<br/>
      {%- else %}
        {% trans copyright=copyright|e %}&copy; Copyright {{ copyright }}.{% endtrans %}<br/>
      {%- endif %}
    {%- endif %}
    {%- if last_updated %}
      {% trans last_updated=last_updated|e %}Last updated on {{ last_updated }}.{% endtrans %}<br/>
    {%- endif %}
    {%- if show_sphinx %}
      {% trans sphinx_version=sphinx_version|e %}Created using <a href="http://sphinx-doc.org/">Sphinx</a> {{ sphinx_version }}.{% endtrans %}<br/>
    {%- endif %}
    </p>
  </div>
</footer>
{%- endblock %}
>>>>>>> 43769db3
<|MERGE_RESOLUTION|>--- conflicted
+++ resolved
@@ -1,4 +1,3 @@
-<<<<<<< HEAD
 {% extends "!layout.html" %}
   {% block footer %} {{ super() }}
 
@@ -26,179 +25,5 @@
    /* background: #ff0000; */
    /* } */
   </style>
+
 {% endblock %}
-=======
-{% extends "basic/layout.html" %}
-
-{% set theme_css_files = [] %}
-{% if theme_bootstrap_version == "3" %}
-  {% set bootstrap_version, bootstrap_additional_css, navbar_version = "3.3.6", "theme", "" %}
-  {% set bs_span_prefix = "col-md-" %}
-{% else %}
-  {% set bootstrap_version, bootstrap_additional_css, navbar_version = "2.3.2", "responsive", "-2" %}
-  {% set bs_span_prefix = "span" %}
-{% endif %}
-
-{% if theme_bootswatch_theme and theme_bootswatch_theme != "\"\"" %}
-  {# BS2 needs "bootstrap-responsive.css". BS3 doesn't. #}
-  {% if theme_bootstrap_version == "3" %}
-    {% set theme_css_files = theme_css_files + [
-        '_static/bootswatch-' + bootstrap_version + '/' + theme_bootswatch_theme + '/bootstrap.min.css',
-        '_static/bootstrap-sphinx.css'
-      ]
-    %}
-  {% else %}
-    {% set theme_css_files = theme_css_files + [
-        '_static/bootswatch-' + bootstrap_version + '/' + theme_bootswatch_theme + '/bootstrap.min.css',
-        '_static/bootstrap-' + bootstrap_version + '/css/bootstrap-' + bootstrap_additional_css + '.min.css',
-        '_static/bootstrap-sphinx.css'
-      ]
-    %}
-  {% endif %}
-{% else %}
-  {% set theme_css_files = theme_css_files + [
-      '_static/bootstrap-' + bootstrap_version + '/css/bootstrap.min.css',
-      '_static/bootstrap-' + bootstrap_version + '/css/bootstrap-' + bootstrap_additional_css + '.min.css',
-      '_static/bootstrap-sphinx.css'
-    ]
-  %}
-{% endif %}
-
-{% if not bootswatch_css_custom %}
-  {% set bootswatch_css_custom = [] %}
-{% endif %}
-{% set css_files = css_files + theme_css_files + bootswatch_css_custom %}
-
-{% set script_files = script_files + [
-    '_static/js/jquery-1.11.0.min.js',
-    '_static/js/jquery-fix.js',
-    '_static/bootstrap-' + bootstrap_version + '/js/bootstrap.min.js',
-    '_static/bootstrap-sphinx.js'
-  ]
-%}
-
-{%- set render_sidebar = (not embedded) and (not theme_nosidebar|tobool) and sidebars %}
-
-{%- set bs_content_width = render_sidebar and "9" or "12"%}
-
-{%- block doctype -%}
-<!DOCTYPE html>
-{%- endblock %}
-
-{# Sidebar: Rework into our Bootstrap nav section. #}
-{% macro navBar() %}
-{% include "navbar" + navbar_version + ".html" %}
-{% endmacro %}
-
-{% if theme_bootstrap_version == "3" %}
-  {%- macro bsidebar() %}
-      {%- if render_sidebar %}
-      <div class="{{ bs_span_prefix }}3">
-        <div id="sidebar" class="bs-sidenav" role="complementary">
-          {%- for sidebartemplate in sidebars %}
-            {%- include sidebartemplate %}
-          {%- endfor %}
-        </div>
-      </div>
-      {%- endif %}
-  {%- endmacro %}
-{% else %}
-  {%- macro bsidebar() %}
-      {%- if render_sidebar %}
-      <div class="{{ bs_span_prefix }}3">
-        <div id="sidebar" class="bs-sidenav well" data-spy="affix">
-          {%- for sidebartemplate in sidebars %}
-            {%- include sidebartemplate %}
-          {%- endfor %}
-        </div>
-      </div>
-      {%- endif %}
-  {%- endmacro %}
-{% endif %}
-
-{%- block extrahead %}
-<meta charset='utf-8'>
-<meta http-equiv='X-UA-Compatible' content='IE=edge,chrome=1'>
-<meta name='viewport' content='width=device-width, initial-scale=1.0, maximum-scale=1'>
-<meta name="apple-mobile-web-app-capable" content="yes">
-{% endblock %}
-
-{# Silence the sidebar's, relbar's #}
-{% block header %}
-{% if pagename == "index" %}
-<div class="jumbotron">
-  <div class="col-md-offset-2">
-</div>
-<div class="tb-container col-md-offset-2">
-    <p class="lead"><img src="_static/corps_logo_cross2.svg" alt="proteus triton"
-     style="height:1in;"> A Python toolkit for computational methods and simulation</p>
-    <div class="btn-group" role="group">
-      <a class="btn btn-success"
-          href="https://github.com/erdc-cm/proteus/archive/1.6.0.tar.gz">
-            <span class="glyphicon glyphicon-download"></span> Download
-      </a>
-      <button type="button" class="btn btn-success dropdown-toggle" data-toggle="dropdown"><span class="caret"></span></button>
-      <ul class="dropdown-menu">
-        <li><a https://github.com/erdc-cm/proteus/archive/1.6.0.tar.gz">Version 1.6.0</a></li>
-        <li><a https://github.com/erdc-cm/proteus/archive/1.5.1.tar.gz">Version 1.5.1</a></li>
-        <li><a https://github.com/erdc-cm/proteus/archive/1.5.0.tar.gz">Version 1.5.0</a></li>
-        <li><a https://github.com/erdc-cm/proteus/archive/1.4.2.tar.gz">Version 1.4.2</a></li>
-        <li><a https://github.com/erdc-cm/proteus/archive/1.4.1.tar.gz">Version 1.4.1</a></li>
-        <li><a https://github.com/erdc-cm/proteus/archive/1.4.0.tar.gz">Version 1.4.0</a></li>
-        <li><a https://github.com/erdc-cm/proteus/archive/1.3.3.tar.gz">Version 1.3.3</a></li>
-        <li><a https://github.com/erdc-cm/proteus/archive/1.3.2.tar.gz">Version 1.3.2</a></li>
-        <li><a https://github.com/erdc-cm/proteus/archive/1.3.1.tar.gz">Version 1.3.1</a></li>
-        <li><a https://github.com/erdc-cm/proteus/archive/1.3.0.tar.gz">Version 1.3.0</a></li>
-        <li><a https://github.com/erdc-cm/proteus/archive/1.2.0.tar.gz">Version 1.2.0</a></li>
-      </ul>
-    </div>
-  </div>
-</div>
-{% endif %}
-{% endblock %}
-{% block relbar1 %}{% endblock %}
-{% block relbar2 %}{% endblock %}
-{% block sidebarsourcelink %}{% endblock %}
-
-{%- block content %}
-{{ navBar() }}
-<div class="container">
-  <div class="row">
-    {%- block sidebar1 %}{{ bsidebar() }}{% endblock %}
-    <div class="{{ bs_span_prefix }}{{ bs_content_width }} content">
-      {% block body %}{% endblock %}
-    </div>
-    {% block sidebar2 %} {# possible location for sidebar #} {% endblock %}
-  </div>
-</div>
-{%- endblock %}
-
-{%- block footer %}
-<footer class="footer">
-  <div class="container">
-    <p class="pull-right">
-      <a href="#">Back to top</a>
-      {% if theme_source_link_position == "footer" %}
-        <br/>
-        {% include "sourcelink.html" %}
-      {% endif %}
-    </p>
-    <p>
-    {%- if show_copyright %}
-      {%- if hasdoc('copyright') %}
-        {% trans path=pathto('copyright'), copyright=copyright|e %}&copy; <a href="{{ path }}">Copyright</a> {{ copyright }}.{% endtrans %}<br/>
-      {%- else %}
-        {% trans copyright=copyright|e %}&copy; Copyright {{ copyright }}.{% endtrans %}<br/>
-      {%- endif %}
-    {%- endif %}
-    {%- if last_updated %}
-      {% trans last_updated=last_updated|e %}Last updated on {{ last_updated }}.{% endtrans %}<br/>
-    {%- endif %}
-    {%- if show_sphinx %}
-      {% trans sphinx_version=sphinx_version|e %}Created using <a href="http://sphinx-doc.org/">Sphinx</a> {{ sphinx_version }}.{% endtrans %}<br/>
-    {%- endif %}
-    </p>
-  </div>
-</footer>
-{%- endblock %}
->>>>>>> 43769db3
