<<<<<<< HEAD
# Git Large File Storage
=======
# Proteus: Computational Methods and Simulation Toolkit [![Build Status](https://travis-ci.com/erdc/proteus.svg?branch=master)](https://travis-ci.com/erdc/proteus) [![Binder](https://mybinder.org/badge_logo.svg)](https://mybinder.org/v2/gh/erdc/training_proteus/master?filepath=index.ipynb)  [![DOI](https://zenodo.org/badge/2212385.svg)](https://zenodo.org/badge/latestdoi/2212385)
>>>>>>> 772a84fa

| Linux | macOS | Windows |
| :---- | :------ | :---- |
[ ![Linux build status][1]][2] | [![macOS build status][3]][4] | [![Windows build status][5]][6] |

[1]: https://travis-ci.org/git-lfs/git-lfs.svg?branch=master
[2]: https://travis-ci.org/git-lfs/git-lfs
[3]: https://circleci.com/gh/git-lfs/git-lfs.svg?style=shield&circle-token=856152c2b02bfd236f54d21e1f581f3e4ebf47ad
[4]: https://circleci.com/gh/git-lfs/git-lfs
[5]: https://ci.appveyor.com/api/projects/status/46a5yoqc3hk59bl5/branch/master?svg=true
[6]: https://ci.appveyor.com/project/git-lfs/git-lfs/branch/master

[Git LFS](https://git-lfs.github.com) is a command line extension and
[specification](docs/spec.md) for managing large files with Git.

The client is written in Go, with pre-compiled binaries available for Mac,
Windows, Linux, and FreeBSD. Check out the [website](http://git-lfs.github.com)
for an overview of features.

## Getting Started

### Downloading

You can install the Git LFS client in several different ways, depending on your
setup and preferences.

* **Linux users**. Debian and RPM packages are available from
  [PackageCloud](https://packagecloud.io/github/git-lfs/install).
* **macOS users**. [Homebrew](https://brew.sh) bottles are distributed, and can
  be installed via `brew install git-lfs`.
* **Windows users**. Git LFS is included in the distribution of
  [Git for Windows](https://gitforwindows.org/). Alternatively, you can
  install a recent version of Git LFS from the [Chocolatey](https://chocolatey.org/) package manager.
* **Binary packages**. In addition, [binary packages](https://github.com/git-lfs/git-lfs/releases) are
available for Linux, macOS, Windows, and FreeBSD.
* **Building from source**. [This repository](https://github.com/git-lfs/git-lfs.git) can also be
built from source using the latest version of [Go](https://golang.org), and the
available instructions in our
[Wiki](https://github.com/git-lfs/git-lfs/wiki/Installation#source).

### Installing

#### From binary

The [binary packages](https://github.com/git-lfs/git-lfs/releases) include a script which will:

- Install Git LFS binaries onto the system `$PATH`
- Run `git lfs install` to
perform required global configuration changes.

```ShellSession
$ ./install.sh
```

#### From source

- Place the `git-lfs` binary on your system’s executable `$PATH` or equivalent.
- Git LFS requires global configuration changes once per-machine. This can be done by
running:

```ShellSession
$ git lfs install
```

## Example Usage

To begin using Git LFS within a Git repository that is not already configured
for Git LFS, you can indicate which files you would like Git LFS to manage.
This can be done by running the following _from within a Git repository_:

```bash
$ git lfs track "*.psd"
```

(Where `*.psd` is the pattern of filenames that you wish to track. You can read
more about this pattern syntax
[here](https://git-scm.com/docs/gitattributes)).

After any invocation of `git-lfs-track(1)` or `git-lfs-untrack(1)`, you _must
commit changes to your `.gitattributes` file_. This can be done by running:

```bash
$ git add .gitattributes
$ git commit -m "track *.psd files using Git LFS"
```

You can now interact with your Git repository as usual, and Git LFS will take
care of managing your large files. For example, changing a file named `my.psd`
(tracked above via `*.psd`):

```bash
$ git add my.psd
$ git commit -m "add psd"
```

> _Tip:_ if you have large files already in your repository's history, `git lfs
> track` will _not_ track them retroactively. To migrate existing large files
> in your history to use Git LFS, use `git lfs migrate`. For example:
>
> ```
> $ git lfs migrate import --include="*.psd"
> ```
>
> For more information, read [`git-lfs-migrate(1)`](https://github.com/git-lfs/git-lfs/blob/master/docs/man/git-lfs-migrate.1.ronn).

You can confirm that Git LFS is managing your PSD file:

```bash
$ git lfs ls-files
3c2f7aedfb * my.psd
```

Once you've made your commits, push your files to the Git remote:

```bash
$ git push origin master
Uploading LFS objects: 100% (1/1), 810 B, 1.2 KB/s
# ...
To https://github.com/git-lfs/git-lfs-test
   67fcf6a..47b2002  master -> master
```

Note: Git LFS requires at least Git 1.8.2 on Linux or 1.8.5 on macOS.

## Limitations

Git LFS maintains a list of currently known limitations, which you can find and
edit [here](https://github.com/git-lfs/git-lfs/wiki/Limitations).

## Need Help?

You can get help on specific commands directly:

```bash
$ git lfs help <subcommand>
```

The [official documentation](docs) has command references and specifications for
the tool.

You can always [open an issue](https://github.com/git-lfs/git-lfs/issues), and
one of the Core Team members will respond to you. Please be sure to include:

1. The output of `git lfs env`, which displays helpful information about your
   Git repository useful in debugging.
2. Any failed commands re-run with `GIT_TRACE=1` in the environment, which
   displays additional information pertaining to why a command crashed.

## Contributing

See [CONTRIBUTING.md](CONTRIBUTING.md) for info on working on Git LFS and
sending patches. Related projects are listed on the [Implementations wiki
page](https://github.com/git-lfs/git-lfs/wiki/Implementations).

## Core Team

These are the humans that form the Git LFS core team, which runs the project.

In alphabetical order:

| [@bk2204][bk2204-user] | [@larsxschneider][larsxschneider-user] | [@PastelMobileSuit][PastelMobileSuit-user] | [@ttaylorr][ttaylorr-user] |
|---|---|---|---|
| [![][bk2204-img]][bk2204-user] | [![][larsxschneider-img]][larsxschneider-user] | [![][PastelMobileSuit-img]][PastelMobileSuit-user] | [![][ttaylorr-img]][ttaylorr-user] |

[bk2204-img]: https://avatars1.githubusercontent.com/u/497054?s=100&v=4
[larsxschneider-img]: https://avatars1.githubusercontent.com/u/477434?s=100&v=4
[PastelMobileSuit-img]: https://avatars2.githubusercontent.com/u/37254014?s=100&v=4
[ttaylorr-img]: https://avatars2.githubusercontent.com/u/443245?s=100&v=4
[bk2204-user]: https://github.com/bk2204
[larsxschneider-user]: https://github.com/larsxschneider
[PastelMobileSuit-user]: https://github.com/PastelMobileSuit
[ttaylorr-user]: https://github.com/ttaylorr

### Alumni

These are the humans that have in the past formed the Git LFS core team, or
have otherwise contributed a significant amount to the project. Git LFS would
not be possible without them.

In alphabetical order:

| [@andyneff][andyneff-user] | [@rubyist][rubyist-user] | [@sinbad][sinbad-user] | [@technoweenie][technoweenie-user] |
|---|---|---|---|
| [![][andyneff-img]][andyneff-user] | [![][rubyist-img]][rubyist-user] | [![][sinbad-img]][sinbad-user] | [![][technoweenie-img]][technoweenie-user] |

[andyneff-img]: https://avatars1.githubusercontent.com/u/7596961?v=3&s=100
[rubyist-img]: https://avatars1.githubusercontent.com/u/143?v=3&s=100
[sinbad-img]: https://avatars1.githubusercontent.com/u/142735?v=3&s=100
[technoweenie-img]: https://avatars3.githubusercontent.com/u/21?v=3&s=100
[andyneff-user]: https://github.com/andyneff
[sinbad-user]: https://github.com/sinbad
[rubyist-user]: https://github.com/rubyist
[technoweenie-user]: https://github.com/technoweenie<|MERGE_RESOLUTION|>--- conflicted
+++ resolved
@@ -1,198 +1,18 @@
-<<<<<<< HEAD
-# Git Large File Storage
-=======
 # Proteus: Computational Methods and Simulation Toolkit [![Build Status](https://travis-ci.com/erdc/proteus.svg?branch=master)](https://travis-ci.com/erdc/proteus) [![Binder](https://mybinder.org/badge_logo.svg)](https://mybinder.org/v2/gh/erdc/training_proteus/master?filepath=index.ipynb)  [![DOI](https://zenodo.org/badge/2212385.svg)](https://zenodo.org/badge/latestdoi/2212385)
->>>>>>> 772a84fa
 
-| Linux | macOS | Windows |
-| :---- | :------ | :---- |
-[ ![Linux build status][1]][2] | [![macOS build status][3]][4] | [![Windows build status][5]][6] |
 
-[1]: https://travis-ci.org/git-lfs/git-lfs.svg?branch=master
-[2]: https://travis-ci.org/git-lfs/git-lfs
-[3]: https://circleci.com/gh/git-lfs/git-lfs.svg?style=shield&circle-token=856152c2b02bfd236f54d21e1f581f3e4ebf47ad
-[4]: https://circleci.com/gh/git-lfs/git-lfs
-[5]: https://ci.appveyor.com/api/projects/status/46a5yoqc3hk59bl5/branch/master?svg=true
-[6]: https://ci.appveyor.com/project/git-lfs/git-lfs/branch/master
+Proteus (http://proteustoolkit.org) is a Python package for
+rapidly developing computer models and numerical methods.
 
-[Git LFS](https://git-lfs.github.com) is a command line extension and
-[specification](docs/spec.md) for managing large files with Git.
-
-The client is written in Go, with pre-compiled binaries available for Mac,
-Windows, Linux, and FreeBSD. Check out the [website](http://git-lfs.github.com)
-for an overview of features.
-
-## Getting Started
-
-### Downloading
-
-You can install the Git LFS client in several different ways, depending on your
-setup and preferences.
-
-* **Linux users**. Debian and RPM packages are available from
-  [PackageCloud](https://packagecloud.io/github/git-lfs/install).
-* **macOS users**. [Homebrew](https://brew.sh) bottles are distributed, and can
-  be installed via `brew install git-lfs`.
-* **Windows users**. Git LFS is included in the distribution of
-  [Git for Windows](https://gitforwindows.org/). Alternatively, you can
-  install a recent version of Git LFS from the [Chocolatey](https://chocolatey.org/) package manager.
-* **Binary packages**. In addition, [binary packages](https://github.com/git-lfs/git-lfs/releases) are
-available for Linux, macOS, Windows, and FreeBSD.
-* **Building from source**. [This repository](https://github.com/git-lfs/git-lfs.git) can also be
-built from source using the latest version of [Go](https://golang.org), and the
-available instructions in our
-[Wiki](https://github.com/git-lfs/git-lfs/wiki/Installation#source).
-
-### Installing
-
-#### From binary
-
-The [binary packages](https://github.com/git-lfs/git-lfs/releases) include a script which will:
-
-- Install Git LFS binaries onto the system `$PATH`
-- Run `git lfs install` to
-perform required global configuration changes.
-
-```ShellSession
-$ ./install.sh
-```
-
-#### From source
-
-- Place the `git-lfs` binary on your system’s executable `$PATH` or equivalent.
-- Git LFS requires global configuration changes once per-machine. This can be done by
-running:
-
-```ShellSession
-$ git lfs install
-```
-
-## Example Usage
-
-To begin using Git LFS within a Git repository that is not already configured
-for Git LFS, you can indicate which files you would like Git LFS to manage.
-This can be done by running the following _from within a Git repository_:
+# Installation
 
 ```bash
-$ git lfs track "*.psd"
+make develop
+make test
 ```
+https://github.com/erdc/proteus/wiki/How-to-Build-Proteus-Using-HashDist
 
-(Where `*.psd` is the pattern of filenames that you wish to track. You can read
-more about this pattern syntax
-[here](https://git-scm.com/docs/gitattributes)).
+# Developer Information
 
-After any invocation of `git-lfs-track(1)` or `git-lfs-untrack(1)`, you _must
-commit changes to your `.gitattributes` file_. This can be done by running:
-
-```bash
-$ git add .gitattributes
-$ git commit -m "track *.psd files using Git LFS"
-```
-
-You can now interact with your Git repository as usual, and Git LFS will take
-care of managing your large files. For example, changing a file named `my.psd`
-(tracked above via `*.psd`):
-
-```bash
-$ git add my.psd
-$ git commit -m "add psd"
-```
-
-> _Tip:_ if you have large files already in your repository's history, `git lfs
-> track` will _not_ track them retroactively. To migrate existing large files
-> in your history to use Git LFS, use `git lfs migrate`. For example:
->
-> ```
-> $ git lfs migrate import --include="*.psd"
-> ```
->
-> For more information, read [`git-lfs-migrate(1)`](https://github.com/git-lfs/git-lfs/blob/master/docs/man/git-lfs-migrate.1.ronn).
-
-You can confirm that Git LFS is managing your PSD file:
-
-```bash
-$ git lfs ls-files
-3c2f7aedfb * my.psd
-```
-
-Once you've made your commits, push your files to the Git remote:
-
-```bash
-$ git push origin master
-Uploading LFS objects: 100% (1/1), 810 B, 1.2 KB/s
-# ...
-To https://github.com/git-lfs/git-lfs-test
-   67fcf6a..47b2002  master -> master
-```
-
-Note: Git LFS requires at least Git 1.8.2 on Linux or 1.8.5 on macOS.
-
-## Limitations
-
-Git LFS maintains a list of currently known limitations, which you can find and
-edit [here](https://github.com/git-lfs/git-lfs/wiki/Limitations).
-
-## Need Help?
-
-You can get help on specific commands directly:
-
-```bash
-$ git lfs help <subcommand>
-```
-
-The [official documentation](docs) has command references and specifications for
-the tool.
-
-You can always [open an issue](https://github.com/git-lfs/git-lfs/issues), and
-one of the Core Team members will respond to you. Please be sure to include:
-
-1. The output of `git lfs env`, which displays helpful information about your
-   Git repository useful in debugging.
-2. Any failed commands re-run with `GIT_TRACE=1` in the environment, which
-   displays additional information pertaining to why a command crashed.
-
-## Contributing
-
-See [CONTRIBUTING.md](CONTRIBUTING.md) for info on working on Git LFS and
-sending patches. Related projects are listed on the [Implementations wiki
-page](https://github.com/git-lfs/git-lfs/wiki/Implementations).
-
-## Core Team
-
-These are the humans that form the Git LFS core team, which runs the project.
-
-In alphabetical order:
-
-| [@bk2204][bk2204-user] | [@larsxschneider][larsxschneider-user] | [@PastelMobileSuit][PastelMobileSuit-user] | [@ttaylorr][ttaylorr-user] |
-|---|---|---|---|
-| [![][bk2204-img]][bk2204-user] | [![][larsxschneider-img]][larsxschneider-user] | [![][PastelMobileSuit-img]][PastelMobileSuit-user] | [![][ttaylorr-img]][ttaylorr-user] |
-
-[bk2204-img]: https://avatars1.githubusercontent.com/u/497054?s=100&v=4
-[larsxschneider-img]: https://avatars1.githubusercontent.com/u/477434?s=100&v=4
-[PastelMobileSuit-img]: https://avatars2.githubusercontent.com/u/37254014?s=100&v=4
-[ttaylorr-img]: https://avatars2.githubusercontent.com/u/443245?s=100&v=4
-[bk2204-user]: https://github.com/bk2204
-[larsxschneider-user]: https://github.com/larsxschneider
-[PastelMobileSuit-user]: https://github.com/PastelMobileSuit
-[ttaylorr-user]: https://github.com/ttaylorr
-
-### Alumni
-
-These are the humans that have in the past formed the Git LFS core team, or
-have otherwise contributed a significant amount to the project. Git LFS would
-not be possible without them.
-
-In alphabetical order:
-
-| [@andyneff][andyneff-user] | [@rubyist][rubyist-user] | [@sinbad][sinbad-user] | [@technoweenie][technoweenie-user] |
-|---|---|---|---|
-| [![][andyneff-img]][andyneff-user] | [![][rubyist-img]][rubyist-user] | [![][sinbad-img]][sinbad-user] | [![][technoweenie-img]][technoweenie-user] |
-
-[andyneff-img]: https://avatars1.githubusercontent.com/u/7596961?v=3&s=100
-[rubyist-img]: https://avatars1.githubusercontent.com/u/143?v=3&s=100
-[sinbad-img]: https://avatars1.githubusercontent.com/u/142735?v=3&s=100
-[technoweenie-img]: https://avatars3.githubusercontent.com/u/21?v=3&s=100
-[andyneff-user]: https://github.com/andyneff
-[sinbad-user]: https://github.com/sinbad
-[rubyist-user]: https://github.com/rubyist
-[technoweenie-user]: https://github.com/technoweenie+The source code, wiki, and issue tracker are on GitHub at
+https://github.com/erdc/proteus.